# optparse.tcl --
#
#       (private) Option parsing package
#       Primarily used internally by the safe:: code.
#
#	WARNING: This code will go away in a future release
#	of Tcl.  It is NOT supported and you should not rely
#	on it.  If your code does rely on this package you
#	may directly incorporate this code into your application.
<<<<<<< HEAD
#
# RCS: @(#) $Id: optparse.tcl,v 1.9.2.3 2010/05/27 13:47:46 dgp Exp $
=======
>>>>>>> d2834ff4

package require Tcl 8.2
# When this version number changes, update the pkgIndex.tcl file
# and the install directory in the Makefiles.
package provide opt 0.4.6

namespace eval ::tcl {

    # Exported APIs
    namespace export OptKeyRegister OptKeyDelete OptKeyError OptKeyParse \
             OptProc OptProcArgGiven OptParse \
	     Lempty Lget \
             Lassign Lvarpop Lvarpop1 Lvarset Lvarincr \
             SetMax SetMin


#################  Example of use / 'user documentation'  ###################

    proc OptCreateTestProc {} {

	# Defines ::tcl::OptParseTest as a test proc with parsed arguments
	# (can't be defined before the code below is loaded (before "OptProc"))

	# Every OptProc give usage information on "procname -help".
	# Try "tcl::OptParseTest -help" and "tcl::OptParseTest -a" and
	# then other arguments.
	#
	# example of 'valid' call:
	# ::tcl::OptParseTest save -4 -pr 23 -libsok SybTcl\
	#		-nostatics false ch1
	OptProc OptParseTest {
            {subcommand -choice {save print} "sub command"}
            {arg1 3 "some number"}
            {-aflag}
            {-intflag      7}
            {-weirdflag                    "help string"}
            {-noStatics                    "Not ok to load static packages"}
            {-nestedloading1 true           "OK to load into nested slaves"}
            {-nestedloading2 -boolean true "OK to load into nested slaves"}
            {-libsOK        -choice {Tk SybTcl}
		                      "List of packages that can be loaded"}
            {-precision     -int 12        "Number of digits of precision"}
            {-intval        7               "An integer"}
            {-scale         -float 1.0     "Scale factor"}
            {-zoom          1.0             "Zoom factor"}
            {-arbitrary     foobar          "Arbitrary string"}
            {-random        -string 12   "Random string"}
            {-listval       -list {}       "List value"}
            {-blahflag       -blah abc       "Funny type"}
	    {arg2 -boolean "a boolean"}
	    {arg3 -choice "ch1 ch2"}
	    {?optarg? -list {} "optional argument"}
        } {
	    foreach v [info locals] {
		puts stderr [format "%14s : %s" $v [set $v]]
	    }
	}
    }

###################  No User serviceable part below ! ###############

    # Array storing the parsed descriptions
    variable OptDesc
    array set OptDesc {}
    # Next potentially free key id (numeric)
    variable OptDescN 0

# Inside algorithm/mechanism description:
# (not for the faint hearted ;-)
#
# The argument description is parsed into a "program tree"
# It is called a "program" because it is the program used by
# the state machine interpreter that use that program to
# actually parse the arguments at run time.
#
# The general structure of a "program" is
# notation (pseudo bnf like)
#    name :== definition        defines "name" as being "definition"
#    { x y z }                  means list of x, y, and z
#    x*                         means x repeated 0 or more time
#    x+                         means "x x*"
#    x?                         means optionally x
#    x | y                      means x or y
#    "cccc"                     means the literal string
#
#    program        :== { programCounter programStep* }
#
#    programStep    :== program | singleStep
#
#    programCounter :== {"P" integer+ }
#
#    singleStep     :== { instruction parameters* }
#
#    instruction    :== single element list
#
# (the difference between singleStep and program is that \
#   llength [lindex $program 0] >= 2
# while
#   llength [lindex $singleStep 0] == 1
# )
#
# And for this application:
#
#    singleStep     :== { instruction varname {hasBeenSet currentValue} type
#                         typeArgs help }
#    instruction    :== "flags" | "value"
#    type           :== knowType | anyword
#    knowType       :== "string" | "int" | "boolean" | "boolflag" | "float"
#                       | "choice"
#
# for type "choice" typeArgs is a list of possible choices, the first one
# is the default value. for all other types the typeArgs is the default value
#
# a "boolflag" is the type for a flag whose presence or absence, without
# additional arguments means respectively true or false (default flag type).
#
# programCounter is the index in the list of the currently processed
# programStep (thus starting at 1 (0 is {"P" prgCounterValue}).
# If it is a list it points toward each currently selected programStep.
# (like for "flags", as they are optional, form a set and programStep).

# Performance/Implementation issues
# ---------------------------------
# We use tcl lists instead of arrays because with tcl8.0
# they should start to be much faster.
# But this code use a lot of helper procs (like Lvarset)
# which are quite slow and would be helpfully optimized
# for instance by being written in C. Also our struture
# is complex and there is maybe some places where the
# string rep might be calculated at great exense. to be checked.

#
# Parse a given description and saves it here under the given key
# generate a unused keyid if not given
#
proc ::tcl::OptKeyRegister {desc {key ""}} {
    variable OptDesc
    variable OptDescN
    if {[string equal $key ""]} {
        # in case a key given to us as a parameter was a number
        while {[info exists OptDesc($OptDescN)]} {incr OptDescN}
        set key $OptDescN
        incr OptDescN
    }
    # program counter
    set program [list [list "P" 1]]

    # are we processing flags (which makes a single program step)
    set inflags 0

    set state {}

    # flag used to detect that we just have a single (flags set) subprogram.
    set empty 1

    foreach item $desc {
	if {$state == "args"} {
	    # more items after 'args'...
	    return -code error "'args' special argument must be the last one"
	}
        set res [OptNormalizeOne $item]
        set state [lindex $res 0]
        if {$inflags} {
            if {$state == "flags"} {
		# add to 'subprogram'
                lappend flagsprg $res
            } else {
                # put in the flags
                # structure for flag programs items is a list of
                # {subprgcounter {prg flag 1} {prg flag 2} {...}}
                lappend program $flagsprg
                # put the other regular stuff
                lappend program $res
		set inflags 0
		set empty 0
            }
        } else {
           if {$state == "flags"} {
               set inflags 1
               # sub program counter + first sub program
               set flagsprg [list [list "P" 1] $res]
           } else {
               lappend program $res
               set empty 0
           }
       }
   }
   if {$inflags} {
       if {$empty} {
	   # We just have the subprogram, optimize and remove
	   # unneeded level:
	   set program $flagsprg
       } else {
	   lappend program $flagsprg
       }
   }

   set OptDesc($key) $program

   return $key
}

#
# Free the storage for that given key
#
proc ::tcl::OptKeyDelete {key} {
    variable OptDesc
    unset OptDesc($key)
}

    # Get the parsed description stored under the given key.
    proc OptKeyGetDesc {descKey} {
        variable OptDesc
        if {![info exists OptDesc($descKey)]} {
            return -code error "Unknown option description key \"$descKey\""
        }
        set OptDesc($descKey)
    }

# Parse entry point for ppl who don't want to register with a key,
# for instance because the description changes dynamically.
#  (otherwise one should really use OptKeyRegister once + OptKeyParse
#   as it is way faster or simply OptProc which does it all)
# Assign a temporary key, call OptKeyParse and then free the storage
proc ::tcl::OptParse {desc arglist} {
    set tempkey [OptKeyRegister $desc]
    set ret [catch {uplevel 1 [list ::tcl::OptKeyParse $tempkey $arglist]} res]
    OptKeyDelete $tempkey
    return -code $ret $res
}

# Helper function, replacement for proc that both
# register the description under a key which is the name of the proc
# (and thus unique to that code)
# and add a first line to the code to call the OptKeyParse proc
# Stores the list of variables that have been actually given by the user
# (the other will be sets to their default value)
# into local variable named "Args".
proc ::tcl::OptProc {name desc body} {
    set namespace [uplevel 1 [list ::namespace current]]
    if {[string match "::*" $name] || [string equal $namespace "::"]} {
        # absolute name or global namespace, name is the key
        set key $name
    } else {
        # we are relative to some non top level namespace:
        set key "${namespace}::${name}"
    }
    OptKeyRegister $desc $key
    uplevel 1 [list ::proc $name args "set Args \[::tcl::OptKeyParse $key \$args\]\n$body"]
    return $key
}
# Check that a argument has been given
# assumes that "OptProc" has been used as it will check in "Args" list
proc ::tcl::OptProcArgGiven {argname} {
    upvar Args alist
    expr {[lsearch $alist $argname] >=0}
}

    #######
    # Programs/Descriptions manipulation

    # Return the instruction word/list of a given step/(sub)program
    proc OptInstr {lst} {
	lindex $lst 0
    }
    # Is a (sub) program or a plain instruction ?
    proc OptIsPrg {lst} {
	expr {[llength [OptInstr $lst]]>=2}
    }
    # Is this instruction a program counter or a real instr
    proc OptIsCounter {item} {
	expr {[lindex $item 0]=="P"}
    }
    # Current program counter (2nd word of first word)
    proc OptGetPrgCounter {lst} {
	Lget $lst {0 1}
    }
    # Current program counter (2nd word of first word)
    proc OptSetPrgCounter {lstName newValue} {
	upvar $lstName lst
	set lst [lreplace $lst 0 0 [concat "P" $newValue]]
    }
    # returns a list of currently selected items.
    proc OptSelection {lst} {
	set res {}
	foreach idx [lrange [lindex $lst 0] 1 end] {
	    lappend res [Lget $lst $idx]
	}
	return $res
    }

    # Advance to next description
    proc OptNextDesc {descName} {
        uplevel 1 [list Lvarincr $descName {0 1}]
    }

    # Get the current description, eventually descend
    proc OptCurDesc {descriptions} {
        lindex $descriptions [OptGetPrgCounter $descriptions]
    }
    # get the current description, eventually descend
    # through sub programs as needed.
    proc OptCurDescFinal {descriptions} {
        set item [OptCurDesc $descriptions]
	# Descend untill we get the actual item and not a sub program
        while {[OptIsPrg $item]} {
            set item [OptCurDesc $item]
        }
	return $item
    }
    # Current final instruction adress
    proc OptCurAddr {descriptions {start {}}} {
	set adress [OptGetPrgCounter $descriptions]
	lappend start $adress
	set item [lindex $descriptions $adress]
	if {[OptIsPrg $item]} {
	    return [OptCurAddr $item $start]
	} else {
	    return $start
	}
    }
    # Set the value field of the current instruction
    proc OptCurSetValue {descriptionsName value} {
	upvar $descriptionsName descriptions
	# get the current item full adress
        set adress [OptCurAddr $descriptions]
	# use the 3th field of the item  (see OptValue / OptNewInst)
	lappend adress 2
	Lvarset descriptions $adress [list 1 $value]
	#                                  ^hasBeenSet flag
    }

    # empty state means done/paste the end of the program
    proc OptState {item} {
        lindex $item 0
    }

    # current state
    proc OptCurState {descriptions} {
        OptState [OptCurDesc $descriptions]
    }

    #######
    # Arguments manipulation

    # Returns the argument that has to be processed now
    proc OptCurrentArg {lst} {
        lindex $lst 0
    }
    # Advance to next argument
    proc OptNextArg {argsName} {
        uplevel 1 [list Lvarpop1 $argsName]
    }
    #######





    # Loop over all descriptions, calling OptDoOne which will
    # eventually eat all the arguments.
    proc OptDoAll {descriptionsName argumentsName} {
	upvar $descriptionsName descriptions
	upvar $argumentsName arguments
#	puts "entered DoAll"
	# Nb: the places where "state" can be set are tricky to figure
	#     because DoOne sets the state to flagsValue and return -continue
	#     when needed...
	set state [OptCurState $descriptions]
	# We'll exit the loop in "OptDoOne" or when state is empty.
        while 1 {
	    set curitem [OptCurDesc $descriptions]
	    # Do subprograms if needed, call ourselves on the sub branch
	    while {[OptIsPrg $curitem]} {
		OptDoAll curitem arguments
#		puts "done DoAll sub"
		# Insert back the results in current tree
		Lvarset1nc descriptions [OptGetPrgCounter $descriptions]\
			$curitem
		OptNextDesc descriptions
		set curitem [OptCurDesc $descriptions]
                set state [OptCurState $descriptions]
	    }
#           puts "state = \"$state\" - arguments=($arguments)"
	    if {[Lempty $state]} {
		# Nothing left to do, we are done in this branch:
		break
	    }
	    # The following statement can make us terminate/continue
	    # as it use return -code {break, continue, return and error}
	    # codes
            OptDoOne descriptions state arguments
	    # If we are here, no special return code where issued,
	    # we'll step to next instruction :
#           puts "new state  = \"$state\""
	    OptNextDesc descriptions
	    set state [OptCurState $descriptions]
        }
    }

    # Process one step for the state machine,
    # eventually consuming the current argument.
    proc OptDoOne {descriptionsName stateName argumentsName} {
        upvar $argumentsName arguments
        upvar $descriptionsName descriptions
	upvar $stateName state

	# the special state/instruction "args" eats all
	# the remaining args (if any)
	if {($state == "args")} {
	    if {![Lempty $arguments]} {
		# If there is no additional arguments, leave the default value
		# in.
		OptCurSetValue descriptions $arguments
		set arguments {}
	    }
#            puts "breaking out ('args' state: consuming every reminding args)"
	    return -code break
	}

	if {[Lempty $arguments]} {
	    if {$state == "flags"} {
		# no argument and no flags : we're done
#                puts "returning to previous (sub)prg (no more args)"
		return -code return
	    } elseif {$state == "optValue"} {
		set state next; # not used, for debug only
		# go to next state
		return 
	    } else {
		return -code error [OptMissingValue $descriptions]
	    }
	} else {
	    set arg [OptCurrentArg $arguments]
	}

        switch $state {
            flags {
                # A non-dash argument terminates the options, as does --

                # Still a flag ?
                if {![OptIsFlag $arg]} {
                    # don't consume the argument, return to previous prg
                    return -code return
                }
                # consume the flag
                OptNextArg arguments
                if {[string equal "--" $arg]} {
                    # return from 'flags' state
                    return -code return
                }

                set hits [OptHits descriptions $arg]
                if {$hits > 1} {
                    return -code error [OptAmbigous $descriptions $arg]
                } elseif {$hits == 0} {
                    return -code error [OptFlagUsage $descriptions $arg]
                }
		set item [OptCurDesc $descriptions]
                if {[OptNeedValue $item]} {
		    # we need a value, next state is
		    set state flagValue
                } else {
                    OptCurSetValue descriptions 1
                }
		# continue
		return -code continue
            }
	    flagValue -
	    value {
		set item [OptCurDesc $descriptions]
                # Test the values against their required type
		if {[catch {OptCheckType $arg\
			[OptType $item] [OptTypeArgs $item]} val]} {
		    return -code error [OptBadValue $item $arg $val]
		}
                # consume the value
                OptNextArg arguments
		# set the value
		OptCurSetValue descriptions $val
		# go to next state
		if {$state == "flagValue"} {
		    set state flags
		    return -code continue
		} else {
		    set state next; # not used, for debug only
		    return ; # will go on next step
		}
	    }
	    optValue {
		set item [OptCurDesc $descriptions]
                # Test the values against their required type
		if {![catch {OptCheckType $arg\
			[OptType $item] [OptTypeArgs $item]} val]} {
		    # right type, so :
		    # consume the value
		    OptNextArg arguments
		    # set the value
		    OptCurSetValue descriptions $val
		}
		# go to next state
		set state next; # not used, for debug only
		return ; # will go on next step
	    }
        }
	# If we reach this point: an unknown
	# state as been entered !
	return -code error "Bug! unknown state in DoOne \"$state\"\
		(prg counter [OptGetPrgCounter $descriptions]:\
			[OptCurDesc $descriptions])"
    }

# Parse the options given the key to previously registered description
# and arguments list
proc ::tcl::OptKeyParse {descKey arglist} {

    set desc [OptKeyGetDesc $descKey]

    # make sure -help always give usage
    if {[string equal -nocase "-help" $arglist]} {
	return -code error [OptError "Usage information:" $desc 1]
    }

    OptDoAll desc arglist

    if {![Lempty $arglist]} {
	return -code error [OptTooManyArgs $desc $arglist]
    }

    # Analyse the result
    # Walk through the tree:
    OptTreeVars $desc "#[expr {[info level]-1}]" 
}

    # determine string length for nice tabulated output
    proc OptTreeVars {desc level {vnamesLst {}}} {
	foreach item $desc {
	    if {[OptIsCounter $item]} continue
	    if {[OptIsPrg $item]} {
		set vnamesLst [OptTreeVars $item $level $vnamesLst]
	    } else {
		set vname [OptVarName $item]
		upvar $level $vname var
		if {[OptHasBeenSet $item]} {
#		    puts "adding $vname"
		    # lets use the input name for the returned list
		    # it is more usefull, for instance you can check that
		    # no flags at all was given with expr
		    # {![string match "*-*" $Args]}
		    lappend vnamesLst [OptName $item]
		    set var [OptValue $item]
		} else {
		    set var [OptDefaultValue $item]
		}
	    }
	}
	return $vnamesLst
    }


# Check the type of a value
# and emit an error if arg is not of the correct type
# otherwise returns the canonical value of that arg (ie 0/1 for booleans)
proc ::tcl::OptCheckType {arg type {typeArgs ""}} {
#    puts "checking '$arg' against '$type' ($typeArgs)"

    # only types "any", "choice", and numbers can have leading "-"

    switch -exact -- $type {
        int {
            if {![string is integer -strict $arg]} {
                error "not an integer"
            }
	    return $arg
        }
        float {
            return [expr {double($arg)}]
        }
	script -
        list {
	    # if llength fail : malformed list
            if {[llength $arg]==0 && [OptIsFlag $arg]} {
		error "no values with leading -"
	    }
	    return $arg
        }
        boolean {
	    if {![string is boolean -strict $arg]} {
		error "non canonic boolean"
            }
	    # convert true/false because expr/if is broken with "!,...
	    return [expr {$arg ? 1 : 0}]
        }
        choice {
            if {[lsearch -exact $typeArgs $arg] < 0} {
                error "invalid choice"
            }
	    return $arg
        }
	any {
	    return $arg
	}
	string -
	default {
            if {[OptIsFlag $arg]} {
                error "no values with leading -"
            }
	    return $arg
        }
    }
    return neverReached
}

    # internal utilities

    # returns the number of flags matching the given arg
    # sets the (local) prg counter to the list of matches
    proc OptHits {descName arg} {
        upvar $descName desc
        set hits 0
        set hitems {}
	set i 1

	set larg [string tolower $arg]
	set len  [string length $larg]
	set last [expr {$len-1}]

        foreach item [lrange $desc 1 end] {
            set flag [OptName $item]
	    # lets try to match case insensitively
	    # (string length ought to be cheap)
	    set lflag [string tolower $flag]
	    if {$len == [string length $lflag]} {
		if {[string equal $larg $lflag]} {
		    # Exact match case
		    OptSetPrgCounter desc $i
		    return 1
		}
	    } elseif {[string equal $larg [string range $lflag 0 $last]]} {
		lappend hitems $i
		incr hits
            }
	    incr i
        }
	if {$hits} {
	    OptSetPrgCounter desc $hitems
	}
        return $hits
    }

    # Extract fields from the list structure:

    proc OptName {item} {
        lindex $item 1
    }
    proc OptHasBeenSet {item} {
	Lget $item {2 0}
    }
    proc OptValue {item} {
	Lget $item {2 1}
    }

    proc OptIsFlag {name} {
        string match "-*" $name
    }
    proc OptIsOpt {name} {
        string match {\?*} $name
    }
    proc OptVarName {item} {
        set name [OptName $item]
        if {[OptIsFlag $name]} {
            return [string range $name 1 end]
        } elseif {[OptIsOpt $name]} {
	    return [string trim $name "?"]
	} else {
            return $name
        }
    }
    proc OptType {item} {
        lindex $item 3
    }
    proc OptTypeArgs {item} {
        lindex $item 4
    }
    proc OptHelp {item} {
        lindex $item 5
    }
    proc OptNeedValue {item} {
        expr {![string equal [OptType $item] boolflag]}
    }
    proc OptDefaultValue {item} {
        set val [OptTypeArgs $item]
        switch -exact -- [OptType $item] {
            choice {return [lindex $val 0]}
	    boolean -
	    boolflag {
		# convert back false/true to 0/1 because expr !$bool
		# is broken..
		if {$val} {
		    return 1
		} else {
		    return 0
		}
	    }
        }
        return $val
    }

    # Description format error helper
    proc OptOptUsage {item {what ""}} {
        return -code error "invalid description format$what: $item\n\
                should be a list of {varname|-flagname ?-type? ?defaultvalue?\
                ?helpstring?}"
    }


    # Generate a canonical form single instruction
    proc OptNewInst {state varname type typeArgs help} {
	list $state $varname [list 0 {}] $type $typeArgs $help
	#                          ^  ^
	#                          |  |
	#               hasBeenSet=+  +=currentValue
    }

    # Translate one item to canonical form
    proc OptNormalizeOne {item} {
        set lg [Lassign $item varname arg1 arg2 arg3]
#       puts "called optnormalizeone '$item' v=($varname), lg=$lg"
        set isflag [OptIsFlag $varname]
	set isopt  [OptIsOpt  $varname]
        if {$isflag} {
            set state "flags"
        } elseif {$isopt} {
	    set state "optValue"
	} elseif {![string equal $varname "args"]} {
	    set state "value"
	} else {
	    set state "args"
	}

	# apply 'smart' 'fuzzy' logic to try to make
	# description writer's life easy, and our's difficult :
	# let's guess the missing arguments :-)

        switch $lg {
            1 {
                if {$isflag} {
                    return [OptNewInst $state $varname boolflag false ""]
                } else {
                    return [OptNewInst $state $varname any "" ""]
                }
            }
            2 {
                # varname default
                # varname help
                set type [OptGuessType $arg1]
                if {[string equal $type "string"]} {
                    if {$isflag} {
			set type boolflag
			set def false
		    } else {
			set type any
			set def ""
		    }
		    set help $arg1
                } else {
                    set help ""
                    set def $arg1
                }
                return [OptNewInst $state $varname $type $def $help]
            }
            3 {
                # varname type value
                # varname value comment

                if {[regexp {^-(.+)$} $arg1 x type]} {
		    # flags/optValue as they are optional, need a "value",
		    # on the contrary, for a variable (non optional),
	            # default value is pointless, 'cept for choices :
		    if {$isflag || $isopt || ($type == "choice")} {
			return [OptNewInst $state $varname $type $arg2 ""]
		    } else {
			return [OptNewInst $state $varname $type "" $arg2]
		    }
                } else {
                    return [OptNewInst $state $varname\
			    [OptGuessType $arg1] $arg1 $arg2]
                }
            }
            4 {
                if {[regexp {^-(.+)$} $arg1 x type]} {
		    return [OptNewInst $state $varname $type $arg2 $arg3]
                } else {
                    return -code error [OptOptUsage $item]
                }
            }
            default {
                return -code error [OptOptUsage $item]
            }
        }
    }

    # Auto magic lazy type determination
    proc OptGuessType {arg} {
 	 if { $arg == "true" || $arg == "false" } {
            return boolean
        }
        if {[string is integer -strict $arg]} {
            return int
        }
        if {[string is double -strict $arg]} {
            return float
        }
        return string
    }

    # Error messages front ends

    proc OptAmbigous {desc arg} {
        OptError "ambigous option \"$arg\", choose from:" [OptSelection $desc]
    }
    proc OptFlagUsage {desc arg} {
        OptError "bad flag \"$arg\", must be one of" $desc
    }
    proc OptTooManyArgs {desc arguments} {
        OptError "too many arguments (unexpected argument(s): $arguments),\
		usage:"\
		$desc 1
    }
    proc OptParamType {item} {
	if {[OptIsFlag $item]} {
	    return "flag"
	} else {
	    return "parameter"
	}
    }
    proc OptBadValue {item arg {err {}}} {
#       puts "bad val err = \"$err\""
        OptError "bad value \"$arg\" for [OptParamType $item]"\
		[list $item]
    }
    proc OptMissingValue {descriptions} {
#        set item [OptCurDescFinal $descriptions]
        set item [OptCurDesc $descriptions]
        OptError "no value given for [OptParamType $item] \"[OptName $item]\"\
		(use -help for full usage) :"\
		[list $item]
    }

proc ::tcl::OptKeyError {prefix descKey {header 0}} {
    OptError $prefix [OptKeyGetDesc $descKey] $header
}

    # determine string length for nice tabulated output
    proc OptLengths {desc nlName tlName dlName} {
	upvar $nlName nl
	upvar $tlName tl
	upvar $dlName dl
	foreach item $desc {
	    if {[OptIsCounter $item]} continue
	    if {[OptIsPrg $item]} {
		OptLengths $item nl tl dl
	    } else {
		SetMax nl [string length [OptName $item]]
		SetMax tl [string length [OptType $item]]
		set dv [OptTypeArgs $item]
		if {[OptState $item] != "header"} {
		    set dv "($dv)"
		}
		set l [string length $dv]
		# limit the space allocated to potentially big "choices"
		if {([OptType $item] != "choice") || ($l<=12)} {
		    SetMax dl $l
		} else {
		    if {![info exists dl]} {
			set dl 0
		    }
		}
	    }
	}
    }
    # output the tree
    proc OptTree {desc nl tl dl} {
	set res ""
	foreach item $desc {
	    if {[OptIsCounter $item]} continue
	    if {[OptIsPrg $item]} {
		append res [OptTree $item $nl $tl $dl]
	    } else {
		set dv [OptTypeArgs $item]
		if {[OptState $item] != "header"} {
		    set dv "($dv)"
		}
		append res [string trimright [format "\n    %-*s %-*s %-*s %s" \
			$nl [OptName $item] $tl [OptType $item] \
			$dl $dv [OptHelp $item]]]
	    }
	}
	return $res
    }

# Give nice usage string
proc ::tcl::OptError {prefix desc {header 0}} {
    # determine length
    if {$header} {
	# add faked instruction
	set h [list [OptNewInst header Var/FlagName Type Value Help]]
	lappend h   [OptNewInst header ------------ ---- ----- ----]
	lappend h   [OptNewInst header {(-help} "" "" {gives this help)}]
	set desc [concat $h $desc]
    }
    OptLengths $desc nl tl dl
    # actually output
    return "$prefix[OptTree $desc $nl $tl $dl]"
}


################     General Utility functions   #######################

#
# List utility functions
# Naming convention:
#     "Lvarxxx" take the list VARiable name as argument
#     "Lxxxx"   take the list value as argument
#               (which is not costly with Tcl8 objects system
#                as it's still a reference and not a copy of the values)
#

# Is that list empty ?
proc ::tcl::Lempty {list} {
    expr {[llength $list]==0}
}

# Gets the value of one leaf of a lists tree
proc ::tcl::Lget {list indexLst} {
    if {[llength $indexLst] <= 1} {
        return [lindex $list $indexLst]
    }
    Lget [lindex $list [lindex $indexLst 0]] [lrange $indexLst 1 end]
}
# Sets the value of one leaf of a lists tree
# (we use the version that does not create the elements because
#  it would be even slower... needs to be written in C !)
# (nb: there is a non trivial recursive problem with indexes 0,
#  which appear because there is no difference between a list
#  of 1 element and 1 element alone : [list "a"] == "a" while
#  it should be {a} and [listp a] should be 0 while [listp {a b}] would be 1
#  and [listp "a b"] maybe 0. listp does not exist either...)
proc ::tcl::Lvarset {listName indexLst newValue} {
    upvar $listName list
    if {[llength $indexLst] <= 1} {
        Lvarset1nc list $indexLst $newValue
    } else {
        set idx [lindex $indexLst 0]
        set targetList [lindex $list $idx]
        # reduce refcount on targetList (not really usefull now,
	# could be with optimizing compiler)
#        Lvarset1 list $idx {}
        # recursively replace in targetList
        Lvarset targetList [lrange $indexLst 1 end] $newValue
        # put updated sub list back in the tree
        Lvarset1nc list $idx $targetList
    }
}
# Set one cell to a value, eventually create all the needed elements
# (on level-1 of lists)
variable emptyList {}
proc ::tcl::Lvarset1 {listName index newValue} {
    upvar $listName list
    if {$index < 0} {return -code error "invalid negative index"}
    set lg [llength $list]
    if {$index >= $lg} {
        variable emptyList
        for {set i $lg} {$i<$index} {incr i} {
            lappend list $emptyList
        }
        lappend list $newValue
    } else {
        set list [lreplace $list $index $index $newValue]
    }
}
# same as Lvarset1 but no bound checking / creation
proc ::tcl::Lvarset1nc {listName index newValue} {
    upvar $listName list
    set list [lreplace $list $index $index $newValue]
}
# Increments the value of one leaf of a lists tree
# (which must exists)
proc ::tcl::Lvarincr {listName indexLst {howMuch 1}} {
    upvar $listName list
    if {[llength $indexLst] <= 1} {
        Lvarincr1 list $indexLst $howMuch
    } else {
        set idx [lindex $indexLst 0]
        set targetList [lindex $list $idx]
        # reduce refcount on targetList
        Lvarset1nc list $idx {}
        # recursively replace in targetList
        Lvarincr targetList [lrange $indexLst 1 end] $howMuch
        # put updated sub list back in the tree
        Lvarset1nc list $idx $targetList
    }
}
# Increments the value of one cell of a list
proc ::tcl::Lvarincr1 {listName index {howMuch 1}} {
    upvar $listName list
    set newValue [expr {[lindex $list $index]+$howMuch}]
    set list [lreplace $list $index $index $newValue]
    return $newValue
}
# Removes the first element of a list
# and returns the new list value
proc ::tcl::Lvarpop1 {listName} {
    upvar $listName list
    set list [lrange $list 1 end]
}
# Same but returns the removed element
# (Like the tclX version)
proc ::tcl::Lvarpop {listName} {
    upvar $listName list
    set el [lindex $list 0]
    set list [lrange $list 1 end]
    return $el
}
# Assign list elements to variables and return the length of the list
proc ::tcl::Lassign {list args} {
    # faster than direct blown foreach (which does not byte compile)
    set i 0
    set lg [llength $list]
    foreach vname $args {
        if {$i>=$lg} break
        uplevel 1 [list ::set $vname [lindex $list $i]]
        incr i
    }
    return $lg
}

# Misc utilities

# Set the varname to value if value is greater than varname's current value
# or if varname is undefined
proc ::tcl::SetMax {varname value} {
    upvar 1 $varname var
    if {![info exists var] || $value > $var} {
        set var $value
    }
}

# Set the varname to value if value is smaller than varname's current value
# or if varname is undefined
proc ::tcl::SetMin {varname value} {
    upvar 1 $varname var
    if {![info exists var] || $value < $var} {
        set var $value
    }
}


    # everything loaded fine, lets create the test proc:
 #    OptCreateTestProc
    # Don't need the create temp proc anymore:
 #    rename OptCreateTestProc {}
}<|MERGE_RESOLUTION|>--- conflicted
+++ resolved
@@ -7,11 +7,6 @@
 #	of Tcl.  It is NOT supported and you should not rely
 #	on it.  If your code does rely on this package you
 #	may directly incorporate this code into your application.
-<<<<<<< HEAD
-#
-# RCS: @(#) $Id: optparse.tcl,v 1.9.2.3 2010/05/27 13:47:46 dgp Exp $
-=======
->>>>>>> d2834ff4
 
 package require Tcl 8.2
 # When this version number changes, update the pkgIndex.tcl file
