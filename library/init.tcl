--- conflicted
+++ resolved
@@ -660,11 +660,7 @@
 	set execExtensions [list {} .com .exe .bat .cmd]
     }
 
-<<<<<<< HEAD
-    if {$name in $shellBuiltins} {
-=======
-    if {[lsearch -exact $shellBuiltins [string tolower $name]] != -1} {
->>>>>>> 39c551dd
+    if {[string tolower $name] in $shellBuiltins} {
 	# When this is command.com for some reason on Win2K, Tcl won't
 	# exec it unless the case is right, which this corrects.  COMSPEC
 	# may not point to a real file, so do the check.
