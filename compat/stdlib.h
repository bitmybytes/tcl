--- conflicted
+++ resolved
@@ -10,15 +10,8 @@
  * Copyright (c) 1991 The Regents of the University of California.
  * Copyright (c) 1994-1998 Sun Microsystems, Inc.
  *
-<<<<<<< HEAD
  * See the file "license.terms" for information on usage and redistribution of
  * this file, and for a DISCLAIMER OF ALL WARRANTIES.
- *
- * RCS: @(#) $Id: stdlib.h,v 1.5 2010/04/29 09:23:57 nijtmans Exp $
-=======
- * See the file "license.terms" for information on usage and redistribution
- * of this file, and for a DISCLAIMER OF ALL WARRANTIES.
->>>>>>> 9ef2ab9b
  */
 
 #ifndef _STDLIB
