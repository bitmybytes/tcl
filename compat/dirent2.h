--- conflicted
+++ resolved
@@ -14,11 +14,6 @@
 #ifndef _DIRENT
 #define _DIRENT
 
-<<<<<<< HEAD
-#include "tcl.h"
-
-=======
->>>>>>> ab1cd1da
 /*
  * Dirent structure, which holds information about a single
  * directory entry.
