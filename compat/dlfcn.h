--- conflicted
+++ resolved
@@ -26,11 +26,6 @@
 #ifndef __dlfcn_h__
 #define __dlfcn_h__
 
-<<<<<<< HEAD
-#include "tcl.h"
-
-=======
->>>>>>> ab1cd1da
 #ifdef __cplusplus
 extern "C" {
 #endif
