/*
 * tclUnixThrd.c --
 *
 *	This file implements the UNIX-specific thread support.
 *
 * Copyright (c) 1991-1994 The Regents of the University of California.
 * Copyright (c) 1994-1997 Sun Microsystems, Inc.
 * Copyright (c) 2008 by George Peter Staplin
 *
 * See the file "license.terms" for information on usage and redistribution of
 * this file, and for a DISCLAIMER OF ALL WARRANTIES.
 */

#include "tclInt.h"

#ifdef TCL_THREADS

<<<<<<< HEAD
#include <pthread.h>

=======
>>>>>>> 808e8790
typedef struct ThreadSpecificData {
    char nabuf[16];
} ThreadSpecificData;

static Tcl_ThreadDataKey dataKey;

/*
 * masterLock is used to serialize creation of mutexes, condition variables,
 * and thread local storage. This is the only place that can count on the
 * ability to statically initialize the mutex.
 */

static pthread_mutex_t masterLock = PTHREAD_MUTEX_INITIALIZER;

/*
 * initLock is used to serialize initialization and finalization of Tcl. It
 * cannot use any dyamically allocated storage.
 */

static pthread_mutex_t initLock = PTHREAD_MUTEX_INITIALIZER;

/*
 * allocLock is used by Tcl's version of malloc for synchronization. For
 * obvious reasons, cannot use any dyamically allocated storage.
 */

static pthread_mutex_t allocLock = PTHREAD_MUTEX_INITIALIZER;
static pthread_mutex_t *allocLockPtr = &allocLock;

/*
 * These are for the critical sections inside this file.
 */

#define MASTER_LOCK	pthread_mutex_lock(&masterLock)
#define MASTER_UNLOCK	pthread_mutex_unlock(&masterLock)

#endif /* TCL_THREADS */

/*
 *----------------------------------------------------------------------
 *
 * TclpThreadCreate --
 *
 *	This procedure creates a new thread.
 *
 * Results:
 *	TCL_OK if the thread could be created. The thread ID is returned in a
 *	parameter.
 *
 * Side effects:
 *	A new thread is created.
 *
 *----------------------------------------------------------------------
 */

int
TclpThreadCreate(
    Tcl_ThreadId *idPtr,	/* Return, the ID of the thread */
    Tcl_ThreadCreateProc *proc,	/* Main() function of the thread */
    ClientData clientData,	/* The one argument to Main() */
    int stackSize,		/* Size of stack for the new thread */
    int flags)			/* Flags controlling behaviour of the new
				 * thread. */
{
#ifdef TCL_THREADS
    pthread_attr_t attr;
    pthread_t theThread;
    int result;

    pthread_attr_init(&attr);
    pthread_attr_setscope(&attr, PTHREAD_SCOPE_SYSTEM);

#ifdef HAVE_PTHREAD_ATTR_SETSTACKSIZE
    if (stackSize != TCL_THREAD_STACK_DEFAULT) {
	pthread_attr_setstacksize(&attr, (size_t) stackSize);
#ifdef TCL_THREAD_STACK_MIN
    } else {
	/*
	 * Certain systems define a thread stack size that by default is too
	 * small for many operations. The user has the option of defining
	 * TCL_THREAD_STACK_MIN to a value large enough to work for their
	 * needs. This would look like (for 128K min stack):
	 *    make MEM_DEBUG_FLAGS=-DTCL_THREAD_STACK_MIN=131072L
	 *
	 * This solution is not optimal, as we should allow the user to
	 * specify a size at runtime, but we don't want to slow this function
	 * down, and that would still leave the main thread at the default.
	 */

	size_t size;

	result = pthread_attr_getstacksize(&attr, &size);
	if (!result && (size < TCL_THREAD_STACK_MIN)) {
	    pthread_attr_setstacksize(&attr, (size_t) TCL_THREAD_STACK_MIN);
	}
#endif /* TCL_THREAD_STACK_MIN */
    }
#endif /* HAVE_PTHREAD_ATTR_SETSTACKSIZE */

    if (! (flags & TCL_THREAD_JOINABLE)) {
	pthread_attr_setdetachstate (&attr, PTHREAD_CREATE_DETACHED);
    }

    if (pthread_create(&theThread, &attr,
	    (void * (*)(void *))proc, (void *)clientData) &&
	    pthread_create(&theThread, NULL,
		    (void * (*)(void *))proc, (void *)clientData)) {
	result = TCL_ERROR;
    } else {
	*idPtr = (Tcl_ThreadId)theThread;
	result = TCL_OK;
    }
    pthread_attr_destroy(&attr);
    return result;
#else
    return TCL_ERROR;
#endif /* TCL_THREADS */
}

/*
 *----------------------------------------------------------------------
 *
 * Tcl_JoinThread --
 *
 *	This procedure waits upon the exit of the specified thread.
 *
 * Results:
 *	TCL_OK if the wait was successful, TCL_ERROR else.
 *
 * Side effects:
 *	The result area is set to the exit code of the thread we waited upon.
 *
 *----------------------------------------------------------------------
 */

int
Tcl_JoinThread(
    Tcl_ThreadId threadId,	/* Id of the thread to wait upon. */
    int *state)			/* Reference to the storage the result of the
				 * thread we wait upon will be written into.
				 * May be NULL. */
{
#ifdef TCL_THREADS
    int result;
    unsigned long retcode, *retcodePtr = &retcode;

    result = pthread_join((pthread_t) threadId, (void**) retcodePtr);
    if (state) {
	*state = (int) retcode;
    }
    return (result == 0) ? TCL_OK : TCL_ERROR;
#else
    return TCL_ERROR;
#endif
}

#ifdef TCL_THREADS
/*
 *----------------------------------------------------------------------
 *
 * TclpThreadExit --
 *
 *	This procedure terminates the current thread.
 *
 * Results:
 *	None.
 *
 * Side effects:
 *	This procedure terminates the current thread.
 *
 *----------------------------------------------------------------------
 */

void
TclpThreadExit(
    int status)
{
    pthread_exit(INT2PTR(status));
}
#endif /* TCL_THREADS */

/*
 *----------------------------------------------------------------------
 *
 * Tcl_GetCurrentThread --
 *
 *	This procedure returns the ID of the currently running thread.
 *
 * Results:
 *	A thread ID.
 *
 * Side effects:
 *	None.
 *
 *----------------------------------------------------------------------
 */

Tcl_ThreadId
Tcl_GetCurrentThread(void)
{
#ifdef TCL_THREADS
    return (Tcl_ThreadId) pthread_self();
#else
    return (Tcl_ThreadId) 0;
#endif
}

/*
 *----------------------------------------------------------------------
 *
 * TclpInitLock
 *
 *	This procedure is used to grab a lock that serializes initialization
 *	and finalization of Tcl. On some platforms this may also initialize
 *	the mutex used to serialize creation of more mutexes and thread local
 *	storage keys.
 *
 * Results:
 *	None.
 *
 * Side effects:
 *	Acquire the initialization mutex.
 *
 *----------------------------------------------------------------------
 */

void
TclpInitLock(void)
{
#ifdef TCL_THREADS
    pthread_mutex_lock(&initLock);
#endif
}

/*
 *----------------------------------------------------------------------
 *
 * TclpFinalizeLock
 *
 *	This procedure is used to destroy all private resources used in this
 *	file.
 *
 * Results:
 *	None.
 *
 * Side effects:
 *	Destroys everything private. TclpInitLock must be held entering this
 *	function.
 *
 *----------------------------------------------------------------------
 */

void
TclFinalizeLock(void)
{
#ifdef TCL_THREADS
    /*
     * You do not need to destroy mutexes that were created with the
     * PTHREAD_MUTEX_INITIALIZER macro. These mutexes do not need any
     * destruction: masterLock, allocLock, and initLock.
     */

    pthread_mutex_unlock(&initLock);
#endif
}

/*
 *----------------------------------------------------------------------
 *
 * TclpInitUnlock
 *
 *	This procedure is used to release a lock that serializes
 *	initialization and finalization of Tcl.
 *
 * Results:
 *	None.
 *
 * Side effects:
 *	Release the initialization mutex.
 *
 *----------------------------------------------------------------------
 */

void
TclpInitUnlock(void)
{
#ifdef TCL_THREADS
    pthread_mutex_unlock(&initLock);
#endif
}

/*
 *----------------------------------------------------------------------
 *
 * TclpMasterLock
 *
 *	This procedure is used to grab a lock that serializes creation and
 *	finalization of serialization objects. This interface is only needed
 *	in finalization; it is hidden during creation of the objects.
 *
 *	This lock must be different than the initLock because the initLock is
 *	held during creation of syncronization objects.
 *
 * Results:
 *	None.
 *
 * Side effects:
 *	Acquire the master mutex.
 *
 *----------------------------------------------------------------------
 */

void
TclpMasterLock(void)
{
#ifdef TCL_THREADS
    pthread_mutex_lock(&masterLock);
#endif
}


/*
 *----------------------------------------------------------------------
 *
 * TclpMasterUnlock
 *
 *	This procedure is used to release a lock that serializes creation and
 *	finalization of synchronization objects.
 *
 * Results:
 *	None.
 *
 * Side effects:
 *	Release the master mutex.
 *
 *----------------------------------------------------------------------
 */

void
TclpMasterUnlock(void)
{
#ifdef TCL_THREADS
    pthread_mutex_unlock(&masterLock);
#endif
}


/*
 *----------------------------------------------------------------------
 *
 * Tcl_GetAllocMutex
 *
 *	This procedure returns a pointer to a statically initialized mutex for
 *	use by the memory allocator. The alloctor must use this lock, because
 *	all other locks are allocated...
 *
 * Results:
 *	A pointer to a mutex that is suitable for passing to Tcl_MutexLock and
 *	Tcl_MutexUnlock.
 *
 * Side effects:
 *	None.
 *
 *----------------------------------------------------------------------
 */

Tcl_Mutex *
Tcl_GetAllocMutex(void)
{
#ifdef TCL_THREADS
    pthread_mutex_t **allocLockPtrPtr = &allocLockPtr;
    return (Tcl_Mutex *) allocLockPtrPtr;
#else
    return NULL;
#endif
}

#ifdef TCL_THREADS

/*
 *----------------------------------------------------------------------
 *
 * Tcl_MutexLock --
 *
 *	This procedure is invoked to lock a mutex. This procedure handles
 *	initializing the mutex, if necessary. The caller can rely on the fact
 *	that Tcl_Mutex is an opaque pointer. This routine will change that
 *	pointer from NULL after first use.
 *
 * Results:
 *	None.
 *
 * Side effects:
 *	May block the current thread. The mutex is aquired when this returns.
 *	Will allocate memory for a pthread_mutex_t and initialize this the
 *	first time this Tcl_Mutex is used.
 *
 *----------------------------------------------------------------------
 */

void
Tcl_MutexLock(
    Tcl_Mutex *mutexPtr)	/* Really (pthread_mutex_t **) */
{
    pthread_mutex_t *pmutexPtr;

    if (*mutexPtr == NULL) {
	MASTER_LOCK;
	if (*mutexPtr == NULL) {
	    /*
	     * Double inside master lock check to avoid a race condition.
	     */

	    pmutexPtr = ckalloc(sizeof(pthread_mutex_t));
	    pthread_mutex_init(pmutexPtr, NULL);
	    *mutexPtr = (Tcl_Mutex)pmutexPtr;
	    TclRememberMutex(mutexPtr);
	}
	MASTER_UNLOCK;
    }
    pmutexPtr = *((pthread_mutex_t **)mutexPtr);
    pthread_mutex_lock(pmutexPtr);
}

/*
 *----------------------------------------------------------------------
 *
 * Tcl_MutexUnlock --
 *
 *	This procedure is invoked to unlock a mutex. The mutex must have been
 *	locked by Tcl_MutexLock.
 *
 * Results:
 *	None.
 *
 * Side effects:
 *	The mutex is released when this returns.
 *
 *----------------------------------------------------------------------
 */

void
Tcl_MutexUnlock(
    Tcl_Mutex *mutexPtr)	/* Really (pthread_mutex_t **) */
{
    pthread_mutex_t *pmutexPtr = *(pthread_mutex_t **) mutexPtr;

    pthread_mutex_unlock(pmutexPtr);
}

/*
 *----------------------------------------------------------------------
 *
 * TclpFinalizeMutex --
 *
 *	This procedure is invoked to clean up one mutex. This is only safe to
 *	call at the end of time.
 *
 *	This assumes the Master Lock is held.
 *
 * Results:
 *	None.
 *
 * Side effects:
 *	The mutex list is deallocated.
 *
 *----------------------------------------------------------------------
 */

void
TclpFinalizeMutex(
    Tcl_Mutex *mutexPtr)
{
    pthread_mutex_t *pmutexPtr = *(pthread_mutex_t **) mutexPtr;

    if (pmutexPtr != NULL) {
	pthread_mutex_destroy(pmutexPtr);
	ckfree(pmutexPtr);
	*mutexPtr = NULL;
    }
}

/*
 *----------------------------------------------------------------------
 *
 * Tcl_ConditionWait --
 *
 *	This procedure is invoked to wait on a condition variable. The mutex
 *	is automically released as part of the wait, and automatically grabbed
 *	when the condition is signaled.
 *
 *	The mutex must be held when this procedure is called.
 *
 * Results:
 *	None.
 *
 * Side effects:
 *	May block the current thread. The mutex is aquired when this returns.
 *	Will allocate memory for a pthread_mutex_t and initialize this the
 *	first time this Tcl_Mutex is used.
 *
 *----------------------------------------------------------------------
 */

void
Tcl_ConditionWait(
    Tcl_Condition *condPtr,	/* Really (pthread_cond_t **) */
    Tcl_Mutex *mutexPtr,	/* Really (pthread_mutex_t **) */
    const Tcl_Time *timePtr) /* Timeout on waiting period */
{
    pthread_cond_t *pcondPtr;
    pthread_mutex_t *pmutexPtr;
    struct timespec ptime;

    if (*condPtr == NULL) {
	MASTER_LOCK;

	/*
	 * Double check inside mutex to avoid race, then initialize condition
	 * variable if necessary.
	 */

	if (*condPtr == NULL) {
	    pcondPtr = ckalloc(sizeof(pthread_cond_t));
	    pthread_cond_init(pcondPtr, NULL);
	    *condPtr = (Tcl_Condition) pcondPtr;
	    TclRememberCondition(condPtr);
	}
	MASTER_UNLOCK;
    }
    pmutexPtr = *((pthread_mutex_t **)mutexPtr);
    pcondPtr = *((pthread_cond_t **)condPtr);
    if (timePtr == NULL) {
	pthread_cond_wait(pcondPtr, pmutexPtr);
    } else {
	Tcl_Time now;

	/*
	 * Make sure to take into account the microsecond component of the
	 * current time, including possible overflow situations. [Bug #411603]
	 */

	Tcl_GetTime(&now);
	ptime.tv_sec = timePtr->sec + now.sec +
	    (timePtr->usec + now.usec) / 1000000;
	ptime.tv_nsec = 1000 * ((timePtr->usec + now.usec) % 1000000);
	pthread_cond_timedwait(pcondPtr, pmutexPtr, &ptime);
    }
}

/*
 *----------------------------------------------------------------------
 *
 * Tcl_ConditionNotify --
 *
 *	This procedure is invoked to signal a condition variable.
 *
 *	The mutex must be held during this call to avoid races, but this
 *	interface does not enforce that.
 *
 * Results:
 *	None.
 *
 * Side effects:
 *	May unblock another thread.
 *
 *----------------------------------------------------------------------
 */

void
Tcl_ConditionNotify(
    Tcl_Condition *condPtr)
{
    pthread_cond_t *pcondPtr = *((pthread_cond_t **)condPtr);
    if (pcondPtr != NULL) {
	pthread_cond_broadcast(pcondPtr);
    } else {
	/*
	 * Noone has used the condition variable, so there are no waiters.
	 */
    }
}

/*
 *----------------------------------------------------------------------
 *
 * TclpFinalizeCondition --
 *
 *	This procedure is invoked to clean up a condition variable. This is
 *	only safe to call at the end of time.
 *
 *	This assumes the Master Lock is held.
 *
 * Results:
 *	None.
 *
 * Side effects:
 *	The condition variable is deallocated.
 *
 *----------------------------------------------------------------------
 */

void
TclpFinalizeCondition(
    Tcl_Condition *condPtr)
{
    pthread_cond_t *pcondPtr = *(pthread_cond_t **)condPtr;

    if (pcondPtr != NULL) {
	pthread_cond_destroy(pcondPtr);
	ckfree(pcondPtr);
	*condPtr = NULL;
    }
}
#endif /* TCL_THREADS */

/*
 *----------------------------------------------------------------------
 *
 * TclpReaddir, TclpInetNtoa --
 *
 *	These procedures replace core C versions to be used in a threaded
 *	environment.
 *
 * Results:
 *	See documentation of C functions.
 *
 * Side effects:
 *	See documentation of C functions.
 *
 * Notes:
 *	TclpReaddir is no longer used by the core (see 1095909), but it
 *	appears in the internal stubs table (see #589526).
 *
 *----------------------------------------------------------------------
 */

Tcl_DirEntry *
TclpReaddir(
    DIR * dir)
{
    return TclOSreaddir(dir);
}

char *
TclpInetNtoa(
    struct in_addr addr)
{
#ifdef TCL_THREADS
    ThreadSpecificData *tsdPtr = TCL_TSD_INIT(&dataKey);
    unsigned char *b = (unsigned char*) &addr.s_addr;

    sprintf(tsdPtr->nabuf, "%u.%u.%u.%u", b[0], b[1], b[2], b[3]);
    return tsdPtr->nabuf;
#else
    return inet_ntoa(addr);
#endif
}

#ifdef TCL_THREADS
/*
 * Additions by AOL for specialized thread memory allocator.
 */

#ifdef USE_THREAD_ALLOC
static volatile int initialized = 0;
static pthread_key_t key;

typedef struct allocMutex {
    Tcl_Mutex tlock;
    pthread_mutex_t plock;
} allocMutex;

Tcl_Mutex *
TclpNewAllocMutex(void)
{
    struct allocMutex *lockPtr;
    register pthread_mutex_t *plockPtr;

    lockPtr = malloc(sizeof(struct allocMutex));
    if (lockPtr == NULL) {
	Tcl_Panic("could not allocate lock");
    }
    plockPtr = &lockPtr->plock;
    lockPtr->tlock = (Tcl_Mutex) plockPtr;
    pthread_mutex_init(&lockPtr->plock, NULL);
    return &lockPtr->tlock;
}

void
TclpFreeAllocMutex(
    Tcl_Mutex *mutex)		/* The alloc mutex to free. */
{
    allocMutex* lockPtr = (allocMutex*) mutex;
    if (!lockPtr) {
	return;
    }
    pthread_mutex_destroy(&lockPtr->plock);
    free(lockPtr);
}

void
TclpFreeAllocCache(
    void *ptr)
{
    if (ptr != NULL) {
	/*
	 * Called by the pthread lib when a thread exits
	 */

	TclFreeAllocCache(ptr);

    } else if (initialized) {
	/*
	 * Called by us in TclFinalizeThreadAlloc() during the library
	 * finalization initiated from Tcl_Finalize()
	 */

	pthread_key_delete(key);
	initialized = 0;
    }
}

void *
TclpGetAllocCache(void)
{
    if (!initialized) {
	pthread_mutex_lock(allocLockPtr);
	if (!initialized) {
	    pthread_key_create(&key, TclpFreeAllocCache);
	    initialized = 1;
	}
	pthread_mutex_unlock(allocLockPtr);
    }
    return pthread_getspecific(key);
}

void
TclpSetAllocCache(
    void *arg)
{
    pthread_setspecific(key, arg);
}
#endif /* USE_THREAD_ALLOC */

void *
TclpThreadCreateKey(void)
{
    pthread_key_t *ptkeyPtr;

    ptkeyPtr = TclpSysAlloc(sizeof *ptkeyPtr, 0);
    if (NULL == ptkeyPtr) {
	Tcl_Panic("unable to allocate thread key!");
    }

    if (pthread_key_create(ptkeyPtr, NULL)) {
	Tcl_Panic("unable to create pthread key!");
    }

    return ptkeyPtr;
}

void
TclpThreadDeleteKey(
    void *keyPtr)
{
    pthread_key_t *ptkeyPtr = keyPtr;

    if (pthread_key_delete(*ptkeyPtr)) {
	Tcl_Panic("unable to delete key!");
    }

    TclpSysFree(keyPtr);
}

void
TclpThreadSetMasterTSD(
    void *tsdKeyPtr,
    void *ptr)
{
    pthread_key_t *ptkeyPtr = tsdKeyPtr;

    if (pthread_setspecific(*ptkeyPtr, ptr)) {
	Tcl_Panic("unable to set master TSD value");
    }
}

void *
TclpThreadGetMasterTSD(
    void *tsdKeyPtr)
{
    pthread_key_t *ptkeyPtr = tsdKeyPtr;

    return pthread_getspecific(*ptkeyPtr);
}

#endif /* TCL_THREADS */

/*
 * Local Variables:
 * mode: c
 * c-basic-offset: 4
 * fill-column: 78
 * End:
 */<|MERGE_RESOLUTION|>--- conflicted
+++ resolved
@@ -15,11 +15,6 @@
 
 #ifdef TCL_THREADS
 
-<<<<<<< HEAD
-#include <pthread.h>
-
-=======
->>>>>>> 808e8790
 typedef struct ThreadSpecificData {
     char nabuf[16];
 } ThreadSpecificData;
