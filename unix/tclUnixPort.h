--- conflicted
+++ resolved
@@ -19,11 +19,7 @@
  * See the file "license.terms" for information on usage and redistribution
  * of this file, and for a DISCLAIMER OF ALL WARRANTIES.
  *
-<<<<<<< HEAD
- * RCS: @(#) $Id: tclUnixPort.h,v 1.72.2.1 2010/09/28 15:43:01 kennykb Exp $
-=======
  * RCS: @(#) $Id: tclUnixPort.h,v 1.73 2010/09/28 15:13:55 rmax Exp $
->>>>>>> 7aa65807
  */
 
 #ifndef _TCLUNIXPORT
