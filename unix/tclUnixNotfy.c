--- conflicted
+++ resolved
@@ -290,52 +290,41 @@
 	 * Start the Notifier thread if necessary.
 	 */
 
-<<<<<<< HEAD
 	Tcl_MutexLock(&notifierMutex);
+#ifdef HAVE_PTHREAD_ATFORK
+	/*
+	 * Install pthread_atfork handlers to reinitialize the notifier in the
+	 * child of a fork.
+	 */
+
+	if (!atForkInit) {
+	    int result = pthread_atfork(AtForkPrepare, AtForkParent, AtForkChild);
+
+	    if (result) {
+		Tcl_Panic("Tcl_InitNotifier: pthread_atfork failed");
+	    }
+	    atForkInit = 1;
+	}
+#endif
+	/*
+	 * Check if my process id changed, e.g. I was forked
+	 * In this case, restart the notifier thread and close the
+	 * pipe to the original notifier thread
+	 */
+	if (notifierCount > 0 && processIDInitialized != getpid()) {
+	    notifierCount = 0;
+	    processIDInitialized = 0;
+	    close(triggerPipe);
+	    triggerPipe = -1;
+	}
 	if (notifierCount == 0) {
 	    if (TclpThreadCreate(&notifierThread, NotifierThreadProc, NULL,
 		    TCL_THREAD_STACK_DEFAULT, TCL_THREAD_JOINABLE) != TCL_OK) {
 		Tcl_Panic("Tcl_InitNotifier: unable to start notifier thread");
 	    }
+	    processIDInitialized = getpid();
 	}
 	notifierCount++;
-=======
-    Tcl_MutexLock(&notifierMutex);
-#ifdef HAVE_PTHREAD_ATFORK
-    /*
-     * Install pthread_atfork handlers to reinitialize the notifier in the
-     * child of a fork.
-     */
-
-    if (!atForkInit) {
-	int result = pthread_atfork(AtForkPrepare, AtForkParent, AtForkChild);
-
-	if (result) {
-	    Tcl_Panic("Tcl_InitNotifier: pthread_atfork failed");
-	}
-	atForkInit = 1;
-    }
-#endif
-    /*
-     * Check if my process id changed, e.g. I was forked
-     * In this case, restart the notifier thread and close the
-     * pipe to the original notifier thread
-     */
-    if (notifierCount > 0 && processIDInitialized != getpid()) {
-	notifierCount = 0;
-	processIDInitialized = 0;
-	close(triggerPipe);
-	triggerPipe = -1;
-    }
-    if (notifierCount == 0) {
-	if (TclpThreadCreate(&notifierThread, NotifierThreadProc, NULL,
-		TCL_THREAD_STACK_DEFAULT, TCL_THREAD_JOINABLE) != TCL_OK) {
-	    Tcl_Panic("Tcl_InitNotifier: unable to start notifier thread");
-	}
-    processIDInitialized = getpid();
-    }
-    notifierCount++;
->>>>>>> 0ce93110
 
 	/*
 	 * Wait for the notifier pipe to be created.
@@ -345,16 +334,10 @@
 	    Tcl_ConditionWait(&notifierCV, &notifierMutex, NULL);
 	}
 
-<<<<<<< HEAD
 	Tcl_MutexUnlock(&notifierMutex);
 #endif /* TCL_THREADS */
 	return tsdPtr;
     }
-=======
-    Tcl_MutexUnlock(&notifierMutex);
-#endif /* TCL_THREADS */
-    return (ClientData) tsdPtr;
->>>>>>> 0ce93110
 }
  
