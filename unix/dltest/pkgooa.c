--- conflicted
+++ resolved
@@ -13,17 +13,6 @@
 #undef STATIC_BUILD
 #include "tclOOInt.h"
 #include <string.h>
-<<<<<<< HEAD
-
-/*
- * Prototypes for procedures defined later in this file:
- */
-
-static int    Pkgooa_StubsOKObjCmd(ClientData clientData,
-		Tcl_Interp *interp, int objc, Tcl_Obj *const objv[]);
-
-=======
->>>>>>> 78c167f7
  
 /*
@@ -89,14 +78,10 @@
     (Tcl_Object (*) (Tcl_Interp *, Tcl_Object, const char *,
 	    const char *t)) Pkgooa_StubsOKObjCmd
     /* More entries could be here, but those are not used
-     * for this test-case. So, being NULL is OK. */
+     * needed for this test-case. So, being NULL is OK. */
 };
 
-<<<<<<< HEAD
-DLLEXPORT int
-=======
 extern DLLEXPORT int
->>>>>>> 78c167f7
 Pkgooa_Init(
     Tcl_Interp *interp)		/* Interpreter in which the package is to be
 				 * made available. */
