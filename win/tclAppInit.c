/*
 * tclAppInit.c --
 *
 *	Provides a default version of the main program and Tcl_AppInit
 *	procedure for tclsh and other Tcl-based applications (without Tk).
 *	Note that this program must be built in Win32 console mode to work properly.
 *
 * Copyright (c) 1993 The Regents of the University of California.
 * Copyright (c) 1994-1997 Sun Microsystems, Inc.
 * Copyright (c) 1998-1999 Scriptics Corporation.
 *
 * See the file "license.terms" for information on usage and redistribution of
 * this file, and for a DISCLAIMER OF ALL WARRANTIES.
 */

#define USE_TCL_STUBS
#include "tcl.h"
#define WIN32_LEAN_AND_MEAN
#include <windows.h>
#undef WIN32_LEAN_AND_MEAN
#include <locale.h>
#include <stdlib.h>
#include <tchar.h>

#ifdef TCL_TEST
extern Tcl_PackageInitProc Tcltest_Init;
extern Tcl_PackageInitProc Tcltest_SafeInit;
#endif /* TCL_TEST */

#if defined(STATIC_BUILD) && TCL_USE_STATIC_PACKAGES
extern Tcl_PackageInitProc Registry_Init;
extern Tcl_PackageInitProc Dde_Init;
extern Tcl_PackageInitProc Dde_SafeInit;
#endif

#ifdef TCL_BROKEN_MAINARGS
static void setargv(int *argcPtr, TCHAR ***argvPtr);
#endif

/*
 * The following #if block allows you to change the AppInit function by using
 * a #define of TCL_LOCAL_APPINIT instead of rewriting this entire file. The
 * #if checks for that #define and uses Tcl_AppInit if it doesn't exist.
 */

#ifndef TCL_LOCAL_APPINIT
#define TCL_LOCAL_APPINIT Tcl_AppInit
#endif
#ifndef MODULE_SCOPE
#   define MODULE_SCOPE extern
#endif
MODULE_SCOPE int TCL_LOCAL_APPINIT(Tcl_Interp *);

/*
 * The following #if block allows you to change how Tcl finds the startup
 * script, prime the library or encoding paths, fiddle with the argv, etc.,
 * without needing to rewrite Tcl_Main()
 */

#ifdef TCL_LOCAL_MAIN_HOOK
MODULE_SCOPE int TCL_LOCAL_MAIN_HOOK(int *argc, TCHAR ***argv);
#endif

/*
 *----------------------------------------------------------------------
 *
 * main --
 *
 *	This is the main program for the application.
 *
 * Results:
 *	None: Tcl_Main never returns here, so this procedure never returns
 *	either.
 *
 * Side effects:
 *	Just about anything, since from here we call arbitrary Tcl code.
 *
 *----------------------------------------------------------------------
 */

#ifdef TCL_BROKEN_MAINARGS
int
main(
    int argc,
    char *dummy[])
{
    TCHAR **argv;
#else
int
_tmain(
    int argc,
    TCHAR *argv[])
{
#endif
    TCHAR *p;

    /*
     * Set up the default locale to be standard "C" locale so parsing is
     * performed correctly.
     */

    setlocale(LC_ALL, "C");

#ifdef TCL_BROKEN_MAINARGS
    /*
     * Get our args from the c-runtime. Ignore lpszCmdLine.
     */

    setargv(&argc, &argv);
#endif

    /*
     * Forward slashes substituted for backslashes.
     */

    for (p = argv[0]; *p != '\0'; p++) {
	if (*p == '\\') {
	    *p = '/';
	}
    }

#ifdef TCL_LOCAL_MAIN_HOOK
    TCL_LOCAL_MAIN_HOOK(&argc, &argv);
#endif

    Tcl_Main(argc, argv, TCL_LOCAL_APPINIT);
    return 0;			/* Needed only to prevent compiler warning. */
}

/*
 *----------------------------------------------------------------------
 *
 * Tcl_AppInit --
 *
 *	This procedure performs application-specific initialization. Most
 *	applications, especially those that incorporate additional packages,
 *	will have their own version of this procedure.
 *
 * Results:
 *	Returns a standard Tcl completion code, and leaves an error message in
 *	the interp's result if an error occurs.
 *
 * Side effects:
 *	Depends on the startup script.
 *
 *----------------------------------------------------------------------
 */

int
Tcl_AppInit(
    Tcl_Interp *interp)		/* Interpreter for application. */
{
    if (Tcl_Init(interp) == TCL_ERROR) {
	return TCL_ERROR;
    }

#if defined(STATIC_BUILD) && TCL_USE_STATIC_PACKAGES
    if (Registry_Init(interp) == TCL_ERROR) {
	return TCL_ERROR;
    }
    Tcl_StaticPackage(interp, "registry", Registry_Init, NULL);

    if (Dde_Init(interp) == TCL_ERROR) {
	return TCL_ERROR;
    }
    Tcl_StaticPackage(interp, "dde", Dde_Init, Dde_SafeInit);
#endif

#ifdef TCL_TEST
    if (Tcltest_Init(interp) == TCL_ERROR) {
	return TCL_ERROR;
    }
    Tcl_StaticPackage(interp, "Tcltest", Tcltest_Init, Tcltest_SafeInit);
#endif /* TCL_TEST */

    /*
     * Call the init procedures for included packages. Each call should look
     * like this:
     *
     * if (Mod_Init(interp) == TCL_ERROR) {
     *     return TCL_ERROR;
     * }
     *
     * where "Mod" is the name of the module. (Dynamically-loadable packages
     * should have the same entry-point name.)
     */

    /*
     * Call Tcl_CreateCommand for application-specific commands, if they
     * weren't already created by the init procedures called above.
     */

    /*
     * Specify a user-specific startup file to invoke if the application is
     * run interactively. Typically the startup file is "~/.apprc" where "app"
     * is the name of the application. If this line is deleted then no user-
     * specific startup file will be run under any conditions.
     */

<<<<<<< HEAD
    Tcl_SetVar2(interp, "tcl_rcFileName", NULL, "~/tclshrc.tcl", TCL_GLOBAL_ONLY);
=======
    (Tcl_ObjSetVar2)(interp, Tcl_NewStringObj("tcl_rcFileName", -1), NULL,
	    Tcl_NewStringObj("~/tclshrc.tcl", -1), TCL_GLOBAL_ONLY);
>>>>>>> 146bd0ce
    return TCL_OK;
}

/*
 *-------------------------------------------------------------------------
 *
 * setargv --
 *
 *	Parse the Windows command line string into argc/argv. Done here
 *	because we don't trust the builtin argument parser in crt0. Windows
 *	applications are responsible for breaking their command line into
 *	arguments.
 *
 *	2N backslashes + quote -> N backslashes + begin quoted string
 *	2N + 1 backslashes + quote -> literal
 *	N backslashes + non-quote -> literal
 *	quote + quote in a quoted string -> single quote
 *	quote + quote not in quoted string -> empty string
 *	quote -> begin quoted string
 *
 * Results:
 *	Fills argcPtr with the number of arguments and argvPtr with the array
 *	of arguments.
 *
 * Side effects:
 *	Memory allocated.
 *
 *--------------------------------------------------------------------------
 */

#ifdef TCL_BROKEN_MAINARGS
static void
setargv(
    int *argcPtr,		/* Filled with number of argument strings. */
    TCHAR ***argvPtr)		/* Filled with argument strings (malloc'd). */
{
    TCHAR *cmdLine, *p, *arg, *argSpace;
    TCHAR **argv;
    int argc, size, inquote, copy, slashes;

    cmdLine = GetCommandLine();

    /*
     * Precompute an overly pessimistic guess at the number of arguments in
     * the command line by counting non-space spans.
     */

    size = 2;
    for (p = cmdLine; *p != '\0'; p++) {
	if ((*p == ' ') || (*p == '\t')) {	/* INTL: ISO space. */
	    size++;
	    while ((*p == ' ') || (*p == '\t')) { /* INTL: ISO space. */
		p++;
	    }
	    if (*p == '\0') {
		break;
	    }
	}
    }

    argSpace = malloc(size * sizeof(char *)
	    + (_tcslen(cmdLine) * sizeof(TCHAR)) + sizeof(TCHAR));
    argv = (TCHAR **) argSpace;
    argSpace += size * (sizeof(char *)/sizeof(TCHAR));
    size--;

    p = cmdLine;
    for (argc = 0; argc < size; argc++) {
	argv[argc] = arg = argSpace;
	while ((*p == ' ') || (*p == '\t')) {	/* INTL: ISO space. */
	    p++;
	}
	if (*p == '\0') {
	    break;
	}

	inquote = 0;
	slashes = 0;
	while (1) {
	    copy = 1;
	    while (*p == '\\') {
		slashes++;
		p++;
	    }
	    if (*p == '"') {
		if ((slashes & 1) == 0) {
		    copy = 0;
		    if ((inquote) && (p[1] == '"')) {
			p++;
			copy = 1;
		    } else {
			inquote = !inquote;
		    }
		}
		slashes >>= 1;
	    }

	    while (slashes) {
		*arg = '\\';
		arg++;
		slashes--;
	    }

	    if ((*p == '\0') || (!inquote &&
		    ((*p == ' ') || (*p == '\t')))) {	/* INTL: ISO space. */
		break;
	    }
	    if (copy != 0) {
		*arg = *p;
		arg++;
	    }
	    p++;
	}
	*arg = '\0';
	argSpace = arg + 1;
    }
    argv[argc] = NULL;

    *argcPtr = argc;
    *argvPtr = argv;
}
#endif /* TCL_BROKEN_MAINARGS */

/*
 * Local Variables:
 * mode: c
 * c-basic-offset: 4
 * fill-column: 78
 * End:
 */<|MERGE_RESOLUTION|>--- conflicted
+++ resolved
@@ -199,12 +199,8 @@
      * specific startup file will be run under any conditions.
      */
 
-<<<<<<< HEAD
-    Tcl_SetVar2(interp, "tcl_rcFileName", NULL, "~/tclshrc.tcl", TCL_GLOBAL_ONLY);
-=======
-    (Tcl_ObjSetVar2)(interp, Tcl_NewStringObj("tcl_rcFileName", -1), NULL,
+    Tcl_ObjSetVar2(interp, Tcl_NewStringObj("tcl_rcFileName", -1), NULL,
 	    Tcl_NewStringObj("~/tclshrc.tcl", -1), TCL_GLOBAL_ONLY);
->>>>>>> 146bd0ce
     return TCL_OK;
 }
 