--- conflicted
+++ resolved
@@ -82,25 +82,13 @@
 int
 #ifdef TCL_BROKEN_MAINARGS
 main(
-<<<<<<< HEAD
-    int argc,
-    char *dummy[])
-=======
     int argc,			/* Number of command-line arguments. */
     char *dummy[])		/* Not used. */
-{
-    TCHAR **argv;
->>>>>>> 41667c37
 #else
 _tmain(
-<<<<<<< HEAD
-    int argc,
-    TCHAR *argv[])
-#endif /* TCL_BROKEN_MAINARGS */
-=======
     int argc,			/* Number of command-line arguments. */
     TCHAR *argv[])		/* Values of command-line arguments. */
->>>>>>> 41667c37
+#endif /* TCL_BROKEN_MAINARGS */
 {
 #ifdef TCL_BROKEN_MAINARGS
     TCHAR **argv;
@@ -212,13 +200,9 @@
      * user-specific startup file will be run under any conditions.
      */
 
-<<<<<<< HEAD
-    (Tcl_SetVar2)(interp, "tcl_rcFileName", NULL, "~/tclshrc.tcl",
+    (Tcl_ObjSetVar2)(interp, Tcl_NewStringObj("tcl_rcFileName", TCL_STRLEN),
+	    NULL, Tcl_NewStringObj("~/tclshrc.tcl", TCL_STRLEN),
 	    TCL_GLOBAL_ONLY);
-=======
-    (Tcl_ObjSetVar2)(interp, Tcl_NewStringObj("tcl_rcFileName", -1), NULL,
-	    Tcl_NewStringObj("~/tclshrc.tcl", -1), TCL_GLOBAL_ONLY);
->>>>>>> 41667c37
     return TCL_OK;
 }
 