/*
 * tclWinPort.h --
 *
 *	This header file handles porting issues that occur because of
 *	differences between Windows and Unix. It should be the only
 *	file that contains #ifdefs to handle different flavors of OS.
 *
 * Copyright (c) 1994-1997 Sun Microsystems, Inc.
 *
 * See the file "license.terms" for information on usage and redistribution
 * of this file, and for a DISCLAIMER OF ALL WARRANTIES.
 */

#ifndef _TCLWINPORT
#define _TCLWINPORT

/*
 * We must specify the lower version we intend to support.
 *
 * WINVER = 0x0500 means Windows 2000 and above
 */

#ifndef WINVER
#   define WINVER 0x0501
#endif
#ifndef _WIN32_WINNT
#   define _WIN32_WINNT 0x0501
#endif

#define WIN32_LEAN_AND_MEAN
#include <windows.h>
#undef WIN32_LEAN_AND_MEAN

/*
 * Ask for the winsock function typedefs, also.
 */
#define INCL_WINSOCK_API_TYPEDEFS   1
#include <winsock2.h>
#include <ws2tcpip.h>
#ifdef HAVE_WSPIAPI_H
#   include <wspiapi.h>
#endif

#ifdef CHECK_UNICODE_CALLS
#   define _UNICODE
#   define UNICODE
#   define __TCHAR_DEFINED
    typedef float *_TCHAR;
#   define _TCHAR_DEFINED
    typedef float *TCHAR;
#endif /* CHECK_UNICODE_CALLS */

/*
 *  Pull in the typedef of TCHAR for windows.
 */
#include <tchar.h>
#ifndef _TCHAR_DEFINED
    /* Borland seems to forget to set this. */
    typedef _TCHAR TCHAR;
#   define _TCHAR_DEFINED
#endif
#if defined(_MSC_VER) && defined(__STDC__)
    /* VS2005 SP1 misses this. See [Bug #3110161] */
    typedef _TCHAR TCHAR;
#endif

/*
 *---------------------------------------------------------------------------
 * The following sets of #includes and #ifdefs are required to get Tcl to
 * compile under the windows compilers.
 *---------------------------------------------------------------------------
 */

#include <wchar.h>
#include <io.h>
#include <errno.h>
#include <fcntl.h>
#include <float.h>
#include <malloc.h>
#include <process.h>
#include <signal.h>
#include <limits.h>

#ifdef __CYGWIN__
#   include <unistd.h>
#   ifndef _vsnprintf
#	define _vsnprintf vsnprintf
#   endif
#   ifndef _wcsicmp
#	define _wcsicmp wcscasecmp
#   endif
#else
#   ifndef strncasecmp
#	define strncasecmp strnicmp
#   endif
#   ifndef strcasecmp
#	define strcasecmp stricmp
#   endif
#endif

/*
 * Need to block out these includes for building extensions with MetroWerks
 * compiler for Win32.
 */

#ifndef __MWERKS__
#include <sys/stat.h>
#include <sys/timeb.h>
#   ifdef __BORLANDC__
#	include <utime.h>
#   else
#	include <sys/utime.h>
#   endif /* __BORLANDC__ */
#endif /* __MWERKS__ */

#include <time.h>

/*
<<<<<<< HEAD
=======
 * Define EINPROGRESS in terms of WSAEINPROGRESS.
 */

#undef	EINPROGRESS
#define EINPROGRESS	WSAEINPROGRESS

/*
 * Define ENOTSUP to a value that will never occur.
 */

#undef ENOTSUP
#define ENOTSUP	-1030507

/*
>>>>>>> 4974e5d8
 * Not all mingw32 versions have this struct.
 */
#if !defined(__BORLANDC__) && !defined(_MSC_VER) && !defined(_WIN64) && defined(HAVE_NO_STRUCT_STAT32I64)
  struct _stat32i64 {
    dev_t st_dev;
    ino_t st_ino;
    unsigned short st_mode;
    short st_nlink;
    short st_uid;
    short st_gid;
    dev_t st_rdev;
    __int64 st_size;
#ifdef __CYGWIN__
    struct {long tv_sec;} st_atim;
    struct {long tv_sec;} st_mtim;
    struct {long tv_sec;} st_ctim;
#else
    long st_atime;
    long st_mtime;
    long st_ctime;
#endif
  };
#endif

/* Those codes, from Visual Studio 2010, conflict with other values */
#undef ENODATA
#undef ENOMSG
#undef ENOSR
#undef ENOSTR
#undef EPROTO

/*
 * The following defines redefine the Windows Socket errors as
 * BSD errors so Tcl_PosixError can do the right thing.
 */

<<<<<<< HEAD
#ifndef ENOTEMPTY
#   define ENOTEMPTY 	41	/* Directory not empty */
#endif
#ifndef EREMOTE
#   define EREMOTE	66	/* The object is remote */
#endif
#ifndef EPFNOSUPPORT
#   define EPFNOSUPPORT	96	/* Protocol family not supported */
#endif
#ifndef EADDRINUSE
#   define EADDRINUSE	100	/* Address already in use */
#endif
#ifndef EADDRNOTAVAIL
#   define EADDRNOTAVAIL 101	/* Can't assign requested address */
#endif
#ifndef EAFNOSUPPORT
#   define EAFNOSUPPORT	102	/* Address family not supported */
#endif
#ifndef EALREADY
#   define EALREADY	103	/* Operation already in progress */
#endif
#ifndef EBADMSG
#   define EBADMSG	104	/* Not a data message */
#endif
#ifndef ECANCELED
#   define ECANCELED	105	/* Canceled */
#endif
#ifndef ECONNABORTED
#   define ECONNABORTED	106	/* Software caused connection abort */
#endif
#ifndef ECONNREFUSED
#   define ECONNREFUSED	107	/* Connection refused */
#endif
#ifndef ECONNRESET
#   define ECONNRESET	108	/* Connection reset by peer */
#endif
#ifndef EDESTADDRREQ
#   define EDESTADDRREQ	109	/* Destination address required */
#endif
#ifndef EHOSTUNREACH
#   define EHOSTUNREACH	110	/* No route to host */
#endif
#ifndef EIDRM
#   define EIDRM	111	/* Identifier removed */
#endif
#ifndef EINPROGRESS
#   define EINPROGRESS	112	/* Operation now in progress */
#endif
#ifndef EISCONN
#   define EISCONN	113	/* Socket is already connected */
#endif
#ifndef ELOOP
#   define ELOOP	114	/* Symbolic link loop */
#endif
#ifndef EMSGSIZE
#   define EMSGSIZE	115	/* Message too long */
#endif
#ifndef ENETDOWN
#   define ENETDOWN	116	/* Network is down */
#endif
#ifndef ENETRESET
#   define ENETRESET	117	/* Network dropped connection on reset */
#endif
#ifndef ENETUNREACH
#   define ENETUNREACH	118	/* Network is unreachable */
#endif
#ifndef ENOBUFS
#   define ENOBUFS	119	/* No buffer space available */
#endif
#ifndef ENODATA
#   define ENODATA	120	/* No data available */
#endif
#ifndef ENOLINK
#   define ENOLINK	121	/* Link has be severed */
#endif
#ifndef ENOMSG
#   define ENOMSG	122	/* No message of desired type */
#endif
#ifndef ENOPROTOOPT
#   define ENOPROTOOPT	123	/* Protocol not available */
#endif
#ifndef ENOSR
#   define ENOSR	124	/* Out of stream resources */
#endif
#ifndef ENOSTR
#   define ENOSTR	125	/* Not a stream device */
#endif
#ifndef ENOTCONN
#   define ENOTCONN	126	/* Socket is not connected */
#endif
#ifndef ENOTRECOVERABLE
#   define ENOTRECOVERABLE	127	/* Not recoverable */
#endif
#ifndef ENOTSOCK
#   define ENOTSOCK	128	/* Socket operation on non-socket */
#endif
#ifndef ENOTSUP
#   define ENOTSUP	129	/* Operation not supported */
#endif
#ifndef EOPNOTSUPP
#   define EOPNOTSUPP	130	/* Operation not supported on socket */
#endif
#ifndef EOTHER
#   define EOTHER	131	/* Other error */
#endif
#ifndef EOVERFLOW
#   define EOVERFLOW	132	/* File too big */
#endif
#ifndef EOWNERDEAD
#   define EOWNERDEAD	133	/* File too big */
#endif
#ifndef EPROTO
#   define EPROTO	134	/* Protocol error */
#endif
#ifndef EPROTONOSUPPORT
#   define EPROTONOSUPPORT 135	/* Protocol not supported */
#endif
#ifndef EPROTOTYPE
#   define EPROTOTYPE	136	/* Protocol wrong type for socket */
#endif
#ifndef ETIME
#   define ETIME	137	/* Timer expired */
#endif
#ifndef ETIMEDOUT
#   define ETIMEDOUT	138	/* Connection timed out */
#endif
#ifndef ETXTBSY
#   define ETXTBSY	139	/* Text file or pseudo-device busy */
#endif
#ifndef EWOULDBLOCK
#   define EWOULDBLOCK	140	/* Operation would block */
#endif
=======
#undef EWOULDBLOCK
#define EWOULDBLOCK	EAGAIN
#undef EALREADY
#define EALREADY	149	/* operation already in progress */
#undef ENOTSOCK
#define ENOTSOCK	95	/* Socket operation on non-socket */
#undef EDESTADDRREQ
#define EDESTADDRREQ	96	/* Destination address required */
#undef EMSGSIZE
#define EMSGSIZE	97	/* Message too long */
#undef EPROTOTYPE
#define EPROTOTYPE	98	/* Protocol wrong type for socket */
#undef ENOPROTOOPT
#define ENOPROTOOPT	99	/* Protocol not available */
#undef EPROTONOSUPPORT
#define EPROTONOSUPPORT 120	/* Protocol not supported */
#undef ESOCKTNOSUPPORT
#define ESOCKTNOSUPPORT 121	/* Socket type not supported */
#undef EOPNOTSUPP
#define EOPNOTSUPP	122	/* Operation not supported on socket */
#undef EPFNOSUPPORT
#define EPFNOSUPPORT	123	/* Protocol family not supported */
#undef EAFNOSUPPORT
#define EAFNOSUPPORT	124	/* Address family not supported */
#undef EADDRINUSE
#define EADDRINUSE	125	/* Address already in use */
#undef EADDRNOTAVAIL
#define EADDRNOTAVAIL 126	/* Can't assign requested address */
#undef ENETDOWN
#define ENETDOWN	127	/* Network is down */
#undef ENETUNREACH
#define ENETUNREACH	128	/* Network is unreachable */
#undef ENETRESET
#define ENETRESET	129	/* Network dropped connection on reset */
#undef ECONNABORTED
#define ECONNABORTED	130	/* Software caused connection abort */
#undef ECONNRESET
#define ECONNRESET	131	/* Connection reset by peer */
#undef ENOBUFS
#define ENOBUFS	132	/* No buffer space available */
#undef EISCONN
#define EISCONN	133	/* Socket is already connected */
#undef ENOTCONN
#define ENOTCONN	134	/* Socket is not connected */
#undef ESHUTDOWN
#define ESHUTDOWN	143	/* Can't send after socket shutdown */
#undef ETOOMANYREFS
#define ETOOMANYREFS	144	/* Too many references: can't splice */
#undef ETIMEDOUT
#define ETIMEDOUT	145	/* Connection timed out */
#undef ECONNREFUSED
#define ECONNREFUSED	146	/* Connection refused */
#undef ELOOP
#define ELOOP	90	/* Symbolic link loop */
#undef EHOSTDOWN
#define EHOSTDOWN	147	/* Host is down */
#undef EHOSTUNREACH
#define EHOSTUNREACH	148	/* No route to host */
#undef ENOTEMPTY
#define ENOTEMPTY 	93	/* directory not empty */
#undef EUSERS
#define EUSERS	94	/* Too many users (for UFS) */
#undef EDQUOT
#define EDQUOT	69	/* Disc quota exceeded */
#undef ESTALE
#define ESTALE	151	/* Stale NFS file handle */
#undef EREMOTE
#define EREMOTE	66	/* The object is remote */
>>>>>>> 4974e5d8


<<<<<<< HEAD
#undef ESOCKTNOSUPPORT
#define ESOCKTNOSUPPORT WSAESOCKTNOSUPPORT	/* Socket type not supported */
#undef ESHUTDOWN
#define ESHUTDOWN	WSAESHUTDOWN	/* Can't send after socket shutdown */
#undef ETOOMANYREFS
#define ETOOMANYREFS	WSAETOOMANYREFS	/* Too many references: can't splice */
#undef EHOSTDOWN
#define EHOSTDOWN	WSAEHOSTDOWN	/* Host is down */
#undef EUSERS
#define EUSERS	WSAEUSERS	/* Too many users (for UFS) */
#undef EDQUOT
#define EDQUOT	WSAEDQUOT	/* Disc quota exceeded */
#undef ESTALE
#define ESTALE	WSAESTALE	/* Stale NFS file handle */
=======
#undef EOVERFLOW
#define EOVERFLOW	EFBIG	/* The object couldn't fit in the datatype */
>>>>>>> 4974e5d8

/*
 * Signals not known to the standard ANSI signal.h.  These are used
 * by Tcl_WaitPid() and generic/tclPosixStr.c
 */

#ifndef SIGTRAP
#   define SIGTRAP  5
#endif
#ifndef SIGBUS
#   define SIGBUS   10
#endif

/*
 * Supply definitions for macros to query wait status, if not already
 * defined in header files above.
 */

#if TCL_UNION_WAIT
#   define WAIT_STATUS_TYPE union wait
#else
#   define WAIT_STATUS_TYPE int
#endif /* TCL_UNION_WAIT */

#ifndef WIFEXITED
#   define WIFEXITED(stat)  (((*((int *) &(stat))) & 0xC0000000) == 0)
#endif

#ifndef WEXITSTATUS
#   define WEXITSTATUS(stat) (*((int *) &(stat)))
#endif

#ifndef WIFSIGNALED
#   define WIFSIGNALED(stat) ((*((int *) &(stat))) & 0xC0000000)
#endif

#ifndef WTERMSIG
#   define WTERMSIG(stat)    ((*((int *) &(stat))) & 0x7f)
#endif

#ifndef WIFSTOPPED
#   define WIFSTOPPED(stat)  0
#endif

#ifndef WSTOPSIG
#   define WSTOPSIG(stat)    (((*((int *) &(stat))) >> 8) & 0xff)
#endif

/*
 * Define constants for waitpid() system call if they aren't defined
 * by a system header file.
 */

#ifndef WNOHANG
#   define WNOHANG 1
#endif
#ifndef WUNTRACED
#   define WUNTRACED 2
#endif

/*
 * Define access mode constants if they aren't already defined.
 */

#ifndef F_OK
#    define F_OK 00
#endif
#ifndef X_OK
#    define X_OK 01
#endif
#ifndef W_OK
#    define W_OK 02
#endif
#ifndef R_OK
#    define R_OK 04
#endif

/*
 * Define macros to query file type bits, if they're not already
 * defined.
 */

#ifndef S_IFLNK
#   define S_IFLNK        0120000  /* Symbolic Link */
#endif

#ifndef S_ISREG
#   ifdef S_IFREG
#       define S_ISREG(m) (((m) & S_IFMT) == S_IFREG)
#   else
#       define S_ISREG(m) 0
#   endif
#endif /* !S_ISREG */
#ifndef S_ISDIR
#   ifdef S_IFDIR
#       define S_ISDIR(m) (((m) & S_IFMT) == S_IFDIR)
#   else
#       define S_ISDIR(m) 0
#   endif
#endif /* !S_ISDIR */
#ifndef S_ISCHR
#   ifdef S_IFCHR
#       define S_ISCHR(m) (((m) & S_IFMT) == S_IFCHR)
#   else
#       define S_ISCHR(m) 0
#   endif
#endif /* !S_ISCHR */
#ifndef S_ISBLK
#   ifdef S_IFBLK
#       define S_ISBLK(m) (((m) & S_IFMT) == S_IFBLK)
#   else
#       define S_ISBLK(m) 0
#   endif
#endif /* !S_ISBLK */
#ifndef S_ISFIFO
#   ifdef S_IFIFO
#       define S_ISFIFO(m) (((m) & S_IFMT) == S_IFIFO)
#   else
#       define S_ISFIFO(m) 0
#   endif
#endif /* !S_ISFIFO */
#ifndef S_ISLNK
#   ifdef S_IFLNK
#       define S_ISLNK(m) (((m) & S_IFMT) == S_IFLNK)
#   else
#       define S_ISLNK(m) 0
#   endif
#endif /* !S_ISLNK */


/*
 * Define MAXPATHLEN in terms of MAXPATH if available
 */

#ifndef MAXPATH
#   define MAXPATH MAX_PATH
#endif /* MAXPATH */

#ifndef MAXPATHLEN
#   define MAXPATHLEN MAXPATH
#endif /* MAXPATHLEN */

/*
 * Define pid_t and uid_t if they're not already defined.
 */

#if ! TCL_PID_T
#   define pid_t int
#endif /* !TCL_PID_T */
#if ! TCL_UID_T
#   define uid_t int
#endif /* !TCL_UID_T */

/*
 * Visual C++ has some odd names for common functions, so we need to
 * define a few macros to handle them.  Also, it defines EDEADLOCK and
 * EDEADLK as the same value, which confuses Tcl_ErrnoId().
 */

#if defined(_MSC_VER) || defined(__MINGW32__)
#   define environ _environ
#   if defined(_MSC_VER) && (_MSC_VER < 1600)
#	define hypot _hypot
#   endif
#   define exception _exception
#   undef EDEADLOCK
#   if defined(__MINGW32__) && !defined(__MSVCRT__)
#	define timezone _timezone
#   endif
#endif /* _MSC_VER || __MINGW32__ */

/*
 * Borland's timezone and environ functions.
 */

#ifdef  __BORLANDC__
#   define timezone _timezone
#   define environ  _environ
#endif /* __BORLANDC__ */

#ifdef __WATCOMC__
    /*
     * OpenWatcom uses a wine derived winsock2.h that is missing the
     * LPFN_* typedefs.
     */
#   define HAVE_NO_LPFN_DECLS
#   if !defined(__CHAR_SIGNED__)
#	error "You must use the -j switch to ensure char is signed."
#   endif
#endif


/*
 * MSVC 8.0 started to mark many standard C library functions depreciated
 * including the *printf family and others. Tell it to shut up.
 * (_MSC_VER is 1200 for VC6, 1300 or 1310 for vc7.net, 1400 for 8.0)
 */
#if _MSC_VER >= 1400
#pragma warning(disable:4996)
#endif


/*
 *---------------------------------------------------------------------------
 * The following macros and declarations represent the interface between
 * generic and windows-specific parts of Tcl.  Some of the macros may
 * override functions declared in tclInt.h.
 *---------------------------------------------------------------------------
 */

/*
 * The default platform eol translation on Windows is TCL_TRANSLATE_CRLF:
 */

#define	TCL_PLATFORM_TRANSLATION	TCL_TRANSLATE_CRLF

/*
 * Declare dynamic loading extension macro.
 */

#define TCL_SHLIB_EXT ".dll"

/*
 * The following define ensures that we use the native putenv
 * implementation to modify the environment array.  This keeps
 * the C level environment in synch with the system level environment.
 */

#define USE_PUTENV		1
#define USE_PUTENV_FOR_UNSET	1

/*
 * Msvcrt's putenv() copies the string rather than takes ownership of it.
 */

#if defined(_MSC_VER) || defined(__MINGW32__)
#   define HAVE_PUTENV_THAT_COPIES 1
#endif

/*
 * Older version of Mingw are known to lack a MWMO_ALERTABLE define.
 */
#if defined(HAVE_NO_MWMO_ALERTABLE)
#   define MWMO_ALERTABLE 2
#endif

/*
 * The following defines wrap the system memory allocation routines for
 * use by tclAlloc.c.
 */

#ifdef __CYGWIN__
#   define TclpSysAlloc(size, isBin)	malloc((size))
#   define TclpSysFree(ptr)		free((ptr))
#   define TclpSysRealloc(ptr, size)	realloc((ptr), (size))
#else
#   define TclpSysAlloc(size, isBin)	((void*)HeapAlloc(GetProcessHeap(), \
					    (DWORD)0, (DWORD)size))
#   define TclpSysFree(ptr)		(HeapFree(GetProcessHeap(), \
					    (DWORD)0, (HGLOBAL)ptr))
#   define TclpSysRealloc(ptr, size)	((void*)HeapReAlloc(GetProcessHeap(), \
					    (DWORD)0, (LPVOID)ptr, (DWORD)size))
#endif

/*
 * The following defines map from standard socket names to our internal
 * wrappers that redirect through the winSock function table (see the
 * file tclWinSock.c).
 */

#define getservbyname	TclWinGetServByName
#define getsockopt	TclWinGetSockOpt
#define ntohs		TclWinNToHS
#define setsockopt	TclWinSetSockOpt
/* This type is not defined in the Windows headers */
#define socklen_t       int


/*
 * The following macros have trivial definitions, allowing generic code to
 * address platform-specific issues.
 */

#define TclpReleaseFile(file)	ckfree((char *) file)

/*
 * The following macros and declarations wrap the C runtime library
 * functions.
 */

#define TclpExit		exit

#ifndef INVALID_SET_FILE_POINTER
#define INVALID_SET_FILE_POINTER 0xFFFFFFFF
#endif /* INVALID_SET_FILE_POINTER */

#endif /* _TCLWINPORT */<|MERGE_RESOLUTION|>--- conflicted
+++ resolved
@@ -116,23 +116,6 @@
 #include <time.h>
 
 /*
-<<<<<<< HEAD
-=======
- * Define EINPROGRESS in terms of WSAEINPROGRESS.
- */
-
-#undef	EINPROGRESS
-#define EINPROGRESS	WSAEINPROGRESS
-
-/*
- * Define ENOTSUP to a value that will never occur.
- */
-
-#undef ENOTSUP
-#define ENOTSUP	-1030507
-
-/*
->>>>>>> 4974e5d8
  * Not all mingw32 versions have this struct.
  */
 #if !defined(__BORLANDC__) && !defined(_MSC_VER) && !defined(_WIN64) && defined(HAVE_NO_STRUCT_STAT32I64)
@@ -157,19 +140,11 @@
   };
 #endif
 
-/* Those codes, from Visual Studio 2010, conflict with other values */
-#undef ENODATA
-#undef ENOMSG
-#undef ENOSR
-#undef ENOSTR
-#undef EPROTO
-
 /*
  * The following defines redefine the Windows Socket errors as
  * BSD errors so Tcl_PosixError can do the right thing.
  */
 
-<<<<<<< HEAD
 #ifndef ENOTEMPTY
 #   define ENOTEMPTY 	41	/* Directory not empty */
 #endif
@@ -275,11 +250,11 @@
 #ifndef EOTHER
 #   define EOTHER	131	/* Other error */
 #endif
-#ifndef EOVERFLOW
-#   define EOVERFLOW	132	/* File too big */
-#endif
+/* workaround for mingw-w64 bug 3407992 */
+#undef EOVERFLOW
+#define EOVERFLOW	132	/* File too big */
 #ifndef EOWNERDEAD
-#   define EOWNERDEAD	133	/* File too big */
+#   define EOWNERDEAD	133	/* Owner dead */
 #endif
 #ifndef EPROTO
 #   define EPROTO	134	/* Protocol error */
@@ -302,79 +277,8 @@
 #ifndef EWOULDBLOCK
 #   define EWOULDBLOCK	140	/* Operation would block */
 #endif
-=======
-#undef EWOULDBLOCK
-#define EWOULDBLOCK	EAGAIN
-#undef EALREADY
-#define EALREADY	149	/* operation already in progress */
-#undef ENOTSOCK
-#define ENOTSOCK	95	/* Socket operation on non-socket */
-#undef EDESTADDRREQ
-#define EDESTADDRREQ	96	/* Destination address required */
-#undef EMSGSIZE
-#define EMSGSIZE	97	/* Message too long */
-#undef EPROTOTYPE
-#define EPROTOTYPE	98	/* Protocol wrong type for socket */
-#undef ENOPROTOOPT
-#define ENOPROTOOPT	99	/* Protocol not available */
-#undef EPROTONOSUPPORT
-#define EPROTONOSUPPORT 120	/* Protocol not supported */
-#undef ESOCKTNOSUPPORT
-#define ESOCKTNOSUPPORT 121	/* Socket type not supported */
-#undef EOPNOTSUPP
-#define EOPNOTSUPP	122	/* Operation not supported on socket */
-#undef EPFNOSUPPORT
-#define EPFNOSUPPORT	123	/* Protocol family not supported */
-#undef EAFNOSUPPORT
-#define EAFNOSUPPORT	124	/* Address family not supported */
-#undef EADDRINUSE
-#define EADDRINUSE	125	/* Address already in use */
-#undef EADDRNOTAVAIL
-#define EADDRNOTAVAIL 126	/* Can't assign requested address */
-#undef ENETDOWN
-#define ENETDOWN	127	/* Network is down */
-#undef ENETUNREACH
-#define ENETUNREACH	128	/* Network is unreachable */
-#undef ENETRESET
-#define ENETRESET	129	/* Network dropped connection on reset */
-#undef ECONNABORTED
-#define ECONNABORTED	130	/* Software caused connection abort */
-#undef ECONNRESET
-#define ECONNRESET	131	/* Connection reset by peer */
-#undef ENOBUFS
-#define ENOBUFS	132	/* No buffer space available */
-#undef EISCONN
-#define EISCONN	133	/* Socket is already connected */
-#undef ENOTCONN
-#define ENOTCONN	134	/* Socket is not connected */
-#undef ESHUTDOWN
-#define ESHUTDOWN	143	/* Can't send after socket shutdown */
-#undef ETOOMANYREFS
-#define ETOOMANYREFS	144	/* Too many references: can't splice */
-#undef ETIMEDOUT
-#define ETIMEDOUT	145	/* Connection timed out */
-#undef ECONNREFUSED
-#define ECONNREFUSED	146	/* Connection refused */
-#undef ELOOP
-#define ELOOP	90	/* Symbolic link loop */
-#undef EHOSTDOWN
-#define EHOSTDOWN	147	/* Host is down */
-#undef EHOSTUNREACH
-#define EHOSTUNREACH	148	/* No route to host */
-#undef ENOTEMPTY
-#define ENOTEMPTY 	93	/* directory not empty */
-#undef EUSERS
-#define EUSERS	94	/* Too many users (for UFS) */
-#undef EDQUOT
-#define EDQUOT	69	/* Disc quota exceeded */
-#undef ESTALE
-#define ESTALE	151	/* Stale NFS file handle */
-#undef EREMOTE
-#define EREMOTE	66	/* The object is remote */
->>>>>>> 4974e5d8
-
-
-<<<<<<< HEAD
+
+
 #undef ESOCKTNOSUPPORT
 #define ESOCKTNOSUPPORT WSAESOCKTNOSUPPORT	/* Socket type not supported */
 #undef ESHUTDOWN
@@ -389,10 +293,6 @@
 #define EDQUOT	WSAEDQUOT	/* Disc quota exceeded */
 #undef ESTALE
 #define ESTALE	WSAESTALE	/* Stale NFS file handle */
-=======
-#undef EOVERFLOW
-#define EOVERFLOW	EFBIG	/* The object couldn't fit in the datatype */
->>>>>>> 4974e5d8
 
 /*
  * Signals not known to the standard ANSI signal.h.  These are used
