/*
 * tclWinPort.h --
 *
 *	This header file handles porting issues that occur because of
 *	differences between Windows and Unix. It should be the only
 *	file that contains #ifdefs to handle different flavors of OS.
 *
 * Copyright (c) 1994-1997 Sun Microsystems, Inc.
 *
 * See the file "license.terms" for information on usage and redistribution
 * of this file, and for a DISCLAIMER OF ALL WARRANTIES.
 */

#ifndef _TCLWINPORT
#define _TCLWINPORT

#ifndef _WIN64
/* See [Bug 2935503]: file mtime sets wrong time */
#   define _USE_32BIT_TIME_T
#endif

/*
 * We must specify the lower version we intend to support.
 *
 * WINVER = 0x0500 means Windows 2000 and above
 */

#ifndef WINVER
#   define WINVER 0x0501
#endif
#ifndef _WIN32_WINNT
#   define _WIN32_WINNT 0x0501
#endif

#define WIN32_LEAN_AND_MEAN
#include <windows.h>
#undef WIN32_LEAN_AND_MEAN

/* Compatibility to older visual studio / windows platform SDK */
#if !defined(MAXULONG_PTR)
typedef DWORD DWORD_PTR;
typedef DWORD_PTR * PDWORD_PTR;
#endif

/*
 * Ask for the winsock function typedefs, also.
 */
#define INCL_WINSOCK_API_TYPEDEFS   1
#include <winsock2.h>
#include <ws2tcpip.h>
#ifdef HAVE_WSPIAPI_H
#   include <wspiapi.h>
#endif

#ifdef CHECK_UNICODE_CALLS
#   define _UNICODE
#   define UNICODE
#   define __TCHAR_DEFINED
    typedef float *_TCHAR;
#   define _TCHAR_DEFINED
    typedef float *TCHAR;
#endif /* CHECK_UNICODE_CALLS */

/*
 *  Pull in the typedef of TCHAR for windows.
 */
#include <tchar.h>
#ifndef _TCHAR_DEFINED
    /* Borland seems to forget to set this. */
    typedef _TCHAR TCHAR;
#   define _TCHAR_DEFINED
#endif
#if defined(_MSC_VER) && defined(__STDC__)
    /* VS2005 SP1 misses this. See [Bug #3110161] */
    typedef _TCHAR TCHAR;
#endif

/*
 *---------------------------------------------------------------------------
 * The following sets of #includes and #ifdefs are required to get Tcl to
 * compile under the windows compilers.
 *---------------------------------------------------------------------------
 */

<<<<<<< HEAD
#include <wchar.h>
#include <io.h>
=======
#include <io.h>
#include <stdio.h>
#include <stdlib.h>
>>>>>>> a5d87cf2
#include <errno.h>
#include <fcntl.h>
#include <float.h>
#include <malloc.h>
#include <process.h>
#include <signal.h>
#include <limits.h>

<<<<<<< HEAD
#ifdef __CYGWIN__
#   include <unistd.h>
#   ifndef _vsnprintf
#	define _vsnprintf vsnprintf
#   endif
#   ifndef _wcsicmp
#	define _wcsicmp wcscasecmp
#   endif
#else
#   ifndef strncasecmp
#	define strncasecmp strnicmp
#   endif
#   ifndef strcasecmp
#	define strcasecmp stricmp
#   endif
=======
#ifndef strncasecmp
#   define strncasecmp strnicmp
#endif
#ifndef strcasecmp
#   define strcasecmp stricmp
>>>>>>> a5d87cf2
#endif

/*
 * Need to block out these includes for building extensions with MetroWerks
 * compiler for Win32.
 */

#ifndef __MWERKS__
#include <sys/stat.h>
#include <sys/timeb.h>
#   ifdef __BORLANDC__
#	include <utime.h>
#   else
#	include <sys/utime.h>
#   endif /* __BORLANDC__ */
#endif /* __MWERKS__ */

#include <time.h>

/*
<<<<<<< HEAD
 * cygwin does not have this struct.
 */
#ifdef __CYGWIN__
  struct _stat32i64 {
    dev_t st_dev;
    ino_t st_ino;
    unsigned short st_mode;
    short st_nlink;
    short st_uid;
    short st_gid;
    dev_t st_rdev;
    __int64 st_size;
    struct {long tv_sec;} st_atim;
    struct {long tv_sec;} st_mtim;
    struct {long tv_sec;} st_ctim;
  };
#endif
=======
 * Define EINPROGRESS in terms of WSAEINPROGRESS.
 */

#undef	EINPROGRESS
#define EINPROGRESS	WSAEINPROGRESS

/*
 * Define ENOTSUP to a value that will never occur.
 */

#undef ENOTSUP
#define ENOTSUP	-1030507

/* Those codes, from Visual Studio 2010, conflict with other values */
#undef ENODATA
#undef ENOMSG
#undef ENOSR
#undef ENOSTR
#undef EPROTO
>>>>>>> a5d87cf2

/*
 * The following defines redefine the Windows Socket errors as
 * BSD errors so Tcl_PosixError can do the right thing.
 */

#ifndef ENOTEMPTY
#   define ENOTEMPTY 	41	/* Directory not empty */
#endif
#ifndef EREMOTE
#   define EREMOTE	66	/* The object is remote */
#endif
#ifndef EPFNOSUPPORT
#   define EPFNOSUPPORT	96	/* Protocol family not supported */
#endif
#ifndef EADDRINUSE
#   define EADDRINUSE	100	/* Address already in use */
#endif
#ifndef EADDRNOTAVAIL
#   define EADDRNOTAVAIL 101	/* Can't assign requested address */
#endif
#ifndef EAFNOSUPPORT
#   define EAFNOSUPPORT	102	/* Address family not supported */
#endif
#ifndef EALREADY
#   define EALREADY	103	/* Operation already in progress */
#endif
#ifndef EBADMSG
#   define EBADMSG	104	/* Not a data message */
#endif
#ifndef ECANCELED
#   define ECANCELED	105	/* Canceled */
#endif
#ifndef ECONNABORTED
#   define ECONNABORTED	106	/* Software caused connection abort */
#endif
#ifndef ECONNREFUSED
#   define ECONNREFUSED	107	/* Connection refused */
#endif
#ifndef ECONNRESET
#   define ECONNRESET	108	/* Connection reset by peer */
#endif
#ifndef EDESTADDRREQ
#   define EDESTADDRREQ	109	/* Destination address required */
#endif
#ifndef EHOSTUNREACH
#   define EHOSTUNREACH	110	/* No route to host */
#endif
#ifndef EIDRM
#   define EIDRM	111	/* Identifier removed */
#endif
#ifndef EINPROGRESS
#   define EINPROGRESS	112	/* Operation now in progress */
#endif
#ifndef EISCONN
#   define EISCONN	113	/* Socket is already connected */
#endif
#ifndef ELOOP
#   define ELOOP	114	/* Symbolic link loop */
#endif
#ifndef EMSGSIZE
#   define EMSGSIZE	115	/* Message too long */
#endif
#ifndef ENETDOWN
#   define ENETDOWN	116	/* Network is down */
#endif
#ifndef ENETRESET
#   define ENETRESET	117	/* Network dropped connection on reset */
#endif
#ifndef ENETUNREACH
#   define ENETUNREACH	118	/* Network is unreachable */
#endif
#ifndef ENOBUFS
#   define ENOBUFS	119	/* No buffer space available */
#endif
#ifndef ENODATA
#   define ENODATA	120	/* No data available */
#endif
#ifndef ENOLINK
#   define ENOLINK	121	/* Link has be severed */
#endif
#ifndef ENOMSG
#   define ENOMSG	122	/* No message of desired type */
#endif
#ifndef ENOPROTOOPT
#   define ENOPROTOOPT	123	/* Protocol not available */
#endif
#ifndef ENOSR
#   define ENOSR	124	/* Out of stream resources */
#endif
#ifndef ENOSTR
#   define ENOSTR	125	/* Not a stream device */
#endif
#ifndef ENOTCONN
#   define ENOTCONN	126	/* Socket is not connected */
#endif
#ifndef ENOTRECOVERABLE
#   define ENOTRECOVERABLE	127	/* Not recoverable */
#endif
#ifndef ENOTSOCK
#   define ENOTSOCK	128	/* Socket operation on non-socket */
#endif
#ifndef ENOTSUP
#   define ENOTSUP	129	/* Operation not supported */
#endif
#ifndef EOPNOTSUPP
#   define EOPNOTSUPP	130	/* Operation not supported on socket */
#endif
#ifndef EOTHER
#   define EOTHER	131	/* Other error */
#endif
/* workaround for mingw-w64 bug 3407992 */
#undef EOVERFLOW
#define EOVERFLOW	132	/* File too big */
#ifndef EOWNERDEAD
#   define EOWNERDEAD	133	/* Owner dead */
#endif
#ifndef EPROTO
#   define EPROTO	134	/* Protocol error */
#endif
#ifndef EPROTONOSUPPORT
#   define EPROTONOSUPPORT 135	/* Protocol not supported */
#endif
#ifndef EPROTOTYPE
#   define EPROTOTYPE	136	/* Protocol wrong type for socket */
#endif
#ifndef ETIME
#   define ETIME	137	/* Timer expired */
#endif
#ifndef ETIMEDOUT
#   define ETIMEDOUT	138	/* Connection timed out */
#endif
#ifndef ETXTBSY
#   define ETXTBSY	139	/* Text file or pseudo-device busy */
#endif
#ifndef EWOULDBLOCK
#   define EWOULDBLOCK	140	/* Operation would block */
#endif


#undef ESOCKTNOSUPPORT
#define ESOCKTNOSUPPORT WSAESOCKTNOSUPPORT	/* Socket type not supported */
#undef ESHUTDOWN
#define ESHUTDOWN	WSAESHUTDOWN	/* Can't send after socket shutdown */
#undef ETOOMANYREFS
#define ETOOMANYREFS	WSAETOOMANYREFS	/* Too many references: can't splice */
#undef EHOSTDOWN
#define EHOSTDOWN	WSAEHOSTDOWN	/* Host is down */
#undef EUSERS
#define EUSERS	WSAEUSERS	/* Too many users (for UFS) */
#undef EDQUOT
#define EDQUOT	WSAEDQUOT	/* Disc quota exceeded */
#undef ESTALE
#define ESTALE	WSAESTALE	/* Stale NFS file handle */

/*
 * Signals not known to the standard ANSI signal.h.  These are used
 * by Tcl_WaitPid() and generic/tclPosixStr.c
 */

#ifndef SIGTRAP
#   define SIGTRAP  5
#endif
#ifndef SIGBUS
#   define SIGBUS   10
#endif

/*
 * Supply definitions for macros to query wait status, if not already
 * defined in header files above.
 */

#if TCL_UNION_WAIT
#   define WAIT_STATUS_TYPE union wait
#else
#   define WAIT_STATUS_TYPE int
#endif /* TCL_UNION_WAIT */

#ifndef WIFEXITED
#   define WIFEXITED(stat)  (((*((int *) &(stat))) & 0xC0000000) == 0)
#endif

#ifndef WEXITSTATUS
#   define WEXITSTATUS(stat) (*((int *) &(stat)))
#endif

#ifndef WIFSIGNALED
#   define WIFSIGNALED(stat) ((*((int *) &(stat))) & 0xC0000000)
#endif

#ifndef WTERMSIG
#   define WTERMSIG(stat)    ((*((int *) &(stat))) & 0x7f)
#endif

#ifndef WIFSTOPPED
#   define WIFSTOPPED(stat)  0
#endif

#ifndef WSTOPSIG
#   define WSTOPSIG(stat)    (((*((int *) &(stat))) >> 8) & 0xff)
#endif

/*
 * Define constants for waitpid() system call if they aren't defined
 * by a system header file.
 */

#ifndef WNOHANG
#   define WNOHANG 1
#endif
#ifndef WUNTRACED
#   define WUNTRACED 2
#endif

/*
 * Define access mode constants if they aren't already defined.
 */

#ifndef F_OK
#    define F_OK 00
#endif
#ifndef X_OK
#    define X_OK 01
#endif
#ifndef W_OK
#    define W_OK 02
#endif
#ifndef R_OK
#    define R_OK 04
#endif

/*
 * Define macros to query file type bits, if they're not already
 * defined.
 */

#ifndef S_IFLNK
#   define S_IFLNK        0120000  /* Symbolic Link */
#endif

#ifndef S_ISREG
#   ifdef S_IFREG
#       define S_ISREG(m) (((m) & S_IFMT) == S_IFREG)
#   else
#       define S_ISREG(m) 0
#   endif
#endif /* !S_ISREG */
#ifndef S_ISDIR
#   ifdef S_IFDIR
#       define S_ISDIR(m) (((m) & S_IFMT) == S_IFDIR)
#   else
#       define S_ISDIR(m) 0
#   endif
#endif /* !S_ISDIR */
#ifndef S_ISCHR
#   ifdef S_IFCHR
#       define S_ISCHR(m) (((m) & S_IFMT) == S_IFCHR)
#   else
#       define S_ISCHR(m) 0
#   endif
#endif /* !S_ISCHR */
#ifndef S_ISBLK
#   ifdef S_IFBLK
#       define S_ISBLK(m) (((m) & S_IFMT) == S_IFBLK)
#   else
#       define S_ISBLK(m) 0
#   endif
#endif /* !S_ISBLK */
#ifndef S_ISFIFO
#   ifdef S_IFIFO
#       define S_ISFIFO(m) (((m) & S_IFMT) == S_IFIFO)
#   else
#       define S_ISFIFO(m) 0
#   endif
#endif /* !S_ISFIFO */
#ifndef S_ISLNK
#   ifdef S_IFLNK
#       define S_ISLNK(m) (((m) & S_IFMT) == S_IFLNK)
#   else
#       define S_ISLNK(m) 0
#   endif
#endif /* !S_ISLNK */


/*
 * Define MAXPATHLEN in terms of MAXPATH if available
 */

#ifndef MAXPATH
#   define MAXPATH MAX_PATH
#endif /* MAXPATH */

#ifndef MAXPATHLEN
#   define MAXPATHLEN MAXPATH
#endif /* MAXPATHLEN */

/*
 * Define pid_t and uid_t if they're not already defined.
 */

#if ! TCL_PID_T
#   define pid_t int
#endif /* !TCL_PID_T */
#if ! TCL_UID_T
#   define uid_t int
#endif /* !TCL_UID_T */

/*
 * Visual C++ has some odd names for common functions, so we need to
 * define a few macros to handle them.  Also, it defines EDEADLOCK and
 * EDEADLK as the same value, which confuses Tcl_ErrnoId().
 */

#if defined(_MSC_VER) || defined(__MINGW32__)
#   define environ _environ
#   if defined(_MSC_VER) && (_MSC_VER < 1600)
#	define hypot _hypot
#   endif
#   define exception _exception
#   undef EDEADLOCK
#   if defined(__MINGW32__) && !defined(__MSVCRT__)
#	define timezone _timezone
#   endif
#endif /* _MSC_VER || __MINGW32__ */

/*
 * Borland's timezone and environ functions.
 */

#ifdef  __BORLANDC__
#   define timezone _timezone
#   define environ  _environ
#endif /* __BORLANDC__ */

#ifdef __WATCOMC__
    /*
     * OpenWatcom uses a wine derived winsock2.h that is missing the
     * LPFN_* typedefs.
     */
#   define HAVE_NO_LPFN_DECLS
#   if !defined(__CHAR_SIGNED__)
#	error "You must use the -j switch to ensure char is signed."
#   endif
#endif


/*
 * MSVC 8.0 started to mark many standard C library functions depreciated
 * including the *printf family and others. Tell it to shut up.
 * (_MSC_VER is 1200 for VC6, 1300 or 1310 for vc7.net, 1400 for 8.0)
 */
#if _MSC_VER >= 1400
#pragma warning(disable:4996)
#endif


/*
 *---------------------------------------------------------------------------
 * The following macros and declarations represent the interface between
 * generic and windows-specific parts of Tcl.  Some of the macros may
 * override functions declared in tclInt.h.
 *---------------------------------------------------------------------------
 */

/*
 * The default platform eol translation on Windows is TCL_TRANSLATE_CRLF:
 */

#define	TCL_PLATFORM_TRANSLATION	TCL_TRANSLATE_CRLF

/*
 * Declare dynamic loading extension macro.
 */

#define TCL_SHLIB_EXT ".dll"

/*
 * The following define ensures that we use the native putenv
 * implementation to modify the environment array.  This keeps
 * the C level environment in synch with the system level environment.
 */

#define USE_PUTENV		1
#define USE_PUTENV_FOR_UNSET	1

/*
 * Msvcrt's putenv() copies the string rather than takes ownership of it.
 */

#if defined(_MSC_VER) || defined(__MINGW32__)
#   define HAVE_PUTENV_THAT_COPIES 1
#endif

/*
 * Older version of Mingw are known to lack a MWMO_ALERTABLE define.
 */
#if defined(HAVE_NO_MWMO_ALERTABLE)
#   define MWMO_ALERTABLE 2
#endif

/*
 * The following defines wrap the system memory allocation routines for
 * use by tclAlloc.c.
 */

#define TclpSysAlloc(size, isBin)	((void*)HeapAlloc(GetProcessHeap(), \
					    (DWORD)0, (DWORD)size))
#define TclpSysFree(ptr)		(HeapFree(GetProcessHeap(), \
					    (DWORD)0, (HGLOBAL)ptr))
#define TclpSysRealloc(ptr, size)	((void*)HeapReAlloc(GetProcessHeap(), \
					    (DWORD)0, (LPVOID)ptr, (DWORD)size))

/*
 * The following defines map from standard socket names to our internal
 * wrappers that redirect through the winSock function table (see the
 * file tclWinSock.c).
 */

#define getservbyname	TclWinGetServByName
#define getsockopt	TclWinGetSockOpt
#define ntohs		TclWinNToHS
#define setsockopt	TclWinSetSockOpt
/* This type is not defined in the Windows headers */
#define socklen_t       int


/*
 * The following macros have trivial definitions, allowing generic code to
 * address platform-specific issues.
 */

#define TclpReleaseFile(file)	ckfree((char *) file)

/*
 * The following macros and declarations wrap the C runtime library
 * functions.
 */

#define TclpExit		exit

#ifndef INVALID_SET_FILE_POINTER
#define INVALID_SET_FILE_POINTER 0xFFFFFFFF
#endif /* INVALID_SET_FILE_POINTER */

#ifndef LABEL_SECURITY_INFORMATION
#   define LABEL_SECURITY_INFORMATION (0x00000010L)
#endif

#endif /* _TCLWINPORT */<|MERGE_RESOLUTION|>--- conflicted
+++ resolved
@@ -82,14 +82,8 @@
  *---------------------------------------------------------------------------
  */
 
-<<<<<<< HEAD
 #include <wchar.h>
 #include <io.h>
-=======
-#include <io.h>
-#include <stdio.h>
-#include <stdlib.h>
->>>>>>> a5d87cf2
 #include <errno.h>
 #include <fcntl.h>
 #include <float.h>
@@ -98,29 +92,11 @@
 #include <signal.h>
 #include <limits.h>
 
-<<<<<<< HEAD
-#ifdef __CYGWIN__
-#   include <unistd.h>
-#   ifndef _vsnprintf
-#	define _vsnprintf vsnprintf
-#   endif
-#   ifndef _wcsicmp
-#	define _wcsicmp wcscasecmp
-#   endif
-#else
-#   ifndef strncasecmp
-#	define strncasecmp strnicmp
-#   endif
-#   ifndef strcasecmp
-#	define strcasecmp stricmp
-#   endif
-=======
 #ifndef strncasecmp
 #   define strncasecmp strnicmp
 #endif
 #ifndef strcasecmp
 #   define strcasecmp stricmp
->>>>>>> a5d87cf2
 #endif
 
 /*
@@ -139,47 +115,6 @@
 #endif /* __MWERKS__ */
 
 #include <time.h>
-
-/*
-<<<<<<< HEAD
- * cygwin does not have this struct.
- */
-#ifdef __CYGWIN__
-  struct _stat32i64 {
-    dev_t st_dev;
-    ino_t st_ino;
-    unsigned short st_mode;
-    short st_nlink;
-    short st_uid;
-    short st_gid;
-    dev_t st_rdev;
-    __int64 st_size;
-    struct {long tv_sec;} st_atim;
-    struct {long tv_sec;} st_mtim;
-    struct {long tv_sec;} st_ctim;
-  };
-#endif
-=======
- * Define EINPROGRESS in terms of WSAEINPROGRESS.
- */
-
-#undef	EINPROGRESS
-#define EINPROGRESS	WSAEINPROGRESS
-
-/*
- * Define ENOTSUP to a value that will never occur.
- */
-
-#undef ENOTSUP
-#define ENOTSUP	-1030507
-
-/* Those codes, from Visual Studio 2010, conflict with other values */
-#undef ENODATA
-#undef ENOMSG
-#undef ENOSR
-#undef ENOSTR
-#undef EPROTO
->>>>>>> a5d87cf2
 
 /*
  * The following defines redefine the Windows Socket errors as
