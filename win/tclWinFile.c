--- conflicted
+++ resolved
@@ -1289,27 +1289,15 @@
  *----------------------------------------------------------------------
  *
  * NativeMatchType --
-<<<<<<< HEAD
  *
  *	This function needs a special case for a path which is a root volume,
  *	because for NTFS root volumes, the getFileAttributesProc returns a
  *	'hidden' attribute when it should not.
  *
- *	We never make any calss to a 'get attributes' routine here, since we
+ *	We never make any calls to a 'get attributes' routine here, since we
  *	have arranged things so that our caller already knows such
  *	information.
  *
-=======
- * 
- * This function needs a special case for a path which is a root
- * volume, because for NTFS root volumes, the getFileAttributesProc
- * returns a 'hidden' attribute when it should not.
- * 
- * We never make any calls to a 'get attributes' routine here,
- * since we have arranged things so that our caller already knows
- * such information.
- * 
->>>>>>> 9e344a43
  * Results:
  *	0 = file doesn't match
  *	1 = file matches
@@ -2210,7 +2198,6 @@
     TCHAR *nativePart;
     const char *fullPath;
 
-<<<<<<< HEAD
     (*tclWinProcs->getFullPathNameProc)(nativePath, MAX_PATH,
 	    nativeFullPath, &nativePart);
 
@@ -2301,14 +2288,9 @@
      * positions.
      */
 
-    mode |= (mode & 0x0700) >> 3;
-    mode |= (mode & 0x0700) >> 6;
-    return (unsigned short) mode;
-=======
     mode |= (mode & (S_IREAD|S_IWRITE|S_IEXEC)) >> 3;
     mode |= (mode & (S_IREAD|S_IWRITE|S_IEXEC)) >> 6;
-    return (unsigned short)mode;
->>>>>>> 9e344a43
+    return (unsigned short) mode;
 }
  
