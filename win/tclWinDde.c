--- conflicted
+++ resolved
@@ -11,13 +11,9 @@
  */
 
 #undef STATIC_BUILD
-<<<<<<< HEAD
-#define USE_TCL_STUBS
-=======
 #ifndef USE_TCL_STUBS
 #   define USE_TCL_STUBS
 #endif
->>>>>>> 46a9a7a1
 #include "tclInt.h"
 #include <dde.h>
 #include <ddeml.h>
@@ -153,7 +149,7 @@
 Dde_Init(
     Tcl_Interp *interp)
 {
-    if (Tcl_InitStubs(interp, "8.5-", 0) == NULL) {
+    if (Tcl_InitStubs(interp, "8.5", 0) == NULL) {
 	return TCL_ERROR;
     }
 
@@ -586,13 +582,21 @@
 	    Tcl_GetObjResult(riPtr->interp));
 
     if (result == TCL_ERROR) {
-	Tcl_Obj *errorObjPtr = Tcl_GetVar2Ex(riPtr->interp, "errorCode", NULL,
+	Tcl_Obj *errorObjPtr;
+	Tcl_Obj *varName = Tcl_NewStringObj("errorCode", -1);
+
+	Tcl_IncrRefCount(varName);
+	errorObjPtr = Tcl_ObjGetVar2(riPtr->interp, varName, NULL,
 		TCL_GLOBAL_ONLY);
+	Tcl_DecrRefCount(varName);
 	if (errorObjPtr) {
 	    Tcl_ListObjAppendElement(NULL, returnPackagePtr, errorObjPtr);
 	}
-	errorObjPtr = Tcl_GetVar2Ex(riPtr->interp, "errorInfo", NULL,
+	varName = Tcl_NewStringObj("errorInfo", -1);
+	Tcl_IncrRefCount(varName);
+	errorObjPtr = Tcl_ObjGetVar2(riPtr->interp, varName, NULL,
 		TCL_GLOBAL_ONLY);
+	Tcl_DecrRefCount(varName);
 	if (errorObjPtr) {
 	    Tcl_ListObjAppendElement(NULL, returnPackagePtr, errorObjPtr);
 	}
@@ -766,10 +770,15 @@
 		} else {
 		    Tcl_DString ds;
 		    Tcl_Obj *variableObjPtr;
+		    Tcl_Obj *varName;
+
 		    Tcl_WinTCharToUtf(utilString, -1, &ds);
-		    variableObjPtr = Tcl_GetVar2Ex(
-			    convPtr->riPtr->interp, Tcl_DStringValue(&ds), NULL,
+		    varName = Tcl_NewStringObj(Tcl_DStringValue(&ds), -1);
+		    Tcl_IncrRefCount(varName);
+		    variableObjPtr = Tcl_ObjGetVar2(
+			    convPtr->riPtr->interp, varName, NULL,
 			    TCL_GLOBAL_ONLY);
+		    Tcl_DecrRefCount(varName);
 		    if (variableObjPtr != NULL) {
 			if (uFmt == CF_TEXT) {
 			    returnString = Tcl_GetStringFromObj(
@@ -814,6 +823,7 @@
 	if (convPtr && !Tcl_IsSafe(convPtr->riPtr->interp)) {
 	    Tcl_DString ds;
 	    Tcl_Obj *variableObjPtr;
+	    Tcl_Obj *varName;
 
 	    len = DdeQueryString(ddeInstance, ddeItem, NULL, 0, CP_WINUNICODE);
 	    Tcl_DStringInit(&dString);
@@ -829,9 +839,11 @@
 		variableObjPtr = Tcl_NewUnicodeObj(utilString, -1);
 	    }
 
-	    Tcl_SetVar2Ex(convPtr->riPtr->interp, Tcl_DStringValue(&ds), NULL,
+	    varName = Tcl_NewStringObj(Tcl_DStringValue(&ds), -1);
+	    Tcl_IncrRefCount(varName);
+	    Tcl_ObjSetVar2(convPtr->riPtr->interp, varName, NULL,
 		    variableObjPtr, TCL_GLOBAL_ONLY);
-
+	    Tcl_DecrRefCount(varName);
 	    Tcl_DStringFree(&ds);
 	    Tcl_DStringFree(&dString);
 		ddeReturn = (HDDEDATA) DDE_FACK;
@@ -1753,20 +1765,26 @@
 	    }
 	    if (interp != sendInterp) {
 		if (result == TCL_ERROR) {
+		    Tcl_Obj *varName;
 		    /*
 		     * An error occurred, so transfer error information from
 		     * the destination interpreter back to our interpreter.
 		     */
 
 		    Tcl_ResetResult(interp);
-		    objPtr = Tcl_GetVar2Ex(sendInterp, "errorInfo", NULL,
+		    varName = Tcl_NewStringObj("errorInfo", -1);
+			Tcl_IncrRefCount(varName);
+		    objPtr = Tcl_ObjGetVar2(sendInterp, varName, NULL,
 			    TCL_GLOBAL_ONLY);
+		    Tcl_DecrRefCount(varName);
 		    if (objPtr) {
 			Tcl_AppendObjToErrorInfo(interp, objPtr);
 		    }
-
-		    objPtr = Tcl_GetVar2Ex(sendInterp, "errorCode", NULL,
+		    varName = Tcl_NewStringObj("errorCode", -1);
+			Tcl_IncrRefCount(varName);
+		    objPtr = Tcl_ObjGetVar2(sendInterp, varName, NULL,
 			    TCL_GLOBAL_ONLY);
+		    Tcl_DecrRefCount(varName);
 		    if (objPtr) {
 			Tcl_SetObjErrorCode(interp, objPtr);
 		    }
