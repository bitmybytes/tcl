<<<<<<< HEAD
2012-10-17  Miguel Sofer  <msofer@users.sf.net>

	* generic/tclBasic.c (TclNRCoroutineObjCmd): insure that numlevels
	are properly set, fix bug discovered by dkf and reported at
	http://code.activestate.com/lists/tcl-core/12213/ 

2012-10-16  Donal K. Fellows  <dkf@users.sf.net>

	IMPLEMENTATION OF TIP#405

	New commands for applying a transformation to the elements of a list
	to produce another list (the [lmap] command) and to the mappings of a
	dictionary to produce another dictionary (the [dict map] command). In
	both cases, a [continue] will cause the skipping of an element/pair,
	and a [break] will terminate the construction early and successfully.

	* generic/tclCmdAH.c (Tcl_LmapObjCmd, TclNRLmapCmd): Implementation of
	the new [lmap] command, based on (and sharing much of) [foreach].
	* generic/tclDictObj.c (DictMapNRCmd): Implementation of the new [dict
	map] subcommand, based on (and sharing much of) [dict for].
	* generic/tclCompCmds.c (TclCompileLmapCmd, TclCompileDictMapCmd):
	Compilation engines for [lmap] and [dict map].

	IMPLEMENTATION OF TIP#400

	* generic/tclZlib.c: Allow the specification of a compression
	dictionary (a binary blob used to seed the compression engine) in both
	streams and channel transformations. Also some reorganization to allow
	for getting gzip header dictionaries and controlling buffering levels
	in channel transformations (allowing a trade-off between formal
	correctness and speed).
	(Tcl_ZlibStreamSetCompressionDictionary): New C API to allow setting
	the compression dictionary without using a Tcl script.
=======
2012-10-23  Jan Nijtmans  <nijtmans@users.sf.net>

	* generic/tclInt.h:    Remove unused TclpLoadFile function.
	* generic/tclIOUtil.c
>>>>>>> eeb2b168

2012-10-14  Jan Nijtmans  <nijtmans@users.sf.net>

	* generic/tclDictObj.c: [Bug 3576509]: ::tcl::Bgerror crashes with
	* generic/tclEvent.c:    invalid arguments. Better fix, which helps
	for all Tcl_DictObjGet() calls in Tcl's source code.

2012-10-13  Jan Nijtmans  <nijtmans@users.sf.net>

	* generic/tclEvent.c: [Bug 3576509]: tcl::Bgerror crashes with invalid
	arguments

2012-10-06  Jan Nijtmans  <nijtmans@users.sf.net>

	* win/Makefile.in: [Bug 2459774]: tcl/win/Makefile.in not compatible
	with msys 0.8.

2012-10-03  Don Porter  <dgp@users.sourceforge.net>

	* generic/tclIO.c:	When checking for std channels being closed,
	compare the channel state, not the channel itself so that stacked
	channels do not cause trouble.

2012-09-26  Reinhard Max  <max@suse.de>

	* generic/tclIOSock.c (TclCreateSocketAddress): Work around a bug in
	getaddrinfo() on OSX that caused name resolution to fail for [socket
	-server foo -myaddr localhost 0].

2012-09-20  Jan Nijtmans  <nijtmans@users.sf.net>

	* win/configure.in: New import libraries for zlib 1.2.7, usable for
	* win/configure:    all win32/win64 compilers
	* compat/zlib/win32/zdll.lib:
	* compat/zlib/win64/zdll.lib:

	* win/tclWinDde.c: [FRQ 3527238]: Full unicode support for dde. Dde
	version is now 1.4.0b2.
	***POTENTIAL INCOMPATIBILITY***

2012-09-19  Jan Nijtmans  <nijtmans@users.sf.net>

	* generic/tcl.h:  Make Tcl_Interp a fully opaque structure if
	TCL_NO_DEPRECATED is set (TIP 330 and 336).
	* win/nmakehlp.c: Let "nmakehlp -V" start searching digits after the
	found match (suggested by Harald Oehlmann).

2012-09-07  Harald Oehlmann  <oehhar@users.sf.net>

	*** 8.6b3 TAGGED FOR RELEASE ***

	IMPLEMENTATION OF TIP#404.

	* library/msgcat/msgcat.tcl:	[FRQ 3544988]: New commands [mcflset]
	* library/msgcat/pkgIndex.tcl:	and [mcflmset] to set mc entries with
	* unix/Makefile.in:		implicit message file locale.
	* win/Makefile.in:		Bump to 1.5.0.

2012-08-25  Donal K. Fellows  <dkf@users.sf.net>

	* library/msgs/uk.msg: [Bug 3561330]: Use the correct full name of
	March in Ukrainian. Thanks to Mikhail Teterin for reporting.

2012-08-23  Jan Nijtmans  <nijtmans@users.sf.net>

	* generic/tclBinary.c: [Bug 3496014]: Unecessary memset() in
	Tcl_SetByteArrayObj().

2012-08-20  Don Porter  <dgp@users.sourceforge.net>

	* generic/tclPathObj.c:	[Bug 3559678]: Fix bad filename normalization
	when the last component is the empty string.

2012-08-20  Jan Nijtmans  <nijtmans@users.sf.net>

	* win/tclWinPort.h:  Remove wrapper macro for ntohs(): unnecessary,
	because it doesn't require an initialized winsock_2 library. See:
	<http://msdn.microsoft.com/en-us/library/windows/desktop/ms740075%28v=vs.85%29.aspx>
	* win/tclWinSock.c:
	* generic/tclStubInit.c:

2012-08-17  Jan Nijtmans  <nijtmans@users.sf.net>

	* win/nmakehlp.c: Add "-V<num>" option, in order to be able to detect
	partial version numbers.

2012-08-15  Jan Nijtmans  <nijtmans@users.sf.net>

	* win/buildall.vc.bat: Only build the threaded builds by default
	* win/rules.vc:        Some code cleanup

2010-08-13  Stuart Cassoff  <stwo@users.sourceforge.net>

	* unix/tclUnixCompat.c: [Bug 3555454]: Rearrange a bit to quash
	'declared but never defined' compiler warnings.

2012-08-13  Jan Nijtmans  <nijtmans@users.sf.net>

	* compat/zlib/win64/zlib1.dll:  Add 64-bit build of zlib1.dll, and use
	* compat/zlib/win64/zdll.lib:   it for the dynamic mingw-w64 build.
	* win/Makefile.in:
	* win/configure.in:
	* win/configure:

2012-08-09  Reinhard Max  <max@suse.de>

	* tests/http.test: Fix http-3.29 for machines without IPv6 support.

2010-08-08  Stuart Cassoff  <stwo@users.sourceforge.net>

	* unix/tclUnixCompat.c: Change one '#ifdef' to '#if defined()' for
	improved consistency within the file.

2012-08-08  Jan Nijtmans  <nijtmans@users.sf.net>

	* generic/tclfileName.c: [Bug #1536227]: Cygwin network pathname
	* tests/fileName.test:   support

2012-08-07  Don Porter  <dgp@users.sourceforge.net>

	* generic/tclIOUtil.c:	[Bug 3554250]: Overlooked one field of cleanup
	in the thread exit handler for the filesystem subsystem.

2012-07-31  Donal K. Fellows  <dkf@users.sf.net>

	* generic/tclInterp.c (Tcl_GetInterpPath):
	* unix/tclUnixPipe.c (TclGetAndDetachPids, Tcl_PidObjCmd):
	* win/tclWinPipe.c (TclGetAndDetachPids, Tcl_PidObjCmd):
	Purge use of Tcl_AppendElement, and corrected conversion of PIDs to
	integer objects.

2012-07-31  Jan Nijtmans  <nijtmans@users.sf.net>

	* win/nmakehlp.c:  Add -Q option from sampleextension.
	* win/Makefile.in: [FRQ 3544967]: Missing objectfiles in static lib
	* win/makefile.vc: (Thanks to Jos Decoster).

2012-07-29  Jan Nijtmans  <nijtmans@users.sf.net>

	* win/Makefile.in:  No longer build tcltest.exe to run the tests,
	but use tclsh86.exe in combination with tcltest86.dll to do that.
	* tests/*.test:     load tcltest86.dll if necessary.

2012-07-28  Jan Nijtmans  <nijtmans@users.sf.net>

	* tests/clock.test:    [Bug 3549770]: Multiple test failures running
	* tests/registry.test: tcltest outside build tree
	* tests/winDde.test:

2012-07-27  Jan Nijtmans  <nijtmans@users.sf.net>

	* generic/tclUniData.c:   Support Unicode 6.2 (Add Turkish lira sign)
	* generic/regc_locale.c:

2012-07-25  Alexandre Ferrieux  <ferrieux@users.sourceforge.net>

	* win/tclWinPipe.c: [Bug 3547994]: Abandon the synchronous Windows
	pipe driver to its fate when needed to honour TIP#398.

2012-07-24  Trevor Davel  <twylite@crypt.co.za>

	* win/tclWinSock.c: [Bug: 3545363]: Loop over multiple underlying file
	descriptors for a socket where required (TcpCloseProc, SocketProc).
	Refactor socket/descriptor setup to manage linked list operations in
	one place. Fix memory leak in socket close (TcpCloseProc) and related
	dangling pointers in SocketEventProc.

2012-07-19  Reinhard Max  <max@suse.de>

	* win/tclWinSock.c (TcpAccept): [Bug: 3545363]: Use a large enough
	buffer for accept()ing IPv6 connections. Fix conversion of host and
	port for passing to the accept proc to be independent of the IP
	version.

2012-07-23  Alexandre Ferrieux  <ferrieux@users.sourceforge.net>

	* generic/tclIO.c: [Bug 3545365]: Never try a bg-flush  on a dead
	channel, just like before 2011-08-17.

2012-07-19  Joe Mistachkin  <joe@mistachkin.com>

	* generic/tclTest.c: Fix several more missing mutex-locks in
	TestasyncCmd.

2012-07-19  Alexandre Ferrieux  <ferrieux@users.sourceforge.net>

	* generic/tclTest.c: [Bug 3544685]: Missing mutex-lock in
	TestasyncCmd since 2011-08-19. Unbounded gratitude to Stuart
	Cassoff for spotting it.

2012-07-17  Jan Nijtmans  <nijtmans@users.sf.net>

	* win/makefile.vc: [Bug 3544932]: Visual studio compiler check fails

2012-07-16  Donal K. Fellows  <dkf@users.sf.net>

	* generic/tclUtil.c (UpdateStringOfEndOffset): [Bug 3544658]: Stop
	1-byte overrun in memcpy, that object placement rules made harmless
	but which still caused compiler complaints.

2012-07-16  Jan Nijtmans  <nijtmans@users.sf.net>

	* library/reg/pkgIndex.tcl:  Make registry 1.3 package dynamically
	loadable when ::tcl::pkgconfig is available.

2012-07-11  Jan Nijtmans  <nijtmans@users.sf.net>

	* win/tclWinReg.c: [Bug 3362446]: registry keys command fails
	with 8.5/8.6. Follow Microsofts example better in order to prevent
	problems when using HKEY_PERFORMANCE_DATA.

2012-07-10  Jan Nijtmans  <nijtmans@users.sf.net>

	* unix/tclUnixNotfy.c: [Bug 3541646]: Don't panic on triggerPipe
	overrun.

2012-07-10  Donal K. Fellows  <dkf@users.sf.net>

	* win/tclWinSock.c (InitializeHostName): Corrected logic that
	extracted the name of the computer from the gethostname call so that
	it would use the name on success, not failure. Also ensured that the
	buffer size is exactly that recommended by Microsoft.

2012-07-08  Reinhard Max  <max@suse.de>

	* library/http/http.tcl: [Bug 3531209]: Add fix and test for URLs that
	* tests/http.test: 	 contain literal IPv6 addresses.

2012-07-05  Don Porter  <dgp@users.sourceforge.net>

	* unix/tclUnixPipe.c:	[Bug 1189293]: Make "<<" binary safe.
	* win/tclWinPipe.c:

2012-07-03  Donal K. Fellows  <dkf@users.sf.net>

	* generic/tclUtil.c (TclDStringAppendObj, TclDStringAppendDString):
	* generic/tclInt.h (TclDStringAppendLiteral, TclDStringClear):
	* generic/tclCompile.h (TclDStringAppendToken): Added wrappers to make
	common cases of appending to Tcl_DStrings simpler to write. Prompted
	by looking at [FRQ 1357401] (these are an _internal_ implementation of
	that FRQ).

2012-06-29  Jan Nijtmans  <nijtmans@users.sf.net>

	* library/msgcat/msgcat.tcl:   Add tn, ro_MO and ru_MO to msgcat.

2012-06-29  Harald Oehlmann <oehhar@users.sf.net>

	* library/msgcat/msgcat.tcl:	[Bug 3536888]: Locale guessing of
	* library/msgcat/pkgIndex.tcl:	msgcat fails on (some) Windows 7. Bump
	* unix/Makefile.in:		to 1.4.5
	* win/Makefile.in:

2012-06-29  Donal K. Fellows  <dkf@users.sf.net>

	* doc/GetIndex.3: Reinforced the description of the requirement for
	the tables of names to index over to be static, following posting to
	tcl-core by Brian Griffin about a bug caused by Tktreectrl not obeying
	this rule correctly. This does not represent a functionality change,
	merely a clearer documentation of a long-standing constraint.

2012-06-26  Jan Nijtmans  <nijtmans@users.sf.net>

	* unix/tcl.m4:       Let Cygwin shared build link with
	* unix/configure.in: zlib1.dll, not cygz.dll (two less
	* unix/configure:    dependencies on cygwin-specific dll's)
	* unix/Makefile.in:

2012-06-26  Reinhard Max  <max@suse.de>

	* generic/tclIOSock.c: Use EAI_SYSTEM only if it exists.
	* unix/tclUnixSock.c:

2012-06-25  Don Porter  <dgp@users.sourceforge.net>

	* generic/tclFileSystem.h:	[Bug 3024359]: Make sure that the
	* generic/tclIOUtil.c:	per-thread cache of the list of file systems
	* generic/tclPathObj.c:	currently registered is only updated at times
	when no active loops are traversing it.  Also reduce the amount of
	epoch storing and checking to where it can make a difference.

2012-06-25  Donal K. Fellows  <dkf@users.sf.net>

	* generic/tclCmdAH.c (EncodingDirsObjCmd): [Bug 3537605]: Do the right
	thing when reporting errors with the number of arguments.

2012-06-25  Jan Nijtmans  <nijtmans@users.sf.net>

	* generic/tclfileName.c: [Patch 1536227]: Cygwin network pathname
	* tests/fileName.test:   support.

2012-06-23  Jan Nijtmans  <nijtmans@users.sf.net>

	* unix/tclUnixNotfy.c: [Bug 3508771]: Cygwin notifier for handling
	win32 events.

2012-06-22  Reinhard Max  <max@suse.de>

	* generic/tclIOSock.c: Rework the error message generation of [socket],
	* unix/tclUnixSock.c:  so that the error code of getaddrinfo is used
	* win/tclWinSock.c:    instead of errno unless it is EAI_SYSTEM.

2012-06-21  Jan Nijtmans  <nijtmans@users.sf.net>

	* win/tclWinReg.c:	[Bug 3362446]: registry keys command fails
	* tests/registry.test:	with 8.5/8.6

2012-06-11  Don Porter  <dgp@users.sourceforge.net>

	* generic/tclBasic.c:	[Bug 3532959]: Make sure the lifetime
	* generic/tclProc.c:	management of entries in the linePBodyPtr
	* tests/proc.test:	hash table can tolerate either order of
	teardown, interp first, or Proc first.

2012-06-08  Don Porter  <dgp@users.sourceforge.net>

	* unix/configure.in:	Update autogoo for gettimeofday().
	* unix/tclUnixPort.h:	Thanks Joe English.
	* unix/configure:	autoconf 2.13

	* unix/tclUnixPort.h:	[Bug 3530533]: Centralize #include <pthread.h>
	* unix/tclUnixThrd.c:	in the tclUnixPort.h header so that old unix
	systems that need inclusion in all compilation units are supported.

2012-06-08  Jan Nijtmans  <nijtmans@users.sf.net>

	* win/tclWinDde.c:    Revise the "null data" check: null strings are
	possible, but empty binary arrays are not.
	* tests/winDde.test:  Add test-case (winDde-9.4) for transferring
	null-strings with dde. Convert tests to tcltest-2 syntax.

2012-06-06  Donal K. Fellows  <dkf@users.sf.net>

	* generic/tclZlib.c (TclZlibInit): Declare that Tcl is publishing the
	zlib package (version 2.0) as part of its bootstrap process. This will
	have an impact on tclkit (which includes zlib 1.1) but otherwise be
	very low impact.

2012-06-06  Jan Nijtmans  <nijtmans@users.sf.net>

	* unix/tclUnixInit.c: On Cygwin, use win32 API in stead of uname()
	to determine the tcl_platform variables.

2012-05-31  Jan Nijtmans  <nijtmans@users.sf.net>

	* generic/tclZlib.c:  [Bug 3530536]: zlib-7.4 fails on IRIX64
	* tests/zlib.test:
	* doc/zlib.n:         Document that [stream checksum] doesn't do
	what's expected for "inflate" and "deflate" formats

2012-05-31  Donal K. Fellows  <dkf@users.sf.net>

	* library/safe.tcl (safe::AliasFileSubcommand): Don't assume that
	slaves have corresponding commands, as that is not true for
	sub-subinterpreters (used in Tk's test suite).

	* doc/safe.n: [Bug 1997845]: Corrected formatting so that generated
	HTML can link properly.

	* tests/socket.test (socket*-13.1): Prevented intermittent test
	failure due to race condition.

2012-05-29  Donal K. Fellows  <dkf@users.sf.net>

	* doc/expr.n, doc/mathop.n: [Bug 2931407]: Clarified semantics of
	division and remainder operators.

2012-05-29  Jan Nijtmans  <nijtmans@users.sf.net>

	* win/tclWinDde.c:    [Bug 3525762]: Encoding handling in dde.
	* win/Makefile.in:    Fix "make genstubs" when cross-compiling on UNIX

2012-05-28  Donal K. Fellows  <dkf@users.sf.net>

	* library/safe.tcl (safe::AliasFileSubcommand): [Bug 3529949]: Made a
	more sophisticated method for preventing information leakage; it
	changes references to "~user" into "./~user", which is safe.

2012-05-25  Donal K. Fellows  <dkf@users.sf.net>

	* doc/namespace.n, doc/Ensemble.3: [Bug 3528418]: Document what is
	going on with respect to qualification of command prefixes in ensemble
	subcommand maps.

	* generic/tclIO.h (SYNTHETIC_EVENT_TIME): Factored out the definition
	of the amount of time that should be waited before firing a synthetic
	event on a channel.

2012-05-25  Jan Nijtmans  <nijtmans@users.sf.net>

	* win/tclWinDde.c: [Bug 473946]: Special characters were not correctly
	sent, now for XTYP_EXECUTE as well as XTYP_REQUEST.
	* win/Makefile.in: Fix "make genstubs" when cross-compiling on UNIX

2012-05-24  Jan Nijtmans  <nijtmans@users.sf.net>

	* tools/genStubs.tcl:  Take cygwin handling of X11 into account.
	* generic/tcl*Decls.h: re-generated
	* generic/tclStubInit.c:  Implement TclpIsAtty, Cygwin only.
	* doc/dde.n: Doc fix: "dde execute iexplore" doesn't work
	without -async, because iexplore doesn't return a value

2012-05-24  Jan Nijtmans  <nijtmans@users.sf.net>

	* tools/genStubs.tcl:   Let cygwin share stub table with win32
	* win/tclWinSock.c:     implement TclpInetNtoa for win32
	* generic/tclInt.decls: Revert most of [3caedf05df], since when
	  we let cygwin share the win32 stub table this is no longer necessary
	* generic/tcl*Decls.h:  re-generated
	* doc/dde.n:            1.3 -> 1.4

2012-05-23  Donal K. Fellows  <dkf@users.sf.net>

	* generic/tclZlib.c (ZlibTransformInput): [Bug 3525907]: Ensure that
	decompressed input is flushed through the transform correctly when the
	input stream gets to the end. Thanks to Alexandre Ferrieux and Andreas
	Kupries for their work on this.

2012-05-21  Don Porter  <dgp@users.sourceforge.net>

	* generic/tclFileName.c:	When using Tcl_SetObjLength() calls to
	* generic/tclPathObj.c:		grow and shrink the objPtr->bytes
	buffer, care must be taken that the value cannot possibly become pure
	Unicode.  Calling Tcl_AppendToObj() has the possibility of making such
	a conversion.  Bug found while valgrinding the trunk.

2012-05-21  Jan Nijtmans  <nijtmans@users.sf.net>

	IMPLEMENTATION OF TIP#106

	* win/tclWinDde.c:		Added encoding-related abilities to
	* library/dde/pkgIndex.tcl:	the [dde] command. The dde package's
	* tests/winDde.test:		version is now 1.4.0.
	* doc/dde.n:

2012-05-20  Donal K. Fellows  <dkf@users.sf.net>

	* generic/tclOOBasic.c (TclOO_Class_Constructor): [Bug 2023112]: Cut
	the amount of hackiness in class constructors, and refactor some of
	the error message handling from [oo::define] to be saner in the face
	of odd happenings.

2012-05-17  Donal K. Fellows  <dkf@users.sf.net>

	* generic/tclCmdMZ.c (Tcl_SwitchObjCmd): [Bug 3106532]: Corrected
	resulting indexes from -indexvar option to be usable with [string
	range]; this was always the intention (and is consistent with [regexp
	-indices] too).
	***POTENTIAL INCOMPATIBILITY***
	Uses of [switch -regexp -indexvar] that previously compensated for the
	wrong offsets (by subtracting 1 from the end indices) now do not need
	to do so as the value is correct.

	* library/safe.tcl (safe::InterpInit): Ensure that the module path is
	constructed in the correct order.
	(safe::AliasGlob): [Bug 2964715]: More extensive handling of what
	globbing is required to support package loading.

	* doc/expr.n: [Bug 3525462]: Corrected statement about what happens
	when comparing "0y" and "0x12"; the previously documented behavior was
	actually a subtle bug (now long-corrected).

2012-05-16  Donal K. Fellows  <dkf@users.sf.net>

	* generic/tclCmdAH.c (TclMakeFileCommandSafe): [Bug 3445787]: Improve
	the compatibility of safe interpreters' version of 'file' with that of
	unsafe interpreters.
	* library/safe.tcl (::safe::InterpInit): Teach the safe-interp scripts
	about how to expose 'file' properly.

2012-05-13  Jan Nijtmans  <nijtmans@users.sf.net>

	* win/tclWinDde.c:   Protect against receiving strings without ending
	\0, as external applications (or Tcl with TIP #106) could generate
	that.

2012-05-10  Jan Nijtmans  <nijtmans@users.sf.net>

	* win/tclWinDde.c: [Bug 473946]: Special characters not correctly sent
	* library/dde/pkgIndex.tcl:  Increase version to 1.3.3

2012-05-10  Alexandre Ferrieux  <ferrieux@users.sourceforge.net>

	* {win,unix}/configure{,.in}: [Bug 2812981]: Clean up bundled
	packages' build directory from within Tcl's ./configure, to avoid
	stale configuration.

2012-05-09  Andreas Kupries  <andreask@activestate.com>

	* generic/tclIORChan.c: [Bug 3522560]: Fixed the crash, enabled the
	test case. Modified [chan postevent] to properly inject the event(s)
	into the owner thread's event queue for execution in the correct
	context. Renamed the ForwardOpTo...Thread() function to match with our
	terminology.

	* tests/ioCmd.test: [Bug 3522560]: Added a test which crashes the core
	if it were not disabled as knownBug. For a reflected channel
	transfered to a different thread the [chan postevent] run in the
	handler thread tries to execute the owner threads's fileevent scripts
	by itself, wrongly reaching across thread boundaries.

2012-04-28  Alexandre Ferrieux  <ferrieux@users.sourceforge.net>

	* generic/tclIO.c: Properly close nonblocking channels even when
	not flushing them.

2012-05-03  Jan Nijtmans  <nijtmans@users.sf.net>

	* compat/zlib/*: Upgrade to zlib 1.2.7 (pre-built dll is still 1.2.5,
	will be upgraded as soon as the official build is available)

2012-05-03  Don Porter  <dgp@users.sourceforge.net>

	* tests/socket.test:	[Bug 3428754]: Test socket-14.2 tolerate
	[socket -async] connection that connects synchronously.

	* unix/tclUnixSock.c:	[Bug 3428753]: Fix [socket -async] connections
	that manage to connect synchronously.

2012-05-02  Jan Nijtmans  <nijtmans@users.sf.net>

	* generic/configure.in:    Better detection and implementation for
	* generic/configure:       cpuid instruction on Intel-derived
	* generic/tclUnixCompat.c: processors, both 32-bit and 64-bit.
	* generic/tclTest.c:       Move cpuid testcase from win-specific to
	* win/tclWinTest.c:        generic tests, as it should work on all
	* tests/platform.test:     Intel-related platforms now.

2012-04-30  Alexandre Ferrieux  <ferrieux@users.sourceforge.net>

	* tests/ioCmd.test: [Bug 3522560]: Tame deadlocks in broken refchan
	tests.

2012-04-28  Alexandre Ferrieux  <ferrieux@users.sourceforge.net>

	IMPLEMENTATION OF TIP#398

	* generic/tclIO.c: Quickly Exit with Non-Blocking Blocked Channels
	* tests/io.test  : *** POTENTIAL INCOMPATIBILITY ***
	* doc/close.n    : (compat flag available)

2012-04-27  Jan Nijtmans  <nijtmans@users.sf.net>

	* generic/tclPort.h:    Move CYGWIN-specific stuff from tclPort.h to
	* generic/tclEnv.c:     tclUnixPort.h, where it belongs.
	* unix/tclUnixPort.h:
	* unix/tclUnixFile.c:

2012-04-27  Donal K. Fellows  <dkf@users.sf.net>

	* library/init.tcl (auto_execok): Allow shell builtins to be detected
	even if they are upper-cased.

2012-04-26  Jan Nijtmans  <nijtmans@users.sf.net>

	* generic/tclStubInit.c:    Get rid of _ANSI_ARGS_ and CONST
	* generic/tclIO.c:
	* generic/tclIOCmd.c:
	* generic/tclTest.c:
	* unix/tclUnixChan.c:

2012-04-25  Donal K. Fellows  <dkf@users.sf.net>

	* generic/tclUtil.c (TclDStringToObj): Added internal function to make
	the fairly-common operation of converting a DString into an Obj a more
	efficient one; for long strings, it can just transfer the ownership of
	the buffer directly. Replaces this:
	   obj=Tcl_NewStringObj(Tcl_DStringValue(&ds),Tcl_DStringLength(&ds));
	   Tcl_DStringFree(&ds);
	with this:
	   obj=TclDStringToObj(&ds);

2012-04-24  Jan Nijtmans  <nijtmans@users.sf.net>

	* generic/tclInt.decls:      [Bug 3508771]: load tclreg.dll in cygwin
				     tclsh
	* generic/tclIntPlatDecls.h: Implement TclWinGetSockOpt,
	* generic/tclStubInit.c:     TclWinGetServByName and TclWinCPUID for
	* generic/tclUnixCompat.c:   Cygwin.
	* unix/configure.in:
	* unix/configure:
	* unix/tclUnixCompat.c:

2012-04-18  Kevin B. Kenny  <kennykb@acm.org>

	* library/tzdata/Africa/Casablanca:
	* library/tzdata/America/Port-au-Prince:
	* library/tzdata/Asia/Damascus:
	* library/tzdata/Asia/Gaza:
	* library/tzdata/Asia/Hebron: tzdata2012c

2012-04-16  Donal K. Fellows  <dkf@users.sf.net>

	* doc/FileSystem.3 (Tcl_FSOpenFileChannelProc): [Bug 3518244]: Fixed
	documentation of this filesystem callback function; it must not
	register its created channel - that's the responsibility of the caller
	of Tcl_FSOpenFileChannel - as that leads to reference leaks.

2012-04-15  Donal K. Fellows  <dkf@users.sf.net>

	* generic/tclEnsemble.c (NsEnsembleImplementationCmdNR):
	* generic/tclIOUtil.c (Tcl_FSEvalFileEx): Cut out levels of the C
	stack by going direct to the relevant internal evaluation function.

	* generic/tclZlib.c (ZlibTransformSetOption): [Bug 3517696]: Make
	flushing work correctly in a pushed compressing channel transform.

2012-04-12  Jan Nijtmans  <nijtmans@users.sf.net>

	* generic/tclInt.decls:      [Bug 3514475]: Remove TclpGetTimeZone and
	* generic/tclIntDecls.h:     TclpGetTZName
	* generic/tclIntPlatDecls.h:
	* generic/tclStubInit.c:
	* unix/tclUnixTime.c:
	* unix/tclWinTilemc:

2012-04-11  Jan Nijtmans  <nijtmans@users.sf.net>

	* win/tclWinInit.c:     [Bug 3448512]: clock scan "1958-01-01" fails
	* win/tcl.m4:           only in debug compilation.
	* win/configure:
	* unix/tcl.m4:          Use NDEBUG consistantly meaning: no debugging.
	* unix/configure:
	* generic/tclBasic.c:
	* library/dde/pkgIndex.tcl:  Use [::tcl::pkgconfig get debug] instead
	* library/reg/pkgIndex.tcl:  of [info exists ::tcl_platform(debug)]

2012-04-10  Donal K. Fellows  <dkf@users.sf.net>

	* generic/tcl.h (TCL_DEPRECATED_API): [Bug 2458976]: Added macro that
	can be used to mark parts of Tcl's API as deprecated. Currently only
	used for fields of Tcl_Interp, which TIPs 330 and 336 have deprecated
	with a migration strategy; we want to encourage people to move away
	from those fields.

2012-04-09  Donal K. Fellows  <dkf@users.sf.net>

	* generic/tclOODefineCmds.c (ClassVarsSet, ObjVarsSet): [Bug 3396896]:
	Ensure that the lists of variable names used to drive variable
	resolution will never have the same name twice.

	* generic/tclVar.c (AppendLocals): [Bug 2712377]: Fix problem with
	reporting of declared variables in methods. It's really a problem with
	how [info vars] interacts with variable resolvers; this is just a bit
	of a hack so it is no longer a big problem.

2012-04-04  Donal K. Fellows  <dkf@users.sf.net>

	* generic/tclOO.c (Tcl_NewObjectInstance, TclNRNewObjectInstance):
	[Bug 3514761]: Fixed bogosity with automated argument description
	handling when constructing an instance of a class that is itself a
	member of an ensemble. Thanks to Andreas Kupries for identifying that
	this was a problem case at all!
	(Tcl_CopyObjectInstance): Fix potential bleed-over of ensemble
	information into [oo::copy].

2012-04-04  Jan Nijtmans  <nijtmans@users.sf.net>

	* win/tclWinSock.c:	[Bug 510001]: TclSockMinimumBuffers needs
	* generic/tclIOSock.c:	platform implementation.
	* generic/tclInt.decls:
	* generic/tclIntDecls.h:
	* generic/tclStubInit.c:

2012-04-03  Jan Nijtmans  <nijtmans@users.sf.net>

	* generic/tclStubInit.c: Remove the TclpGetTZName implementation for
	* generic/tclIntDecls.h: Cygwin (from 2012-04-02 commit), re-generated
	* generic/tclIntPlatDecls.h:

2012-04-02  Donal K. Fellows  <dkf@users.sf.net>

	IMPLEMENTATION OF TIP#396.

	* generic/tclBasic.c (builtInCmds, TclNRYieldToObjCmd): Convert the
	formerly-unsupported yieldm and yieldTo commands into [yieldto].

2012-04-02  Jan Nijtmans  <nijtmans@users.sf.net>

	* generic/tclInt.decls: [Bug 3508771]: load tclreg.dll in cygwin tclsh
	* generic/tclIntPlatDecls.h: Implement TclWinGetTclInstance,
	* generic/tclStubInit.c:     TclpGetTZName, and various more
	win32-specific internal functions for Cygwin, so win32 extensions
	using those can be loaded in the cygwin version of tclsh.

2012-03-30  Jan Nijtmans  <nijtmans@users.sf.net>

	* unix/tcl.m4:        [Bug 3511806]: Compiler checks too early
	* unix/configure.in:  This change allows to build the cygwin and
	* unix/tclUnixPort.h: mingw32 ports of Tcl/Tk to build out-of-the-box
	* win/tcl.m4:         using a native or cross-compiler.
	* win/configure.in:
	* win/tclWinPort.h:
	* win/README          Document how to build win32 or win64 executables
	with Linux, Cygwin or Darwin.

2012-03-29  Jan Nijtmans  <nijtmans@users.sf.net>

	* generic/tclCmdMZ.c (StringIsCmd): Faster mem-leak free
	implementation of [string is entier].

2012-03-27  Donal K. Fellows  <dkf@users.sf.net>

	IMPLEMENTATION OF TIP#395.

	* generic/tclCmdMZ.c (StringIsCmd): Implementation of the [string is
	entier] check. Code by Jos Decoster.

2012-03-27  Jan Nijtmans  <nijtmans@users.sf.net>

	* generic/tcl.h:      [Bug 3508771]: Wrong Tcl_StatBuf used on MinGW.
	* generic/tclFCmd.c:  [Bug 2015723]: Duplicate inodes from file stat
	* generic/tclCmdAH.c: on windows (but now for cygwin as well).
	* generic/tclOODefineCmds.c: minor gcc warning
	* win/tclWinPort.h:   Use lower numbers, preventing integer overflow.
	Remove the workaround for mingw-w64 [Bug 3407992]. It's long fixed.

2012-03-27  Donal K. Fellows  <dkf@users.sf.net>

	IMPLEMENTATION OF TIP#397.

	* generic/tclOO.c (Tcl_CopyObjectInstance): [Bug 3474460]: Make the
	target object name optional when copying classes. [RFE 3485060]: Add
	callback method ("<cloned>") so that scripted control over copying is
	easier.
	***POTENTIAL INCOMPATIBILITY***
	If you'd previously been using the "<cloned>" method name, this now
	has a standard semantics and call interface. Only a problem if you are
	also using [oo::copy].

2012-03-26  Donal K. Fellows  <dkf@users.sf.net>

	IMPLEMENTATION OF TIP#380.

	* doc/define.n, doc/object.n, generic/tclOO.c, generic/tclOOBasic.c:
	* generic/tclOOCall.c, generic/tclOODefineCmds.c, generic/tclOOInt.h:
	* tests/oo.test: Switch definitions of lists of things in objects and
	classes to a slot-based approach, which gives a lot more flexibility
	and programmability at the script-level. Introduce new [::oo::Slot]
	class which is the implementation of these things.

	***POTENTIAL INCOMPATIBILITY***
	The unknown method handler now may be asked to deal with the case
	where no method name is provided at all. The default implementation
	generates a compatible error message, and any override that forces the
	presence of a first argument (i.e., a method name) will continue to
	function as at present as well, so this is a pretty small change.

	* generic/tclOOBasic.c (TclOO_Object_Destroy): Made it easier to do a
	tailcall inside a normally-invoked destructor; prevented leakage out
	to calling command.

2012-03-25  Jan Nijtmans  <nijtmans@users.sf.net>

	* generic/tclInt.decls:      [Bug 3508771]: load tclreg.dll in cygwin
	* generic/tclIntPlatDecls.h: tclsh. Implement TclWinConvertError,
	* generic/tclStubInit.c:     TclWinConvertWSAError, and various more
	* unix/Makefile.in:          win32-specific internal functions for
	* unix/tcl.m4:               Cygwin, so win32 extensions using those
	* unix/configure:            can be loaded in the cygwin version of
	* win/tclWinError.c:         tclsh.

2012-03-23  Jan Nijtmans  <nijtmans@users.sf.net>

	* generic/tclInt.decls:       Revert some cygwin-related signature
	* generic/tclIntPlatDecls.h:  changes from [835f8e1e9d] (2010-01-22).
	* win/tclWinError.c:          They were an attempt to make the cygwin
	                              port compile again, but since cygwin is
	                              based on unix this serves no purpose any
	                              more.
	* win/tclWinSerial.c:         Use EAGAIN in stead of EWOULDBLOCK,
	* win/tclWinSock.c:           because in VS10+ the value of
	                              EWOULDBLOCK is no longer the same as
	                              EAGAIN.
	* unix/Makefile.in:           Add tclWinError.c to the CYGWIN build.
	* unix/tcl.m4:
	* unix/configure:

2012-03-20  Jan Nijtmans  <nijtmans@users.sf.net>

	* generic/tcl.decls:         [Bug 3508771]: load tclreg.dll in cygwin
	* generic/tclInt.decls:      tclsh. Implement TclWinGetPlatformId,
	* generic/tclIntPlatDecls.h: Tcl_WinUtfToTChar, Tcl_WinTCharToUtf (and
	* generic/tclPlatDecls.h:    a dummy TclWinCPUID) for Cygwin, so win32
	* generic/tclStubInit.c:     extensions using those can be loaded in
	* unix/tclUnixCompat.c:      the cygwin version of tclsh.

2012-03-19  Venkat Iyer <venkat@comit.com>

	* library/tzdata/America/Atikokan: Update to tzdata2012b.
	* library/tzdata/America/Blanc-Sablon:
	* library/tzdata/America/Dawson_Creek:
	* library/tzdata/America/Edmonton:
	* library/tzdata/America/Glace_Bay:
	* library/tzdata/America/Goose_Bay:
	* library/tzdata/America/Halifax:
	* library/tzdata/America/Havana:
	* library/tzdata/America/Moncton:
	* library/tzdata/America/Montreal:
	* library/tzdata/America/Nipigon:
	* library/tzdata/America/Rainy_River:
	* library/tzdata/America/Regina:
	* library/tzdata/America/Santiago:
	* library/tzdata/America/St_Johns:
	* library/tzdata/America/Swift_Current:
	* library/tzdata/America/Toronto:
	* library/tzdata/America/Vancouver:
	* library/tzdata/America/Winnipeg:
	* library/tzdata/Antarctica/Casey:
	* library/tzdata/Antarctica/Davis:
	* library/tzdata/Antarctica/Palmer:
	* library/tzdata/Asia/Yerevan:
	* library/tzdata/Atlantic/Stanley:
	* library/tzdata/Pacific/Easter:
	* library/tzdata/Pacific/Fakaofo:
	* library/tzdata/America/Creston: (new)

2012-03-19  Reinhard Max  <max@suse.de>

	* unix/tclUnixSock.c (Tcl_OpenTcpServer): Use the values returned
	by getaddrinfo() for all three arguments to socket() instead of
	only using ai_family. Try to keep the most meaningful error while
	iterating over the result list, because using the last error can
	be misleading.

2012-03-15  Jan Nijtmans  <nijtmans@users.sf.net>

	* generic/tcl.h: [Bug 3288345]: Wrong Tcl_StatBuf used on Cygwin
	* unix/tclUnixFile.c:
	* unix/tclUnixPort.h:
	* win/cat.c:           Remove cygwin stuff no longer needed
	* win/tclWinFile.c:
	* win/tclWinPort.h:

2012-03-12  Jan Nijtmans  <nijtmans@users.sf.net>

	* win/tclWinFile.c: [Bug 3388350]: mingw64 compiler warnings

2012-03-11  Donal K. Fellows  <dkf@users.sf.net>

	* doc/*.n, doc/*.3: A number of small spelling and wording fixes.

2012-03-08  Donal K. Fellows  <dkf@users.sf.net>

	* doc/info.n:   Various minor fixes (prompted by Andreas Kupries
	* doc/socket.n: detecting a spelling mistake).

2012-03-07  Andreas Kupries  <andreask@activestate.com>

	* library/http/http.tcl: [Bug 3498327]: Generate upper-case
	* library/http/pkgIndex.tcl: hexadecimal output for compliance
	* tests/http.test: with RFC 3986. Bumped version to 2.8.4.
	* unix/Makefile.in:
	* win/Makefile.in:

2012-03-06  Jan Nijtmans  <nijtmans@users.sf.net>

	* win/tclWinPort.h: Compatibility with older Visual Studio versions.

2012-03-04  Jan Nijtmans  <nijtmans@users.sf.net>

	* generic/tclLoad.c: Patch from the cygwin folks
	* unix/tcl.m4:
	* unix/configure: (re-generated)

2012-03-02  Donal K. Fellows  <dkf@users.sf.net>

	* generic/tclBinary.c (Tcl_SetByteArrayObj): [Bug 3496014]: Only zero
	out the memory block if it is not being immediately overwritten. (Our
	caller might still overwrite, but we should at least avoid
	known-useless work.)

2012-02-29  Jan Nijtmans  <nijtmans@users.sf.net>

	* generic/tclIOUtil.c:	[Bug 3466099]: BOM in Unicode
	* generic/tclEncoding.c:
	* tests/source.test:

2012-02-23  Donal K. Fellows  <dkf@users.sf.net>

	* tests/reg.test (14.21-23): Add tests relating to Bug 1115587. Actual
	bug is characterised by test marked with 'knownBug'.

2012-02-17  Jan Nijtmans  <nijtmans@users.sf.net>

	* generic/tclIOUtil.c: [Bug 2233954]: AIX: compile error
	* unix/tclUnixPort.h:

2012-02-16  Donal K. Fellows  <dkf@users.sf.net>

	* generic/tclExecute.c (INST_LIST_RANGE_IMM): Enhance implementation
	so that shortening a (not multiply-referenced) list by lopping the end
	off with [lrange] or [lreplace] is efficient.

2012-02-15  Donal K. Fellows  <dkf@users.sf.net>

	* generic/tclCompCmds.c (TclCompileLreplaceCmd): Added a compilation
	strategy for [lreplace] that tackles the cases which are equivalent to
	a static [lrange].
	(TclCompileLrangeCmd): Add compiler for [lrange] with constant indices
	so we can take advantage of existing TCL_LIST_RANGE_IMM opcode.
	(TclCompileLindexCmd): Improve coverage of constant-index-style
	compliation using technique developed for [lrange] above.

	(TclCompileDictForCmd): [Bug 3487626]: Fix crash in compilation of
	[dict for] when its implementation command is used directly rather
	than through the ensemble.

2012-02-09  Don Porter  <dgp@users.sourceforge.net>

	* generic/tclStringObj.c:	Converted the memcpy() calls in append
	operations to memmove() calls.  This adds safety in the case of
	overlapping copies, and improves performance on some benchmarks.

2012-02-06  Don Porter  <dgp@users.sourceforge.net>

	* generic/tclEnsemble.c: [Bug 3485022]: TclCompileEnsemble() avoid
	* tests/trace.test:	compile when exec traces set.

2012-02-06  Miguel Sofer  <msofer@users.sf.net>

	* generic/tclTrace.c:  [Bug 3484621]: Ensure that execution traces on
	* tests/trace.test:    bytecoded commands bump the interp's compile
	epoch.

2012-02-02  Jan Nijtmans  <nijtmans@users.sf.net>

	* generic/tclUniData.c: [FRQ 3464401]: Support Unicode 6.1
	* generic/regc_locale.c:

2012-02-02  Don Porter  <dgp@users.sourceforge.net>

	* win/tclWinFile.c:	[Bugs 2974459,2879351,1951574,1852572,
	1661378,1613456]: Revisions to the NativeAccess() routine that queries
	file permissions on Windows native filesystems.  Meant to fix numerous
	bugs where [file writable|readable|executable] "lies" about what
	operations are possible, especially when the file resides on a Samba
	share.

2012-02-01  Donal K. Fellows  <dkf@users.sf.net>

	* doc/AddErrInfo.3: [Bug 3482614]: Documentation nit.

2012-01-30  Donal K. Fellows  <dkf@users.sf.net>

	* generic/tclCompCmds.c (TclCompileCatchCmd): Added a more efficient
	bytecode generator for the case where 'catch' is used without any
	variable arguments; don't capture the result just to discard it.

2012-01-26  Don Porter  <dgp@users.sourceforge.net>

	* generic/tclCmdAH.c:		[Bug 3479689]: New internal routine
	* generic/tclFCmd.c:		TclJoinPath(). Refactor all the
	* generic/tclFileName.c:	*Join*Path* routines to give them more
	* generic/tclInt.h:		useful interfaces that are easier to
	* generic/tclPathObj.c:		manage getting the refcounts right.

2012-01-26  Don Porter  <dgp@users.sourceforge.net>

	* generic/tclPathObj.c:	[Bug 3475569]: Add checks for unshared values
	before calls demanding them.  [Bug 3479689]: Stop memory corruption
	when shimmering 0-refCount value to "path" type.

2012-01-25  Donal K. Fellows  <dkf@users.sf.net>

	* generic/tclOO.c (Tcl_CopyObjectInstance): [Bug 3474460]: When
	copying an object, make sure that the configuration of the variable
	resolver is also duplicated.

2012-01-22  Jan Nijtmans  <nijtmans@users.sf.net>

	* tools/uniClass.tcl:    [FRQ 3473670]: Various Unicode-related
	* tools/uniParse.tcl:    speedups/robustness. Enhanced tools to be
	* generic/tclUniData.c:  able to handle characters > 0xffff. Done in
	* generic/tclUtf.c:      all branches in order to simplify merges for
	* generic/regc_locale.c: new Unicode versions (such as 6.1)

2012-01-22  Donal K. Fellows  <dkf@users.sf.net>

	* generic/tclDictObj.c (DictExistsCmd): [Bug 3475264]: Ensure that
	errors only ever happen when insufficient arguments are supplied, and
	not when a path doesn't exist or a dictionary is poorly formatted (the
	two cases can't be easily distinguished).

2012-01-21  Jan Nijtmans  <nijtmans@users.sf.net>

	* generic/tcl.h:        [Bug 3474726]: Eliminate detection of struct
	* generic/tclWinPort.h: _stat32i64, just use _stati64 in combination
	* generic/tclFCmd.c:    with _USE_32BIT_TIME_T, which is the same
	* generic/tclTest.c:    then. Only keep _stat32i64 usage for cygwin,
	* win/configure.in:     so it will not conflict with cygwin's own
	* win/configure:	struct stat.

2012-01-21  Don Porter  <dgp@users.sourceforge.net>

	* generic/tclCmdMZ.c:	[Bug 3475667]: Prevent buffer read overflow.
	Thanks to "sebres" for the report and fix.

2012-01-17  Donal K. Fellows  <dkf@users.sf.net>

	* doc/dict.n (dict with): [Bug 3474512]: Explain better what is going
	on when a dictionary key and the dictionary variable collide.

2012-01-13  Donal K. Fellows  <dkf@users.sf.net>

	* library/http/http.tcl (http::Connect): [Bug 3472316]: Ensure that we
	only try to read the socket error exactly once.

2012-01-12  Donal K. Fellows  <dkf@users.sf.net>

	* doc/tclvars.n: [Bug 3466506]: Document more environment variables.

2012-01-09  Jan Nijtmans  <nijtmans@users.sf.net>

	* generic/tclUtf.c:      [Bug 3464428]: [string is graph \u0120] was
	* generic/regc_locale.c: wrong. Add table for Unicode [:cntrl:] class.
	* tools/uniClass.tcl:    Generate Unicode [:cntrl:] class table.
	* tests/utf.test:

2012-01-08  Kevin B. Kenny  <kennykb@acm.org>

	* library/clock.tcl (ReadZoneinfoFile): [Bug 3470928]: Corrected a bug
	* tests/clock.test (clock-56.4):        where loading zoneinfo would
	fail if one timezone abbreviation was a proper tail of another, and
	zic used the same bytes of the file to represent both of them. Added a
	test case for the bug, using the same data that caused the observed
	failure "in the wild."

2011-12-30  Venkat Iyer <venkat@comit.com>

	* library/tzdata/America/Bahia:		Update to Olson's tzdata2011n
	* library/tzdata/America/Havana:
	* library/tzdata/Europe/Kiev:
	* library/tzdata/Europe/Simferopol:
	* library/tzdata/Europe/Uzhgorod:
	* library/tzdata/Europe/Zaporozhye:
	* library/tzdata/Pacific/Fiji:

2011-12-23  Jan Nijtmans  <nijtmans@users.sf.net>

	* generic/tclUtf.c: [Bug 3464428]: [string is graph \u0120] is wrong.
	* generic/tclUniData.c:
	* generic/regc_locale.c:
	* tests/utf.test:
	* tools/uniParse.tcl:   Clean up some unused stuff, and be more robust
	against changes in UnicodeData.txt syntax

2011-12-13  Andreas Kupries  <andreask@activestate.com>

	* generic/tclCompile.c (TclInitAuxDataTypeTable): Extended to register
	the DictUpdateInfo structure as an AuxData type. For use by tbcload,
	tclcompiler.

2011-12-11  Jan Nijtmans  <nijtmans@users.sf.net>

	* generic/regc_locale.c: [Bug 3457031]: Some Unicode 6.0 chars not
	* tests/utf.test:        in [:print:] class

2011-12-07  Jan Nijtmans  <nijtmans@users.sf.net>

	* tools/uniParse.tcl:    [Bug 3444754]: string tolower \u01c5 is wrong
	* generic/tclUniData.c:
	* tests/utf.test:

2011-11-30  Jan Nijtmans  <nijtmans@users.sf.net>

	* library/tcltest/tcltest.tcl: [Bug 967195]: Make tcltest work
	when tclsh is compiled without using the setargv() function on mingw.

2011-11-29  Jan Nijtmans  <nijtmans@users.sf.net>

	* win/Makefile.in: don't install tommath_(super)?class.h
	* unix/Makefile.in: don't install directories like 8.2 and 8.3
	* generic/tclTomMath.h: [Bug 2991415]: move include tclInt.h from
	* generic/tclTomMathInt.h: tclTomMath.h to tclTomMathInt.h

2011-11-25  Donal K. Fellows  <dkf@users.sf.net>

	* library/history.tcl (history): Simplify the dance of variable
	management used when chaining to the implementation command.

2011-11-22  Donal K. Fellows  <dkf@users.sf.net>

	* generic/tclExecute.c (TclCompileObj): Simplify and de-indent the
	logic so that it is easier to comprehend.

2011-11-22  Jan Nijtmans  <nijtmans@users.sf.net>

	* win/tclWinPort.h: [Bug 3354324]: Windows: [file mtime] sets wrong
	* win/tclWinFile.c: time (VS2005+ only).
	* generic/tclTest.c:

2011-11-20  Joe Mistachkin  <joe@mistachkin.com>

	* tests/thread.test: Remove unnecessary [after] calls from the thread
	tests.  Make error message matching more robust for tests that may
	have built-in race conditions.  Test thread-7.26 must first unset all
	thread testing related variables.  Revise results of the thread-7.28
	through thread-7.31 tests to account for the fact they are canceled
	via a script sent to the thread asynchronously, which then impacts the
	error message handling.  Attempt to manually drain the event queue for
	the main thread after joining the test thread to make sure no stray
	events are processed at the wrong time on the main thread.  Revise all
	the synchronization and comparison semantics related to the thread id
	and error message.

2011-11-18  Joe Mistachkin  <joe@mistachkin.com>

	* tests/thread.test: Remove all use of thread::release from the thread
	7.x tests, replacing it with a script that can easily cause "stuck"
	threads to self-destruct for those test cases that require it.  Also,
	make the error message handling far more robust by keeping track of
	every asynchronous error.

2011-11-17  Joe Mistachkin  <joe@mistachkin.com>

	* tests/thread.test: Refactor all the remaining thread-7.x tests that
	were using [testthread].  Note that this test file now requires the
	very latest version of the Thread package to pass all tests.  In
	addition, the thread-7.18 and thread-7.19 tests have been flagged as
	knownBug because they cannot pass without modifications to the [expr]
	command, persuant to TIP #392.

2011-11-17  Joe Mistachkin  <joe@mistachkin.com>

	* generic/tclThreadTest.c: For [testthread cancel], avoid creating a
	new Tcl_Obj when the default script cancellation result is desired.

2011-11-11  Donal K. Fellows  <dkf@users.sf.net>

	* win/tclWinConsole.c: Refactor common thread handling patterns.

2011-11-11  Alexandre Ferrieux  <ferrieux@users.sourceforge.net>

	* tests/zlib.test: [Bug 3428756]: Use nonblocking writes in
	single-threaded IO tests to avoid deadlocks when going beyond OS
	buffers.  Tidy up [chan configure] flags across zlib.test.

2011-11-03  Donal K. Fellows  <dkf@users.sf.net>

	* unix/tclUnixCompat.c (TclpGetPwNam, TclpGetPwUid, TclpGetGrNam)
	(TclpGetGrGid): Use the elaborate memory management scheme outlined on
	http://www.opengroup.org/austin/docs/austin_328.txt to handle Tcl's
	use of standard reentrant versions of the passwd/group access
	functions so that everything can work on all BSDs. Problem identified
	by Stuart Cassoff.

2011-10-20  Don Porter  <dgp@users.sourceforge.net>

	* library/http/http.tcl:        Bump to version 2.8.3
	* library/http/pkgIndex.tcl:
	* unix/Makefile.in:
	* win/Makefile.in:

	* changes:	Updates toward 8.6b3 release.

2011-10-20  Donal K. Fellows  <dkf@users.sf.net>

	* generic/tclLiteral.c (TclInvalidateCmdLiteral): [Bug 3418547]:
	Additional code for handling the invalidation of literals.
	* generic/tclBasic.c (Tcl_CreateObjCommand, Tcl_CreateCommand)
	(TclRenameCommand, Tcl_ExposeCommand): The four additional places that
	need extra care when dealing with literals.
	* generic/tclTest.c (TestInterpResolverCmd): Additional test machinery
	for interpreter resolvers.

2011-10-18  Reinhard Max  <max@suse.de>

	* library/clock.tcl (::tcl::clock::GetSystemTimeZone): Cache the time
	zone only if it was detected by one of the expensive methods.
	Otherwise after unsetting TCL_TZ or TZ the previous value will still
	be used.

2011-10-15  Venkat Iyer <venkat@comit.com>

	* library/tzdata/America/Sitka: Update to Olson's tzdata2011l
	* library/tzdata/Pacific/Fiji:
	* library/tzdata/Asia/Hebron: (New)

2011-10-11  Jan Nijtmans  <nijtmans@users.sf.net>

	* win/tclWinFile.c:    [Bug 2935503]: Incorrect mode field returned by
	[file stat] command.

2011-10-09  Donal K. Fellows  <dkf@users.sf.net>

	* generic/tclCompCmds.c (TclCompileDictWithCmd): Corrected handling of
	qualified names, and added spacial cases for empty bodies (used when
	[dict with] is just used for extracting variables).

2011-10-07  Jan Nijtmans  <nijtmans@users.sf.net>

	* generic/tcl.h:        Fix gcc warnings (discovered with latest
	* generic/tclIORChan.c: mingw, based on gcc 4.6.1)
	* tests/env.test:       Fix env.test, when running under wine 1.3.

2011-10-06  Donal K. Fellows  <dkf@users.sf.net>

	* generic/tclDictObj.c (TclDictWithInit, TclDictWithFinish):
	* generic/tclCompCmds.c (TclCompileDictWithCmd): Experimental
	compilation for the [dict with] subcommand, using parts factored out
	from the interpreted version of the command.

2011-10-05  Jan Nijtmans  <nijtmans@users.sf.net>

	* win/tclWinInt.h:   Remove tclWinProcs, as it is no longer
	* win/tclWin32Dll.c: being used.

2011-10-03  Venkat Iyer <venkat@comit.com>

	* library/tzdata/Africa/Dar_es_Salaam: Update to Olson's tzdata2011k
	* library/tzdata/Africa/Kampala:
	* library/tzdata/Africa/Nairobi:
	* library/tzdata/Asia/Gaza:
	* library/tzdata/Europe/Kaliningrad:
	* library/tzdata/Europe/Kiev:
	* library/tzdata/Europe/Minsk:
	* library/tzdata/Europe/Simferopol:
	* library/tzdata/Europe/Uzhgorod:
	* library/tzdata/Europe/Zaporozhye:
	* library/tzdata/Pacific/Apia:

2011-09-29  Donal K. Fellows  <dkf@users.sf.net>

	* tools/tcltk-man2html.tcl, tools/tcltk-man2html-utils.tcl: More
	refactoring so that more of the utility code is decently out of the
	way. Adjusted the header-material generator so that version numbers
	are only included in locations where there is room.

2011-09-28  Jan Nijtmans  <nijtmans@users.sf.net>

	* generic/tclOO.h:      [RFE 3010352]: make all TclOO API functions
	* generic/tclOODecls.h: MODULE_SCOPE
	* generic/tclOOIntDecls.h:

2011-09-27  Donal K. Fellows  <dkf@users.sf.net>

	* generic/tclIndexObj.c (Tcl_ParseArgsObjv): [Bug 3413857]: Corrected
	the memory management for the code parsing arguments when returning
	"large" numbers of arguments. Also unbroke the TCL_ARGV_AUTO_REST
	macro in passing.

2011-09-26  Donal K. Fellows  <dkf@users.sf.net>

	* generic/tclCmdAH.c (TclMakeFileCommandSafe): [Bug 3211758]: Also
	make the main [file] command hidden by default in safe interpreters,
	because that's what existing code expects. This will reduce the amount
	which the code breaks, but not necessarily eliminate it...

2011-09-23  Don Porter  <dgp@users.sourceforge.net>

	* generic/tclIORTrans.c: More revisions to get finalization of
	ReflectedTransforms correct, including adopting a "dead" field as was
	done in tclIORChan.c.

	* tests/thread.test:	Stop using the deprecated thread management
	commands of the tcltest package.  The test suite ought to provide
	these tools for itself.  They do not belong in a testing harness.

2011-09-22  Don Porter  <dgp@users.sourceforge.net>

	* generic/tclCmdIL.c:	Revise [info frame] so that it stops creating
	cycles in the iPtr->cmdFramePtr stack.

2011-09-22  Donal K. Fellows  <dkf@users.sf.net>

	* doc/re_syntax.n: [Bug 2903743]: Add more magic so that we can do at
	least something sane on Solaris.
	* tools/tcltk-man2html-utils.tcl (process-text): Teach the HTML
	generator how to handle this magic.

2011-09-21  Don Porter  <dgp@users.sourceforge.net>

	* generic/tclThreadTest.c: Revise the thread exit handling of the
	[testthread] command so that it properly maintains the per-process
	data structures even when the thread exits for reasons other than the
	[testthread exit] command.

2011-09-21  Alexandre Ferrieux  <ferrieux@users.sourceforge.net>

	* unix/tclIO.c: [Bug 3412487]: Now short reads are allowed in
	synchronous fcopy, avoid mistaking them as nonblocking ones.

2011-09-21  Andreas Kupries  <andreask@activestate.com>

	* generic/tclIORTrans.c (ForwardOpToOwnerThread): Fixed the missing
	initialization of the 'dsti' field. Reported by Don Porter, on chat.

2011-09-20  Don Porter  <dgp@users.sourceforge.net>

	* generic/tclIORChan.c: Re-using the "interp" field to signal a dead
	channel (via NULL value) interfered with conditional cleanup tasks
	testing for "the right interp". Added a new field "dead" to perform
	the dead channel signalling task so the corrupted logic is avoided.

	* generic/tclIORTrans.c: Revised ReflectClose() and
	FreeReflectedTransform() so that we stop leaking ReflectedTransforms,
	yet free all Tcl_Obj values in the same thread that alloced them.

2011-09-19  Don Porter  <dgp@users.sourceforge.net>

	* tests/ioTrans.test:	Conversion from [testthread] to Thread package
	stops most memory leaks.

	* tests/thread.test:	Plug most memory leaks in thread.test.
	Constrain the rest to be skipped during `make valgrind'.  Tests using
	the [testthread cancel] testing command are leaky.  Corrections wait
	for either addition of [thread::cancel] to the Thread package, or
	improvements to the [testthread] testing command to make leak-free
	versions of these tests possible.

	* generic/tclIORChan.c:	Plug all memory leaks in ioCmd.test exposed
	* tests/ioCmd.test:	by `make valgrind'.
	* unix/Makefile.in:

2011-09-16  Jan Nijtmans  <nijtmans@users.sf.net>

	IMPLEMENTATION OF TIP #388

	* doc/Tcl.n:
	* doc/re_syntax.n:
	* generic/regc_lex.c:
	* generic/regcomp.c:
	* generic/regcustom.h:
	* generic/tcl.h:
	* generic/tclParse.c:
	* tests/reg.test:
	* tests/utf.test:

2011-09-16  Donal K. Fellows  <dkf@users.sf.net>

	* generic/tclProc.c (ProcWrongNumArgs): [Bugs 3400658,3408830]:
	Corrected the handling of procedure error messages (found by TclOO).

2011-09-16  Jan Nijtmans  <nijtmans@users.sf.net>

	* generic/tcl.h:        Don't change Tcl_UniChar type when
	* generic/regcustom.h:  TCL_UTF_MAX == 4 (not supported anyway)

2011-09-16  Donal K. Fellows  <dkf@users.sf.net>

	* generic/tclProc.c (ProcWrongNumArgs): [Bugs 3400658,3408830]:
	Ensemble-like rewriting of error messages is complex, and TclOO (in
	combination with iTcl) hits the most tricky cases.

	* library/http/http.tcl (http::geturl): [Bug 3391977]: Ensure that the
	-headers option overrides the -type option (important because -type
	has a default that is not always appropriate, and the header must not
	be duplicated).

2011-09-15  Don Porter  <dgp@users.sourceforge.net>

	* generic/tclCompExpr.c: [Bug 3408408]: Partial improvement by sharing
	as literals the computed values of constant subexpressions when we can
	do so without incurring the cost of string rep generation.

2011-09-13  Don Porter  <dgp@users.sourceforge.net>

	* generic/tclUtil.c:	[Bug 3390638]: Workaround broken Solaris
	Studio cc optimizer.  Thanks to Wolfgang S. Kechel.

	* generic/tclDTrace.d:	[Bug 3405652]: Portability workaround for
	broken system DTrace support.  Thanks to Dagobert Michelson.

2011-09-12  Jan Nijtmans  <nijtmans@users.sf.net>

	* win/tclWinPort.h: [Bug 3407070]: tclPosixStr.c won't build with
	EOVERFLOW==E2BIG

2011-09-11  Don Porter  <dgp@users.sourceforge.net>

	* tests/thread.test:	Convert [testthread] use to Thread package use
	in thread-6.1.  Eliminates a memory leak in `make valgrind`.

	* tests/socket.test:	[Bug 3390699]: Convert [testthread] use to
	Thread package use in socket_*-13.1.  Eliminates a memory leak in
	`make valgrind`.

2011-09-09  Don Porter  <dgp@users.sourceforge.net>

	* tests/chanio.test:	[Bug 3389733]: Convert [testthread] use to
	* tests/io.test:	Thread package use in *io-70.1.  Eliminates a
	memory leak in `make valgrind`.

2011-09-07  Don Porter  <dgp@users.sourceforge.net>

	* generic/tclCompExpr.c: [Bug 3401704]: Allow function names like
	* tests/parseExpr.test:	 influence(), nanobot(), and 99bottles() that
	have been parsed as missing operator syntax errors before with the
	form NUMBER + FUNCTION.
	***POTENTIAL INCOMPATIBILITY***

2011-09-06  Venkat Iyer <venkat@comit.com>

	* library/tzdata/America/Goose_Bay: Update to Olson's tzdata2011i
	* library/tzdata/America/Metlakatla:
	* library/tzdata/America/Resolute:
	* library/tzdata/America/St_Johns:
	* library/tzdata/Europe/Kaliningrad:
	* library/tzdata/Pacific/Apia:
	* library/tzdata/Pacific/Honolulu:
	* library/tzdata/Africa/Juba: (new)

2011-09-06  Jan Nijtmans  <nijtmans@users.sf.net>

	* generic/tcl.h:   [RFE 1711975]: Tcl_MainEx() (like Tk_MainEx())
	* generic/tclDecls.h:
	* generic/tclMain.c:

2011-09-02  Don Porter  <dgp@users.sourceforge.net>

	* tests/http.test:	Convert [testthread] use to Thread package use.
	Eliminates memory leak seen in `make valgrind`.

2011-09-01  Alexandre Ferrieux  <ferrieux@users.sourceforge.net>

	* unix/tclUnixSock.c: [Bug 3401422]: Cache script-level changes to the
	nonblocking flag of an async client socket in progress, and commit
	them on completion.

2011-09-01  Don Porter  <dgp@users.sourceforge.net>

	* generic/tclStrToD.c:	[Bug 3402540]: Corrections to TclParseNumber()
	* tests/binary.test:	to make it reject invalid Nan(Hex) strings.

	* tests/scan.test:	[scan Inf %g] is portable; remove constraint.

2011-08-30  Donal K. Fellows  <dkf@users.sf.net>

	* generic/tclInterp.c (SlaveCommandLimitCmd, SlaveTimeLimitCmd):
	[Bug 3398794]: Ensure that low-level conditions in the limit API are
	enforced at the script level through errors, not a Tcl_Panic. This
	means that interpreters cannot read their own limits (writing already
	did not work).

2011-08-30  Reinhard Max  <max@suse.de>

	* unix/tclUnixSock.c (TcpWatchProc): [Bug 3394732]: Put back the check
	for server sockets.

2011-08-29  Don Porter  <dgp@users.sourceforge.net>

	* generic/tclIORTrans.c: Leak of ReflectedTransformMap.

2011-08-27  Don Porter  <dgp@users.sourceforge.net>

	* generic/tclStringObj.c:  [RFE 3396731]: Revise the [string reverse]
	* tests/string.test:	implementation to operate on the representation
	that comes in, avoid conversion to other reps.

2011-08-23  Don Porter  <dgp@users.sourceforge.net>

	* generic/tclIORChan.c:	[Bug 3396948]: Leak of ReflectedChannelMap.

2011-08-19  Don Porter  <dgp@users.sourceforge.net>

	* generic/tclIORTrans.c: [Bugs 3393279, 3393280]: ReflectClose(.) is
	missing Tcl_EventuallyFree() calls at some of its exits.

	* generic/tclIO.c: [Bugs 3394654, 3393276]: Revise FlushChannel() to
	account for the possibility that the ChanWrite() call might recycle
	the buffer out from under us.

	* generic/tclIO.c: Preserve the chanPtr during FlushChannel so that
	channel drivers don't yank it away before we're done with it.

2011-08-19  Alexandre Ferrieux  <ferrieux@users.sourceforge.net>

	* generic/tclTest.c: [Bug 2981154]: async-4.3 segfault.
	* tests/async.test:  [Bug 1774689]: async-4.3 sometimes fails.

2011-08-18  Alexandre Ferrieux  <ferrieux@users.sourceforge.net>

	* generic/tclIO.c: [Bug 3096275]: Sync fcopy buffers input.

2011-08-18  Jan Nijtmans  <nijtmans@users.sf.net>

	* generic/tclUniData.c: [Bug 3393714]: Overflow in toupper delta
	* tools/uniParse.tcl:
	* tests/utf.test:

2011-08-17  Alexandre Ferrieux  <ferrieux@users.sourceforge.net>

	* generic/tclIO.c:  [Bug 2946474]: Consistently resume backgrounded
	* tests/ioCmd.test: flushes+closes when exiting.

2011-08-17  Alexandre Ferrieux  <ferrieux@users.sourceforge.net>

	* doc/interp.n: Document TIP 378's one-way-ness.

2011-08-17  Don Porter  <dgp@users.sourceforge.net>

	* generic/tclGet.c: [Bug 3393150]: Overlooked free of intreps.
	(It matters for bignums!)

2011-08-16  Don Porter  <dgp@users.sourceforge.net>

	* generic/tclCompile.c: [Bug 3392070]: More complete prevention of
	Tcl_Obj reference cycles when producing an intrep of ByteCode.

2011-08-16  Donal K. Fellows  <dkf@users.sf.net>

	* generic/tclListObj.c (TclLindexList, TclLsetFlat): Silence warnings
	about (unreachable) cases of uninitialized variables.
	* generic/tclCmdIL.c (SelectObjFromSublist): Improve the generation of
	* generic/tclIndexObj.c (Tcl_ParseArgsObjv): messages through the use
	* generic/tclVar.c (ArrayStartSearchCmd):    of Tcl_ObjPrintf.

2011-08-15  Don Porter  <dgp@users.sourceforge.net>

	* generic/tclBasic.c: [Bug 3390272]: Leak of [info script] value.

2011-08-15  Jan Nijtmans  <nijtmans@users.sf.net>

	* generic/tclPosixStr.c:    [Bug 3388350]: mingw64 compiler warnings
	* win/tclWinPort.h:
	* win/configure.in:
	* win/configure:

2011-08-14  Jan Nijtmans  <nijtmans@users.sf.net>

	* doc/FindExec.3: [Patch 3124554]: Move WishPanic from Tk to Tcl
	* doc/Panic.3     Added Documentation

2011-08-12  Don Porter  <dgp@users.sourceforge.net>

	* generic/tclPathObj.c:	[Bug 3389764]: Eliminate possibility that dup
	of a "path" value can create reference cycle.

2011-08-12  Donal K. Fellows  <dkf@users.sf.net>

	* generic/tclZlib.c (ZlibTransformOutput): [Bug 3390073]: Return the
	correct length of written data for a compressing transform.

2011-08-10 Alexandre Ferrieux  <ferrieux@users.sourceforge.net>

	* generic/tclTestObj.c: [Bug 3386721]: Allow multiple [load]ing of the
	Tcltest package.

2011-08-09 Alexandre Ferrieux  <ferrieux@users.sourceforge.net>

	* generic/tclBasic.c: [Bug 2919042]: Restore "valgrindability" of Tcl
	* generic/tclEvent.c: that was lost by the streamlining of [exit], by
	* generic/tclExecute.c: conditionally forcing a full Finalize:
	* generic/tclInt.h:  use -DPURIFY or ::env(TCL_FINALIZE_ON_EXIT)

2011-08-09 Alexandre Ferrieux  <ferrieux@users.sourceforge.net>

	* generic/tclCompCmds.c: [Bug 3386417]: Avoid a reference loop between
	* generic/tclInt.h:      the bytecode and its companion errostack
	* generic/tclResult.c:   when compiling a syntax error.

2011-08-09  Jan Nijtmans  <nijtmans@users.sf.net>

	* win/tclWinConsole.c: [Bug 3388350]: mingw64 compiler warnings
	* win/tclWinDde.c:
	* win/tclWinPipe.c:
	* win/tclWinSerial.c:

2011-08-09  Jan Nijtmans  <nijtmans@users.sf.net>

	* generic/tclInt.h: Change the signature of TclParseHex(), such that
	* generic/tclParse.c: it can now parse up to 8 hex characters.

2011-08-08  Donal K. Fellows  <dkf@users.sf.net>

	* generic/tclZlib.c (ZlibStreamCmd): Make the -buffersize option to
	'$zstream add' function correctly instead of having its value just be
	discarded unceremoniously. Also generate error codes from more of the
	code, not just the low-level code but also the Tcl infrastructure.

2011-08-07  Donal K. Fellows  <dkf@users.sf.net>

	* generic/tclOOInfo.c (InfoClassCallCmd): [Bug 3387082]: Plug memory
	leak in call chain introspection.

2011-08-06  Kevin B, Kenny  <kennykb@acm.org>

	* generic/tclAssemnbly.c: [Bug 3384840]: Plug another memory leak.
	* generic/tclStrToD.c: [Bug 3386975]: Plug another memory leak.

2011-08-05  Kevin B. Kenny  <kennykb@acm.org>

	* generic/tclStrToD.c: [Bug 3386975]: Plugged a memory leak in
	double->string conversion.

2011-08-05  Don Porter  <dgp@users.sourceforge.net>

	*** 8.6b2 TAGGED FOR RELEASE ***

	* changes:	Updates for 8.6b2 release.

2011-08-05  Donal K. Fellows  <dkf@users.sf.net>

	* generic/tclAssembly.c (AssembleOneLine): Ensure that memory isn't
	leaked when an unknown instruction is encountered. Also simplify code
	through use of Tcl_ObjPrintf in error message generation.

	* generic/tclZlib.c (ZlibTransformClose): [Bug 3386197]: Plug a memory
	leak found by Miguel with valgrind, and ensure that the correct
	direction's buffers are released.

2011-08-04  Miguel Sofer  <msofer@users.sf.net>

	* generic/tclVar.c (TclPtrSetVar): Fix valgrind-detected error when
	newValuePtr is the interp's result obj.

2011-08-04  Donal K. Fellows  <dkf@users.sf.net>

	* generic/tclAssembly.c (FreeAssemblyEnv): [Bug 3384840]: Plug another
	possible memory leak due to over-complex code for freeing the table of
	labels.

2011-08-04  Reinhard Max  <max@suse.de>

	* generic/tclIOSock.c (TclCreateSocketAddress): Don't bother using
	AI_ADDRCONFIG for now, as it was causing problems in various
	situations.

2011-08-04  Donal K. Fellows  <dkf@users.sf.net>

	* generic/tclAssembly.c (AssembleOneLine, GetBooleanOperand)
	(GetIntegerOperand, GetListIndexOperand, FindLocalVar): [Bug 3384840]:
	A Tcl_Obj is allocated by GetNextOperand, so callers of it must not
	hold a reference to one in the 'out' parameter when calling it. This
	was causing a great many memory leaks.
	* tests/assemble.test (assemble-51.*): Added group of memory leak
	tests.

2011-08-02  Don Porter  <dgp@users.sourceforge.net>

	* changes:	Updates for 8.6b2 release.
	* tools/tcltk-man2html.tcl: Variable substitution botch.

2011-08-02  Donal K. Fellows  <dkf@users.sf.net>

	* generic/tclObj.c (Tcl_DbIncrRefCount, Tcl_DbDecrRefCount)
	(Tcl_DbIsShared): [Bug 3384007]: Fix the panic messages so they share
	what should be shared and have the right number of spaces.

2011-08-01  Miguel Sofer  <msofer@users.sf.net>

	* generic/tclProc.c (TclProcCompileProc): [Bug 3383616]: Fix for leak
	of resolveInfo when recompiling procs. Thanks go to Gustaf Neumann for
	detecting the bug and providing the fix.

2011-08-01  Donal K. Fellows  <dkf@users.sf.net>

	* doc/tclvars.n (EXAMPLES): Added some examples of how some of the
	standard global variables can be used, following prompting by a
	request by Robert Hicks.

	* tools/tcltk-man2html.tcl (plus-pkgs): [Bug 3382474]: Added code to
	determine the version number of contributed packages from their
	directory names so that HTML documentation builds are less confusing.

2011-07-29  Donal K. Fellows  <dkf@users.sf.net>

	* tools/tcltk-man2html.tcl (ensemble_commands, remap_link_target):
	Small enhancements to improve cross-linking with contributed packages.
	* tools/tcltk-man2html-utils.tcl (insert-cross-references): Enhance to
	cope with contributed packages' C API.

2011-07-28  Reinhard Max  <max@suse.de>

	* unix/tcl.m4 (SC_TCL_IPV6): Fix AC_DEFINE invocation for
	NEED_FAKE_RFC2553.
	* unix/configure:	autoconf-2.59

2011-07-28  Don Porter  <dgp@users.sourceforge.net>

	* changes:	Updates for 8.6b2 release.

	* library/tzdata/Asia/Anadyr: Update to Olson's tzdata2011h
	* library/tzdata/Asia/Irkutsk:
	* library/tzdata/Asia/Kamchatka:
	* library/tzdata/Asia/Krasnoyarsk:
	* library/tzdata/Asia/Magadan:
	* library/tzdata/Asia/Novokuznetsk:
	* library/tzdata/Asia/Novosibirsk:
	* library/tzdata/Asia/Omsk:
	* library/tzdata/Asia/Sakhalin:
	* library/tzdata/Asia/Vladivostok:
	* library/tzdata/Asia/Yakutsk:
	* library/tzdata/Asia/Yekaterinburg:
	* library/tzdata/Europe/Kaliningrad:
	* library/tzdata/Europe/Moscow:
	* library/tzdata/Europe/Samara:
	* library/tzdata/Europe/Volgograd:
	* library/tzdata/America/Kralendijk: (new)
	* library/tzdata/America/Lower_Princes: (new)

2011-07-26  Donal K. Fellows  <dkf@users.sf.net>

	* generic/tclOO.c (initScript): Ensure that TclOO is properly found by
	all the various package mechanisms (by adding a dummy ifneeded script)
	and not just some of them.

2011-07-21  Jan Nijtmans  <nijtmans@users.sf.net>

	* win/tclWinPort.h: [Bug 3372130]: Fix hypot math function with MSVC10

2011-07-19  Don Porter  <dgp@users.sourceforge.net>

	* generic/tclUtil.c:	[Bug 3371644]: Repair failure to properly handle
	* tests/util.test: (length == -1) scanning in TclConvertElement().
	Thanks to Thomas Sader and Alexandre Ferrieux.

2011-07-19  Donal K. Fellows  <dkf@users.sf.net>

	* doc/*.3, doc/*.n: Many small fixes to documentation as part of
	project to improve quality of generated HTML docs.

	* tools/tcltk-man2html.tcl (remap_link_target): More complete set of
	definitions of link targets, especially for major C API types.
	* tools/tcltk-man2html-utils.tcl (output-IP-list, cross-reference):
	Update to generation to produce proper HTML bulleted and enumerated
	lists.

2011-07-19 Alexandre Ferrieux  <ferrieux@users.sourceforge.net>

	* doc/upvar.n: Undocument long gone limitation of [upvar].

2011-07-18  Don Porter  <dgp@users.sourceforge.net>

	* generic/tcl.h:	Bump version number to 8.6b2.
	* library/init.tcl:
	* unix/configure.in:
	* win/configure.in:
	* unix/tcl.spec:
	* tools/tcl.wse.in:
	* README:

	* unix/configure:	autoconf-2.59
	* win/configure:

2011-07-15  Don Porter  <dgp@users.sourceforge.net>

	* generic/tclCompile.c: Avoid segfaults when RecordByteCodeStats() is
	called in a deleted interp.

	* generic/tclCompile.c: [Bug 467523, 3357771]: Prevent circular
	references in values with ByteCode intreps.  They can lead to memory
	leaks.

2011-07-14  Donal K. Fellows  <dkf@users.sf.net>

	* generic/tclOOCall.c (TclOORenderCallChain): [Bug 3365156]: Remove
	stray refcount bump that caused a memory leak.

2011-07-12  Don Porter  <dgp@users.sourceforge.net>

	* generic/tclUnixSock.c:  [Bug 3364777]: Stop segfault caused by
	reading from struct after it had been freed.

2011-07-11  Joe Mistachkin  <joe@mistachkin.com>

	* generic/tclExecute.c: [Bug 3339502]: Correct cast for CURR_DEPTH to
	silence compiler warning.

2011-07-08  Donal K. Fellows  <dkf@users.sf.net>

	* doc/http.n: [FRQ 3358415]: State what RFC defines HTTP/1.1.

2011-07-07  Miguel Sofer  <msofer@users.sf.net>

	* generic/tclBasic.c: Add missing INT2PTR

2011-07-03  Donal K. Fellows  <dkf@users.sf.net>

	* doc/FileSystem.3: Corrected statements about ctime field of 'struct
	stat'; that was always the time of the last metadata change, not the
	time of creation.

2011-07-02  Kevin B. Kenny  <kennykb@acm.org>

	* generic/tclStrToD.c:
	* generic/tclTomMath.decls:
	* generic/tclTomMathDecls.h:
	* macosx/Tcl.xcode/project.pbxproj:
	* macosx/Tcl.xcodeproj/project.pbxproj:
	* tests/util.test:
	* unix/Makefile.in:
	* win/Makefile.in:
	* win/Makefile.vc:
	[Bug 3349507]: Fix a bug where bignum->double conversion is "round up"
	and not "round to nearest" (causing expr double(1[string repeat 0 23])
	not to be 1e+23).

2011-06-28  Reinhard Max  <max@suse.de>

	* unix/tclUnixSock.c (CreateClientSocket): [Bug 3325339]: Fix and
	simplify posting of the writable fileevent at the end of an
	asynchronous connection attempt. Improve comments for some of the
	trickery around [socket -async].

	* tests/socket.test: Adjust tests to the async code changes. Add more
	tests for corner cases of async sockets.

2011-06-22  Andreas Kupries  <andreask@activestate.com>

	* library/platform/pkgIndex.tcl: Updated to platform 1.0.10. Added
	* library/platform/platform.tcl: handling of the DEB_HOST_MULTIARCH
	* unix/Makefile.in: location change for libc.
	* win/Makefile.in:

	* generic/tclInt.h: Fixed the inadvertently committed disabling of
	stack checks, see my 2010-11-15 commit.

2011-06-22  Reinhard Max  <max@suse.de>

	Merge from rmax-ipv6-branch:
	* unix/tclUnixSock.c: Fix [socket -async], so that all addresses
	returned by getaddrinfo() are tried, not just the first one. This
	requires the event loop to be running while the async connection is in
	progress. ***POTENTIAL INCOMPATIBILITY***
	* tests/socket.test: Add a test for the above.
	* doc/socket: Document the fact that -async needs the event loop
	* generic/tclIOSock.c: AI_ADDRCONFIG is broken on HP-UX

2011-06-21  Don Porter  <dgp@users.sourceforge.net>

	* generic/tclLink.c:	[Bug 3317466]: Prevent multiple links to a
	single Tcl variable when calling Tcl_LinkVar().

2011-06-13  Don Porter  <dgp@users.sourceforge.net>

	* generic/tclStrToD.c:  [Bug 3315098]: Mem leak fix from Gustaf
	Neumann.

2011-06-08  Andreas Kupries  <andreask@activestate.com>

	* generic/tclExecute.c: Reverted the fix for [Bug 3274728] committed
	on 2011-04-06 and replaced with one which is 64bit-safe. The existing
	fix crashed tclsh on Windows 64bit.

2011-06-08  Donal K. Fellows  <dkf@users.sf.net>

	* tests/fileSystem.test: Reduce the amount of use of duplication of
	complex code to perform common tests, and convert others to do the
	test result check directly using Tcltest's own primitives.

2011-06-06  Jan Nijtmans  <nijtmans@users.sf.net>

	* tests/socket.test: Add test constraint, so 6.2 and 6.3 don't fail
	when the machine does not have support for ip6. Follow-up to checkin
	from 2011-05-11 by rmax.

2011-06-02  Don Porter  <dgp@users.sourceforge.net>

	* generic/tclBasic.c:	Removed TclCleanupLiteralTable(), and old
	* generic/tclInt.h:	band-aid routine put in place while a fix for
	* generic/tclLiteral.c:	[Bug 994838] took shape.  No longer needed.

2011-06-02  Donal K. Fellows  <dkf@users.sf.net>

	* generic/tclInt.h (TclInvalidateNsCmdLookup): [Bug 3185407]: Extend
	the set of epochs that are potentially bumped when a command is
	created, for a slight performance drop (in some circumstances) and
	improved semantics.

2011-06-01  Miguel Sofer  <msofer@users.sf.net>

	* generic/tclBasic.c: Using the two free data elements in NRCommand to
	store objc and objv - useful for debugging.

2011-06-01  Jan Nijtmans  <nijtmans@users.sf.net>

	* generic/tclUtil.c:   Fix for [Bug 3309871]: Valgrind finds: invalid
	read in TclMaxListLength().

2011-05-31  Don Porter  <dgp@users.sourceforge.net>

	* generic/tclInt.h:	  Use a complete growth algorithm for lists so
	* generic/tclListObj.c:	  that length limits do not overconstrain by a
	* generic/tclStringObj.c: factor of 2.  [Bug 3293874]: Fix includes
	* generic/tclUtil.c:	  rooting all growth routines by default on a
	common tunable parameter TCL_MIN_GROWTH.

2011-05-25  Don Porter  <dgp@users.sourceforge.net>

	* library/msgcat/msgcat.tcl:	Bump to msgcat 1.4.4.
	* library/msgcat/pkgIndex.tcl:
	* unix/Makefile.in:
	* win/Makefile.in:

2011-05-25  Donal K. Fellows  <dkf@users.sf.net>

	* generic/tclOO.h (TCLOO_VERSION): Bump version.

	IMPLEMENTATION OF TIP#381.

	* doc/next.n, doc/ooInfo.n, doc/self.n, generic/tclOO.c,
	* generic/tclOOBasic.c, generic/tclOOCall.c, generic/tclOOInfo.c,
	* generic/tclOOInt.h, tests/oo.test, tests/ooNext2.test: Added
	introspection of call chains ([self call], [info object call], [info
	class call]) and ability to skip ahead in chain ([nextto]).

2011-05-24  Venkat Iyer <venkat@comit.com>

	* library/tzdata/Africa/Cairo: Update to Olson tzdata2011g

2011-05-24  Donal K. Fellows  <dkf@users.sf.net>

	* library/msgcat/msgcat.tcl (msgcat::mcset, msgcat::mcmset): Remove
	some useless code; [dict set] builds dictionary levels for us.

2011-05-17  Andreas Kupries  <andreask@activestate.com>

	* generic/tclCompile.c (TclFixupForwardJump): Tracked down and fixed
	* generic/tclBasic.c (TclArgumentBCEnter): the cause of a violation of
	my assertion that 'ePtr->nline == objc' in TclArgumentBCEnter.  When a
	bytecode was grown during jump fixup the pc -> command line mapping
	was not updated. When things aligned just wrong the mapping would
	direct command A to the data for command B, with a different number of
	arguments.

2011-05-11  Reinhard Max  <max@suse.de>

	* unix/tclUnixSock.c (TcpWatchProc): No need to check for server
	sockets here, as the generic server code already takes care of that.
	* tests/socket.test (accept): Add tests to make sure that this remains
	so.

2011-05-10  Don Porter  <dgp@users.sourceforge.net>

	* generic/tclInt.h:     New internal routines TclScanElement() and
	* generic/tclUtil.c:    TclConvertElement() are rewritten guts of
	machinery to produce string rep of lists.  The new routines avoid and
	correct [Bug 3173086].  See comments for much more detail.

	* generic/tclDictObj.c:         Update all callers.
	* generic/tclIndexObj.c:
	* generic/tclListObj.c:
	* generic/tclUtil.c:
	* tests/list.test:

2011-05-09  Donal K. Fellows  <dkf@users.sf.net>

	* generic/tclNamesp.c (NamespacePathCmd): Convert to use Tcl_Obj API
	* generic/tclPkg.c (Tcl_PackageObjCmd):   for result generation in
	* generic/tclTimer.c (Tcl_AfterObjCmd):   [after info], [namespace
	path] and [package versions].

2011-05-09  Don Porter  <dgp@users.sourceforge.net>

	* generic/tclListObj.c:	Revise empty string tests so that we avoid
	potentially expensive string rep generations, especially for dicts.

2011-05-07  Donal K. Fellows  <dkf@users.sf.net>

	* generic/tclLoad.c (TclGetLoadedPackages): Convert to use Tcl_Obj API
	for result generation.

2011-05-07  Miguel Sofer  <msofer@users.sf.net>

	* generic/tclInt.h: Fix USE_TCLALLOC so that it can be enabled without
	* unix/Makefile.in: editing the Makefile.

2011-05-05  Don Porter  <dgp@users.sourceforge.net>

	* generic/tclListObj.c:	Stop generating string rep of dict when
	converting to list.  Tolerate NULL interps more completely.

2011-05-03  Don Porter  <dgp@users.sourceforge.net>

	* generic/tclUtil.c:	Tighten Tcl_SplitList().
	* generic/tclListObj.c:	Tighten SetListFromAny().
	* generic/tclDictObj.c:	Tighten SetDictFromAny().
	* tests/join.test:
	* tests/mathop.test:

2011-05-02  Don Porter  <dgp@users.sourceforge.net>

	* generic/tclCmdMZ.c:	Revised TclFindElement() interface. The final
	* generic/tclDictObj.c:	argument had been bracePtr, the address of a
	* generic/tclListObj.c:	boolean var, where the caller can be told
	* generic/tclParse.c:	whether or not the parsed list element was
	* generic/tclUtil.c:	enclosed in braces.  In practice, no callers
	really care about that.  What the callers really want to know is
	whether the list element value exists as a literal substring of the
	string being parsed, or whether a call to TclCopyAndCollpase() is
	needed to produce the list element value.  Now the final argument is
	changed to do what callers actually need. This is a better fit for the
	calls in tclParse.c, where now a good deal of post-processing checking
	for "naked backslashes" is no longer necessary.
	***POTENTIAL INCOMPATIBILITY***
	For any callers calling in via the internal stubs table who really do
	use the final argument explicitly to check for the enclosing brace
	scenario.  Simply looking for the braces where they must be is the
	revision available to those callers, and it will backport cleanly.

	* tests/parse.test:	Tests for expanded literals quoting detection.

	* generic/tclCompCmdsSZ.c:	New TclFindElement() is also a better
	fit for the [switch] compiler.

	* generic/tclInt.h:	Replace TclCountSpaceRuns() with
	* generic/tclListObj.c:	TclMaxListLength() which is the function we
	* generic/tclUtil.c:	actually want.
	* generic/tclCompCmdsSZ.c:

	* generic/tclCompCmdsSZ.c: Rewrite of parts of the switch compiler to
	better use the powers of TclFindElement() and do less parsing on its
	own.

2011-04-28  Don Porter  <dgp@users.sourceforge.net>

	* generic/tclInt.h:	New utility routines:
	* generic/tclParse.c:	TclIsSpaceProc() and TclCountSpaceRuns()
	* generic/tclUtil.c:

	* generic/tclCmdMZ.c:	Use new routines to replace calls to isspace()
	* generic/tclListObj.c:	and their /* INTL */ risk.
	* generic/tclStrToD.c:
	* generic/tclUtf.c:
	* unix/tclUnixFile.c:

	* generic/tclStringObj.c:	Improved reaction to out of memory.

2011-04-27  Don Porter  <dgp@users.sourceforge.net>

	* generic/tclCmdMZ.c:	TclFreeIntRep() correction & cleanup.
	* generic/tclExecute.c:
	* generic/tclIndexObj.c:
	* generic/tclInt.h:
	* generic/tclListObj.c:
	* generic/tclNamesp.c:
	* generic/tclResult.c:
	* generic/tclStringObj.c:
	* generic/tclVar.c:

	* generic/tclListObj.c:	FreeListInternalRep() cleanup.

2011-04-21  Don Porter  <dgp@users.sourceforge.net>

	* generic/tclInt.h:	Use macro to set List intreps.
	* generic/tclListObj.c:

	* generic/tclCmdIL.c:	Limits on list length were too strict.
	* generic/tclInt.h:	Revised panics to errors where possible.
	* generic/tclListObj.c:
	* tests/lrepeat.test:

	* generic/tclCompile.c:	Make sure SetFooFromAny routines react
	* generic/tclIO.c:	reasonably when passed a NULL interp.
	* generic/tclIndexObj.c:
	* generic/tclListObj.c:
	* generic/tclNamesp.c:
	* generic/tclObj.c:
	* generic/tclProc.c:
	* macosx/tclMacOSXFCmd.c:

2011-04-21  Jan Nijtmans  <nijtmans@users.sf.net>

	* generic/tcl.h:       fix for [Bug 3288345]: Wrong Tcl_StatBuf
	* generic/tclInt.h:    used on MinGW. Make sure that all _WIN32
	* win/tclWinFile.c:    compilers use exactly the same layout
	* win/configure.in:    for Tcl_StatBuf - the one used by MSVC6 -
	* win/configure:       in all situations.

2011-04-19  Don Porter  <dgp@users.sourceforge.net>

	* generic/tclConfig.c:	Reduce internals access in the implementation
	of [<foo>::pkgconfig list].

2011-04-18  Don Porter  <dgp@users.sourceforge.net>

	* generic/tclCmdIL.c:	Use ListRepPtr(.) and other cleanup.
	* generic/tclConfig.c:
	* generic/tclListObj.c:

	* generic/tclInt.h:	Define and use macros that test whether a Tcl
	* generic/tclBasic.c:	list value is canonical.
	* generic/tclUtil.c:

2011-04-18  Donal K. Fellows  <dkf@users.sf.net>

	* doc/dict.n: [Bug 3288696]: Command summary was confusingly wrong
	when it came to [dict filter] with a 'value' filter.

2011-04-16  Donal K. Fellows  <dkf@users.sf.net>

	* generic/tclFCmd.c (TclFileAttrsCmd): Add comments to make this code
	easier to understand. Added a panic to handle the case where the VFS
	layer does something odd.

2011-04-13  Don Porter  <dgp@users.sourceforge.net>

	* generic/tclUtil.c:	[Bug 3285375]: Rewrite of Tcl_Concat*()
	routines to prevent segfaults on buffer overflow.  Build them out of
	existing primitives already coded to handle overflow properly.  Uses
	the new TclTrim*() routines.

	* generic/tclCmdMZ.c:	New internal utility routines TclTrimLeft()
	* generic/tclInt.h:	and TclTrimRight().  Refactor the
	* generic/tclUtil.c:	[string trim*] implementations to use them.

2011-04-13  Miguel Sofer  <msofer@users.sf.net>

	* generic/tclVar.c: [Bug 2662380]: Fix crash caused by appending to a
	variable with a write trace that unsets it.

2011-04-13  Donal K. Fellows  <dkf@users.sf.net>

	* generic/tclUtil.c (Tcl_ConcatObj): [Bug 3285375]: Make the crash
	less mysterious through the judicious use of a panic. Not yet properly
	fixed, but at least now clearer what the failure mode is.

2011-04-12  Don Porter  <dgp@users.sourceforge.net>

	* tests/string.test:	Test for [Bug 3285472]. Not buggy in trunk.

2011-04-12  Venkat Iyer <venkat@comit.com>

	* library/tzdata/Atlantic/Stanley: Update to Olson tzdata2011f

2011-04-12  Miguel Sofer  <msofer@users.sf.net>

	* generic/tclBasic.c: Fix for [Bug 2440625], kbk's patch

2011-04-11  Miguel Sofer  <msofer@users.sf.net>

	* generic/tclBasic.c:
	* tests/coroutine.test: [Bug 3282869]: Ensure that 'coroutine eval'
	runs the initial command in the proper context.

2011-04-11  Jan Nijtmans  <nijtmans@users.sf.net>

	* generic/tcl.h:    Fix for [Bug 3281728]: Tcl sources from 2011-04-06
	* unix/tcl.m4:      do not build on GCC9 (RH9)
	* unix/configure:

2011-04-08  Jan Nijtmans  <nijtmans@users.sf.net>

	* win/tclWinPort.h: Fix for [Bug 3280043]: win2k: unresolved DLL
	* win/configure.in: imports.
	* win/configure

2011-04-06  Miguel Sofer  <msofer@users.sf.net>

	* generic/tclExecute.c (TclCompileObj): Earlier return if Tip280
	gymnastics not needed.

	* generic/tclExecute.c: Fix for [Bug 3274728]: making *catchTop an
	unsigned long.

2011-04-06  Jan Nijtmans  <nijtmans@users.sf.net>

	* unix/tclAppInit.c:  Make symbols "main" and "Tcl_AppInit"
	MODULE_SCOPE: there is absolutely no reason for exporting them.
	* unix/tcl.m4:        Don't use -fvisibility=hidden with static
	* unix/configure      libraries (--disable-shared)

2011-04-06  Donal K. Fellows  <dkf@users.sf.net>

	* generic/tclFCmd.c, macosx/tclMacOSXFCmd.c, unix/tclUnixChan.c,
	* unix/tclUnixFCmd.c, win/tclWinChan.c, win/tclWinDde.c,
	* win/tclWinFCmd.c, win/tclWinLoad.c, win/tclWinPipe.c,
	* win/tclWinReg.c, win/tclWinSerial.c, win/tclWinSock.c: More
	generation of error codes (most platform-specific parts not already
	using Tcl_PosixError).

2011-04-05  Venkat Iyer <venkat@comit.com>

	* library/tzdata/Africa/Casablanca: Update to Olson's tzdata2011e
	* library/tzdata/America/Santiago:
	* library/tzdata/Pacific/Easter:
	* library/tzdata/America/Metlakatla: (new)
	* library/tzdata/America/North_Dakota/Beulah: (new)
	* library/tzdata/America/Sitka: (new)

2011-04-04  Donal K. Fellows  <dkf@users.sf.net>

	* generic/tclOO.c, generic/tclOOBasic.c, generic/tclOODefineCmds.c
	* generic/tclOOInfo.c, generic/tclOOMethod.c: More generation of
	error codes (TclOO miscellany).

	* generic/tclCmdAH.c, generic/tclCmdIL.c: More generation of error
	codes (miscellaneous commands mostly already handled).

2011-04-04  Don Porter  <dgp@users.sourceforge.net>

	* README:	[Bug 3202030]: Updated README files, repairing broken
	* macosx/README:URLs and removing other bits that were clearly wrong.
	* unix/README:	Still could use more eyeballs on the detailed build
	* win/README:	advice on various plaforms.

2011-04-04  Donal K. Fellows  <dkf@users.sf.net>

	* library/init.tcl (tcl::mathfunc::rmmadwiw): Disable by default to
	make test suite work.

	* generic/tclBasic.c, generic/tclStringObj.c, generic/tclTimer.c,
	* generic/tclTrace.c, generic/tclUtil.c: More generation of error
	codes ([format], [after], [trace], RE optimizer).

2011-04-04  Jan Nijtmans  <nijtmans@users.sf.net>

	* generic/tclCmdAH.c:  Better error-message in case of errors
	* generic/tclCmdIL.c:  related to setting a variable. This fixes
	* generic/tclDictObj.c: a warning: "Why make your own error
	* generic/tclScan.c:   message? Why?"
	* generic/tclTest.c:
	* test/error.test:
	* test/info.test:
	* test/scan.test:
	* unix/tclUnixThrd.h:  Remove this unused header file.

2011-04-03  Donal K. Fellows  <dkf@users.sf.net>

	* generic/tclNamesp.c, generic/tclObj.c, generic/tclPathObj.c:
	* generic/tclPipe.c, generic/tclPkg.c, generic/tclProc.c:
	* generic/tclScan.c: More generation of error codes (namespace
	creation, path normalization, pipeline creation, package handling,
	procedures, [scan] formats)

2011-04-02  Kevin B. Kenny  <kennykb@acm.org>

	* generic/tclStrToD.c (QuickConversion): Replaced another couple
	of 'double' declarations with 'volatile double' to work around
	misrounding issues in mingw-gcc 3.4.5.

2011-04-02  Donal K. Fellows  <dkf@users.sf.net>

	* generic/tclInterp.c, generic/tclListObj.c, generic/tclLoad.c:
	More generation of errorCodes ([interp], [lset], [load], [unload]).

	* generic/tclEvent.c, generic/tclFileName.c: More generation of
	errorCode information (default [bgerror] and [glob]).

2011-04-01  Reinhard Max  <max@suse.de>

	* library/init.tcl: TIP#131 implementation.

2011-03-31  Donal K. Fellows  <dkf@users.sf.net>

	* generic/tclGetDate.y, generic/tclDate.c (TclClockOldscanObjCmd):
	More generation of errorCode information.

2011-03-28  Donal K. Fellows  <dkf@users.sf.net>

	* generic/tclCmdMZ.c, generic/tclConfig.c, generic/tclUtil.c: More
	generation of errorCode information, notably when lists are mis-parsed

	* generic/tclCmdMZ.c (Tcl_RegexpObjCmd, Tcl_RegsubObjCmd): Use the
	error messages generated by the variable management code rather than
	creating our own.

2011-03-27  Miguel Sofer  <msofer@users.sf.net>

	* generic/tclBasic.c (TclNREvalObjEx): fix performance issue, notably
	apparent in tclbench's "LIST lset foreach". Many thanks to Twylite for
	patiently researching the issue and explaining it to me: a missing
	Tcl_ResetObjResult that causes unwanted sharing of the current result
	Tcl_Obj.

2011-03-26  Donal K. Fellows  <dkf@users.sf.net>

	* generic/tclNamesp.c (Tcl_Export, Tcl_Import, DoImport): More
	generation of errorCode information.

	* generic/tclCompExpr.c, generic/tclCompile.c, generic/tclExecute.c:
	* generic/tclListObj.c, generic/tclNamesp.c, generic/tclObj.c:
	* generic/tclStringObj.c, generic/tclUtil.c: Reduce the number of
	casts used to manage Tcl_Obj internal representations.

2011-03-24  Don Porter  <dgp@users.sourceforge.net>

	* generic/tcl.h (ckfree,etc.): Restored C++ usability to the memory
	allocation and free macros.

2011-03-24  Donal K. Fellows  <dkf@users.sf.net>

	* generic/tclFCmd.c (TclFileAttrsCmd): Ensure that any reference to
	temporary index tables is squelched immediately rather than hanging
	around to trip us up in the future.

2011-03-23  Miguel Sofer  <msofer@users.sf.net>

	* generic/tclObj.c: Exploit HAVE_FAST_TSD for the deletion context in
	TclFreeObj()

2011-03-22  Miguel Sofer  <msofer@users.sf.net>

	* generic/tclThreadAlloc.c: Simpler initialization of Cache under
	HAVE_FAST_TSD, from mig-alloc-reform.

2011-03-21  Jan Nijtmans  <nijtmans@users.sf.net>

	* unix/tclLoadDl.c:    [Bug 3216070]: Loading extension libraries
	* unix/tclLoadDyld.c:  from embedded Tcl applications.
	***POTENTIAL INCOMPATIBILITY***
	For extensions which rely on symbols from other extensions being
	present in the global symbol table. For an example and some discussion
	of workarounds, see http://stackoverflow.com/q/8330614/301832

2011-03-21  Miguel Sofer  <msofer@users.sf.net>

	* generic/tclCkAlloc.c:
	* generic/tclInt.h: Remove one level of allocator indirection in
	non-memdebug builds, imported from mig-alloc-reform.

2011-03-20  Miguel Sofer  <msofer@users.sf.net>

	* generic/tclThreadAlloc.c: Imported HAVE_FAST_TSD support from
	mig-alloc-reform. The feature has to be enabled by hand: no autoconf
	support has been added. It is not clear how universal a build using
	this will be: it also requires some loader support.

2011-03-17  Donal K. Fellows  <dkf@users.sf.net>

	* generic/tclCompExpr.c (ParseExpr): Generate errorCode information on
	failure to parse expressions.

2011-03-17  Jan Nijtmans  <nijtmans@users.sf.net>

	* generic/tclMain.c: [Patch 3124683]: Reorganize the platform-specific
	stuff in (tcl|tk)Main.c.

2011-03-16  Jan Nijtmans  <nijtmans@users.sf.net>

	* generic/tclCkalloc.c: [Bug 3197864]: Pointer truncation on Win64
	TCL_MEM_DEBUG builds.

2011-03-16  Don Porter  <dgp@users.sourceforge.net>

	* generic/tclBasic.c:	Some rewrites to eliminate calls to isspace()
	* generic/tclParse.c:	and their /* INTL */ risk.
	* generic/tclProc.c:

2011-03-16  Jan Nijtmans  <nijtmans@users.sf.net>

	* unix/tcl.m4:    Make SHLIB_LD_LIBS='${LIBS}' the default and
	* unix/configure: set to "" on per-platform necessary basis.
	Backported from TEA, but kept all original platform code which was
	removed from TEA.

2011-03-14  Kevin B. Kenny  <kennykb@acm.org>

	* tools/tclZIC.tcl (onDayOfMonth): Allow for leading zeroes in month
	and day so that tzdata2011d parses correctly.
	* library/tzdata/America/Havana:
	* library/tzdata/America/Juneau:
	* library/tzdata/America/Santiago:
	* library/tzdata/Europe/Istanbul:
	* library/tzdata/Pacific/Apia:
	* library/tzdata/Pacific/Easter:
	* library/tzdata/Pacific/Honolulu:  tzdata2011d

	* generic/tclAssembly.c (BBEmitInstInt1): Changed parameter data types
	in an effort to silence a MSVC warning reported by Ashok P. Nadkarni.
	Unable to test, since both forms work on my machine in VC2005, 2008,
	2010, in both release and debug builds.
	* tests/tclTest.c (TestdstringCmd): Restored MSVC buildability broken
	by [5574bdd262], which changed the effective return type of 'ckalloc'
	from 'char*' to 'void*'.

2011-03-13  Miguel Sofer  <msofer@users.sf.net>

	* generic/tclExecute.c: remove TEBCreturn()

2011-03-12  Donal K. Fellows  <dkf@users.sf.net>

	* generic/tcl.h (ckalloc,ckfree,ckrealloc): Moved casts into these
	macro so that they work with VOID* (which is a void* on all platforms
	which Tcl actually builds on) and unsigned int for the length
	parameters, removing the need for MANY casts across the rest of Tcl.
	Note that this is a strict source-level-only change, so size_t cannot
	be used (would break binary compatibility on 64-bit platforms).

2011-03-12  Jan Nijtmans  <nijtmans@users.sf.net>

	* win/tclWinFile.c: [Bug 3185609]: File normalization corner case
	of ... broken with -DUNICODE

2011-03-11  Donal K. Fellows  <dkf@users.sf.net>

	* tests/unixInit.test: Make better use of tcltest2.

2011-03-10  Donal K. Fellows  <dkf@users.sf.net>

	* generic/tclBasic.c, generic/tclCompCmds.c, generic/tclEnsemble.c:
	* generic/tclInt.h, generic/tclNamesp.c, library/auto.tcl:
	* tests/interp.test, tests/namespace.test, tests/nre.test:
	Converted the [namespace] command into an ensemble. This has the
	consequence of making it vital for Tcl code that wishes to work with
	namespaces to _not_ delete the ::tcl namespace.
	***POTENTIAL INCOMPATIBILITY***

	* library/tcltest/tcltest.tcl (loadIntoSlaveInterpreter): Added this
	command to handle connecting tcltest to a slave interpreter. This adds
	in the hook (inside the tcltest namespace) that allows the tests run
	in the child interpreter to be reported as part of the main sequence
	of test results. Bumped version of tcltest to 2.3.3.
	* tests/init.test, tests/package.test: Adapted these test files to use
	the new feature.

	* generic/tclAlloc.c, generic/tclCmdMZ.c, generic/tclCompExpr.c:
	* generic/tclCompile.c, generic/tclEnv.c, generic/tclEvent.c:
	* generic/tclIO.c, generic/tclIOCmd.c, generic/tclIORChan.c:
	* generic/tclIORTrans.c, generic/tclLiteral.c, generic/tclNotify.c:
	* generic/tclParse.c, generic/tclStringObj.c, generic/tclUtil.c:
	* generic/tclZlib.c, unix/tclUnixFCmd.c, unix/tclUnixNotfy.c:
	* unix/tclUnixPort.h, unix/tclXtNotify.c: Formatting fixes, mainly to
	comments, so code better fits the style in the Engineering Manual.

2011-03-09  Donal K. Fellows  <dkf@users.sf.net>

	* tests/incr.test: Update more of the test suite to use Tcltest 2.

2011-03-09  Don Porter  <dgp@users.sourceforge.net>

	* generic/tclNamesp.c:	[Bug 3202171]: Tighten the detector of nested
	* tests/namespace.test:	[namespace code] quoting that the quoted
	scripts function properly even in a namespace that contains a custom
	"namespace" command.

	* doc/tclvars.n:	Formatting fix.  Thanks to Pat Thotys.

2011-03-09  Donal K. Fellows  <dkf@users.sf.net>

	* tests/dstring.test, tests/init.test, tests/link.test: Update more of
	the test suite to use Tcltest 2.

2011-03-08  Jan Nijtmans  <nijtmans@users.sf.net>

	* generic/tclBasic.c: Fix gcc warnings: variable set but not used
	* generic/tclProc.c:
	* generic/tclIORChan.c:
	* generic/tclIORTrans.c:
	* generic/tclAssembly.c:  Fix gcc warning: comparison between signed
	and unsigned integer expressions

2011-03-08  Don Porter  <dgp@users.sourceforge.net>

	* generic/tclInt.h:	Remove TclMarkList() routine, an experimental
	* generic/tclUtil.c:	dead-end from the 8.5 alpha days.

	* generic/tclResult.c (ResetObjResult): [Bug 3202905]: Correct failure
	to clear invalid intrep.  Thanks to Colin McDonald.

2011-03-08  Donal K. Fellows  <dkf@users.sf.net>

	* generic/tclAssembly.c, tests/assemble.test: Migrate to use a style
	more consistent with the rest of Tcl.

2011-03-06  Don Porter  <dgp@users.sourceforge.net>

	* generic/tclBasic.c:	More replacements of Tcl_UtfBackslash() calls
	* generic/tclCompile.c:	with TclParseBackslash() where possible.
	* generic/tclCompCmdsSZ.c:
	* generic/tclParse.c:
	* generic/tclUtil.c:

	* generic/tclUtil.c (TclFindElement):	[Bug 3192636]: Guard escape
	sequence scans to not overrun the string end.

2011-03-05  Don Porter  <dgp@users.sourceforge.net>

	* generic/tclParse.c (TclParseBackslash): [Bug 3200987]: Correct
	* tests/parse.test:	trunction checks in \x and \u substitutions.

2011-03-05  Miguel Sofer  <msofer@users.sf.net>

	* generic/tclExecute.c (TclStackFree): insure that the execStack
	satisfies "at most one free stack after the current one" when
	consecutive reallocs caused the creation of intervening stacks.

2011-03-05  Kevin B. Kenny  <kennykb@acm.org>

	* generic/tclAssembly.c (new file):
	* generic/tclBasic.c (Tcl_CreateInterp):
	* generic/tclInt.h:
	* tests/assemble.test (new file):
	* unix/Makefile.in:
	* win/Makefile.in:
	* win/makefile.vc:  Merged dogeen-assembler-branch into HEAD. Since
	all functional changes are in the tcl::unsupported namespace, there's
	no reason to sequester this code on a separate branch.

2011-03-05  Miguel Sofer  <msofer@users.sf.net>

	* generic/tclExecute.c: Cleaner mem management for TEBCdata

	* generic/tclExecute.c:
	* tests/nre.test: Renamed BottomData to TEBCdata, so that the name
	refers to what it is rather than to its storage location.

	* generic/tclBasic.c:     Renamed struct TEOV_callback to the more
	* generic/tclCompExpr.c:  descriptive NRE_callback.
	* generic/tclCompile.c:
	* generic/tclExecute.c:
	* generic/tclInt.decls:
	* generic/tclInt.h:
	* generic/tclIntDecls.h:
	* generic/tclTest.c:

2011-03-04  Donal K. Fellows  <dkf@users.sf.net>

	* generic/tclOOMethod.c (ProcedureMethodCompiledVarConnect)
	(ProcedureMethodCompiledVarDelete): [Bug 3185009]: Keep references to
	resolved object variables so that an unset doesn't leave any dangling
	pointers for code to trip over.

2011-03-01  Miguel Sofer  <msofer@users.sf.net>

	* generic/tclBasic.c (TclNREvalObjv): Missing a variable declaration
	in commented out non-optimised code, left for ref in checkin
	[b97b771b6d]

2011-03-03  Don Porter  <dgp@users.sourceforge.net>

	* generic/tclResult.c (Tcl_AppendResultVA):	Use the directive
	USE_INTERP_RESULT [TIP 330] to force compat with interp->result
	access, instead of the improvised hack USE_DIRECT_INTERP_RESULT_ACCESS
	from releases past.

2011-03-01  Miguel Sofer  <msofer@users.sf.net>

	* generic/tclCompCmdsSZ.c (TclCompileThrowCmd, TclCompileUnsetCmd):
	fix leaks

	* generic/tclBasic.c:       This is [Patch 3168398],
	* generic/tclCompCmdsSZ.c:  Joe Mistachkin's optimisation
	* generic/tclExecute.c:     of Tip #285
	* generic/tclInt.decls:
	* generic/tclInt.h:
	* generic/tclIntDecls.h:
	* generic/tclInterp.c:
	* generic/tclOODecls.h:
	* generic/tclStubInit.c:
	* win/makefile.vc:

	* generic/tclExecute.c (ExprObjCallback): Fix object leak

	* generic/tclExecute.c (TEBCresume): Store local var array and
	constants in automatic vars to reduce indirection, slight perf
	increase

	* generic/tclOOCall.c (TclOODeleteContext): Added missing '*' so that
	trunk compiles.

	* generic/tclBasic.c (TclNRRunCallbacks): [Patch 3168229]: Don't do
	the trampoline dance for commands that do not have an nreProc.

2011-03-01  Donal K. Fellows  <dkf@users.sf.net>

	* generic/tclOO.c (Tcl_NewObjectInstance, TclNRNewObjectInstance)
	(TclOOObjectCmdCore, FinalizeObjectCall):
	* generic/tclOOBasic.c (TclOO_Object_Destroy, AfterNRDestructor):
	* generic/tclOOCall.c (TclOODeleteContext, TclOOGetCallContext):
	Reorganization of call context reference count management so that code
	is (mostly) simpler.

2011-01-26  Donal K. Fellows  <dkf@users.sf.net>

	* doc/RegExp.3: [Bug 3165108]: Corrected documentation of description
	of subexpression info in Tcl_RegExpInfo structure.

2011-01-25  Jan Nijtmans  <nijtmans@users.sf.net>

	* generic/tclPreserve.c:  Don't miss 64-bit address bits in panic
				  message.
	* win/tclWinChan.c:       Fix various gcc-4.5.2 64-bit warning
	* win/tclWinConsole.c:    messages, e.g. by using full 64-bits for
	* win/tclWinDde.c:	  socket fd's
	* win/tclWinPipe.c:
	* win/tclWinReg.c:
	* win/tclWinSerial.c:
	* win/tclWinSock.c:
	* win/tclWinThrd.c:

2011-01-19  Jan Nijtmans  <nijtmans@users.sf.net>

	* tools/genStubs.tcl: [FRQ 3159920]: Tcl_ObjPrintf() crashes with
	* generic/tcl.decls   bad format specifier.
	* generic/tcl.h:
	* generic/tclDecls.h:

2011-01-18  Donal K. Fellows  <dkf@users.sf.net>

	* generic/tclOOMethod.c (PushMethodCallFrame): [Bug 3001438]: Make
	sure that the cmdPtr field of the procPtr is correct and relevant at
	all times so that [info frame] can report sensible information about a
	frame after a return to it from a recursive call, instead of probably
	crashing (depending on what else has overwritten the Tcl stack!)

2011-01-18  Jan Nijtmans  <nijtmans@users.sf.net>

	* generic/tclBasic.c:      Various mismatches between Tcl_Panic
	* generic/tclCompCmds.c:   format string and its arguments,
	* generic/tclCompCmdsSZ.c: discovered thanks to [Bug 3159920]
	* generic/tclCompExpr.c:
	* generic/tclEnsemble.c:
	* generic/tclPreserve.c:
	* generic/tclTest.c:

2011-01-17  Jan Nijtmans  <nijtmans@users.sf.net>

	* generic/tclIOCmd.c: [Bug 3148192]: Commands "read/puts" incorrectly
	* tests/chanio.test:  interpret parameters. Improved error-message
	* tests/io.test       regarding legacy form.
	* tests/ioCmd.test

2011-01-15  Kevin B. Kenny  <kennykb@acm.org>

	* doc/tclvars.n:
	* generic/tclStrToD.c:
	* generic/tclUtil.c (Tcl_PrintDouble):
	* tests/util.test (util-16.*): [Bug 3157475]: Restored full Tcl 8.4
	compatibility for the formatting of floating point numbers when
	$::tcl_precision is not zero. Added compatibility tests to make sure
	that excess trailing zeroes are suppressed for all eight major code
	paths.

2011-01-12  Jan Nijtmans  <nijtmans@users.sf.net>

	* win/tclWinFile.c:   Use _vsnprintf in stead of vsnprintf, because
	MSVC 6 doesn't have it. Reported by andreask.
	* win/tcl.m4:         handle --enable-64bit=ia64 for gcc
	* win/configure.in:   more accurate test for correct <intrin.h>
	* win/configure:      (autoconf-2.59)
	* win/tclWin32Dll.c:  VS 2005 64-bit does not have intrin.h, and
	* generic/tclPanic.c: does not need it.

2011-01-07  Kevin B. Kenny  <kennykb@acm.org>

	* tests/util.test (util-15.*): Added test cases for floating point
	conversion of the largest denormal and the smallest normal number, to
	avoid any possibility of the failure suffered by PHP in the last
	couple of days. (They didn't fail, so no actual functional change.)

2011-01-05  Donal K. Fellows  <dkf@users.sf.net>

	* tests/package.test, tests/pkg.test: Coalesce these tests into one
	file that is concerned with the package system. Convert to use
	tcltest2 properly.
	* tests/autoMkindex.test, tests/pkgMkIndex.test: Convert to use
	tcltest2 properly.

2011-01-01  Donal K. Fellows  <dkf@users.sf.net>

	* tests/cmdAH.test, tests/cmdMZ.test, tests/compExpr.test,
	* tests/compile.test, tests/concat.test, tests/eval.test,
	* tests/fileName.test, tests/fileSystem.test, tests/interp.test,
	* tests/lsearch.test, tests/namespace-old.test, tests/namespace.test,
	* tests/oo.test, tests/proc.test, tests/security.test,
	* tests/switch.test, tests/unixInit.test, tests/var.test,
	* tests/winDde.test, tests/winPipe.test: Clean up of tests and
	conversion to tcltest 2. Target has been to get init and cleanup code
	out of the test body and into the -setup/-cleanup stanzas.

	* tests/execute.test (execute-11.1): [Bug 3142026]: Added test that
	fails (with a crash) in an unfixed memdebug build on 64-bit systems.

2010-12-31  Donal K. Fellows  <dkf@users.sf.net>

	* generic/tclCmdIL.c (SortElement): Use unions properly in the
	definition of this structure so that there is no need to use nasty
	int/pointer type punning. Made it clearer what the purposes of the
	various parts of the structure are.

2010-12-31  Jan Nijtmans  <nijtmans@users.sf.net>

	* unix/dltest/*.c: [Bug 3148192]: Fix broken [load] tests by ensuring
	that the affected files are never compiled with -DSTATIC_BUILD.

2010-12-30  Miguel Sofer  <msofer@users.sf.net>

	* generic/tclExecute.c (GrowEvaluationStack): Off-by-one error in
	sizing the new allocation - was ok in comment but wrong in the code.
	Triggered by [Bug 3142026] which happened to require exactly one more
	than what was in existence.

2010-12-26  Donal K. Fellows  <dkf@users.sf.net>

	* generic/tclCmdIL.c (Tcl_LsortObjCmd): Fix crash when multiple -index
	options are used. Simplified memory handling logic.

2010-12-20  Jan Nijtmans  <nijtmans@users.sf.net>

	* win/tclWin32Dll.c:    [Patch 3059922]: fixes for mingw64 - gcc4.5.1
	tdm64-1: completed for all environments.

2010-12-20  Jan Nijtmans  <nijtmans@users.sf.net>

	* win/configure.in:   Explicitely test for intrinsics support in
	compiler, before assuming only MSVC has it.
	* win/configure:      (autoconf-2.59)
	* generic/tclPanic.c:

2010-12-19  Jan Nijtmans  <nijtmans@users.sf.net>

	* win/tclWin32Dll.c:    [Patch 3059922]: fixes for mingw64 - gcc4.5.1
	tdm64-1: Fixed for gcc, not yet for MSVC 64-bit.

2010-12-17  Stuart Cassoff  <stwo@users.sourceforge.net>

	* unix/Makefile.in:  Remove unwanted/obsolete 'ddd' target.

2010-12-17  Stuart Cassoff  <stwo@users.sourceforge.net>

	* unix/Makefile.in:	Clean up '.PHONY:' targets: Arrange those
				common to Tcl and Tk as in Tk's Makefile.in,
				add any missing ones and remove duplicates.

2010-12-17  Stuart Cassoff  <stwo@users.sourceforge.net>

	* unix/Makefile.in:  [Bug 2446711]: Remove 'allpatch' target.

2010-12-17  Stuart Cassoff  <stwo@users.sourceforge.net>

	* unix/Makefile.in:  [Bug 2537626]: Use 'rpmbuild', not 'rpm'.

2010-12-16  Jan Nijtmans  <nijtmans@users.sf.net>

	* generic/tclPanic.c:  [Patch 3124554]: Move WishPanic from Tk to Tcl
	* win/tclWinFile.c:    Better communication with debugger, if present.

2010-12-15  Kevin B. Kenny  <kennykb@acm.org>

	[dogeen-assembler-branch]

	* tclAssembly.c:
	* assemble.test: 	Reworked beginCatch/endCatch handling to
	enforce the more severe (but more correct) restrictions on catch
	handling that appeared in the discussion of [Bug 3098302] and in
	tcl-core traffic beginning about 2010-10-29.

2010-12-15  Jan Nijtmans  <nijtmans@users.sf.net>

	* generic/tclPanic.c:    Restore abort() as it was before.
	* win/tclWinFile.c:      [Patch 3124554]: Use ExitProcess() here, like
	in wish.

2010-12-14  Jan Nijtmans  <nijtmans@users.sf.net>

	* generic/tcl.h: [Bug 3137454]: Tcl CVS HEAD does not build on GCC 3.

2010-12-14  Reinhard Max  <max@suse.de>

	* win/tclWinSock.c (CreateSocket):         Swap the loops over
	* unix/tclUnixSock.c (CreateClientSocket): local and remote addresses,
	so that the system's address preference for the remote side decides
	which family gets tried first. Cleanup and clarify some of the
	comments.

2010-12-13  Jan Nijtmans  <nijtmans@users.sf.net>

	* generic/tcl.h:    [Bug 3135271]: Link error due to hidden
	* unix/tcl.m4:      symbols (CentOS 4.2)
	* unix/configure:   (autoconf-2.59)
	* win/tclWinFile.c:  Undocumented feature, only meant to be used by
	Tk_Main. See [Patch 3124554]: Move WishPanic from Tk to Tcl

2010-12-12  Stuart Cassoff  <stwo@users.sourceforge.net>

	* unix/tcl.m4: Better building on OpenBSD.
	* unix/configure: (autoconf-2.59)

2010-12-10  Jan Nijtmans  <nijtmans@users.sf.net>

	* generic/tcl.h:       [Bug 3129448]: Possible over-allocation on
	* generic/tclCkalloc.c: 64-bit platforms, part 2
	* generic/tclCompile.c:
	* generic/tclHash.c:
	* generic/tclInt.h:
	* generic/tclIO.h:
	* generic/tclProc.c:

2010-12-10 Alexandre Ferrieux  <ferrieux@users.sourceforge.net>

	* generic/tclIO.c: Make sure [fcopy -size ... -command ...] always
	* tests/io.test:   calls the callback asynchronously, even for size
			   zero.

2010-12-10  Jan Nijtmans  <nijtmans@users.sf.net>

	* generic/tclBinary.c:  Fix gcc -Wextra warning: missing initializer
	* generic/tclCmdAH.c:
	* generic/tclCmdIL.c:
	* generic/tclCmdMZ.c:
	* generic/tclDictObj.c:
	* generic/tclIndexObj.c:
	* generic/tclIOCmd.c:
	* generic/tclVar.c:
	* win/tcl.m4:               Fix manifest-generation for 64-bit gcc
				    (mingw-w64)
	* win/configure.in:         Check for availability of intptr_t and
				    uintptr_t
	* win/configure:            (autoconf-2.59)
	* generic/tclInt.decls:     Change 1st param of TclSockMinimumBuffers
	* generic/tclIntDecls.h:    to ClientData, and TclWin(Get|Set)SockOpt
	* generic/tclIntPlatDecls.h:to SOCKET, because on Win64 those are
	* generic/tclIOSock.c:	    64-bit, which does not fit.
	* win/tclWinSock.c:
	* unix/tclUnixSock.c:

2010-12-09  Donal K. Fellows  <dkf@users.sf.net>

	* tests/fCmd.test: Improve sanity of constraints now that we don't
	support anything before Windows 2000.

	* generic/tclCmdAH.c (TclInitFileCmd, TclMakeFileCommandSafe, ...):
	Break up [file] into an ensemble. Note that the ensemble is safe in
	itself, but the majority of its subcommands are not.
	* generic/tclFCmd.c (FileCopyRename,TclFileDeleteCmd,TclFileAttrsCmd)
	(TclFileMakeDirsCmd): Adjust these subcommand implementations to work
	inside an ensemble.
	(TclFileLinkCmd, TclFileReadLinkCmd, TclFileTemporaryCmd): Move these
	subcommand implementations from tclCmdAH.c, where they didn't really
	belong.
	* generic/tclIOCmd.c (TclChannelNamesCmd): Move to more appropriate
	source file.
	* generic/tclEnsemble.c (TclMakeEnsemble): Start of code to make
	partially-safe ensembles. Currently does not function as expected due
	to various shortcomings in how safe interpreters are constructed.
	* tests/cmdAH.test, tests/fCmd.test, tests/interp.test: Test updates
	to take into account systematization of error messages.

	* tests/append.test, tests/appendComp.test: Clean up tests so that
	they don't leave things in the global environment (detected when doing
	-singleproc testing).

2010-12-07  Donal K. Fellows  <dkf@users.sf.net>

	* tests/fCmd.test, tests/safe.test, tests/uplevel.test,
	* tests/upvar.test, tests/var.test: Convert more tests to tcltest2 and
	factor them to be easier to understand.

	* generic/tclStrToD.c: Tidy up code so that more #ifdef-fery is
	quarantined at the front of the file and function headers follow the
	modern Tcl style.

2010-12-06  Jan Nijtmans  <nijtmans@users.sf.net>

	* generic/tclBinary.c:  [Bug 3129448]: Possible over-allocation on
	* generic/tclCkalloc.c: 64-bit platforms.
	* generic/tclTrace.c:

2010-12-05  Jan Nijtmans  <nijtmans@users.sf.net>

	* unix/tcl.m4: [Patch 3116490]: Cross-compile support for unix
	* unix/configure: (autoconf-2.59)

2010-12-03  Jeff Hobbs  <jeffh@ActiveState.com>

	* generic/tclUtil.c (TclReToGlob): Add extra check for multiple inner
	*s that leads to poor recursive glob matching, defer to original RE
	instead.  tclbench RE var backtrack.

2010-12-03  Jan Nijtmans  <nijtmans@users.sf.net>

	* generic/tclUtil.c:   Silence gcc warning when using -Wwrite-strings
	* generic/tclStrToD.c: Silence gcc warning for non-IEEE platforms
	* win/Makefile.in:  [Patch 3116490]: Cross-compile Tcl mingw32 on unix
	* win/tcl.m4:       This makes it possible to cross-compile Tcl/Tk for
	* win/configure.in: Windows (either 32-bit or 64-bit) out-of-the-box
	* win/configure:    on UNIX, using mingw-w64 build tools (If Itcl,
	tdbc and Thread take over the latest tcl.m4, they can do that too).

2010-12-01  Kevin B. Kenny  <kennykb@acm.org>

	* generic/tclStrToD.c (SetPrecisionLimits, TclDoubleDigits):
	[Bug 3124675]: Added meaningless initialization of 'i', 'ilim' and
	'ilim1' to silence warnings from the C compiler about possible use of
	uninitialized variables, Added a panic to the 'switch' that assigns
	them, to assert that the 'default' case is impossible.

2010-12-01  Jan Nijtmans  <nijtmans@users.sf.net>

	* generic/tclBasic.c: Fix gcc 64-bit warnings: cast from pointer to
	* generic/tclHash.c:  integer of different size.
	* generic/tclTest.c:
	* generic/tclThreadTest.c:
	* generic/tclStrToD.c: Fix gcc(-4.5.2) warning: 'static' is not at
	beginning of declaration.
	* generic/tclPanic.c: Allow Tcl_Panic() to enter the debugger on win32
	* generic/tclCkalloc.c: Use Tcl_Panic() in stead of duplicating the
	code.

2010-11-30  Jeff Hobbs  <jeffh@ActiveState.com>

	* generic/tclInt.decls, generic/tclInt.h, generic/tclIntDecls.h:
	* generic/tclStubInit.c: TclFormatInt restored at slot 24
	* generic/tclUtil.c (TclFormatInt): restore TclFormatInt func from
	2005-07-05 macro-ization. Benchmarks indicate it is faster, as a key
	int->string routine (e.g. int-indexed arrays).

2010-11-29 Alexandre Ferrieux  <ferrieux@users.sourceforge.net>

	* generic/tclBasic.c: Patch by Miguel, providing a
	[::tcl::unsupported::inject coroname command args], which prepends
	("injects") arbitrary code to a suspended coro's future resumption.
	Neat for debugging complex coros without heavy instrumentation.

2010-11-29  Kevin B. Kenny  <kennykb@acm.org>

	* generic/tclInt.decls:
	* generic/tclInt.h:
	* generic/tclStrToD.c:
	* generic/tclTest.c:
	* generic/tclTomMath.decls:
	* generic/tclUtil.c:
	* tests/util.test:
	* unix/Makefile.in:
	* win/Makefile.in:
	* win/makefile.vc: Rewrite of Tcl_PrintDouble and TclDoubleDigits that
	(a) fixes a severe performance problem with floating point shimmering
	reported by Karl Lehenbauer, (b) allows TclDoubleDigits to generate
	the digit strings for 'e' and 'f' format, so that it can be used for
	tcl_precision != 0 (and possibly later for [format]), (c) fixes [Bug
	3120139] by making TclPrintDouble inherently locale-independent, (d)
	adds test cases to util.test for correct rounding in difficult cases
	of TclDoubleDigits where fixed- precision results are requested. (e)
	adds test cases to util.test for the controversial aspects of [Bug
	3105247]. As a side effect, two more modules from libtommath
	(bn_mp_set_int.c and bn_mp_init_set_int.c) are brought into the build,
	since the new code uses them.

	* generic/tclIntDecls.h:
	* generic/tclStubInit.c:
	* generic/tclTomMathDecls.h:	Regenerated.

2010-11-24  Donal K. Fellows  <dkf@users.sf.net>

	* tests/chanio.test, tests/iogt.test, tests/ioTrans.test: Convert more
	tests to tcltest2 and factor them to be easier to understand.

2010-11-20  Donal K. Fellows  <dkf@users.sf.net>

	* tests/chanio.test: Converted many tests to tcltest2 by marking the
	setup and cleanup parts as such.

2010-11-19  Jan Nijtmans  <nijtmans@users.sf.net>

	* win/tclWin32Dll.c: Fix gcc warnings: unused variable 'registration'
	* win/tclWinChan.c:
	* win/tclWinFCmd.c:

2010-11-18  Jan Nijtmans  <nijtmans@users.sf.net>

	* win/tclAppInit.c: [FRQ 491789]: "setargv() doesn't support a unicode
	cmdline" now implemented for cygwin and mingw32 too.
	* tests/main.test: No longer disable tests Tcl_Main-1.4 and 1.6 on
	Windows, because those now work on all supported platforms.
	* win/configure.in:  Set NO_VIZ=1 when zlib is compiled in libtcl,
	this resolves compiler warnings in 64-bit and static builds.
	* win/configure (regenerated)

2010-11-18  Donal K. Fellows  <dkf@users.sf.net>

	* doc/file.n: [Bug 3111298]: Typofix.

	* tests/oo.test: [Bug 3111059]: Added testing that neatly trapped this
	issue.

2010-11-18  Miguel Sofer  <msofer@users.sf.net>

	* generic/tclNamesp.c: [Bug 3111059]: Fix leak due to bad looping
	construct.

2010-11-17  Jan Nijtmans  <nijtmans@users.sf.net>

	* win/tcl.m4: [FRQ 491789]: "setargv() doesn't support a unicode
	cmdline" now implemented for mingw-w64
	* win/configure    (re-generated)

2010-11-16  Jan Nijtmans  <nijtmans@users.sf.net>

	* win/tclAppInit.c:Bring compilation under mingw-w64 a bit closer
	* win/cat.c:       to reality. See for what's missing:
	* win/tcl.m4:      <https://sourceforge.net/apps/trac/mingw-w64/wiki/Unicode%20apps>
	* win/configure:   (re-generated)
	* win/tclWinPort.h: [Bug 3110161]: Extensions using TCHAR don't
	compile on VS2005 SP1

2010-11-15  Andreas Kupries  <andreask@activestate.com>

	* doc/interp.n: [Bug 3081184]: TIP #378.
	* doc/tclvars.n: Performance fix for TIP #280.
	* generic/tclBasic.c:
	* generic/tclExecute.c:
	* generic/tclInt.h:
	* generic/tclInterp.c:
	* tests/info.test:
	* tests/interp.test:

2010-11-10  Andreas Kupries  <andreask@activestate.com>

	* changes:	Updates for 8.6b2 release.

2010-11-09  Donal K. Fellows  <dkf@users.sf.net>

	* generic/tclOOMethod.c (ProcedureMethodVarResolver): [Bug 3105999]:
	* tests/oo.test:	Make sure that resolver structures that are
				only temporarily needed get squelched.

2010-11-05  Jan Nijtmans  <nijtmans@users.sf.net>

	* generic/tclMain.c: Thanks, Kevin, for the fix, but this how it was
	supposed to be (TCL_ASCII_MAIN is only supposed to be defined on
	WIN32).

2010-11-05  Kevin B. Kenny  <kennykb@acm.org>

	* generic/tclMain.c: Added missing conditional on _WIN32 around code
	that messes around with the definition of _UNICODE, to correct a badly
	broken Unix build from Jan's last commit.

2010-11-04  Jan Nijtmans  <nijtmans@users.sf.net>

	* generic/tclDecls.h:	[FRQ 491789]: "setargv() doesn't support a
	* generic/tclMain.c:	unicode cmdline" implemented for Tcl on MSVC++
	* doc/Tcl_Main.3:
	* win/tclAppInit.c:
	* win/makefile.vc:
	* win/Makefile.in:
	* win/tclWin32Dll.c:	Eliminate minor MSVC warning TCHAR -> char
				conversion

2010-11-04  Reinhard Max  <max@suse.de>

	* tests/socket.test: Run the socket tests three times with the address
	family set to any, inet, and inet6 respectively. Use constraints to
	skip the tests if a family is found to be unsupported or not
	configured on the local machine. Adjust the tests to dynamically adapt
	to the address family that is being tested.

	Rework some of the tests to speed them up by avoiding (supposedly)
	unneeded [after]s.

2010-11-04  Stuart Cassoff  <stwo@users.sourceforge.net>

	* unix/Makefile.in:	[Patch 3101127]: Installer Improvements.
	* unix/install-sh:

2010-11-04  Donal K. Fellows  <dkf@users.sf.net>

	* tests/error.test (error-19.13): Another variation on testing for
	issues in [try] compilation.

	* doc/Tcl.n (Variable substitution): [Bug 3099086]: Increase clarity
	of explanation of what characters are actually permitted in variable
	substitutions. Note that this does not constitute a change of
	behavior; it is just an improvement of explanation.

2010-11-04  Don Porter  <dgp@users.sourceforge.net>

	* changes:	Updates for 8.6b2 release.  (Thanks Andreas Kupries)

2010-11-03  Jan Nijtmans  <nijtmans@users.sf.net>

	* win/tclWinFcmd.c:    [FRQ 2965056]: Windows build with -DUNICODE
	* win/tclWinFile.c:    (more clean-ups for pre-win2000 stuff)
	* win/tclWinReg.c:

2010-11-03  Donal K. Fellows  <dkf@users.sf.net>

	* generic/tclCmdMZ.c (TryPostBody):  Ensure that errors when setting
	* tests/error.test (error-19.1[12]): message/opt capture variables get
					     reflected properly to the caller.

2010-11-03  Kevin B. Kenny  <kennykb@acm.org>

	* generic/tclCompCmds.c (TclCompileCatchCmd): [Bug 3098302]:
	* tests/compile.test (compile-3.6): Reworked the compilation of the
	[catch] command so as to avoid placing any code that might throw an
	exception (specifically, any initial substitutions or any stores to
	result or options variables) between the BEGIN_CATCH and END_CATCH but
	outside the exception range.  Added a test case that panics on a stack
	smash if the change is not made.

2010-11-01  Stuart Cassoff  <stwo@users.sourceforge.net>

	* library/safe.tcl:	Improved handling of non-standard module path
	* tests/safe.test:	lists, empty path lists in particular.

2010-11-01  Kevin B. Kenny  <kennykb@acm.org>

	* library/tzdata/Asia/Hong_Kong:
	* library/tzdata/Pacific/Apia:
	* library/tzdata/Pacific/Fiji:   Olson's tzdata2010o.

2010-10-29  Alexandre Ferrieux  <ferrieux@users.sourceforge.net>

	* generic/tclTimer.c:	[Bug 2905784]: Stop small [after]s from
				wasting CPU while keeping accuracy.

2010-10-28  Kevin B. Kenny  <kennykb@acm.org>

	[dogeen-assembler-branch]
	* generic/tclAssembly.c:
	* tests/assembly.test (assemble-31.*): Added jump tables.

2010-10-28  Don Porter  <dgp@users.sourceforge.net>

	* tests/http.test:	[Bug 3097490]: Make http-4.15 pass in
				isolation.

	* unix/tclUnixSock.c:	[Bug 3093120]: Prevent calls of
				freeaddrinfo(NULL) which can crash some
				systems.  Thanks Larry Virden.

2010-10-26  Reinhard Max  <max@suse.de>

	* Changelog.2008: Split off from Changelog.
	* generic/tclIOSock.c (TclCreateSocketAddress): The interp != NULL
	check is needed for ::tcl::unsupported::socketAF as well.

2010-10-26  Donal K. Fellows  <dkf@users.sf.net>

	* unix/tclUnixSock.c (TcpGetOptionProc): Prevent crash if interp is
	* win/tclWinSock.c (TcpGetOptionProc):   NULL (a legal situation).

2010-10-26  Reinhard Max  <max@suse.de>

	* unix/tclUnixSock.c (TcpGetOptionProc): Added support for
	::tcl::unsupported::noReverseDNS, which if set to any value, prevents
	[fconfigure -sockname] and [fconfigure -peername] from doing
	reverse DNS queries.

2010-10-24  Kevin B. Kenny  <kennykb@acm.org>

	[dogeen-assembler-branch]
	* generic/tclAssembly.c:
	* tests/assembly.test (assemble-17.15): Reworked branch handling so
	that forward branches can use jump1 (jumpTrue1, jumpFalse1). Added
	test cases that the forward branches will expand to jump4, jumpTrue4,
	jumpFalse4 when needed.

2010-10-23  Kevin B. Kenny  <kennykb@acm.org>

	[dogeen-assembler-branch]
	* generic/tclAssembly.h (removed):
				Removed file that was included in only one
				source file.
	* generictclAssembly.c:	Inlined tclAssembly.h.

2010-10-17  Alexandre Ferrieux  <ferrieux@users.sourceforge.net>

	* doc/info.n:            [Patch 2995655]:
	* generic/tclBasic.c:    Report inner contexts in [info errorstack]
	* generic/tclCompCmds.c:
	* generic/tclCompile.c:
	* generic/tclCompile.h:
	* generic/tclExecute.c:
	* generic/tclInt.h:
	* generic/tclNamesp.c:
	* tests/error.test:
	* tests/result.test:

2010-10-20  Donal K. Fellows  <dkf@users.sf.net>

	* generic/tclCompCmds.c (TclCompileDictForCmd): Update the compilation
	* generic/tclCompile.c (tclInstructionTable):	of [dict for] so that
	* generic/tclExecute.c (TEBCresume):		it no longer makes any
	use of INST_DICT_DONE now that's not needed, and make it clearer in
	the implementation of the instruction that it's just a deprecated form
	of unset operation. Followup to my commit of 2010-10-16.

2010-10-19  Donal K. Fellows  <dkf@users.sf.net>

	* generic/tclZlib.c (Tcl_ZlibStreamGet): [Bug 3081008]: Ensure that
	when a bytearray gets its internals entangled with zlib for more than
	a passing moment, that bytearray will never be shimmered away. This
	increases the amount of copying but is simple to get right, which is a
	reasonable trade-off.

	* generic/tclStringObj.c (Tcl_AppendObjToObj): Added some special
	cases so that most of the time when you build up a bytearray by
	appending, it actually ends up being a bytearray rather than
	shimmering back and forth to string.

	* tests/http11.test (check_crc): Use a simpler way to express the
	functionality of this procedure.

	* generic/tclZlib.c: Purge code that wrote to the object returned by
	Tcl_GetObjResult, as we don't want to do that anti-pattern no more.

2010-10-18  Jan Nijtmans  <nijtmans@users.sf.net>

	* tools/uniParse.tcl:   [Bug 3085863]: tclUniData was 9 years old;
	Ignore non-BMP characters and fix comment about UnicodeData.txt file.
	* generic/regcomp.c:    Fix comment
	* tests/utf.test:       Add some Unicode 6 testcases

2010-10-17  Alexandre Ferrieux  <ferrieux@users.sourceforge.net>

	* doc/info.n:           Document [info errorstack] faithfully.

2010-10-16  Donal K. Fellows  <dkf@users.sf.net>

	* generic/tclExecute.c (ReleaseDictIterator): Factored out the release
	of the bytecode-level dictionary iterator information so that the
	side-conditions on instruction issuing are simpler.

2010-10-15  Jan Nijtmans  <nijtmans@users.sf.net>

	* generic/reg_locale.c: [Bug 3085863]: tclUniData 9 years old: Updated
	* generic/tclUniData.c: Unicode tables to latest UnicodeData.txt,
	* tools/uniParse.tcl:   corresponding with Unicode 6.0 (except for
				out-of-range chars > 0xFFFF)

2010-10-13  Don Porter  <dgp@users.sourceforge.net>

	* generic/tclCompile.c:	Alternative fix for [Bugs 467523,983660] where
	* generic/tclExecute.c:	sharing of empty scripts is allowed again.

2010-10-13  Jan Nijtmans  <nijtmans@users.sf.net>

	* win/tclWinThrd.h: (removed) because it is just empty en used nowhere
	* win/tcl.dsp

2010-10-12  Jan Nijtmans  <nijtmans@users.sf.net>

	* tools/uniClass.tcl:    Spacing and comments: let uniClass.tcl
	* generic/regc_locale.c: generation match better the current
				 (hand-modified) regc_locale.c
	* tools/uniParse.tcl:    Generate proper const qualifiers for
	* generic/tclUniData.c:  tclUniData.c

2010-10-12  Reinhard Max  <max@suse.de>

	* unix/tclUnixSock.c (CreateClientSocket): [Bug 3084338]: Fix a
	memleak and refactor the calls to freeaddrinfo().

2010-10-11  Jan Nijtmans  <nijtmans@users.sf.net>

	* win/tclWinDde.c:    [FRQ 2965056]: Windows build with -DUNICODE
	* win/tclWinReg.c:
	* win/tclWinTest.c:   More cleanups
	* win/tclWinFile.c:   Add netapi32 to the link line, so we no longer
	* win/tcl.m4:         have to use LoadLibrary to access those
			      functions.
	* win/makefile.vc:
	* win/configure:      (Re-generate with autoconf-2.59)
	* win/rules.vc        Update for VS10

2010-10-09  Miguel Sofer  <msofer@users.sf.net>

	* generic/tclExecute.c: Fix overallocation of exec stack in TEBC (due
	to mixing numwords and numbytes)

2010-10-08  Jan Nijtmans  <nijtmans@users.sf.net>

	* generic/tclIOSock.c: On Windows, use gai_strerrorA

2010-10-06  Don Porter  <dgp@users.sourceforge.net>

	* tests/winPipe.test:	Test hygiene with makeFile and removeFile.

	* generic/tclCompile.c:	[Bug 3081065]: Prevent writing to the intrep
	* tests/subst.test:	fields of a freed Tcl_Obj.

2010-10-06  Kevin B. Kenny  <kennykb@acm.org>

	[dogeen-assembler-branch]

	* generic/tclAssembly.c:
	* generic/tclAssembly.h:
	* tests/assemble.test: Added catches. Still needs a lot of testing.

2010-10-02  Kevin B. Kenny  <kennykb@acm.org>

	[dogeen-assembler-branch]

	* generic/tclAssembly.c:
	* generic/tclAssembly.h:
	* tests/assemble.test: Added dictAppend, dictIncrImm, dictLappend,
	dictSet, dictUnset, nop, regexp, nsupvar, upvar, and variable.

2010-10-02  Donal K. Fellows  <dkf@users.sf.net>

	* generic/tclExecute.c (TEBCresume): [Bug 3079830]: Added invalidation
	of string representations of dictionaries in some cases.

2010-10-01  Jeff Hobbs  <jeffh@ActiveState.com>

	* generic/tclExecute.c (EvalStatsCmd): change 'evalstats' to return
	data to interp by default, or if given an arg, use that as filename to
	output to (accepts 'stdout' and 'stderr').  Fix output to print used
	inst count data.
	* generic/tclCkalloc.c: Change TclDumpMemoryInfo sig to allow objPtr
	* generic/tclInt.decls: as well as FILE* as output.
	* generic/tclIntDecls.h:

2010-10-01  Donal K. Fellows  <dkf@users.sf.net>

	* generic/tclBasic.c, generic/tclClock.c, generic/tclEncoding.c,
	* generic/tclEnv.c, generic/tclLoad.c, generic/tclNamesp.c,
	* generic/tclObj.c, generic/tclRegexp.c, generic/tclResolve.c,
	* generic/tclResult.c, generic/tclUtil.c, macosx/tclMacOSXFCmd.c:
	More purging of strcpy() from locations where we already know the
	length of the data being copied.

2010-10-01  Kevin B. Kenny  <kennykb@acm.org>

	[dogeen-assembler-branch]

	* tests/assemble.test:
	* generic/tclAssemble.h:
	* generic/tclAssemble.c:  Added listIn, listNotIn, and dictGet.

2010-09-30  Kevin B. Kenny  <kennykb@acm.org>

	[dogeen-assembler-branch]

	* tests/assemble.test:   Added tryCvtToNumeric and several more list
	* generic/tclAssemble.c: operations.
	* generic/tclAssemble.h:

2010-09-29  Kevin B. Kenny  <kennykb@acm.org>

	[dogeen-assembler-branch]

	* tests/assemble.test:   Completed conversion of tests to a
	* generic/tclAssemble.c: "white box" structure that follows the
	C code. Added missing safety checks on the operands of 'over' and
	'reverse' so that negative operand counts don't smash the stack.

2010-09-29  Jan Nijtmans  <nijtmans@users.sf.net>

	* unix/configure:	Re-generate with autoconf-2.59
	* win/configure:
	* generic/tclMain.c:	Make compilable with -DUNICODE as well

2010-09-28  Reinhard Max  <max@suse.de>

	TIP #162 IMPLEMENTATION

	* doc/socket.n:		Document the changes to the [socket] and
				[fconfigure] commands.

	* generic/tclInt.h:	Introduce TclCreateSocketAddress() as a
	* generic/tclIOSock.c:	replacement for the platform-dependent
	* unix/tclUnixSock.c:	TclpCreateSocketAddress() functions. Extend
	* unix/tclUnixChan.c:	the [socket] and [fconfigure] commands to
	* unix/tclUnixPort.h:	behave as proposed in TIP #162. This is the
	* win/tclWinSock.c:	core of what is required to support the use of
	* win/tclWinPort.h:	IPv6 sockets in Tcl.

	* compat/fake-rfc2553.c: A compat implementation of the APIs defined
	* compat/fake-rfc2553.h: in RFC-2553 (getaddrinfo() and friends) on
				 top of the existing gethostbyname() etc.
	* unix/configure.in:	 Test whether the fake-implementation is
	* unix/tcl.m4:		 needed.
	* unix/Makefile.in:	 Add a compile target for fake-rfc2553.

	* win/configure.in:	Allow cross-compilation by default.

	* tests/socket.test:	Improve the test suite to make more use of
	* tests/remote.tcl:	randomized ports to reduce interference with
				tests running in parallel or other services on
				the machine.

2010-09-28  Kevin B. Kenny  <kennykb@acm.org>

	[dogeen-assembler-branch]

	* tests/assemble.test: Added more "white box" tests.
	* generic/tclAssembly.c: Added the error checking and reporting
	for undefined labels. Revised code so that no pointers into the
	bytecode sequence are held (because the sequence can move!),
	that no Tcl_HashEntry pointers are held (because the hash table
	doesn't guarantee their stability!) and to eliminate the BBHash
	table, which is merely additional information indexed by jump
	labels and can just as easily be held in the 'label' structure.
	Renamed shared structures to CamelCase, and renamed 'label' to
	JumpLabel because other types of labels may eventually be possible.

2010-09-27  Kevin B. Kenny  <kennykb@acm.org>

	[dogeen-assembler-branch]

	* tests/assemble.test: Added more "white box" tests.
	* generic/tclAssembly.c: Fixed bugs exposed by the new tests.
	(a) [eval] and [expr] had incorrect stack balance computed if
	the arg was not a simple word. (b) [concat] accepted a negative
	operand count. (c) [invoke] accepted a zero or negative operand
	count. (d) more misspelt error messages.
	Also replaced a funky NRCallTEBC with the new call
	TclNRExecuteByteCode, necessitated by a merge with changes on the
	HEAD.

2010-09-26  Miguel Sofer  <msofer@users.sf.net>

	* generic/tclBasic.c:    [Patch 3072080] (minus the itcl
	* generic/tclCmdIL.c:    update): a saner NRE.
	* generic/tclCompExpr.c:
	* generic/tclCompile.c:  This makes TclNRExecuteByteCode (ex TEBC)
	* generic/tclCompile.h:  to be a normal NRE citizen: it loses its
	* generic/tclExecute.c:  special status.
	* generic/tclInt.decls:  The logic flow within the BC engine is
	* generic/tclInt.h:      simplified considerably.
	* generic/tclIntDecls.h:
	* generic/tclObj.c:
	* generic/tclProc.c:
	* generic/tclTest.c:

	* generic/tclVar.c: Use the macro HasLocalVars everywhere

2010-09-26  Miguel Sofer  <msofer@users.sf.net>

	* generic/tclOOMethod.c (ProcedureMethodVarResolver): avoid code
	duplication, let the runtime var resolver call the compiled var
	resolver.

2010-09-26  Kevin B. Kenny  <kennykb@acm.org>

	[dogeen-assembler-branch]

	* tests/assemble.test:	Added many new tests moving toward a more
	comprehensive test suite for the assembler.
	* generic/tclAssembly.c:	Fixed bugs exposed by the new tests:
	(a) [bitnot] and [not] had incorrect operand counts. (b)
	INST_CONCAT cannot concatenate zero objects. (c) misspelt error
	messages. (d) the "assembly code" internal representation lacked
	a duplicator, which caused double-frees of the Bytecode object
	if assembly code ever was duplicated.

2010-09-25  Kevin B. Kenny   <kennykb@acm.org>

	[dogeen-assembler-branch]

	* generic/tclAssembly.c:	Massive refactoring of the assembler
	* generic/tclAssembly.h:	to use a Tcl-like syntax (and use
	* tests/assemble.test:		Tcl_ParseCommand to parse it). The
	* tests/assemble1.bench:	refactoring also ensures that
	Tcl_Tokens in the assembler have string ranges inside the source
	code, which allows for [eval] and [expr] assembler directives
	that simply call TclCompileScript and TclCompileExpr recursively.

2010-09-24  Jeff Hobbs  <jeffh@ActiveState.com>

	* tests/stringComp.test: improved string eq/cmp test coverage
	* generic/tclExecute.c (TclExecuteByteCode): merge INST_STR_CMP and
	INST_STR_EQ/INST_STR_NEQ paths.  Speeds up eq/ne/[string eq] with
	obj-aware comparisons and eq/==/ne/!= with length equality check.

2010-09-24  Andreas Kupries  <andreask@activestate.com>

	* tclWinsock.c: [Bug 3056775]: Fixed race condition between thread and
	internal co-thread access of a socket's structure because of the
	thread not using the socketListLock in TcpAccept(). Added
	documentation on how the module works to the top.

2010-09-23  Jan Nijtmans  <nijtmans@users.sf.net>

	* generic/tclDecls.h: Make Tcl_SetPanicProc and Tcl_GetStringResult
	* unix/tclAppInit.c:  callable without stubs, just as Tcl_SetVar.
	* win/tclAppInit.c:

2010-09-23  Don Porter  <dgp@users.sourceforge.net>

	* generic/tclCmdAH.c:   Fix cases where value returned by
	* generic/tclEvent.c:   Tcl_GetReturnOptions() was leaked.
	* generic/tclMain.c:    Thanks to Jeff Hobbs for discovery of the
	anti-pattern to seek and destroy.

2010-09-23  Jan Nijtmans  <nijtmans@users.sf.net>

	* unix/tclAppInit.c:  Make compilable with -DUNICODE (not activated
	* win/tclAppInit.c:   yet), many clean-ups in comments.

2010-09-22  Miguel Sofer  <msofer@users.sf.net>

	* generic/tclExecute: [Bug 3072640]: One more DECACHE_STACK_INFO() was
	missing.

	* tests/execute.test: Added execute-10.3 for [Bug 3072640]. The test
	causes a mem failure.

	* generic/tclExecute: Protect all possible writes to ::errorInfo or
	::errorCode with DECACHE_STACK_INFO(), as they could run traces. The
	new calls to be protected are Tcl_ResetResult(), Tcl_SetErrorCode(),
	IllegalExprOperandType(), TclExprFloatError(). The error was triggered
	by [Patch 3072080].

2010-09-22  Jan Nijtmans  <nijtmans@users.sf.net>

	* win/tcl.m4:		Add kernel32 to LIBS, so the link line for
	* win/configure:	mingw is exactly the same as for MSVC++.

2010-09-21  Jeff Hobbs  <jeffh@ActiveState.com>

	* generic/tclExecute.c (TclExecuteByteCode):
	* generic/tclOOMethod.c (ProcedureMethodCompiledVarConnect):
	* generic/tclVar.c (TclLookupSimpleVar, CompareVarKeys):
	* generic/tclPathObj.c (Tcl_FSGetNormalizedPath, Tcl_FSEqualPaths):
	* generic/tclIOUtil.c (TclFSCwdPointerEquals): peephole opt
	* generic/tclResult.c (TclMergeReturnOptions): Use memcmp where
	applicable as possible speedup on some libc variants.

2010-09-21  Kevin B. Kenny  <kennykb@acm.org>

	[BRANCH: dogeen-assembler-branch]

	* generic/tclAssembly.c (new file):
	* generic/tclAssembly.h:
	* generic/tclBasic.c (builtInCmds, Tcl_CreateInterp):
	* generic/tclInt.h:
	* tests/assemble.test (new file):
	* tests/assemble1.bench (new file):
	* unix/Makefile.in:
	* win/Makefile.in:
	* win/Makefile.vc:
		Initial commit of Ozgur Dogan Ugurlu's (SF user: dogeen)
		assembler for the Tcl bytecode language.

2010-09-21  Jan Nijtmans  <nijtmans@users.sf.net>

	* win/tclWinFile.c:   Fix declaration after statement.
	* win/tcl.m4:         Add -Wdeclaration-after-statement, so this
	* win/configure:      mistake cannot happen again.
	* win/tclWinFCmd.c:   [Bug 3069278]: Breakage on head Windows
	* win/tclWinPipe.c:   triggered by install-tzdata, final fix

2010-09-20  Jan Nijtmans  <nijtmans@users.sf.net>

	* win/tclWinFCmd.c: Eliminate tclWinProcs->useWide everywhere, since
	* win/tclWinFile.c: the value is always "1" on platforms >win95
	* win/tclWinPipe.c:

2010-09-19  Donal K. Fellows  <dkf@users.sf.net>

	* doc/file.n (file readlink): [Bug 3070580]: Typofix.

2010-09-18  Jan Nijtmans  <nijtmans@users.sf.net>

	* win/tclWinFCmd.c [Bug 3069278]: Breakage on head Windows triggered
	by install-tzdata. Temporary don't compile this with -DUNICODE, while
	investigating this bug.

2010-09-16  Jeff Hobbs  <jeffh@ActiveState.com>

	* win/tclWinFile.c: Remove define of FINDEX_INFO_LEVELS as all
	supported versions of compilers should now have it.

	* unix/Makefile.in: Do not pass current build env vars when using
	NATIVE_TCLSH in targets.

2010-09-16  Jan Nijtmans  <nijtmans@users.sf.net>

	* generic/tclDecls.h:    Make Tcl_FindExecutable() work in UNICODE
	* generic/tclEncoding.c: compiles (windows-only) as well as ASCII.
	* generic/tclStubInit.c: Needed for [FRQ 491789]: setargv() doesn't
	support a unicode cmdline.

2010-09-15  Donal K. Fellows  <dkf@users.sf.net>

	* generic/tclBinary.c (TclAppendBytesToByteArray): [Bug 3067036]: Make
	sure we never try to double zero repeatedly to get a buffer size. Also
	added a check for sanity on the size of buffer being appended.

2010-09-15  Don Porter  <dgp@users.sourceforge.net>

	* unix/Makefile.in:	Revise `make dist` target to tolerate the
	case of zero bundled packages.

2010-09-15  Jan Nijtmans  <nijtmans@users.sf.net>

	* tools/genStubs.tcl:   [Patch 3034251]: Backport ttkGenStubs.tcl
	* generic/tcl.decls:    features to genStubs.tcl. Make the "generic"
	* generic/tclInt.decls: argument in the *.decls files optional
	* generic/tclOO.decls:  (no change to any tcl*Decls.h files)
	* generic/tclTomMath.decls:
	This allows genStubs.tcl to generate the ttk stub files as well, while
	keeping full compatibility with existing *.decls files.

2010-09-14  Jan Nijtmans  <nijtmans@users.sf.net>

	* win/tclWinPort.h:  Allow all Win2000+ API entries in Tcl
	* win/tclWin32Dll.c: Eliminate dynamical loading of advapi23 and
	kernel32 symbols.

2010-09-13  Jan Nijtmans  <nijtmans@users.sf.net>

	* win/tclWinChan.c:      Various clean-ups, converting from
	* win/tclWinConsole.c:   tclWinProc->xxxProc directly to Xxx
	* win/tclWinInit.c:      (no change in functionality)
	* win/tclWinLoad.c:
	* win/tclWinSerial.c:
	* win/tclWinSock.c:
	* tools/genStubs.tcl:    Add scspec feature from ttkGenStubs.tcl
	  (no change in output for *Decls.h files)

2010-09-10  Jan Nijtmans  <nijtmans@users.sf.net>

	* win/tclWin32Dll.c: Partly revert yesterday's change, to make it work
	on VC++ 6.0 again.

2010-09-10  Donal K. Fellows  <dkf@users.sf.net>

	* doc/regsub.n: [Bug 3063568]: Fix for gotcha in example due to Tcl's
	special handling of backslash-newline. Makes example slightly less
	pure, but more useful.

2010-09-09  Jan Nijtmans  <nijtmans@users.sf.net>

	* win/makefile.vc:   Mingw should always link with -ladvapi32.
	* win/tcl.m4:
	* win/configure:     (regenerated)
	* win/tclWinInt.h:   Remove ascii variant of tkWinPocs table, it is
	* win/tclWin32Dll.c: no longer necessary. Fix CreateProcess signature
	* win/tclWinPipe.c:  and remove unused GetModuleFileName and lstrcpy.
	* win/tclWinPort.h:  Mingw/cygwin fixes: <tchar.h> should always be
	included, and fix conflict in various macro values: Always force the
	same values as in VC++.

2010-09-08  Don Porter  <dgp@users.sourceforge.net>

	* win/tclWinChan.c:	[Bug 3059922]: #ifdef protections to permit
	* win/tclWinFCmd.c:     builds with mingw on amd64 systems. Thanks to
				"mescalinum" for reporting and testing.

2010-09-08  Andreas Kupries  <andreask@activestate.com>

	* doc/tm.n: Added underscore to the set of characters accepted in
	module names. This is true for quite some time in the code, this
	change catches up the documentation.

2010-09-03  Donal K. Fellows  <dkf@users.sf.net>

	* tools/tcltk-man2html.tcl (plus-pkgs): Improve the package
	documentation search pattern to support the doctoos-generated
	directory structure.
	* tools/tcltk-man2html-utils.tcl (output-name): Made this more
	resilient against misformatted NAME sections, induced by import of
	Thread package documentation into Tcl doc tree.

2010-09-02  Andreas Kupries  <andreask@activestate.com>

	* doc/glob.n: Fixed documentation ambiguity regarding the handling
	of -join.

	* library/safe.tcl (safe::AliasGlob): Fixed another problem, the
	option -join does not stop option processing in the core builtin, so
	the emulation must not do that either.

2010-09-01  Andreas Kupries  <andreas_kupries@users.sourceforge.net>

	* library/safe.tcl (safe::AliasGlob): Moved the command extending the
	actual glob command with a -directory flag to when we actually have a
	proper untranslated path,

2010-09-01  Andreas Kupries  <andreask@activestate.com>

	* generic/tclExecute.c: [Bug 3057639]: Applied patch by Jeff to make
	* generic/tclVar.c:	the behaviour of lappend in bytecompiled mode
	* tests/append.test:	consistent with direct-eval and 'append'
	* tests/appendComp.test: generally. Added tests (append*-9.*)
	showing the difference.

2010-08-31  Jan Nijtmans  <nijtmans@users.sf.net>

	* win/rules.vc:               Typo (thanks to Twylite discovering
				      this)
	* generic/tclStubLib.c:       Revert to previous version: MSVC++ 6.0
	* generic/tclTomMathStubLib.c:cannot handle the new construct.
	* generic/tcl.decls           [Patch 2997642]: Many type casts needed
	* generic/tclDecls.h:         when using Tcl_Pkg* API. Remaining part.
	* generic/tclPkg.c:
	* generic/tclBasic.c:
	* generic/tclTomMathInterface.c:
	* doc/PkgRequire.3

2010-08-31  Andreas Kupries  <andreask@activestate.com>

	* win/tcl.m4: Applied patch by Jeff fixing issues with the manifest
	handling on Win64.
	* win/configure: Regenerated.

2010-08-30  Miguel Sofer  <msofer@users.sf.net>

	* generic/tclBasic.c:    [Bugs 3046594,3047235,3048771]: New
	* generic/tclCmdAH.c:    implementation for [tailcall] command: it now
	* generic/tclCmdMZ.c:    schedules the command and returns TCL_RETURN.
	* generic/tclExecute.c:  This fixes all issues with [catch] and [try].
	* generic/tclInt.h:      Thanks dgp for exploring the dark corners.
	* generic/tclNamesp.c:   More thorough testing is required.
	* tests/tailcall.test:

2010-08-30  Jan Nijtmans  <nijtmans@users.sf.net>

	* win/Makefile.in:   [FRQ 2965056]: Windows build with -DUNICODE
	* win/rules.vc:
	* win/tclWinFCmd.c:  Make sure that allocated TCHAR arrays are
	* win/tclWinFile.c:  always properly aligned as wchar_t, and
	* win/tclWinPipe.c:  not bigger than necessary.
	* win/tclWinSock.c:
	* win/tclWinDde.c:   Those 3 files are not converted yet to be
	* win/tclWinReg.c:   built with -DUNICODE, so add a TODO.
	* win/tclWinTest.c:
	* generic/tcl.decls:  [Patch 2997642]: Many type casts needed when
	* generic/tclDecls.h: using Tcl_Pkg* API. Partly.
	* generic/tclPkg.c:
	* generic/tclStubLib.c: Demonstration how this change can benefit
				code.
	* generic/tclTomMathStubLib.c:
	* doc/PkgRequire.3:

2010-08-29  Donal K. Fellows  <dkf@users.sf.net>

	* doc/dict.n: [Bug 3046999]: Corrected cross reference to array
	manpage to refer to (correct) existing subcommand.

2010-08-26  Jeff Hobbs  <jeffh@ActiveState.com>

	* unix/configure, unix/tcl.m4: SHLIB_LD_LIBS='${LIBS}' for OSF1-V*.
	Add /usr/lib64 to set of auto-search dirs. [Bug 1230554]
	(SC_PATH_X): Correct syntax error when xincludes not found.

	* win/Makefile.in (VC_MANIFEST_EMBED_DLL VC_MANIFEST_EMBED_EXE):
	* win/configure, win/configure.in, win/tcl.m4: SC_EMBED_MANIFEST
	macro and --enable-embedded-manifest configure arg added to support
	manifest embedding where we know the magic.  Help prevents DLL hell
	with MSVC8+.

2010-08-24  Jan Nijtmans  <nijtmans@users.sf.net>

	* generic/tcl.decls: [Bug 3007895]: Tcl_(Find|Create)HashEntry
	* generic/tclHash.c: stub entries can never be called.
	* generic/tclDecls.h:
	* generic/tclStubInit.c: [Patch 2994165]: Change signature of
	Tcl_FSGetNativePath and TclpDeleteFile follow-up: move stub entry back
	to original location.

2010-08-23  Kevin B. Kenny  <kennykb@acm.org>

	* library/tzdata/Africa/Cairo:
	* library/tzdata/Asia/Gaza: Olson's tzdata2010l.

2010-08-22  Jan Nijtmans  <nijtmans@users.sf.net>

	* generic/tclBasic.c:  [Patch 3009403]: Signature of Tcl_GetHashKey,
	* generic/tclBinary.c: Tcl_(Create|Find)HashEntry follow-up:
	* generic/tclCmdIL.c:  Remove many type casts which are no longer
	* generic/tclCompile.c:necessary as a result of this signature change.
	* generic/tclDictObj.c:
	* generic/tclEncoding.c:
	* generic/tclExecute.c:
	* generic/tclInterp.c:
	* generic/tclIOCmd.c:
	* generic/tclObj.c:
	* generic/tclProc.c:
	* generic/tclTest.c:
	* generic/tclTrace.c:
	* generic/tclUtil.c:
	* generic/tclVar.c:

2010-08-21  Donal K. Fellows  <dkf@users.sf.net>

	* doc/linsert.n: [Bug 3045123]: Make description of what is actually
	happening more accurate.

2010-08-21  Jan Nijtmans  <nijtmans@users.sf.net>

	* tools/genStubs.tcl: [Patch 3034251]: Backport ttkGenStubs.tcl
	features to genStubs.tcl, partly: Use void (*reserved$i)(void) = 0
	instead of void *reserved$i = NULL for unused stub entries, in case
	pointer-to-function and pointer-to-object are different sizes.
	* generic/tcl*Decls.h:   (regenerated)
	* generic/tcl*StubInit.c:(regenerated)

2010-08-20  Jan Nijtmans  <nijtmans@users.sf.net>

	* doc/Method.3:   Fix definition of Tcl_MethodType.

2010-08-19  Donal K. Fellows  <dkf@users.sf.net>

	* generic/tclTrace.c (TraceExecutionObjCmd, TraceCommandObjCmd)
	(TraceVariableObjCmd): [Patch 3048354]: Use memcpy() instead of
	strcpy() to avoid buffer overflow; we have the correct length of data
	to copy anyway since we've just allocated the target buffer.

2010-08-18  Jan Nijtmans  <nijtmans@users.sf.net>

	* tools/genStubs.tcl: [Patch 3034251]: Backport ttkGenStubs.tcl
	features to genStubs.tcl, partly: remove unneeded ifdeffery and put
	C++ guard around stubs pointer definition.
	* generic/*Decls.h:   (regenerated)

2010-08-18  Miguel Sofer  <msofer@users.sf.net>
	* generic/tclBasic.c:   New redesign of [tailcall]: find
	* generic/tclExecute.c: errors early on, so that errorInfo
	* generic/tclInt.h:     contains the proper info [Bug 3047235]
	* generic/tclNamesp.c:

	* generic/tclCmdAH.c (TclNRTryObjCmd): [Bug 3046594]: Block
	tailcalling out of the body of a non-bc'ed [try].

	* generic/tclBasic.c:    Redesign of [tailcall] to
	* generic/tclCmdAH.c:    (a) fix [Bug 3047235]
	* generic/tclCompile.h:  (b) enable fix for [Bug 3046594]
	* generic/tclExecute.c:  (c) enable recursive tailcalls
	* generic/tclInt.h:
	* generic/tclNamesp.c:
	* tests/tailcall.test:

2010-08-18  Donal K. Fellows  <dkf@users.sf.net>

	* library/safe.tcl (AliasGlob): [Bug 3004191]: Restore safe [glob] to
	working condition.

2010-08-15  Donal K. Fellows  <dkf@users.sf.net>

	* generic/tclProc.c (ProcWrongNumArgs): [Bug 3045010]: Make the
	handling of passing the wrong number of arguments to [apply] somewhat
	less verbose when a lambda term is present.

2010-08-14  Jan Nijtmans  <nijtmans@users.sf.net>

	* compat/unicows:    Remove completely, see [FRQ 2819611].
	* doc/FileSystem.3: [Patch 2994165]: Change signature of
	* generic/tcl.decls  Tcl_FSGetNativePath and TclpDeleteFile
	* generic/tclDecls.h:
	* generic/tclIOUtil.c:
	* generic/tclStubInit.c:
	* generic/tclInt.h:
	* unix/tclUnixFCmd.c:
	* win/tclWinFCmd.c:
	* doc/Hash.3: [Patch 3009403]: Signature of Tcl_GetHashKey,
	* generic/tcl.h:     Tcl_(Create|Find)HashEntry

2010-08-11  Jeff Hobbs  <jeffh@ActiveState.com>

	* unix/ldAix: Remove ancient (pre-4.2) AIX support
	* unix/configure: Regen with ac-2.59
	* unix/configure.in, unix/tclConfig.sh.in, unix/Makefile.in:
	* unix/tcl.m4 (AIX): Remove the need for ldAIX, replace with
	-bexpall/-brtl.  Remove TCL_EXP_FILE (export file) and other baggage
	that went with it.  Remove pre-4 AIX build support.

2010-08-11  Miguel Sofer  <msofer@users.sf.net>

	* generic/tclBasic.c (TclNRYieldToObjCmd):
	* tests/coroutine.test: Fixed bad copypasta snafu. Thanks to Andy Goth
	for finding the bug.

2010-08-10  Jeff Hobbs  <jeffh@ActiveState.com>

	* generic/tclUtil.c (TclByteArrayMatch): Patterns may not be
	null-terminated, so account for that.

2010-08-09  Don Porter  <dgp@users.sourceforge.net>

	* changes:	Updates for 8.6b2 release.

2010-08-04  Jeff Hobbs  <jeffh@ActiveState.com>

	* win/Makefile.in, win/makefile.bc, win/makefile.vc, win/tcl.dsp:
	* win/tclWinPipe.c (TclpCreateProcess):
	* win/stub16.c (removed): Removed Win9x tclpip8x.dll build and 16-bit
	application loader stub support.  Win9x is no longer supported.

	* win/tclWin32Dll.c (TclWinInit): Hard-enforce Windows 9x as an
	unsupported platform with a panic.  Code to support it still exists in
	other files (to go away in time), but new APIs are being used that
	don't exist on Win9x.

	* unix/tclUnixFCmd.c: Adjust license header as per
	ftp://ftp.cs.berkeley.edu/pub/4bsd/README.Impt.License.Change

	* license.terms: Fix DFARs note for number-adjusted rights clause

	* win/tclWin32Dll.c (asciiProcs, unicodeProcs):
	* win/tclWinLoad.c (TclpDlopen): 'load' use LoadLibraryEx with
	* win/tclWinInt.h (TclWinProcs): LOAD_WITH_ALTERED_SEARCH_PATH to
	prefer dependent DLLs in same dir as loaded DLL.

	* win/Makefile.in (%.${OBJEXT}): better implicit rules support

2010-08-04  Andreas Kupries  <andreask@activestate.com>

	* generic/tclIORChan.c: [Bug 3034840]: Fixed reference counting in
	* generic/tclIORTrans.c: InvokeTclMethod and callers.
	* tests/ioTrans.test:

2010-08-03  Andreas Kupries  <andreask@activestate.com>

	* tests/var.test (var-19.1): [Bug 3037525]: Added test demonstrating
	the local hashtable deletion crash and fix.

	* tests/info.test (info-39.1): Added forward copy of test in 8.5
	branch about [Bug 2933089]. Should not fail, and doesn't, after
	updating the line numbers to the changed position.

2010-08-02  Kevin B. Kenny  <kennykb@users.sf.net>

	* library/tzdata/America/Bahia_Banderas:
	* library/tzdata/Pacific/Chuuk:
	* library/tzdata/Pacific/Pohnpei:
	* library/tzdata/Africa/Cairo:
	* library/tzdata/Europe/Helsinki:
	* library/tzdata/Pacific/Ponape:
	* library/tzdata/Pacific/Truk:
	* library/tzdata/Pacific/Yap:			Olson's tzdata2010k.

2010-08-02  Miguel Sofer  <msofer@users.sf.net>

	* generic/tclVar.c: Correcting bad port of [Bug 3037525] fix

2010-07-28  Miguel Sofer  <msofer@users.sf.net>

	* generic/tclVar.c: [Bug 3037525]: Lose fickle optimisation in
	TclDeleteVars (used for runtime-created locals) that caused crash.

2010-07-29  Jan Nijtmans  <nijtmans@users.sf.net>

	* compat/zlib/win32/README.txt: Official build of zlib1.dll 1.2.5 is
	* compat/zlib/win32/USAGE.txt:  finally available, so put it in.
	* compat/zlib/win32/zlib1.dll:

2010-07-25  Donal K. Fellows  <dkf@users.sf.net>

	* doc/http.n: Corrected description of location of one of the entries
	in the state array.

2010-07-24  Jan Nijtmans  <nijtmans@users.sf.net>

	* generic/tclDecls.h: [Bug 3029891]: Functions that don't belong in
	* generic/tclTest.c:  the stub table.
	* generic/tclBasic.c: From [Bug 3030870] make itcl 3.x built with
	pre-8.6 work in 8.6: Relax the relation between Tcl_CallFrame and
	CallFrame.

2010-07-16  Donal K. Fellows  <dkf@users.sf.net>

	* generic/tclBasic.c: Added more errorCode setting.

2010-07-15  Donal K. Fellows  <dkf@users.sf.net>

	* generic/tclExecute.c (TclExecuteByteCode): Ensure that [dict get]
	* generic/tclDictObj.c (DictGetCmd): always generates an errorCode on
	a failure to look up an entry.

2010-07-11  Pat Thoyts  <patthoyts@users.sourceforge.net>

	* unix/configure: (regenerated)
	* unix/configure.in: For the NATIVE_TCLSH variable use the autoconf
	* unix/Makefile.in:  SC_PROG_TCLSH to try and find a locally installed
	native binary. This avoids manually fixing up when cross compiling. If
	there is not one, revert to using the build product.

2010-07-02  Don Porter  <dgp@users.sourceforge.net>

	* generic/tclInt.decs:	Reverted to the original TIP 337
	implementation on what to do with the obsolete internal stub for
	TclBackgroundException() (eliminate it!)
	* generic/tclIntDecls.h:	make genstubs
	* generic/tclStubInit.c:

2010-07-02  Jan Nijtmans  <nijtmans@users.sf.net>

	* generic/tclInt.decls:  [Bug 803489]: Tcl_FindNamespace problem in
	* generic/tclIntDecls.h: the Stubs table
	* generic/tclStubInit.c:

2010-07-02  Donal K. Fellows  <dkf@users.sf.net>

	* generic/tclExecute.c (IllegalExprOperandType): [Bug 3024379]: Made
	sure that errors caused by an argument to an operator being outside
	the domain of the operator all result in ::errorCode being ARITH
	DOMAIN and not NONE.

2010-07-01  Jan Nijtmans  <nijtmans@users.sf.net>

	* win/rules.vc:              [Bug 3020677]: wish can't link reg1.2
	* tools/checkLibraryDoc.tcl: formatting, spacing, cleanup unused
	* tools/eolFix.tcl:          variables; no change in generated output
	* tools/fix_tommath_h.tcl:
	* tools/genStubs.tcl:
	* tools/index.tcl:
	* tools/man2help2.tcl:
	* tools/regexpTestLib.tcl:
	* tools/tsdPerf.tcl:
	* tools/uniClass.tcl:
	* tools/uniParse.tcl:

2010-07-01  Donal K. Fellows  <dkf@users.sf.net>

	* doc/mathop.n: [Bug 3023165]: Fix typo that was preventing proper
	rendering of the exclusive-or operator.

2010-06-28  Jan Nijtmans  <nijtmans@users.sf.net>

	* generic/tclPosixStr.c: [Bug 3019634]: errno.h and tclWinPort.h have
	conflicting definitions. Added messages for ENOTRECOVERABLE, EOTHER,
	ECANCELED and EOWNERDEAD, and fixed various typing mistakes in other
	messages.

2010-06-25  Reinhard Max  <max@suse.de>

	* tests/socket.test: Prevent a race condition during shutdown of the
	remote test server that can cause a hang when the server is being run
	in verbose mode.

2010-06-24  Jan Nijtmans  <nijtmans@users.sf.net>

	* win/tclWinPort.h: [Bug 3019634]: errno.h and tclWinPort.h have
	conflicting definitions.

		***POTENTIAL INCOMPATIBILITY***
	On win32, the correspondence between errno and the related error
	message, as handled by Tcl_ErrnoMsg() changes. The error message is
	kept the same, but the corresponding errno value might change.

2010-06-22  Donal K. Fellows  <dkf@users.sf.net>

	* generic/tclCmdIL.c (Tcl_LsetObjCmd): [Bug 3019351]: Corrected wrong
	args message.

2010-06-21  Jan Nijtmans  <nijtmans@users.sf.net>

	* unix/tclLoadDl.c:    Eliminate various unnecessary type casts, use
	* unix/tclLoadNext.c:  function typedefs whenever possible
	* unix/tclUnixChan.c:
	* unix/tclUnixFile.c:
	* unix/tclUnixNotfy.c:
	* unix/tclUnixSock.c:
	* unix/tclUnixTest.c:
	* unix/tclXtTest.c:
	* generic/tclZlib.c:   Remove hack needed for zlib 1.2.3 on win32

2010-06-18  Donal K. Fellows  <dkf@users.sf.net>

	* library/init.tcl (auto_execok): [Bug 3017997]: Add .cmd to the
	default list of extensions that we can execute interactively.

2010-06-16  Jan Nijtmans  <nijtmans@users.sf.net>

	* tools/loadICU.tcl:   [Bug 3016135]: Traceback using clock format
	* library/msgs/he.msg: with locale of he_IL.

	* generic/tcl.h:       Simplify Tcl_AppInit and *_Init definitions,
	* generic/tclInt.h:    spacing. Change TclpThreadCreate and
	* generic/tcl.decls:   Tcl_CreateThread signature, making clear that
	* generic/tclDecls.h:  "proc" is a function pointer, as in all other
	* generic/tclEvent.c:  "proc" function parameters.
	* generic/tclTestProcBodyObj.c:
	* win/tclWinThrd.c:
	* unix/tclUnixThrd.c:
	* doc/Thread.3:
	* doc/Class.3:         Fix Tcl_ObjectMetadataType definition.

2010-06-14  Jan Nijtmans  <nijtmans@users.sf.net>

	* unix/Makefile.in:    Fix compilation of xttest with 8.6 changes
	* unix/tclXtNotify.c:
	* unix/tclXtTest.c:
	* generic/tclPipe.c:   Fix gcc warning (with -fstrict-aliasing=2)
	* library/auto.tcl:    Spacing and style fixes.
	* library/history.tcl:
	* library/init.tcl:
	* library/package.tcl:
	* library/safe.tcl:
	* library/tm.tcl:

2010-06-13  Donal K. Fellows  <dkf@users.sf.net>

	* tools/tcltk-man2html.tcl (make-man-pages): [Bug 3015327]: Make the
	title of a manual page be stored relative to its resulting directory
	name as well as its source filename. This was caused by both Tcl and a
	contributed package ([incr Tcl]) defining an Object.3. Also corrected
	the joining of strings in titles to avoid extra braces.

2010-06-09  Andreas Kupries  <andreask@activestate.com>

	* library/platform/platform.tcl: Added OSX Intel 64bit
	* library/platform/pkgIndex.tcl: Package updated to version 1.0.9.
	* unix/Makefile.in:
	* win/Makefile.in:

2010-06-09  Jan Nijtmans  <nijtmans@users.sf.net>

	* tools/tsdPerf.c:    Fix export of symbol Tsdperf_Init, when using
	-fvisibility=hidden. Make two functions static, eliminate some
	unnecessary type casts.
	* tools/configure.in: Update to Tcl 8.6
	* tools/configure:    (regenerated)
	* tools/.cvsignore    new file

2010-06-07  Alexandre Ferrieux  <ferrieux@users.sourceforge.net>

	* generic/tclExecute.c: Ensure proper reset of [info errorstack] even
	* generic/tclNamesp.c:  when compiling constant expr's with errors.

2010-06-05  Miguel Sofer  <msofer@users.sf.net>

	* generic/tclBasic.c:   [Bug 3008307]: make callerPtr chains be
	* generic/tclExecute.c: traversable accross coro boundaries. Add the
	special coroutine CallFrame (partially reverting commit of
	2009-12-10), as it is needed for coroutines that do not push a CF, eg,
	those with [eval] as command. Thanks to Colin McCormack (coldstore)
	and Alexandre Ferrieux for the hard work on this.

2010-06-03  Alexandre Ferrieux  <ferrieux@users.sourceforge.net>

	* generic/tclNamesp.c: Safer (and faster) computation of [uplevel]
	* tests/error.test:    offsets in TIP 348. Toplevel offsets no longer
	* tests/result.test:   overestimated.

2010-06-02  Jan Nijtmans  <nijtmans@users.sf.net>

	* generic/tclOO.h:  BUILD_tcloo is never defined (leftover)
	* win/makefile.bc:  Don't set BUILD_tcloo (leftover)
	See also entry below: 2008-06-01  Joe Mistachkin

2010-06-01  Alexandre Ferrieux  <ferrieux@users.sourceforge.net>

	* generic/tclNamesp.c: Fix computation of [uplevel] offsets in TIP 348
	* tests/error.test:    Only depend on callerPtr chaining now.
	* tests/result.test:   Needed for upcoming coro patch.

2010-05-31  Jan Nijtmans  <nijtmans@users.sf.net>

	* generic/tclVar.c:        Eliminate some casts to (Tcl_HashTable *)
	* generic/tclExecute.c:
	* tests/fileSystem.test:   Fix filesystem-5.1 test failure on CYGWIN

2010-05-28  Jan Nijtmans  <nijtmans@users.sf.net>

	* generic/tclInt.h: [Patch 3008541]: Order of TIP #348 fields in
	Interp structure

2010-05-28  Donal K. Fellows  <dkf@users.sf.net>

	* generic/tclCompCmdsSZ.c (IssueTryFinallyInstructions): [3007374]:
	Corrected error in handling of catch contexts to prevent crash with
	chained handlers.

	* generic/tclExecute.c (TclExecuteByteCode): Restore correct operation
	of instruction-level execution tracing (had been broken by NRE).

2010-05-27  Jan Nijtmans  <nijtmans@users.sf.net>

	* library/opt/optParse.tcl: Don't generate spaces at the end of a
	* library/opt/pkgIndex.tcl: line, eliminate ';' at line end, bump to
	* tools/uniParse.tcl:       v0.4.6
	* generic/tclUniData.c:
	* tests/opt.test:
	* tests/safe.test:

2010-05-21  Jan Nijtmans  <nijtmans@users.sf.net>

	* tools/installData.tcl: Make sure that copyDir only receives
	normalized paths, otherwise it might result in a crash on CYGWIN.
	Restyle according to the Tcl style guide.
	* generic/tclStrToD.c: [Bug 3005233]: Fix for build on OpenBSD vax

2010-05-19  Alexandre Ferrieux  <ferrieux@users.sourceforge.net>

	* tests/dict.test: Add missing tests for [Bug 3004007], fixed under
	                   the radar on 2010-02-24 (dkf): EIAS violation in
	                   list-dict conversions.

2010-05-19  Jan Nijtmans  <nijtmans@users.sf.net>

	* generic/regcomp.c:     Don't use arrays of length 1, just use a
	* generic/tclFileName.c: single element then, it makes code more
	* generic/tclLoad.c:     readable. (Here it even prevents a type cast)

2010-05-17  Jan Nijtmans  <nijtmans@users.sf.net>

	* generic/tclStrToD.c: [Bug 2996549]: Failure in expr.test on Win32

2010-05-17  Donal K. Fellows  <dkf@users.sf.net>

	* generic/tclCmdIL.c (TclInfoFrame): Change this code to use
	Tcl_GetCommandFullName rather than rolling its own. Discovered during
	the hunting of [Bug 3001438] but unlikely to be a fix.

2010-05-11  Jan Nijtmans  <nijtmans@users.sf.net>

	* win/tclWinConsole.c: [Patch 2997087]: Unnecessary type casts.
	* win/tclWinDde.c:
	* win/tclWinLoad.c:
	* win/tclWinNotify.c:
	* win/tclWinSerial.c:
	* win/tclWinSock.c:
	* win/tclWinTime.c:
	* win/tclWinPort.h: Don't duplicate CYGWIN timezone #define from
			    tclPort.h

2010-05-07  Andreas Kupries  <andreask@activestate.com>

	* library/platform/platform.tcl: Fix cpu name for Solaris/Intel 64bit.
	* library/platform/pkgIndex.tcl: Package updated to version 1.0.8.
	* unix/Makefile.in:
	* win/Makefile.in:

2010-05-06  Jan Nijtmans  <nijtmans@users.sf.net>

	* generic/tclPkg.c:   Unnecessary type casts, see [Patch 2997087]

2010-05-04  Jan Nijtmans  <nijtmans@users.sf.net>

	* win/tclWinNotify.c:	TCHAR-related fixes, making those two files
	* win/tclWinSock.c:	compile fine when TCHAR != char. Please see
	comments in [FRQ 2965056] (2965056-1.patch).

2010-05-03  Jan Nijtmans  <nijtmans@users.sf.net>

	* generic/tclIORChan.c:   Use "tclIO.h" and "tclTomMathDecls.h"
	* generic/tclIORTrans.c:  everywhere
	* generic/tclTomMath.h:
	* tools/fix_tommath_h.tcl:
	* libtommath/tommath.h:   Formatting (# should always be first char on
				  line)
	* win/tclAppInit.c:       For MINGW/CYGWIN, use GetCommandLineA
				  explicitly.
	* unix/.cvsignore:        Add pkg, *.dll

	* libtommath/tommath.h:       CONSTify various useful internal
	* libtommath/bn_mp_cmp_d.c:   functions (TclBignumToDouble, TclCeil,
	* libtommath/bn_mp_cmp_mag.c: TclFloor), and related tommath functions
	* libtommath/bn_mp_cmp.c:
	* libtommath/bn_mp_copy.c:
	* libtommath/bn_mp_count_bits.c:
	* libtommath/bn_mp_div_2d.c:
	* libtommath/bn_mp_mod_2d.c:
	* libtommath/bn_mp_mul_2d.c:
	* libtommath/bn_mp_neg.c:
	* generic/tclBasic.c:        Handle TODO: const correctness ?
	* generic/tclInt.h:
	* generic/tclStrToD.c:
	* generic/tclTomMath.decls:
	* generic/tclTomMath.h:
	* generic/tclTomMathDecls.h:

2010-04-30  Don Porter  <dgp@users.sourceforge.net>

	* generic/tcl.h:	Bump patchlevel to 8.6b1.2 to distinguish
	* library/init.tcl:	CVS snapshots from earlier snapshots as well
	* unix/configure.in:	as the 8.6b1 and 8.6b2 releases.
	* win/configure.in:

	* unix/configure:	autoconf-2.59
	* win/configure:

	* generic/tclBinary.c (TclAppendBytesToByteArray):	Add comments
	* generic/tclInt.h (TclAppendBytesToByteArray):	placing overflow
	protection responsibility on caller.  Convert "len" argument to signed
	int which any value already vetted for overflow issues will fit into.
	* generic/tclStringObj.c:	Update caller; standardize panic msg.

	* generic/tclBinary.c (UpdateStringOfByteArray): [Bug 2994924]:	Add
	panic when the generated string representation would grow beyond Tcl's
	size limits.

2010-04-30  Donal K. Fellows  <dkf@users.sf.net>

	* generic/tclBinary.c (TclAppendBytesToByteArray): Add extra armour
	against buffer overflows.

	* generic/tclBasic.c (NRInterpCoroutine): Corrected handling of
	* tests/coroutine.test (coroutine-6.4):   arguments to deal with
						  trickier cases.

2010-04-30  Miguel Sofer  <msofer@users.sf.net>

	* tests/coroutine.test: testing coroutine arguments after [yield]:
	check that only 0/1 allowed

2010-04-30  Donal K. Fellows  <dkf@users.sf.net>

	* generic/tclBasic.c (NRInterpCoroutine): Corrected handling of
	arguments to deal with trickier cases.

	* generic/tclCompCmds.c (TclCompileVariableCmd): Slightly tighter
	issuing of instructions.

	* generic/tclExecute.c (TclExecuteByteCode): Add peephole optimization
	of the fact that INST_DICT_FIRST and INST_DICT_NEXT always have a
	conditional jump afterwards.

	* generic/tclBasic.c (TclNRYieldObjCmd, TclNRYieldmObjCmd)
	(NRInterpCoroutine): Replace magic values for formal argument counts
	for coroutine command implementations with #defines, for an increase
	in readability.

2010-04-30  Jan Nijtmans  <nijtmans@users.sf.net>

	* generic/tclMain.c: Unnecessary TCL_STORAGE_CLASS re-definition. It
	was used for an ancient dummy reference to Tcl_LinkVar(), but that's
	already gone since 2002-05-29.

2010-04-29  Miguel Sofer  <msofer@users.sf.net>

	* generic/tclCompExpr.c: Slight change in the literal sharing
	* generic/tclCompile.c:  mechanism to avoid shimmering of
	* generic/tclCompile.h:  command names.
	* generic/tclLiteral.c:

2010-04-29  Andreas Kupries  <andreask@activestate.com>

	* library/platform/platform.tcl: Another stab at getting the /lib,
	* library/platform/pkgIndex.tcl: /lib64 difference right for linux.
	* unix/Makefile.in:		 Package updated to version 1.0.7.
	* win/Makefile.in:

2010-04-29  Kevin B. Kenny  <kennykb@acm.org>

	* library/tzdata/Antarctica/Macquarie:
	* library/tzdata/Africa/Casablanca:
	* library/tzdata/Africa/Tunis:
	* library/tzdata/America/Santiago:
	* library/tzdata/America/Argentina/San_Luis:
	* library/tzdata/Antarctica/Casey:
	* library/tzdata/Antarctica/Davis:
	* library/tzdata/Asia/Anadyr:
	* library/tzdata/Asia/Damascus:
	* library/tzdata/Asia/Dhaka:
	* library/tzdata/Asia/Gaza:
	* library/tzdata/Asia/Kamchatka:
	* library/tzdata/Asia/Karachi:
	* library/tzdata/Asia/Taipei:
	* library/tzdata/Europe/Samara:
	* library/tzdata/Pacific/Apia:
	* library/tzdata/Pacific/Easter:
	* library/tzdata/Pacific/Fiji:   Olson's tzdata2010i.

2010-04-29  Donal K. Fellows  <dkf@users.sf.net>

	* generic/tclBinary.c (TclAppendBytesToByteArray): [Bug 2992970]: Make
	* generic/tclStringObj.c (Tcl_AppendObjToObj): an append of a byte
	array to another into an efficent operation. The problem was the (lack
	of) a proper growth management strategy for the byte array.

2010-04-29  Jan Nijtmans  <nijtmans@users.sf.net>

	* compat/dirent2.h:	Include "tcl.h", not <tcl.h>, like everywhere
	* compat/dlfcn.h:	else, to ensure that the version in the Tcl
	* compat/stdlib.h:	distribution is used, not some version from
	* compat/string.h:	somewhere else.
	* compat/unistd.h:

2010-04-28  Jan Nijtmans  <nijtmans@users.sf.net>

	* win/Makefile.in:	Remove unused @MAN2TCLFLAGS@
	* win/tclWinPort.h:	Move <limits.h> include from tclInt.h to
	* generic/tclInt.h:	tclWinPort.h, and eliminate unneeded
	* generic/tclEnv.c:	<stdlib.h>, <stdio.h> and <string.h>, which
				are already in tclInt.h
	* generic/regcustom.h:	Move "tclInt.h" from regcustom.h up to
	* generic/regex.h:	regex.h.
	* generic/tclAlloc.c:	Unneeded <stdio.h> include.
	* generic/tclExecute.c:	Fix gcc warning: comparison between signed and
				unsigned.

2010-04-28  Donal K. Fellows  <dkf@users.sf.net>

	* generic/tclInt.h (TclIsVarDirectUnsettable): Corrected flags so that
	deletion of traces is not optimized out...

	* generic/tclExecute.c (ExecuteExtendedBinaryMathOp)
	(TclCompareTwoNumbers,ExecuteExtendedUnaryMathOp,TclExecuteByteCode):
	[Patch 2981677]: Move the less common arithmetic operations (i.e.,
	exponentiation and operations on non-longs) out of TEBC for a big drop
	in the overall size of the stack frame for most code. Net effect on
	speed is minimal (slightly faster overall in tclbench). Also extended
	the number of places where TRESULT handling is replaced with a jump to
	dedicated code.

2010-04-27  Donal K. Fellows  <dkf@users.sf.net>

	* generic/tclExecute.c (TclExecuteByteCode): Rearrange location of an
	assignment to shorten the object code.

2010-04-27  Jan Nijtmans  <nijtmans@users.sf.net>

	* generic/tclIOUtil.c (Tcl_FSGetNativePath): [Bug 2992292]:
	tclIOUtil.c assignment type mismatch compiler warning
	* generic/regguts.h:     If tclInt.h or tclPort.h is already
	* generic/tclBasic.c:    included, don't include <limits.h>
	* generic/tclExecute.c:  again. Follow-up to [Bug 2991415]:
	* generic/tclIORChan.c:  tclport.h #included before limits.h
	* generic/tclIORTrans.c: See comments in [Bug 2991415]
	* generic/tclObj.c:
	* generic/tclOOInt.h:
	* generic/tclStrToD.c:
	* generic/tclTomMath.h:
	* generic/tclTomMathInterface.c:
	* generic/tclUtil.c:
	* compat/strtod.c:
	* compat/strtol.c:

2010-04-27  Kevin B. Kenny  <kennykb@acm.org>

	* unix/tclLoadDl.c (FindSymbol): [Bug 2992295]: Simplified the logic
	so that the casts added in Donal Fellows's change for the same bug are
	no longer necessary.

2010-04-26  Donal K. Fellows  <dkf@users.sf.net>

	* unix/tclLoadDl.c (FindSymbol): [Bug 2992295]: Added an explicit cast
	because auto-casting between function and non-function types is never
	naturally warning-free.

	* generic/tclStubInit.c:   Add a small amount of gcc-isms (with #ifdef
	* generic/tclOOStubInit.c: guards) to ensure that warnings are issued
	when these files are older than the various *.decls files.

2010-04-25  Miguel Sofer  <msofer@users.sf.net>

	* generic/tclBasic.c:    Add unsupported [yieldm] command. Credit
	* generic/tclInt.h:      Lars Hellstrom for the basic idea.

2010-04-24  Miguel Sofer  <msofer@users.sf.net>

	* generic/tclBasic.c:    Modify api of TclSpliceTailcall() to fix
	* generic/tclExecute.c:  [yieldTo], which had not survived the latest
	* generic/tclInt.h:      mods to tailcall. Thanks kbk for detecting
	the problem.

2010-04-23  Jan Nijtmans  <nijtmans@users.sf.net>

	* unix/tclUnixPort.h: [Bug 2991415]: tclport.h #included before
	limits.h

2010-04-22  Jan Nijtmans  <nijtmans@users.sf.net>

	* generic/tclPlatDecls.h:  Move TCHAR fallback typedef from tcl.h to
	* generic/tcl.h:           tclPlatDecls.h (as suggested by dgp)
	* generic/tclInt.h:        fix typo
	* generic/tclIOUtil.c:     Eliminate various unnecessary
	* unix/tclUnixFile.c:      type casts.
	* unix/tclUnixPipe.c:
	* win/tclWinChan.c:
	* win/tclWinFCmd.c:
	* win/tclWinFile.c:
	* win/tclWinLoad.c:
	* win/tclWinPipe.c:

2010-04-20  Jan Nijtmans  <nijtmans@users.sf.net>

	* generic/tclTest.c:  Use function prototypes from the FS API.
	* compat/zlib/*:      Upgrade to zlib 1.2.5

2010-04-19  Donal K. Fellows  <dkf@users.sf.net>

	* generic/tclExecute.c (TclExecuteByteCode): Improve commenting and
	reduce indentation for the Invocation Block.

2010-04-18  Donal K. Fellows  <dkf@users.sf.net>

	* doc/unset.n: [Bug 2988940]: Fix typo.

2010-04-15  Jan Nijtmans  <nijtmans@users.sf.net>

	* win/tclWinPort.h:       Move inclusion of <tchar.h> from
	* generic/tcl.h:          tclPlatDecls.h to tclWinPort.h, where it
	* generic/tclPlatDecls.h: belongs. Add fallback in tcl.h, so TCHAR is
				  available in win32 always.

2010-04-15  Donal K. Fellows  <dkf@users.sf.net>

	* doc/try.n: [Bug 2987551]: Fix typo.

2010-04-14  Andreas Kupries  <andreask@activestate.com>

	* library/platform/platform.tcl: Linux platform identification:
	* library/platform/pkgIndex.tcl: Check /lib64 for existence of files
	* unix/Makefile.in: matching libc* before accepting it as base
	* win/Makefile.in:  directory. This can happen on weirdly installed
	32bit systems which have an empty or partially filled /lib64 without
	an actual libc. Bumped to version 1.0.6.

2010-04-13  Jan Nijtmans  <nijtmans@users.sf.net>

	* win/tclWinPort.h: Fix [Patch 2986105]: conditionally defining
	* win/tclWinFile.c: strcasecmp/strncasecmp
	* win/tclWinLoad.c: Fix gcc warning: comparison of unsigned expression
	>= 0 is always true

2010-04-08  Donal K. Fellows  <dkf@users.sf.net>

	* generic/tclCompCmdsSZ.c (TclSubstCompile): If the first token does
	not result in a *guaranteed* push of a Tcl_Obj on the stack, we must
	push an empty object. Otherwise it is possible to get to a 'concat1'
	or 'done' without enough values on the stack, resulting in a crash.
	Thanks to Joe Mistachkin for identifying a script that could trigger
	this case.

2010-04-07  Donal K. Fellows  <dkf@users.sf.net>

	* doc/catch.n, doc/info.n, doc/return.n: Formatting.

2010-04-06  Donal K. Fellows  <dkf@users.sf.net>

	* doc/Load.3: Minor corrections of formatting and cross links.

2010-04-06  Jan Nijtmans  <nijtmans@users.sf.net>

	* win/configure:       (regenerate with autoconf-2.59)
	* unix/configure:
	* unix/installManPage: [Bug 2982540]: configure and install* script
	* unix/install-sh:     files should always have LF line ending.
	* doc/Load.3:          Fix signature of Tcl_LoadFile in documentation.

2010-04-05  Alexandre Ferrieux  <ferrieux@users.sourceforge.net>

	TIP #348 IMPLEMENTATION

	* generic/tclBasic.c: [Patch 2868499]: Substituted error stack
	* generic/tclCmdIL.c:
	* generic/tclInt.h:
	* generic/tclNamesp.c:
	* generic/tclResult.c:
	* doc/catch.n:
	* doc/info.n:
	* doc/return.n:
	* tests/cmdMZ.test:
	* tests/error.test:
	* tests/execute.test:
	* tests/info.test:
	* tests/init.test:
	* tests/result.test:

2010-04-05  Donal K. Fellows  <dkf@users.sf.net>

	* unix/tcl.m4 (SC_ENABLE_THREADS): Flip the default for whether to
	* win/tcl.m4 (SC_ENABLE_THREADS):  build in threaded mode. Part of
	* win/rules.vc:			   TIP #364.

	* unix/tclLoadDyld.c (FindSymbol): Better human-readable error message
	generation to match code in tclLoadDl.c.

2010-04-04  Donal K. Fellows  <dkf@users.sf.net>

	* generic/tclIOUtil.c, unix/tclLoadDl.c: Minor changes to enforce
	Engineering Manual style rules.

	* doc/FileSystem.3, doc/Load.3: Documentation for TIP#357.

	* macosx/tclMacOSXBundle.c (OpenResourceMap): [Bug 2981528]: Only
	define this function when HAVE_COREFOUNDATION is defined.

2010-04-02  Jan Nijtmans  <nijtmans@users.sf.net>

	* generic/tcl.decls (Tcl_LoadFile): Add missing "const" in signature,
	* generic/tclIOUtil.c (Tcl_LoadFile): and some formatting fixes
	* generic/tclDecls.h:  (regenerated)

2010-04-02  Donal K. Fellows  <dkf@users.sf.net>

	* generic/tclIOUtil.c (Tcl_LoadFile): Corrections to previous commit
	* unix/tclLoadDyld.c (TclpDlopen):    to make it build on OSX.

2010-04-02  Kevin B. Kenny  <kennykb@acm.org>

	TIP #357 IMPLEMENTATION
	TIP #362 IMPLEMENTATION

	* generic/tclStrToD.c: [Bug 2952904]: Defer creation of the smallest
	floating point number until it is actually used. (This change avoids a
	bogus syslog message regarding a 'floating point software assist
	fault' on SGI systems.)

	* library/reg/pkgIndex.tcl:	[TIP #362]: Fixed first round of bugs
	* tests/registry.test:		resulting from the recent commits of
	* win/tclWinReg.c:		changes in support of the referenced
					TIP.

	* generic/tcl.decls:		[TIP #357]: First round of changes
	* generic/tclDecls.h:		to export Tcl_LoadFile,
	* generic/tclIOUtil.c:		Tcl_FindSymbol, and Tcl_FSUnloadFile
	* generic/tclInt.h:		to the public API.
	* generic/tclLoad.c:
	* generic/tclLoadNone.c:
	* generic/tclStubInit.c:
	* tests/fileSystem.test:
	* tests/load.test:
	* tests/unload.test:
	* unix/tclLoadDl.c:
	* unix/tclLoadDyld.c:
	* unix/tclLoadNext.c:
	* unix/tclLoadOSF.c:
	* unix/tclLoadShl.c:
	* unix/tclUnixPipe.c:
	* win/Makefile.in:
	* win/tclWinLoad.c:

2010-03-31  Donal K. Fellows  <dkf@users.sf.net>

	* doc/registry.n: Added missing documentation of TIP#362 flags.

	* doc/package.n: [Bug 2980210]: Document the arguments taken by
	the [package present] command correctly.

	* doc/Thread.3: Added some better documentation of how to create and
	use a thread using the C-level thread API, based on realization that
	no such tutorial appeared to exist.

2010-03-31  Jan Nijtmans  <nijtmans@users.sf.net>

	* test/cmdMZ.test:    [FRQ 2974744]: share exception codes (ObjType?):
	* test/error.test:    Revised test cases, making sure that abbreviated
	* test/proc-old.test: codes are checked resulting in an error, and
	                      checking for the exact error message.

2010-03-30  Andreas Kupries  <andreask@activestate.com>

	* generic/tclIORChan.c (ReflectClose, ReflectInput, ReflectOutput,
	(ReflectSeekWide, ReflectWatch, ReflectBlock, ReflectSetOption,
	(ReflectGetOption, ForwardProc): [Bug 2978773]: Preserve
	ReflectedChannel* structures across handler invokations, to avoid
	crashes when the handler implementation induces nested callbacks and
	destruction of the channel deep inside such a nesting.

2010-03-30  Don Porter  <dgp@users.sourceforge.net>

	* generic/tclObj.c (Tcl_GetCommandFromObj):     [Bug 2979402]: Reorder
	the validity tests on internal rep of a "cmdName" value to avoid
	invalid reads reported by valgrind.

2010-03-30  Jan Nijtmans  <nijtmans@users.sf.net>

	* generic/tclIndexObj:	[FRQ 2974744]: share exception codes
	* generic/tclResult.c:	further optimization, making use of indexType.
	* generic/tclZlib.c:    [Bug 2979399]: uninitialized value troubles

2010-03-30  Donal K. Fellows  <dkf@users.sf.net>

	TIP #362 IMPLEMENTATION

	* win/tclWinReg.c: [Patch 2960976]: Apply patch from Damon Courtney to
	* tests/registry.test:	allow the registry command to be told to work
	* win/Makefile.in:	with both 32-bit and 64-bit registries. Bump
	* win/configure.in:	version of registry package to 1.3.
	* win/makefile.bc:
	* win/makefile.vc:
	* win/configure:	autoconf-2.59

2010-03-29  Jan Nijtmans  <nijtmans@users.sf.net>

	* unix/tcl.m4:            Only test for -visibility=hidden with gcc
	                          (Second remark in [Bug 2976508])
	* unix/configure:         regen

2010-03-29  Don Porter  <dgp@users.sourceforge.net>

	* generic/tclStringObj.c:       Fix array overrun in test format-1.12
	caught by valgrind testing.

2010-03-27  Jan Nijtmans  <nijtmans@users.sf.net>

	* generic/tclInt.h:	[FRQ 2974744]: share exception codes
	* generic/tclResult.c:	(ObjType?)
	* generic/tclCmdMZ.c:
	* generic/tclCompCmdsSZ.c:

2010-03-26  Jan Nijtmans  <nijtmans@users.sf.net>

	* generic/tclExecute.c: [Bug 2976508]: Tcl HEAD fails on HP-UX

2010-03-25  Donal K. Fellows  <dkf@users.sf.net>

	* unix/tclUnixFCmd.c (TclUnixCopyFile): [Bug 2976504]: Corrected
	number of arguments to fstatfs() call.

	* macosx/tclMacOSXBundle.c, macosx/tclMacOSXFCmd.c:
	* macosx/tclMacOSXNotify.c: Reduce the level of ifdeffery in the
	functions of these files to improve readability. They need to be
	audited for whether complexity can be removed based on the minimum
	supported version of OSX, but that requires a real expert.

2010-03-24  Don Porter  <dgp@users.sourceforge.net>

	* generic/tclResult.c:  [Bug 2383005]: Revise [return -errorcode] so
	* tests/result.test:    that it rejects illegal non-list values.

2010-03-24  Donal K. Fellows  <dkf@users.sf.net>

	* generic/tclOOInfo.c (InfoObjectMethodTypeCmd)
	(InfoClassMethodTypeCmd): Added introspection of method types so that
	it is possible to find this info out without using errors.
	* generic/tclOOMethod.c (procMethodType): Now that introspection can
	reveal the name of method types, regularize the name of normal methods
	to be the name of the definition type used to create them.

	* tests/async.test (async-4.*): Reduce obscurity of these tests by
	putting the bulk of the code for them inside the test body with the
	help of [apply].

	* generic/tclCmdMZ.c (TryPostBody, TryPostHandler): Make sure that the
	[try] command does not trap unwinding due to limits.

2010-03-23  Don Porter  <dgp@users.sourceforge.net>

	* generic/tclCmdMZ.c:	[Bug 2973361]: Revised fix for computing
	indices of script arguments to [try].

2010-03-23  Jan Nijtmans  <nijtmans@users.sf.net>

	* generic/tclCmdMZ.c:      Make error message in "try" implementation
	* generic/tclCompCmdsSZ.c: exactly the same as the one in "return"
	* tests/error.test:
	* libtommath/mtests/mpi.c: Single "const" addition

2010-03-22  Don Porter  <dgp@users.sourceforge.net>

	* generic/tclCmdMZ.c:	[Bug 2973361]: Compute the correct integer
	values to identify the argument indices of the various script
	arguments to [try]. Passing in -1 led to invalid memory reads.

2010-03-20  Donal K. Fellows  <dkf@users.sf.net>

	* doc/exec.n: Make it a bit clearer that there is an option to run a
	pipeline in the background.

	* generic/tclIOCmd.c (Tcl_FcopyObjCmd):		Lift the restriction
	* generic/tclIO.c (TclCopyChannel, CopyData):	on the [fcopy] command
	* generic/tclIO.h (CopyState):			that forced it to only
	copy up to 2GB per script-level callback. Now it is anything that can
	fit in a (signed) 64-bit integer. Problem identified by Frederic
	Bonnet on comp.lang.tcl. Note that individual low-level reads and
	writes are still smaller as the optimal buffer size is smaller.

2010-03-20  Jan Nijtmans  <nijtmans@users.sf.net>

	* win/stub16.c:         Don't hide that we use the ASCII API here.
	                        (does someone still use that?)
	* win/tclWinPipe.c:     2 unnecessary type casts.

2010-03-19  Donal K. Fellows  <dkf@users.sf.net>

	* generic/tclCompCmdsSZ.c (TclCompileThrowCmd): Added compilation for
	the [throw] command.

2010-03-18  Don Porter  <dgp@users.sourceforge.net>

	* generic/tclListObj.c:	[Bug 2971669]: Prevent in overflow trouble in
	* generic/tclTestObj.c:	ListObjReplace operations. Thanks to kbk for
	* tests/listObj.test:	fix and test.

2010-03-18  Donal K. Fellows  <dkf@users.sf.net>

	* generic/tclCompCmdsSZ.c (IssueTryFinallyInstructions):
	[Bug 2971921]: Corrected jump so that it doesn't skip into the middle
	of an instruction! Tightened the instruction issuing. Moved endCatch
	calls closer to their point that they guard, ensuring correct ordering
	of result values.

2010-03-17  Andreas Kupries  <andreask@activestate.com>

	* generic/tclIORTrans.c (ReflectInput, ReflectOutput)
	(ReflectSeekWide): [Bug 2921116]: Added missing TclEventuallyFree
	calls for preserved ReflectedTransform* structures. Reworked
	ReflectInput to preserve the structure for its whole life, not only in
	InvokeTclMethod.

	* generic/tclIO.c (Tcl_GetsObj): [Bug 2921116]: Regenerate topChan,
	may have been changed by a self-modifying transformation.

	* tests/ioTrans/test (iortrans-4.8, iortrans-4.9, iortrans-5.11)
	(iortrans-7.4, iortrans-8.3): New test cases.

2010-03-16  Jan Nijtmans  <nijtmans@users.sf.net>

	* compat/zlib/*:	Upgrade zlib to version 1.2.4.
	* win/makefile.vc:
	* unix/Makefile.in:
	* win/tclWinChan.c:	Don't cast away "const" without reason.

2010-03-12  Jan Nijtmans  <nijtmans@users.sf.net>

	* win/makefile.vc: [Bug 2967340]: Static build was failing.
	* win/.cvsignore:

2010-03-10  Jan Nijtmans  <nijtmans@users.sf.net>

	* generic/tclTest.c:	Remove unnecessary '&' decoration for
	* generic/tclIOUtil.c:	function pointers
	* win/tclWin32Dll.c:	Double declaration of TclNativeDupInternalRep
	* unix/tclIOUtil.c:
	* unix/dltest/.cvsignore: Ignore *.so here

2010-03-09  Andreas Kupries  <andreask@activestate.com>

	* generic/tclIORChan.c: [Bug 2936225]: Thanks to Alexandre Ferrieux
	* doc/refchan.n:    <ferrieux@users.sourceforge.net> for debugging and
	* tests/ioCmd.test: fixing the problem. It is the write-side
	equivalent to the bug fixed 2009-08-06.

2010-03-09  Don Porter  <dgp@users.sourceforge.net>

	* library/tzdata/America/Matamoros: New locale
	* library/tzdata/America/Ojinaga: New locale
	* library/tzdata/America/Santa_Isabel: New locale
	* library/tzdata/America/Asuncion:
	* library/tzdata/America/Tijuana:
	* library/tzdata/Antarctica/Casey:
	* library/tzdata/Antarctica/Davis:
	* library/tzdata/Antarctica/Mawson:
	* library/tzdata/Asia/Dhaka:
	* library/tzdata/Pacific/Fiji:
	Olson tzdata2010c.

2010-03-07  Jan Nijtmans  <nijtmans@users.sf.net>

	* generic/tclTest.c:	  Test that tclOO stubs are present in stub
				  library
	* generic/tclOOMethod.c:  Applied missing part of [Patch 2961556]
	* win/tclWinInt.h:	  Change all tclWinProcs signatures to use
	* win/tclWin32Dll.c:	  TCHAR* in stead of WCHAR*. This is meant
	* win/tclWinDde.c:	  as preparation to make [Enh 2965056]
	* win/tclWinFCmd.c:	  possible at all.
	* win/tclWinFile.c:
	* win/tclWinPipe.c:
	* win/tclWinSock.c:

2010-03-06  Jan Nijtmans  <nijtmans@users.sf.net>

	* generic/tclStubLib.c:	Remove presence of tclTomMathStubsPtr here.
	* generic/tclTest.c:	Test that tommath stubs are present in stub
				library.

2010-03-05  Donal K. Fellows  <dkf@users.sf.net>

	* generic/tclIORTrans.c (ForwardProc): [Bug 2964425]: When cleaning
	the stables, it is sometimes necessary to do more than the minimum. In
	this case, rationalizing the variables for a forwarded limit? method
	required removing an extra Tcl_DecrRefCount too.

	* generic/tclOO.h, generic/tclOOInt.h: [Patch 2961556]: Change TclOO
	to use the same style of function typedefs as Tcl, as this is about
	the last chance to get this right.

	***POTENTIAL INCOMPATIBILITY***
	Source code that uses function typedefs from TclOO will need to update
	variables and argument definitions so that pointers to the function
	values are used instead. Binary compatibility is not affected.

	* generic/*.c, generic/tclInt.h, unix/*.c, macosx/*.c: Applied results
	of doing a Code Audit. Principal changes:
	  * Use do { ... } while (0) in macros
	  * Avoid shadowing one local variable with another
	  * Use clearer 'foo.bar++;' instead of '++foo.bar;' where result not
	    required (i.e., semantically equivalent); clarity is increased
	    because it is bar that is incremented, not foo.
	  * Follow Engineering Manual rules on spacing and declarations

2010-03-04  Donal K. Fellows  <dkf@users.sf.net>

	* generic/tclOO.c (ObjectRenamedTrace): [Bug 2962664]: Add special
	handling so that when the class of classes is deleted, so is the class
	of objects. Immediately.

	* generic/tclOOInt.h (ROOT_CLASS): Add new flag for specially marking
	the root class. Simpler and more robust than the previous technique.

2010-03-04  Jan Nijtmans  <nijtmans@users.sf.net>

	* generic/tclGetDate.y:    3 unnecessary MODULE_SCOPE
	* generic/tclDate.c:       symbols
	* generic/tclStubLib.c:    Split tommath stub lib
	* generic/tclTomMathStubLib.c:  in separate file.
	* win/makefile.bc:
	* win/Makefile.in:
	* win/makefile.vc:
	* win/tcl.dsp:
	* unix/Makefile.in:
	* unix/tcl.m4:          Cygwin only gives warning
	* unix/configure:       using -fvisibility=hidden
	* compat/strncasecmp.c: A few more const's
	* compat/strtod.c:
	* compat/strtoul.c:

2010-03-03  Andreas Kupries <andreask@activestate.com>

	* doc/refchan.n: Followup to ChangeLog entry 2009-10-07
	(generic/tclIORChan.c). Fixed the documentation to explain that errno
	numbers are operating system dependent, and reworked the associated
	example.

2010-03-02  Jan Nijtmans  <nijtmans@users.sf.net>

	* unix/tcl.m4:     [FRQ 2959069]: Support for -fvisibility=hidden
	* unix/configure   (regenerated with autoconf-2.59)

2010-03-01  Alexandre Ferrieux  <ferrieux@users.sourceforge.net>

	* unix/tclUnixSock.c: Refrain from a possibly lengthy reverse-DNS
	lookup on 0.0.0.0 when calling [fconfigure -sockname] on an
	universally-bound (default) server socket.

	* generic/tclIndexObj.c: fix [AT 86258]: special-casing of empty
	tables when generating error messages for [::tcl::prefix match].

2010-02-28  Donal K. Fellows  <dkf@users.sf.net>

	* generic/tclCmdIL.c: More additions of {TCL LOOKUP} error-code
	generation to various subcommands of [info] as part of long-term
	project to classify all Tcl's generated errors.

2010-02-28  Jan Nijtmans  <nijtmans@users.sf.net>

	* generic/tclStubInit.c: [Bug 2959713]: Link error with gcc 4.1

2010-02-27  Donal K. Fellows  <dkf@users.sf.net>

	* generic/tclCmdMZ.c (StringFirstCmd, StringLastCmd): [Bug 2960021]:
	Only search for the needle in the haystack when the needle isn't
	larger than the haystack. Prevents an odd crash from sometimes
	happening when things get mixed up (a common programming error).

	* generic/tclMain.c (Tcl_Main): [Bug 801429]: Factor out the holding
	of the client-installed main loop function into thread-specific data.

	***POTENTIAL INCOMPATIBILITY***
	Code that previously tried to set the main loop from another thread
	will now fail. On the other hand, there is a fairly high probability
	that such programs would have been failing before due to the lack of
	any kind of inter-thread memory barriers guarding accesses to this
	part of Tcl's state.

2010-02-26  Donal K. Fellows  <dkf@users.sf.net>

	* generic/tclCompCmds.c:   Split this file into two pieces to make it
	* generic/tclCompCmdsSZ.c: easier to work with. It's still two very
				   long files even after the split.

2010-02-26  Reinhard Max  <max@suse.de>

	* doc/safe.n: Name the installed file after the command it documents.
	Use "Safe Tcl" instead of the "Safe Base", "Safe Tcl" mixture.

2010-02-26  Donal K. Fellows  <dkf@users.sf.net>

	* unix/Makefile.in (NATIVE_TCLSH): Added this variable to allow for
	better control of what tclsh to use for various scripts when doing
	cross compiling. An imperfect solution, but works.

	* unix/installManPage: Remap non-alphanumeric sequences in filenames
	to single underscores (especially colons).

2010-02-26  Pat Thoyts  <patthoyts@users.sourceforge.net>

	* tests/zlib.test: Add tests for [Bug 2818131] which was crashing with
	mismatched zlib algorithms used in combination with gets. This issue
	has been fixed by Andreas's last commit.

2010-02-25  Jan Nijtmans  <nijtmans@users.sf.net>

	* generic/tclHash.c:	[FRQ 2958832]: Further speed-up of the
	* generic/tclLiteral.c:	ouster-hash function.
	* generic/tclObj.c:
	* generic/tclCkalloc.c:	Eliminate various unnecessary (ClientData)
	* generic/tclTest.c:	type casts.
	* generic/tclTestObj.c:
	* generic/tclTestProcBodyObj.c:
	* unix/tclUnixTest.c:
	* unix/tclUnixTime.c:
	* unix/tclXtTest.c:

2010-02-24  Donal K. Fellows  <dkf@users.sf.net>

	* generic/tclDictObj.c (SetDictFromAny): Prevent the list<->dict
	* generic/tclListObj.c (SetListFromAny): conversion code from taking
	too many liberties. Stops loss of duplicate keys in some scenarios.
	Many thanks to Jean-Claude Wippler for finding this.

	* generic/tclExecute.c (TclExecuteByteCode): Reduce ifdef-fery and
	size of activation record. More variables shared across instructions
	than before.

	* doc/socket.n: [Bug 2957688]: Clarified that [socket -server] works
	with a command prefix. Extended example to show this in action.

2010-02-22  Andreas Kupries  <andreask@activestate.com>

	* generic/tclZlib.c (ZlibTransformInput): [Bug 2762041]: Added a hack
	to work around the general problem, early EOF recognition based on the
	base-channel, instead of the data we have ready for reading in the
	transform. Long-term we need a proper general fix (likely tracking EOF
	on each level of the channel stack), with attendant complexity.
	Furthermore, Z_BUF_ERROR can be ignored, and must be when feeding the
	zlib code with single characters.

2010-02-22  Jan Nijtmans  <nijtmans@users.sf.net>

	* unix/tclUnixPort.h:   Remove unnecessary EXTERN's, which already are
	                        in the global stub table.
	* unix/configure.in:    Use @EXEEXT@ in stead of @EXT_SUFFIX@
	* unix/tcl.m4:
	* unix/Makefile.in:     Use -DBUILD_tcl for CYGWIN
	* unix/configure:       (regenerated)
	* unix/dltest/pkg*.c:   Use EXTERN to control CYGWIN exported symbols
	* generic/tclCmdMZ.c:   Remove some unnecessary type casts.
	* generic/tclCompCmds.c:
	* generic/tclTest.c:
	* generic/tclUtil.c:

2010-02-21  Mo DeJong  <mdejong@users.sourceforge.net>

	* tests/regexp.test: Add test cases back ported from Jacl regexp work.

2010-02-21  Jan Nijtmans  <nijtmans@users.sf.net>

	* generic/tclDate.c:    Some more const tables.
	* generic/tclGetDate.y:
	* generic/regc_lex.c:
	* generic/regerror.c:
	* generic/tclStubLib.c:
	* generic/tclBasic.c:   Fix [Bug 2954959] expr abs(0.0) is -0.0
	* tests/expr.test:

2010-02-20  Donal K. Fellows  <dkf@users.sf.net>

	* generic/tclCompCmds.c (TclCompileStringLenCmd): Make [string length]
	of a constant string be handled better (i.e., handle backslashes too).

2010-02-19  Stuart Cassoff  <stwo@users.sourceforge.net>

	* tcl.m4: Correct compiler/linker flags for threaded builds on
	OpenBSD.
	* configure: (regenerated).

2010-02-19  Donal K. Fellows  <dkf@users.sf.net>

	* unix/installManPage: [Bug 2954638]: Correct behaviour of manual page
	installer. Also added armouring to check that assumptions about the
	initial state are actually valid (e.g., look for existing input file).

2010-02-17  Donal K. Fellows  <dkf@users.sf.net>

	* generic/tclHash.c (HashStringKey):	Restore these hash functions
	* generic/tclLiteral.c (HashString):	to use the classic algorithm.
	* generic/tclObj.c (TclHashObjKey):	Community felt normal case
	speed to be more important than resistance to malicious cases. For
	now, hashes that need to deal with the malicious case can use a custom
	hash table and install their own hash function, though that is not
	functionality exposed to the script level.

	* generic/tclCompCmds.c (TclCompileDictUpdateCmd): Stack depth must be
	correctly described when compiling a body to prevent crashes in some
	debugging modes.

2010-02-16  Jan Nijtmans  <nijtmans@users.sf.net>

	* generic/tclInt.h: Change order of various struct members,
	fixing potential binary incompatibility with Tcl 8.5

2010-02-16  Donal K. Fellows  <dkf@users.sf.net>

	* unix/configure.in, generic/tclIOUtil.c (Tcl_Stat): Updated so that
	we do not assume that all unix systems have the POSIX blkcnt_t type,
	since OpenBSD apparently does not.

	* generic/tclLiteral.c (HashString): Missed updating to FNV in one
	place; the literal table (a copy of the hash table code...)

2010-02-15  Jan Nijtmans  <nijtmans@users.sf.net>

	* tools/genStubs.tcl:   Reverted earlier rename from tcl*Stubs to
	* generic/tclBasic.c:   tcl*ConstStubs, it's not necessary at all.
	* generic/tclOO.c:
	* generic/tclTomMathInterface.c:
	* generic/tclStubInit.c: (regenerated)
	* generic/tclOOStubInit.c: (regenerated)
	* generic/tclEnsemble.c:Fix signed-unsigned mismatch
	* win/tclWinInt.h:      make tclWinProcs "const"
	* win/tclWin32Dll.c:
	* win/tclWinFCmd.c:     Eliminate all internal Tcl_WinUtfToTChar
	* win/tclWinFile.c:     and Tcl_WinTCharToUtf calls, needed
	* win/tclWinInit.c:     for mslu support.
	* win/tclWinLoad.c:
	* win/tclWinPipe.c:
	* win/tclWinSerial.c:
	* win/.cvsignore:
	* compat/unicows/readme.txt:  [FRQ 2819611]: Add first part of MSLU
	* compat/unicows/license.txt: support.
	* compat/unicows/unicows.lib:

2010-02-15  Donal K. Fellows  <dkf@users.sf.net>

	* generic/tclOO.c (AllocObject, SquelchedNsFirst, ObjectRenamedTrace):
	* generic/tclNamesp.c (Tcl_DeleteNamespace): [Bug 2950259]: Revised
	the namespace deletion code to provide an additional internal callback
	that gets triggered early enough in namespace deletion to allow TclOO
	destructors to run sanely. Adjusted TclOO to take advantage of this,
	so making tearing down an object by killing its namespace appear to
	work seamlessly, which is needed for Itcl. (Note that this is not a
	feature that will ever be backported to 8.5, and it remains not a
	recommended way of deleting an object.)

2010-02-13  Donal K. Fellows  <dkf@users.sf.net>

	* generic/tclCompCmds.c (TclCompileSwitchCmd): Divided the [switch]
	compiler into three pieces (after the model of [try]): a parser, an
	instruction-issuer for chained tests, and an instruction-issuer for
	jump tables.

	* generic/tclEnsemble.c: Split the ensemble engine out into its own
	file rather than keeping it mashed together with the namespace code.

2010-02-12  Jan Nijtmans  <nijtmans@users.sf.net>

	* win/tcl.m4:		Use -pipe for gcc on win32
	* win/configure:	(mingw/cygwin) (regenerated)
	* win/.cvsignore:	Add .lib, .exp and .res here

2010-02-11  Mo DeJong  <mdejong@users.sourceforge.net>

	* tests/list.test: Add tests for explicit \0 in a string argument to
	the list command.

2010-02-11  Donal K. Fellows  <dkf@users.sf.net>

	* generic/tclIOCmd.c (Tcl_OpenObjCmd): [Bug 2949740]: Make sure that
	we do not try to put a NULL pipeline channel into binary mode.

2010-02-11  Mo DeJong  <mdejong@users.sourceforge.net>

	[Bug 2826551, Patch 2948425]: Assorted regexp bugs related to -all,
	-line and -start options and newlines.
	* generic/tclCmdMZ.c (Tcl_RegexpObjCmd): If -offset is given, treat it
	as the start of the line if the previous character was a newline. Fix
	nasty edge case where a zero length match would not advance the index.
	* tests/regexp.test: Add regression tests back ported from Jacl.
	Checks for a number of issues related to -line and newline handling. A
	few of tests were broken before the patch and continue to be broken,
	marked as knownBug.

2010-02-11  Donal K. Fellows  <dkf@users.sf.net>

	* generic/tclOO.c (ObjectRenamedTrace): [Bug 2949397]: Prevent
	destructors from running on the two core class objects when the whole
	interpreter is being destroyed.

2010-02-09  Donal K. Fellows  <dkf@users.sf.net>

	* generic/tclCompCmds.c (TclCompileTryCmd, IssueTryInstructions)
	(IssueTryFinallyInstructions): Added compiler for the [try] command.
	It is split into three pieces that handle the parsing of the tokens,
	the issuing of instructions for finally-free [try], and the issuing of
	instructions for [try] with finally; there are enough differences
	between the all cases that it was easier to split the code rather than
	have a single function do the whole thing.

2010-02-09  Alexandre Ferrieux  <ferrieux@users.sourceforge.net>

	* tools/genStubs.tcl: Remove dependency on 8.5+ idiom "in" in
	expressions.

2010-02-08  Donal K. Fellows  <dkf@users.sf.net>

	* generic/tclZlib.c (Tcl_ZlibDeflate, Tcl_ZlibInflate): [Bug 2947783]:
	Make sure that the result is an unshared object before appending to it
	so that nothing crashes if it is shared (use in Tcl code was not
	affected by this, but use from C was an issue).

2010-02-06  Donal K. Fellows  <dkf@users.sf.net>

	* generic/tclHash.c (HashStringKey):	Replace Tcl's crusty old hash
	* generic/tclObj.c (TclHashObjKey):	function with the algorithm
	due to Fowler, Noll and Vo. This is slightly faster (assuming the
	presence of hardware multiply) and has somewhat better distribution
	properties of the resulting hash values. Note that we only ever used
	the 32-bit version of the FNV algorithm; Tcl's core hash engine
	assumes that hash values are simple unsigned ints.

	***POTENTIAL INCOMPATIBILITY***
	Code that depends on hash iteration order (especially tests) may well
	be disrupted by this. Where a definite order is required, the fix is
	usually to just sort the results after extracting them from the hash.
	Where this is insufficient, the code that has ceased working was
	always wrong and was only working by chance.

2010-02-05  Donal K. Fellows  <dkf@users.sf.net>

	* generic/tclCompCmds.c (TclCompileErrorCmd): Added compilation of the
	[error] command. No new bytecodes.

2010-02-05  Jan Nijtmans  <nijtmans@users.sf.net>

	* tools/genStubs.tcl:	Follow-up to earlier commit today:
	          Eliminate the need for an extra Stubs Pointer for adressing
	          a static stub table: Just change the exported table from
	          static to MODULE_SCOPE.
	* generic/tclBasic.c
	* generic/tclOO.c
	* generic/tclTomMathInterface.c
	* generic/tcl*Decls.h (regenerated)
	* generic/tclStubInit.c (regenerated)
	* generic/tclOOStubInit.c (regenerated)
	* generic/tclTest.c (minor formatting)

2010-02-05  Donal K. Fellows  <dkf@users.sf.net>

	* generic/tclVar.c: More consistency in errorcode generation.

	* generic/tclOOBasic.c (TclOO_Object_Destroy): Rewrote to be NRE-aware
	when calling destructors. Note that there is no guarantee that
	destructors will always be called in an NRE context; that's a feature
	of the 'destroy' method only.

	* generic/tclEncoding.c: Add 'const' to many function-internal vars
	that are never pointing to things that are written to.

2010-02-05  Jan Nijtmans  <nijtmans@users.sf.net>

	* tools/genStubs.tcl:	Follow-up to [2010-01-29] commit:
		prevent space within stub table function parameters if the
		parameter type is a pointer.
	* win/tclWinInt.h:	Minor Formatting
	* generic/tcl.h:	VOID -> void and other formatting
	* generic/tclInt.h:	Minor formatting
	* generic/tclInt.decls: Change signature of TclNRInterpProcCore,
	* generic/tclOO.decls:	and TclOONewProc(Instance|)MethodEx,
	* generic/tclProc.c:	indicating that errorProc is a function,
	* generic/tclOOMethod.c:pointer, and other formatting
	* generic/tcl*Decls.h:	(regenerated)
	* generic/tclVar.c:	gcc warning(line 3703): 'pattern' may be used
				uninitialized in this function
				gcc warning(line 3788): 'matched' may be used
				uninitialized in this function

2010-02-04  Donal K. Fellows  <dkf@users.sf.net>

	* generic/tclVar.c: Added more use of error-codes and reduced the
	stack overhead of older interfaces.
	(ArrayGetCmd): Stop silly crash when using a trivial pattern due to
	error in conversion to ensemble.
	(ArrayNamesCmd): Use the object RE interface for faster matching.

2010-02-03  Donal K. Fellows  <dkf@users.sf.net>

	* generic/tclVar.c (ArrayUnsetCmd): More corrections.

2010-02-02  Donal K. Fellows  <dkf@users.sf.net>

	* generic/tclVar.c: Turned the [array] command into a true ensemble.

	* generic/tclOO.c (AllocObject, MyDeleted): A slightly faster way to
	handle the deletion of [my] is with a standard delete callback. This
	is because it doesn't require an additional memory allocation during
	object creation. Also reduced the amount of string manipulation
	performed during object creation to further streamline memory
	handling; this is not backported to the 8.5 package as it breaks a
	number of abstractions.

	* generic/tclOOBasic.c (TclOO_Object_Destroy): [Bug 2944404]: Do not
	crash when a destructor deletes the object that is executing that
	destructor.

2010-02-01  Donal K. Fellows  <dkf@users.sf.net>

	* generic/tclVar.c (Tcl_ArrayObjCmd): [Bug 2939073]: Stop the [array
	unset] command from having dangling pointer problems when an unset
	trace deletes the element that is going to be processed next. Many
	thanks to Alexandre Ferrieux for the bulk of this fix.

	* generic/regexec.c (ccondissect, crevdissect): [Bug 2942697]: Rework
	these functions so that certain pathological patterns are matched much
	more rapidly. Many thanks to Tom Lane for dianosing this issue and
	providing an initial patch.

2010-01-30  Donal K. Fellows  <dkf@users.sf.net>

	* generic/tclCompile.c (tclInstructionTable):	Bytecode instructions
	* generic/tclCompCmds.c (TclCompileUnsetCmd):	to allow the [unset]
	* generic/tclExecute.c (TclExecuteByteCode):	command to be compiled
	with the compiler being a complete compilation for all compile-time
	decidable uses.

	* generic/tclVar.c (TclPtrUnsetVar): Var reference version of the code
	to unset a variable. Required for INST_UNSET bytecodes.

2010-01-29  Jan Nijtmans  <nijtmans@users.sf.net>

	* generic/tcl.h: [Bug 2942081]: Reverted Tcl_ThreadDataKey type change
				Changed some Tcl_CallFrame fields from "char *"
				to "void *". This saves unnecessary space on
				Cray's (and it's simply more correct).

	* tools/genStubs.tcl:	No longer generate a space after "*" and
				immediately after a function name, so the
				format of function definitions in tcl*Decls.h
				match all other tcl*.h header files.
	* doc/ParseArgs.3:	Change Tcl_ArgvFuncProc, Tcl_ArgvGenFuncProc
	* generic/tcl.h:	and GetFrameInfoValueProc to be function
	* generic/tclInt.h:	definitions, not pointers, for consistency
	* generic/tclOOInt.h:	with all other Tcl function definitions.
	* generic/tclIndexObj.c:
	* generic/regguts.h:	CONST -> const
	* generic/tcl.decls:	Formatting
	* generic/tclTomMath.decls: Formatting
	* generic/tclDecls.h:	(regenerated)
	* generic/tclIntDecls.h:
	* generic/tclIntPlatDecls.h:
	* generic/tclOODecls.h:
	* generic/tclOOIntDecls.h:
	* generic/tclPlatDecls.h:
	* generic/tclTomMathDecls.h:

2010-01-28  Donal K. Fellows  <dkf@users.sf.net>

	* generic/tclOOBasic.c (TclOO_Object_Destroy): Move the execution of
	destructors to a point where they can produce an error. This will not
	work for all destructors, but it does mean that more failing calls of
	them will be caught.
	* generic/tclOO.c (AllocObject, MyDeletedTrace, ObjectRenamedTrace):
	(ObjectNamespaceDeleted): Stop various ways of getting at commands
	with dangling pointers to the object. Also increases the reliability
	of calling of destructors (though most destructors won't benefit; when
	an object is deleted namespace-first, its destructors are not run in a
	nice state as the namespace is partially gone).

2010-01-25  Jan Nijtmans  <nijtmans@users.sf.net>

	* generic/tclOOStubInit.c:   Remove double includes (which causes a
	* generic/tclOOStubLib.c:    warning in CYGWIN compiles)
	* unix/.cvsignore:	     add confdefs.h

2010-01-22  Donal K. Fellows  <dkf@users.sf.net>

	* doc/proc.n: [Bug 1970629]: Define a bit better what the current
	namespace of a procedure is.

2010-01-22  Jan Nijtmans  <nijtmans@users.sf.net>

	* generic/tclInt.decls:	     Don't use DWORD and HANDLE here.
	* generic/tclIntPlatDecls.h:
	* generic/tcl.h:	     Revert [2009-12-21] change, instead
	* generic/tclPort.h:	     resolve the CYGWIN inclusion problems by
	* win/tclWinPort.h:	     re-arranging the inclusions at other
				     places.
	* win/tclWinError.c
	* win/tclWinPipe.c
	* win/tcl.m4:		     Make cygwin configuration error into
	* win/configure.in:	     a warning: CYGWIN compilation works
	* win/configure:	     although there still are test failures.

2010-01-22  Donal K. Fellows  <dkf@users.sf.net>

	* generic/tclExecute.c (TclExecuteByteCode): Improve error code
	generation from some of the tailcall-related bits of TEBC.

2010-01-21  Miguel Sofer  <msofer@users.sf.net>

	* generic/tclCompile.h: [Bug 2910748]: NRE-enable direct eval on BC
	* generic/tclExecute.c: spoilage.
	* tests/nre.test:

2010-01-19  Donal K. Fellows  <dkf@users.sf.net>

	* doc/dict.n: [Bug 2929546]: Clarify just what [dict with] and [dict
	update] are doing with variables.

2010-01-18  Andreas Kupries  <andreask@activestate.com>

	* generic/tclIO.c (CreateScriptRecord): [Bug 2918110]: Initialize
	the EventScriptRecord (esPtr) fully before handing it to
	Tcl_CreateChannelHandler for registration. Otherwise a reflected
	channel calling 'chan postevent' (== Tcl_NotifyChannel) in its
	'watchProc' will cause the function 'TclChannelEventScriptInvoker'
	to be run on an uninitialized structure.

2010-01-18  Donal K. Fellows  <dkf@users.sf.net>

	* generic/tclStringObj.c (Tcl_AppendFormatToObj): [Bug 2932421]: Stop
	the [format] command from causing argument objects to change their
	internal representation when not needed. Thanks to Alexandre Ferrieux
	for this fix.

2010-01-13  Donal K. Fellows  <dkf@users.sf.net>

	* tools/tcltk-man2html.tcl:	  More factoring out of special cases
	* tools/tcltk-man2html-utils.tcl: so that they are described outside
	the engine file. Now there is only one real set of special cases in
	there, to handle the .SO/.OP/.SE directives.

2010-01-13  Jan Nijtmans  <nijtmans@users.sf.net>

	* generic/tcl.h:      Fix TCL_LL_MODIFIER for Cygwin
	* generic/tclEnv.c:   Fix CYGWIN compilation problems,
	* generic/tclInt.h:   and remove some unnecessary
	* generic/tclPort.h:  double includes.
	* generic/tclPlatDecls.h:
	* win/cat.c:
	* win/tclWinConsole.c:
	* win/tclWinFCmd.c:
	* win/tclWinFile.c:
	* win/tclWinPipe.c:
	* win/tclWinSerial.c:
	* win/tclWinThrd.c:
	* win/tclWinPort.h:   Put win32 includes first
	* unix/tclUnixChan.c: Forgot one CONST change

2010-01-12  Donal K. Fellows  <dkf@users.sf.net>

	* tools/tcltk-man2html.tcl: Make the generation of the list of things
	to process the docs from simpler and more flexible. Also factored out
	the lists of special cases.

2010-01-10  Jan Nijtmans  <nijtmans@users.sf.net>

	* win/tclWinDde.c:      VC++ 6.0 doesn't have
	* win/tclWinReg.c:      PDWORD_PTR
	* win/tclWinThrd.c:     Fix various minor gcc warnings.
	* win/tclWinTime.c:
	* win/tclWinConsole.c:  Put channel type definitions
	* win/tclWinChan.c:     in static const memory
	* win/tclWinPipe.c:
	* win/tclWinSerial.c:
	* win/tclWinSock.c:
	* generic/tclIOGT.c:
	* generic/tclIORChan.c:
	* generic/tclIORTrans.c:
	* unix/tclUnixChan.c:
	* unix/tclUnixPipe.c:
	* unix/tclUnixSock.c:
	* unix/configure:       (regenerated with autoconf 2.59)
	* tests/info.test:      Make test independant from
	                        tcltest implementation.

2010-01-10  Donal K. Fellows  <dkf@users.sf.net>

	* tests/namespace.test (namespace-51.17): [Bug 2898722]: Demonstrate
	that there are still bugs in the handling of resolution epochs. This
	bug is not yet fixed.

	* tools/tcltk-man2html.tcl:	  Split the man->html converter into
	* tools/tcltk-man2html-utils.tcl: two pieces for easier maintenance.
	Also made it much less verbose in its printed messages by default.

2010-01-09  Donal K. Fellows  <dkf@users.sf.net>

	* tools/tcltk-man2html.tcl: Added basic support for building the docs
	for contributed packages into the HTML versions. Prompted by question
	on Tcler's Chat by Tom Krehbiel. Note that there remain problems in
	the documentation generated due to errors in the contributed docs.

2010-01-05  Don Porter  <dgp@users.sourceforge.net>

	* generic/tclPathObj.c (TclPathPart):   [Bug 2918610]: Correct
	* tests/fileName.test (filename-14.31): inconsistency between the
	string rep and the intrep of a path value created by [file rootname].
	Thanks to Vitaly Magerya for reporting.

2010-01-03  Donal K. Fellows  <dkf@users.sf.net>

	* unix/tcl.m4 (SC_CONFIG_CFLAGS): [Bug 1636685]: Use the configuration
	for modern FreeBSD suggested by the FreeBSD porter.

2010-01-03  Miguel Sofer  <msofer@users.sf.net>

	* generic/tclBasic.c:	[Bug 2724403]: Fix leak of coroutines on
	* generic/tclCompile.h: namespace deletion. Added a test for this
	* generic/tclNamesp.c:	leak, and also a test for leaks on namespace
	* tests/coroutine.test: deletion.
	* tests/namespace.test:

2009-12-30  Donal K. Fellows  <dkf@users.sf.net>

	* library/safe.tcl (AliasSource): [Bug 2923613]: Make the safer
	* tests/safe.test (safe-8.9):	  [source] handle a [return] at the
					  end of the file correctly.

2009-12-30  Miguel Sofer  <msofer@users.sf.net>

	* library/init.tcl (unknown): [Bug 2824981]: Fix infinite recursion of
	::unknown when [set] is undefined.

2009-12-29  Donal K. Fellows  <dkf@users.sf.net>

	* generic/tclHistory.c (Tcl_RecordAndEvalObj): Reduce the amount of
	allocation and deallocation of memory by caching objects in the
	interpreter assocData table.

	* generic/tclObj.c (Tcl_GetCommandFromObj): Rewrite the logic so that
	it does not require making assignments part way through an 'if'
	condition, which was deeply unclear.

	* generic/tclInterp.c (Tcl_MakeSafe): [Bug 2895741]: Make sure that
	the min() and max() functions are supported in safe interpreters.

2009-12-29  Pat Thoyts  <patthoyts@users.sourceforge.net>

	* generic/tclBinary.c:	[Bug 2922555]: Handle completely invalid input
	* tests/binary.test:	to the decode methods.

2009-12-28  Donal K. Fellows  <dkf@users.sf.net>

	* unix/Makefile.in (trace-shell, trace-test): [FRQ 1083288]: Added
	targets to allow easier tracing of shell and test invokations.

	* unix/configure.in: [Bug 942170]:	Detect the st_blocks field of
	* generic/tclCmdAH.c (StoreStatData):	'struct stat' correctly.
	* generic/tclFileName.c (Tcl_GetBlocksFromStat):
	* generic/tclIOUtil.c (Tcl_Stat):

	* generic/tclInterp.c (TimeLimitCallback): [Bug 2891362]: Ensure that
	* tests/interp.test (interp-34.13):	   the granularity ticker is
	reset when we check limits because of the time limit event firing.

2009-12-27  Donal K. Fellows  <dkf@users.sf.net>

	* doc/namespace.n (SCOPED SCRIPTS): [Bug 2921538]: Updated example to
	not be quite so ancient.

2009-12-25  Jan Nijtmans  <nijtmans@users.sf.net>

	* generic/tclCmdMZ.c:      CONST -> const
	* generic/tclParse.c

2009-12-23  Donal K. Fellows  <dkf@users.sf.net>

	* library/safe.tcl (AliasSource, AliasExeName): [Bug 2913625]: Stop
	information about paths from leaking through [info script] and [info
	nameofexecutable].

2009-12-23  Jan Nijtmans  <nijtmans@users.sf.net>

	* unix/tcl.m4:		Install libtcl8.6.dll in bin directory
	* unix/Makefile.in:
	* unix/configure:	(regenerated)

2009-12-22  Donal K. Fellows  <dkf@users.sf.net>

	* generic/tclCmdIL.c (Tcl_LsortObjCmd): [Bug 2918962]: Stop crash when
	-index and -stride are used together.

2009-12-21  Jan Nijtmans  <nijtmans@users.sf.net>

	* generic/tclThreadStorage.c: Fix gcc warning, using gcc-4.3.4 on
				      cygwin: missing initializer
	* generic/tclOOInt.h:	      Prevent conflict with DUPLICATE
				      definition in WINAPI's nb30.h
	* generic/rege_dfa.c:	      Fix macro conflict on CYGWIN: don't use
				      "small".
	* generic/tcl.h:	      Include <winsock2.h> before <stdio.h> on
				      CYGWIN
	* generic/tclPathObj.c
	* generic/tclPort.h
	* tests/env.test:	      Don't unset WINDIR and TERM, it has a
				      special meaning on CYGWIN (both in UNIX
				      and WIN32 mode!)
	* generic/tclPlatDecls.h:     Include <tchar.h> through tclPlatDecls.h
	* win/tclWinPort.h:	      stricmp -> strcasecmp
	* win/tclWinDde.c:	      _wcsicmp -> wcscasecmp
	* win/tclWinFile.c
	* win/tclWinPipe.c
	* win/tclWinSock.c
	* unix/tcl.m4:		      Add dynamic loading support to CYGWIN
	* unix/configure (regenerated)
	* unix/Makefile.in

2009-12-19  Miguel Sofer  <msofer@users.sf.net>

	* generic/tclBasic.c:	[Bug 2917627]: Fix for bad cmd resolution by
	* tests/coroutine.test:	coroutines. Thanks to schelte for finding it.

2009-12-16  Donal K. Fellows  <dkf@users.sf.net>

	* library/safe.tcl (::safe::AliasGlob): Upgrade to correctly support a
	larger fraction of [glob] functionality, while being stricter about
	directory management.

2009-12-11  Jan Nijtmans  <nijtmans@users.sf.net>

	* generic/tclTest.c:	Fix gcc warning: ignoring return value of
	* unix/tclUnixNotify.c:	"write", declared with attribute
	* unix/tclUnixPipe.c:	warn_unused_result.
	* generic/tclInt.decls:	CONSTify functions TclpGetUserHome and
	* generic/tclIntDecls.h:TclSetPreInitScript (TIP #27)
	* generic/tclInterp.c:
	* win/tclWinFile.c:
	* unix/tclUnixFile.c:

2009-12-16  Donal K. Fellows  <dkf@users.sf.net>

	* doc/tm.n: [Bug 1911342]: Formatting rewrite to avoid bogus crosslink
	to the list manpage when generating HTML.

	* library/msgcat/msgcat.tcl (Init): [Bug 2913616]: Do not use platform
	tests that are not needed and which don't work in safe interpreters.

2009-12-14  Donal K. Fellows  <dkf@users.sf.net>

	* doc/file.n (file tempfile): [Bug 2388866]: Note that this only ever
	creates files on the native filesystem. This is a design feature.

2009-12-13  Miguel Sofer  <msofer@users.sf.net>

	* generic/tclBasic.c:	Release TclPopCallFrame() from its
	* generic/tclExecute.c:	tailcall-management duties
	* generic/tclNamesp.c:

	* generic/tclBasic.c:	Moving TclBCArgumentRelease call from
	* generic/tclExecute.c:	TclNRTailcallObjCmd to TEBC, so that the
	pairing of the Enter and Release calls is clearer.

2009-12-12  Donal K. Fellows  <dkf@users.sf.net>

	* generic/tclTest.c (TestconcatobjCmd): [Bug 2895367]: Stop memory
	leak when testing. We don't need extra noise of this sort when
	tracking down real problems!

2009-12-11  Jan Nijtmans  <nijtmans@users.sf.net>

	* generic/tclBinary.c:	Fix gcc warning, using gcc-4.3.4 on cygwin
	* generic/tclCompExpr.c:warning: array subscript has type 'char'
	* generic/tclPkg.c:
	* libtommath/bn_mp_read_radix.c:
	* win/makefile.vc:	[Bug 2912773]: Revert to version 1.203
	* unix/tclUnixCompat.c:	Fix gcc warning: signed and unsigned type
				in conditional expression.

2009-12-11  Donal K. Fellows  <dkf@users.sf.net>

	* tools/tcltk-man2html.tcl (long-toc, cross-reference): [FRQ 2897296]:
	Added cross links to sections within manual pages.

2009-12-11  Miguel Sofer  <msofer@users.sf.net>

	* generic/tclBasic.c:   [Bug 2806407]: Full nre-enabling of coroutines
	* generic/tclExecute.c:

	* generic/tclBasic.c: Small cleanup

	* generic/tclExecute.c: Fix panic in http11.test caused by buggy
	earlier commits in coroutine management.

2009-12-10  Andreas Kupries  <andreask@activestate.com>

	* generic/tclObj.c (TclContinuationsEnter): [Bug 2895323]: Updated
	comments to describe when the function can be entered for the same
	Tcl_Obj* multiple times. This is a continuation of the 2009-11-10
	entry where a memory leak was plugged, but where not sure if that was
	just a band-aid to paper over some other error. It isn't, this is a
	legal situation.

2009-12-10  Miguel Sofer  <msofer@users.sf.net>

	* generic/tclBasic.c:   Reducing the # of moving parts for coroutines
	* generic/tclExecute.c: by delegating more to tebc; eliminate the
	special coroutine CallFrame.

2009-12-09  Andreas Kupries  <andreask@activestate.com>

	* generic/tclIO.c: [Bug 2901998]: Applied Alexandre Ferrieux's patch
	fixing the inconsistent buffered I/O. Tcl's I/O now flushes buffered
	output before reading, discards buffered input before writing, etc.

2009-12-09  Miguel Sofer  <msofer@users.sf.net>

	* generic/tclBasic.c: Ensure right lifetime of varFrame's (objc,objv)
	for coroutines.

	* generic/tclExecute.c: Code regrouping

2009-12-09  Donal K. Fellows  <dkf@users.sf.net>

	* generic/tclBasic.c: Added some of the missing setting of errorcode
	values.

2009-12-08  Miguel Sofer  <msofer@users.sf.net>

	* generic/tclExecute.c (TclStackFree): Improved panic msg.

2009-12-08  Miguel Sofer  <msofer@users.sf.net>

	* generic/tclBasic.c:   Partial nre-enabling of coroutines. The
	* generic/tclExecute.c: initial call still requires its own
	* generic/tclInt.h:     instance of tebc, but on resume coros can
	execute in the caller's tebc.

	* generic/tclExecute.c (TEBC): Silence warning about pcAdjustment.

2009-12-08  Donal K. Fellows  <dkf@users.sf.net>

	* generic/tclExecute.c (TclExecuteByteCode): Make the dict opcodes
	more sparing in their use of C variables, to reduce size of TEBC
	activiation record a little bit.

2009-12-07  Miguel Sofer  <msofer@users.sf.net>

	* generic/tclExecute.c (TEBC): Grouping "slow" variables into structs,
	to reduce register pressure and help the compiler with variable
	allocation.

2009-12-07  Miguel Sofer  <msofer@users.sf.net>

	* generic/tclExecute.c: Start cleaning the TEBC stables
	* generic/tclInt.h:

	* generic/tclCmdIL.c:   [Bug 2910094]: Fix by aku
	* tests/coroutine.test:

	* generic/tclBasic.c: Arrange for [tailcall] to be created with the
	other builtins: was being created in a separate call, leftover from
	pre-tip days.

2009-12-07  Don Porter  <dgp@users.sourceforge.net>

	* generic/tclStrToD.c: [Bug 2902010]: Correct conditional compile
	directives to better detect the toolchain that needs extra work for
	proper underflow treatment instead of merely detecting the MIPS
	platform.

2009-12-07  Miguel Sofer  <msofer@users.sf.net>

	* generic/tclBasic.c: [Patch 2910056]: Add ::tcl::unsupported::yieldTo
	* generic/tclInt.h:

2009-12-07  Donal K. Fellows  <dkf@users.sf.net>

	* generic/tclCmdMZ.c (TryPostBody): [Bug 2910044]: Close off memory
	leak in [try] when a variable-free handler clause is present.

2009-12-05  Miguel Sofer  <msofer@users.sf.net>

	* generic/tclBasic.c:   Small changes for clarity in tailcall
	* generic/tclExecute.c: and coroutine code.
	* tests/coroutine.test:

	* tests/tailcall.test: Remove some old unused crud; improved the
	stack depth tests.

	* generic/tclBasic.c:  Fixed things so that you can tailcall
	* generic/tclNamesp.c: properly out of a coroutine.
	* tests/tailcall.test:

	* generic/tclInterp.c: Fixed tailcalls for same-interp aliases (no
	test)

2009-12-03  Donal K. Fellows  <dkf@users.sf.net>

	* library/safe.tcl (::safe::AliasEncoding): Make the safe encoding
	command behave more closely like the unsafe one (for safe ops).
	(::safe::AliasGlob): [Bug 2906841]: Clamp down on evil use of [glob]
	in safe interpreters.
	* tests/safe.test: Rewrite to use tcltest2 better.

2009-12-02  Jan Nijtmans  <nijtmans@users.sf.net>

	* tools/genStubs.tcl:	Add support for win32 CALLBACK functions and
	remove obsolete "emitStubs" and "genStubs" functions.
	* win/Makefile.in:	Use tcltest86.dll for all tests, and add
	.PHONY rules to preemptively stop trouble that plagued Tk from hitting
	Tcl too.

2009-11-30  Jan Nijtmans  <nijtmans@users.sf.net>

	* generic/tcl.h:	Don't use EXPORT for Tcl_InitStubs
	* win/Makefile.in:	Better dependancies in case of static build.

2009-11-30  Donal K. Fellows  <dkf@users.sf.net>

	* doc/Tcl.n: [Bug 2901433]: Improved description of expansion to
	mention that it is using list syntax.

2009-11-27  Kevin B. Kenny  <kennykb@acm.org>

	* win/tclAppInit.c (Tcl_AppInit): [Bug 2902965]: Reverted Jan's change
	that added a call to Tcl_InitStubs. The 'tclsh' and 'tcltest' programs
	are providers, not consumers of the Stubs table, and should not link
	with the Stubs library, but only with the main Tcl library. (In any
	case, the presence of Tcl_InitStubs broke the build.)

2009-11-27  Donal K. Fellows  <dkf@users.sf.net>

	* doc/BoolObj.3, doc/Class.3, doc/CrtChannel.3, doc/DictObj.3:
	* doc/DoubleObj.3, doc/Ensemble.3, doc/Environment.3:
	* doc/FileSystem.3, doc/Hash.3, doc/IntObj.3, doc/Limit.3:
	* doc/Method.3, doc/NRE.3, doc/ObjectType.3, doc/PkgRequire.3:
	* doc/SetChanErr.3, doc/SetResult.3: [Patch 2903921]: Many small
	spelling fixes from Larry Virden.

	BUMP VERSION OF TCLOO TO 0.6.2. Too many people need accumulated small
	versions and bugfixes, so the version-bump removes confusion.

	* generic/tclOOBasic.c (TclOO_Object_LinkVar): [Bug 2903811]: Remove
	unneeded restrictions on who can usefully call this method.

2009-11-26  Donal K. Fellows  <dkf@users.sf.net>

	* unix/Makefile.in: Add .PHONY rules and documentation to preemptively
	stop trouble that plagued Tk from hitting Tcl too, and to make the
	overall makefile easier to understand. Some reorganization too to move
	related rules closer together.

2009-11-26  Jan Nijtmans  <nijtmans@users.sf.net>

	* win/Makefile.in:	[Bug 2902965]: Fix stub related changes that
	* win/makefile.vc:	caused tclkit build to break.
	* win/tclAppInit.c
	* unix/tcl.m4
	* unix/Makefile.in
	* unix/tclAppInit.c
	* unix/configure:	(regenerated)

2009-11-25  Kevin B. Kenny  <kennykb@acm.org>

	* win/Makefile.in:	Added a 'test-tcl' rule that is identical to
	'test' except that it does not go spelunking in 'pkgs/'. (This rule
	has existed in unix/Makefile.in for some time.)

2009-11-25  Stuart Cassoff  <stwo@users.sf.net>

	* unix/configure.in:	[Patch 2892871]: Remove unneeded
	* unix/tcl.m4:		AC_STRUCT_TIMEZONE and use
	* unix/tclConfig.h.in:	AC_CHECK_MEMBERS([struct stat.st_blksize])
	* unix/tclUnixFCmd.c:	instead of AC_STRUCT_ST_BLKSIZE.
	* unix/configure:	Regenerated with autoconf-2.59.

2009-11-24  Andreas Kupries  <andreask@activestate.com>

	* library/tclIndex: Manually redone the part of tclIndex dealing with
	safe.tcl and tm.tcl. This part passes the testsuite. Note that
	automatic regeneration of this part is not possible because it wrongly
	puts 'safe::Setup' on the list, and wrongly leaves out 'safe::Log'
	which is more dynamically created than the generator expects.

	Further note that the file "clock.tcl" is explicitly loaded by
	"init.tcl", the first time the clock command is invoked. The relevant
	code can be found at line 172ff, roughly, the definition of the
	procedure 'clock'. This means none of the procedures of this file
	belong in the tclIndex. Another indicator that automatic regeneration
	of tclIndex is ill-advised.

2009-11-24  Donal K. Fellows  <dkf@users.sf.net>

	* generic/tclOO.c (FinalizeAlloc, Tcl_NewObjectInstance):
	[Bug 2903011]: Make it an error to destroy an object in a constructor,
	and also make sure that an object is not deleted twice in the error
	case.

2009-11-24  Pat Thoyts  <patthoyts@users.sourceforge.net>

	* tests/fCmd.test: [Bug 2893771]: Teach [file stat] to handle locked
	* win/tclWinFile.c: files so that [file exists] no longer lies.

2009-11-23  Kevin Kenny  <kennykb@acm.org>

	* tests/fCmd.test (fCmd-30.1): Changed registry location of the 'My
	Documents' folder to the one that's correct for Windows 2000, XP,
	Server 2003, Vista, Server 2008, and Windows 7. (See
	http://support.microsoft.com/kb/310746)

2009-11-23  Jan Nijtmans  <nijtmans@users.sf.net>

	* win/tclWinDde.c:	#undef STATIC_BUILD, in order to make sure
	* win/tclWinReg.c:	that Xxxxx_Init is always exported even when
	* generic/tclTest.c:	Tcl is built static (otherwise we cannot
				create a DLL).
	* generic/tclThreadTest.c: Make all functions static, except
				TclThread_Init.
	* tests/fCmd.test:	Enable fCmd-30.1 when registry is available.
	* win/tcl.m4:		Fix ${SHLIB_LD_LIBS} definition, fix conflicts
	* win/Makefile.in:	Simplifications related to tcl.m4 changes.
	* win/configure.in:	Between static libraries and import library on
				windows.
	* win/configure:	(regenerated)
	* win/makefile.vc:	Add stub library to necessary link lines.

2009-11-23  Kevin B. Kenny  <kennykb@acm.org>

	* generic/tclThreadTest.c (NewTestThread): [Bug 2901803]: Further
	machinations to get NewTestThread actually to launch the thread, not
	just compile.

2009-11-22  Donal K. Fellows  <dkf@users.sf.net>

	* generic/tclThreadTest.c (NewTestThread): [Bug 2901803]: Fix small
	error in function naming which blocked a threaded test build.

2009-11-19  Jan Nijtmans  <nijtmans@users.sf.net>

	* win/Makefile.in:	Create tcltest86.dll as dynamic Tcltest
				package.
	* generic/tclTest.c:	Remove extraneous prototypes, follow-up to
	* generic/tclTestObj.c:	[Bug 2883850]
	* tests/chanio.test:	Test-cases for fixed [Bug 2849797]
	* tests/io.test:
	* tests/safe.test:	Fix safe-10.1 and safe-10.4 test cases, making
				the wrong assumption that Tcltest is a static
				package.
	* generic/tclEncoding.c:[Bug 2857044]: Updated freeIntRepProc routines
	* generic/tclVar.c:	so that they set the typePtr field to NULL so
				that the Tcl_Obj is not left in an
				inconsistent state.
	* unix/tcl.m4:		[Patch 2883533]: tcl.m4 support for Haiku OS
	* unix/configure:	autoconf-2.59

2009-11-19  Don Porter  <dgp@users.sourceforge.net>

	* unix/tclAppInit.c:	[Bug 2883850, 2900542]: Repair broken build of
	* win/tclAppInit.c:	the tcltest executable.

2009-11-19  Donal K. Fellows  <dkf@users.sf.net>

	* library/auto.tcl (tcl_findLibrary):
	* library/clock.tcl (MakeUniquePrefixRegexp, MakeParseCodeFromFields)
	(SetupTimeZone, ProcessPosixTimeZone):	Restored the use of a literal
	* library/history.tcl (HistAdd):	'then' when following a multi-
	* library/safe.tcl (interpConfigure):	line test expresssion. It's an
	* library/tm.tcl (UnknownHandler):	aid to readability then.

2009-11-19  Jan Nijtmans  <nijtmans@users.sf.net>

	* generic/tclInt.h:      Make all internal initialization
	* generic/tclTest.c:     routines MODULE_SCOPE
	* generic/tclTestObj.c:
	* generic/tclTestProcBodyObj.c:
	* generic/tclThreadTest.c:
	* unix/Makefile.in:      Fix [Bug 2883850]: pkgIndex.tcl doesn't
	* unix/tclAppInit.c:     get created with static Tcl build
	* unix/tclXtTest.c:
	* unix/tclXtNotify.c:
	* unix/tclUnixTest.c:
	* win/Makefile.in:
	* win/tcl.m4:
	* win/configure:         (regenerated)
	* win/tclAppInit.c:
	* win/tclWinDde.c:       Always compile with Stubs.
	* win/tclWinReg.c:
	* win/tclWinTest.c:

2009-11-18  Jan Nijtmans  <nijtmans@users.sf.net>

	* doc/CrtChannel.3:	[Bug 2849797]: Fix channel name inconsistences
	* generic/tclIORChan.c:	as suggested by DKF.
	* generic/tclIO.c:	Minor *** POTENTIAL INCOMPATIBILITY ***
				because Tcl_CreateChannel() and derivatives
				now sometimes ignore their "chanName"
				argument.

	* generic/tclAsync.c:	Eliminate various gcc warnings (with -Wextra)
	* generic/tclBasic.c
	* generic/tclBinary.c
	* generic/tclCmdAH.c
	* generic/tclCmdIL.c
	* generic/tclCmdMZ.c
	* generic/tclCompile.c
	* generic/tclDate.c
	* generic/tclExecute.c
	* generic/tclDictObj.c
	* generic/tclIndexObj.c
	* generic/tclIOCmd.c
	* generic/tclIOUtil.c
	* generic/tclIORTrans.c
	* generic/tclOO.c
	* generic/tclZlib.c
	* generic/tclGetDate.y
	* win/tclWinInit.c
	* win/tclWinChan.c
	* win/tclWinConsole.c
	* win/tclWinNotify.c
	* win/tclWinReg.c
	* library/auto.tcl:		Eliminate "then" keyword
	* library/clock.tcl
	* library/history.tcl
	* library/safe.tcl
	* library/tm.tcl
	* library/http/http.tcl:	Eliminate unnecessary spaces
	* library/http1.0/http.tcl
	* library/msgcat/msgcat.tcl
	* library/opt/optparse.tcl
	* library/platform/platform.tcl
	* tools/tcltk-man2html.tcl
	* tools/tclZIC.tcl
	* tools/tsdPerf.c

2009-11-17  Andreas Kupries  <andreask@activestate.com>

	* unix/tclUnixChan.c (TtyParseMode): Partial undo of Donal's tidy-up
	from a few days ago (2009-11-9, not in ChangeLog). It seems that
	strchr is apparently a macro on AIX and reacts badly to pre-processor
	directives in its arguments.

2009-11-16  Alexandre Ferrieux  <ferrieux@users.sourceforge.net>

	* generic/tclEncoding.c:  [Bug 2891556]: Fix and improve test to
	* generic/tclTest.c:	  detect similar manifestations in the future.
	* tests/encoding.test:    Add tcltest support for finalization.

2009-11-15  Mo DeJong  <mdejong@users.sourceforge.net>

	* win/tclWinDde.c: Avoid gcc compiler warning by explicitly casting
	DdeCreateStringHandle argument.

2009-11-12  Andreas Kupries  <andreask@activestate.com>

	* generic/tclIO.c (CopyData): [Bug 2895565]: Dropped bogosity which
	* tests/io.test: used the number of _written_ bytes or character to
	update the counters for the read bytes/characters. New test io-53.11.
	This is a forward port from the 8.5 branch.

2009-11-11  Don Porter  <dgp@users.sourceforge.net>

	* generic/tclClock.c (TclClockInit):    Do not create [clock] support
	commands in safe interps.

2009-11-11  Jan Nijtmans  <nijtmans@users.sf.net>

	* library/http/http.tcl (http::geturl): [Bug 2891171]: URL checking
	too strict when using multiple question marks.
	* tests/http.test
	* library/http/pkgIndex.tcl:  Bump to http 2.8.2
	* unix/Makefile.in:
	* win/Makefile.in:

2009-11-11  Alexandre Ferrieux  <ferrieux@users.sourceforge.net>

	* generic/tclIO.c: Fix [Bug 2888099] (close discards ENOSPC error)
	                   by saving the errno from the first of two
	                   FlushChannel()s. Uneasy to test; might need
	                   specific channel drivers. Four-hands with aku.

2009-11-10  Pat Thoyts  <patthoyts@users.sourceforge.net>

	* tests/winFCmd.test: Cleanup directories that have been set chmod
	000. On Windows7 and Vista we really have no access and these were
	getting left behind.
	A few tests were changed to reflect the intent of the test where
	setting a directory chmod 000 should prevent any modification. This
	restriction was ignored on XP but is honoured on Vista

2009-11-10  Andreas Kupries  <andreask@activestate.com>

	* generic/tclBasic.c: Plug another leak in TCL_EVAL_DIRECT evaluation.
	Forward port from Tcl 8.5 branch, change by Don Porter.

	* generic/tclObj.c: [Bug 2895323]: Plug memory leak in
	TclContinuationsEnter(). Forward port from Tcl 8.5 branch, change by
	Don Porter.

2009-11-09  Stuart Cassoff  <stwo@users.sf.net>

	* win/README: [bug 2459744]: Removed outdated Msys + Mingw info.

2009-11-09  Andreas Kupries  <andreask@activestate.com>

	* generic/tclBasic.c (TclEvalObjEx): Moved the #280 decrement of
	refCount for the file path out of the branch after the whole
	conditional, closing a memory leak. Added clause on structure type to
	prevent seg.faulting. Forward port from valgrinding the Tcl 8.5
	branch.

	* tests/info.test: Resolve ambiguous resolution of variable "res".
	Forward port from 8.5

2009-11-08  Donal K. Fellows  <dkf@users.sf.net>

	* doc/string.n (bytelength): Noted that this command is not a good
	thing to use, and suggested a better alternatve. Also factored out the
	description of the indices into its own section.

2009-11-07  Pat Thoyts  <patthoyts@users.sourceforge.net>

	* tests/fCmd.test: [Bug 2891026]: Exclude tests using chmod 555
	directories on vista and win7. The current user has access denied and
	so cannot rename the directory without admin privileges.

2009-11-06  Andreas Kupries  <andreask@activestate.com>

	* library/safe.tcl (::safe::Setup): Added documentation of the
	contents of the state array. Also killed the 'InterpState' procedure
	with its upleveled variable/upvar combination, and replaced all uses
	with 'namespace upvar'.

2009-11-05  Andreas Kupries  <andreask@activestate.com>

	* library/safe.tcl: A series of patches which bring the SafeBase up to
	date with code guidelines, Tcl's features, also eliminating a number
	of inefficiencies along the way.
	(1) Changed all procedure names to be fully qualified.
	(2) Moved the procedures out of the namespace eval. Kept their
	locations. IOW, broke the namespace eval apart into small sections not
	covering the procedure definitions.
	(3) Reindented the code. Just lots of whitespace changes.
	Functionality unchanged.
	(4) Moved the multiple namespace eval's around. Command export at the
	top, everything else (var decls, argument parsing setup) at the
	bottom.
	(5) Moved the argument parsing setup into a procedure called when the
	code is loaded. Easier management of temporary data.
	(6) Replaced several uses of 'Set' with calls to the new procedure
	'InterpState' and direct access to the per-slave state array.
	(7) Replaced the remaining uses of 'Set' and others outside of the
	path/token handling, and deleted a number of procedures related to
	state array access which are not used any longer.
	(8) Converted the path token system to cache normalized paths and path
	<-> token conversions. Removed more procedures not used any longer.
	Removed the test cases 4.3 and 4.4 from safe.test. They were testing
	the now deleted command "InterpStateName".
	(9) Changed the log command setup so that logging is compiled out
	completely when disabled (default).
	(10) Misc. cleanup. Inlined IsInterp into CheckInterp, its only user.
	Consistent 'return -code error' for error reporting. Updated to use
	modern features (lassign, in/ni, dicts). The latter are used to keep a
	reverse path -> token map and quicker check of existence.
	(11) Fixed [Bug 2854929]: Recurse into all subdirs under all TM root
	dirs and put them on the access path.

2009-11-02  Kevin B. Kenny  <kennykb@acm.org>

	* library/tzdata/Asia/Novokuznetsk: New tzdata locale for Kemerovo
	oblast', which now keeps Novosibirsk time and not Kranoyarsk time.
	* library/tzdata/Asia/Damascus: Syrian DST changes.
	* library/tzdata/Asia/Hong_Kong: Hong Kong historic DST corrections.
	Olson tzdata2009q.

2009-11-02  Donal K. Fellows  <dkf@users.sf.net>

	* doc/object.n (DESCRIPTION): Substantive revision to make it clearer
	what the fundamental semantics of an object actually are.

2009-11-01  Joe Mistachkin  <joe@mistachkin.com>

	* doc/Cancel.3: Minor cosmetic fixes.
	* win/makefile.vc: Make htmlhelp target work again.  An extra set of
	double quotes around the definition of the HTML help compiler tool
	appears to be required.  Previously, there was one set of double
	quotes around the definition of the tool and one around the actual
	invocation.  This led to confusion because it was the only such tool
	path to include double quotes around its invocation.  Also, it was
	somewhat inflexible in the event that somebody needed to override the
	tool command to include arguments.  Therefore, even though it may look
	"wrong", there are now two double quotes on either side of the tool
	path definition.  This fixes the problem that currently prevents the
	htmlhelp target from building and maintains flexibility in case
	somebody needs to override it via the command line or an environment
	variable.

2009-11-01  Joe English  <jenglish@users.sourceforge.net>

	* doc/Eval.3, doc/Cancel.3: Move TIP#285 routines out of Eval.3 into
	their own manpage.

2009-10-31  Donal K. Fellows  <dkf@users.sf.net>

	* generic/tclBasic.c (ExprRoundFunc): [Bug 2889593]: Correctly report
	the expected number of arguments when generating an error for round().

2009-10-30  Pat Thoyts  <patthoyts@users.sourceforge.net>

	* tests/tcltest.test: When creating the notwritabledir we deny the
	current user access to delete the file. We must grant this right when
	we cleanup. Required on Windows 7 when the user does not automatically
	have administrator rights.

2009-10-29  Don Porter  <dgp@users.sourceforge.net>

	* generic/tcl.h:        Changed the typedef for the mp_digit type
	from:
		typedef unsigned long mp_digit;
	to:
		typedef unsigned int mp_digit;
	For 32-bit builds where "long" and "int" are two names for the same
	thing, this is no change at all.  For 64-bit builds, though, this
	causes the dp[] array of an mp_int to be made up of 32-bit elements
	instead of 64-bit elements.  This is a huge improvement because
	details elsewhere in the mp_int implementation cause only 28 bits of
	each element to be actually used storing number data.  Without this
	change bignums are over 50% wasted space on 64-bit systems.  [Bug
	2800740].

	***POTENTIAL INCOMPATIBILITY***
	For 64-bit builds, callers of routines with (mp_digit) or (mp_digit *)
	arguments *will*, and callers of routines with (mp_int *) arguments
	*may* suffer both binary and stubs incompatibilities with Tcl releases
	8.5.0 - 8.5.7.  Such possibilities should be checked, and if such
	incompatibilities are present, suitable [package require] requirements
	on the Tcl release should be put in place to keep such built code
	[load]-ing only in Tcl interps that are compatible.

2009-10-29  Donal K. Fellows  <dkf@users.sf.net>

	* tests/dict.test: Make variable-clean and simplify tests by utilizing
	the fact that dictionaries have defined orders.

	* generic/tclZlib.c (TclZlibCmd): Remove accidental C99-ism which
	reportedly makes the AIX native compiler choke.

2009-10-29  Kevin B. Kenny  <kennykb@acm.org>

	* library/clock.tcl (LocalizeFormat):
	* tests/clock.test (clock-67.1):
	[Bug 2819334]: Corrected a problem where '%%' followed by a letter in
	a format group could expand recursively: %%R would turn into %%H:%M:%S

2009-10-28  Don Porter  <dgp@users.sourceforge.net>

	* generic/tclLiteral.c:	[Bug 2888044]: Fixed 2 bugs.
	* tests/info.test:	First, as noted in the comments of the
	TclCleanupLiteralTable routine, since the teardown of the intrep of
	one Tcl_Obj can cause the teardown of others in the same table, the
	full table cleanup must be done with care, but the code did not
	contain the same care demanded in the comment.  Second, recent
	additions to the info.test file had poor hygiene, leaving an array
	variable ::a lying around, which breaks later interp.test tests during
	a -singleproc 1 run of the test suite.

2009-10-28  Kevin B. Kenny  <kennykb@acm.org>

	* tests/fileName.test (fileName-20.[78]): Corrected poor test
	hygiene (failure to save and restore the working directory) that
	caused these two tests to fail on Windows (and [Bug 2806250] to be
	reopened).

2009-10-27  Don Porter  <dgp@users.sourceforge.net>

	* generic/tclPathObj.c: [Bug 2884203]: Missing refcount on cached
	normalized path caused crashes.

2009-10-27  Kevin B. Kenny  <kennykb@acm.org>

	* library/clock.tcl (ParseClockScanFormat): [Bug 2886852]: Corrected a
	problem where [clock scan] didn't load the timezone soon enough when
	processing a time format that lacked a complete date.
	* tests/clock.test (clock-66.1):
	Added a test case for the above bug.
	* library/tzdata/America/Argentina/Buenos_Aires:
	* library/tzdata/America/Argentina/Cordoba:
	* library/tzdata/America/Argentina/San_Luis:
	* library/tzdata/America/Argentina/Tucuman:
	New DST rules for Argentina. (Olson's tzdata2009p.)

2009-10-26  Don Porter  <dgp@users.sourceforge.net>

	* unix/Makefile.in:	Remove $(PACKAGE).* and prototype from the
	`make distclean` target.  Completes 2009-10-20 commit.

2009-10-24  Kevin B. Kenny  <kennykb@acm.org>

	* library/clock.tcl (ProcessPosixTimeZone):
	Corrected a regression in the fix to [Bug 2207436] that caused
	[clock] to apply EU daylight saving time rules in the US.
	Thanks to Karl Lehenbauer for reporting this regression.
	* tests/clock.test (clock-52.4):
	Added a regression test for the above bug.
	* library/tzdata/Asia/Dhaka:
	* library/tzdata/Asia/Karachi:
	New DST rules for Bangladesh and Pakistan. (Olson's tzdata2009o.)

2009-10-23  Andreas Kupries  <andreask@activestate.com>

	* generic/tclIO.c (FlushChannel): Skip OutputProc for low-level
	0-length writes. When closing pipes which have already been closed
	not skipping leads to spurious SIG_PIPE signals. Reported by
	Mikhail Teterin <mi+thun@aldan.algebra.com>.

2009-10-22  Donal K. Fellows  <dkf@users.sf.net>

	* generic/tclOOBasic.c (TclOO_Object_VarName): [Bug 2883857]: Allow
	the passing of array element names through this method.

2009-10-21  Donal K. Fellows  <dkf@users.sf.net>

	* generic/tclPosixStr.c: [Bug 2882561]: Work around oddity on Haiku OS
	where SIGSEGV and SIGBUS are the same value.

	* generic/tclTrace.c (StringTraceProc): [Bug 2881259]: Added back cast
	to work around silly bug in MSVC's handling of auto-casting.

2009-10-20  Don Porter  <dgp@users.sourceforge.net>

	* unix/Makefile.in:	Removed the long outdated and broken targets
	package-* that were for building Solaris packages.  Appears that the
	pieces needed for these targets to function have never been present in
	the current era of Tcl development and belong completely to Tcl
	pre-history.

2009-10-19  Don Porter  <dgp@users.sourceforge.net>

	* generic/tclIO.c:      [Patch 2107634]: Revised ReadChars and
	FilterInputBytes routines to permit reads to continue up to the string
	limits of Tcl values.  Before revisions, large read attempts could
	panic when as little as half the limiting value length was reached.
	Thanks to Sean Morrison and Bob Parker for their roles in the fix.

2009-10-18  Joe Mistachkin  <joe@mistachkin.com>

	* generic/tclObj.c (TclDbDumpActiveObjects, TclDbInitNewObj)
	(Tcl_DbIncrRefCount, Tcl_DbDecrRefCount, Tcl_DbIsShared):
	[Bug 2871908]: Enforce separation of concerns between the lineCLPtr
	and objThreadMap thread specific data members.

2009-10-18  Joe Mistachkin  <joe@mistachkin.com>

	* tests/thread.test (thread-4.[345]): [Bug 1565466]: Correct tests to
	save their error state before the final call to threadReap just in
	case it triggers an "invalid thread id" error.  This error can occur
	if one or more of the target threads has exited prior to the attempt
	to send it an asynchronous exit command.

2009-10-17  Donal K. Fellows  <dkf@users.sf.net>

	* generic/tclVar.c (UnsetVarStruct, TclDeleteNamespaceVars)
	(TclDeleteCompiledLocalVars, DeleteArray):
	* generic/tclTrace.c (Tcl_UntraceVar2): [Bug 2629338]: Stop traces
	that are deleted part way through (a feature used by tdom) from
	causing freed memory to be accessed.

2009-10-08  Donal K. Fellows  <dkf@users.sf.net>

	* generic/tclDictObj.c (DictIncrCmd): [Bug 2874678]: Don't leak any
	bignums when doing [dict incr] with a value.
	* tests/dict.test (dict-19.3): Memory leak detection code.

2009-10-07  Andreas Kupries  <andreask@activestate.com>

	* generic/tclObj.c: [Bug 2871908]: Plug memory leaks of objThreadMap
	and lineCLPtr hashtables.  Also make the names of the continuation
	line information initialization and finalization functions more
	consistent. Patch supplied by Joe Mistachkin <joe@mistachkin.com>.

	* generic/tclIORChan.c (ErrnoReturn): Replace hardwired constant 11
	with proper errno #define, EAGAIN. What was I thinking? The BSD's have
	a different errno assignment and break with the hardwired number.
	Reported by emiliano on the chat.

2009-10-06  Don Porter  <dgp@users.sourceforge.net>

	* generic/tclInterp.c (SlaveEval): Agressive stomping of internal reps
	was added as part of the NRE patch of 2008-07-13.  This doesn't appear
	to actually be needed, and it hurts quite a bit when large lists lose
	their intreps and require reparsing.  Thanks to Ashok Nadkarni for
	reporting the problem.

	* generic/tclTomMathInt.h (new): Public header tclTomMath.h had
	* generic/tclTomMath.h:	dependence on private headers, breaking use
	* generic/tommath.h:	by extensions [Bug 1941434].

2009-10-05  Andreas Kupries  <andreask@activestate.com>

	* library/safe.tcl (AliasGlob): Fixed conversion of catch to
	try/finally, it had an 'on ok msg' branch missing, causing a silent
	error immediately, and bogus glob results, breaking search for Tcl
	modules.

2009-10-04  Daniel Steffen  <das@users.sourceforge.net>

	* macosx/tclMacOSXBundle.c:	[Bug 2569449]: Workaround CF memory
	* unix/tclUnixInit.c:		managment bug in Mac OS X 10.4 &
					earlier.

2009-10-02  Kevin B. Kenny  <kennykb@acm.org>

	* library/tzdata/Africa/Cairo:
	* library/tzdata/Asia/Gaza:
	* library/tzdata/Asia/Karachi:
	* library/tzdata/Pacific/Apia:	Olson's tzdata2009n.

2009-09-29  Don Porter  <dgp@users.sourceforge.net>

	* generic/tclDictObj.c:		[Bug 2857044]: Updated freeIntRepProc
	* generic/tclExecute.c:		routines so that they set the typePtr
	* generic/tclIO.c:		field to NULL so that the Tcl_Obj is
	* generic/tclIndexObj.c:	not left in an inconsistent state.
	* generic/tclInt.h:
	* generic/tclListObj.c:
	* generic/tclNamesp.c:
	* generic/tclOOCall.c:
	* generic/tclObj.c:
	* generic/tclPathObj.c:
	* generic/tclProc.c:
	* generic/tclRegexp.c:
	* generic/tclStringObj.c:

	* generic/tclAlloc.c:           Cleaned up various routines in the
	* generic/tclCkalloc.c:         call stacks for memory allocation to
	* generic/tclInt.h:             guarantee that any size values computed
	* generic/tclThreadAlloc.c:     are within the domains of the routines
	they get passed to.  [Bugs 2557696 and 2557796].

2009-09-28  Don Porter  <dgp@users.sourceforge.net>

	* generic/tclCmdMZ.c:	Replaced TclProcessReturn() calls with
	* tests/error.test:	Tcl_SetReturnOptions() calls as a simple fix
	for [Bug 2855247].  Thanks to Anton Kovalenko for the report and fix.
	Additional fixes for other failures demonstrated by new tests.

2009-09-27  Don Porter  <dgp@users.sourceforge.net>

	* tests/error.test (error-15.8.*):	Coverage tests illustrating
	flaws in the propagation of return options by [try].

2009-09-26  Donal K. Fellows  <dkf@users.sf.net>

	* unix/tclooConfig.sh, win/tclooConfig.sh: [Bug 2026844]: Added dummy
	versions of tclooConfig.sh that make it easier to build extensions
	against both Tcl8.5+TclOO-standalone and Tcl8.6.

2009-09-24  Don Porter  <dgp@users.sourceforge.net>

	TIP #356 IMPLEMENTATION

	* generic/tcl.decls:	Promote internal routine TclNRSubstObj()
	* generic/tclCmdMZ.c:	to public Tcl_NRSubstObj().  Still needs docs.
	* generic/tclCompile.c:
	* generic/tclInt.h:

	* generic/tclDecls.h:	make genstubs
	* generic/tclStubInit.c:

2009-09-23  Miguel Sofer  <msofer@users.sf.net>

	* doc/namespace.n: the description of [namespace unknown] failed
	to mention [namespace path]: fixed. Thx emiliano.

2009-09-21  Mo DeJong  <mdejong@users.sourceforge.net>

	* tests/regexp.test: Added check for error message from
	unbalanced [] in regexp. Added additional simple test cases
	of basic regsub command.

2009-09-21  Don Porter  <dgp@users.sourceforge.net>

	* generic/tclCompile.c:	Correct botch in the conversion of
	Tcl_SubstObj().  Thanks to Kevin Kenny for detection and report.

2009-09-17  Don Porter  <dgp@users.sourceforge.net>

	* generic/tclCompile.c:	Re-implement Tcl_SubstObj() as a simple
	* generic/tclParse.c:	wrapper around TclNRSubstObj().  This has
	* tests/basic.test:	the effect of caching compiled bytecode in
	* tests/parse.test:	the value to be substituted.  Note that
	Tcl_SubstObj() now exists only for extensions.  Tcl itself no longer
	makes any use of it.  Note also that TclSubstTokens() is now reachable
	only by Tcl_EvalEx() and Tcl_ParseVar() so tests aiming to test its
	functioning needed adjustment to still have the intended effect.

2009-09-16  Alexandre Ferrieux  <ferrieux@users.sourceforge.net>

	* generic/tclObj.c:   Extended ::tcl::unsupported::representation.

2009-09-11  Don Porter  <dgp@users.sourceforge.net>

	* generic/tclBasic.c:	Completed the NR-enabling of [subst].
	* generic/tclCmdMZ.c:	[Bug 2314561].
	* generic/tclCompCmds.c:
	* generic/tclCompile.c:
	* generic/tclInt.h:
	* tests/coroutine.test:
	* tests/parse.test:

2009-09-11  Donal K. Fellows  <dkf@users.sf.net>

	* tests/http.test: Added in cleaning up of http tokens for each test
	to reduce amount of global-variable pollution.

2009-09-10  Donal K. Fellows  <dkf@users.sf.net>

	* library/http/http.tcl (http::Event): [Bug 2849860]: Handle charset
	names in double quotes; some servers like generating them like that.

2009-09-07  Don Porter  <dgp@users.sourceforge.net>

	* generic/tclParse.c:	[Bug 2850901]: Corrected line counting error
	* tests/into.test:	in multi-command script substitutions.

2009-09-07  Daniel Steffen  <das@users.sourceforge.net>

	* generic/tclExecute.c:	Fix potential uninitialized variable use and
	* generic/tclFCmd.c:	null dereference flagged by clang static
	* generic/tclProc.c:	analyzer.
	* generic/tclTimer.c:
	* generic/tclUtf.c:

	* generic/tclExecute.c:	Silence false positives from clang static
	* generic/tclIO.c:	analyzer about potential null dereference.
	* generic/tclScan.c:
	* generic/tclCompExpr.c:

2009-09-04  Don Porter  <dgp@users.sourceforge.net>

	* generic/tclCompCmds.c (TclCompileSubstCmd): [Bug 2314561]:
	* generic/tclBasic.c:	Added a bytecode compiler routine for the
	* generic/tclCmdMZ.c:	[subst] command. This is a partial solution to
	* generic/tclCompile.c:	the need to NR-enable [subst] since bytecode
	* generic/tclCompile.h:	execution is already NR-enabled. Two new
	* generic/tclExecute.c:	bytecode instructions, INST_NOP and
	* generic/tclInt.h:	INST_RETURN_CODE_BRANCH were added to support
	* generic/tclParse.c:	the new routine.  INST_RETURN_CODE_BRANCH is
	* tests/basic.test:	likely to be useful in any future effort to
	* tests/info.test:	add a bytecode compiler routine for [try].
	* tests/parse.test:

2009-09-03  Donal K. Fellows  <dkf@users.sf.net>

	* doc/LinkVar.3: [Bug 2844962]: Added documentation of issues relating
	to use of this API in a multi-threaded environment.

2009-09-01  Andreas Kupries  <andreask@activestate.com>

	* generic/tclIORTrans.c (ReflectInput): Remove error response to
	0-result from method 'limit?' of transformations. Return the number of
	copied bytes instead, which is possibly nothing. The latter then
	triggers EOF handling in the higher layers, making the 0-result of
	limit? the way to inject artificial EOF's into the data stream.

2009-09-01  Don Porter  <dgp@users.sourceforge.net>

	* library/tcltest/tcltest.tcl:  Bump to tcltest 2.3.2 after revision
	* library/tcltest/pkgIndex.tcl: to verbose error message.
	* unix/Makefile.in:
	* win/Makefile.in:

2009-08-27  Don Porter  <dgp@users.sourceforge.net>

	* generic/tclStringObj.c:       [Bug 2845535]: A few more string
	overflow cases in [format].

2009-08-25  Andreas Kupries  <andreask@activestate.com>

	* generic/tclBasic.c (Tcl_CreateInterp, Tcl_EvalTokensStandard)
	(Tcl_EvalEx, TclEvalEx, TclAdvanceContinuations, TclNREvalObjEx):
	* generic/tclCmdMZ.c (Tcl_SwitchObjCmd, TclListLines):
	* generic/tclCompCmds.c (*):
	* generic/tclCompile.c (TclSetByteCodeFromAny, TclInitCompileEnv)
	(TclFreeCompileEnv, TclCompileScript, TclCompileTokens):
	* generic/tclCompile.h (CompileEnv):
	* generic/tclInt.h (ContLineLoc, Interp):
	* generic/tclObj.c (ThreadSpecificData, ContLineLocFree)
	(TclThreadFinalizeObjects, TclInitObjSubsystem, TclContinuationsEnter,
	(TclContinuationsEnterDerived, TclContinuationsCopy, TclFreeObj)
	(TclContinuationsGet):
	* generic/tclParse.c (TclSubstTokens, Tcl_SubstObj):
	* generic/tclProc.c (TclCreateProc):
	* generic/tclVar.c (TclPtrSetVar):
	* tests/info.test (info-30.0-24):

	Extended the parser, compiler, and execution engine with code and
	attendant data structures tracking the position of continuation lines
	which are not visible in the resulting script Tcl_Obj*'s, to properly
	account for them while counting lines for #280.

2009-08-24  Daniel Steffen  <das@users.sourceforge.net>

	* generic/tclInt.h: Annotate Tcl_Panic as noreturn for clang static
	analyzer in PURIFY builds, replacing preprocessor/assert technique.

	* macosx/tclMacOSXNotify.c: Fix multiple issues with nested event loops
	when CoreFoundation notifier is running in embedded mode. (Fixes
	problems in TkAqua Cocoa reported by Youness Alaoui on tcl-mac)

2009-08-21  Don Porter  <dgp@users.sourceforge.net>

	* generic/tclFileName.c: Correct regression in [Bug 2837800] fix.
	* tests/fileName.test:

2009-08-20  Don Porter  <dgp@users.sourceforge.net>

	* generic/tclFileName.c: [Bug 2837800]: Correct the result produced by
	[glob */test] when * matches something like ~foo.

	* generic/tclPathObj.c: [Bug 2806250]: Prevent the storage of strings
	starting with ~ in the "tail" part (normPathPtr field) of the path
	intrep when PATHFLAGS != 0.  This establishes the assumptions relied
	on elsewhere that the name stored there is a relative path.  Also
	refactored to make an AppendPath() routine instead of the cut/paste
	stanzas that were littered throughout.

2009-08-20  Donal K. Fellows  <dkf@users.sf.net>

	* generic/tclCmdIL.c (TclNRIfObjCmd): [Bug 2823276]: Make [if]
	NRE-safe on all arguments when interpreted.
	(Tcl_LsortObjCmd): Close off memory leak.

2009-08-19  Donal K. Fellows  <dkf@users.sf.net>

	* generic/tclCmdAH.c (TclNRForObjCmd, etc.): [Bug 2823276]: Make [for]
	and [while] into NRE-safe commands, even when interpreted.

2009-08-18  Don Porter  <dgp@users.sourceforge.net>

	* generic/tclPathObj.c: [Bug 2837800]: Added NULL check to prevent
	* tests/fileName.test:  crashes during [glob].

2009-08-16  Jan Nijtmans  <nijtmans@users.sf.net>

	* unix/dltest/pkge.c:  const addition
	* unix/tclUnixThrd.c:  Use <pthread.h> in stead of "pthread.h"
	* win/tclWinDde.c:     Eliminate some more gcc warnings
	* win/tclWinReg.c:
	* generic/tclInt.h:    Change ForIterData, make it const-safe.
	* generic/tclCmdAH.c:

2009-08-12  Don Porter  <dgp@users.sourceforge.net>

	TIP #353 IMPLEMENTATION

	* doc/NRE.3:		New public routine Tcl_NRExprObj() permits
	* generic/tcl.decls:	extension commands to evaluate Tcl expressions
	* generic/tclBasic.c:	in NR-enabled command procedures.
	* generic/tclCmdAH.c:
	* generic/tclExecute.c:
	* generic/tclInt.h:
	* generic/tclObj.c:
	* tests/expr.test:

	* generic/tclDecls.h:		make genstubs
	* generic/tclStubInit.c:

2009-08-06  Andreas Kupries  <andreask@activestate.com>

	* doc/refchan.n [Bug 2827000]: Extended the implementation of
	* generic/tclIORChan.c: reflective channels (TIP 219, method
	* tests/ioCmd.test: 'read'), enabling handlers to signal EAGAIN to
	indicate 'no data, but not at EOF either', and other system
	errors. Updated documentation, extended testsuite (New test cases
	iocmd*-23.{9,10}).

2009-08-02  Miguel Sofer  <msofer@users.sf.net>

	* tests/coroutine.test: fix testfile cleanup

2009-08-02  Donal K. Fellows  <dkf@users.sf.net>

	* generic/tclObj.c (Tcl_RepresentationCmd): Added an unsupported
	command for reporting the representation of an object. Result string
	is deliberately a bit obstructive so that people are not encouraged to
	make code that depends on it; it's a debugging tool only!

	* unix/tclUnixFCmd.c (GetOwnerAttribute, SetOwnerAttribute)
	(GetGroupAttribute, SetGroupAttribute): [Bug 1942222]: Stop calling
	* unix/tclUnixFile.c (TclpGetUserHome): endpwent() and endgrent();
	they've been unnecessary for ages.

2009-08-02  Jan Nijtmans  <nijtmans@users.sf.net>

	* win/tclWin32Dll.c: Eliminate TclWinResetInterfaceEncodings, since it
	* win/tclWinInit.c:  does exactly the same as TclWinEncodingsCleanup,
	* win/tclWinInt.h:   make sure that tclWinProcs and
			     tclWinTCharEncoding are always set and reset
			     concurrently.
	* win/tclWinFCmd.c:  Correct check for win95

2009-07-31  Don Porter  <dgp@users.sourceforge.net>

	* generic/tclStringObj.c: [Bug 2830354]:	Corrected failure to
	* tests/format.test:		grow buffer when format spec request
	large width floating point values.  Thanks to Clemens Misch.

2009-07-26  Donal K. Fellows  <dkf@users.sf.net>

	* library/auto.tcl (tcl_findLibrary, auto_mkindex):
	* library/package.tcl (pkg_mkIndex, tclPkgUnknown, MacOSXPkgUnknown):
	* library/safe.tcl (interpAddToAccessPath, interpDelete, AliasGlob):
	(AliasSource, AliasLoad, AliasEncoding):
	* library/tm.tcl (UnknownHandler): Simplify by swapping some [catch]
	gymnastics for use of [try].

2009-07-26 Alexandre Ferrieux  <ferrieux@users.sourceforge.net>

	* tools/genStubs.tcl: Forced LF translation when generating .h's to
	avoid spurious diffs when regenerating on a Windows box.

2009-07-26  Jan Nijtmans  <nijtmans@users.sf.net>

	* win/Makefile.in: [Bug 2827066]: msys build --enable-symbols broken
	* win/tcl.m4:	   And modified the same for unicows.dll, as a
	* win/configure:   preparation for [Enh 2819611].

2009-07-25  Donal K. Fellows  <dkf@users.sf.net>

	* library/history.tcl (history): Reworked the history mechanism in
	terms of ensembles, rather than the ad hoc ensemble-lite mechanism
	used previously.

2009-07-24  Donal K. Fellows  <dkf@users.sf.net>

	* doc/self.n (self class): [Bug 2704302]: Add some text to make it
	clearer how to get the name of the current object's class.

2009-07-23  Andreas Kupries  <andreask@activestate.com>

	* generic/tclIO.c (Tcl_GetChannelHandle): [Bug 2826248]: Do not crash
	* generic/tclPipe.c (FileForRedirect): for getHandleProc == NULL, this
	is allowed. Provide a nice error message in the bypass area. Updated
	caller to check the bypass for a mesage. Bug reported by Andy
	Sonnenburg <andy22286@users.sourceforge.net>

2009-07-23  Joe Mistachkin  <joe@mistachkin.com>

	* generic/tclNotify.c: [Bug 2820349]: Ensure that queued events are
	freed once processed.

2009-07-22  Jan Nijtmans  <nijtmans@users.sf.net>

	* macosx/tclMacOSXFCmd.c: CONST -> const
	* generic/tclGetDate.y:
	* generic/tclDate.c:
	* generic/tclLiteral.c: (char *) cast in ckfree call
	* generic/tclPanic.c: [Feature Request 2814786]: remove TclpPanic
	* generic/tclInt.h
	* unix/tclUnixPort.h
	* win/tclWinPort.h

2009-07-22 Alexandre Ferrieux  <ferrieux@users.sourceforge.net>

	* generic/tclEvent.c: [Bug 2001201 again]: Refined the 20090617 patch
	on [exit] streamlining, so that it now correctly calls thread exit
	handlers for the calling thread, including <Destroy> bindings in Tk.

2009-07-21  Kevin B. Kenny  <kennykb@acm.org>

	* library/tzdata/Asia/Dhaka:
	* library/tzdata/Indian/Mauritius: Olson's tzdata2009k.

2009-07-20  Donal K. Fellows  <dkf@users.sf.net>

	* generic/tclCmdMZ.c (StringIsCmd): Reorganize so that [string is] is
	more efficient when parsing things that are correct, at a cost of
	making the empty string test slightly more costly. With this, the cost
	of doing [string is integer -strict $x] matches [catch {expr {$x+0}}]
	in the successful case, and greatly outstrips it in the failing case.

2009-07-19  Donal K. Fellows  <dkf@users.sf.net>

	* generic/tclOO.decls, generic/tclOO.c (Tcl_GetObjectName): Expose a
	function for efficiently returning the current name of an object.

2009-07-18  Daniel Steffen  <das@users.sourceforge.net>

	* unix/Makefile.in: Define NDEBUG in optimized (non-symbols) build to
	disable NRE assert()s and threaded allocator range checks.

2009-07-16  Don Porter  <dgp@users.sourceforge.net>

	* generic/tclBinary.c:	Removed unused variables.
	* generic/tclCmdIL.c:
	* generic/tclCompile.c:
	* generic/tclExecute.c:
	* generic/tclHash.c:
	* generic/tclIOUtil.c:
	* generic/tclVar.c:

	* generic/tclBasic.c:	Silence compiler warnings about ClientData.
	* generic/tclProc.c:

	* generic/tclScan.c:    Typo in ACCEPT_NAN configuration.

	* generic/tclStrToD.c:  [Bug 2819200]: Set floating point control
	register on MIPS systems so that the gradual underflow expected by Tcl
	is in effect.

2009-07-15  Donal K. Fellows  <dkf@users.sf.net>

	* generic/tclInt.h (Namespace):		   Added machinery to allow
	* generic/tclNamesp.c (many functions):	   reduction of memory used
	* generic/tclResolve.c (BumpCmdRefEpochs): by namespaces. Currently
	#ifdef'ed out because of compatibility concerns.

	* generic/tclInt.decls: Added four functions for better integration
	with itcl-ng.

2009-07-14  Kevin B. Kenny  <kennykb@acm.org>

	* generic/tclInt.h (TclNRSwitchObjCmd):
	* generic/tclBasic.c (builtInCmds):
	* generic/tclCmdMZ.c (Tcl_SwitchObjCmd):
	* tests/switch.test (switch-15.1):
	[Bug 2821401]: Make non-bytecoded [switch] command aware of NRE.

2009-07-13  Andreas Kupries  <andreask@activestate.com>

	* generic/tclCompile.c (TclInitCompileEnv, EnterCmdWordIndex)
	(TclCleanupByteCode, TclCompileScript):
	* generic/tclExecute.c (TclCompileObj, TclExecuteByteCode):
	* tclCompile.h (ExtCmdLoc):
	* tclInt.h (ExtIndex, CFWordBC, CmdFrame):
	* tclBasic.c (DeleteInterpProc, TclArgumentBCEnter)
	(TclArgumentBCRelease, TclArgumentGet, SAVE_CONTEXT)
	(RESTORE_CONTEXT, NRCoroutineExitCallback, TclNRCoroutineObjCmd):
	* generic/tclCmdAH.c (TclNRForObjCmd, TclNRForIterCallback,
	(ForNextCallback):
	* generic/tclCmdMZ.c (TclNRWhileObjCmd):

	Extended the bytecode compiler initialization to recognize the
	compilation of whole files (NRE enabled 'source' command) and switch
	to the counting of absolute lines in that case.

	Further extended the bytecode compiler to track the start line in the
	generated information, and modified the bytecode execution to
	recompile an object if the location as per the calling context doesn't
	match the location saved in the bytecode. This part could be optimized
	more by using more memory to keep all possibilities which occur
	around, or by just adjusting the location information instead of a
	total recompile.

	Reworked the handling of literal command arguments in bytecode to be
	saved (compiler) and used (execution) per command (See the
	TCL_INVOKE_STK* instructions), and not per the whole bytecode. This,
	and the previous change remove the problems with location data caused
	by literal sharing (across whole files, but also proc bodies).
	Simplified the associated datastructures (ExtIndex is gone, as is the
	function EnterCmdWordIndex).

	The last change causes the hashtable 'lineLABCPtr' to be state which
	has to be kept per coroutine, like the CmdFrame stack. Reworked the
	coroutine support code to create, delete and switch the information as
	needed. Further reworked the tailcall command as well, it has to pop
	its own arguments when run in a bytecode context to keep a proper
	stack in 'lineLABCPtr'.

	Fixed the mishandling of line information in the NRE-enabled 'for' and
	'while' commands introduced when both were made to share their
	iteration callbacks without taking into account that the loop body is
	found in different words of the command. Introduced a separate data
	structure to hold all the callback information, as we went over the
	limit of 4 direct client-data values for NRE callbacks.

	The above fixes [Bug 1605269].

2009-07-12  Donal K. Fellows  <dkf@users.sf.net>

	* generic/tclCmdMZ.c (StringIndexCmd, StringEqualCmd, StringCmpCmd):
	* generic/tclExecute.c (TclExecuteByteCode): [Bug 2637173]: Factor out
	* generic/tclInt.h (TclIsPureByteArray):     the code to determine if
	* generic/tclUtil.c (TclStringMatchObj):     it is safe to work with
	byte arrays directly, so that we get the check correct _once_.

	* generic/tclOOCall.c (TclOOGetCallContext): [Bug 1895546]: Changed
	* generic/tclOO.c (TclOOObjectCmdCore):	     the way that the cache is
	managed so that when itcl does cunning things, those cunning things
	can be cached properly.

2009-07-11  Donal K. Fellows  <dkf@users.sf.net>

	* doc/vwait.n: Substantially increased the discussion of issues and
	work-arounds relating to nested vwaits, following discussion on the
	tcl-core mailing list on the topic.

2009-07-10  Pat Thoyts  <patthoyts@users.sourceforge.net>

	* tests/zlib.test:   ZlibTransformClose may be called with a NULL
	* generic/tclZlib.c: interpreter during finalization and
	Tcl_SetChannelError requires a list. Added some tests to ensure error
	propagation from the zlib library to the interp.

2009-07-09  Pat Thoyts  <patthoyts@users.sourceforge.net>

	* tests/zlib.test: [Bug 2818131]: Added tests and fixed a typo that
	broke [zlib push] for deflate format.

2009-07-09  Donal K. Fellows  <dkf@users.sf.net>

	* compat/mkstemp.c (mkstemp): [Bug 2819227]: Use rand() for random
	numbers as it is more portable.

2009-07-05  Donal K. Fellows  <dkf@users.sf.net>

	* generic/tclZlib.c (ZlibTransformWatch): Correct the handling of
	events so that channel transforms work with things like an asynch
	[chan copy]. Problem reported by Pat Thoyts.

2009-07-01  Pat Thoyts  <patthoyts@users.sourceforge.net>

	* win/tclWinInt.h:   [Bug 2806622]: Handle the GetUserName API call
	* win/tclWin32Dll.c: via the tclWinProcs indirection structure. This
	* win/tclWinInit.c:  fixes a problem obtaining the username when the
	USERNAME environment variable is unset.

2009-06-30  Daniel Steffen  <das@users.sourceforge.net>

	* generic/tclInt.h:		Add assert macros for clang static
	* generic/tclPanic.c:		analyzer and redefine Tcl_Panic to
	* generic/tclStubInit.c:	assert after panic in clang PURIFY
					builds.

	* generic/tclCmdIL.c:		Add clang assert for false positive
					from static analyzer.

2009-06-26  Daniel Steffen  <das@users.sourceforge.net>

	* macosx/Tcl-Common.xcconfig:	 Update projects for Xcode 3.1 and
	* macosx/Tcl.xcode/*:		 3.2, standardize on gcc 4.2, remove
	* macosx/Tcl.xcodeproj/*:	 obsolete configurations and pre-Xcode
	* macosx/Tcl.pbproj/* (removed): project.

	* macosx/README:		 Update project docs, cleanup.

	* unix/Makefile.in:		 Update dist target for project
					 changes.

2009-06-24  Donal K. Fellows  <dkf@users.sf.net>

	* tests/oo.test (oo-19.1): [Bug 2811598]: Make more resilient.

2009-06-24  Pat Thoyts  <patthoyts@users.sourceforge.net>

	* tests/http11.test: [Bug 2811492]: Clean up procs after testing.

2009-06-18  Donal K. Fellows  <dkf@users.sf.net>

	* generic/tclCkalloc.c (MemoryCmd): [Bug 988703]:
	* generic/tclObj.c (ObjData, TclFinalizeThreadObjects): Add mechanism
	for discovering what Tcl_Objs are allocated when built for memory
	debugging. Developed by Joe Mistachkin.

2009-06-17 Alexandre Ferrieux  <ferrieux@users.sourceforge.net>

	* generic/tclEvent.c: Applied a patch by George Peter Staplin
	drastically reducing the ambition of [exit] wrt finalization, and
	thus solving many multi-thread teardown issues. [Bugs 2001201,
	486399, and possibly 597575, 990457, 1437595, 2750491]

2009-06-15  Don Porter  <dgp@users.sourceforge.net>

	* generic/tclStringObj.c: sprintf() -> Tcl_ObjPrintf() conversion.

2009-06-15  Reinhard Max  <max@suse.de>

	* unix/tclUnixPort.h: Move all socket-related code from tclUnixChan.c
	* unix/tclUnixChan.c: to tclUnixSock.c.
	* unix/tclUnixSock.c:

2009-06-15  Donal K. Fellows  <dkf@users.sf.net>

	* tools/tcltk-man2html.tcl (make-man-pages): [Patch 557486]: Apply
	last remaining meaningful part of this patch, a clean up of some
	closing tags.

2009-06-13  Don Porter  <dgp@users.sourceforge.net>

	* generic/tclCompile.c: [Bug 2802881]: The value stashed in
	* generic/tclProc.c:    iPtr->compiledProcPtr when compiling a proc
	* tests/execute.test:   survives too long. We only need it there long
	enough for the right TclInitCompileEnv() call to re-stash it into
	envPtr->procPtr.  Once that is done, the CompileEnv controls.  If we
	let the value of iPtr->compiledProcPtr linger, though, then any other
	bytecode compile operation that takes place will also have its
	CompileEnv initialized with it, and that's not correct.  The value is
	meant to control the compile of the proc body only, not other compile
	tasks that happen along.  Thanks to Carlos Tasada for discovering and
	reporting the problem.

2009-06-10  Don Porter  <dgp@users.sourceforge.net>

	* generic/tclStringObj.c:       [Bug 2801413]: Revised [format] to not
	overflow the integer calculations computing the length of the %ll
	formats of really big integers.  Also added protections so that
	[format]s that would produce results overflowing the maximum string
	length of Tcl values throw a normal Tcl error instead of a panic.

	* generic/tclStringObj.c:	[Bug 2803109]: Corrected failures to
	deal with the "pure unicode" representation of an empty string.
	Thanks to Julian Noble for reporting the problem.

2006-06-09  Kevin B. Kenny  <kennykb@acm.org>

	* generic/tclGetDate.y: Fixed a thread safety bug in the generated
	* library/clock.tcl:    Bison parser (needed a %pure-parser
	* tests/clock.test:     declaration to avoid static variables).
				Discovered that the %pure-parser declaration
	                        allowed for returning the Bison error message
	                        to the Tcl caller in the event of a syntax
	                        error, so did so.
	* generic/tclDate.c: bison 2.3

2006-06-08  Kevin B. Kenny  <kennykb@acm.org>

	* library/tzdata/Asia/Dhaka: New DST rule for Bangladesh. (Olson's
	tzdata2009i.)

2009-06-08  Donal K. Fellows  <dkf@users.sf.net>

	* doc/copy.n: Fix error in example spotted by Venkat Iyer.

2009-06-02  Don Porter  <dgp@users.sourceforge.net>

	* generic/tclExecute.c: Replace dynamically-initialized table with a
	table of static constants in the lookup table for exponent operator
	computations that fit in a 64 bit integer result.

	* generic/tclExecute.c: [Bug 2798543]: Corrected implementations and
	selection logic of the INST_EXPON instruction.

2009-06-01  Don Porter  <dgp@users.sourceforge.net>

	* tests/expr.test:      [Bug 2798543]: Added many tests demonstrating
	the broken cases.

009-05-30  Kevin B. Kenny  <kennykb@acm.org>

	* library/tzdata/Africa/Cairo:
	* library/tzdata/Asia/Amman: Olson's tzdata2009h.

2009-05-29  Andreas Kupries  <andreask@activestate.com>

	* library/platform/platform.tcl: Fixed handling of cpu ia64,
	* library/platform/pkgIndex.tcl: taking ia64_32 into account
	* unix/Makefile.in: now. Bumped version to 1.0.5. Updated the
	* win/Makefile.in: installation commands.

2009-05-26 Alexandre Ferrieux  <ferrieux@users.sourceforge.net>

	* doc/expr.n: Fixed documentation of the right-associativity of
	the ** operator. (spotted by kbk)

2009-05-14  Donal K. Fellows  <dkf@users.sf.net>

	* generic/tclOOInfo.c (InfoObjectNsCmd): Added introspection mechanism
	for finding out what an object's namespace is. Experience suggests
	that it is just too useful to be able to do without it.

2009-05-12  Donal K. Fellows  <dkf@users.sf.net>

	* doc/vwait.n: Added more words to make it clear just how bad it is to
	nest [vwait]s.

	* compat/mkstemp.c: Add more headers to make this file build on IRIX
	6.5. Thanks to Larry McVoy for this.

2009-05-08  Donal K. Fellows  <dkf@users.sf.net>

	* generic/tclOO.c (TclNRNewObjectInstance):  [Bug 2414858]: Add a
	* generic/tclBasic.c (TclPushTailcallPoint): marker to the stack of
	NRE callbacks at the right point so that tailcall works correctly in a
	constructor.

	* tests/exec.test (cat): [Bug 2788468]: Adjust the scripted version of
	cat so that it does not perform transformations on the data it is
	working with, making it more like the standard Unix 'cat' program.

2009-05-07  Miguel Sofer  <msofer@users.sf.net>

	* generic/tclObj.c (Tcl_GetCommandFromObj): [Bug 2785893]: Ensure that
	a command in a deleted namespace can't be found through a cached name.

	* generic/tclBasic.c:    Let coroutines start with a much smaller
	* generic/tclCompile.h:  stack: 200 words (previously was 2000, the
	* generic/tclExecute.c:  same as interps).

2009-05-07  Donal K. Fellows  <dkf@users.sf.net>

	* tests/env.test (printenvScript, env-4.3, env-4.5): [Bug 1513659]:
	* tests/exec.test (exec-2.6): These tests had subtle dependencies on
	being on platforms that were either ISO 8859-1 or UTF-8. Stabilized
	the results by forcing the encoding.

2009-05-06  Don Porter  <dgp@users.sourceforge.net>

	* generic/tclCmdMZ.c:	[Bug 2582327]: Improve overflow error message
	from [string repeat].

	* tests/interp.test: interp-20.50 test for Bug 2486550.

2009-05-04  Donal K. Fellows  <dkf@users.sf.net>

	* generic/tclOO.c (InitFoundation, AllocObject, AllocClass):
	* generic/tclOODefineCmds.c (InitDefineContext): Make sure that when
	support namespaces are deleted, nothing bad can subsequently happen.
	Issue spotted by Don Porter.

2009-05-03  Donal K. Fellows  <dkf@users.sf.net>

	* doc/Tcl.n: [Bug 2538432]: Clarified exact treatment of ${arr(idx)}
	form of variable substitution. This is not a change of behavior, just
	an improved description of the current situation.

2009-04-30  Miguel Sofer  <msofer@users.sf.net>

	* generic/tclBasic.c (TclObjInvoke): [Bug 2486550]: Make sure that a
	null objProc is not used, use Tcl_NRCallObjProc instead.

2009-05-01  Jan Nijtmans  <nijtmans@users.sf.net>

	* win/configure.in   Fix 64-bit detection for zlib on Win64
	* win/configure      (regenerated)

2009-04-28  Jeff Hobbs  <jeffh@ActiveState.com>

	* unix/tcl.m4, unix/configure (SC_CONFIG_CFLAGS): harden the check to
	add _r to CC on AIX with threads.

2009-04-27  Donal K. Fellows  <dkf@users.sf.net>

	* doc/concat.n (EXAMPLES): [Bug 2780680]: Rewrote so that the spacing
	of result messages is correct. (The exact way they were wrong was
	different when rendered through groff or as HTML, but it was still
	wrong both ways.)

2009-04-27  Jan Nijtmans  <nijtmans@users.sf.net>

	* generic/tclIndexObj.c:  Reset internal INTERP_ALTERNATE_WRONG_ARGS
	* generic/tclIOCmd.c:     flag inside the Tcl_WrongNumArgs function,
	                          so the caller no longer has to do the reset.

2009-04-24  Stuart Cassoff  <stwo@users.sf.net>

	* unix/Makefile.in: [Patch 2769530]: Don't chmod/exec installManPage.

2009-04-19  Pat Thoyts  <patthoyts@users.sourceforge.net>

	* library/http/http.tcl: [Bug 2715421]: Removed spurious newline added
	* tests/http11.test:     after POST and added tests to detect excess
	* tests/httpd11.tcl:     bytes being POSTed.
	* library/http/pkgIndex.tcl:
	* makefiles:             package version now 2.8.1

2009-04-15  Donal K. Fellows  <dkf@users.sf.net>

	* doc/chan.n, doc/close.n: Tidy up documentation of TIP #332.

2009-04-14  Kevin B. Kenny  <kennykb@acm.org>

	* library/tzdata/Asia/Karachi: Updated rules for Pakistan Summer
				       Time (Olson's tzdata2009f)

2009-04-11  Donal K. Fellows  <dkf@users.sf.net>

	* generic/tclOOMethod.c (InvokeForwardMethod): Clarify the resolution
	behaviour of the name of the command that is forwarded to: it's now
	resolved using the object's namespace as context, which is much more
	useful than the previous (somewhat random) behaviour of using the
	caller's current namespace.

2009-04-10  Pat Thoyts  <patthoyts@users.sourceforge.net>

	* library/http/http.tcl:     Improved HTTP/1.1 support and added
	* library/http/pkgIndex.tcl: specific HTTP/1.1 testing to ensure
	* tests/http11.test:         we handle chunked+gzip for the various
	* tests/httpd11.test:        modes (normal, -channel and -handler)
	* makefiles:                 package version set to 2.8.0

2009-04-10  Daniel Steffen  <das@users.sourceforge.net>

	* unix/tclUnixChan.c:		TclUnixWaitForFile(): use FD_* macros
	* macosx/tclMacOSXNotify.c:	to manipulate select masks (Cassoff).
					[FRQ 1960647] [Bug 3486554]

	* unix/tclLoadDyld.c:		Use RTLD_GLOBAL instead of RTLD_LOCAL.
					[Bug 1961211]

	* macosx/tclMacOSXNotify.c:	revise CoreFoundation notifier to allow
					embedding into applications that
					already have a CFRunLoop running and
					want to run the tcl event loop via
					Tcl_ServiceModeHook(TCL_SERVICE_ALL).

	* macosx/tclMacOSXNotify.c:	add CFRunLoop based Tcl_Sleep() and
	* unix/tclUnixChan.c:		TclUnixWaitForFile() implementations
	* unix/tclUnixEvent.c:		and disable select() based ones in
					CoreFoundation builds.

	* unix/tclUnixNotify.c:		simplify, sync with tclMacOSXNotify.c.

	* generic/tclInt.decls: 	add TclMacOSXNotifierAddRunLoopMode()
	* generic/tclIntPlatDecls.h:	internal API, regen.
	* generic/tclStubInit.c:

	* unix/configure.in (Darwin):	use Darwin SUSv3 extensions if
					available; remove /Network locations
					from default tcl package search path
					(NFS mounted locations and thus slow).
	* unix/configure:		autoconf-2.59
	* unix/tclConfig.h.in:		autoheader-2.59

	* macosx/tclMacOSXBundle.c:	on Mac OS X 10.4 and later, replace
					deprecated NSModule API by dlfcn API.

2009-04-10  Donal K. Fellows  <dkf@users.sf.net>

	* doc/StringObj.3: [Bug 2089279]: Corrected example so that it works
	on 64-bit machines as well.

2009-04-10  Pat Thoyts  <patthoyts@users.sourceforge.net>

	* tests/http.test: [Bug 26245326]: Added specific check for problem
	* tests/httpd: (return incomplete HTTP response header).

2009-04-08  Kevin B. Kenny  <kennykb@acm.org>

	* tools/tclZIC.tcl: Always emit files with Unix line termination.
	* library/tzdata: Olson's tzdata2009e

2009-04-09  Don Porter  <dgp@users.sourceforge.net>

	* library/http/http.tcl:	[Bug 26245326]: Handle incomplete
	lines in the "connecting" state. Thanks to Sergei Golovan.

2009-04-08  Andreas Kupries  <andreask@activestate.com>

	* library/platform/platform.tcl: Extended the darwin sections to add
	* library/platform/pkgIndex.tcl: a kernel version number to the
	* unix/Makefile.in: identifier for anything from Leopard (10.5) on up.
	* win/Makefile.in: Extended patterns for same. Extended cpu
	* doc/platform.n: recognition for 64bit Tcl running on a 32bit kernel
	on a 64bit processor (By Daniel Steffen). Bumped version to 1.0.4.
	Updated Makefiles.

2009-04-08  Don Porter  <dgp@users.sourceforge.net>

	* library/tcltest/tcltest.tcl:  [Bug 2570363]: Converted [eval]s (some
	* library/tcltest/pkgIndex.tcl: unsafe!) to {*} in tcltest package.
	* unix/Makefile.in:     => tcltest 2.3.1
	* win/Makefile.in:

2009-04-07  Don Porter  <dgp@users.sourceforge.net>

	* generic/tclStringObj.c:	Correction so that value of
	TCL_GROWTH_MIN_ALLOC is everywhere expressed in bytes as comment
	claims.

2009-04-04  Donal K. Fellows  <dkf@users.sf.net>

	* doc/vwait.n: [Bug 1910136]: Extend description and examples to make
	it clearer just how this command interprets variable names.

2009-03-30  Don Porter  <dgp@users.sourceforge.net>

	* doc/Alloc.3: [Bug 2556263]:	Size argument is "unsigned int".

2009-03-27  Don Porter  <dgp@users.sourceforge.net>

	* generic/tclPathObj.c (TclPathPart): [Bug 2710920]: TclPathPart()
	* tests/fileName.test:	was computing the wrong results for both [file
	dirname] and [file tail] on "path" arguments with the PATHFLAGS != 0
	intrep and with an empty string for the "joined-on" part.

2009-03-25  Jan Nijtmans  <nijtmans@users.sf.net>

	* doc/tclsh.1:		 Bring doc and tools in line with
	* tools/installData.tcl: http://wiki.tcl.tk/812
	* tools/str2c
	* tools/tcltk-man2html.tcl

2009-03-25  Donal K. Fellows  <dkf@users.sf.net>

	* doc/coroutine.n: [Bug 2152285]: Added basic documentation for the
	coroutine and yield commands.

2009-03-24  Donal K. Fellows  <dkf@users.sf.net>

	* generic/tclOOBasic.c (TclOOSelfObjCmd): [Bug 2704302]: Make 'self
	class' better defined in the context of objects that change class.

	* generic/tclVar.c (Tcl_UpvarObjCmd): [Bug 2673163] (ferrieux)
	* generic/tclProc.c (TclObjGetFrame): Make the upvar command more able
	to handle its officially documented syntax.

2009-03-22  Miguel Sofer  <msofer@users.sf.net>

	* generic/tclBasic.c: [Bug 2502037]: NR-enable the handling of unknown
	commands.

2009-03-21  Miguel Sofer  <msofer@users.sf.net>

	* generic/tclBasic.c:   Fixed "leaks" in aliases, imports and
	* generic/tclInt.h:     ensembles. Only remaining known leak is in
	* generic/tclInterp.c:  ensemble unknown dispatch (as it not
	* generic/tclNamesp.c:  NR-enabled)
	* tests/tailcall.test:

	* tclInt.h: comments

	* tests/tailcall.test: Added tests to show that [tailcall] does not
	currently always execute in constant space: interp-alias, ns-imports
	and ensembles "leak" as of this commit.

	* tests/nre.test: [foreach] has been NR-enabled for a while, the test
	was marked 'knownBug': unmark it.

	* generic/tclBasic.c:   Fix for (among others) [Bug 2699087]
	* generic/tclCmdAH.c:   Tailcalls now perform properly even from
	* generic/tclExecute.c: within [eval]ed scripts.
	* generic/tclInt.h:     More tests missing, as well as proper
	exploration and testing of the interaction with "redirectors" like
	interp-alias (suspect that it does not happen in constant space)
	and pure-eval commands.

	* generic/tclExecute.c: Proper fix for [Bug 2415422]. Reenabled
	* tests/nre.test:       the failing assertion that was disabled on
	2008-12-18: the assertion is correct, the fault was in the
	management of expansions.

	* generic/tclExecute.c:  Fix both test and code for tailcall
	* tests/tailcall.test:   from within a compiled [eval] body.

	* tests/tailcall.test: Slightly improved tests

2009-03-20  Don Porter  <dgp@users.sourceforge.net>

	* tests/stringObj.test:         [Bug 2597185]: Test stringObj-6.9
	checks that Tcl_AppendStringsToObj() no longer crashes when operating
	on a pure unicode value.

	* generic/tclExecute.c (INST_CONCAT1):  [Bug 2669109]: Panic when
	appends overflow the max length of a Tcl value.

2009-03-19  Miguel Sofer  <msofer@users.sf.net>

	* generic/tcl.h:
	* generic/tclInt.h:
	* generic/tclBasic.c:
	* generic/tclExecute.c:
	* generic/tclNamesp.c (Tcl_PopCallFrame): Rewritten tailcall
	implementation, ::unsupported::atProcExit is (temporarily?) gone. The
	new approach is much simpler, and also closer to being correct. This
	commit fixes [Bug 2649975] and [Bug 2695587].

	* tests/coroutine.test:    Moved the tests to their own files,
	* tests/tailcall.test:     removed the unsupported.test. Added
	* tests/unsupported.test:  tests for the fixed bugs.

2009-03-19  Donal K. Fellows  <dkf@users.sf.net>

	* doc/tailcall.n: Added documentation for tailcall command.

2009-03-18  Don Porter  <dgp@users.sourceforge.net>

	* win/tclWinFile.c (TclpObjNormalizePath):	[Bug 2688184]:
	Corrected Tcl_Obj leak. Thanks to Joe Mistachkin for detection and
	patch.

	* generic/tclVar.c (TclLookupSimpleVar):	[Bug 2689307]: Shift
	all calls to Tcl_SetErrorCode() out of TclLookupSimpleVar and onto its
	callers, where control with TCL_LEAVE_ERR_MSG flag is more easily
	handled.

2009-03-16  Donal K. Fellows  <dkf@users.sf.net>

	* generic/tclCmdMZ.c (TryPostBody): [Bug 2688063]: Extract information
	from list before getting rid of last reference to it.

2009-03-15  Joe Mistachkin  <joe@mistachkin.com>

	* generic/tclThread.c: [Bug 2687952]: Modify fix for TSD leak to match
	* generic/tclThreadStorage.c: Tcl 8.5 (and prior) allocation semantics

2009-03-15  Donal K. Fellows  <dkf@users.sf.net>

	* generic/tclThreadStorage.c (TSDTableDelete):	[Bug 2687952]: Ensure
	* generic/tclThread.c (Tcl_GetThreadData):	that structures in
	Tcl's TSD system are all freed. Use the correct matching allocator.

	* generic/tclPosixStr.c (Tcl_SignalId,Tcl_SignalMsg): [Patch 1513655]:
	Added support for SIGINFO, which is present on BSD platforms.

2009-03-14  Donal K. Fellows  <dkf@users.sf.net>

	* unix/tcl.pc.in (new file):		[Patch 2243948] (hat0)
	* unix/configure.in, unix/Makefile.in: Added support for reporting
	Tcl's public build configuration via the pkg-config system. TEA is
	still the official mechanism though, in part because pkg-config is not
	universally supported across all Tcl's supported platforms.

2009-03-11  Miguel Sofer  <msofer@users.sf.net>

	* generic/tclBasic.c (TclNRCoroutineObjCmd): fix Tcl_Obj leak.
	Diagnosis and fix thanks to GPS.

2009-03-09  Donal K. Fellows  <dkf@users.sf.net>

	* generic/tclCmdMZ.c (Tcl_TryObjCmd, TclNRTryObjCmd): Moved the
	implementation of [try] from Tcl code into C. Still lacks a bytecode
	version, but should be better than what was before.

2009-03-04  Donal K. Fellows  <dkf@users.sf.net>

	* generic/tclZlib.c (TclZlibCmd): Checksums are defined to be unsigned
	32-bit integers, use Tcl_WideInt to pass to scripts. [Bug 2662434]
	(ZlibStreamCmd, ChanGetOption): A few other related corrections.

2009-02-27  Jan Nijtmans  <nijtmans@users.sf.net>

	* generic/tcl.decls:    [Bug 218977]: Tcl_DbCkfree needs return value
	* generic/tclCkalloc.c
	* generic/tclDecls.h:   (regenerated)
	* generic/tclInt.decls: don't use CONST84/CONST86 here
	* generic/tclCompile.h: don't use CONST86 here, comment fixing.
	* generic/tclIO.h:      don't use CONST86 here, comment fixing.
	* generic/tclIntDecls.h (regenerated)

2009-02-25  Don Porter  <dgp@users.sourceforge.net>

	* generic/tclUtil.c (TclStringMatchObj):	[Bug 2637173]: Revised
	the branching on the strObj->typePtr so that untyped values get
	converted to the "string" type and pass through the Unicode matcher.
	[Bug 2613766]: Also added checks to only perform "bytearray"
	optimization on pure bytearray values.

	* generic/tclCmdMZ.c:	Since Tcl_GetCharLength() has its own
	* generic/tclExecute.c:	optimizations for the tclByteArrayType, stop
	having the callers do them.

2009-02-24  Donal K. Fellows  <dkf@users.sf.net>

	* doc/clock.n, doc/fblocked.n, doc/format.n, doc/lsort.n,
	* doc/pkgMkIndex.n, doc/regsub.n, doc/scan.n, doc/tclvars.n:
	General minor documentation improvements.

	* library/http/http.tcl (geturl, Eof): Added support for 8.6's built
	in zlib routines.

2009-02-22  Alexandre Ferrieux  <ferrieux@users.sourceforge.net>

	* tests/lrange.test:	Revert commits of 2008-07-23. Those were speed
	* tests/binary.test:	tests, that are inherently brittle.

2009-02-21  Don Porter  <dgp@users.sourceforge.net>

	* generic/tclStringObj.c:	Several revisions to the shimmering
	patterns between Unicode and UTF string reps.  Most notably the
	call: objPtr = Tcl_NewUnicodeObj(...,0); followed by a loop of calls:
	Tcl_AppendUnicodeToObj(objPtr, u, n); will now grow and append to
	the Unicode representation.  Before this commit, the sequence would
	convert each append to UTF and perform the append to the UTF rep.
	This is puzzling and likely a bug.  The performance of [string map]
	is significantly improved by this change (according to the MAP
	collection of benchmarks in tclbench).  Just in case there was some
	wisdom in the old ways that I missed, I left in the ability to restore
	the old patterns with a #define COMPAT 1 at the top of the file.

2009-02-20  Don Porter  <dgp@users.sourceforge.net>

	* generic/tclPathObj.c:	[Bug 2571597]: Fixed mistaken logic in
	* tests/fileName.test:	TclFSGetPathType() that assumed (not
	"absolute") => "relative". This is a false assumption on Windows,
	where "volumerelative" is another possibility.

2009-02-18  Don Porter  <dgp@users.sourceforge.net>

	* generic/tclStringObj.c:	Simplify the logic of the
	Tcl_*SetObjLength() routines.

	* generic/tclStringObj.c:	Rewrite GrowStringBuffer() so that it
	has parallel structure with GrowUnicodeBuffer().  The revision permits
	allocation attempts to continue all the way up to failure, with no
	gap. It also directly manipulates the String and Tcl_Obj internals
	instead of inefficiently operating via Tcl_*SetObjLength() with all of
	its extra protections and underdocumented special cases.

	* generic/tclStringObj.c:	Another round of simplification on
	the allocation macros.

2009-02-17  Jeff Hobbs  <jeffh@ActiveState.com>

	* win/tcl.m4, win/configure: Check if cl groks _WIN64 already to
	avoid CC manipulation that can screw up later configure checks.
	Use 'd'ebug runtime in 64-bit builds.

2009-02-17  Don Porter  <dgp@users.sourceforge.net>

	* generic/tclStringObj.c:	Pare back the length of the unicode
	array in a non-extended String struct to one Tcl_UniChar, meant to
	hold the terminating NUL character.  Non-empty unicode strings are
	then stored by extending the String struct by stringPtr->maxChars
	additional slots in that array with sizeof(Tcl_UniChar) bytes per
	slot. This revision makes the allocation macros much simpler.

	* generic/tclStringObj.c:	Factor out common GrowUnicodeBuffer()
	and solve overflow and growth algorithm fallbacks in it.

	* generic/tclStringObj.c:	Factor out common GrowStringBuffer().

	* generic/tclStringObj.c:	Convert Tcl_AppendStringsToObj into
	* tests/stringObj.test:		a radically simpler implementation
	where we just loop over calls to Tcl_AppendToObj.  This fixes [Bug
	2597185].  It also creates a *** POTENTIAL INCOMPATIBILITY *** in
	that T_ASTO can now allocate more space than is strictly required,
	like all the other Tcl_Append* routines.  The incompatibility was
	detected by test stringObj-6.5, which I've updated to reflect the
	new behavior.

	* generic/tclStringObj.c:	Revise buffer growth implementation
	in ExtendStringRepWithUnicode.  Use cheap checks to determine that
	no reallocation is necessary without cost of computing the precise
	number of bytes needed.  Also make use of the string growth algortihm
	in the case of repeated appends.

2009-02-16  Jan Nijtmans  <nijtmans@users.sf.net>

	* generic/tclZlib.c:	Hack needed for official zlib1.dll build.
	* win/configure.in:	fix [Feature Request 2605263] use official
	* win/Makefile.in:	zlib build.
	* win/configure:	(regenerated)
	* compat/zlib/zdll.lib:	new files
	* compat/zlib/zlib1.dll:

	* win/Makefile.in:  [Bug 2605232]: tdbc doesn't build when Tcl is
	compiled with --disable-shared.

2009-02-15  Don Porter  <dgp@users.sourceforge.net>

	* generic/tclStringObj.c:	[Bug 2603158]: Added protections from
	* generic/tclTestObj.c:		invalid memory accesses when we append
	* tests/stringObj.test:		(some part of) a Tcl_Obj to itself.
	Added the appendself and appendself2 subcommands to the
	[teststringobj] testing command and added tests to the test suite.

	* generic/tclStringObj.c:	Factor out duplicate code from
	Tcl_AppendObjToObj.

	* generic/tclStringObj.c:	Replace the 'size_t uallocated' field
	of the String struct, storing the number of bytes allocated to store
	the Tcl_UniChar array, with an 'int maxChars' field, storing the
	number of Tcl_UniChars that may be stored in the allocated space.
	This reduces memory requirement a small bit, and makes some range
	checks simpler to code.
	* generic/tclTestObj.c:	Replace the [teststringobj ualloc] testing
	* tests/stringObj.test:	command with [teststringobj maxchars] and
	update the tests.

	* generic/tclStringObj.c:	Removed limitation in
	Tcl_AppendObjToObj where the char length of the result was only
	computed if the appended string was all single byte characters.
	This limitation was in place to dodge a bug in Tcl_GetUniChar.
	With that bug gone, we can take advantage of always recording the
	length of append results when we know it.

2009-02-14  Don Porter  <dgp@users.sourceforge.net>

	* generic/tclStringObj.c:	Revisions so that we avoid creating
	the strange representation of an empty string with
	objPtr->bytes == NULL and stringPtr->hasUnicode == 0.  Instead in
	the situations where that was being created, create a traditional
	two-legged stork representation (objPtr->bytes = tclEmptyStringRep
	and stringPtr->hasUnicode = 1).  In the situations where the strange
	rep was treated differently, continue to do so by testing
	stringPtr->numChars == 0 to detect it.  These changes make the code
	more conventional so easier for new maintainers to pick up.  Also
	sets up further simplifications.

	* generic/tclTestObj.c:	Revise updates to [teststringobj] so we don't
	get blocked by MODULE_SCOPE limits.

2009-02-12  Don Porter  <dgp@users.sourceforge.net>

	* generic/tclStringObj.c:	Rewrites of the routines
	Tcl_GetCharLength, Tcl_GetUniChar, Tcl_GetUnicodeFromObj,
	Tcl_GetRange, and TclStringObjReverse to use the new macro, and
	to more simply and clearly split the cases depending on whether
	a valid unicode rep is present or needs to be created.
	New utility routine UnicodeLength(), to compute the length of unicode
	buffer arguments when no length is passed in, with built-in
	overflow protection included.  Update three callers to use it.

	* generic/tclInt.h:	New macro TclNumUtfChars meant to be a faster
	replacement for a full Tcl_NumUtfChars() call when the string has all
	single-byte characters.

	* generic/tclStringObj.c:	Simplified Tcl_GetCharLength by
	* generic/tclTestObj.c:		removing code that did nothing.
	Added early returns from Tcl_*SetObjLength when the desired length
	is already present; adapted test command to the change.

	* generic/tclStringObj.c:	Re-implemented AppendUtfToUnicodeRep
	so that we no longer pass through Tcl_DStrings which have their own
	sets of problems when lengths overflow the int range.  Now AUTUR and
	FillUnicodeRep share a common core routine.

2009-02-12  Donal K. Fellows  <dkf@users.sf.net>

	* generic/tclOODefineCmds.c (TclOOGetDefineCmdContext): Use the
	correct field in the Interp structure for retrieving the frame to get
	the context object so that people can extend [oo::define] without deep
	shenanigans. Bug found by Federico Ferri.

2009-02-11  Don Porter  <dgp@users.sourceforge.net>

	* generic/tclStringObj.c:	Re-implemented AppendUnicodeToUtfRep
	so that we no longer pass through Tcl_DStrings which have their own
	sets of problems when lengths overflow the int range.  Now AUTUR and
	UpdateStringOfString share a common core routine.

	* generic/tclStringObj.c:	Changed type of the 'allocated' field
	* generic/tclTestObj.c:		of the String struct (and the
	TestString counterpart) from size_t to int since only int values are
	ever stored in it.

2009-02-10  Jan Nijtmans  <nijtmans@users.sf.net>

	* generic/tclEncoding.c: Eliminate some unnessary type casts
	* generic/tclEvent.c:    some internal const decorations
	* generic/tclExecute.c:  spacing
	* generic/tclIndexObj.c:
	* generic/tclInterp.c:
	* generic/tclIO.c:
	* generic/tclIOCmd.c:
	* generic/tclIORChan.c:
	* generic/tclIOUtil.c:
	* generic/tclListObj.c:
	* generic/tclLiteral.c:
	* generic/tclNamesp.c:
	* generic/tclObj.c:
	* generic/tclOOBasic.c:
	* generic/tclPathObj.c:
	* generic/tclPkg.c:
	* generic/tclProc.c:
	* generic/tclRegexp.c:
	* generic/tclScan.c:
	* generic/tclStringObj.c:
	* generic/tclTest.c:
	* generic/tclTestProcBodyObj.c:
	* generic/tclThread.c:
	* generic/tclThreadTest.c:
	* generic/tclTimer.c:
	* generic/tclTrace.c:
	* generic/tclUtil.c:
	* generic/tclVar.c:
	* generic/tclStubInit.c: (regenerated)

2009-02-10  Jan Nijtmans  <nijtmans@users.sf.net>

	* unix/tcl.m4: [Bug 2502365]: Building of head on HPUX is broken when
	using the native CC.
	* unix/configure: (autoconf-2.59)

2009-02-10  Don Porter  <dgp@users.sourceforge.net>

	* generic/tclObj.c (Tcl_GetString):	Added comments and validity
	checks following the call to an UpdateStringProc.

	* generic/tclStringObj.c: Reduce code duplication in Tcl_GetUnicode*.
	Restrict AppendUtfToUtfRep to non-negative length appends.
	Convert all Tcl_InvalidateStringRep() calls into macros.
	Simplify Tcl_AttemptSetObjLength by removing unreachable code.
	Simplify SetStringFromAny() by removing unreachable and duplicate code.
	Simplify Tcl_SetObjLength by removing unreachable code.
	Removed handling of (objPtr->bytes != NULL) from UpdateStringOfString,
	which is only called when objPtr->bytes is NULL.

2009-02-09  Jan Nijtmans  <nijtmans@users.sf.net>

	* generic/tclCompile.c: [Bug 2555129]: const compiler warning (as
	error) in tclCompile.c

2009-02-07  Donal K. Fellows  <dkf@users.sf.net>

	* generic/tclZlib.c (TclZlibCmd): [Bug 2573172]: Ensure that when
	invalid subcommand name is given, the list of valid subcommands is
	produced. This gives a better experience when using the command
	interactively.

2009-02-05  Joe Mistachkin  <joe@mistachkin.com>

	* generic/tclInterp.c: [Bug 2544618]: Fix argument checking for
	[interp cancel].
	* unix/Makefile.in: Fix build issue with zlib on FreeBSD (and possibly
	other platforms).

2009-02-05  Donal K. Fellows  <dkf@users.sf.net>

	* generic/tclCmdMZ.c (StringIndexCmd, StringRangeCmd, StringLenCmd):
	Simplify the implementation of some commands now that the underlying
	string API knows more about bytearrays.

	* generic/tclExecute.c (TclExecuteByteCode): [Bug 2568434]: Make sure
	that INST_CONCAT1 will not lose string reps wrongly.

	* generic/tclStringObj.c (Tcl_AppendObjToObj): Special-case the
	appending of one bytearray to another, which can be extremely rapid.
	Part of scheme to address [Bug 1665628] by making the basic string
	operations more efficient on byte arrays.
	(Tcl_GetCharLength, Tcl_GetUniChar, Tcl_GetRange): More special casing
	work for bytearrays.

2009-02-04  Don Porter  <dgp@users.sourceforge.net>

	* generic/tclStringObj.c: [Bug 2561794]: Added overflow protections to
	the AppendUtfToUtfRep routine to either avoid invalid arguments and
	crashes, or to replace them with controlled panics.

	* generic/tclCmdMZ.c:	[Bug 2561746]: Prevent crashes due to int
	overflow of the length of the result of [string repeat].

2009-02-03  Jan Nijtmans  <nijtmans@users.sf.net>

	* macosx/tclMacOSXFCmd.c: Eliminate some unnessary type casts
	* unix/tclLoadDyld.c:	  some internal const decorations
	* unix/tclUnixCompat.c:	  spacing
	* unix/tclUnixFCmd.c
	* unix/tclUnixFile.c
	* win/tclWinDde.c
	* win/tclWinFCmd.c
	* win/tclWinInit.c
	* win/tclWinLoad.c
	* win/tclWinPipe.c
	* win/tclWinReg.c
	* win/tclWinTest.c
	* generic/tclBasic.c
	* generic/tclBinary.c
	* generic/tclCmdAH.c
	* generic/tclCmdIL.c
	* generic/tclCmdMZ.c
	* generic/tclCompCmds.c
	* generic/tclDictObj.c

2009-02-03  Donal K. Fellows  <dkf@users.sf.net>

	* generic/tclObj.c (tclCmdNameType): [Bug 2558422]: Corrected the type
	of this structure so that extensions that write it (yuk!) will still
	be able to function correctly.

2009-02-03  Don Porter  <dgp@users.sourceforge.net>

	* generic/tclStringObj.c (SetUnicodeObj):	[Bug 2561488]:
	Corrected failure of Tcl_SetUnicodeObj() to panic on a shared object.
	Also factored out common code to reduce duplication.

	* generic/tclObj.c (Tcl_GetStringFromObj): Reduce code duplication.

2009-02-02  Don Porter  <dgp@users.sourceforge.net>

	* generic/tclInterp.c:	Reverted the conversion of [interp] into an
	* tests/interp.test:	ensemble.  Such conversion is not necessary
	* tests/nre.test:	(or even all that helpful) in the NRE-enabling
	of [interp invokehidden], and it has other implications -- including
	significant forkage of the 8.5 and 8.6 implementations -- that are
	better off avoided if there's no gain.

	* generic/tclStringObj.c (STRING_NOMEM):  [Bug 2494093]: Add missing
	cast of NULL to (char *) that upsets some compilers.

	* generic/tclStringObj.c (Tcl_(Attempt)SetObjLength):	[Bug 2553906]:
	Added protections against callers asking for negative lengths.  It is
	likely when this happens that an integer overflow is to blame.

2009-02-01  David Gravereaux  <davygrvy@pobox.com>

	* win/makefile.vc: Allow nmake flags such as -a (rebuild all) to pass
	down to the pkgs targets, too.

2009-01-30  Donal K. Fellows  <dkf@users.sf.net>

	* doc/chan.n: [Bug 1216074]: Added another extended example.

	* doc/refchan.n: Added an example of how to build a scripted channel.

2009-01-29  Donal K. Fellows  <dkf@users.sf.net>

	* tests/stringObj.test: [Bug 2006888]: Remove non-ASCII chars from
	non-comment locations in the file, making it work more reliably in
	locales with a non-Latin-1 default encoding.

	* generic/tclNamesp.c (Tcl_FindCommand): [Bug 2519474]: Ensure that
	the path is not searched when the TCL_NAMESPACE_ONLY flag is given.

	* generic/tclOODecls.h (Tcl_OOInitStubs): [Bug 2537839]: Make the
	declaration of this macro work correctly in the non-stub case.

2009-01-29  Don Porter  <dgp@users.sourceforge.net>

	* generic/tclInterp.c:	Convert the [interp] command into a
	* tests/interp.test:	[namespace ensemble].  Work in progress
	* tests/nre.test:	to NRE-enable the [interp invokehidden]
	subcommand.

2009-01-29  Donal K. Fellows  <dkf@users.sf.net>

	* generic/tclNamesp.c (TclMakeEnsemble): [Bug 2529117]: Make this
	function behave more sensibly when presented with a fully-qualified
	name, rather than doing strange stuff.

2009-01-28  Donal K. Fellows  <dkf@users.sf.net>

	* generic/tclBasic.c (TclInvokeObjectCommand): Made this understand
	what to do if it ends up being used on a command with no objProc; that
	shouldn't happen, but...

	* generic/tclNamesp.c (TclMakeEnsemble): [Bug 2529157]: Made this
	understand NRE command implementations better.
	* generic/tclDictObj.c (DictForCmd): Eliminate unnecessary command
	implementation.

2009-01-27  Donal K. Fellows  <dkf@users.sf.net>

	* generic/tclOODefineCmds.c (Tcl_ClassSetConstructor):
	[Bug 2531577]: Ensure that caches of constructor chains are cleared
	when the constructor is changed.

2009-01-26  Alexandre Ferrieux  <ferrieux@users.sourceforge.net>

	* generic/tclInt.h:   [Bug 1028264]: WSACleanup() too early.
	* generic/tclEvent.c: The fix introduces "late exit handlers" for
	* win/tclWinSock.c:   similar late process-wide cleanups.

2009-01-26  Alexandre Ferrieux  <ferrieux@users.sourceforge.net>

	* win/tclWinSock.c: [Bug 2446662]: Resync Win behavior on RST with
	that of unix (EOF).

2009-01-26  Donal K. Fellows  <dkf@users.sf.net>

	* generic/tclZlib.c (ChanClose): [Bug 2536400]: Only generate error
	messages in the interpreter when the thread is not being closed down.

2009-01-23  Donal K. Fellows  <dkf@users.sf.net>

	* doc/zlib.n: Added a note that 'zlib push' is reversed by 'chan pop'.

2009-01-22  Jan Nijtmans  <nijtmans@users.sf.net>

	* generic/tclCompile.h:	CONSTify TclPrintInstruction (TIP #27)
	* generic/tclCompile.c
	* generic/tclInt.h:	CONSTify TclpNativeJoinPath (TIP #27)
	* generic/tclFileName.c
	* generic/tcl.decls:	{unix win} is equivalent to {generic}
	* generic/tclInt.decls
	* generic/tclDecls.h:	(regenerated)
	* generic/tclIntDecls.h
	* generic/tclGetDate.y:	Single internal const decoration.
	* generic/tclDate.c:

2009-01-22  Kevin B. Kenny  <kennykb@acm.org>

	* unix/tcl.m4: Corrected a typo ($(SHLIB_VERSION) should be
	${SHLIB_VERSION}).
	* unix/configure: Autoconf 2.59

2009-01-21  Andreas Kupries  <andreask@activestate.com>

	* generic/tclIORChan.c (ReflectClose): [Bug 2458202]:
	* generic/tclIORTrans.c (ReflectClose): Closing a channel may supply
	NULL for the 'interp'. Test for finalization needs to be different,
	and one place has to pull the interp out of the channel instead.

2009-01-21  Don Porter  <dgp@users.sourceforge.net>

	* generic/tclStringObj.c: New fix for [Bug 2494093] replaces the
	flawed attempt committed 2009-01-09.

2009-01-19  Kevin B. Kenny  <kennykb@acm.org>

	* unix/Makefile.in: [Patch 907924]:Added a CONFIG_INSTALL_DIR
	* unix/tcl.m4:      parameter so that distributors can control where
	tclConfig.sh goes. Made the installation of 'ldAix' conditional upon
	actually being on an AIX system. Allowed for downstream packagers to
	customize SHLIB_VERSION on BSD-derived systems. Thanks to Stuart
	Cassoff for his help.
	* unix/configure: Autoconf 2.59

2009-01-19  David Gravereaux  <davygrvy@pobox.com>

	* win/build.vc.bat: Improved tools detection and error message
	* win/makefile.vc: Reorganized the $(TCLOBJ) file list into seperate
	parts for easier maintenance. Matched all sources built using -GL to
	both $(lib) and $(link) to use -LTCG and avoid a warning message.
	Addressed the over-building nature of the htmlhelp target by moving
	from a pseudo target to a real target dependent on the entire docs/
	directory contents.
	* win/nmakehlp.c: Removed -g option and GrepForDefine() func as it
	isn't being used anymore. The -V option method is much better.

2009-01-16  Don Porter  <dgp@users.sourceforge.net>

	* generic/tcl.h:	Bump patchlevel to 8.6b1.1 to distinguish
	* library/init.tcl:	CVS snapshots from the 8.6b1 and 8.6b2 releases
	* unix/configure.in:	and to deal with the fact that the 8.6b1
	* win/configure.in:	version of init.tcl will not [source] in the
	HEAD version of Tcl.

	* unix/configure:	autoconf-2.59
	* win/configure:

2009-01-14  Don Porter  <dgp@users.sourceforge.net>

	* generic/tclBasic.c (Tcl_DeleteCommandFromToken):	Reverted most
	of the substance of my 2009-01-12 commit. NULLing the objProc field of
	a Command when deleting it is important so that tests for certain
	classes of commands don't return false positives when applied to
	deleted command tokens. Overall change is now just replacement of a
	false comment with a true one.

2009-01-13  Jan Nijtmans  <nijtmans@users.sf.net>

	* unix/tcl.m4: [Bug 2502365]: Building of head on HPUX is broken when
	using the native CC.
	* unix/configure (autoconf-2.59)

2009-01-13  Donal K. Fellows  <dkf@users.sf.net>

	* generic/tclCmdMZ.c (Tcl_ThrowObjCmd):	Move implementation of [throw]
	* library/init.tcl (throw):		to C from Tcl.

2009-01-12  Don Porter  <dgp@users.sourceforge.net>

	* generic/tclBasic.c (Tcl_DeleteCommandFromToken): One consequence of
	the NRE rewrite is that there are now situations where a NULL objProc
	field in a Command struct is perfectly normal. Removed an outdated
	comment in Tcl_DeleteCommandFromToken that claimed we use
	cmdPtr->objPtr==NULL as a test of command validity. In fact we use
	cmdPtr->flags&CMD_IS_DELETED to perform that test. Also removed the
	setting to NULL, since any extension following the advice of the old
	comment is going to be broken by NRE anyway, and needs to shift to
	flag-based testing (or stop intruding into such internal matters).
	Part of [Bug 2486550].

2009-01-09  Don Porter  <dgp@users.sourceforge.net>

	* generic/tclStringObj.c (STRING_SIZE): [Bug 2494093]: Corrected
	failure to limit memory allocation requests to the sizes that can be
	supported by Tcl's memory allocation routines.

2009-01-09  Donal K. Fellows  <dkf@users.sf.net>

	* generic/tclNamesp.c (NamespaceEnsembleCmd): [Bug 1558654]: Error out
	when someone gives wrong # of args to [namespace ensemble create].

2009-01-08  Don Porter  <dgp@users.sourceforge.net>

	* generic/tclStringObj.c (STRING_UALLOC): [Bug 2494093]: Added missing
	parens required to get correct results out of things like
	STRING_UALLOC(num + append).

2009-01-08  Donal K. Fellows  <dkf@users.sf.net>

	* generic/tclDictObj.c, generic/tclIndexObj.c, generic/tclListObj.c,
	* generic/tclObj.c, generic/tclStrToD.c, generic/tclUtil.c,
	* generic/tclVar.c: Generate errorcodes for the error cases which
	approximate to "I can't interpret that string as one of those" and
	"You gave me the wrong number of arguments".

2009-01-07  Donal K. Fellows  <dkf@users.sf.net>

	* doc/dict.n: [Tk Bug 2491235]: Added more examples.

	* tests/oo.test (oo-22.1): Adjusted test to be less dependent on the
	specifics of how [info frame] reports general frame information, and
	instead to focus on what methods add to it; that's really what the
	test is about anyway.

2009-01-06  Don Porter  <dgp@users.sourceforge.net>

	* tests/stringObj.test:	Revise tests that demand a NULL Tcl_ObjType
	in certain values to construct those values with [testdstring] so
	there's no lack of robustness depending on the shimmer history of
	shared literals.

2009-01-06  Donal K. Fellows  <dkf@users.sf.net>

	* generic/tclDictObj.c (DictIncrCmd): Corrected twiddling in internals
	of dictionaries so that literals can't get destroyed.

	* tests/expr.test: [Bug 2006879]: Eliminate non-ASCII char.

	* generic/tclOOInfo.c (InfoObjectMethodsCmd,InfoClassMethodsCmd):
	[Bug 2489836]: Only delete pointers that were actually allocated!

	* generic/tclOO.c (TclNRNewObjectInstance, Tcl_NewObjectInstance):
	[Bug 2481109]: Perform search for existing commands in right context.

2009-01-05  Donal K. Fellows  <dkf@users.sf.net>

	* generic/tclCmdMZ.c (TclNRSourceObjCmd): [Bug 2412068]: Make
	* generic/tclIOUtil.c (TclNREvalFile):    implementation of the
	[source] command be NRE enabled so that [yield] inside a script
	sourced in a coroutine can work.

2009-01-04  Donal K. Fellows  <dkf@users.sf.net>

	* generic/tclCmdAH.c: Tidy up spacing and code style.

2009-01-03  Kevin B. Kenny  <kennykb@acm.org>

	* library/clock.tcl (tcl::clock::add): Fixed error message formatting
	in the case where [clock add] is presented with a bad switch.
	* tests/clock.test (clock-65.1) Added a test case for the above
	problem [Bug 2481670].

2009-01-02  Donal K. Fellows  <dkf@users.sf.net>

	* unix/tcl.m4 (SC_CONFIG_CFLAGS): [Bug 878333]: Force the use of the
	compatibility version of mkstemp() on IRIX.
	* unix/configure.in, unix/Makefile.in (mkstemp.o):
	* compat/mkstemp.c (new file): [Bug 741967]: Added a compatibility
	implementation of the mkstemp() function, which is apparently needed
	on some platforms.

        ******************************************************************
        *** CHANGELOG ENTRIES FOR 2008 IN "ChangeLog.2008"             ***
        *** CHANGELOG ENTRIES FOR 2006-2007 IN "ChangeLog.2007"        ***
        *** CHANGELOG ENTRIES FOR 2005 IN "ChangeLog.2005"             ***
        *** CHANGELOG ENTRIES FOR 2004 IN "ChangeLog.2004"             ***
        *** CHANGELOG ENTRIES FOR 2003 IN "ChangeLog.2003"             ***
        *** CHANGELOG ENTRIES FOR 2002 IN "ChangeLog.2002"             ***
        *** CHANGELOG ENTRIES FOR 2001 IN "ChangeLog.2001"             ***
        *** CHANGELOG ENTRIES FOR 2000 IN "ChangeLog.2000"             ***
        *** CHANGELOG ENTRIES FOR 1999 AND EARLIER IN "ChangeLog.1999" ***
        ******************************************************************
<|MERGE_RESOLUTION|>--- conflicted
+++ resolved
@@ -1,4 +1,11 @@
-<<<<<<< HEAD
+2012-10-23  Jan Nijtmans  <nijtmans@users.sf.net>
+
+	* generic/tclInt.h:       Add "flags" parameter from Tcl_LoadFile to
+	* generic/tclIOUtil.c:    to various internal functions, so these
+	* generic/tclLoadNone.c:  flags are available through the whole
+	* unix/tclLoad*.c:        filesystem for (future) internal use.
+	* win/tclWinLoad.c:
+
 2012-10-17  Miguel Sofer  <msofer@users.sf.net>
 
 	* generic/tclBasic.c (TclNRCoroutineObjCmd): insure that numlevels
@@ -32,12 +39,6 @@
 	correctness and speed).
 	(Tcl_ZlibStreamSetCompressionDictionary): New C API to allow setting
 	the compression dictionary without using a Tcl script.
-=======
-2012-10-23  Jan Nijtmans  <nijtmans@users.sf.net>
-
-	* generic/tclInt.h:    Remove unused TclpLoadFile function.
-	* generic/tclIOUtil.c
->>>>>>> eeb2b168
 
 2012-10-14  Jan Nijtmans  <nijtmans@users.sf.net>
 
