--- conflicted
+++ resolved
@@ -1,15 +1,13 @@
-<<<<<<< HEAD
+2012-02-17  Jan Nijtmans  <nijtmans@users.sf.net>
+
+	* generic/tclIOUtil.c: [Bug 2233954] AIX: compile error
+	* unix/tclUnixPort.h:
+
 2012-02-16  Donal K. Fellows  <dkf@users.sf.net>
 
 	* generic/tclExecute.c (INST_LIST_RANGE_IMM): Enhance implementation
 	so that shortening a (not multiply-referenced) list by lopping the end
 	off with [lrange] or [lreplace] is efficient.
-=======
-2012-02-17  Jan Nijtmans  <nijtmans@users.sf.net>
-
-	* generic/tclIOUtil.c: [Bug 2233954] AIX: compile error
-	* unix/tclUnixPort.h:
->>>>>>> 7a7d95f5
 
 2012-02-15  Donal K. Fellows  <dkf@users.sf.net>
 
