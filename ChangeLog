--- conflicted
+++ resolved
@@ -1,14 +1,11 @@
 2011-08-09  Jan Nijtmans  <nijtmans@users.sf.net>
-<<<<<<< HEAD
-=======
 
 	* win/tclWinConsole.c: [Bug 3388350] mingw64 compiler warnings
 	* win/tclWinDde.c
 	* win/tclWinPipe.c
 	* win/tclWinSerial.c
 
-2011-08-05  Kevin B. Kenny  <kennykb@acm.org>
->>>>>>> 61c0bcb3
+2011-08-09  Jan Nijtmans  <nijtmans@users.sf.net>
 
 	* generic/tclInt.h: Change the signature of TclParseHex(), such that
 	* generic/tclParse.c: it can now parse up to 8 hex characters.
