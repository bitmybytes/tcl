<<<<<<< HEAD
2011-04-18  Donal K. Fellows  <dkf@users.sf.net>

	* doc/dict.n: [Bug 3288696]: Command summary was confusingly wrong
	when it came to [dict filter] with a 'value' filter.
=======
2011-04-18  Don Porter  <dgp@users.sourceforge.net>

	* generic/tclInt.h:	Define and use macros that test whether
	* generic/tclBasic.c:	a Tcl list value is canonical.
	* generic/tclUtil.c:
>>>>>>> c7f3bde2

2011-04-18  Jan Nijtmans  <nijtmans@users.sf.net>

	* generic/tcl.h: [Bug 3288345]: Fix wrong Tcl_StatBuf used on MinGW.

2011-04-16  Donal K. Fellows  <dkf@users.sf.net>

	* generic/tclFCmd.c (TclFileAttrsCmd): Add comments to make this code
	easier to understand. Added a panic to handle the case where the VFS
	layer does something odd.

2011-04-13  Don Porter  <dgp@users.sourceforge.net>

	* generic/tclUtil.c:	[Bug 3285375]: Rewrite of Tcl_Concat*()
	routines to prevent segfaults on buffer overflow.  Build them out of
	existing primitives already coded to handle overflow properly.  Uses
	the new TclTrim*() routines.

	* generic/tclCmdMZ.c:	New internal utility routines TclTrimLeft()
	* generic/tclInt.h:	and TclTrimRight().  Refactor the
	* generic/tclUtil.c:	[string trim*] implementations to use them.

2011-04-13  Miguel Sofer  <msofer@users.sf.net>

	* generic/tclVar.c: [Bug 2662380]: Fix crash caused by appending to a
	variable with a write trace that unsets it.

2011-04-13  Donal K. Fellows  <dkf@users.sf.net>

	* generic/tclUtil.c (Tcl_ConcatObj): [Bug 3285375]: Make the crash
	less mysterious through the judicious use of a panic. Not yet properly
	fixed, but at least now clearer what the failure mode is.

2011-04-12  Don Porter  <dgp@users.sourceforge.net>

	* tests/string.test:	Test for [Bug 3285472]. Not buggy in trunk.

2011-04-12  Venkat Iyer <venkat@comit.com>

	* library/tzdata/Atlantic/Stanley: Update to Olson tzdata2011f

2011-04-12  Miguel Sofer  <msofer@users.sf.net>

	* generic/tclBasic.c: Fix for [Bug 2440625], kbk's patch

2011-04-11  Miguel Sofer  <msofer@users.sf.net>

	* generic/tclBasic.c:
	* tests/coroutine.test: [Bug 3282869]: Ensure that 'coroutine eval'
	runs the initial command in the proper context.

2011-04-11  Jan Nijtmans  <nijtmans@users.sf.net>

	* generic/tcl.h:    Fix for [Bug 3281728]: Tcl sources from 2011-04-06
	* unix/tcl.m4:      do not build on GCC9 (RH9)
	* unix/configure:

2011-04-08  Jan Nijtmans  <nijtmans@users.sf.net>

	* win/tclWinPort.h: Fix for [Bug 3280043]: win2k: unresolved DLL
	* win/configure.in: imports.
	* win/configure

2011-04-06  Miguel Sofer  <msofer@users.sf.net>

	* generic/tclExecute.c (TclCompileObj): Earlier return if Tip280
	gymnastics not needed.

	* generic/tclExecute.c: Fix for [Bug 3274728]: making *catchTop an
	unsigned long.

2011-04-06  Jan Nijtmans  <nijtmans@users.sf.net>

	* unix/tclAppInit.c:  Make symbols "main" and "Tcl_AppInit"
	MODULE_SCOPE: there is absolutely no reason for exporting them.
	* unix/tcl.m4:        Don't use -fvisibility=hidden with static
	* unix/configure      libraries (--disable-shared)

2011-04-06  Donal K. Fellows  <dkf@users.sf.net>

	* generic/tclFCmd.c, macosx/tclMacOSXFCmd.c, unix/tclUnixChan.c,
	* unix/tclUnixFCmd.c, win/tclWinChan.c, win/tclWinDde.c,
	* win/tclWinFCmd.c, win/tclWinLoad.c, win/tclWinPipe.c,
	* win/tclWinReg.c, win/tclWinSerial.c, win/tclWinSock.c: More
	generation of error codes (most platform-specific parts not already
	using Tcl_PosixError).

2011-04-05  Venkat Iyer <venkat@comit.com>

	* library/tzdata/Africa/Casablanca: Update to Olson's tzdata2011e
	* library/tzdata/America/Santiago:
	* library/tzdata/Pacific/Easter:
	* library/tzdata/America/Metlakatla: (new)
	* library/tzdata/America/North_Dakota/Beulah: (new)
	* library/tzdata/America/Sitka: (new)

2011-04-04  Donal K. Fellows  <dkf@users.sf.net>

	* generic/tclOO.c, generic/tclOOBasic.c, generic/tclOODefineCmds.c
	* generic/tclOOInfo.c, generic/tclOOMethod.c: More generation of
	error codes (TclOO miscellany).

	* generic/tclCmdAH.c, generic/tclCmdIL.c: More generation of error
	codes (miscellaneous commands mostly already handled).

2011-04-04  Don Porter  <dgp@users.sourceforge.net>

	* README:	Updated README files, repairing broken URLs and
	* macosx/README:	removing other bits that were clearly wrong.
	* unix/README:	Still could use more eyeballs on the detailed build
	* win/README:	advice on various plaforms. [Bug 3202030]

2011-04-04  Donal K. Fellows  <dkf@users.sf.net>

	* library/init.tcl (tcl::mathfunc::rmmadwiw): Disable by default to
	make test suite work.

	* generic/tclBasic.c, generic/tclStringObj.c, generic/tclTimer.c,
	* generic/tclTrace.c, generic/tclUtil.c: More generation of error
	codes ([format], [after], [trace], RE optimizer).

2011-04-04  Jan Nijtmans  <nijtmans@users.sf.net>

	* generic/tclCmdAH.c:  Better error-message in case of errors
	* generic/tclCmdIL.c:  related to setting a variable. This fixes
	* generic/tclDictObj.c: a warning: "Why make your own error
	* generic/tclScan.c:   message? Why?"
	* generic/tclTest.c:
	* test/error.test:
	* test/info.test:
	* test/scan.test:
	* unix/tclUnixThrd.h:  Remove this unused header file.

2011-04-03  Donal K. Fellows  <dkf@users.sf.net>

	* generic/tclNamesp.c, generic/tclObj.c, generic/tclPathObj.c:
	* generic/tclPipe.c, generic/tclPkg.c, generic/tclProc.c:
	* generic/tclScan.c: More generation of error codes (namespace
	creation, path normalization, pipeline creation, package handling,
	procedures, [scan] formats)

2011-04-02  Kevin B. Kenny  <kennykb@acm.org>

	* generic/tclStrToD.c (QuickConversion): Replaced another couple
	of 'double' declarations with 'volatile double' to work around
	misrounding issues in mingw-gcc 3.4.5.

2011-04-02  Donal K. Fellows  <dkf@users.sf.net>

	* generic/tclInterp.c, generic/tclListObj.c, generic/tclLoad.c:
	More generation of errorCodes ([interp], [lset], [load], [unload]).

	* generic/tclEvent.c, generic/tclFileName.c: More generation of
	errorCode information (default [bgerror] and [glob]).

2011-04-01  Reinhard Max  <max@suse.de>

	* library/init.tcl: TIP#131 implementation.

2011-03-31  Donal K. Fellows  <dkf@users.sf.net>

	* generic/tclGetDate.y, generic/tclDate.c (TclClockOldscanObjCmd):
	More generation of errorCode information.

2011-03-28  Donal K. Fellows  <dkf@users.sf.net>

	* generic/tclCmdMZ.c, generic/tclConfig.c, generic/tclUtil.c: More
	generation of errorCode information, notably when lists are
	mis-parsed.

	* generic/tclCmdMZ.c (Tcl_RegexpObjCmd, Tcl_RegsubObjCmd): Use the
	error messages generated by the variable management code rather than
	creating our own.

2011-03-27  Miguel Sofer  <msofer@users.sf.net>

	* generic/tclBasic.c (TclNREvalObjEx): fix performance issue,
	notably apparent in tclbench's "LIST lset foreach". Many thanks to
	twylite for patiently researching the issue and explaining it to
	me: a missing Tcl_ResetObjResult that causes unwanted sharing of
	the current result Tcl_Obj.

2011-03-26  Donal K. Fellows  <dkf@users.sf.net>

	* generic/tclNamesp.c (Tcl_Export, Tcl_Import, DoImport): More
	generation of errorCode information.

	* generic/tclCompExpr.c, generic/tclCompile.c, generic/tclExecute.c:
	* generic/tclListObj.c, generic/tclNamesp.c, generic/tclObj.c:
	* generic/tclStringObj.c, generic/tclUtil.c: Reduce the number of
	casts used to manage Tcl_Obj internal representations.

2011-03-24  Don Porter  <dgp@users.sourceforge.net>

	* generic/tcl.h (ckfree,etc.): Restored C++ usability to the memory
	allocation and free macros.

2011-03-24  Donal K. Fellows  <dkf@users.sf.net>

	* generic/tclFCmd.c (TclFileAttrsCmd): Ensure that any reference to
	temporary index tables is squelched immediately rather than hanging
	around to trip us up in the future.

2011-03-23  Miguel Sofer  <msofer@users.sf.net>

	* generic/tclObj.c: Exploit HAVE_FAST_TSD for the deletion context in
	TclFreeObj()

2011-03-22  Miguel Sofer  <msofer@users.sf.net>

	* generic/tclThreadAlloc.c: Simpler initialization of Cache under
	HAVE_FAST_TSD, from mig-alloc-reform.

2011-03-21  Jan Nijtmans  <nijtmans@users.sf.net>

	* unix/tclLoadDl.c:    [Bug #3216070]: Loading extension libraries
	* unix/tclLoadDyld.c:  from embedded Tcl applications.

2011-03-21  Miguel Sofer  <msofer@users.sf.net>

	* generic/tclCkAlloc.c:
	* generic/tclInt.h: Remove one level of allocator indirection in
	non-memdebug builds, imported from mig-alloc-reform.

2011-03-20  Miguel Sofer  <msofer@users.sf.net>

	* generic/tclThreadAlloc.c: Imported HAVE_FAST_TSD support from
	mig-alloc-reform. The feature has to be enabled by hand: no autoconf
	support has been added. It is not clear how universal a build using
	this will be: it also requires some loader support.

2011-03-17  Donal K. Fellows  <dkf@users.sf.net>

	* generic/tclCompExpr.c (ParseExpr): Generate errorCode information on
	failure to parse expressions.

2011-03-17  Jan Nijtmans  <nijtmans@users.sf.net>

	* generic/tclMain.c: [Patch 3124683]: Reorganize the platform-specific
	stuff in (tcl|tk)Main.c.

2011-03-16  Jan Nijtmans  <nijtmans@users.sf.net>

	* generic/tclCkalloc.c: [Bug 3197864]: Pointer truncation on Win64
	TCL_MEM_DEBUG builds.

2011-03-16  Don Porter  <dgp@users.sourceforge.net>

	* generic/tclBasic.c:	Some rewrites to eliminate calls to
	* generic/tclParse.c:	isspace() and their /* INTL */ risk.
	* generic/tclProc.c:

2011-03-16  Jan Nijtmans  <nijtmans@users.sf.net>

	* unix/tcl.m4:    Make SHLIB_LD_LIBS='${LIBS}' the default and
	* unix/configure: set to "" on per-platform necessary basis.
	Backported from TEA, but kept all original platform code which was
	removed from TEA.

2011-03-14  Kevin B. Kenny  <kennykb@acm.org>

	* tools/tclZIC.tcl (onDayOfMonth): Allow for leading zeroes in month
	and day so that tzdata2011d parses correctly.
	* library/tzdata/America/Havana:
	* library/tzdata/America/Juneau:
	* library/tzdata/America/Santiago:
	* library/tzdata/Europe/Istanbul:
	* library/tzdata/Pacific/Apia:
	* library/tzdata/Pacific/Easter:
	* library/tzdata/Pacific/Honolulu:  tzdata2011d

	* generic/tclAssembly.c (BBEmitInstInt1): Changed parameter data types
	in an effort to silence a MSVC warning reported by Ashok P. Nadkarni.
	Unable to test, since both forms work on my machine in VC2005, 2008,
	2010, in both release and debug builds.
	* tests/tclTest.c (TestdstringCmd): Restored MSVC buildability broken
	by [5574bdd262], which changed the effective return type of 'ckalloc'
	from 'char*' to 'void*'.

2011-03-13  Miguel Sofer  <msofer@users.sf.net>

	* generic/tclExecute.c: remove TEBCreturn()

2011-03-12  Donal K. Fellows  <dkf@users.sf.net>

	* generic/tcl.h (ckalloc,ckfree,ckrealloc): Moved casts into these
	macro so that they work with VOID* (which is a void* on all platforms
	which Tcl actually builds on) and unsigned int for the length
	parameters, removing the need for MANY casts across the rest of Tcl.
	Note that this is a strict source-level-only change, so size_t cannot
	be used (would break binary compatibility on 64-bit platforms).

2011-03-12  Jan Nijtmans  <nijtmans@users.sf.net>

	* win/tclWinFile.c: [Bug 3185609]: File normalization corner case
	of ... broken with -DUNICODE

2011-03-11  Donal K. Fellows  <dkf@users.sf.net>

	* tests/unixInit.test: Make better use of tcltest2.

2011-03-10  Donal K. Fellows  <dkf@users.sf.net>

	* generic/tclBasic.c, generic/tclCompCmds.c, generic/tclEnsemble.c:
	* generic/tclInt.h, generic/tclNamesp.c, library/auto.tcl:
	* tests/interp.test, tests/namespace.test, tests/nre.test:
	Converted the [namespace] command into an ensemble. This has the
	consequence of making it vital for Tcl code that wishes to work with
	namespaces to _not_ delete the ::tcl namespace.
	***POTENTIAL INCOMPATIBILITY***

	* library/tcltest/tcltest.tcl (loadIntoSlaveInterpreter): Added this
	command to handle connecting tcltest to a slave interpreter. This adds
	in the hook (inside the tcltest namespace) that allows the tests run
	in the child interpreter to be reported as part of the main sequence
	of test results. Bumped version of tcltest to 2.3.3.
	* tests/init.test, tests/package.test: Adapted these test files to use
	the new feature.

	* generic/tclAlloc.c, generic/tclCmdMZ.c, generic/tclCompExpr.c:
	* generic/tclCompile.c, generic/tclEnv.c, generic/tclEvent.c:
	* generic/tclIO.c, generic/tclIOCmd.c, generic/tclIORChan.c:
	* generic/tclIORTrans.c, generic/tclLiteral.c, generic/tclNotify.c:
	* generic/tclParse.c, generic/tclStringObj.c, generic/tclUtil.c:
	* generic/tclZlib.c, unix/tclUnixFCmd.c, unix/tclUnixNotfy.c:
	* unix/tclUnixPort.h, unix/tclXtNotify.c: Formatting fixes, mainly to
	comments, so code better fits the style in the Engineering Manual.

2011-03-09  Donal K. Fellows  <dkf@users.sf.net>

	* tests/incr.test: Update more of the test suite to use Tcltest 2.

2011-03-09  Don Porter  <dgp@users.sourceforge.net>

	* generic/tclNamesp.c:	Tighten the detector of nested [namespace code]
	* tests/namespace.test:	quoting that the quoted scripts function
	properly even in a namespace that contains a custom "namespace"
	command.  [Bug 3202171]

	* doc/tclvars.n:	Formatting fix.  Thanks to Pat Thotys.

2011-03-09  Donal K. Fellows  <dkf@users.sf.net>

	* tests/dstring.test, tests/init.test, tests/link.test: Update more of
	the test suite to use Tcltest 2.

2011-03-08  Jan Nijtmans  <nijtmans@users.sf.net>

	* generic/tclBasic.c: Fix gcc warnings: variable set but not used
	* generic/tclProc.c:
	* generic/tclIORChan.c:
	* generic/tclIORTrans.c:
	* generic/tclAssembly.c:  Fix gcc warning: comparison between signed
	and unsigned integer expressions

2011-03-08  Don Porter  <dgp@users.sourceforge.net>

	* generic/tclInt.h:	Remove TclMarkList() routine, an experimental
	* generic/tclUtil.c:	dead-end from the 8.5 alpha days.

	* generic/tclResult.c (ResetObjResult):	Correct failure to clear
	invalid intrep.  Thanks to Colin McDonald. [Bug 3202905]

2011-03-08  Donal K. Fellows  <dkf@users.sf.net>

	* generic/tclAssembly.c, tests/assemble.test: Migrate to use a style
	more consistent with the rest of Tcl.

2011-03-06  Don Porter  <dgp@users.sourceforge.net>

	* generic/tclBasic.c:	More replacements of Tcl_UtfBackslash() calls
	* generic/tclCompile.c:	with TclParseBackslash() where possible.
	* generic/tclCompCmdsSZ.c:
	* generic/tclParse.c:
	* generic/tclUtil.c:

	* generic/tclUtil.c (TclFindElement):	Guard escape sequence scans
	to not overrun the string end.  [Bug 3192636]

2011-03-05  Don Porter  <dgp@users.sourceforge.net>

	* generic/tclParse.c (TclParseBackslash): Correct trunction checks in
	* tests/parse.test:	\x and \u substitutions.  [Bug 3200987]

2011-03-05  Miguel Sofer  <msofer@users.sf.net>

	* generic/tclExecute.c (TclStackFree): insure that the execStack
	satisfies "at most one free stack after the current one" when
	consecutive reallocs caused the creation of intervening stacks.

2011-03-05  Kevin B. Kenny  <kennykb@acm.org>

	* generic/tclAssembly.c (new file):
	* generic/tclBasic.c (Tcl_CreateInterp):
	* generic/tclInt.h:
	* tests/assemble.test (new file):
	* unix/Makefile.in:
	* win/Makefile.in:
	* win/makefile.vc:  Merged dogeen-assembler-branch into HEAD.
	Since all functional changes are in the tcl::unsupported namespace,
	there's no reason to sequester this code on a separate branch.

2011-03-05  Miguel Sofer  <msofer@users.sf.net>

	* generic/tclExecute.c: cleaner mem management for TEBCdata

	* generic/tclExecute.c:
	* tests/nre.test: Renamed BottomData to TEBCdata, so that the name
	refers to what it is rather than to its storage location.

	* generic/tclBasic.c:     Renamed struct TEOV_callback to
	* generic/tclCompExpr.c:  the more descriptive NRE_callback.
	* generic/tclCompile.c:
	* generic/tclExecute.c:
	* generic/tclInt.decls:
	* generic/tclInt.h:
	* generic/tclIntDecls.h:
	* generic/tclTest.c:

2011-03-04  Donal K. Fellows  <dkf@users.sf.net>

	* generic/tclOOMethod.c (ProcedureMethodCompiledVarConnect)
	(ProcedureMethodCompiledVarDelete): [Bug 3185009]: Keep references to
	resolved object variables so that an unset doesn't leave any dangling
	pointers for code to trip over.

2011-03-01  Miguel Sofer  <msofer@users.sf.net>

	* generic/tclBasic.c (TclNREvalObjv): missing a variable
	declaration in commented out non-optimised code, left for ref in
	checkin [b97b771b6d]

2011-03-03  Don Porter  <dgp@users.sourceforge.net>

	* generic/tclResult.c (Tcl_AppendResultVA):	Use the directive
	USE_INTERP_RESULT [TIP 330] to force compat with interp->result
	access, instead of the improvised hack USE_DIRECT_INTERP_RESULT_ACCESS
	from releases past.

2011-03-01  Miguel Sofer  <msofer@users.sf.net>

	* generic/tclCompCmdsSZ.c (TclCompileThrowCmd, TclCompileUnsetCmd):
	fix leaks

	* generic/tclBasic.c:       This is [Patch 3168398],
	* generic/tclCompCmdsSZ.c:  Joe Mistachkin's optimisation
	* generic/tclExecute.c:     of Tip #285
	* generic/tclInt.decls:
	* generic/tclInt.h:
	* generic/tclIntDecls.h:
	* generic/tclInterp.c:
	* generic/tclOODecls.h:
	* generic/tclStubInit.c:
	* win/makefile.vc:

	* generic/tclExecute.c (ExprObjCallback): fix object leak

	* generic/tclExecute.c (TEBCresume): store local var array and
	constants in automatic vars to reduce indirection, slight perf
	increase

	* generic/tclOOCall.c (TclOODeleteContext): added missing '*' so
	that trunk compiles.

	* generic/tclBasic.c (TclNRRunCallbacks): don't do the trampoline
	dance for commands that do not have an nreProc, [Patch 3168229]

2011-03-01  Donal K. Fellows  <dkf@users.sf.net>

	* generic/tclOO.c (Tcl_NewObjectInstance, TclNRNewObjectInstance)
	(TclOOObjectCmdCore, FinalizeObjectCall):
	* generic/tclOOBasic.c (TclOO_Object_Destroy, AfterNRDestructor):
	* generic/tclOOCall.c (TclOODeleteContext, TclOOGetCallContext):
	Reorganization of call context reference count management so that code
	is (mostly) simpler.

2011-01-26  Donal K. Fellows  <dkf@users.sf.net>

	* doc/RegExp.3: [Bug 3165108]: Corrected documentation of description
	of subexpression info in Tcl_RegExpInfo structure.

2011-01-25  Jan Nijtmans  <nijtmans@users.sf.net>

	* generic/tclPreserve.c:  Don't miss 64-bit address bits in panic
				  message.
	* win/tclWinChan.c:       Fix various gcc-4.5.2 64-bit warning messages
	* win/tclWinConsole.c     e.g. by using full 64-bits for socket fd's
	* win/tclWinDde.c
	* win/tclWinPipe.c
	* win/tclWinReg.c
	* win/tclWinSerial.c
	* win/tclWinSock.c
	* win/tclWinThrd.c

2011-01-19  Jan Nijtmans  <nijtmans@users.sf.net>

	* tools/genStubs.tcl: [Enh #3159920]: Tcl_ObjPrintf() crashes with
	* generic/tcl.decls   bad format specifier.
	* generic/tcl.h
	* generic/tclDecls.h

2011-01-18  Donal K. Fellows  <dkf@users.sf.net>3159920

	* generic/tclOOMethod.c (PushMethodCallFrame): [Bug 3001438]: Make
	sure that the cmdPtr field of the procPtr is correct and relevant at
	all times so that [info frame] can report sensible information about a
	frame after a return to it from a recursive call, instead of probably
	crashing (depending on what else has overwritten the Tcl stack!)

2011-01-18  Jan Nijtmans  <nijtmans@users.sf.net>

	* generic/tclBasic.c:      Various mismatches between Tcl_Panic
	* generic/tclCompCmds.c:   format string and its arguments,
	* generic/tclCompCmdsSZ.c: discovered thanks to [Bug 3159920]
	* generic/tclCompExpr.c
	* generic/tclEnsemble.c
	* generic/tclPreserve.c
	* generic/tclTest.c

2011-01-17  Jan Nijtmans  <nijtmans@users.sf.net>

	* generic/tclIOCmd.c: [Bug 3148192]: Commands "read/puts" incorrectly
	* tests/chanio.test:  interpret parameters. Improved error-message
	* tests/io.test       regarding legacy form.
	* tests/ioCmd.test

2011-01-15  Kevin B. Kenny  <kennykb@acm.org>

	* doc/tclvars.n:
	* generic/tclStrToD.c:
	* generic/tclUtil.c (Tcl_PrintDouble):
	* tests/util.test (util-16.*): [Bug 3157475]: Restored full Tcl 8.4
	compatibility for the formatting of floating point numbers when
	$::tcl_precision is not zero. Added compatibility tests to make sure
	that excess trailing zeroes are suppressed for all eight major code
	paths.

2011-01-12  Jan Nijtmans  <nijtmans@users.sf.net>

	* win/tclWinFile.c:   Use _vsnprintf in stead of vsnprintf, because
	MSVC 6 doesn't have it. Reported by andreask.
	* win/tcl.m4:         handle --enable-64bit=ia64 for gcc
	* win/configure.in:   more accurate test for correct <intrin.h>
	* win/configure:      (autoconf-2.59)
	* win/tclWin32Dll.c:  VS 2005 64-bit does not have intrin.h, and
	* generic/tclPanic.c: does not need it.

2011-01-07  Kevin B. Kenny  <kennykb@acm.org>

	* tests/util.test (util-15.*): Added test cases for floating point
	conversion of the largest denormal and the smallest normal number,
	to avoid any possibility of the failure suffered by PHP in the
	last couple of days. (They didn't fail, so no actual functional
	change.)

2011-01-05  Donal K. Fellows  <dkf@users.sf.net>

	* tests/package.test, tests/pkg.test: Coalesce these tests into one
	file that is concerned with the package system. Convert to use
	tcltest2 properly.
	* tests/autoMkindex.test, tests/pkgMkIndex.test: Convert to use
	tcltest2 properly.

2011-01-01  Donal K. Fellows  <dkf@users.sf.net>

	* tests/cmdAH.test, tests/cmdMZ.test, tests/compExpr.test,
	* tests/compile.test, tests/concat.test, tests/eval.test,
	* tests/fileName.test, tests/fileSystem.test, tests/interp.test,
	* tests/lsearch.test, tests/namespace-old.test, tests/namespace.test,
	* tests/oo.test, tests/proc.test, tests/security.test,
	* tests/switch.test, tests/unixInit.test, tests/var.test,
	* tests/winDde.test, tests/winPipe.test: Clean up of tests and
	conversion to tcltest 2. Target has been to get init and cleanup code
	out of the test body and into the -setup/-cleanup stanzas.

	* tests/execute.test (execute-11.1): [Bug 3142026]: Added test that
	fails (with a crash) in an unfixed memdebug build on 64-bit systems.

2010-12-31  Donal K. Fellows  <dkf@users.sf.net>

	* generic/tclCmdIL.c (SortElement): Use unions properly in the
	definition of this structure so that there is no need to use nasty
	int/pointer type punning. Made it clearer what the purposes of the
	various parts of the structure are.

2010-12-31  Jan Nijtmans  <nijtmans@users.sf.net>

	* unix/dltest/*.c: [Bug 3148192]: Fix broken [load] tests by ensuring
	that the affected files are never compiled with -DSTATIC_BUILD.

2010-12-30  Miguel Sofer  <msofer@users.sf.net>

	* generic/tclExecute.c (GrowEvaluationStack): Off-by-one error in
	sizing the new allocation - was ok in comment but wrong in the code.
	Triggered by [Bug 3142026] which happened to require exactly one more
	than what was in existence.

2010-12-26  Donal K. Fellows  <dkf@users.sf.net>

	* generic/tclCmdIL.c (Tcl_LsortObjCmd): Fix crash when multiple -index
	options are used. Simplified memory handling logic.

2010-12-20  Jan Nijtmans  <nijtmans@users.sf.net>

	* win/tclWin32Dll.c:    [Patch 3059922]: fixes for mingw64 - gcc4.5.1
	tdm64-1: completed for all environments.

2010-12-20  Jan Nijtmans  <nijtmans@users.sf.net>

	* win/configure.in:   Explicitely test for intrinsics support in
	compiler, before assuming only MSVC has it.
	* win/configure:      (autoconf-2.59)
	* generic/tclPanic.c:

2010-12-19  Jan Nijtmans  <nijtmans@users.sf.net>

	* win/tclWin32Dll.c:    [Patch 3059922]: fixes for mingw64 - gcc4.5.1
	tdm64-1: Fixed for gcc, not yet for MSVC 64-bit.

2010-12-17  Stuart Cassoff  <stwo@users.sourceforge.net>

	* unix/Makefile.in:  Remove unwanted/obsolete 'ddd' target.

2010-12-17  Stuart Cassoff  <stwo@users.sourceforge.net>

	* unix/Makefile.in:	Clean up '.PHONY:' targets: Arrange those
				common to Tcl and Tk as in Tk's Makefile.in,
				add any missing ones and remove duplicates.

2010-12-17  Stuart Cassoff  <stwo@users.sourceforge.net>

	* unix/Makefile.in:  [Bug 2446711]: Remove 'allpatch' target.

2010-12-17  Stuart Cassoff  <stwo@users.sourceforge.net>

	* unix/Makefile.in:  [Bug 2537626]: Use 'rpmbuild', not 'rpm'.

2010-12-16  Jan Nijtmans  <nijtmans@users.sf.net>

	* generic/tclPanic.c:  [Patch 3124554]: Move WishPanic from Tk to Tcl
	* win/tclWinFile.c:    Better communication with debugger, if present.

2010-12-15  Kevin B. Kenny  <kennykb@acm.org>

	[dogeen-assembler-branch]

	* tclAssembly.c:
	* assemble.test: 	Reworked beginCatch/endCatch handling to
	enforce the more severe (but more correct) restrictions on catch
	handling that appeared in the discussion of [Bug 3098302] and in
	tcl-core traffic beginning about 2010-10-29.

2010-12-15  Jan Nijtmans  <nijtmans@users.sf.net>

	* generic/tclPanic.c:    Restore abort() as it was before.
	* win/tclWinFile.c:      [Patch 3124554]: Use ExitProcess() here, like
	in wish.

2010-12-14  Jan Nijtmans  <nijtmans@users.sf.net>

	* generic/tcl.h:	[Bug 3137454]: Tcl CVS HEAD does not build
	on GCC 3.

2010-12-14  Reinhard Max  <max@suse.de>

	* win/tclWinSock.c (CreateSocket):         Swap the loops over
	* unix/tclUnixSock.c (CreateClientSocket): local and remote addresses,
	so that the system's address preference for the remote side decides
	which family gets tried first. Cleanup and clarify some of the
	comments.

2010-12-13  Jan Nijtmans  <nijtmans@users.sf.net>

	* generic/tcl.h:    [Bug 3135271]: Link error due to hidden
	* unix/tcl.m4:      symbols (CentOS 4.2)
	* unix/configure:   (autoconf-2.59)
	* win/tclWinFile.c:  Undocumented feature, only meant to be
	used by Tk_Main. See [Patch 3124554]: Move WishPanic from Tk to Tcl

2010-12-12  Stuart Cassoff  <stwo@users.sourceforge.net>

	* unix/tcl.m4: Better building on OpenBSD.
	* unix/configure: (autoconf-2.59)

2010-12-10  Jan Nijtmans  <nijtmans@users.sf.net>

	* generic/tcl.h:       [Bug 3129448]: Possible over-allocation on
	* generic/tclCkalloc.c: 64-bit platforms, part 2
	* generic/tclCompile.c:
	* generic/tclHash.c:
	* generic/tclInt.h:
	* generic/tclIO.h:
	* generic/tclProc.c:

2010-12-10 Alexandre Ferrieux  <ferrieux@users.sourceforge.net>

	* generic/tclIO.c: Make sure [fcopy -size ... -command ...] always
	* tests/io.test:   calls the callback asynchronously, even for size
			   zero.

2010-12-10  Jan Nijtmans  <nijtmans@users.sf.net>

	* generic/tclBinary.c:  Fix gcc -Wextra warning: missing initializer
	* generic/tclCmdAH.c:
	* generic/tclCmdIL.c:
	* generic/tclCmdMZ.c:
	* generic/tclDictObj.c:
	* generic/tclIndexObj.c:
	* generic/tclIOCmd.c:
	* generic/tclVar.c:
	* win/tcl.m4:               Fix manifest-generation for 64-bit gcc
				    (mingw-w64)
	* win/configure.in:         Check for availability of intptr_t and
				    uintptr_t
	* win/configure:            (autoconf-2.59)
	* generic/tclInt.decls:     Change 1st param of TclSockMinimumBuffers
	* generic/tclIntDecls.h:    to ClientData, and TclWin(Get|Set)SockOpt
	* generic/tclIntPlatDecls.h:to SOCKET, because on Win64 those are
	* generic/tclIOSock.c:	    64-bit, which does not fit.
	* win/tclWinSock.c:
	* unix/tclUnixSock.c:

2010-12-09  Donal K. Fellows  <dkf@users.sf.net>

	* tests/fCmd.test: Improve sanity of constraints now that we don't
	support anything before Windows 2000.

	* generic/tclCmdAH.c (TclInitFileCmd, TclMakeFileCommandSafe, ...):
	Break up [file] into an ensemble. Note that the ensemble is safe in
	itself, but the majority of its subcommands are not.
	* generic/tclFCmd.c (FileCopyRename,TclFileDeleteCmd,TclFileAttrsCmd)
	(TclFileMakeDirsCmd): Adjust these subcommand implementations to work
	inside an ensemble.
	(TclFileLinkCmd, TclFileReadLinkCmd, TclFileTemporaryCmd): Move these
	subcommand implementations from tclCmdAH.c, where they didn't really
	belong.
	* generic/tclIOCmd.c (TclChannelNamesCmd): Move to more appropriate
	source file.
	* generic/tclEnsemble.c (TclMakeEnsemble): Start of code to make
	partially-safe ensembles. Currently does not function as expected due
	to various shortcomings in how safe interpreters are constructed.
	* tests/cmdAH.test, tests/fCmd.test, tests/interp.test: Test updates
	to take into account systematization of error messages.

	* tests/append.test, tests/appendComp.test: Clean up tests so that
	they don't leave things in the global environment (detected when doing
	-singleproc testing).

2010-12-07  Donal K. Fellows  <dkf@users.sf.net>

	* tests/fCmd.test, tests/safe.test, tests/uplevel.test,
	* tests/upvar.test, tests/var.test: Convert more tests to tcltest2 and
	factor them to be easier to understand.

	* generic/tclStrToD.c: Tidy up code so that more #ifdef-fery is
	quarantined at the front of the file and function headers follow the
	modern Tcl style.

2010-12-06  Jan Nijtmans  <nijtmans@users.sf.net>

	* generic/tclBinary.c:  [Bug 3129448]: Possible over-allocation on
	* generic/tclCkalloc.c: 64-bit platforms.
	* generic/tclTrace.c

2010-12-05  Jan Nijtmans  <nijtmans@users.sf.net>

	* unix/tcl.m4: [Patch 3116490]: Cross-compile support for unix
	* unix/configure: (autoconf-2.59)

2010-12-03  Jeff Hobbs  <jeffh@ActiveState.com>

	* generic/tclUtil.c (TclReToGlob): Add extra check for multiple inner
	*s that leads to poor recursive glob matching, defer to original RE
	instead.  tclbench RE var backtrack.

2010-12-03  Jan Nijtmans  <nijtmans@users.sf.net>

	* generic/tclUtil.c:   Silence gcc warning when using -Wwrite-strings
	* generic/tclStrToD.c: Silence gcc warning for non-IEEE platforms
	* win/Makefile.in:  [Patch 3116490]: Cross-compile Tcl mingw32 on unix
	* win/tcl.m4:       This makes it possible to cross-compile Tcl/Tk for
	* win/configure.in: Windows (either 32-bit or 64-bit) out-of-the-box
	* win/configure:    on UNIX, using mingw-w64 build tools (If Itcl,
	tdbc and Thread take over the latest tcl.m4, they can do that too).

2010-12-01  Kevin B. Kenny  <kennykb@acm.org>

	* generic/tclStrToD.c (SetPrecisionLimits, TclDoubleDigits):
	[Bug 3124675]: Added meaningless initialization of 'i', 'ilim' and
	'ilim1' to silence warnings from the C compiler about possible use of
	uninitialized variables, Added a panic to the 'switch' that assigns
	them, to assert that the 'default' case is impossible.

2010-12-01  Jan Nijtmans  <nijtmans@users.sf.net>

	* generic/tclBasic.c: Fix gcc 64-bit warnings: cast from pointer to
	* generic/tclHash.c:  integer of different size.
	* generic/tclTest.c:
	* generic/tclThreadTest.c:
	* generic/tclStrToD.c: Fix gcc(-4.5.2) warning: 'static' is not at
	beginning of declaration.
	* generic/tclPanic.c: Allow Tcl_Panic() to enter the debugger on win32
	* generic/tclCkalloc.c: Use Tcl_Panic() in stead of duplicating the
	code.

2010-11-30  Jeff Hobbs  <jeffh@ActiveState.com>

	* generic/tclInt.decls, generic/tclInt.h, generic/tclIntDecls.h:
	* generic/tclStubInit.c: TclFormatInt restored at slot 24
	* generic/tclUtil.c (TclFormatInt): restore TclFormatInt func from
	2005-07-05 macro-ization. Benchmarks indicate it is faster, as a key
	int->string routine (e.g. int-indexed arrays).

2010-11-29 Alexandre Ferrieux  <ferrieux@users.sourceforge.net>

	* generic/tclBasic.c: Patch by Miguel, providing a
	[::tcl::unsupported::inject coroname command args], which prepends
	("injects") arbitrary code to a suspended coro's future resumption.
	Neat for debugging complex coros without heavy instrumentation.

2010-11-29  Kevin B. Kenny  <kennykb@acm.org>

	* generic/tclInt.decls:
	* generic/tclInt.h:
	* generic/tclStrToD.c:
	* generic/tclTest.c:
	* generic/tclTomMath.decls:
	* generic/tclUtil.c:
	* tests/util.test:
	* unix/Makefile.in:
	* win/Makefile.in:
	* win/makefile.vc: Rewrite of Tcl_PrintDouble and TclDoubleDigits that
	(a) fixes a severe performance problem with floating point shimmering
	reported by Karl Lehenbauer, (b) allows TclDoubleDigits to generate
	the digit strings for 'e' and 'f' format, so that it can be used for
	tcl_precision != 0 (and possibly later for [format]), (c) fixes [Bug
	3120139] by making TclPrintDouble inherently locale-independent, (d)
	adds test cases to util.test for correct rounding in difficult cases
	of TclDoubleDigits where fixed- precision results are requested. (e)
	adds test cases to util.test for the controversial aspects of [Bug
	3105247]. As a side effect, two more modules from libtommath
	(bn_mp_set_int.c and bn_mp_init_set_int.c) are brought into the build,
	since the new code uses them.

	* generic/tclIntDecls.h:
	* generic/tclStubInit.c:
	* generic/tclTomMathDecls.h:	Regenerated.

2010-11-24  Donal K. Fellows  <dkf@users.sf.net>

	* tests/chanio.test, tests/iogt.test, tests/ioTrans.test: Convert more
	tests to tcltest2 and factor them to be easier to understand.

2010-11-20  Donal K. Fellows  <dkf@users.sf.net>

	* tests/chanio.test: Converted many tests to tcltest2 by marking the
	setup and cleanup parts as such.

2010-11-19  Jan Nijtmans  <nijtmans@users.sf.net>

	* win/tclWin32Dll.c: Fix gcc warnings: unused variable 'registration'
	* win/tclWinChan.c:
	* win/tclWinFCmd.c:

2010-11-18  Jan Nijtmans  <nijtmans@users.sf.net>

	* win/tclAppInit.c: [FRQ 491789]: "setargv() doesn't support a unicode
	cmdline" now implemented for cygwin and mingw32 too.
	* tests/main.test: No longer disable tests Tcl_Main-1.4 and 1.6 on
	Windows, because those now work on all supported platforms.
	* win/configure.in:  Set NO_VIZ=1 when zlib is compiled in libtcl,
	this resolves compiler warnings in 64-bit and static builds.
	* win/configure (regenerated)

2010-11-18  Donal K. Fellows  <dkf@users.sf.net>

	* doc/file.n: [Bug 3111298]: Typofix.

	* tests/oo.test: [Bug 3111059]: Added testing that neatly trapped this
	issue.

2010-11-18  Miguel Sofer  <msofer@users.sf.net>

	* generic/tclNamesp.c: [Bug 3111059]: Fix leak due to bad looping
	construct.

2010-11-17  Jan Nijtmans  <nijtmans@users.sf.net>

	* win/tcl.m4: [FRQ 491789]: "setargv() doesn't support a unicode
	cmdline" now implemented for mingw-w64
	* win/configure    (re-generated)

2010-11-16  Jan Nijtmans  <nijtmans@users.sf.net>

	* win/tclAppInit.c:Bring compilation under mingw-w64 a bit closer
	* win/cat.c:       to reality. See for what's missing:
	* win/tcl.m4:      <https://sourceforge.net/apps/trac/mingw-w64/wiki/Unicode%20apps>
	* win/configure:   (re-generated)
	* win/tclWinPort.h:[Bug #3110161]: Extensions using TCHAR don't compile
	on VS2005 SP1

2010-11-15  Andreas Kupries  <andreask@activestate.com>

	* doc/interp.n: [Bug 3081184]: TIP #378.
	* doc/tclvars.n: Performance fix for TIP #280.
	* generic/tclBasic.c:
	* generic/tclExecute.c:
	* generic/tclInt.h:
	* generic/tclInterp.c:
	* tests/info.test:
	* tests/interp.test:

2010-11-10  Andreas Kupries  <andreask@activestate.com>

	* changes:	Updates for 8.6b2 release.

2010-11-09  Donal K. Fellows  <dkf@users.sf.net>

	* generic/tclOOMethod.c (ProcedureMethodVarResolver): [Bug 3105999]:
	* tests/oo.test:	Make sure that resolver structures that are
				only temporarily needed get squelched.

2010-11-05  Jan Nijtmans  <nijtmans@users.sf.net>

	* generic/tclMain.c: Thanks, Kevin, for the fix, but this how it was
	supposed to be (TCL_ASCII_MAIN is only supposed to be defined on
	WIN32).

2010-11-05  Kevin B. Kenny  <kennykb@acm.org>

	* generic/tclMain.c: Added missing conditional on _WIN32 around code
	that messes around with the definition of _UNICODE, to correct a badly
	broken Unix build from Jan's last commit.

2010-11-04  Jan Nijtmans  <nijtmans@users.sf.net>

	* generic/tclDecls.h:	[FRQ 491789]: "setargv() doesn't support a
	* generic/tclMain.c:	unicode cmdline" implemented for Tcl on MSVC++
	* doc/Tcl_Main.3:
	* win/tclAppInit.c:
	* win/makefile.vc:
	* win/Makefile.in:
	* win/tclWin32Dll.c:	Eliminate minor MSVC warning TCHAR -> char
				conversion

2010-11-04  Reinhard Max  <max@suse.de>

	* tests/socket.test: Run the socket tests three times with the address
	family set to any, inet, and inet6 respectively. Use constraints to
	skip the tests if a family is found to be unsupported or not
	configured on the local machine. Adjust the tests to dynamically adapt
	to the address family that is being tested.

	Rework some of the tests to speed them up by avoiding (supposedly)
	unneeded [after]s.

2010-11-04  Stuart Cassoff  <stwo@users.sourceforge.net>

	* unix/Makefile.in:	[Patch 3101127]: Installer Improvements.
	* unix/install-sh:

2010-11-04  Donal K. Fellows  <dkf@users.sf.net>

	* tests/error.test (error-19.13): Another variation on testing for
	issues in [try] compilation.

	* doc/Tcl.n (Variable substitution): [Bug 3099086]: Increase clarity
	of explanation of what characters are actually permitted in variable
	substitutions. Note that this does not constitute a change of
	behavior; it is just an improvement of explanation.

2010-11-04  Don Porter  <dgp@users.sourceforge.net>

	* changes:	Updates for 8.6b2 release.  (Thanks Andreas Kupries)

2010-11-03  Jan Nijtmans  <nijtmans@users.sf.net>

	* win/tclWinFcmd.c:    [FRQ 2965056]: Windows build with -DUNICODE
	* win/tclWinFile.c:    (more clean-ups for pre-win2000 stuff)
	* win/tclWinReg.c:

2010-11-03  Donal K. Fellows  <dkf@users.sf.net>

	* generic/tclCmdMZ.c (TryPostBody):  Ensure that errors when setting
	* tests/error.test (error-19.1[12]): message/opt capture variables get
					     reflected properly to the caller.

2010-11-03  Kevin B. Kenny  <kennykb@acm.org>

	* generic/tclCompCmds.c (TclCompileCatchCmd): [Bug 3098302]:
	* tests/compile.test (compile-3.6): Reworked the compilation of the
	[catch] command so as to avoid placing any code that might throw an
	exception (specifically, any initial substitutions or any stores to
	result or options variables) between the BEGIN_CATCH and END_CATCH but
	outside the exception range.  Added a test case that panics on a stack
	smash if the change is not made.

2010-11-01  Stuart Cassoff  <stwo@users.sourceforge.net>

	* library/safe.tcl:	Improved handling of non-standard module path
	* tests/safe.test:	lists, empty path lists in particular.

2010-11-01  Kevin B. Kenny  <kennykb@acm.org>

	* library/tzdata/Asia/Hong_Kong:
	* library/tzdata/Pacific/Apia:
	* library/tzdata/Pacific/Fiji:   Olson's tzdata2010o.

2010-10-29  Alexandre Ferrieux  <ferrieux@users.sourceforge.net>

	* generic/tclTimer.c:	[Bug 2905784]: Stop small [after]s from
				wasting CPU while keeping accuracy.

2010-10-28  Kevin B. Kenny  <kennykb@acm.org>

	[dogeen-assembler-branch]
	* generic/tclAssembly.c:
	* tests/assembly.test (assemble-31.*): Added jump tables.

2010-10-28  Don Porter  <dgp@users.sourceforge.net>

	* tests/http.test:	[Bug 3097490]: Make http-4.15 pass in
				isolation.

	* unix/tclUnixSock.c:	[Bug 3093120]: Prevent calls of
				freeaddrinfo(NULL) which can crash some
				systems.  Thanks Larry Virden.

2010-10-26  Reinhard Max  <max@suse.de>

	* Changelog.2008: Split off from Changelog.
	* generic/tclIOSock.c (TclCreateSocketAddress): The interp != NULL
	check is needed for ::tcl::unsupported::socketAF as well.

2010-10-26  Donal K. Fellows  <dkf@users.sf.net>

	* unix/tclUnixSock.c (TcpGetOptionProc): Prevent crash if interp is
	* win/tclWinSock.c (TcpGetOptionProc):   NULL (a legal situation).

2010-10-26  Reinhard Max  <max@suse.de>

	* unix/tclUnixSock.c (TcpGetOptionProc): Added support for
	::tcl::unsupported::noReverseDNS, which if set to any value, prevents
	[fconfigure -sockname] and [fconfigure -peername] from doing
	reverse DNS queries.

2010-10-24  Kevin B. Kenny  <kennykb@acm.org>

	[dogeen-assembler-branch]
	* generic/tclAssembly.c:
	* tests/assembly.test (assemble-17.15): Reworked branch handling so that
	forward branches can use jump1 (jumpTrue1, jumpFalse1). Added test
	cases that the forward branches will expand to jump4, jumpTrue4,
	jumpFalse4 when needed.

2010-10-23  Kevin B. Kenny  <kennykb@acm.org>

	[dogeen-assembler-branch]
	* generic/tclAssembly.h (removed):
				Removed file that was included in only one
				source file.
	* generictclAssembly.c:	Inlined tclAssembly.h.

2010-10-17  Alexandre Ferrieux  <ferrieux@users.sourceforge.net>

	* doc/info.n:            [Patch 2995655]:
	* generic/tclBasic.c:    Report inner contexts in [info errorstack]
	* generic/tclCompCmds.c:
	* generic/tclCompile.c:
	* generic/tclCompile.h:
	* generic/tclExecute.c:
	* generic/tclInt.h:
	* generic/tclNamesp.c:
	* tests/error.test:
	* tests/result.test:

2010-10-20  Donal K. Fellows  <dkf@users.sf.net>

	* generic/tclCompCmds.c (TclCompileDictForCmd): Update the compilation
	* generic/tclCompile.c (tclInstructionTable):	of [dict for] so that
	* generic/tclExecute.c (TEBCresume):		it no longer makes any
	use of INST_DICT_DONE now that's not needed, and make it clearer in
	the implementation of the instruction that it's just a deprecated form
	of unset operation. Followup to my commit of 2010-10-16.

2010-10-19  Donal K. Fellows  <dkf@users.sf.net>

	* generic/tclZlib.c (Tcl_ZlibStreamGet): [Bug 3081008]: Ensure that
	when a bytearray gets its internals entangled with zlib for more than
	a passing moment, that bytearray will never be shimmered away. This
	increases the amount of copying but is simple to get right, which is a
	reasonable trade-off.

	* generic/tclStringObj.c (Tcl_AppendObjToObj): Added some special
	cases so that most of the time when you build up a bytearray by
	appending, it actually ends up being a bytearray rather than
	shimmering back and forth to string.

	* tests/http11.test (check_crc): Use a simpler way to express the
	functionality of this procedure.

	* generic/tclZlib.c: Purge code that wrote to the object returned by
	Tcl_GetObjResult, as we don't want to do that anti-pattern no more.

2010-10-18  Jan Nijtmans  <nijtmans@users.sf.net>

	* tools/uniParse.tcl:   [Bug 3085863]: tclUniData was 9 years old;
	Ignore non-BMP characters and fix comment about UnicodeData.txt file.
	* generic/regcomp.c:    Fix comment
	* tests/utf.test:       Add some Unicode 6 testcases

2010-10-17  Alexandre Ferrieux  <ferrieux@users.sourceforge.net>

	* doc/info.n:           Document [info errorstack] faithfully.

2010-10-16  Donal K. Fellows  <dkf@users.sf.net>

	* generic/tclExecute.c (ReleaseDictIterator): Factored out the release
	of the bytecode-level dictionary iterator information so that the
	side-conditions on instruction issuing are simpler.

2010-10-15  Jan Nijtmans  <nijtmans@users.sf.net>

	* generic/reg_locale.c: [Bug 3085863]: tclUniData 9 years old: Updated
	* generic/tclUniData.c: Unicode tables to latest UnicodeData.txt,
	* tools/uniParse.tcl:   corresponding with Unicode 6.0 (except for
				out-of-range chars > 0xFFFF)

2010-10-13  Don Porter  <dgp@users.sourceforge.net>

	* generic/tclCompile.c:	Alternative fix for [Bugs 467523,983660] where
	* generic/tclExecute.c:	sharing of empty scripts is allowed again.

2010-10-13  Jan Nijtmans  <nijtmans@users.sf.net>

	* win/tclWinThrd.h: (removed) because it is just empty en used nowhere
	* win/tcl.dsp

2010-10-12  Jan Nijtmans  <nijtmans@users.sf.net>

	* tools/uniClass.tcl:    Spacing and comments: let uniClass.tcl
	* generic/regc_locale.c: generation match better the current
				 (hand-modified) regc_locale.c
	* tools/uniParse.tcl:    Generate proper const qualifiers for
	* generic/tclUniData.c:  tclUniData.c

2010-10-12  Reinhard Max  <max@suse.de>

	* unix/tclUnixSock.c (CreateClientSocket): [Bug 3084338]: Fix a
	memleak and refactor the calls to freeaddrinfo().

2010-10-11  Jan Nijtmans  <nijtmans@users.sf.net>

	* win/tclWinDde.c:    [FRQ 2965056]: Windows build with -DUNICODE
	* win/tclWinReg.c:
	* win/tclWinTest.c:   More cleanups
	* win/tclWinFile.c:   Add netapi32 to the link line, so we no longer
	* win/tcl.m4:         have to use LoadLibrary to access those functions.
	* win/makefile.vc:
	* win/configure:      (Re-generate with autoconf-2.59)
	* win/rules.vc        Update for VS10

2010-10-09  Miguel Sofer  <msofer@users.sf.net>

	* generic/tclExecute.c: Fix overallocation of exec stack in TEBC (due
	to mixing numwords and numbytes)

2010-10-08  Jan Nijtmans  <nijtmans@users.sf.net>

	* generic/tclIOSock.c: On Windows, use gai_strerrorA

2010-10-06  Don Porter  <dgp@users.sourceforge.net>

	* tests/winPipe.test:	Test hygiene with makeFile and removeFile.

	* generic/tclCompile.c:	[Bug 3081065]: Prevent writing to the intrep
	* tests/subst.test:	fields of a freed Tcl_Obj.

2010-10-06  Kevin B. Kenny  <kennykb@acm.org>

	[dogeen-assembler-branch]

	* generic/tclAssembly.c:
	* generic/tclAssembly.h:
	* tests/assemble.test: Added catches. Still needs a lot of testing.

2010-10-02  Kevin B. Kenny  <kennykb@acm.org>

	[dogeen-assembler-branch]

	* generic/tclAssembly.c:
	* generic/tclAssembly.h:
	* tests/assemble.test: Added dictAppend, dictIncrImm, dictLappend,
	dictSet, dictUnset, nop, regexp, nsupvar, upvar, and variable.

2010-10-02  Donal K. Fellows  <dkf@users.sf.net>

	* generic/tclExecute.c (TEBCresume): [Bug 3079830]: Added invalidation
	of string representations of dictionaries in some cases.

2010-10-01  Jeff Hobbs  <jeffh@ActiveState.com>

	* generic/tclExecute.c (EvalStatsCmd): change 'evalstats' to return
	data to interp by default, or if given an arg, use that as filename to
	output to (accepts 'stdout' and 'stderr').  Fix output to print used
	inst count data.
	* generic/tclCkalloc.c: Change TclDumpMemoryInfo sig to allow objPtr
	* generic/tclInt.decls: as well as FILE* as output.
	* generic/tclIntDecls.h:

2010-10-01  Donal K. Fellows  <dkf@users.sf.net>

	* generic/tclBasic.c, generic/tclClock.c, generic/tclEncoding.c,
	* generic/tclEnv.c, generic/tclLoad.c, generic/tclNamesp.c,
	* generic/tclObj.c, generic/tclRegexp.c, generic/tclResolve.c,
	* generic/tclResult.c, generic/tclUtil.c, macosx/tclMacOSXFCmd.c:
	More purging of strcpy() from locations where we already know the
	length of the data being copied.

2010-10-01  Kevin B. Kenny  <kennykb@acm.org>

	[dogeen-assembler-branch]

	* tests/assemble.test:
	* generic/tclAssemble.h:
	* generic/tclAssemble.c:  Added listIn, listNotIn, and dictGet.

2010-09-30  Kevin B. Kenny  <kennykb@acm.org>

	[dogeen-assembler-branch]

	* tests/assemble.test:   Added tryCvtToNumeric and several more list
	* generic/tclAssemble.c: operations.
	* generic/tclAssemble.h:

2010-09-29  Kevin B. Kenny  <kennykb@acm.org>

	[dogeen-assembler-branch]

	* tests/assemble.test:   Completed conversion of tests to a
	* generic/tclAssemble.c: "white box" structure that follows the
	C code. Added missing safety checks on the operands of 'over' and
	'reverse' so that negative operand counts don't smash the stack.

2010-09-29  Jan Nijtmans  <nijtmans@users.sf.net>

	* unix/configure:	Re-generate with autoconf-2.59
	* win/configure:
	* generic/tclMain.c:	Make compilable with -DUNICODE as well

2010-09-28  Reinhard Max  <max@suse.de>

	TIP #162 IMPLEMENTATION

	* doc/socket.n:		Document the changes to the [socket] and
				[fconfigure] commands.

	* generic/tclInt.h:	Introduce TclCreateSocketAddress() as a
	* generic/tclIOSock.c:	replacement for the platform-dependent
	* unix/tclUnixSock.c:	TclpCreateSocketAddress() functions. Extend
	* unix/tclUnixChan.c:	the [socket] and [fconfigure] commands to
	* unix/tclUnixPort.h:	behave as proposed in TIP #162. This is the
	* win/tclWinSock.c:	core of what is required to support the use of
	* win/tclWinPort.h:	IPv6 sockets in Tcl.

	* compat/fake-rfc2553.c: A compat implementation of the APIs defined
	* compat/fake-rfc2553.h: in RFC-2553 (getaddrinfo() and friends) on
				 top of the existing gethostbyname() etc.
	* unix/configure.in:	 Test whether the fake-implementation is
	* unix/tcl.m4:		 needed.
	* unix/Makefile.in:	 Add a compile target for fake-rfc2553.

	* win/configure.in:	Allow cross-compilation by default.

	* tests/socket.test:	Improve the test suite to make more use of
	* tests/remote.tcl:	randomized ports to reduce interference with
				tests running in parallel or other services on
				the machine.

2010-09-28  Kevin B. Kenny  <kennykb@acm.org>

	[dogeen-assembler-branch]

	* tests/assemble.test: Added more "white box" tests.
	* generic/tclAssembly.c: Added the error checking and reporting
	for undefined labels. Revised code so that no pointers into the
	bytecode sequence are held (because the sequence can move!),
	that no Tcl_HashEntry pointers are held (because the hash table
	doesn't guarantee their stability!) and to eliminate the BBHash
	table, which is merely additional information indexed by jump
	labels and can just as easily be held in the 'label' structure.
	Renamed shared structures to CamelCase, and renamed 'label' to
	JumpLabel because other types of labels may eventually be possible.

2010-09-27  Kevin B. Kenny  <kennykb@acm.org>

	[dogeen-assembler-branch]

	* tests/assemble.test: Added more "white box" tests.
	* generic/tclAssembly.c: Fixed bugs exposed by the new tests.
	(a) [eval] and [expr] had incorrect stack balance computed if
	the arg was not a simple word. (b) [concat] accepted a negative
	operand count. (c) [invoke] accepted a zero or negative operand
	count. (d) more misspelt error messages.
	Also replaced a funky NRCallTEBC with the new call
	TclNRExecuteByteCode, necessitated by a merge with changes on the
	HEAD.

2010-09-26  Miguel Sofer  <msofer@users.sf.net>

	* generic/tclBasic.c:    [Patch 3072080] (minus the itcl
	* generic/tclCmdIL.c:    update): a saner NRE.
	* generic/tclCompExpr.c:
	* generic/tclCompile.c:  This makes TclNRExecuteByteCode (ex TEBC)
	* generic/tclCompile.h:  to be a normal NRE citizen: it loses its
	* generic/tclExecute.c:  special status.
	* generic/tclInt.decls:  The logic flow within the BC engine is
	* generic/tclInt.h:      simplified considerably.
	* generic/tclIntDecls.h:
	* generic/tclObj.c:
	* generic/tclProc.c:
	* generic/tclTest.c:

	* generic/tclVar.c: Use the macro HasLocalVars everywhere

2010-09-26  Miguel Sofer  <msofer@users.sf.net>

	* generic/tclOOMethod.c (ProcedureMethodVarResolver): avoid code
	duplication, let the runtime var resolver call the compiled var
	resolver.

2010-09-26  Kevin B. Kenny  <kennykb@acm.org>

	[dogeen-assembler-branch]

	* tests/assemble.test:	Added many new tests moving toward a more
	comprehensive test suite for the assembler.
	* generic/tclAssembly.c:	Fixed bugs exposed by the new tests:
	(a) [bitnot] and [not] had incorrect operand counts. (b)
	INST_CONCAT cannot concatenate zero objects. (c) misspelt error
	messages. (d) the "assembly code" internal representation lacked
	a duplicator, which caused double-frees of the Bytecode object
	if assembly code ever was duplicated.

2010-09-25  Kevin B. Kenny   <kennykb@acm.org>

	[dogeen-assembler-branch]

	* generic/tclAssembly.c:	Massive refactoring of the assembler
	* generic/tclAssembly.h:	to use a Tcl-like syntax (and use
	* tests/assemble.test:		Tcl_ParseCommand to parse it). The
	* tests/assemble1.bench:	refactoring also ensures that
	Tcl_Tokens in the assembler have string ranges inside the source
	code, which allows for [eval] and [expr] assembler directives
	that simply call TclCompileScript and TclCompileExpr recursively.

2010-09-24  Jeff Hobbs  <jeffh@ActiveState.com>

	* tests/stringComp.test: improved string eq/cmp test coverage
	* generic/tclExecute.c (TclExecuteByteCode): merge INST_STR_CMP and
	INST_STR_EQ/INST_STR_NEQ paths.  Speeds up eq/ne/[string eq] with
	obj-aware comparisons and eq/==/ne/!= with length equality check.

2010-09-24  Andreas Kupries  <andreask@activestate.com>

	* tclWinsock.c: [Bug 3056775]: Fixed race condition between thread and
	internal co-thread access of a socket's structure because of the
	thread not using the socketListLock in TcpAccept(). Added
	documentation on how the module works to the top.

2010-09-23  Jan Nijtmans  <nijtmans@users.sf.net>

	* generic/tclDecls.h: Make Tcl_SetPanicProc and Tcl_GetStringResult
	* unix/tclAppInit.c:  callable without stubs, just as Tcl_SetVar.
	* win/tclAppInit.c:

2010-09-23  Don Porter  <dgp@users.sourceforge.net>

	* generic/tclCmdAH.c:   Fix cases where value returned by
	* generic/tclEvent.c:   Tcl_GetReturnOptions() was leaked.
	* generic/tclMain.c:    Thanks to Jeff Hobbs for discovery of the
	anti-pattern to seek and destroy.

2010-09-23  Jan Nijtmans  <nijtmans@users.sf.net>

	* unix/tclAppInit.c:  Make compilable with -DUNICODE (not activated
	* win/tclAppInit.c:   yet), many clean-ups in comments.

2010-09-22  Miguel Sofer  <msofer@users.sf.net>

	* generic/tclExecute: [Bug 3072640]: One more DECACHE_STACK_INFO() was
	missing.

	* tests/execute.test: Added execute-10.3 for [Bug 3072640]. The test
	causes a mem failure.

	* generic/tclExecute: Protect all possible writes to ::errorInfo or
	::errorCode with DECACHE_STACK_INFO(), as they could run traces. The
	new calls to be protected are Tcl_ResetResult(), Tcl_SetErrorCode(),
	IllegalExprOperandType(), TclExprFloatError(). The error was triggered
	by [Patch 3072080].

2010-09-22  Jan Nijtmans  <nijtmans@users.sf.net>

	* win/tcl.m4:		Add kernel32 to LIBS, so the link line for
	* win/configure:	mingw is exactly the same as for MSVC++.

2010-09-21  Jeff Hobbs  <jeffh@ActiveState.com>

	* generic/tclExecute.c (TclExecuteByteCode):
	* generic/tclOOMethod.c (ProcedureMethodCompiledVarConnect):
	* generic/tclVar.c (TclLookupSimpleVar, CompareVarKeys):
	* generic/tclPathObj.c (Tcl_FSGetNormalizedPath, Tcl_FSEqualPaths):
	* generic/tclIOUtil.c (TclFSCwdPointerEquals): peephole opt
	* generic/tclResult.c (TclMergeReturnOptions): Use memcmp where
	applicable as possible speedup on some libc variants.

2010-09-21  Kevin B. Kenny  <kennykb@acm.org>

	[BRANCH: dogeen-assembler-branch]

	* generic/tclAssembly.c (new file): 
	* generic/tclAssembly.h:
	* generic/tclBasic.c (builtInCmds, Tcl_CreateInterp):
	* generic/tclInt.h:
	* tests/assemble.test (new file):
	* tests/assemble1.bench (new file):
	* unix/Makefile.in:
	* win/Makefile.in:
	* win/Makefile.vc:
		Initial commit of Ozgur Dogan Ugurlu's (SF user: dogeen)
		assembler for the Tcl bytecode language.

2010-09-21  Jan Nijtmans  <nijtmans@users.sf.net>

	* win/tclWinFile.c:   Fix declaration after statement.
	* win/tcl.m4:         Add -Wdeclaration-after-statement, so this
	* win/configure:      mistake cannot happen again.
	* win/tclWinFCmd.c:   [Bug 3069278]: Breakage on head Windows
	* win/tclWinPipe.c:   triggered by install-tzdata, final fix

2010-09-20  Jan Nijtmans  <nijtmans@users.sf.net>

	* win/tclWinFCmd.c: Eliminate tclWinProcs->useWide everywhere, since
	* win/tclWinFile.c: the value is always "1" on platforms >win95
	* win/tclWinPipe.c:

2010-09-19  Donal K. Fellows  <dkf@users.sf.net>

	* doc/file.n (file readlink): [Bug 3070580]: Typofix.

2010-09-18  Jan Nijtmans  <nijtmans@users.sf.net>

	* win/tclWinFCmd.c [Bug 3069278]: Breakage on head Windows triggered
	by install-tzdata. Temporary don't compile this with -DUNICODE, while
	investigating this bug.

2010-09-16  Jeff Hobbs  <jeffh@ActiveState.com>

	* win/tclWinFile.c: Remove define of FINDEX_INFO_LEVELS as all
	supported versions of compilers should now have it.

	* unix/Makefile.in: Do not pass current build env vars when using
	NATIVE_TCLSH in targets.

2010-09-16  Jan Nijtmans  <nijtmans@users.sf.net>

	* generic/tclDecls.h:    Make Tcl_FindExecutable() work in UNICODE
	* generic/tclEncoding.c: compiles (windows-only) as well as ASCII.
	* generic/tclStubInit.c: Needed for [FRQ 491789]: setargv() doesn't
	support a unicode cmdline.

2010-09-15  Donal K. Fellows  <dkf@users.sf.net>

	* generic/tclBinary.c (TclAppendBytesToByteArray): [Bug 3067036]: Make
	sure we never try to double zero repeatedly to get a buffer size. Also
	added a check for sanity on the size of buffer being appended.

2010-09-15  Don Porter  <dgp@users.sourceforge.net>

	* unix/Makefile.in:	Revise `make dist` target to tolerate the
	case of zero bundled packages.

2010-09-15  Jan Nijtmans  <nijtmans@users.sf.net>

	* tools/genStubs.tcl:   [Patch 3034251]: Backport ttkGenStubs.tcl
	* generic/tcl.decls:    features to genStubs.tcl. Make the "generic"
	* generic/tclInt.decls: argument in the *.decls files optional
	* generic/tclOO.decls:  (no change to any tcl*Decls.h files)
	* generic/tclTomMath.decls:
	This allows genStubs.tcl to generate the ttk stub files as well, while
	keeping full compatibility with existing *.decls files.

2010-09-14  Jan Nijtmans  <nijtmans@users.sf.net>

	* win/tclWinPort.h:  Allow all Win2000+ API entries in Tcl
	* win/tclWin32Dll.c: Eliminate dynamical loading of advapi23 and
	kernel32 symbols.

2010-09-13  Jan Nijtmans  <nijtmans@users.sf.net>

	* win/tclWinChan.c:      Various clean-ups, converting from
	* win/tclWinConsole.c:   tclWinProc->xxxProc directly to Xxx
	* win/tclWinInit.c:      (no change in functionality)
	* win/tclWinLoad.c:
	* win/tclWinSerial.c:
	* win/tclWinSock.c:
	* tools/genStubs.tcl:    Add scspec feature from ttkGenStubs.tcl
	  (no change in output for *Decls.h files)

2010-09-10  Jan Nijtmans  <nijtmans@users.sf.net>

	* win/tclWin32Dll.c: Partly revert yesterday's change, to make it work
	on VC++ 6.0 again.

2010-09-10  Donal K. Fellows  <dkf@users.sf.net>

	* doc/regsub.n: [Bug 3063568]: Fix for gotcha in example due to Tcl's
	special handling of backslash-newline. Makes example slightly less
	pure, but more useful.

2010-09-09  Jan Nijtmans  <nijtmans@users.sf.net>

	* win/makefile.vc:   Mingw should always link with -ladvapi32.
	* win/tcl.m4:
	* win/configure:     (regenerated)
	* win/tclWinInt.h:   Remove ascii variant of tkWinPocs table, it is
	* win/tclWin32Dll.c: no longer necessary. Fix CreateProcess signature
	* win/tclWinPipe.c:  and remove unused GetModuleFileName and lstrcpy.
	* win/tclWinPort.h:  Mingw/cygwin fixes: <tchar.h> should always be
	included, and fix conflict in various macro values: Always force the
	same values as in VC++.

2010-09-08  Don Porter  <dgp@users.sourceforge.net>

	* win/tclWinChan.c:	[Bug 3059922]: #ifdef protections to permit
	* win/tclWinFCmd.c:     builds with mingw on amd64 systems. Thanks to
				"mescalinum" for reporting and testing.

2010-09-08  Andreas Kupries  <andreask@activestate.com>

	* doc/tm.n: Added underscore to the set of characters accepted in
	module names. This is true for quite some time in the code, this
	change catches up the documentation.

2010-09-03  Donal K. Fellows  <dkf@users.sf.net>

	* tools/tcltk-man2html.tcl (plus-pkgs): Improve the package
	documentation search pattern to support the doctoos-generated
	directory structure.
	* tools/tcltk-man2html-utils.tcl (output-name): Made this more
	resilient against misformatted NAME sections, induced by import of
	Thread package documentation into Tcl doc tree.

2010-09-02  Andreas Kupries  <andreask@activestate.com>

	* doc/glob.n: Fixed documentation ambiguity regarding the handling
	of -join.

	* library/safe.tcl (safe::AliasGlob): Fixed another problem, the
	option -join does not stop option processing in the core builtin, so
	the emulation must not do that either.

2010-09-01  Andreas Kupries  <andreas_kupries@users.sourceforge.net>

	* library/safe.tcl (safe::AliasGlob): Moved the command extending the
	actual glob command with a -directory flag to when we actually have a
	proper untranslated path,

2010-09-01  Andreas Kupries  <andreask@activestate.com>

	* generic/tclExecute.c: [Bug 3057639]: Applied patch by Jeff to make
	* generic/tclVar.c:	the behaviour of lappend in bytecompiled mode
	* tests/append.test:	consistent with direct-eval and 'append'
	* tests/appendComp.test: generally. Added tests (append*-9.*)
	showing the difference.

2010-08-31  Jan Nijtmans  <nijtmans@users.sf.net>

	* win/rules.vc:               Typo (thanks to Twylite discovering
				      this)
	* generic/tclStubLib.c:       Revert to previous version: MSVC++ 6.0
	* generic/tclTomMathStubLib.c:cannot handle the new construct.
	* generic/tcl.decls           [Patch 2997642]: Many type casts needed
	* generic/tclDecls.h:         when using Tcl_Pkg* API. Remaining part.
	* generic/tclPkg.c:
	* generic/tclBasic.c:
	* generic/tclTomMathInterface.c:
	* doc/PkgRequire.3

2010-08-31  Andreas Kupries  <andreask@activestate.com>

	* win/tcl.m4: Applied patch by Jeff fixing issues with the manifest
	handling on Win64.
	* win/configure: Regenerated.

2010-08-30  Miguel Sofer  <msofer@users.sf.net>

	* generic/tclBasic.c:    [Bugs 3046594,3047235,3048771]: New
	* generic/tclCmdAH.c:    implementation for [tailcall] command: it now
	* generic/tclCmdMZ.c:    schedules the command and returns TCL_RETURN.
	* generic/tclExecute.c:  This fixes all issues with [catch] and [try].
	* generic/tclInt.h:      Thanks dgp for exploring the dark corners.
	* generic/tclNamesp.c:   More thorough testing is required.
	* tests/tailcall.test:

2010-08-30  Jan Nijtmans  <nijtmans@users.sf.net>

	* win/Makefile.in:   [FRQ 2965056]: Windows build with -DUNICODE
	* win/rules.vc:
	* win/tclWinFCmd.c:  Make sure that allocated TCHAR arrays are
	* win/tclWinFile.c:  always properly aligned as wchar_t, and
	* win/tclWinPipe.c:  not bigger than necessary.
	* win/tclWinSock.c:
	* win/tclWinDde.c:   Those 3 files are not converted yet to be
	* win/tclWinReg.c:   built with -DUNICODE, so add a TODO.
	* win/tclWinTest.c:
	* generic/tcl.decls:  [Patch 2997642]: Many type casts needed when
	* generic/tclDecls.h: using Tcl_Pkg* API. Partly.
	* generic/tclPkg.c:
	* generic/tclStubLib.c: Demonstration how this change can benefit
				code.
	* generic/tclTomMathStubLib.c:
	* doc/PkgRequire.3:

2010-08-29  Donal K. Fellows  <dkf@users.sf.net>

	* doc/dict.n: [Bug 3046999]: Corrected cross reference to array
	manpage to refer to (correct) existing subcommand.

2010-08-26  Jeff Hobbs  <jeffh@ActiveState.com>

	* unix/configure, unix/tcl.m4: SHLIB_LD_LIBS='${LIBS}' for OSF1-V*.
	Add /usr/lib64 to set of auto-search dirs. [Bug 1230554]
	(SC_PATH_X): Correct syntax error when xincludes not found.

	* win/Makefile.in (VC_MANIFEST_EMBED_DLL VC_MANIFEST_EMBED_EXE):
	* win/configure, win/configure.in, win/tcl.m4: SC_EMBED_MANIFEST
	macro and --enable-embedded-manifest configure arg added to support
	manifest embedding where we know the magic.  Help prevents DLL hell
	with MSVC8+.

2010-08-24  Jan Nijtmans  <nijtmans@users.sf.net>

	* generic/tcl.decls: [Bug 3007895]: Tcl_(Find|Create)HashEntry
	* generic/tclHash.c: stub entries can never be called.
	* generic/tclDecls.h:
	* generic/tclStubInit.c: [Patch 2994165]: Change signature of
	Tcl_FSGetNativePath and TclpDeleteFile follow-up: move stub entry back
	to original location.

2010-08-23  Kevin B. Kenny  <kennykb@acm.org>

	* library/tzdata/Africa/Cairo:
	* library/tzdata/Asia/Gaza: Olson's tzdata2010l.

2010-08-22  Jan Nijtmans  <nijtmans@users.sf.net>

	* generic/tclBasic.c:  [Patch 3009403]: Signature of Tcl_GetHashKey,
	* generic/tclBinary.c: Tcl_(Create|Find)HashEntry follow-up:
	* generic/tclCmdIL.c:  Remove many type casts which are no longer
	* generic/tclCompile.c:necessary as a result of this signature change.
	* generic/tclDictObj.c:
	* generic/tclEncoding.c:
	* generic/tclExecute.c:
	* generic/tclInterp.c:
	* generic/tclIOCmd.c:
	* generic/tclObj.c:
	* generic/tclProc.c:
	* generic/tclTest.c:
	* generic/tclTrace.c:
	* generic/tclUtil.c:
	* generic/tclVar.c:

2010-08-21  Donal K. Fellows  <dkf@users.sf.net>

	* doc/linsert.n: [Bug 3045123]: Make description of what is actually
	happening more accurate.

2010-08-21  Jan Nijtmans  <nijtmans@users.sf.net>

	* tools/genStubs.tcl: [Patch 3034251]: Backport ttkGenStubs.tcl
	features to genStubs.tcl, partly: Use void (*reserved$i)(void) = 0
	instead of void *reserved$i = NULL for unused stub entries, in case
	pointer-to-function and pointer-to-object are different sizes.
	* generic/tcl*Decls.h:   (regenerated)
	* generic/tcl*StubInit.c:(regenerated)

2010-08-20  Jan Nijtmans  <nijtmans@users.sf.net>

	* doc/Method.3:   Fix definition of Tcl_MethodType.

2010-08-19  Donal K. Fellows  <dkf@users.sf.net>

	* generic/tclTrace.c (TraceExecutionObjCmd, TraceCommandObjCmd)
	(TraceVariableObjCmd): [Patch 3048354]: Use memcpy() instead of
	strcpy() to avoid buffer overflow; we have the correct length of data
	to copy anyway since we've just allocated the target buffer.

2010-08-18  Jan Nijtmans  <nijtmans@users.sf.net>

	* tools/genStubs.tcl: [Patch 3034251]: Backport ttkGenStubs.tcl
	features to genStubs.tcl, partly: remove unneeded ifdeffery and put
	C++ guard around stubs pointer definition.
	* generic/*Decls.h:   (regenerated)

2010-08-18  Miguel Sofer  <msofer@users.sf.net>
	* generic/tclBasic.c:   New redesign of [tailcall]: find
	* generic/tclExecute.c: errors early on, so that errorInfo
	* generic/tclInt.h:     contains the proper info [Bug 3047235]
	* generic/tclNamesp.c:

	* generic/tclCmdAH.c (TclNRTryObjCmd): [Bug 3046594]: Block
	tailcalling out of the body of a non-bc'ed [try].

	* generic/tclBasic.c:    Redesign of [tailcall] to
	* generic/tclCmdAH.c:    (a) fix [Bug 3047235]
	* generic/tclCompile.h:  (b) enable fix for [Bug 3046594]
	* generic/tclExecute.c:  (c) enable recursive tailcalls
	* generic/tclInt.h:
	* generic/tclNamesp.c:
	* tests/tailcall.test:

2010-08-18  Donal K. Fellows  <dkf@users.sf.net>

	* library/safe.tcl (AliasGlob): [Bug 3004191]: Restore safe [glob] to
	working condition.

2010-08-15  Donal K. Fellows  <dkf@users.sf.net>

	* generic/tclProc.c (ProcWrongNumArgs): [Bug 3045010]: Make the
	handling of passing the wrong number of arguments to [apply] somewhat
	less verbose when a lambda term is present.

2010-08-14  Jan Nijtmans  <nijtmans@users.sf.net>

	* compat/unicows:    Remove completely, see [FRQ 2819611].
	* doc/FileSystem.3: [Patch 2994165]: Change signature of
	* generic/tcl.decls  Tcl_FSGetNativePath and TclpDeleteFile
	* generic/tclDecls.h:
	* generic/tclIOUtil.c:
	* generic/tclStubInit.c:
	* generic/tclInt.h:
	* unix/tclUnixFCmd.c:
	* win/tclWinFCmd.c:
	* doc/Hash.3: [Patch 3009403]: Signature of Tcl_GetHashKey,
	* generic/tcl.h:     Tcl_(Create|Find)HashEntry

2010-08-11  Jeff Hobbs  <jeffh@ActiveState.com>

	* unix/ldAix: Remove ancient (pre-4.2) AIX support
	* unix/configure: Regen with ac-2.59
	* unix/configure.in, unix/tclConfig.sh.in, unix/Makefile.in:
	* unix/tcl.m4 (AIX): Remove the need for ldAIX, replace with
	-bexpall/-brtl.  Remove TCL_EXP_FILE (export file) and other baggage
	that went with it.  Remove pre-4 AIX build support.

2010-08-11  Miguel Sofer  <msofer@users.sf.net>

	* generic/tclBasic.c (TclNRYieldToObjCmd):
	* tests/coroutine.test: Fixed bad copypasta snafu. Thanks to Andy Goth
	for finding the bug.

2010-08-10  Jeff Hobbs  <jeffh@ActiveState.com>

	* generic/tclUtil.c (TclByteArrayMatch): Patterns may not be
	null-terminated, so account for that.

2010-08-09  Don Porter  <dgp@users.sourceforge.net>

	* changes:	Updates for 8.6b2 release.

2010-08-04  Jeff Hobbs  <jeffh@ActiveState.com>

	* win/Makefile.in, win/makefile.bc, win/makefile.vc, win/tcl.dsp:
	* win/tclWinPipe.c (TclpCreateProcess):
	* win/stub16.c (removed): Removed Win9x tclpip8x.dll build and 16-bit
	application loader stub support.  Win9x is no longer supported.

	* win/tclWin32Dll.c (TclWinInit): Hard-enforce Windows 9x as an
	unsupported platform with a panic.  Code to support it still exists in
	other files (to go away in time), but new APIs are being used that
	don't exist on Win9x.

	* unix/tclUnixFCmd.c: Adjust license header as per
	ftp://ftp.cs.berkeley.edu/pub/4bsd/README.Impt.License.Change

	* license.terms: Fix DFARs note for number-adjusted rights clause

	* win/tclWin32Dll.c (asciiProcs, unicodeProcs):
	* win/tclWinLoad.c (TclpDlopen): 'load' use LoadLibraryEx with
	* win/tclWinInt.h (TclWinProcs): LOAD_WITH_ALTERED_SEARCH_PATH to
	prefer dependent DLLs in same dir as loaded DLL.

	* win/Makefile.in (%.${OBJEXT}): better implicit rules support

2010-08-04  Andreas Kupries  <andreask@activestate.com>

	* generic/tclIORChan.c: [Bug 3034840]: Fixed reference counting in
	* generic/tclIORTrans.c: InvokeTclMethod and callers.
	* tests/ioTrans.test:

2010-08-03  Andreas Kupries  <andreask@activestate.com>

	* tests/var.test (var-19.1): [Bug 3037525]: Added test demonstrating
	the local hashtable deletion crash and fix.

	* tests/info.test (info-39.1): Added forward copy of test in 8.5
	branch about [Bug 2933089]. Should not fail, and doesn't, after
	updating the line numbers to the changed position.

2010-08-02  Kevin B. Kenny  <kennykb@users.sf.net>

	* library/tzdata/America/Bahia_Banderas:
	* library/tzdata/Pacific/Chuuk:
	* library/tzdata/Pacific/Pohnpei:
	* library/tzdata/Africa/Cairo:
	* library/tzdata/Europe/Helsinki:
	* library/tzdata/Pacific/Ponape:
	* library/tzdata/Pacific/Truk:
	* library/tzdata/Pacific/Yap:			Olson's tzdata2010k.

2010-08-02  Miguel Sofer  <msofer@users.sf.net>

	* generic/tclVar.c: Correcting bad port of [Bug 3037525] fix

2010-07-28  Miguel Sofer  <msofer@users.sf.net>

	* generic/tclVar.c: [Bug 3037525]: Lose fickle optimisation in
	TclDeleteVars (used for runtime-created locals) that caused crash.

2010-07-29  Jan Nijtmans  <nijtmans@users.sf.net>

	* compat/zlib/win32/README.txt: Official build of zlib1.dll 1.2.5 is
	* compat/zlib/win32/USAGE.txt:  finally available, so put it in.
	* compat/zlib/win32/zlib1.dll:

2010-07-25  Donal K. Fellows  <dkf@users.sf.net>

	* doc/http.n: Corrected description of location of one of the entries
	in the state array.

2010-07-24  Jan Nijtmans  <nijtmans@users.sf.net>

	* generic/tclDecls.h: [Bug 3029891]: Functions that don't belong in
	* generic/tclTest.c:  the stub table.
	* generic/tclBasic.c: From [Bug 3030870] make itcl 3.x built with
	pre-8.6 work in 8.6: Relax the relation between Tcl_CallFrame and
	CallFrame.

2010-07-16  Donal K. Fellows  <dkf@users.sf.net>

	* generic/tclBasic.c: Added more errorCode setting.

2010-07-15  Donal K. Fellows  <dkf@users.sf.net>

	* generic/tclExecute.c (TclExecuteByteCode): Ensure that [dict get]
	* generic/tclDictObj.c (DictGetCmd): always generates an errorCode on
	a failure to look up an entry.

2010-07-11  Pat Thoyts  <patthoyts@users.sourceforge.net>

	* unix/configure: (regenerated)
	* unix/configure.in: For the NATIVE_TCLSH variable use the autoconf
	* unix/Makefile.in:  SC_PROG_TCLSH to try and find a locally installed
	native binary. This avoids manually fixing up when cross compiling. If
	there is not one, revert to using the build product.

2010-07-02  Don Porter  <dgp@users.sourceforge.net>

	* generic/tclInt.decs:	Reverted to the original TIP 337
	implementation on what to do with the obsolete internal stub for
	TclBackgroundException() (eliminate it!)
	* generic/tclIntDecls.h:	make genstubs
	* generic/tclStubInit.c:

2010-07-02  Jan Nijtmans  <nijtmans@users.sf.net>

	* generic/tclInt.decls:  [Bug 803489]: Tcl_FindNamespace problem in the
	* generic/tclIntDecls.h: Stubs table
	* generic/tclStubInit.c:

2010-07-02  Donal K. Fellows  <dkf@users.sf.net>

	* generic/tclExecute.c (IllegalExprOperandType): [Bug 3024379]: Made
	sure that errors caused by an argument to an operator being outside
	the domain of the operator all result in ::errorCode being ARITH
	DOMAIN and not NONE.

2010-07-01  Jan Nijtmans  <nijtmans@users.sf.net>

	* win/rules.vc:              [Bug 3020677]: wish can't link reg1.2
	* tools/checkLibraryDoc.tcl: formatting, spacing, cleanup unused
	* tools/eolFix.tcl:          variables; no change in generated output
	* tools/fix_tommath_h.tcl:
	* tools/genStubs.tcl:
	* tools/index.tcl:
	* tools/man2help2.tcl:
	* tools/regexpTestLib.tcl:
	* tools/tsdPerf.tcl:
	* tools/uniClass.tcl:
	* tools/uniParse.tcl:

2010-07-01  Donal K. Fellows  <dkf@users.sf.net>

	* doc/mathop.n: [Bug 3023165]: Fix typo that was preventing proper
	rendering of the exclusive-or operator.

2010-06-28  Jan Nijtmans  <nijtmans@users.sf.net>

	* generic/tclPosixStr.c: [Bug 3019634]: errno.h and tclWinPort.h have
	conflicting definitions. Added messages for ENOTRECOVERABLE, EOTHER,
	ECANCELED and EOWNERDEAD, and fixed various typing mistakes in other
	messages.

2010-06-25  Reinhard Max  <max@suse.de>

	* tests/socket.test: Prevent a race condition during shutdown of the
	remote test server that can cause a hang when the server is being run
	in verbose mode.

2010-06-24  Jan Nijtmans  <nijtmans@users.sf.net>

	* win/tclWinPort.h: [Bug 3019634]: errno.h and tclWinPort.h have
	conflicting definitions.

		***POTENTIAL INCOMPATIBILITY***
	On win32, the correspondence between errno and the related error
	message, as handled by Tcl_ErrnoMsg() changes. The error message is
	kept the same, but the corresponding errno value might change.

2010-06-22  Donal K. Fellows  <dkf@users.sf.net>

	* generic/tclCmdIL.c (Tcl_LsetObjCmd): [Bug 3019351]: Corrected wrong
	args message.

2010-06-21  Jan Nijtmans  <nijtmans@users.sf.net>

	* unix/tclLoadDl.c:    Eliminate various unnecessary type casts, use
	* unix/tclLoadNext.c:  function typedefs whenever possible
	* unix/tclUnixChan.c:
	* unix/tclUnixFile.c:
	* unix/tclUnixNotfy.c:
	* unix/tclUnixSock.c:
	* unix/tclUnixTest.c:
	* unix/tclXtTest.c:
	* generic/tclZlib.c:   Remove hack needed for zlib 1.2.3 on win32

2010-06-18  Donal K. Fellows  <dkf@users.sf.net>

	* library/init.tcl (auto_execok): [Bug 3017997]: Add .cmd to the
	default list of extensions that we can execute interactively.

2010-06-16  Jan Nijtmans  <nijtmans@users.sf.net>

	* tools/loadICU.tcl:   [Bug 3016135]: Traceback using clock format
	* library/msgs/he.msg: with locale of he_IL.

	* generic/tcl.h:       Simplify Tcl_AppInit and *_Init definitions,
	* generic/tclInt.h:    spacing. Change TclpThreadCreate and
	* generic/tcl.decls:   Tcl_CreateThread signature, making clear that
	* generic/tclDecls.h:  "proc" is a function pointer, as in all other
	* generic/tclEvent.c:  "proc" function parameters.
	* generic/tclTestProcBodyObj.c:
	* win/tclWinThrd.c:
	* unix/tclUnixThrd.c:
	* doc/Thread.3:
	* doc/Class.3:         Fix Tcl_ObjectMetadataType definition.

2010-06-14  Jan Nijtmans  <nijtmans@users.sf.net>

	* unix/Makefile.in:    Fix compilation of xttest with 8.6 changes
	* unix/tclXtNotify.c:
	* unix/tclXtTest.c:
	* generic/tclPipe.c:   Fix gcc warning (with -fstrict-aliasing=2)
	* library/auto.tcl:    Spacing and style fixes.
	* library/history.tcl:
	* library/init.tcl:
	* library/package.tcl:
	* library/safe.tcl:
	* library/tm.tcl:

2010-06-13  Donal K. Fellows  <dkf@users.sf.net>

	* tools/tcltk-man2html.tcl (make-man-pages): [Bug 3015327]: Make the
	title of a manual page be stored relative to its resulting directory
	name as well as its source filename. This was caused by both Tcl and a
	contributed package ([incr Tcl]) defining an Object.3. Also corrected
	the joining of strings in titles to avoid extra braces.

2010-06-09  Andreas Kupries  <andreask@activestate.com>

	* library/platform/platform.tcl: Added OSX Intel 64bit
	* library/platform/pkgIndex.tcl: Package updated to version 1.0.9.
	* unix/Makefile.in:
	* win/Makefile.in:

2010-06-09  Jan Nijtmans  <nijtmans@users.sf.net>

	* tools/tsdPerf.c:    Fix export of symbol Tsdperf_Init, when using
	-fvisibility=hidden. Make two functions static, eliminate some
	unnecessary type casts.
	* tools/configure.in: Update to Tcl 8.6
	* tools/configure:    (regenerated)
	* tools/.cvsignore    new file

2010-06-07  Alexandre Ferrieux  <ferrieux@users.sourceforge.net>

	* generic/tclExecute.c: Ensure proper reset of [info errorstack] even
	* generic/tclNamesp.c:  when compiling constant expr's with errors.

2010-06-05  Miguel Sofer  <msofer@users.sf.net>

	* generic/tclBasic.c:   [Bug 3008307]: make callerPtr chains be
	* generic/tclExecute.c: traversable accross coro boundaries. Add the
	special coroutine CallFrame (partially reverting commit of
	2009-12-10), as it is needed for coroutines that do not push a CF, eg,
	those with [eval] as command. Thanks to Colin McCormack (coldstore)
	and Alexandre Ferrieux for the hard work on this.

2010-06-03  Alexandre Ferrieux  <ferrieux@users.sourceforge.net>

	* generic/tclNamesp.c: Safer (and faster) computation of [uplevel]
	* tests/error.test:    offsets in TIP 348. Toplevel offsets no longer
	* tests/result.test:   overestimated.

2010-06-02  Jan Nijtmans  <nijtmans@users.sf.net>

	* generic/tclOO.h:  BUILD_tcloo is never defined (leftover)
	* win/makefile.bc:  Don't set BUILD_tcloo (leftover)
	See also entry below: 2008-06-01  Joe Mistachkin

2010-06-01  Alexandre Ferrieux  <ferrieux@users.sourceforge.net>

	* generic/tclNamesp.c: Fix computation of [uplevel] offsets in TIP 348
	* tests/error.test:    Only depend on callerPtr chaining now.
	* tests/result.test:   Needed for upcoming coro patch.

2010-05-31  Jan Nijtmans  <nijtmans@users.sf.net>

	* generic/tclVar.c:        Eliminate some casts to (Tcl_HashTable *)
	* generic/tclExecute.c:
	* tests/fileSystem.test:   Fix filesystem-5.1 test failure on CYGWIN

2010-05-28  Jan Nijtmans  <nijtmans@users.sf.net>

	* generic/tclInt.h: [Patch 3008541]: Order of TIP #348 fields in
	Interp structure

2010-05-28  Donal K. Fellows  <dkf@users.sf.net>

	* generic/tclCompCmdsSZ.c (IssueTryFinallyInstructions): [3007374]:
	Corrected error in handling of catch contexts to prevent crash with
	chained handlers.

	* generic/tclExecute.c (TclExecuteByteCode): Restore correct operation
	of instruction-level execution tracing (had been broken by NRE).

2010-05-27  Jan Nijtmans  <nijtmans@users.sf.net>

	* library/opt/optParse.tcl: Don't generate spaces at the end of a
	* library/opt/pkgIndex.tcl: line, eliminate ';' at line end, bump to
	* tools/uniParse.tcl:       v0.4.6
	* generic/tclUniData.c:
	* tests/opt.test:
	* tests/safe.test:

2010-05-21  Jan Nijtmans  <nijtmans@users.sf.net>

	* tools/installData.tcl: Make sure that copyDir only receives
	normalized paths, otherwise it might result in a crash on CYGWIN.
	Restyle according to the Tcl style guide.
	* generic/tclStrToD.c: [Bug 3005233]: Fix for build on OpenBSD vax

2010-05-19  Alexandre Ferrieux  <ferrieux@users.sourceforge.net>

	* tests/dict.test: Add missing tests for [Bug 3004007], fixed under
	                   the radar on 2010-02-24 (dkf): EIAS violation in
	                   list-dict conversions.

2010-05-19  Jan Nijtmans  <nijtmans@users.sf.net>

	* generic/regcomp.c:     Don't use arrays of length 1, just use a
	* generic/tclFileName.c: single element then, it makes code more
	* generic/tclLoad.c:     readable. (Here it even prevents a type cast)

2010-05-17  Jan Nijtmans  <nijtmans@users.sf.net>

	* generic/tclStrToD.c: [Bug 2996549]: Failure in expr.test on Win32

2010-05-17  Donal K. Fellows  <dkf@users.sf.net>

	* generic/tclCmdIL.c (TclInfoFrame): Change this code to use
	Tcl_GetCommandFullName rather than rolling its own. Discovered during
	the hunting of [Bug 3001438] but unlikely to be a fix.

2010-05-11  Jan Nijtmans  <nijtmans@users.sf.net>

	* win/tclWinConsole.c: [Patch 2997087]: Unnecessary type casts.
	* win/tclWinDde.c:
	* win/tclWinLoad.c:
	* win/tclWinNotify.c:
	* win/tclWinSerial.c:
	* win/tclWinSock.c:
	* win/tclWinTime.c:
	* win/tclWinPort.h: Don't duplicate CYGWIN timezone #define from
			    tclPort.h

2010-05-07  Andreas Kupries  <andreask@activestate.com>

	* library/platform/platform.tcl: Fix cpu name for Solaris/Intel 64bit.
	* library/platform/pkgIndex.tcl: Package updated to version 1.0.8.
	* unix/Makefile.in:
	* win/Makefile.in:

2010-05-06  Jan Nijtmans  <nijtmans@users.sf.net>

	* generic/tclPkg.c:   Unnecessary type casts, see [Patch 2997087]

2010-05-04  Jan Nijtmans  <nijtmans@users.sf.net>

	* win/tclWinNotify.c:	TCHAR-related fixes, making those two files
	* win/tclWinSock.c:	compile fine when TCHAR != char. Please see
	comments in [FRQ 2965056] (2965056-1.patch).

2010-05-03  Jan Nijtmans  <nijtmans@users.sf.net>

	* generic/tclIORChan.c:   Use "tclIO.h" and "tclTomMathDecls.h"
	* generic/tclIORTrans.c:  everywhere
	* generic/tclTomMath.h:
	* tools/fix_tommath_h.tcl:
	* libtommath/tommath.h:   Formatting (# should always be first char on
				  line)
	* win/tclAppInit.c:       For MINGW/CYGWIN, use GetCommandLineA
				  explicitly.
	* unix/.cvsignore:        Add pkg, *.dll

	* libtommath/tommath.h:       CONSTify various useful internal
	* libtommath/bn_mp_cmp_d.c:   functions (TclBignumToDouble, TclCeil,
	* libtommath/bn_mp_cmp_mag.c: TclFloor), and related tommath functions
	* libtommath/bn_mp_cmp.c:
	* libtommath/bn_mp_copy.c:
	* libtommath/bn_mp_count_bits.c:
	* libtommath/bn_mp_div_2d.c:
	* libtommath/bn_mp_mod_2d.c:
	* libtommath/bn_mp_mul_2d.c:
	* libtommath/bn_mp_neg.c:
	* generic/tclBasic.c:        Handle TODO: const correctness ?
	* generic/tclInt.h:
	* generic/tclStrToD.c:
	* generic/tclTomMath.decls:
	* generic/tclTomMath.h:
	* generic/tclTomMathDecls.h:

2010-04-30  Don Porter  <dgp@users.sourceforge.net>

	* generic/tcl.h:	Bump patchlevel to 8.6b1.2 to distinguish
	* library/init.tcl:	CVS snapshots from earlier snapshots as well
	* unix/configure.in:	as the 8.6b1 and 8.6b2 releases.
	* win/configure.in:

	* unix/configure:	autoconf-2.59
	* win/configure:

	* generic/tclBinary.c (TclAppendBytesToByteArray):	Add comments
	* generic/tclInt.h (TclAppendBytesToByteArray):	placing overflow
	protection responsibility on caller.  Convert "len" argument to signed
	int which any value already vetted for overflow issues will fit into.
	* generic/tclStringObj.c:	Update caller; standardize panic msg.

	* generic/tclBinary.c (UpdateStringOfByteArray): [Bug 2994924]:	Add
	panic when the generated string representation would grow beyond Tcl's
	size limits.

2010-04-30  Donal K. Fellows  <dkf@users.sf.net>

	* generic/tclBinary.c (TclAppendBytesToByteArray): Add extra armour
	against buffer overflows.

	* generic/tclBasic.c (NRInterpCoroutine): Corrected handling of
	* tests/coroutine.test (coroutine-6.4):   arguments to deal with
						  trickier cases.

2010-04-30  Miguel Sofer  <msofer@users.sf.net>

	* tests/coroutine.test: testing coroutine arguments after [yield]:
	check that only 0/1 allowed

2010-04-30  Donal K. Fellows  <dkf@users.sf.net>

	* generic/tclBasic.c (NRInterpCoroutine): Corrected handling of
	arguments to deal with trickier cases.

	* generic/tclCompCmds.c (TclCompileVariableCmd): Slightly tighter
	issuing of instructions.

	* generic/tclExecute.c (TclExecuteByteCode): Add peephole optimization
	of the fact that INST_DICT_FIRST and INST_DICT_NEXT always have a
	conditional jump afterwards.

	* generic/tclBasic.c (TclNRYieldObjCmd, TclNRYieldmObjCmd)
	(NRInterpCoroutine): Replace magic values for formal argument counts
	for coroutine command implementations with #defines, for an increase
	in readability.

2010-04-30  Jan Nijtmans  <nijtmans@users.sf.net>

	* generic/tclMain.c: Unnecessary TCL_STORAGE_CLASS re-definition. It
	was used for an ancient dummy reference to Tcl_LinkVar(), but that's
	already gone since 2002-05-29.

2010-04-29  Miguel Sofer  <msofer@users.sf.net>

	* generic/tclCompExpr.c: Slight change in the literal sharing
	* generic/tclCompile.c:  mechanism to avoid shimmering of
	* generic/tclCompile.h:  command names.
	* generic/tclLiteral.c:

2010-04-29  Andreas Kupries  <andreask@activestate.com>

	* library/platform/platform.tcl: Another stab at getting the /lib,
	* library/platform/pkgIndex.tcl: /lib64 difference right for linux.
	* unix/Makefile.in:		 Package updated to version 1.0.7.
	* win/Makefile.in:

2010-04-29  Kevin B. Kenny  <kennykb@acm.org>

	* library/tzdata/Antarctica/Macquarie:
	* library/tzdata/Africa/Casablanca:
	* library/tzdata/Africa/Tunis:
	* library/tzdata/America/Santiago:
	* library/tzdata/America/Argentina/San_Luis:
	* library/tzdata/Antarctica/Casey:
	* library/tzdata/Antarctica/Davis:
	* library/tzdata/Asia/Anadyr:
	* library/tzdata/Asia/Damascus:
	* library/tzdata/Asia/Dhaka:
	* library/tzdata/Asia/Gaza:
	* library/tzdata/Asia/Kamchatka:
	* library/tzdata/Asia/Karachi:
	* library/tzdata/Asia/Taipei:
	* library/tzdata/Europe/Samara:
	* library/tzdata/Pacific/Apia:
	* library/tzdata/Pacific/Easter:
	* library/tzdata/Pacific/Fiji:   Olson's tzdata2010i.

2010-04-29  Donal K. Fellows  <dkf@users.sf.net>

	* generic/tclBinary.c (TclAppendBytesToByteArray): [Bug 2992970]: Make
	* generic/tclStringObj.c (Tcl_AppendObjToObj): an append of a byte
	array to another into an efficent operation. The problem was the (lack
	of) a proper growth management strategy for the byte array.

2010-04-29  Jan Nijtmans  <nijtmans@users.sf.net>

	* compat/dirent2.h:	Include "tcl.h", not <tcl.h>, like everywhere
	* compat/dlfcn.h:	else, to ensure that the version in the Tcl
	* compat/stdlib.h:	distribution is used, not some version from
	* compat/string.h:	somewhere else.
	* compat/unistd.h:

2010-04-28  Jan Nijtmans  <nijtmans@users.sf.net>

	* win/Makefile.in:	Remove unused @MAN2TCLFLAGS@
	* win/tclWinPort.h:	Move <limits.h> include from tclInt.h to
	* generic/tclInt.h:	tclWinPort.h, and eliminate unneeded
	* generic/tclEnv.c:	<stdlib.h>, <stdio.h> and <string.h>, which
				are already in tclInt.h
	* generic/regcustom.h:	Move "tclInt.h" from regcustom.h up to
	* generic/regex.h:	regex.h.
	* generic/tclAlloc.c:	Unneeded <stdio.h> include.
	* generic/tclExecute.c:	Fix gcc warning: comparison between signed and
				unsigned.

2010-04-28  Donal K. Fellows  <dkf@users.sf.net>

	* generic/tclInt.h (TclIsVarDirectUnsettable): Corrected flags so that
	deletion of traces is not optimized out...

	* generic/tclExecute.c (ExecuteExtendedBinaryMathOp)
	(TclCompareTwoNumbers,ExecuteExtendedUnaryMathOp,TclExecuteByteCode):
	[Patch 2981677]: Move the less common arithmetic operations (i.e.,
	exponentiation and operations on non-longs) out of TEBC for a big drop
	in the overall size of the stack frame for most code. Net effect on
	speed is minimal (slightly faster overall in tclbench). Also extended
	the number of places where TRESULT handling is replaced with a jump to
	dedicated code.

2010-04-27  Donal K. Fellows  <dkf@users.sf.net>

	* generic/tclExecute.c (TclExecuteByteCode): Rearrange location of an
	assignment to shorten the object code.

2010-04-27  Jan Nijtmans  <nijtmans@users.sf.net>

	* generic/tclIOUtil.c (Tcl_FSGetNativePath): [Bug 2992292]:
	tclIOUtil.c assignment type mismatch compiler warning
	* generic/regguts.h:     If tclInt.h or tclPort.h is already
	* generic/tclBasic.c:    included, don't include <limits.h>
	* generic/tclExecute.c:  again. Follow-up to [Bug 2991415]:
	* generic/tclIORChan.c:  tclport.h #included before limits.h
	* generic/tclIORTrans.c: See comments in [Bug 2991415]
	* generic/tclObj.c:
	* generic/tclOOInt.h:
	* generic/tclStrToD.c:
	* generic/tclTomMath.h:
	* generic/tclTomMathInterface.c:
	* generic/tclUtil.c:
	* compat/strtod.c:
	* compat/strtol.c:

2010-04-27  Kevin B. Kenny  <kennykb@acm.org>

	* unix/tclLoadDl.c (FindSymbol): [Bug 2992295]: Simplified the logic
	so that the casts added in Donal Fellows's change for the same bug are
	no longer necessary.

2010-04-26  Donal K. Fellows  <dkf@users.sf.net>

	* unix/tclLoadDl.c (FindSymbol): [Bug 2992295]: Added an explicit cast
	because auto-casting between function and non-function types is never
	naturally warning-free.

	* generic/tclStubInit.c:   Add a small amount of gcc-isms (with #ifdef
	* generic/tclOOStubInit.c: guards) to ensure that warnings are issued
	when these files are older than the various *.decls files.

2010-04-25  Miguel Sofer  <msofer@users.sf.net>

	* generic/tclBasic.c:    Add unsupported [yieldm] command. Credit
	* generic/tclInt.h:      Lars Hellstrom for the basic idea.

2010-04-24  Miguel Sofer  <msofer@users.sf.net>

	* generic/tclBasic.c:    Modify api of TclSpliceTailcall() to fix
	* generic/tclExecute.c:  [yieldTo], which had not survived the latest
	* generic/tclInt.h:      mods to tailcall. Thanks kbk for detecting
	the problem.

2010-04-23  Jan Nijtmans  <nijtmans@users.sf.net>

	* unix/tclUnixPort.h: [Bug 2991415]: tclport.h #included before
	limits.h

2010-04-22  Jan Nijtmans  <nijtmans@users.sf.net>

	* generic/tclPlatDecls.h:  Move TCHAR fallback typedef from tcl.h to
	* generic/tcl.h:           tclPlatDecls.h (as suggested by dgp)
	* generic/tclInt.h:        fix typo
	* generic/tclIOUtil.c:     Eliminate various unnecessary
	* unix/tclUnixFile.c:      type casts.
	* unix/tclUnixPipe.c:
	* win/tclWinChan.c:
	* win/tclWinFCmd.c:
	* win/tclWinFile.c:
	* win/tclWinLoad.c:
	* win/tclWinPipe.c:

2010-04-20  Jan Nijtmans  <nijtmans@users.sf.net>

	* generic/tclTest.c:  Use function prototypes from the FS API.
	* compat/zlib/*:      Upgrade to zlib 1.2.5

2010-04-19  Donal K. Fellows  <dkf@users.sf.net>

	* generic/tclExecute.c (TclExecuteByteCode): Improve commenting and
	reduce indentation for the Invocation Block.

2010-04-18  Donal K. Fellows  <dkf@users.sf.net>

	* doc/unset.n: [Bug 2988940]: Fix typo.

2010-04-15  Jan Nijtmans  <nijtmans@users.sf.net>

	* win/tclWinPort.h:       Move inclusion of <tchar.h> from
	* generic/tcl.h:          tclPlatDecls.h to tclWinPort.h, where it
	* generic/tclPlatDecls.h: belongs. Add fallback in tcl.h, so TCHAR is
				  available in win32 always.

2010-04-15  Donal K. Fellows  <dkf@users.sf.net>

	* doc/try.n: [Bug 2987551]: Fix typo.

2010-04-14  Andreas Kupries  <andreask@activestate.com>

	* library/platform/platform.tcl: Linux platform identification:
	* library/platform/pkgIndex.tcl: Check /lib64 for existence of files
	* unix/Makefile.in: matching libc* before accepting it as base
	* win/Makefile.in:  directory. This can happen on weirdly installed
	32bit systems which have an empty or partially filled /lib64 without
	an actual libc. Bumped to version 1.0.6.

2010-04-13  Jan Nijtmans  <nijtmans@users.sf.net>

	* win/tclWinPort.h: Fix [Patch 2986105]: conditionally defining
	* win/tclWinFile.c: strcasecmp/strncasecmp
	* win/tclWinLoad.c: Fix gcc warning: comparison of unsigned expression
	>= 0 is always true

2010-04-08  Donal K. Fellows  <dkf@users.sf.net>

	* generic/tclCompCmdsSZ.c (TclSubstCompile): If the first token does
	not result in a *guaranteed* push of a Tcl_Obj on the stack, we must
	push an empty object. Otherwise it is possible to get to a 'concat1'
	or 'done' without enough values on the stack, resulting in a crash.
	Thanks to Joe Mistachkin for identifying a script that could trigger
	this case.

2010-04-07  Donal K. Fellows  <dkf@users.sf.net>

	* doc/catch.n, doc/info.n, doc/return.n: Formatting.

2010-04-06  Donal K. Fellows  <dkf@users.sf.net>

	* doc/Load.3: Minor corrections of formatting and cross links.

2010-04-06  Jan Nijtmans  <nijtmans@users.sf.net>

	* win/configure:       (regenerate with autoconf-2.59)
	* unix/configure:
	* unix/installManPage: [Bug 2982540]: configure and install* script
	* unix/install-sh:     files should always have LF line ending.
	* doc/Load.3:          Fix signature of Tcl_LoadFile in documentation.

2010-04-05  Alexandre Ferrieux  <ferrieux@users.sourceforge.net>

	TIP #348 IMPLEMENTATION

	* generic/tclBasic.c: [Patch 2868499]: Substituted error stack
	* generic/tclCmdIL.c:
	* generic/tclInt.h:
	* generic/tclNamesp.c:
	* generic/tclResult.c:
	* doc/catch.n:
	* doc/info.n:
	* doc/return.n:
	* tests/cmdMZ.test:
	* tests/error.test:
	* tests/execute.test:
	* tests/info.test:
	* tests/init.test:
	* tests/result.test:

2010-04-05  Donal K. Fellows  <dkf@users.sf.net>

	* unix/tcl.m4 (SC_ENABLE_THREADS): Flip the default for whether to
	* win/tcl.m4 (SC_ENABLE_THREADS):  build in threaded mode. Part of
	* win/rules.vc:			   TIP #364.

	* unix/tclLoadDyld.c (FindSymbol): Better human-readable error message
	generation to match code in tclLoadDl.c.

2010-04-04  Donal K. Fellows  <dkf@users.sf.net>

	* generic/tclIOUtil.c, unix/tclLoadDl.c: Minor changes to enforce
	Engineering Manual style rules.

	* doc/FileSystem.3, doc/Load.3: Documentation for TIP#357.

	* macosx/tclMacOSXBundle.c (OpenResourceMap): [Bug 2981528]: Only
	define this function when HAVE_COREFOUNDATION is defined.

2010-04-02  Jan Nijtmans  <nijtmans@users.sf.net>

	* generic/tcl.decls (Tcl_LoadFile): Add missing "const" in signature,
	* generic/tclIOUtil.c (Tcl_LoadFile): and some formatting fixes
	* generic/tclDecls.h:  (regenerated)

2010-04-02  Donal K. Fellows  <dkf@users.sf.net>

	* generic/tclIOUtil.c (Tcl_LoadFile): Corrections to previous commit
	* unix/tclLoadDyld.c (TclpDlopen):    to make it build on OSX.

2010-04-02  Kevin B. Kenny  <kennykb@acm.org>

	TIP #357 IMPLEMENTATION
	TIP #362 IMPLEMENTATION

	* generic/tclStrToD.c: [Bug 2952904]: Defer creation of the smallest
	floating point number until it is actually used. (This change avoids a
	bogus syslog message regarding a 'floating point software assist
	fault' on SGI systems.)

	* library/reg/pkgIndex.tcl:	[TIP #362]: Fixed first round of bugs
	* tests/registry.test:		resulting from the recent commits of
	* win/tclWinReg.c:		changes in support of the referenced
					TIP.

	* generic/tcl.decls:		[TIP #357]: First round of changes
	* generic/tclDecls.h:		to export Tcl_LoadFile,
	* generic/tclIOUtil.c:		Tcl_FindSymbol, and Tcl_FSUnloadFile
	* generic/tclInt.h:		to the public API.
	* generic/tclLoad.c:
	* generic/tclLoadNone.c:
	* generic/tclStubInit.c:
	* tests/fileSystem.test:
	* tests/load.test:
	* tests/unload.test:
	* unix/tclLoadDl.c:
	* unix/tclLoadDyld.c:
	* unix/tclLoadNext.c:
	* unix/tclLoadOSF.c:
	* unix/tclLoadShl.c:
	* unix/tclUnixPipe.c:
	* win/Makefile.in:
	* win/tclWinLoad.c:

2010-03-31  Donal K. Fellows  <dkf@users.sf.net>

	* doc/registry.n: Added missing documentation of TIP#362 flags.

	* doc/package.n: [Bug 2980210]: Document the arguments taken by
	the [package present] command correctly.

	* doc/Thread.3: Added some better documentation of how to create and
	use a thread using the C-level thread API, based on realization that
	no such tutorial appeared to exist.

2010-03-31  Jan Nijtmans  <nijtmans@users.sf.net>

	* test/cmdMZ.test:    [FRQ 2974744]: share exception codes (ObjType?):
	* test/error.test:    Revised test cases, making sure that abbreviated
	* test/proc-old.test: codes are checked resulting in an error, and
	                      checking for the exact error message.

2010-03-30  Andreas Kupries  <andreask@activestate.com>

	* generic/tclIORChan.c (ReflectClose, ReflectInput, ReflectOutput,
	(ReflectSeekWide, ReflectWatch, ReflectBlock, ReflectSetOption,
	(ReflectGetOption, ForwardProc): [Bug 2978773]: Preserve
	ReflectedChannel* structures across handler invokations, to avoid
	crashes when the handler implementation induces nested callbacks and
	destruction of the channel deep inside such a nesting.

2010-03-30  Don Porter  <dgp@users.sourceforge.net>

	* generic/tclObj.c (Tcl_GetCommandFromObj):     [Bug 2979402]: Reorder
	the validity tests on internal rep of a "cmdName" value to avoid
	invalid reads reported by valgrind.

2010-03-30  Jan Nijtmans  <nijtmans@users.sf.net>

	* generic/tclIndexObj:	[FRQ 2974744]: share exception codes
	* generic/tclResult.c:	further optimization, making use of indexType.
	* generic/tclZlib.c:    [Bug 2979399]: uninitialized value troubles

2010-03-30  Donal K. Fellows  <dkf@users.sf.net>

	TIP #362 IMPLEMENTATION

	* win/tclWinReg.c: [Patch 2960976]: Apply patch from Damon Courtney to
	* tests/registry.test:	allow the registry command to be told to work
	* win/Makefile.in:	with both 32-bit and 64-bit registries. Bump
	* win/configure.in:	version of registry package to 1.3.
	* win/makefile.bc:
	* win/makefile.vc:
	* win/configure:	autoconf-2.59

2010-03-29  Jan Nijtmans  <nijtmans@users.sf.net>

	* unix/tcl.m4:            Only test for -visibility=hidden with gcc
	                          (Second remark in [Bug 2976508])
	* unix/configure:         regen

2010-03-29  Don Porter  <dgp@users.sourceforge.net>

	* generic/tclStringObj.c:       Fix array overrun in test format-1.12
	caught by valgrind testing.

2010-03-27  Jan Nijtmans  <nijtmans@users.sf.net>

	* generic/tclInt.h:	[FRQ 2974744]: share exception codes
	* generic/tclResult.c:	(ObjType?)
	* generic/tclCmdMZ.c:
	* generic/tclCompCmdsSZ.c:

2010-03-26  Jan Nijtmans  <nijtmans@users.sf.net>

	* generic/tclExecute.c: [Bug 2976508]: Tcl HEAD fails on HP-UX

2010-03-25  Donal K. Fellows  <dkf@users.sf.net>

	* unix/tclUnixFCmd.c (TclUnixCopyFile): [Bug 2976504]: Corrected
	number of arguments to fstatfs() call.

	* macosx/tclMacOSXBundle.c, macosx/tclMacOSXFCmd.c:
	* macosx/tclMacOSXNotify.c: Reduce the level of ifdeffery in the
	functions of these files to improve readability. They need to be
	audited for whether complexity can be removed based on the minimum
	supported version of OSX, but that requires a real expert.

2010-03-24  Don Porter  <dgp@users.sourceforge.net>

	* generic/tclResult.c:  [Bug 2383005]: Revise [return -errorcode] so
	* tests/result.test:    that it rejects illegal non-list values.

2010-03-24  Donal K. Fellows  <dkf@users.sf.net>

	* generic/tclOOInfo.c (InfoObjectMethodTypeCmd)
	(InfoClassMethodTypeCmd): Added introspection of method types so that
	it is possible to find this info out without using errors.
	* generic/tclOOMethod.c (procMethodType): Now that introspection can
	reveal the name of method types, regularize the name of normal methods
	to be the name of the definition type used to create them.

	* tests/async.test (async-4.*): Reduce obscurity of these tests by
	putting the bulk of the code for them inside the test body with the
	help of [apply].

	* generic/tclCmdMZ.c (TryPostBody, TryPostHandler): Make sure that the
	[try] command does not trap unwinding due to limits.

2010-03-23  Don Porter  <dgp@users.sourceforge.net>

	* generic/tclCmdMZ.c:	[Bug 2973361]: Revised fix for computing
	indices of script arguments to [try].

2010-03-23  Jan Nijtmans  <nijtmans@users.sf.net>

	* generic/tclCmdMZ.c:      Make error message in "try" implementation
	* generic/tclCompCmdsSZ.c: exactly the same as the one in "return"
	* tests/error.test:
	* libtommath/mtests/mpi.c: Single "const" addition

2010-03-22  Don Porter  <dgp@users.sourceforge.net>

	* generic/tclCmdMZ.c:	[Bug 2973361]: Compute the correct integer
	values to identify the argument indices of the various script
	arguments to [try]. Passing in -1 led to invalid memory reads.

2010-03-20  Donal K. Fellows  <dkf@users.sf.net>

	* doc/exec.n: Make it a bit clearer that there is an option to run a
	pipeline in the background.

	* generic/tclIOCmd.c (Tcl_FcopyObjCmd):		Lift the restriction
	* generic/tclIO.c (TclCopyChannel, CopyData):	on the [fcopy] command
	* generic/tclIO.h (CopyState):			that forced it to only
	copy up to 2GB per script-level callback. Now it is anything that can
	fit in a (signed) 64-bit integer. Problem identified by Frederic
	Bonnet on comp.lang.tcl. Note that individual low-level reads and
	writes are still smaller as the optimal buffer size is smaller.

2010-03-20  Jan Nijtmans  <nijtmans@users.sf.net>

	* win/stub16.c:         Don't hide that we use the ASCII API here.
	                        (does someone still use that?)
	* win/tclWinPipe.c:     2 unnecessary type casts.

2010-03-19  Donal K. Fellows  <dkf@users.sf.net>

	* generic/tclCompCmdsSZ.c (TclCompileThrowCmd): Added compilation for
	the [throw] command.

2010-03-18  Don Porter  <dgp@users.sourceforge.net>

	* generic/tclListObj.c:	[Bug 2971669]: Prevent in overflow trouble in
	* generic/tclTestObj.c:	ListObjReplace operations. Thanks to kbk for
	* tests/listObj.test:	fix and test.

2010-03-18  Donal K. Fellows  <dkf@users.sf.net>

	* generic/tclCompCmdsSZ.c (IssueTryFinallyInstructions):
	[Bug 2971921]: Corrected jump so that it doesn't skip into the middle
	of an instruction! Tightened the instruction issuing. Moved endCatch
	calls closer to their point that they guard, ensuring correct ordering
	of result values.

2010-03-17  Andreas Kupries  <andreask@activestate.com>

	* generic/tclIORTrans.c (ReflectInput, ReflectOutput)
	(ReflectSeekWide): [Bug 2921116]: Added missing TclEventuallyFree
	calls for preserved ReflectedTransform* structures. Reworked
	ReflectInput to preserve the structure for its whole life, not only in
	InvokeTclMethod.

	* generic/tclIO.c (Tcl_GetsObj): [Bug 2921116]: Regenerate topChan,
	may have been changed by a self-modifying transformation.

	* tests/ioTrans/test (iortrans-4.8, iortrans-4.9, iortrans-5.11)
	(iortrans-7.4, iortrans-8.3): New test cases.

2010-03-16  Jan Nijtmans  <nijtmans@users.sf.net>

	* compat/zlib/*:	Upgrade zlib to version 1.2.4.
	* win/makefile.vc:
	* unix/Makefile.in:
	* win/tclWinChan.c:	Don't cast away "const" without reason.

2010-03-12  Jan Nijtmans  <nijtmans@users.sf.net>

	* win/makefile.vc: [Bug 2967340]: Static build was failing.
	* win/.cvsignore:

2010-03-10  Jan Nijtmans  <nijtmans@users.sf.net>

	* generic/tclTest.c:	Remove unnecessary '&' decoration for
	* generic/tclIOUtil.c:	function pointers
	* win/tclWin32Dll.c:	Double declaration of TclNativeDupInternalRep
	* unix/tclIOUtil.c:
	* unix/dltest/.cvsignore: Ignore *.so here

2010-03-09  Andreas Kupries  <andreask@activestate.com>

	* generic/tclIORChan.c: [Bug 2936225]: Thanks to Alexandre Ferrieux
	* doc/refchan.n:    <ferrieux@users.sourceforge.net> for debugging and
	* tests/ioCmd.test: fixing the problem. It is the write-side
	equivalent to the bug fixed 2009-08-06.

2010-03-09  Don Porter  <dgp@users.sourceforge.net>

	* library/tzdata/America/Matamoros: New locale
	* library/tzdata/America/Ojinaga: New locale
	* library/tzdata/America/Santa_Isabel: New locale
	* library/tzdata/America/Asuncion:
	* library/tzdata/America/Tijuana:
	* library/tzdata/Antarctica/Casey:
	* library/tzdata/Antarctica/Davis:
	* library/tzdata/Antarctica/Mawson:
	* library/tzdata/Asia/Dhaka:
	* library/tzdata/Pacific/Fiji:
	Olson tzdata2010c.

2010-03-07  Jan Nijtmans  <nijtmans@users.sf.net>

	* generic/tclTest.c:	  Test that tclOO stubs are present in stub
				  library
	* generic/tclOOMethod.c:  Applied missing part of [Patch 2961556]
	* win/tclWinInt.h:	  Change all tclWinProcs signatures to use
	* win/tclWin32Dll.c:	  TCHAR* in stead of WCHAR*. This is meant
	* win/tclWinDde.c:	  as preparation to make [Enh 2965056]
	* win/tclWinFCmd.c:	  possible at all.
	* win/tclWinFile.c:
	* win/tclWinPipe.c:
	* win/tclWinSock.c:

2010-03-06  Jan Nijtmans  <nijtmans@users.sf.net>

	* generic/tclStubLib.c:	Remove presence of tclTomMathStubsPtr here.
	* generic/tclTest.c:	Test that tommath stubs are present in stub
				library.

2010-03-05  Donal K. Fellows  <dkf@users.sf.net>

	* generic/tclIORTrans.c (ForwardProc): [Bug 2964425]: When cleaning
	the stables, it is sometimes necessary to do more than the minimum. In
	this case, rationalizing the variables for a forwarded limit? method
	required removing an extra Tcl_DecrRefCount too.

	* generic/tclOO.h, generic/tclOOInt.h: [Patch 2961556]: Change TclOO
	to use the same style of function typedefs as Tcl, as this is about
	the last chance to get this right.

	***POTENTIAL INCOMPATIBILITY***
	Source code that uses function typedefs from TclOO will need to update
	variables and argument definitions so that pointers to the function
	values are used instead. Binary compatibility is not affected.

	* generic/*.c, generic/tclInt.h, unix/*.c, macosx/*.c: Applied results
	of doing a Code Audit. Principal changes:
	  * Use do { ... } while (0) in macros
	  * Avoid shadowing one local variable with another
	  * Use clearer 'foo.bar++;' instead of '++foo.bar;' where result not
	    required (i.e., semantically equivalent); clarity is increased
	    because it is bar that is incremented, not foo.
	  * Follow Engineering Manual rules on spacing and declarations

2010-03-04  Donal K. Fellows  <dkf@users.sf.net>

	* generic/tclOO.c (ObjectRenamedTrace): [Bug 2962664]: Add special
	handling so that when the class of classes is deleted, so is the class
	of objects. Immediately.

	* generic/tclOOInt.h (ROOT_CLASS): Add new flag for specially marking
	the root class. Simpler and more robust than the previous technique.

2010-03-04  Jan Nijtmans  <nijtmans@users.sf.net>

	* generic/tclGetDate.y:    3 unnecessary MODULE_SCOPE
	* generic/tclDate.c:       symbols
	* generic/tclStubLib.c:    Split tommath stub lib
	* generic/tclTomMathStubLib.c:  in separate file.
	* win/makefile.bc:
	* win/Makefile.in:
	* win/makefile.vc:
	* win/tcl.dsp:
	* unix/Makefile.in:
	* unix/tcl.m4:          Cygwin only gives warning
	* unix/configure:       using -fvisibility=hidden
	* compat/strncasecmp.c: A few more const's
	* compat/strtod.c:
	* compat/strtoul.c:

2010-03-03  Andreas Kupries <andreask@activestate.com>

	* doc/refchan.n: Followup to ChangeLog entry 2009-10-07
	(generic/tclIORChan.c). Fixed the documentation to explain that errno
	numbers are operating system dependent, and reworked the associated
	example.

2010-03-02  Jan Nijtmans  <nijtmans@users.sf.net>

	* unix/tcl.m4:     [FRQ 2959069]: Support for -fvisibility=hidden
	* unix/configure   (regenerated with autoconf-2.59)

2010-03-01  Alexandre Ferrieux  <ferrieux@users.sourceforge.net>

	* unix/tclUnixSock.c: Refrain from a possibly lengthy reverse-DNS
	lookup on 0.0.0.0 when calling [fconfigure -sockname] on an
	universally-bound (default) server socket.

	* generic/tclIndexObj.c: fix [AT 86258]: special-casing of empty
	tables when generating error messages for [::tcl::prefix match].

2010-02-28  Donal K. Fellows  <dkf@users.sf.net>

	* generic/tclCmdIL.c: More additions of {TCL LOOKUP} error-code
	generation to various subcommands of [info] as part of long-term
	project to classify all Tcl's generated errors.

2010-02-28  Jan Nijtmans  <nijtmans@users.sf.net>

	* generic/tclStubInit.c: [Bug 2959713]: Link error with gcc 4.1

2010-02-27  Donal K. Fellows  <dkf@users.sf.net>

	* generic/tclCmdMZ.c (StringFirstCmd, StringLastCmd): [Bug 2960021]:
	Only search for the needle in the haystack when the needle isn't
	larger than the haystack. Prevents an odd crash from sometimes
	happening when things get mixed up (a common programming error).

	* generic/tclMain.c (Tcl_Main): [Bug 801429]: Factor out the holding
	of the client-installed main loop function into thread-specific data.

	***POTENTIAL INCOMPATIBILITY***
	Code that previously tried to set the main loop from another thread
	will now fail. On the other hand, there is a fairly high probability
	that such programs would have been failing before due to the lack of
	any kind of inter-thread memory barriers guarding accesses to this
	part of Tcl's state.

2010-02-26  Donal K. Fellows  <dkf@users.sf.net>

	* generic/tclCompCmds.c:   Split this file into two pieces to make it
	* generic/tclCompCmdsSZ.c: easier to work with. It's still two very
				   long files even after the split.

2010-02-26  Reinhard Max  <max@suse.de>

	* doc/safe.n: Name the installed file after the command it documents.
	Use "Safe Tcl" instead of the "Safe Base", "Safe Tcl" mixture.

2010-02-26  Donal K. Fellows  <dkf@users.sf.net>

	* unix/Makefile.in (NATIVE_TCLSH): Added this variable to allow for
	better control of what tclsh to use for various scripts when doing
	cross compiling. An imperfect solution, but works.

	* unix/installManPage: Remap non-alphanumeric sequences in filenames
	to single underscores (especially colons).

2010-02-26  Pat Thoyts  <patthoyts@users.sourceforge.net>

	* tests/zlib.test: Add tests for [Bug 2818131] which was crashing with
	mismatched zlib algorithms used in combination with gets. This issue
	has been fixed by Andreas's last commit.

2010-02-25  Jan Nijtmans  <nijtmans@users.sf.net>

	* generic/tclHash.c:	[FRQ 2958832]: Further speed-up of the
	* generic/tclLiteral.c:	ouster-hash function.
	* generic/tclObj.c:
	* generic/tclCkalloc.c:	Eliminate various unnecessary (ClientData)
	* generic/tclTest.c:	type casts.
	* generic/tclTestObj.c:
	* generic/tclTestProcBodyObj.c:
	* unix/tclUnixTest.c:
	* unix/tclUnixTime.c:
	* unix/tclXtTest.c:

2010-02-24  Donal K. Fellows  <dkf@users.sf.net>

	* generic/tclDictObj.c (SetDictFromAny): Prevent the list<->dict
	* generic/tclListObj.c (SetListFromAny): conversion code from taking
	too many liberties. Stops loss of duplicate keys in some scenarios.
	Many thanks to Jean-Claude Wippler for finding this.

	* generic/tclExecute.c (TclExecuteByteCode): Reduce ifdef-fery and
	size of activation record. More variables shared across instructions
	than before.

	* doc/socket.n: [Bug 2957688]: Clarified that [socket -server] works
	with a command prefix. Extended example to show this in action.

2010-02-22  Andreas Kupries  <andreask@activestate.com>

	* generic/tclZlib.c (ZlibTransformInput): [Bug 2762041]: Added a hack
	to work around the general problem, early EOF recognition based on the
	base-channel, instead of the data we have ready for reading in the
	transform. Long-term we need a proper general fix (likely tracking EOF
	on each level of the channel stack), with attendant complexity.
	Furthermore, Z_BUF_ERROR can be ignored, and must be when feeding the
	zlib code with single characters.

2010-02-22  Jan Nijtmans  <nijtmans@users.sf.net>

	* unix/tclUnixPort.h:   Remove unnecessary EXTERN's, which already are
	                        in the global stub table.
	* unix/configure.in:    Use @EXEEXT@ in stead of @EXT_SUFFIX@
	* unix/tcl.m4:
	* unix/Makefile.in:     Use -DBUILD_tcl for CYGWIN
	* unix/configure:       (regenerated)
	* unix/dltest/pkg*.c:   Use EXTERN to control CYGWIN exported symbols
	* generic/tclCmdMZ.c:   Remove some unnecessary type casts.
	* generic/tclCompCmds.c:
	* generic/tclTest.c:
	* generic/tclUtil.c:

2010-02-21  Mo DeJong  <mdejong@users.sourceforge.net>

	* tests/regexp.test: Add test cases back ported from Jacl regexp work.

2010-02-21  Jan Nijtmans  <nijtmans@users.sf.net>

	* generic/tclDate.c:    Some more const tables.
	* generic/tclGetDate.y:
	* generic/regc_lex.c:
	* generic/regerror.c:
	* generic/tclStubLib.c:
	* generic/tclBasic.c:   Fix [Bug 2954959] expr abs(0.0) is -0.0
	* tests/expr.test:

2010-02-20  Donal K. Fellows  <dkf@users.sf.net>

	* generic/tclCompCmds.c (TclCompileStringLenCmd): Make [string length]
	of a constant string be handled better (i.e., handle backslashes too).

2010-02-19  Stuart Cassoff  <stwo@users.sourceforge.net>

	* tcl.m4: Correct compiler/linker flags for threaded builds on
	OpenBSD.
	* configure: (regenerated).

2010-02-19  Donal K. Fellows  <dkf@users.sf.net>

	* unix/installManPage: [Bug 2954638]: Correct behaviour of manual page
	installer. Also added armouring to check that assumptions about the
	initial state are actually valid (e.g., look for existing input file).

2010-02-17  Donal K. Fellows  <dkf@users.sf.net>

	* generic/tclHash.c (HashStringKey):	Restore these hash functions
	* generic/tclLiteral.c (HashString):	to use the classic algorithm.
	* generic/tclObj.c (TclHashObjKey):	Community felt normal case
	speed to be more important than resistance to malicious cases. For
	now, hashes that need to deal with the malicious case can use a custom
	hash table and install their own hash function, though that is not
	functionality exposed to the script level.

	* generic/tclCompCmds.c (TclCompileDictUpdateCmd): Stack depth must be
	correctly described when compiling a body to prevent crashes in some
	debugging modes.

2010-02-16  Jan Nijtmans  <nijtmans@users.sf.net>

	* generic/tclInt.h: Change order of various struct members,
	fixing potential binary incompatibility with Tcl 8.5

2010-02-16  Donal K. Fellows  <dkf@users.sf.net>

	* unix/configure.in, generic/tclIOUtil.c (Tcl_Stat): Updated so that
	we do not assume that all unix systems have the POSIX blkcnt_t type,
	since OpenBSD apparently does not.

	* generic/tclLiteral.c (HashString): Missed updating to FNV in one
	place; the literal table (a copy of the hash table code...)

2010-02-15  Jan Nijtmans  <nijtmans@users.sf.net>

	* tools/genStubs.tcl:   Reverted earlier rename from tcl*Stubs to
	* generic/tclBasic.c:   tcl*ConstStubs, it's not necessary at all.
	* generic/tclOO.c:
	* generic/tclTomMathInterface.c:
	* generic/tclStubInit.c: (regenerated)
	* generic/tclOOStubInit.c: (regenerated)
	* generic/tclEnsemble.c:Fix signed-unsigned mismatch
	* win/tclWinInt.h:      make tclWinProcs "const"
	* win/tclWin32Dll.c:
	* win/tclWinFCmd.c:     Eliminate all internal Tcl_WinUtfToTChar
	* win/tclWinFile.c:     and Tcl_WinTCharToUtf calls, needed
	* win/tclWinInit.c:     for mslu support.
	* win/tclWinLoad.c:
	* win/tclWinPipe.c:
	* win/tclWinSerial.c:
	* win/.cvsignore:
	* compat/unicows/readme.txt:  [FRQ 2819611]: Add first part of MSLU
	* compat/unicows/license.txt: support.
	* compat/unicows/unicows.lib:

2010-02-15  Donal K. Fellows  <dkf@users.sf.net>

	* generic/tclOO.c (AllocObject, SquelchedNsFirst, ObjectRenamedTrace):
	* generic/tclNamesp.c (Tcl_DeleteNamespace): [Bug 2950259]: Revised
	the namespace deletion code to provide an additional internal callback
	that gets triggered early enough in namespace deletion to allow TclOO
	destructors to run sanely. Adjusted TclOO to take advantage of this,
	so making tearing down an object by killing its namespace appear to
	work seamlessly, which is needed for Itcl. (Note that this is not a
	feature that will ever be backported to 8.5, and it remains not a
	recommended way of deleting an object.)

2010-02-13  Donal K. Fellows  <dkf@users.sf.net>

	* generic/tclCompCmds.c (TclCompileSwitchCmd): Divided the [switch]
	compiler into three pieces (after the model of [try]): a parser, an
	instruction-issuer for chained tests, and an instruction-issuer for
	jump tables.

	* generic/tclEnsemble.c: Split the ensemble engine out into its own
	file rather than keeping it mashed together with the namespace code.

2010-02-12  Jan Nijtmans  <nijtmans@users.sf.net>

	* win/tcl.m4:		Use -pipe for gcc on win32
	* win/configure:	(mingw/cygwin) (regenerated)
	* win/.cvsignore:	Add .lib, .exp and .res here

2010-02-11  Mo DeJong  <mdejong@users.sourceforge.net>

	* tests/list.test: Add tests for explicit \0 in a string argument to
	the list command.

2010-02-11  Donal K. Fellows  <dkf@users.sf.net>

	* generic/tclIOCmd.c (Tcl_OpenObjCmd): [Bug 2949740]: Make sure that
	we do not try to put a NULL pipeline channel into binary mode.

2010-02-11  Mo DeJong  <mdejong@users.sourceforge.net>

	[Bug 2826551, Patch 2948425]: Assorted regexp bugs related to -all,
	-line and -start options and newlines.
	* generic/tclCmdMZ.c (Tcl_RegexpObjCmd): If -offset is given, treat it
	as the start of the line if the previous character was a newline. Fix
	nasty edge case where a zero length match would not advance the index.
	* tests/regexp.test: Add regression tests back ported from Jacl.
	Checks for a number of issues related to -line and newline handling. A
	few of tests were broken before the patch and continue to be broken,
	marked as knownBug.

2010-02-11  Donal K. Fellows  <dkf@users.sf.net>

	* generic/tclOO.c (ObjectRenamedTrace): [Bug 2949397]: Prevent
	destructors from running on the two core class objects when the whole
	interpreter is being destroyed.

2010-02-09  Donal K. Fellows  <dkf@users.sf.net>

	* generic/tclCompCmds.c (TclCompileTryCmd, IssueTryInstructions)
	(IssueTryFinallyInstructions): Added compiler for the [try] command.
	It is split into three pieces that handle the parsing of the tokens,
	the issuing of instructions for finally-free [try], and the issuing of
	instructions for [try] with finally; there are enough differences
	between the all cases that it was easier to split the code rather than
	have a single function do the whole thing.

2010-02-09  Alexandre Ferrieux  <ferrieux@users.sourceforge.net>

	* tools/genStubs.tcl: Remove dependency on 8.5+ idiom "in" in
	expressions.

2010-02-08  Donal K. Fellows  <dkf@users.sf.net>

	* generic/tclZlib.c (Tcl_ZlibDeflate, Tcl_ZlibInflate): [Bug 2947783]:
	Make sure that the result is an unshared object before appending to it
	so that nothing crashes if it is shared (use in Tcl code was not
	affected by this, but use from C was an issue).

2010-02-06  Donal K. Fellows  <dkf@users.sf.net>

	* generic/tclHash.c (HashStringKey):	Replace Tcl's crusty old hash
	* generic/tclObj.c (TclHashObjKey):	function with the algorithm
	due to Fowler, Noll and Vo. This is slightly faster (assuming the
	presence of hardware multiply) and has somewhat better distribution
	properties of the resulting hash values. Note that we only ever used
	the 32-bit version of the FNV algorithm; Tcl's core hash engine
	assumes that hash values are simple unsigned ints.

	***POTENTIAL INCOMPATIBILITY***
	Code that depends on hash iteration order (especially tests) may well
	be disrupted by this. Where a definite order is required, the fix is
	usually to just sort the results after extracting them from the hash.
	Where this is insufficient, the code that has ceased working was
	always wrong and was only working by chance.

2010-02-05  Donal K. Fellows  <dkf@users.sf.net>

	* generic/tclCompCmds.c (TclCompileErrorCmd): Added compilation of the
	[error] command. No new bytecodes.

2010-02-05  Jan Nijtmans  <nijtmans@users.sf.net>

	* tools/genStubs.tcl:	Follow-up to earlier commit today:
	          Eliminate the need for an extra Stubs Pointer for adressing
	          a static stub table: Just change the exported table from
	          static to MODULE_SCOPE.
	* generic/tclBasic.c
	* generic/tclOO.c
	* generic/tclTomMathInterface.c
	* generic/tcl*Decls.h (regenerated)
	* generic/tclStubInit.c (regenerated)
	* generic/tclOOStubInit.c (regenerated)
	* generic/tclTest.c (minor formatting)

2010-02-05  Donal K. Fellows  <dkf@users.sf.net>

	* generic/tclVar.c: More consistency in errorcode generation.

	* generic/tclOOBasic.c (TclOO_Object_Destroy): Rewrote to be NRE-aware
	when calling destructors. Note that there is no guarantee that
	destructors will always be called in an NRE context; that's a feature
	of the 'destroy' method only.

	* generic/tclEncoding.c: Add 'const' to many function-internal vars
	that are never pointing to things that are written to.

2010-02-05  Jan Nijtmans  <nijtmans@users.sf.net>

	* tools/genStubs.tcl:	Follow-up to [2010-01-29] commit:
		prevent space within stub table function parameters if the
		parameter type is a pointer.
	* win/tclWinInt.h:	Minor Formatting
	* generic/tcl.h:	VOID -> void and other formatting
	* generic/tclInt.h:	Minor formatting
	* generic/tclInt.decls: Change signature of TclNRInterpProcCore,
	* generic/tclOO.decls:	and TclOONewProc(Instance|)MethodEx,
	* generic/tclProc.c:	indicating that errorProc is a function,
	* generic/tclOOMethod.c:pointer, and other formatting
	* generic/tcl*Decls.h:	(regenerated)
	* generic/tclVar.c:	gcc warning(line 3703): 'pattern' may be used
				uninitialized in this function
				gcc warning(line 3788): 'matched' may be used
				uninitialized in this function

2010-02-04  Donal K. Fellows  <dkf@users.sf.net>

	* generic/tclVar.c: Added more use of error-codes and reduced the
	stack overhead of older interfaces.
	(ArrayGetCmd): Stop silly crash when using a trivial pattern due to
	error in conversion to ensemble.
	(ArrayNamesCmd): Use the object RE interface for faster matching.

2010-02-03  Donal K. Fellows  <dkf@users.sf.net>

	* generic/tclVar.c (ArrayUnsetCmd): More corrections.

2010-02-02  Donal K. Fellows  <dkf@users.sf.net>

	* generic/tclVar.c: Turned the [array] command into a true ensemble.

	* generic/tclOO.c (AllocObject, MyDeleted): A slightly faster way to
	handle the deletion of [my] is with a standard delete callback. This
	is because it doesn't require an additional memory allocation during
	object creation. Also reduced the amount of string manipulation
	performed during object creation to further streamline memory
	handling; this is not backported to the 8.5 package as it breaks a
	number of abstractions.

	* generic/tclOOBasic.c (TclOO_Object_Destroy): [Bug 2944404]: Do not
	crash when a destructor deletes the object that is executing that
	destructor.

2010-02-01  Donal K. Fellows  <dkf@users.sf.net>

	* generic/tclVar.c (Tcl_ArrayObjCmd): [Bug 2939073]: Stop the [array
	unset] command from having dangling pointer problems when an unset
	trace deletes the element that is going to be processed next. Many
	thanks to Alexandre Ferrieux for the bulk of this fix.

	* generic/regexec.c (ccondissect, crevdissect): [Bug 2942697]: Rework
	these functions so that certain pathological patterns are matched much
	more rapidly. Many thanks to Tom Lane for dianosing this issue and
	providing an initial patch.

2010-01-30  Donal K. Fellows  <dkf@users.sf.net>

	* generic/tclCompile.c (tclInstructionTable):	Bytecode instructions
	* generic/tclCompCmds.c (TclCompileUnsetCmd):	to allow the [unset]
	* generic/tclExecute.c (TclExecuteByteCode):	command to be compiled
	with the compiler being a complete compilation for all compile-time
	decidable uses.

	* generic/tclVar.c (TclPtrUnsetVar): Var reference version of the code
	to unset a variable. Required for INST_UNSET bytecodes.

2010-01-29  Jan Nijtmans  <nijtmans@users.sf.net>

	* generic/tcl.h: [Bug 2942081]: Reverted Tcl_ThreadDataKey type change
				Changed some Tcl_CallFrame fields from "char *"
				to "void *". This saves unnecessary space on
				Cray's (and it's simply more correct).

	* tools/genStubs.tcl:	No longer generate a space after "*" and
				immediately after a function name, so the
				format of function definitions in tcl*Decls.h
				match all other tcl*.h header files.
	* doc/ParseArgs.3:	Change Tcl_ArgvFuncProc, Tcl_ArgvGenFuncProc
	* generic/tcl.h:	and GetFrameInfoValueProc to be function
	* generic/tclInt.h:	definitions, not pointers, for consistency
	* generic/tclOOInt.h:	with all other Tcl function definitions.
	* generic/tclIndexObj.c:
	* generic/regguts.h:	CONST -> const
	* generic/tcl.decls:	Formatting
	* generic/tclTomMath.decls: Formatting
	* generic/tclDecls.h:	(regenerated)
	* generic/tclIntDecls.h:
	* generic/tclIntPlatDecls.h:
	* generic/tclOODecls.h:
	* generic/tclOOIntDecls.h:
	* generic/tclPlatDecls.h:
	* generic/tclTomMathDecls.h:

2010-01-28  Donal K. Fellows  <dkf@users.sf.net>

	* generic/tclOOBasic.c (TclOO_Object_Destroy): Move the execution of
	destructors to a point where they can produce an error. This will not
	work for all destructors, but it does mean that more failing calls of
	them will be caught.
	* generic/tclOO.c (AllocObject, MyDeletedTrace, ObjectRenamedTrace):
	(ObjectNamespaceDeleted): Stop various ways of getting at commands
	with dangling pointers to the object. Also increases the reliability
	of calling of destructors (though most destructors won't benefit; when
	an object is deleted namespace-first, its destructors are not run in a
	nice state as the namespace is partially gone).

2010-01-25  Jan Nijtmans  <nijtmans@users.sf.net>

	* generic/tclOOStubInit.c:   Remove double includes (which causes a
	* generic/tclOOStubLib.c:    warning in CYGWIN compiles)
	* unix/.cvsignore:	     add confdefs.h

2010-01-22  Donal K. Fellows  <dkf@users.sf.net>

	* doc/proc.n: [Bug 1970629]: Define a bit better what the current
	namespace of a procedure is.

2010-01-22  Jan Nijtmans  <nijtmans@users.sf.net>

	* generic/tclInt.decls:	     Don't use DWORD and HANDLE here.
	* generic/tclIntPlatDecls.h:
	* generic/tcl.h:	     Revert [2009-12-21] change, instead
	* generic/tclPort.h:	     resolve the CYGWIN inclusion problems by
	* win/tclWinPort.h:	     re-arranging the inclusions at other
				     places.
	* win/tclWinError.c
	* win/tclWinPipe.c
	* win/tcl.m4:		     Make cygwin configuration error into
	* win/configure.in:	     a warning: CYGWIN compilation works
	* win/configure:	     although there still are test failures.

2010-01-22  Donal K. Fellows  <dkf@users.sf.net>

	* generic/tclExecute.c (TclExecuteByteCode): Improve error code
	generation from some of the tailcall-related bits of TEBC.

2010-01-21  Miguel Sofer  <msofer@users.sf.net>

	* generic/tclCompile.h: NRE-enable direct eval on BC spoilage
	* generic/tclExecute.c: [Bug 2910748]
	* tests/nre.test:

2010-01-19  Donal K. Fellows  <dkf@users.sf.net>

	* doc/dict.n: [Bug 2929546]: Clarify just what [dict with] and [dict
	update] are doing with variables.

2010-01-18  Andreas Kupries  <andreask@activestate.com>

	* generic/tclIO.c (CreateScriptRecord): [Bug 2918110]: Initialize
	the EventScriptRecord (esPtr) fully before handing it to
	Tcl_CreateChannelHandler for registration. Otherwise a reflected
	channel calling 'chan postevent' (== Tcl_NotifyChannel) in its
	'watchProc' will cause the function 'TclChannelEventScriptInvoker'
	to be run on an uninitialized structure.

2010-01-18  Donal K. Fellows  <dkf@users.sf.net>

	* generic/tclStringObj.c (Tcl_AppendFormatToObj): [Bug 2932421]: Stop
	the [format] command from causing argument objects to change their
	internal representation when not needed. Thanks to Alexandre Ferrieux
	for this fix.

2010-01-13  Donal K. Fellows  <dkf@users.sf.net>

	* tools/tcltk-man2html.tcl:	  More factoring out of special cases
	* tools/tcltk-man2html-utils.tcl: so that they are described outside
	the engine file. Now there is only one real set of special cases in
	there, to handle the .SO/.OP/.SE directives.

2010-01-13  Jan Nijtmans  <nijtmans@users.sf.net>

	* generic/tcl.h:      Fix TCL_LL_MODIFIER for Cygwin
	* generic/tclEnv.c:   Fix CYGWIN compilation problems,
	* generic/tclInt.h:   and remove some unnecessary
	* generic/tclPort.h:  double includes.
	* generic/tclPlatDecls.h:
	* win/cat.c:
	* win/tclWinConsole.c:
	* win/tclWinFCmd.c:
	* win/tclWinFile.c:
	* win/tclWinPipe.c:
	* win/tclWinSerial.c:
	* win/tclWinThrd.c:
	* win/tclWinPort.h:   Put win32 includes first
	* unix/tclUnixChan.c: Forgot one CONST change

2010-01-12  Donal K. Fellows  <dkf@users.sf.net>

	* tools/tcltk-man2html.tcl: Make the generation of the list of things
	to process the docs from simpler and more flexible. Also factored out
	the lists of special cases.

2010-01-10  Jan Nijtmans  <nijtmans@users.sf.net>

	* win/tclWinDde.c:      VC++ 6.0 doesn't have
	* win/tclWinReg.c:      PDWORD_PTR
	* win/tclWinThrd.c:     Fix various minor gcc warnings.
	* win/tclWinTime.c:
	* win/tclWinConsole.c:  Put channel type definitions
	* win/tclWinChan.c:     in static const memory
	* win/tclWinPipe.c:
	* win/tclWinSerial.c:
	* win/tclWinSock.c:
	* generic/tclIOGT.c:
	* generic/tclIORChan.c:
	* generic/tclIORTrans.c:
	* unix/tclUnixChan.c:
	* unix/tclUnixPipe.c:
	* unix/tclUnixSock.c:
	* unix/configure:       (regenerated with autoconf 2.59)
	* tests/info.test:      Make test independant from
	                        tcltest implementation.

2010-01-10  Donal K. Fellows  <dkf@users.sf.net>

	* tests/namespace.test (namespace-51.17): [Bug 2898722]: Demonstrate
	that there are still bugs in the handling of resolution epochs. This
	bug is not yet fixed.

	* tools/tcltk-man2html.tcl:	  Split the man->html converter into
	* tools/tcltk-man2html-utils.tcl: two pieces for easier maintenance.
	Also made it much less verbose in its printed messages by default.

2010-01-09  Donal K. Fellows  <dkf@users.sf.net>

	* tools/tcltk-man2html.tcl: Added basic support for building the docs
	for contributed packages into the HTML versions. Prompted by question
	on Tcler's Chat by Tom Krehbiel. Note that there remain problems in
	the documentation generated due to errors in the contributed docs.

2010-01-05  Don Porter  <dgp@users.sourceforge.net>

	* generic/tclPathObj.c (TclPathPart):   [Bug 2918610]: Correct
	* tests/fileName.test (filename-14.31): inconsistency between the
	string rep and the intrep of a path value created by [file rootname].
	Thanks to Vitaly Magerya for reporting.

2010-01-03  Donal K. Fellows  <dkf@users.sf.net>

	* unix/tcl.m4 (SC_CONFIG_CFLAGS): [Bug 1636685]: Use the configuration
	for modern FreeBSD suggested by the FreeBSD porter.

2010-01-03  Miguel Sofer  <msofer@users.sf.net>

	* generic/tclBasic.c:	[Bug 2724403]: Fix leak of coroutines on
	* generic/tclCompile.h: namespace deletion. Added a test for this
	* generic/tclNamesp.c:	leak, and also a test for leaks on namespace
	* tests/coroutine.test: deletion.
	* tests/namespace.test:

2009-12-30  Donal K. Fellows  <dkf@users.sf.net>

	* library/safe.tcl (AliasSource): [Bug 2923613]: Make the safer
	* tests/safe.test (safe-8.9):	  [source] handle a [return] at the
					  end of the file correctly.

2009-12-30  Miguel Sofer  <msofer@users.sf.net>

	* library/init.tcl (unknown): [Bug 2824981]: Fix infinite recursion of
	::unknown when [set] is undefined.

2009-12-29  Donal K. Fellows  <dkf@users.sf.net>

	* generic/tclHistory.c (Tcl_RecordAndEvalObj): Reduce the amount of
	allocation and deallocation of memory by caching objects in the
	interpreter assocData table.

	* generic/tclObj.c (Tcl_GetCommandFromObj): Rewrite the logic so that
	it does not require making assignments part way through an 'if'
	condition, which was deeply unclear.

	* generic/tclInterp.c (Tcl_MakeSafe): [Bug 2895741]: Make sure that
	the min() and max() functions are supported in safe interpreters.

2009-12-29  Pat Thoyts  <patthoyts@users.sourceforge.net>

	* generic/tclBinary.c:	[Bug 2922555]: Handle completely invalid input
	* tests/binary.test:	to the decode methods.

2009-12-28  Donal K. Fellows  <dkf@users.sf.net>

	* unix/Makefile.in (trace-shell, trace-test): [FRQ 1083288]: Added
	targets to allow easier tracing of shell and test invokations.

	* unix/configure.in: [Bug 942170]:	Detect the st_blocks field of
	* generic/tclCmdAH.c (StoreStatData):	'struct stat' correctly.
	* generic/tclFileName.c (Tcl_GetBlocksFromStat):
	* generic/tclIOUtil.c (Tcl_Stat):

	* generic/tclInterp.c (TimeLimitCallback): [Bug 2891362]: Ensure that
	* tests/interp.test (interp-34.13):	   the granularity ticker is
	reset when we check limits because of the time limit event firing.

2009-12-27  Donal K. Fellows  <dkf@users.sf.net>

	* doc/namespace.n (SCOPED SCRIPTS): [Bug 2921538]: Updated example to
	not be quite so ancient.

2009-12-25  Jan Nijtmans  <nijtmans@users.sf.net>

	* generic/tclCmdMZ.c:      CONST -> const
	* generic/tclParse.c

2009-12-23  Donal K. Fellows  <dkf@users.sf.net>

	* library/safe.tcl (AliasSource, AliasExeName): [Bug 2913625]: Stop
	information about paths from leaking through [info script] and [info
	nameofexecutable].

2009-12-23  Jan Nijtmans  <nijtmans@users.sf.net>

	* unix/tcl.m4:		Install libtcl8.6.dll in bin directory
	* unix/Makefile.in:
	* unix/configure:	(regenerated)

2009-12-22  Donal K. Fellows  <dkf@users.sf.net>

	* generic/tclCmdIL.c (Tcl_LsortObjCmd): [Bug 2918962]: Stop crash when
	-index and -stride are used together.

2009-12-21  Jan Nijtmans  <nijtmans@users.sf.net>

	* generic/tclThreadStorage.c: Fix gcc warning, using gcc-4.3.4 on
				      cygwin: missing initializer
	* generic/tclOOInt.h:	      Prevent conflict with DUPLICATE
				      definition in WINAPI's nb30.h
	* generic/rege_dfa.c:	      Fix macro conflict on CYGWIN: don't use
				      "small".
	* generic/tcl.h:	      Include <winsock2.h> before <stdio.h> on
				      CYGWIN
	* generic/tclPathObj.c
	* generic/tclPort.h
	* tests/env.test:	      Don't unset WINDIR and TERM, it has a
				      special meaning on CYGWIN (both in UNIX
				      and WIN32 mode!)
	* generic/tclPlatDecls.h:     Include <tchar.h> through tclPlatDecls.h
	* win/tclWinPort.h:	      stricmp -> strcasecmp
	* win/tclWinDde.c:	      _wcsicmp -> wcscasecmp
	* win/tclWinFile.c
	* win/tclWinPipe.c
	* win/tclWinSock.c
	* unix/tcl.m4:		      Add dynamic loading support to CYGWIN
	* unix/configure (regenerated)
	* unix/Makefile.in

2009-12-19  Miguel Sofer  <msofer@users.sf.net>

	* generic/tclBasic.c:	[Bug 2917627]: Fix for bad cmd resolution by
	* tests/coroutine.test:	coroutines. Thanks to schelte for finding it.

2009-12-16  Donal K. Fellows  <dkf@users.sf.net>

	* library/safe.tcl (::safe::AliasGlob): Upgrade to correctly support a
	larger fraction of [glob] functionality, while being stricter about
	directory management.

2009-12-11  Jan Nijtmans  <nijtmans@users.sf.net>

	* generic/tclTest.c:	Fix gcc warning: ignoring return value of
	* unix/tclUnixNotify.c:	"write", declared with attribute
	* unix/tclUnixPipe.c:	warn_unused_result.
	* generic/tclInt.decls:	CONSTify functions TclpGetUserHome and
	* generic/tclIntDecls.h:TclSetPreInitScript (TIP #27)
	* generic/tclInterp.c:
	* win/tclWinFile.c:
	* unix/tclUnixFile.c:

2009-12-16  Donal K. Fellows  <dkf@users.sf.net>

	* doc/tm.n: [Bug 1911342]: Formatting rewrite to avoid bogus crosslink
	to the list manpage when generating HTML.

	* library/msgcat/msgcat.tcl (Init): [Bug 2913616]: Do not use platform
	tests that are not needed and which don't work in safe interpreters.

2009-12-14  Donal K. Fellows  <dkf@users.sf.net>

	* doc/file.n (file tempfile): [Bug 2388866]: Note that this only ever
	creates files on the native filesystem. This is a design feature.

2009-12-13  Miguel Sofer  <msofer@users.sf.net>

	* generic/tclBasic.c:	Release TclPopCallFrame() from its
	* generic/tclExecute.c:	tailcall-management duties
	* generic/tclNamesp.c:

	* generic/tclBasic.c:	Moving TclBCArgumentRelease call from
	* generic/tclExecute.c:	TclNRTailcallObjCmd to TEBC, so that the
	pairing of the Enter and Release calls is clearer.

2009-12-12  Donal K. Fellows  <dkf@users.sf.net>

	* generic/tclTest.c (TestconcatobjCmd): [Bug 2895367]: Stop memory
	leak when testing. We don't need extra noise of this sort when
	tracking down real problems!

2009-12-11  Jan Nijtmans  <nijtmans@users.sf.net>

	* generic/tclBinary.c:	Fix gcc warning, using gcc-4.3.4 on cygwin
	* generic/tclCompExpr.c:warning: array subscript has type 'char'
	* generic/tclPkg.c:
	* libtommath/bn_mp_read_radix.c:
	* win/makefile.vc:	[Bug 2912773]: Revert to version 1.203
	* unix/tclUnixCompat.c:	Fix gcc warning: signed and unsigned type
				in conditional expression.

2009-12-11  Donal K. Fellows  <dkf@users.sf.net>

	* tools/tcltk-man2html.tcl (long-toc, cross-reference): [FRQ 2897296]:
	Added cross links to sections within manual pages.

2009-12-11  Miguel Sofer  <msofer@users.sf.net>

	* generic/tclBasic.c:   [Bug 2806407]: Full nre-enabling of coroutines
	* generic/tclExecute.c:

	* generic/tclBasic.c: Small cleanup

	* generic/tclExecute.c: Fix panic in http11.test caused by buggy
	earlier commits in coroutine management.

2009-12-10  Andreas Kupries  <andreask@activestate.com>

	* generic/tclObj.c (TclContinuationsEnter): [Bug 2895323]: Updated
	comments to describe when the function can be entered for the same
	Tcl_Obj* multiple times. This is a continuation of the 2009-11-10
	entry where a memory leak was plugged, but where not sure if that was
	just a band-aid to paper over some other error. It isn't, this is a
	legal situation.

2009-12-10  Miguel Sofer  <msofer@users.sf.net>

	* generic/tclBasic.c:   Reducing the # of moving parts for coroutines
	* generic/tclExecute.c: by delegating more to tebc; eliminate the
	special coroutine CallFrame.

2009-12-09  Andreas Kupries  <andreask@activestate.com>

	* generic/tclIO.c: [Bug 2901998]: Applied Alexandre Ferrieux's patch
	fixing the inconsistent buffered I/O. Tcl's I/O now flushes buffered
	output before reading, discards buffered input before writing, etc.

2009-12-09  Miguel Sofer  <msofer@users.sf.net>

	* generic/tclBasic.c: Ensure right lifetime of varFrame's (objc,objv)
	for coroutines.

	* generic/tclExecute.c: Code regrouping

2009-12-09  Donal K. Fellows  <dkf@users.sf.net>

	* generic/tclBasic.c: Added some of the missing setting of errorcode
	values.

2009-12-08  Miguel Sofer  <msofer@users.sf.net>

	* generic/tclExecute.c (TclStackFree): Improved panic msg.

2009-12-08  Miguel Sofer  <msofer@users.sf.net>

	* generic/tclBasic.c:   Partial nre-enabling of coroutines. The
	* generic/tclExecute.c: initial call still requires its own
	* generic/tclInt.h:     instance of tebc, but on resume coros can
	execute in the caller's tebc.

	* generic/tclExecute.c (TEBC): Silence warning about pcAdjustment.

2009-12-08  Donal K. Fellows  <dkf@users.sf.net>

	* generic/tclExecute.c (TclExecuteByteCode): Make the dict opcodes
	more sparing in their use of C variables, to reduce size of TEBC
	activiation record a little bit.

2009-12-07  Miguel Sofer  <msofer@users.sf.net>

	* generic/tclExecute.c (TEBC): Grouping "slow" variables into structs,
	to reduce register pressure and help the compiler with variable
	allocation.

2009-12-07  Miguel Sofer  <msofer@users.sf.net>

	* generic/tclExecute.c: Start cleaning the TEBC stables
	* generic/tclInt.h:

	* generic/tclCmdIL.c:   [Bug 2910094]: Fix by aku
	* tests/coroutine.test:

	* generic/tclBasic.c: Arrange for [tailcall] to be created with the
	other builtins: was being created in a separate call, leftover from
	pre-tip days.

2009-12-07  Don Porter  <dgp@users.sourceforge.net>

	* generic/tclStrToD.c: [Bug 2902010]: Correct conditional compile
	directives to better detect the toolchain that needs extra work for
	proper underflow treatment instead of merely detecting the MIPS
	platform.

2009-12-07  Miguel Sofer  <msofer@users.sf.net>

	* generic/tclBasic.c: [Patch 2910056]: Add ::tcl::unsupported::yieldTo
	* generic/tclInt.h:

2009-12-07  Donal K. Fellows  <dkf@users.sf.net>

	* generic/tclCmdMZ.c (TryPostBody): [Bug 2910044]: Close off memory
	leak in [try] when a variable-free handler clause is present.

2009-12-05  Miguel Sofer  <msofer@users.sf.net>

	* generic/tclBasic.c:   Small changes for clarity in tailcall
	* generic/tclExecute.c: and coroutine code.
	* tests/coroutine.test:

	* tests/tailcall.test: Remove some old unused crud; improved the
	stack depth tests.

	* generic/tclBasic.c:  Fixed things so that you can tailcall
	* generic/tclNamesp.c: properly out of a coroutine.
	* tests/tailcall.test:

	* generic/tclInterp.c: Fixed tailcalls for same-interp aliases (no
	test)

2009-12-03  Donal K. Fellows  <dkf@users.sf.net>

	* library/safe.tcl (::safe::AliasEncoding): Make the safe encoding
	command behave more closely like the unsafe one (for safe ops).
	(::safe::AliasGlob): [Bug 2906841]: Clamp down on evil use of [glob]
	in safe interpreters.
	* tests/safe.test: Rewrite to use tcltest2 better.

2009-12-02  Jan Nijtmans  <nijtmans@users.sf.net>

	* tools/genStubs.tcl:	Add support for win32 CALLBACK functions and
	remove obsolete "emitStubs" and "genStubs" functions.
	* win/Makefile.in:	Use tcltest86.dll for all tests, and add
	.PHONY rules to preemptively stop trouble that plagued Tk from hitting
	Tcl too.

2009-11-30  Jan Nijtmans  <nijtmans@users.sf.net>

	* generic/tcl.h:	Don't use EXPORT for Tcl_InitStubs
	* win/Makefile.in:	Better dependancies in case of static build.

2009-11-30  Donal K. Fellows  <dkf@users.sf.net>

	* doc/Tcl.n: [Bug 2901433]: Improved description of expansion to
	mention that it is using list syntax.

2009-11-27  Kevin B. Kenny  <kennykb@acm.org>

	* win/tclAppInit.c (Tcl_AppInit): [Bug 2902965]: Reverted Jan's change
	that added a call to Tcl_InitStubs. The 'tclsh' and 'tcltest' programs
	are providers, not consumers of the Stubs table, and should not link
	with the Stubs library, but only with the main Tcl library. (In any
	case, the presence of Tcl_InitStubs broke the build.)

2009-11-27  Donal K. Fellows  <dkf@users.sf.net>

	* doc/BoolObj.3, doc/Class.3, doc/CrtChannel.3, doc/DictObj.3:
	* doc/DoubleObj.3, doc/Ensemble.3, doc/Environment.3:
	* doc/FileSystem.3, doc/Hash.3, doc/IntObj.3, doc/Limit.3:
	* doc/Method.3, doc/NRE.3, doc/ObjectType.3, doc/PkgRequire.3:
	* doc/SetChanErr.3, doc/SetResult.3: [Patch 2903921]: Many small
	spelling fixes from Larry Virden.

	BUMP VERSION OF TCLOO TO 0.6.2. Too many people need accumulated small
	versions and bugfixes, so the version-bump removes confusion.

	* generic/tclOOBasic.c (TclOO_Object_LinkVar): [Bug 2903811]: Remove
	unneeded restrictions on who can usefully call this method.

2009-11-26  Donal K. Fellows  <dkf@users.sf.net>

	* unix/Makefile.in: Add .PHONY rules and documentation to preemptively
	stop trouble that plagued Tk from hitting Tcl too, and to make the
	overall makefile easier to understand. Some reorganization too to move
	related rules closer together.

2009-11-26  Jan Nijtmans  <nijtmans@users.sf.net>

	* win/Makefile.in:	[Bug 2902965]: Fix stub related changes that
	* win/makefile.vc:	caused tclkit build to break.
	* win/tclAppInit.c
	* unix/tcl.m4
	* unix/Makefile.in
	* unix/tclAppInit.c
	* unix/configure:	(regenerated)

2009-11-25  Kevin B. Kenny  <kennykb@acm.org>

	* win/Makefile.in:	Added a 'test-tcl' rule that is identical to
	'test' except that it does not go spelunking in 'pkgs/'. (This rule
	has existed in unix/Makefile.in for some time.)

2009-11-25  Stuart Cassoff  <stwo@users.sf.net>

	* unix/configure.in:	[Patch 2892871]: Remove unneeded
	* unix/tcl.m4:		AC_STRUCT_TIMEZONE and use
	* unix/tclConfig.h.in:	AC_CHECK_MEMBERS([struct stat.st_blksize])
	* unix/tclUnixFCmd.c:	instead of AC_STRUCT_ST_BLKSIZE.
	* unix/configure:	Regenerated with autoconf-2.59.

2009-11-24  Andreas Kupries  <andreask@activestate.com>

	* library/tclIndex: Manually redone the part of tclIndex dealing with
	safe.tcl and tm.tcl. This part passes the testsuite. Note that
	automatic regeneration of this part is not possible because it wrongly
	puts 'safe::Setup' on the list, and wrongly leaves out 'safe::Log'
	which is more dynamically created than the generator expects.

	Further note that the file "clock.tcl" is explicitly loaded by
	"init.tcl", the first time the clock command is invoked. The relevant
	code can be found at line 172ff, roughly, the definition of the
	procedure 'clock'. This means none of the procedures of this file
	belong in the tclIndex. Another indicator that automatic regeneration
	of tclIndex is ill-advised.

2009-11-24  Donal K. Fellows  <dkf@users.sf.net>

	* generic/tclOO.c (FinalizeAlloc, Tcl_NewObjectInstance):
	[Bug 2903011]: Make it an error to destroy an object in a constructor,
	and also make sure that an object is not deleted twice in the error
	case.

2009-11-24  Pat Thoyts  <patthoyts@users.sourceforge.net>

	* tests/fCmd.test: [Bug 2893771]: Teach [file stat] to handle locked
	* win/tclWinFile.c: files so that [file exists] no longer lies.

2009-11-23  Kevin Kenny  <kennykb@acm.org>

	* tests/fCmd.test (fCmd-30.1): Changed registry location of the 'My
	Documents' folder to the one that's correct for Windows 2000, XP,
	Server 2003, Vista, Server 2008, and Windows 7. (See
	http://support.microsoft.com/kb/310746)

2009-11-23  Jan Nijtmans  <nijtmans@users.sf.net>

	* win/tclWinDde.c:	#undef STATIC_BUILD, in order to make sure
	* win/tclWinReg.c:	that Xxxxx_Init is always exported even when
	* generic/tclTest.c:	Tcl is built static (otherwise we cannot
				create a DLL).
	* generic/tclThreadTest.c: Make all functions static, except
				TclThread_Init.
	* tests/fCmd.test:	Enable fCmd-30.1 when registry is available.
	* win/tcl.m4:		Fix ${SHLIB_LD_LIBS} definition, fix conflicts
	* win/Makefile.in:	Simplifications related to tcl.m4 changes.
	* win/configure.in:	Between static libraries and import library on
				windows.
	* win/configure:	(regenerated)
	* win/makefile.vc:	Add stub library to necessary link lines.

2009-11-23  Kevin B. Kenny  <kennykb@acm.org>

	* generic/tclThreadTest.c (NewTestThread): [Bug 2901803]: Further
	machinations to get NewTestThread actually to launch the thread, not
	just compile.

2009-11-22  Donal K. Fellows  <dkf@users.sf.net>

	* generic/tclThreadTest.c (NewTestThread): [Bug 2901803]: Fix small
	error in function naming which blocked a threaded test build.

2009-11-19  Jan Nijtmans  <nijtmans@users.sf.net>

	* win/Makefile.in:	Create tcltest86.dll as dynamic Tcltest
				package.
	* generic/tclTest.c:	Remove extraneous prototypes, follow-up to
	* generic/tclTestObj.c:	[Bug 2883850]
	* tests/chanio.test:	Test-cases for fixed [Bug 2849797]
	* tests/io.test:
	* tests/safe.test:	Fix safe-10.1 and safe-10.4 test cases, making
				the wrong assumption that Tcltest is a static
				package.
	* generic/tclEncoding.c:[Bug 2857044]: Updated freeIntRepProc routines
	* generic/tclVar.c:	so that they set the typePtr field to NULL so
				that the Tcl_Obj is not left in an
				inconsistent state.
	* unix/tcl.m4:		[Patch 2883533]: tcl.m4 support for Haiku OS
	* unix/configure:	autoconf-2.59

2009-11-19  Don Porter  <dgp@users.sourceforge.net>

	* unix/tclAppInit.c:	[Bug 2883850, 2900542]: Repair broken build of
	* win/tclAppInit.c:	the tcltest executable.

2009-11-19  Donal K. Fellows  <dkf@users.sf.net>

	* library/auto.tcl (tcl_findLibrary):
	* library/clock.tcl (MakeUniquePrefixRegexp, MakeParseCodeFromFields)
	(SetupTimeZone, ProcessPosixTimeZone):	Restored the use of a literal
	* library/history.tcl (HistAdd):	'then' when following a multi-
	* library/safe.tcl (interpConfigure):	line test expresssion. It's an
	* library/tm.tcl (UnknownHandler):	aid to readability then.

2009-11-19  Jan Nijtmans  <nijtmans@users.sf.net>

	* generic/tclInt.h:      Make all internal initialization
	* generic/tclTest.c:     routines MODULE_SCOPE
	* generic/tclTestObj.c:
	* generic/tclTestProcBodyObj.c:
	* generic/tclThreadTest.c:
	* unix/Makefile.in:      Fix [Bug 2883850]: pkgIndex.tcl doesn't
	* unix/tclAppInit.c:     get created with static Tcl build
	* unix/tclXtTest.c:
	* unix/tclXtNotify.c:
	* unix/tclUnixTest.c:
	* win/Makefile.in:
	* win/tcl.m4:
	* win/configure:         (regenerated)
	* win/tclAppInit.c:
	* win/tclWinDde.c:       Always compile with Stubs.
	* win/tclWinReg.c:
	* win/tclWinTest.c:

2009-11-18  Jan Nijtmans  <nijtmans@users.sf.net>

	* doc/CrtChannel.3:	[Bug 2849797]: Fix channel name inconsistences
	* generic/tclIORChan.c:	as suggested by DKF.
	* generic/tclIO.c:	Minor *** POTENTIAL INCOMPATIBILITY ***
				because Tcl_CreateChannel() and derivatives
				now sometimes ignore their "chanName"
				argument.

	* generic/tclAsync.c:	Eliminate various gcc warnings (with -Wextra)
	* generic/tclBasic.c
	* generic/tclBinary.c
	* generic/tclCmdAH.c
	* generic/tclCmdIL.c
	* generic/tclCmdMZ.c
	* generic/tclCompile.c
	* generic/tclDate.c
	* generic/tclExecute.c
	* generic/tclDictObj.c
	* generic/tclIndexObj.c
	* generic/tclIOCmd.c
	* generic/tclIOUtil.c
	* generic/tclIORTrans.c
	* generic/tclOO.c
	* generic/tclZlib.c
	* generic/tclGetDate.y
	* win/tclWinInit.c
	* win/tclWinChan.c
	* win/tclWinConsole.c
	* win/tclWinNotify.c
	* win/tclWinReg.c
	* library/auto.tcl:		Eliminate "then" keyword
	* library/clock.tcl
	* library/history.tcl
	* library/safe.tcl
	* library/tm.tcl
	* library/http/http.tcl:	Eliminate unnecessary spaces
	* library/http1.0/http.tcl
	* library/msgcat/msgcat.tcl
	* library/opt/optparse.tcl
	* library/platform/platform.tcl
	* tools/tcltk-man2html.tcl
	* tools/tclZIC.tcl
	* tools/tsdPerf.c

2009-11-17  Andreas Kupries  <andreask@activestate.com>

	* unix/tclUnixChan.c (TtyParseMode): Partial undo of Donal's tidy-up
	from a few days ago (2009-11-9, not in ChangeLog). It seems that
	strchr is apparently a macro on AIX and reacts badly to pre-processor
	directives in its arguments.

2009-11-16  Alexandre Ferrieux  <ferrieux@users.sourceforge.net>

	* generic/tclEncoding.c:  [Bug 2891556]: Fix and improve test to
	* generic/tclTest.c:	  detect similar manifestations in the future.
	* tests/encoding.test:    Add tcltest support for finalization.

2009-11-15  Mo DeJong  <mdejong@users.sourceforge.net>

	* win/tclWinDde.c: Avoid gcc compiler warning by explicitly casting
	DdeCreateStringHandle argument.

2009-11-12  Andreas Kupries  <andreask@activestate.com>

	* generic/tclIO.c (CopyData): [Bug 2895565]: Dropped bogosity which
	* tests/io.test: used the number of _written_ bytes or character to
	update the counters for the read bytes/characters. New test io-53.11.
	This is a forward port from the 8.5 branch.

2009-11-11  Don Porter  <dgp@users.sourceforge.net>

	* generic/tclClock.c (TclClockInit):    Do not create [clock] support
	commands in safe interps.

2009-11-11  Jan Nijtmans  <nijtmans@users.sf.net>

	* library/http/http.tcl (http::geturl): [Bug 2891171]: URL checking
	too strict when using multiple question marks.
	* tests/http.test
	* library/http/pkgIndex.tcl:  Bump to http 2.8.2
	* unix/Makefile.in:
	* win/Makefile.in:

2009-11-11  Alexandre Ferrieux  <ferrieux@users.sourceforge.net>

	* generic/tclIO.c: Fix [Bug 2888099] (close discards ENOSPC error)
	                   by saving the errno from the first of two
	                   FlushChannel()s. Uneasy to test; might need
	                   specific channel drivers. Four-hands with aku.

2009-11-10  Pat Thoyts  <patthoyts@users.sourceforge.net>

	* tests/winFCmd.test: Cleanup directories that have been set chmod
	000. On Windows7 and Vista we really have no access and these were
	getting left behind.
	A few tests were changed to reflect the intent of the test where
	setting a directory chmod 000 should prevent any modification. This
	restriction was ignored on XP but is honoured on Vista

2009-11-10  Andreas Kupries  <andreask@activestate.com>

	* generic/tclBasic.c: Plug another leak in TCL_EVAL_DIRECT evaluation.
	Forward port from Tcl 8.5 branch, change by Don Porter.

	* generic/tclObj.c: [Bug 2895323]: Plug memory leak in
	TclContinuationsEnter(). Forward port from Tcl 8.5 branch, change by
	Don Porter.

2009-11-09  Stuart Cassoff  <stwo@users.sf.net>

	* win/README: [bug 2459744]: Removed outdated Msys + Mingw info.

2009-11-09  Andreas Kupries  <andreask@activestate.com>

	* generic/tclBasic.c (TclEvalObjEx): Moved the #280 decrement of
	refCount for the file path out of the branch after the whole
	conditional, closing a memory leak. Added clause on structure type to
	prevent seg.faulting. Forward port from valgrinding the Tcl 8.5
	branch.

	* tests/info.test: Resolve ambiguous resolution of variable "res".
	Forward port from 8.5

2009-11-08  Donal K. Fellows  <dkf@users.sf.net>

	* doc/string.n (bytelength): Noted that this command is not a good
	thing to use, and suggested a better alternatve. Also factored out the
	description of the indices into its own section.

2009-11-07  Pat Thoyts  <patthoyts@users.sourceforge.net>

	* tests/fCmd.test: [Bug 2891026]: Exclude tests using chmod 555
	directories on vista and win7. The current user has access denied and
	so cannot rename the directory without admin privileges.

2009-11-06  Andreas Kupries  <andreask@activestate.com>

	* library/safe.tcl (::safe::Setup): Added documentation of the
	contents of the state array. Also killed the 'InterpState' procedure
	with its upleveled variable/upvar combination, and replaced all uses
	with 'namespace upvar'.

2009-11-05  Andreas Kupries  <andreask@activestate.com>

	* library/safe.tcl: A series of patches which bring the SafeBase up to
	date with code guidelines, Tcl's features, also eliminating a number
	of inefficiencies along the way.
	(1) Changed all procedure names to be fully qualified.
	(2) Moved the procedures out of the namespace eval. Kept their
	locations. IOW, broke the namespace eval apart into small sections not
	covering the procedure definitions.
	(3) Reindented the code. Just lots of whitespace changes.
	Functionality unchanged.
	(4) Moved the multiple namespace eval's around. Command export at the
	top, everything else (var decls, argument parsing setup) at the
	bottom.
	(5) Moved the argument parsing setup into a procedure called when the
	code is loaded. Easier management of temporary data.
	(6) Replaced several uses of 'Set' with calls to the new procedure
	'InterpState' and direct access to the per-slave state array.
	(7) Replaced the remaining uses of 'Set' and others outside of the
	path/token handling, and deleted a number of procedures related to
	state array access which are not used any longer.
	(8) Converted the path token system to cache normalized paths and path
	<-> token conversions. Removed more procedures not used any longer.
	Removed the test cases 4.3 and 4.4 from safe.test. They were testing
	the now deleted command "InterpStateName".
	(9) Changed the log command setup so that logging is compiled out
	completely when disabled (default).
	(10) Misc. cleanup. Inlined IsInterp into CheckInterp, its only user.
	Consistent 'return -code error' for error reporting. Updated to use
	modern features (lassign, in/ni, dicts). The latter are used to keep a
	reverse path -> token map and quicker check of existence.
	(11) Fixed [Bug 2854929]: Recurse into all subdirs under all TM root
	dirs and put them on the access path.

2009-11-02  Kevin B. Kenny  <kennykb@acm.org>

	* library/tzdata/Asia/Novokuznetsk: New tzdata locale for Kemerovo
	oblast', which now keeps Novosibirsk time and not Kranoyarsk time.
	* library/tzdata/Asia/Damascus: Syrian DST changes.
	* library/tzdata/Asia/Hong_Kong: Hong Kong historic DST corrections.
	Olson tzdata2009q.

2009-11-02  Donal K. Fellows  <dkf@users.sf.net>

	* doc/object.n (DESCRIPTION): Substantive revision to make it clearer
	what the fundamental semantics of an object actually are.

2009-11-01  Joe Mistachkin  <joe@mistachkin.com>

	* doc/Cancel.3: Minor cosmetic fixes.
	* win/makefile.vc: Make htmlhelp target work again.  An extra set of
	double quotes around the definition of the HTML help compiler tool
	appears to be required.  Previously, there was one set of double
	quotes around the definition of the tool and one around the actual
	invocation.  This led to confusion because it was the only such tool
	path to include double quotes around its invocation.  Also, it was
	somewhat inflexible in the event that somebody needed to override the
	tool command to include arguments.  Therefore, even though it may look
	"wrong", there are now two double quotes on either side of the tool
	path definition.  This fixes the problem that currently prevents the
	htmlhelp target from building and maintains flexibility in case
	somebody needs to override it via the command line or an environment
	variable.

2009-11-01  Joe English  <jenglish@users.sourceforge.net>

	* doc/Eval.3, doc/Cancel.3: Move TIP#285 routines out of Eval.3 into
	their own manpage.

2009-10-31  Donal K. Fellows  <dkf@users.sf.net>

	* generic/tclBasic.c (ExprRoundFunc): [Bug 2889593]: Correctly report
	the expected number of arguments when generating an error for round().

2009-10-30  Pat Thoyts  <patthoyts@users.sourceforge.net>

	* tests/tcltest.test: When creating the notwritabledir we deny the
	current user access to delete the file. We must grant this right when
	we cleanup. Required on Windows 7 when the user does not automatically
	have administrator rights.

2009-10-29  Don Porter  <dgp@users.sourceforge.net>

	* generic/tcl.h:        Changed the typedef for the mp_digit type
	from:
		typedef unsigned long mp_digit;
	to:
		typedef unsigned int mp_digit;
	For 32-bit builds where "long" and "int" are two names for the same
	thing, this is no change at all.  For 64-bit builds, though, this
	causes the dp[] array of an mp_int to be made up of 32-bit elements
	instead of 64-bit elements.  This is a huge improvement because details
	elsewhere in the mp_int implementation cause only 28 bits of each
	element to be actually used storing number data.  Without this change
	bignums are over 50% wasted space on 64-bit systems.  [Bug 2800740].

	***POTENTIAL INCOMPATIBILITY***
	For 64-bit builds, callers of routines with (mp_digit) or (mp_digit *)
	arguments *will*, and callers of routines with (mp_int *) arguments
	*may* suffer both binary and stubs incompatibilities with Tcl releases
	8.5.0 - 8.5.7.  Such possibilities should be checked, and if such
	incompatibilities are present, suitable [package require] requirements
	on the Tcl release should be put in place to keep such built code
	[load]-ing only in Tcl interps that are compatible.

2009-10-29  Donal K. Fellows  <dkf@users.sf.net>

	* tests/dict.test: Make variable-clean and simplify tests by utilizing
	the fact that dictionaries have defined orders.

	* generic/tclZlib.c (TclZlibCmd): Remove accidental C99-ism which
	reportedly makes the AIX native compiler choke.

2009-10-29  Kevin B. Kenny  <kennykb@acm.org>

	* library/clock.tcl (LocalizeFormat):
	* tests/clock.test (clock-67.1):
	[Bug 2819334]: Corrected a problem where '%%' followed by a letter in
	a format group could expand recursively: %%R would turn into %%H:%M:%S

2009-10-28  Don Porter  <dgp@users.sourceforge.net>

	* generic/tclLiteral.c:	[Bug 2888044]: Fixed 2 bugs.
	* tests/info.test:	First, as noted in the comments of the
	TclCleanupLiteralTable routine, since the teardown of the intrep of
	one Tcl_Obj can cause the teardown of others in the same table, the
	full table cleanup must be done with care, but the code did not
	contain the same care demanded in the comment.  Second, recent
	additions to the info.test file had poor hygiene, leaving an array
	variable ::a lying around, which breaks later interp.test tests during
	a -singleproc 1 run of the test suite.

2009-10-28  Kevin B. Kenny  <kennykb@acm.org>

	* tests/fileName.test (fileName-20.[78]): Corrected poor test
	hygiene (failure to save and restore the working directory) that
	caused these two tests to fail on Windows (and [Bug 2806250] to be
	reopened).

2009-10-27  Don Porter  <dgp@users.sourceforge.net>

	* generic/tclPathObj.c: [Bug 2884203]: Missing refcount on cached
	normalized path caused crashes.

2009-10-27  Kevin B. Kenny  <kennykb@acm.org>

	* library/clock.tcl (ParseClockScanFormat): [Bug 2886852]: Corrected a
	problem where [clock scan] didn't load the timezone soon enough when
	processing a time format that lacked a complete date.
	* tests/clock.test (clock-66.1):
	Added a test case for the above bug.
	* library/tzdata/America/Argentina/Buenos_Aires:
	* library/tzdata/America/Argentina/Cordoba:
	* library/tzdata/America/Argentina/San_Luis:
	* library/tzdata/America/Argentina/Tucuman:
	New DST rules for Argentina. (Olson's tzdata2009p.)

2009-10-26  Don Porter  <dgp@users.sourceforge.net>

	* unix/Makefile.in:	Remove $(PACKAGE).* and prototype from the
	`make distclean` target.  Completes 2009-10-20 commit.

2009-10-24  Kevin B. Kenny  <kennykb@acm.org>

	* library/clock.tcl (ProcessPosixTimeZone):
	Corrected a regression in the fix to [Bug 2207436] that caused
	[clock] to apply EU daylight saving time rules in the US.
	Thanks to Karl Lehenbauer for reporting this regression.
	* tests/clock.test (clock-52.4):
	Added a regression test for the above bug.
	* library/tzdata/Asia/Dhaka:
	* library/tzdata/Asia/Karachi:
	New DST rules for Bangladesh and Pakistan. (Olson's tzdata2009o.)

2009-10-23  Andreas Kupries  <andreask@activestate.com>

	* generic/tclIO.c (FlushChannel): Skip OutputProc for low-level
	0-length writes. When closing pipes which have already been closed
	not skipping leads to spurious SIG_PIPE signals. Reported by
	Mikhail Teterin <mi+thun@aldan.algebra.com>.

2009-10-22  Donal K. Fellows  <dkf@users.sf.net>

	* generic/tclOOBasic.c (TclOO_Object_VarName): [Bug 2883857]: Allow
	the passing of array element names through this method.

2009-10-21  Donal K. Fellows  <dkf@users.sf.net>

	* generic/tclPosixStr.c: [Bug 2882561]: Work around oddity on Haiku OS
	where SIGSEGV and SIGBUS are the same value.

	* generic/tclTrace.c (StringTraceProc): [Bug 2881259]: Added back cast
	to work around silly bug in MSVC's handling of auto-casting.

2009-10-20  Don Porter  <dgp@users.sourceforge.net>

	* unix/Makefile.in:	Removed the long outdated and broken targets
	package-* that were for building Solaris packages.  Appears that the
	pieces needed for these targets to function have never been present in
	the current era of Tcl development and belong completely to Tcl
	pre-history.

2009-10-19  Don Porter  <dgp@users.sourceforge.net>

	* generic/tclIO.c:      [Patch 2107634]: Revised ReadChars and
	FilterInputBytes routines to permit reads to continue up to the string
	limits of Tcl values.  Before revisions, large read attempts could
	panic when as little as half the limiting value length was reached.
	Thanks to Sean Morrison and Bob Parker for their roles in the fix.

2009-10-18  Joe Mistachkin  <joe@mistachkin.com>

	* generic/tclObj.c (TclDbDumpActiveObjects, TclDbInitNewObj)
	(Tcl_DbIncrRefCount, Tcl_DbDecrRefCount, Tcl_DbIsShared):
	[Bug 2871908]: Enforce separation of concerns between the lineCLPtr
	and objThreadMap thread specific data members.

2009-10-18  Joe Mistachkin  <joe@mistachkin.com>

	* tests/thread.test (thread-4.[345]): [Bug 1565466]: Correct tests to
	save their error state before the final call to threadReap just in case
	it triggers an "invalid thread id" error.  This error can occur if one
	or more of the target threads has exited prior to the attempt to send
	it an asynchronous exit command.

2009-10-17  Donal K. Fellows  <dkf@users.sf.net>

	* generic/tclVar.c (UnsetVarStruct, TclDeleteNamespaceVars)
	(TclDeleteCompiledLocalVars, DeleteArray):
	* generic/tclTrace.c (Tcl_UntraceVar2): [Bug 2629338]: Stop traces
	that are deleted part way through (a feature used by tdom) from
	causing freed memory to be accessed.

2009-10-08  Donal K. Fellows  <dkf@users.sf.net>

	* generic/tclDictObj.c (DictIncrCmd): [Bug 2874678]: Don't leak any
	bignums when doing [dict incr] with a value.
	* tests/dict.test (dict-19.3): Memory leak detection code.

2009-10-07  Andreas Kupries  <andreask@activestate.com>

	* generic/tclObj.c: [Bug 2871908]: Plug memory leaks of objThreadMap
	and lineCLPtr hashtables.  Also make the names of the continuation
	line information initialization and finalization functions more
	consistent. Patch supplied by Joe Mistachkin <joe@mistachkin.com>.

	* generic/tclIORChan.c (ErrnoReturn): Replace hardwired constant 11
	with proper errno #define, EAGAIN. What was I thinking? The BSD's have
	a different errno assignment and break with the hardwired number.
	Reported by emiliano on the chat.

2009-10-06  Don Porter  <dgp@users.sourceforge.net>

	* generic/tclInterp.c (SlaveEval): Agressive stomping of internal reps
	was added as part of the NRE patch of 2008-07-13.  This doesn't appear
	to actually be needed, and it hurts quite a bit when large lists lose
	their intreps and require reparsing.  Thanks to Ashok Nadkarni for
	reporting the problem.

	* generic/tclTomMathInt.h (new): Public header tclTomMath.h had
	* generic/tclTomMath.h:	dependence on private headers, breaking use
	* generic/tommath.h:	by extensions [Bug 1941434].

2009-10-05  Andreas Kupries  <andreask@activestate.com>

	* library/safe.tcl (AliasGlob): Fixed conversion of catch to
	  try/finally, it had an 'on ok msg' branch missing, causing a
	  silent error immediately, and bogus glob results, breaking
	  search for Tcl modules.

2009-10-04  Daniel Steffen  <das@users.sourceforge.net>

	* macosx/tclMacOSXBundle.c:	Workaround CF memory managment bug in
	* unix/tclUnixInit.c:		Mac OS X 10.4 & earlier. [Bug 2569449]

2009-10-02  Kevin B. Kenny  <kennykb@acm.org>

	* library/tzdata/Africa/Cairo:
	* library/tzdata/Asia/Gaza:
	* library/tzdata/Asia/Karachi:
	* library/tzdata/Pacific/Apia:	Olson's tzdata2009n.

2009-09-29  Don Porter  <dgp@users.sourceforge.net>

	* generic/tclDictObj.c:		[Bug 2857044]: Updated freeIntRepProc
	* generic/tclExecute.c:		routines so that they set the typePtr
	* generic/tclIO.c:		field to NULL so that the Tcl_Obj is
	* generic/tclIndexObj.c:	not left in an inconsistent state.
	* generic/tclInt.h:
	* generic/tclListObj.c:
	* generic/tclNamesp.c:
	* generic/tclOOCall.c:
	* generic/tclObj.c:
	* generic/tclPathObj.c:
	* generic/tclProc.c:
	* generic/tclRegexp.c:
	* generic/tclStringObj.c:

	* generic/tclAlloc.c:           Cleaned up various routines in the
	* generic/tclCkalloc.c:         call stacks for memory allocation to
	* generic/tclInt.h:             guarantee that any size values computed
	* generic/tclThreadAlloc.c:     are within the domains of the routines
	they get passed to.  [Bugs 2557696 and 2557796].

2009-09-28  Don Porter  <dgp@users.sourceforge.net>

	* generic/tclCmdMZ.c:	Replaced TclProcessReturn() calls with
	* tests/error.test:	Tcl_SetReturnOptions() calls as a simple fix
	for [Bug 2855247].  Thanks to Anton Kovalenko for the report and fix.
	Additional fixes for other failures demonstrated by new tests.

2009-09-27  Don Porter  <dgp@users.sourceforge.net>

	* tests/error.test (error-15.8.*):	Coverage tests illustrating
	flaws in the propagation of return options by [try].

2009-09-26  Donal K. Fellows  <dkf@users.sf.net>

	* unix/tclooConfig.sh, win/tclooConfig.sh: [Bug 2026844]: Added dummy
	versions of tclooConfig.sh that make it easier to build extensions
	against both Tcl8.5+TclOO-standalone and Tcl8.6.

2009-09-24  Don Porter  <dgp@users.sourceforge.net>

	TIP #356 IMPLEMENTATION

	* generic/tcl.decls:	Promote internal routine TclNRSubstObj()
	* generic/tclCmdMZ.c:	to public Tcl_NRSubstObj().  Still needs docs.
	* generic/tclCompile.c:
	* generic/tclInt.h:

	* generic/tclDecls.h:	make genstubs
	* generic/tclStubInit.c:

2009-09-23  Miguel Sofer  <msofer@users.sf.net>

	* doc/namespace.n: the description of [namespace unknown] failed
	to mention [namespace path]: fixed. Thx emiliano.

2009-09-21  Mo DeJong  <mdejong@users.sourceforge.net>

	* tests/regexp.test: Added check for error message from
	unbalanced [] in regexp. Added additional simple test cases
	of basic regsub command.

2009-09-21  Don Porter  <dgp@users.sourceforge.net>

	* generic/tclCompile.c:	Correct botch in the conversion of
	Tcl_SubstObj().  Thanks to Kevin Kenny for detection and report.

2009-09-17  Don Porter  <dgp@users.sourceforge.net>

	* generic/tclCompile.c:	Re-implement Tcl_SubstObj() as a simple
	* generic/tclParse.c:	wrapper around TclNRSubstObj().  This has
	* tests/basic.test:	the effect of caching compiled bytecode in
	* tests/parse.test:	the value to be substituted.  Note that
	Tcl_SubstObj() now exists only for extensions.  Tcl itself no longer
	makes any use of it.  Note also that TclSubstTokens() is now reachable
	only by Tcl_EvalEx() and Tcl_ParseVar() so tests aiming to test its
	functioning needed adjustment to still have the intended effect.

2009-09-16  Alexandre Ferrieux  <ferrieux@users.sourceforge.net>

	* generic/tclObj.c:   Extended ::tcl::unsupported::representation.

2009-09-11  Don Porter  <dgp@users.sourceforge.net>

	* generic/tclBasic.c:	Completed the NR-enabling of [subst].
	* generic/tclCmdMZ.c:	[Bug 2314561].
	* generic/tclCompCmds.c:
	* generic/tclCompile.c:
	* generic/tclInt.h:
	* tests/coroutine.test:
	* tests/parse.test:

2009-09-11  Donal K. Fellows  <dkf@users.sf.net>

	* tests/http.test: Added in cleaning up of http tokens for each test
	to reduce amount of global-variable pollution.

2009-09-10  Donal K. Fellows  <dkf@users.sf.net>

	* library/http/http.tcl (http::Event): [Bug 2849860]: Handle charset
	names in double quotes; some servers like generating them like that.

2009-09-07  Don Porter  <dgp@users.sourceforge.net>

	* generic/tclParse.c:	[Bug 2850901]: Corrected line counting error
	* tests/into.test:	in multi-command script substitutions.

2009-09-07  Daniel Steffen  <das@users.sourceforge.net>

	* generic/tclExecute.c:	Fix potential uninitialized variable use and
	* generic/tclFCmd.c:	null dereference flagged by clang static
	* generic/tclProc.c:	analyzer.
	* generic/tclTimer.c:
	* generic/tclUtf.c:

	* generic/tclExecute.c:	Silence false positives from clang static
	* generic/tclIO.c:	analyzer about potential null dereference.
	* generic/tclScan.c:
	* generic/tclCompExpr.c:

2009-09-04  Don Porter  <dgp@users.sourceforge.net>

	* generic/tclCompCmds.c (TclCompileSubstCmd): [Bug 2314561]:
	* generic/tclBasic.c:	Added a bytecode compiler routine for the
	* generic/tclCmdMZ.c:	[subst] command. This is a partial solution to
	* generic/tclCompile.c:	the need to NR-enable [subst] since bytecode
	* generic/tclCompile.h:	execution is already NR-enabled. Two new
	* generic/tclExecute.c:	bytecode instructions, INST_NOP and
	* generic/tclInt.h:	INST_RETURN_CODE_BRANCH were added to support
	* generic/tclParse.c:	the new routine.  INST_RETURN_CODE_BRANCH is
	* tests/basic.test:	likely to be useful in any future effort to
	* tests/info.test:	add a bytecode compiler routine for [try].
	* tests/parse.test:

2009-09-03  Donal K. Fellows  <dkf@users.sf.net>

	* doc/LinkVar.3: [Bug 2844962]: Added documentation of issues relating
	to use of this API in a multi-threaded environment.

2009-09-01  Andreas Kupries  <andreask@activestate.com>

	* generic/tclIORTrans.c (ReflectInput): Remove error response to
	0-result from method 'limit?' of transformations. Return the number of
	copied bytes instead, which is possibly nothing. The latter then
	triggers EOF handling in the higher layers, making the 0-result of
	limit? the way to inject artificial EOF's into the data stream.

2009-09-01  Don Porter  <dgp@users.sourceforge.net>

	* library/tcltest/tcltest.tcl:  Bump to tcltest 2.3.2 after revision
	* library/tcltest/pkgIndex.tcl: to verbose error message.
	* unix/Makefile.in:
	* win/Makefile.in:

2009-08-27  Don Porter  <dgp@users.sourceforge.net>

	* generic/tclStringObj.c:       [Bug 2845535]: A few more string
	overflow cases in [format].

2009-08-25  Andreas Kupries  <andreask@activestate.com>

	* generic/tclBasic.c (Tcl_CreateInterp, Tcl_EvalTokensStandard)
	(Tcl_EvalEx, TclEvalEx, TclAdvanceContinuations, TclNREvalObjEx):
	* generic/tclCmdMZ.c (Tcl_SwitchObjCmd, TclListLines):
	* generic/tclCompCmds.c (*):
	* generic/tclCompile.c (TclSetByteCodeFromAny, TclInitCompileEnv)
	(TclFreeCompileEnv, TclCompileScript, TclCompileTokens):
	* generic/tclCompile.h (CompileEnv):
	* generic/tclInt.h (ContLineLoc, Interp):
	* generic/tclObj.c (ThreadSpecificData, ContLineLocFree)
	(TclThreadFinalizeObjects, TclInitObjSubsystem, TclContinuationsEnter,
	(TclContinuationsEnterDerived, TclContinuationsCopy, TclFreeObj)
	(TclContinuationsGet):
	* generic/tclParse.c (TclSubstTokens, Tcl_SubstObj):
	* generic/tclProc.c (TclCreateProc):
	* generic/tclVar.c (TclPtrSetVar):
	* tests/info.test (info-30.0-24):

	Extended the parser, compiler, and execution engine with code and
	attendant data structures tracking the position of continuation lines
	which are not visible in the resulting script Tcl_Obj*'s, to properly
	account for them while counting lines for #280.

2009-08-24  Daniel Steffen  <das@users.sourceforge.net>

	* generic/tclInt.h: Annotate Tcl_Panic as noreturn for clang static
	analyzer in PURIFY builds, replacing preprocessor/assert technique.

	* macosx/tclMacOSXNotify.c: Fix multiple issues with nested event loops
	when CoreFoundation notifier is running in embedded mode. (Fixes
	problems in TkAqua Cocoa reported by Youness Alaoui on tcl-mac)

2009-08-21  Don Porter  <dgp@users.sourceforge.net>

	* generic/tclFileName.c: Correct regression in [Bug 2837800] fix.
	* tests/fileName.test:

2009-08-20  Don Porter  <dgp@users.sourceforge.net>

	* generic/tclFileName.c: [Bug 2837800]: Correct the result produced by
	[glob */test] when * matches something like ~foo.

	* generic/tclPathObj.c: [Bug 2806250]: Prevent the storage of strings
	starting with ~ in the "tail" part (normPathPtr field) of the path
	intrep when PATHFLAGS != 0.  This establishes the assumptions relied
	on elsewhere that the name stored there is a relative path.  Also
	refactored to make an AppendPath() routine instead of the cut/paste
	stanzas that were littered throughout.

2009-08-20  Donal K. Fellows  <dkf@users.sf.net>

	* generic/tclCmdIL.c (TclNRIfObjCmd): [Bug 2823276]: Make [if]
	NRE-safe on all arguments when interpreted.
	(Tcl_LsortObjCmd): Close off memory leak.

2009-08-19  Donal K. Fellows  <dkf@users.sf.net>

	* generic/tclCmdAH.c (TclNRForObjCmd, etc.): [Bug 2823276]: Make [for]
	and [while] into NRE-safe commands, even when interpreted.

2009-08-18  Don Porter  <dgp@users.sourceforge.net>

	* generic/tclPathObj.c: [Bug 2837800]: Added NULL check to prevent
	* tests/fileName.test:  crashes during [glob].

2009-08-16  Jan Nijtmans  <nijtmans@users.sf.net>

	* unix/dltest/pkge.c:  const addition
	* unix/tclUnixThrd.c:  Use <pthread.h> in stead of "pthread.h"
	* win/tclWinDde.c:     Eliminate some more gcc warnings
	* win/tclWinReg.c:
	* generic/tclInt.h:    Change ForIterData, make it const-safe.
	* generic/tclCmdAH.c:

2009-08-12  Don Porter  <dgp@users.sourceforge.net>

	TIP #353 IMPLEMENTATION

	* doc/NRE.3:		New public routine Tcl_NRExprObj() permits
	* generic/tcl.decls:	extension commands to evaluate Tcl expressions
	* generic/tclBasic.c:	in NR-enabled command procedures.
	* generic/tclCmdAH.c:
	* generic/tclExecute.c:
	* generic/tclInt.h:
	* generic/tclObj.c:
	* tests/expr.test:

	* generic/tclDecls.h:		make genstubs
	* generic/tclStubInit.c:

2009-08-06  Andreas Kupries  <andreask@activestate.com>

	* doc/refchan.n [Bug 2827000]: Extended the implementation of
	* generic/tclIORChan.c: reflective channels (TIP 219, method
	* tests/ioCmd.test: 'read'), enabling handlers to signal EAGAIN to
	indicate 'no data, but not at EOF either', and other system
	errors. Updated documentation, extended testsuite (New test cases
	iocmd*-23.{9,10}).

2009-08-02  Miguel Sofer  <msofer@users.sf.net>

	* tests/coroutine.test: fix testfile cleanup

2009-08-02  Donal K. Fellows  <dkf@users.sf.net>

	* generic/tclObj.c (Tcl_RepresentationCmd): Added an unsupported
	command for reporting the representation of an object. Result string
	is deliberately a bit obstructive so that people are not encouraged to
	make code that depends on it; it's a debugging tool only!

	* unix/tclUnixFCmd.c (GetOwnerAttribute, SetOwnerAttribute)
	(GetGroupAttribute, SetGroupAttribute): [Bug 1942222]: Stop calling
	* unix/tclUnixFile.c (TclpGetUserHome): endpwent() and endgrent();
	they've been unnecessary for ages.

2009-08-02  Jan Nijtmans  <nijtmans@users.sf.net>

	* win/tclWin32Dll.c: Eliminate TclWinResetInterfaceEncodings, since it
	* win/tclWinInit.c:  does exactly the same as TclWinEncodingsCleanup,
	* win/tclWinInt.h:   make sure that tclWinProcs and
			     tclWinTCharEncoding are always set and reset
			     concurrently.
	* win/tclWinFCmd.c:  Correct check for win95

2009-07-31  Don Porter  <dgp@users.sourceforge.net>

	* generic/tclStringObj.c: [Bug 2830354]:	Corrected failure to
	* tests/format.test:		grow buffer when format spec request
	large width floating point values.  Thanks to Clemens Misch.

2009-07-26  Donal K. Fellows  <dkf@users.sf.net>

	* library/auto.tcl (tcl_findLibrary, auto_mkindex):
	* library/package.tcl (pkg_mkIndex, tclPkgUnknown, MacOSXPkgUnknown):
	* library/safe.tcl (interpAddToAccessPath, interpDelete, AliasGlob):
	(AliasSource, AliasLoad, AliasEncoding):
	* library/tm.tcl (UnknownHandler): Simplify by swapping some [catch]
	gymnastics for use of [try].

2009-07-26 Alexandre Ferrieux  <ferrieux@users.sourceforge.net>

	* tools/genStubs.tcl: Forced LF translation when generating .h's to
	avoid spurious diffs when regenerating on a Windows box.

2009-07-26  Jan Nijtmans  <nijtmans@users.sf.net>

	* win/Makefile.in: [Bug 2827066]: msys build --enable-symbols broken
	* win/tcl.m4:	   And modified the same for unicows.dll, as a
	* win/configure:   preparation for [Enh 2819611].

2009-07-25  Donal K. Fellows  <dkf@users.sf.net>

	* library/history.tcl (history): Reworked the history mechanism in
	terms of ensembles, rather than the ad hoc ensemble-lite mechanism
	used previously.

2009-07-24  Donal K. Fellows  <dkf@users.sf.net>

	* doc/self.n (self class): [Bug 2704302]: Add some text to make it
	clearer how to get the name of the current object's class.

2009-07-23  Andreas Kupries  <andreask@activestate.com>

	* generic/tclIO.c (Tcl_GetChannelHandle): [Bug 2826248]: Do not crash
	* generic/tclPipe.c (FileForRedirect): for getHandleProc == NULL, this
	is allowed. Provide a nice error message in the bypass area. Updated
	caller to check the bypass for a mesage. Bug reported by Andy
	Sonnenburg <andy22286@users.sourceforge.net>

2009-07-23  Joe Mistachkin  <joe@mistachkin.com>

	* generic/tclNotify.c: [Bug 2820349]: Ensure that queued events are
	freed once processed.

2009-07-22  Jan Nijtmans  <nijtmans@users.sf.net>

	* macosx/tclMacOSXFCmd.c: CONST -> const
	* generic/tclGetDate.y:
	* generic/tclDate.c:
	* generic/tclLiteral.c: (char *) cast in ckfree call
	* generic/tclPanic.c: [Feature Request 2814786]: remove TclpPanic
	* generic/tclInt.h
	* unix/tclUnixPort.h
	* win/tclWinPort.h

2009-07-22 Alexandre Ferrieux  <ferrieux@users.sourceforge.net>

	* generic/tclEvent.c: [Bug 2001201 again]: Refined the 20090617 patch
	on [exit] streamlining, so that it now correctly calls thread exit
	handlers for the calling thread, including <Destroy> bindings in Tk.

2009-07-21  Kevin B. Kenny  <kennykb@acm.org>

	* library/tzdata/Asia/Dhaka:
	* library/tzdata/Indian/Mauritius: Olson's tzdata2009k.

2009-07-20  Donal K. Fellows  <dkf@users.sf.net>

	* generic/tclCmdMZ.c (StringIsCmd): Reorganize so that [string is] is
	more efficient when parsing things that are correct, at a cost of
	making the empty string test slightly more costly. With this, the cost
	of doing [string is integer -strict $x] matches [catch {expr {$x+0}}]
	in the successful case, and greatly outstrips it in the failing case.

2009-07-19  Donal K. Fellows  <dkf@users.sf.net>

	* generic/tclOO.decls, generic/tclOO.c (Tcl_GetObjectName): Expose a
	function for efficiently returning the current name of an object.

2009-07-18  Daniel Steffen  <das@users.sourceforge.net>

	* unix/Makefile.in: Define NDEBUG in optimized (non-symbols) build to
	disable NRE assert()s and threaded allocator range checks.

2009-07-16  Don Porter  <dgp@users.sourceforge.net>

	* generic/tclBinary.c:	Removed unused variables.
	* generic/tclCmdIL.c:
	* generic/tclCompile.c:
	* generic/tclExecute.c:
	* generic/tclHash.c:
	* generic/tclIOUtil.c:
	* generic/tclVar.c:

	* generic/tclBasic.c:	Silence compiler warnings about ClientData.
	* generic/tclProc.c:

	* generic/tclScan.c:    Typo in ACCEPT_NAN configuration.

	* generic/tclStrToD.c:  [Bug 2819200]: Set floating point control
	register on MIPS systems so that the gradual underflow expected by Tcl
	is in effect.

2009-07-15  Donal K. Fellows  <dkf@users.sf.net>

	* generic/tclInt.h (Namespace):		   Added machinery to allow
	* generic/tclNamesp.c (many functions):	   reduction of memory used
	* generic/tclResolve.c (BumpCmdRefEpochs): by namespaces. Currently
	#ifdef'ed out because of compatibility concerns.

	* generic/tclInt.decls: Added four functions for better integration
	with itcl-ng.

2009-07-14  Kevin B. Kenny  <kennykb@acm.org>

	* generic/tclInt.h (TclNRSwitchObjCmd):
	* generic/tclBasic.c (builtInCmds):
	* generic/tclCmdMZ.c (Tcl_SwitchObjCmd):
	* tests/switch.test (switch-15.1):
	[Bug 2821401]: Make non-bytecoded [switch] command aware of NRE.

2009-07-13  Andreas Kupries  <andreask@activestate.com>

	* generic/tclCompile.c (TclInitCompileEnv, EnterCmdWordIndex)
	(TclCleanupByteCode, TclCompileScript):
	* generic/tclExecute.c (TclCompileObj, TclExecuteByteCode):
	* tclCompile.h (ExtCmdLoc):
	* tclInt.h (ExtIndex, CFWordBC, CmdFrame):
	* tclBasic.c (DeleteInterpProc, TclArgumentBCEnter)
	(TclArgumentBCRelease, TclArgumentGet, SAVE_CONTEXT)
	(RESTORE_CONTEXT, NRCoroutineExitCallback, TclNRCoroutineObjCmd):
	* generic/tclCmdAH.c (TclNRForObjCmd, TclNRForIterCallback,
	(ForNextCallback):
	* generic/tclCmdMZ.c (TclNRWhileObjCmd):

	Extended the bytecode compiler initialization to recognize the
	compilation of whole files (NRE enabled 'source' command) and switch
	to the counting of absolute lines in that case.

	Further extended the bytecode compiler to track the start line in the
	generated information, and modified the bytecode execution to
	recompile an object if the location as per the calling context doesn't
	match the location saved in the bytecode. This part could be optimized
	more by using more memory to keep all possibilities which occur
	around, or by just adjusting the location information instead of a
	total recompile.

	Reworked the handling of literal command arguments in bytecode to be
	saved (compiler) and used (execution) per command (See the
	TCL_INVOKE_STK* instructions), and not per the whole bytecode. This,
	and the previous change remove the problems with location data caused
	by literal sharing (across whole files, but also proc bodies).
	Simplified the associated datastructures (ExtIndex is gone, as is the
	function EnterCmdWordIndex).

	The last change causes the hashtable 'lineLABCPtr' to be state which
	has to be kept per coroutine, like the CmdFrame stack. Reworked the
	coroutine support code to create, delete and switch the information as
	needed. Further reworked the tailcall command as well, it has to pop
	its own arguments when run in a bytecode context to keep a proper
	stack in 'lineLABCPtr'.

	Fixed the mishandling of line information in the NRE-enabled 'for' and
	'while' commands introduced when both were made to share their
	iteration callbacks without taking into account that the loop body is
	found in different words of the command. Introduced a separate data
	structure to hold all the callback information, as we went over the
	limit of 4 direct client-data values for NRE callbacks.

	The above fixes [Bug 1605269].

2009-07-12  Donal K. Fellows  <dkf@users.sf.net>

	* generic/tclCmdMZ.c (StringIndexCmd, StringEqualCmd, StringCmpCmd):
	* generic/tclExecute.c (TclExecuteByteCode): [Bug 2637173]: Factor out
	* generic/tclInt.h (TclIsPureByteArray):     the code to determine if
	* generic/tclUtil.c (TclStringMatchObj):     it is safe to work with
	byte arrays directly, so that we get the check correct _once_.

	* generic/tclOOCall.c (TclOOGetCallContext): [Bug 1895546]: Changed
	* generic/tclOO.c (TclOOObjectCmdCore):	     the way that the cache is
	managed so that when itcl does cunning things, those cunning things
	can be cached properly.

2009-07-11  Donal K. Fellows  <dkf@users.sf.net>

	* doc/vwait.n: Substantially increased the discussion of issues and
	work-arounds relating to nested vwaits, following discussion on the
	tcl-core mailing list on the topic.

2009-07-10  Pat Thoyts  <patthoyts@users.sourceforge.net>

	* tests/zlib.test:   ZlibTransformClose may be called with a NULL
	* generic/tclZlib.c: interpreter during finalization and
	Tcl_SetChannelError requires a list. Added some tests to ensure error
	propagation from the zlib library to the interp.

2009-07-09  Pat Thoyts  <patthoyts@users.sourceforge.net>

	* tests/zlib.test: [Bug 2818131]: Added tests and fixed a typo that
	broke [zlib push] for deflate format.

2009-07-09  Donal K. Fellows  <dkf@users.sf.net>

	* compat/mkstemp.c (mkstemp): [Bug 2819227]: Use rand() for random
	numbers as it is more portable.

2009-07-05  Donal K. Fellows  <dkf@users.sf.net>

	* generic/tclZlib.c (ZlibTransformWatch): Correct the handling of
	events so that channel transforms work with things like an asynch
	[chan copy]. Problem reported by Pat Thoyts.

2009-07-01  Pat Thoyts  <patthoyts@users.sourceforge.net>

	* win/tclWinInt.h:   [Bug 2806622]: Handle the GetUserName API call
	* win/tclWin32Dll.c: via the tclWinProcs indirection structure. This
	* win/tclWinInit.c:  fixes a problem obtaining the username when the
	USERNAME environment variable is unset.

2009-06-30  Daniel Steffen  <das@users.sourceforge.net>

	* generic/tclInt.h:		Add assert macros for clang static
	* generic/tclPanic.c:		analyzer and redefine Tcl_Panic to
	* generic/tclStubInit.c:	assert after panic in clang PURIFY
					builds.

	* generic/tclCmdIL.c:		Add clang assert for false positive
					from static analyzer.

2009-06-26  Daniel Steffen  <das@users.sourceforge.net>

	* macosx/Tcl-Common.xcconfig:	 Update projects for Xcode 3.1 and
	* macosx/Tcl.xcode/*:		 3.2, standardize on gcc 4.2, remove
	* macosx/Tcl.xcodeproj/*:	 obsolete configurations and pre-Xcode
	* macosx/Tcl.pbproj/* (removed): project.

	* macosx/README:		 Update project docs, cleanup.

	* unix/Makefile.in:		 Update dist target for project
					 changes.

2009-06-24  Donal K. Fellows  <dkf@users.sf.net>

	* tests/oo.test (oo-19.1): [Bug 2811598]: Make more resilient.

2009-06-24  Pat Thoyts  <patthoyts@users.sourceforge.net>

	* tests/http11.test: [Bug 2811492]: Clean up procs after testing.

2009-06-18  Donal K. Fellows  <dkf@users.sf.net>

	* generic/tclCkalloc.c (MemoryCmd): [Bug 988703]:
	* generic/tclObj.c (ObjData, TclFinalizeThreadObjects): Add mechanism
	for discovering what Tcl_Objs are allocated when built for memory
	debugging. Developed by Joe Mistachkin.

2009-06-17 Alexandre Ferrieux  <ferrieux@users.sourceforge.net>

	* generic/tclEvent.c: Applied a patch by George Peter Staplin
	drastically reducing the ambition of [exit] wrt finalization, and
	thus solving many multi-thread teardown issues. [Bugs 2001201,
	486399, and possibly 597575, 990457, 1437595, 2750491]

2009-06-15  Don Porter  <dgp@users.sourceforge.net>

	* generic/tclStringObj.c: sprintf() -> Tcl_ObjPrintf() conversion.

2009-06-15  Reinhard Max  <max@suse.de>

	* unix/tclUnixPort.h: Move all socket-related code from tclUnixChan.c
	* unix/tclUnixChan.c: to tclUnixSock.c.
	* unix/tclUnixSock.c:

2009-06-15  Donal K. Fellows  <dkf@users.sf.net>

	* tools/tcltk-man2html.tcl (make-man-pages): [Patch 557486]: Apply
	last remaining meaningful part of this patch, a clean up of some
	closing tags.

2009-06-13  Don Porter  <dgp@users.sourceforge.net>

	* generic/tclCompile.c: [Bug 2802881]: The value stashed in
	* generic/tclProc.c:    iPtr->compiledProcPtr when compiling a proc
	* tests/execute.test:   survives too long. We only need it there long
	enough for the right TclInitCompileEnv() call to re-stash it into
	envPtr->procPtr.  Once that is done, the CompileEnv controls.  If we
	let the value of iPtr->compiledProcPtr linger, though, then any other
	bytecode compile operation that takes place will also have its
	CompileEnv initialized with it, and that's not correct.  The value is
	meant to control the compile of the proc body only, not other compile
	tasks that happen along.  Thanks to Carlos Tasada for discovering and
	reporting the problem.

2009-06-10  Don Porter  <dgp@users.sourceforge.net>

	* generic/tclStringObj.c:       [Bug 2801413]: Revised [format] to not
	overflow the integer calculations computing the length of the %ll
	formats of really big integers.  Also added protections so that
	[format]s that would produce results overflowing the maximum string
	length of Tcl values throw a normal Tcl error instead of a panic.

	* generic/tclStringObj.c:	[Bug 2803109]: Corrected failures to
	deal with the "pure unicode" representation of an empty string.
	Thanks to Julian Noble for reporting the problem.

2006-06-09  Kevin B. Kenny  <kennykb@acm.org>

	* generic/tclGetDate.y: Fixed a thread safety bug in the generated
	* library/clock.tcl:    Bison parser (needed a %pure-parser
	* tests/clock.test:     declaration to avoid static variables).
				Discovered that the %pure-parser declaration
	                        allowed for returning the Bison error message
	                        to the Tcl caller in the event of a syntax
	                        error, so did so.
	* generic/tclDate.c: bison 2.3

2006-06-08  Kevin B. Kenny  <kennykb@acm.org>

	* library/tzdata/Asia/Dhaka: New DST rule for Bangladesh. (Olson's
	tzdata2009i.)

2009-06-08  Donal K. Fellows  <dkf@users.sf.net>

	* doc/copy.n: Fix error in example spotted by Venkat Iyer.

2009-06-02  Don Porter  <dgp@users.sourceforge.net>

	* generic/tclExecute.c: Replace dynamically-initialized table with a
	table of static constants in the lookup table for exponent operator
	computations that fit in a 64 bit integer result.

	* generic/tclExecute.c: [Bug 2798543]: Corrected implementations and
	selection logic of the INST_EXPON instruction.

2009-06-01  Don Porter  <dgp@users.sourceforge.net>

	* tests/expr.test:      [Bug 2798543]: Added many tests demonstrating
	the broken cases.

009-05-30  Kevin B. Kenny  <kennykb@acm.org>

	* library/tzdata/Africa/Cairo:
	* library/tzdata/Asia/Amman: Olson's tzdata2009h.

2009-05-29  Andreas Kupries  <andreask@activestate.com>

	* library/platform/platform.tcl: Fixed handling of cpu ia64,
	* library/platform/pkgIndex.tcl: taking ia64_32 into account
	* unix/Makefile.in: now. Bumped version to 1.0.5. Updated the
	* win/Makefile.in: installation commands.

2009-05-26 Alexandre Ferrieux  <ferrieux@users.sourceforge.net>

	* doc/expr.n: Fixed documentation of the right-associativity of
	the ** operator. (spotted by kbk)

2009-05-14  Donal K. Fellows  <dkf@users.sf.net>

	* generic/tclOOInfo.c (InfoObjectNsCmd): Added introspection mechanism
	for finding out what an object's namespace is. Experience suggests
	that it is just too useful to be able to do without it.

2009-05-12  Donal K. Fellows  <dkf@users.sf.net>

	* doc/vwait.n: Added more words to make it clear just how bad it is to
	nest [vwait]s.

	* compat/mkstemp.c: Add more headers to make this file build on IRIX
	6.5. Thanks to Larry McVoy for this.

2009-05-08  Donal K. Fellows  <dkf@users.sf.net>

	* generic/tclOO.c (TclNRNewObjectInstance):  [Bug 2414858]: Add a
	* generic/tclBasic.c (TclPushTailcallPoint): marker to the stack of
	NRE callbacks at the right point so that tailcall works correctly in a
	constructor.

	* tests/exec.test (cat): [Bug 2788468]: Adjust the scripted version of
	cat so that it does not perform transformations on the data it is
	working with, making it more like the standard Unix 'cat' program.

2009-05-07  Miguel Sofer  <msofer@users.sf.net>

	* generic/tclObj.c (Tcl_GetCommandFromObj): [Bug 2785893]: Ensure that
	a command in a deleted namespace can't be found through a cached name.

	* generic/tclBasic.c:    Let coroutines start with a much smaller
	* generic/tclCompile.h:  stack: 200 words (previously was 2000, the
	* generic/tclExecute.c:  same as interps).

2009-05-07  Donal K. Fellows  <dkf@users.sf.net>

	* tests/env.test (printenvScript, env-4.3, env-4.5): [Bug 1513659]:
	* tests/exec.test (exec-2.6): These tests had subtle dependencies on
	being on platforms that were either ISO 8859-1 or UTF-8. Stabilized
	the results by forcing the encoding.

2009-05-06  Don Porter  <dgp@users.sourceforge.net>

	* generic/tclCmdMZ.c:	[Bug 2582327]: Improve overflow error message
	from [string repeat].

	* tests/interp.test: interp-20.50 test for Bug 2486550.

2009-05-04  Donal K. Fellows  <dkf@users.sf.net>

	* generic/tclOO.c (InitFoundation, AllocObject, AllocClass):
	* generic/tclOODefineCmds.c (InitDefineContext): Make sure that when
	support namespaces are deleted, nothing bad can subsequently happen.
	Issue spotted by Don Porter.

2009-05-03  Donal K. Fellows  <dkf@users.sf.net>

	* doc/Tcl.n: [Bug 2538432]: Clarified exact treatment of ${arr(idx)}
	form of variable substitution. This is not a change of behavior, just
	an improved description of the current situation.

2009-04-30  Miguel Sofer  <msofer@users.sf.net>

	* generic/tclBasic.c (TclObjInvoke): [Bug 2486550]: Make sure that a
	null objProc is not used, use Tcl_NRCallObjProc instead.

2009-05-01  Jan Nijtmans  <nijtmans@users.sf.net>

	* win/configure.in   Fix 64-bit detection for zlib on Win64
	* win/configure      (regenerated)

2009-04-28  Jeff Hobbs  <jeffh@ActiveState.com>

	* unix/tcl.m4, unix/configure (SC_CONFIG_CFLAGS): harden the check to
	add _r to CC on AIX with threads.

2009-04-27  Donal K. Fellows  <dkf@users.sf.net>

	* doc/concat.n (EXAMPLES): [Bug 2780680]: Rewrote so that the spacing
	of result messages is correct. (The exact way they were wrong was
	different when rendered through groff or as HTML, but it was still
	wrong both ways.)

2009-04-27  Jan Nijtmans  <nijtmans@users.sf.net>

	* generic/tclIndexObj.c:  Reset internal INTERP_ALTERNATE_WRONG_ARGS
	* generic/tclIOCmd.c:     flag inside the Tcl_WrongNumArgs function,
	                          so the caller no longer has to do the reset.

2009-04-24  Stuart Cassoff  <stwo@users.sf.net>

	* unix/Makefile.in: [Patch 2769530]: Don't chmod/exec installManPage.

2009-04-19  Pat Thoyts  <patthoyts@users.sourceforge.net>

	* library/http/http.tcl: [Bug 2715421]: Removed spurious newline added
	* tests/http11.test:     after POST and added tests to detect excess
	* tests/httpd11.tcl:     bytes being POSTed.
	* library/http/pkgIndex.tcl:
	* makefiles:             package version now 2.8.1

2009-04-15  Donal K. Fellows  <dkf@users.sf.net>

	* doc/chan.n, doc/close.n: Tidy up documentation of TIP #332.

2009-04-14  Kevin B. Kenny  <kennykb@acm.org>

	* library/tzdata/Asia/Karachi: Updated rules for Pakistan Summer
				       Time (Olson's tzdata2009f)

2009-04-11  Donal K. Fellows  <dkf@users.sf.net>

	* generic/tclOOMethod.c (InvokeForwardMethod): Clarify the resolution
	behaviour of the name of the command that is forwarded to: it's now
	resolved using the object's namespace as context, which is much more
	useful than the previous (somewhat random) behaviour of using the
	caller's current namespace.

2009-04-10  Pat Thoyts  <patthoyts@users.sourceforge.net>

	* library/http/http.tcl:     Improved HTTP/1.1 support and added
	* library/http/pkgIndex.tcl: specific HTTP/1.1 testing to ensure
	* tests/http11.test:         we handle chunked+gzip for the various
	* tests/httpd11.test:        modes (normal, -channel and -handler)
	* makefiles:                 package version set to 2.8.0

2009-04-10  Daniel Steffen  <das@users.sourceforge.net>

	* unix/tclUnixChan.c:		TclUnixWaitForFile(): use FD_* macros
	* macosx/tclMacOSXNotify.c:	to manipulate select masks (Cassoff).
					[Bug 1960647]

	* unix/tclLoadDyld.c:		use RTLD_GLOBAL instead of RTLD_LOCAL.
					[Bug 1961211]

	* macosx/tclMacOSXNotify.c:	revise CoreFoundation notifier to allow
					embedding into applications that
					already have a CFRunLoop running and
					want to run the tcl event loop via
					Tcl_ServiceModeHook(TCL_SERVICE_ALL).

	* macosx/tclMacOSXNotify.c:	add CFRunLoop based Tcl_Sleep() and
	* unix/tclUnixChan.c:		TclUnixWaitForFile() implementations
	* unix/tclUnixEvent.c:		and disable select() based ones in
					CoreFoundation builds.

	* unix/tclUnixNotify.c:		simplify, sync with tclMacOSXNotify.c.

	* generic/tclInt.decls: 	add TclMacOSXNotifierAddRunLoopMode()
	* generic/tclIntPlatDecls.h:	internal API, regen.
	* generic/tclStubInit.c:

	* unix/configure.in (Darwin):	use Darwin SUSv3 extensions if
					available; remove /Network locations
					from default tcl package search path
					(NFS mounted locations and thus slow).
	* unix/configure:		autoconf-2.59
	* unix/tclConfig.h.in:		autoheader-2.59

	* macosx/tclMacOSXBundle.c:	on Mac OS X 10.4 and later, replace
					deprecated NSModule API by dlfcn API.

2009-04-10  Donal K. Fellows  <dkf@users.sf.net>

	* doc/StringObj.3: [Bug 2089279]: Corrected example so that it works
	on 64-bit machines as well.

2009-04-10  Pat Thoyts  <patthoyts@users.sourceforge.net>

	* tests/http.test: [Bug 26245326]: Added specific check for problem
	* tests/httpd: (return incomplete HTTP response header).

2009-04-08  Kevin B. Kenny  <kennykb@acm.org>

	* tools/tclZIC.tcl: Always emit files with Unix line termination.
	* library/tzdata: Olson's tzdata2009e

2009-04-09  Don Porter  <dgp@users.sourceforge.net>

	* library/http/http.tcl:	[Bug 26245326]: Handle incomplete
	lines in the "connecting" state. Thanks to Sergei Golovan.

2009-04-08  Andreas Kupries  <andreask@activestate.com>

	* library/platform/platform.tcl: Extended the darwin sections to add
	* library/platform/pkgIndex.tcl: a kernel version number to the
	* unix/Makefile.in: identifier for anything from Leopard (10.5) on up.
	* win/Makefile.in: Extended patterns for same. Extended cpu
	* doc/platform.n: recognition for 64bit Tcl running on a 32bit kernel
	on a 64bit processor (By Daniel Steffen). Bumped version to 1.0.4.
	Updated Makefiles.

2009-04-08  Don Porter  <dgp@users.sourceforge.net>

	* library/tcltest/tcltest.tcl:  [Bug 2570363]: Converted [eval]s (some
	* library/tcltest/pkgIndex.tcl: unsafe!) to {*} in tcltest package.
	* unix/Makefile.in:     => tcltest 2.3.1
	* win/Makefile.in:

2009-04-07  Don Porter  <dgp@users.sourceforge.net>

	* generic/tclStringObj.c:	Correction so that value of
	TCL_GROWTH_MIN_ALLOC is everywhere expressed in bytes as comment
	claims.

2009-04-04  Donal K. Fellows  <dkf@users.sf.net>

	* doc/vwait.n: [Bug 1910136]: Extend description and examples to make
	it clearer just how this command interprets variable names.

2009-03-30  Don Porter  <dgp@users.sourceforge.net>

	* doc/Alloc.3: [Bug 2556263]:	Size argument is "unsigned int".

2009-03-27  Don Porter  <dgp@users.sourceforge.net>

	* generic/tclPathObj.c (TclPathPart): [Bug 2710920]: TclPathPart()
	* tests/fileName.test:	was computing the wrong results for both [file
	dirname] and [file tail] on "path" arguments with the PATHFLAGS != 0
	intrep and with an empty string for the "joined-on" part.

2009-03-25  Jan Nijtmans  <nijtmans@users.sf.net>

	* doc/tclsh.1:		 Bring doc and tools in line with
	* tools/installData.tcl: http://wiki.tcl.tk/812
	* tools/str2c
	* tools/tcltk-man2html.tcl

2009-03-25  Donal K. Fellows  <dkf@users.sf.net>

	* doc/coroutine.n: [Bug 2152285]: Added basic documentation for the
	coroutine and yield commands.

2009-03-24  Donal K. Fellows  <dkf@users.sf.net>

	* generic/tclOOBasic.c (TclOOSelfObjCmd): [Bug 2704302]: Make 'self
	class' better defined in the context of objects that change class.

	* generic/tclVar.c (Tcl_UpvarObjCmd): [Bug 2673163] (ferrieux)
	* generic/tclProc.c (TclObjGetFrame): Make the upvar command more able
	to handle its officially documented syntax.

2009-03-22  Miguel Sofer  <msofer@users.sf.net>

	* generic/tclBasic.c: [Bug 2502037]: NR-enable the handling of unknown
	commands.

2009-03-21  Miguel Sofer  <msofer@users.sf.net>

	* generic/tclBasic.c:   Fixed "leaks" in aliases, imports and
	* generic/tclInt.h:     ensembles. Only remaining known leak is in
	* generic/tclInterp.c:  ensemble unknown dispatch (as it not
	* generic/tclNamesp.c:  NR-enabled)
	* tests/tailcall.test:

	* tclInt.h: comments

	* tests/tailcall.test: Added tests to show that [tailcall] does not
	currently always execute in constant space: interp-alias, ns-imports
	and ensembles "leak" as of this commit.

	* tests/nre.test: [foreach] has been NR-enabled for a while, the test
	was marked 'knownBug': unmark it.

	* generic/tclBasic.c:   Fix for (among others) [Bug 2699087]
	* generic/tclCmdAH.c:   Tailcalls now perform properly even from
	* generic/tclExecute.c: within [eval]ed scripts.
	* generic/tclInt.h:     More tests missing, as well as proper
	exploration and testing of the interaction with "redirectors" like
	interp-alias (suspect that it does not happen in constant space)
	and pure-eval commands.

	* generic/tclExecute.c: Proper fix for [Bug 2415422]. Reenabled
	* tests/nre.test:       the failing assertion that was disabled on
	2008-12-18: the assertion is correct, the fault was in the
	management of expansions.

	* generic/tclExecute.c:  Fix both test and code for tailcall
	* tests/tailcall.test:   from within a compiled [eval] body.

	* tests/tailcall.test: Slightly improved tests

2009-03-20  Don Porter  <dgp@users.sourceforge.net>

	* tests/stringObj.test:         [Bug 2597185]: Test stringObj-6.9
	checks that Tcl_AppendStringsToObj() no longer crashes when operating
	on a pure unicode value.

	* generic/tclExecute.c (INST_CONCAT1):  [Bug 2669109]: Panic when
	appends overflow the max length of a Tcl value.

2009-03-19  Miguel Sofer  <msofer@users.sf.net>

	* generic/tcl.h:
	* generic/tclInt.h:
	* generic/tclBasic.c:
	* generic/tclExecute.c:
	* generic/tclNamesp.c (Tcl_PopCallFrame): Rewritten tailcall
	implementation, ::unsupported::atProcExit is (temporarily?) gone. The
	new approach is much simpler, and also closer to being correct. This
	commit fixes [Bug 2649975] and [Bug 2695587].

	* tests/coroutine.test:    Moved the tests to their own files,
	* tests/tailcall.test:     removed the unsupported.test. Added
	* tests/unsupported.test:  tests for the fixed bugs.

2009-03-19  Donal K. Fellows  <dkf@users.sf.net>

	* doc/tailcall.n: Added documentation for tailcall command.

2009-03-18  Don Porter  <dgp@users.sourceforge.net>

	* win/tclWinFile.c (TclpObjNormalizePath):	[Bug 2688184]:
	Corrected Tcl_Obj leak. Thanks to Joe Mistachkin for detection and
	patch.

	* generic/tclVar.c (TclLookupSimpleVar):	[Bug 2689307]: Shift
	all calls to Tcl_SetErrorCode() out of TclLookupSimpleVar and onto its
	callers, where control with TCL_LEAVE_ERR_MSG flag is more easily
	handled.

2009-03-16  Donal K. Fellows  <dkf@users.sf.net>

	* generic/tclCmdMZ.c (TryPostBody): [Bug 2688063]: Extract information
	from list before getting rid of last reference to it.

2009-03-15  Joe Mistachkin  <joe@mistachkin.com>

	* generic/tclThread.c: Modify fix for TSD leak to match Tcl 8.5
	* generic/tclThreadStorage.c: (and prior) allocation semantics. [Bug
	2687952]

2009-03-15  Donal K. Fellows  <dkf@users.sf.net>

	* generic/tclThreadStorage.c (TSDTableDelete):	[Bug 2687952]: Ensure
	* generic/tclThread.c (Tcl_GetThreadData):	that structures in
	Tcl's TSD system are all freed. Use the correct matching allocator.

	* generic/tclPosixStr.c (Tcl_SignalId,Tcl_SignalMsg): [Patch 1513655]:
	Added support for SIGINFO, which is present on BSD platforms.

2009-03-14  Donal K. Fellows  <dkf@users.sf.net>

	* unix/tcl.pc.in (new file):		[Patch 2243948] (hat0)
	* unix/configure.in, unix/Makefile.in: Added support for reporting
	Tcl's public build configuration via the pkg-config system. TEA is
	still the official mechanism though, in part because pkg-config is not
	universally supported across all Tcl's supported platforms.

2009-03-11  Miguel Sofer  <msofer@users.sf.net>

	* generic/tclBasic.c (TclNRCoroutineObjCmd): fix Tcl_Obj leak.
	Diagnosis and fix thanks to GPS.

2009-03-09  Donal K. Fellows  <dkf@users.sf.net>

	* generic/tclCmdMZ.c (Tcl_TryObjCmd, TclNRTryObjCmd): Moved the
	implementation of [try] from Tcl code into C. Still lacks a bytecode
	version, but should be better than what was before.

2009-03-04  Donal K. Fellows  <dkf@users.sf.net>

	* generic/tclZlib.c (TclZlibCmd): Checksums are defined to be unsigned
	32-bit integers, use Tcl_WideInt to pass to scripts. [Bug 2662434]
	(ZlibStreamCmd, ChanGetOption): A few other related corrections.

2009-02-27  Jan Nijtmans  <nijtmans@users.sf.net>

	* generic/tcl.decls:    [Bug 218977]: Tcl_DbCkfree needs return value
	* generic/tclCkalloc.c
	* generic/tclDecls.h:   (regenerated)
	* generic/tclInt.decls: don't use CONST84/CONST86 here
	* generic/tclCompile.h: don't use CONST86 here, comment fixing.
	* generic/tclIO.h:      don't use CONST86 here, comment fixing.
	* generic/tclIntDecls.h (regenerated)

2009-02-25  Don Porter  <dgp@users.sourceforge.net>

	* generic/tclUtil.c (TclStringMatchObj):	[Bug 2637173]: Revised
	the branching on the strObj->typePtr so that untyped values get
	converted to the "string" type and pass through the Unicode matcher.
	[Bug 2613766]: Also added checks to only perform "bytearray"
	optimization on pure bytearray values.

	* generic/tclCmdMZ.c:	Since Tcl_GetCharLength() has its own
	* generic/tclExecute.c:	optimizations for the tclByteArrayType, stop
	having the callers do them.

2009-02-24  Donal K. Fellows  <dkf@users.sf.net>

	* doc/clock.n, doc/fblocked.n, doc/format.n, doc/lsort.n,
	* doc/pkgMkIndex.n, doc/regsub.n, doc/scan.n, doc/tclvars.n:
	General minor documentation improvements.

	* library/http/http.tcl (geturl, Eof): Added support for 8.6's built
	in zlib routines.

2009-02-22  Alexandre Ferrieux  <ferrieux@users.sourceforge.net>

	* tests/lrange.test:	Revert commits of 2008-07-23. Those were speed
	* tests/binary.test:	tests, that are inherently brittle.

2009-02-21  Don Porter  <dgp@users.sourceforge.net>

	* generic/tclStringObj.c:	Several revisions to the shimmering
	patterns between Unicode and UTF string reps.  Most notably the
	call: objPtr = Tcl_NewUnicodeObj(...,0); followed by a loop of calls:
	Tcl_AppendUnicodeToObj(objPtr, u, n); will now grow and append to
	the Unicode representation.  Before this commit, the sequence would
	convert each append to UTF and perform the append to the UTF rep.
	This is puzzling and likely a bug.  The performance of [string map]
	is significantly improved by this change (according to the MAP
	collection of benchmarks in tclbench).  Just in case there was some
	wisdom in the old ways that I missed, I left in the ability to restore
	the old patterns with a #define COMPAT 1 at the top of the file.

2009-02-20  Don Porter  <dgp@users.sourceforge.net>

	* generic/tclPathObj.c:	Fixed mistaken logic in TclFSGetPathType()
	* tests/fileName.test:	that assumed (not "absolute" => "relative").
	This is a false assumption on Windows, where "volumerelative" is
	another possibility.  [Bug 2571597]

2009-02-18  Don Porter  <dgp@users.sourceforge.net>

	* generic/tclStringObj.c:	Simplify the logic of the
	Tcl_*SetObjLength() routines.

	* generic/tclStringObj.c:	Rewrite GrowStringBuffer() so that it
	has parallel structure with GrowUnicodeBuffer().  The revision permits
	allocation attempts to continue all the way up to failure, with no
	gap. It also directly manipulates the String and Tcl_Obj internals
	instead of inefficiently operating via Tcl_*SetObjLength() with all of
	its extra protections and underdocumented special cases.

	* generic/tclStringObj.c:	Another round of simplification on
	the allocation macros.

2009-02-17  Jeff Hobbs  <jeffh@ActiveState.com>

	* win/tcl.m4, win/configure: Check if cl groks _WIN64 already to
	avoid CC manipulation that can screw up later configure checks.
	Use 'd'ebug runtime in 64-bit builds.

2009-02-17  Don Porter  <dgp@users.sourceforge.net>

	* generic/tclStringObj.c:	Pare back the length of the unicode
	array in a non-extended String struct to one Tcl_UniChar, meant to
	hold the terminating NUL character.  Non-empty unicode strings are
	then stored by extending the String struct by stringPtr->maxChars
	additional slots in that array with sizeof(Tcl_UniChar) bytes per
	slot. This revision makes the allocation macros much simpler.

	* generic/tclStringObj.c:	Factor out common GrowUnicodeBuffer()
	and solve overflow and growth algorithm fallbacks in it.

	* generic/tclStringObj.c:	Factor out common GrowStringBuffer().

	* generic/tclStringObj.c:	Convert Tcl_AppendStringsToObj into
	* tests/stringObj.test:		a radically simpler implementation
	where we just loop over calls to Tcl_AppendToObj.  This fixes [Bug
	2597185].  It also creates a *** POTENTIAL INCOMPATIBILITY *** in
	that T_ASTO can now allocate more space than is strictly required,
	like all the other Tcl_Append* routines.  The incompatibility was
	detected by test stringObj-6.5, which I've updated to reflect the
	new behavior.

	* generic/tclStringObj.c:	Revise buffer growth implementation
	in ExtendStringRepWithUnicode.  Use cheap checks to determine that
	no reallocation is necessary without cost of computing the precise
	number of bytes needed.  Also make use of the string growth algortihm
	in the case of repeated appends.

2009-02-16  Jan Nijtmans  <nijtmans@users.sf.net>

	* generic/tclZlib.c:	hack needed for official zlib1.dll build.
	* win/configure.in:	fix [Feature Request 2605263] use official
	* win/Makefile.in:	zlib build.
	* win/configure:	(regenerated)
	* compat/zlib/zdll.lib:	new files
	* compat/zlib/zlib1.dll:

	* win/Makefile.in:  fix [Bug 2605232] tdbc doesn't build when
	Tcl is compiled with --disable-shared.

2009-02-15  Don Porter  <dgp@users.sourceforge.net>

	* generic/tclStringObj.c:	Added protections from invalid memory
	* generic/tclTestObj.c:		accesses when we append (some part of)
	* tests/stringObj.test:		a Tcl_Obj to itself.  Added the
	appendself and appendself2 subcommands to the [teststringobj] testing
	command and added tests to the test suite.  [Bug 2603158]

	* generic/tclStringObj.c:	Factor out duplicate code from
	Tcl_AppendObjToObj.

	* generic/tclStringObj.c:	Replace the 'size_t uallocated' field
	of the String struct, storing the number of bytes allocated to store
	the Tcl_UniChar array, with an 'int maxChars' field, storing the
	number of Tcl_UniChars that may be stored in the allocated space.
	This reduces memory requirement a small bit, and makes some range
	checks simpler to code.
	* generic/tclTestObj.c:	Replace the [teststringobj ualloc] testing
	* tests/stringObj.test:	command with [teststringobj maxchars] and
	update the tests.

	* generic/tclStringObj.c:	Removed limitation in
	Tcl_AppendObjToObj where the char length of the result was only
	computed if the appended string was all single byte characters.
	This limitation was in place to dodge a bug in Tcl_GetUniChar.
	With that bug gone, we can take advantage of always recording the
	length of append results when we know it.

2009-02-14  Don Porter  <dgp@users.sourceforge.net>

	* generic/tclStringObj.c:	Revisions so that we avoid creating
	the strange representation of an empty string with
	objPtr->bytes == NULL and stringPtr->hasUnicode == 0.  Instead in
	the situations where that was being created, create a traditional
	two-legged stork representation (objPtr->bytes = tclEmptyStringRep
	and stringPtr->hasUnicode = 1).  In the situations where the strange
	rep was treated differently, continue to do so by testing
	stringPtr->numChars == 0 to detect it.  These changes make the code
	more conventional so easier for new maintainers to pick up.  Also
	sets up further simplifications.

	* generic/tclTestObj.c:	Revise updates to [teststringobj] so we don't
	get blocked by MODULE_SCOPE limits.

2009-02-12  Don Porter  <dgp@users.sourceforge.net>

	* generic/tclStringObj.c:	Rewrites of the routines
	Tcl_GetCharLength, Tcl_GetUniChar, Tcl_GetUnicodeFromObj,
	Tcl_GetRange, and TclStringObjReverse to use the new macro, and
	to more simply and clearly split the cases depending on whether
	a valid unicode rep is present or needs to be created.
	New utility routine UnicodeLength(), to compute the length of unicode
	buffer arguments when no length is passed in, with built-in
	overflow protection included.  Update three callers to use it.

	* generic/tclInt.h:	New macro TclNumUtfChars meant to be a faster
	replacement for a full Tcl_NumUtfChars() call when the string has all
	single-byte characters.

	* generic/tclStringObj.c:	Simplified Tcl_GetCharLength by
	* generic/tclTestObj.c:		removing code that did nothing.
	Added early returns from Tcl_*SetObjLength when the desired length
	is already present; adapted test command to the change.

	* generic/tclStringObj.c:	Re-implemented AppendUtfToUnicodeRep
	so that we no longer pass through Tcl_DStrings which have their own
	sets of problems when lengths overflow the int range.  Now AUTUR and
	FillUnicodeRep share a common core routine.

2009-02-12  Donal K. Fellows  <dkf@users.sf.net>

	* generic/tclOODefineCmds.c (TclOOGetDefineCmdContext): Use the
	correct field in the Interp structure for retrieving the frame to get
	the context object so that people can extend [oo::define] without deep
	shenanigans. Bug found by Federico Ferri.

2009-02-11  Don Porter  <dgp@users.sourceforge.net>

	* generic/tclStringObj.c:	Re-implemented AppendUnicodeToUtfRep
	so that we no longer pass through Tcl_DStrings which have their own
	sets of problems when lengths overflow the int range.  Now AUTUR and
	UpdateStringOfString share a common core routine.

	* generic/tclStringObj.c:	Changed type of the 'allocated' field
	* generic/tclTestObj.c:		of the String struct (and the
	TestString counterpart) from size_t to int since only int values are
	ever stored in it.

2009-02-10  Jan Nijtmans  <nijtmans@users.sf.net>

	* generic/tclEncoding.c: Eliminate some unnessary type casts
	* generic/tclEvent.c:    some internal const decorations
	* generic/tclExecute.c:  spacing
	* generic/tclIndexObj.c:
	* generic/tclInterp.c:
	* generic/tclIO.c:
	* generic/tclIOCmd.c:
	* generic/tclIORChan.c:
	* generic/tclIOUtil.c:
	* generic/tclListObj.c:
	* generic/tclLiteral.c:
	* generic/tclNamesp.c:
	* generic/tclObj.c:
	* generic/tclOOBasic.c:
	* generic/tclPathObj.c:
	* generic/tclPkg.c:
	* generic/tclProc.c:
	* generic/tclRegexp.c:
	* generic/tclScan.c:
	* generic/tclStringObj.c:
	* generic/tclTest.c:
	* generic/tclTestProcBodyObj.c:
	* generic/tclThread.c:
	* generic/tclThreadTest.c:
	* generic/tclTimer.c:
	* generic/tclTrace.c:
	* generic/tclUtil.c:
	* generic/tclVar.c:
	* generic/tclStubInit.c: (regenerated)

2009-02-10  Jan Nijtmans  <nijtmans@users.sf.net>

	* unix/tcl.m4: [Bug 2502365]: Building of head on HPUX is broken when
	using the native CC.
	* unix/configure: (autoconf-2.59)

2009-02-10  Don Porter  <dgp@users.sourceforge.net>

	* generic/tclObj.c (Tcl_GetString):	Added comments and validity
	checks following the call to an UpdateStringProc.

	* generic/tclStringObj.c: Reduce code duplication in Tcl_GetUnicode*.
	Restrict AppendUtfToUtfRep to non-negative length appends.
	Convert all Tcl_InvalidateStringRep() calls into macros.
	Simplify Tcl_AttemptSetObjLength by removing unreachable code.
	Simplify SetStringFromAny() by removing unreachable and duplicate code.
	Simplify Tcl_SetObjLength by removing unreachable code.
	Removed handling of (objPtr->bytes != NULL) from UpdateStringOfString,
	which is only called when objPtr->bytes is NULL.

2009-02-09  Jan Nijtmans  <nijtmans@users.sf.net>

	* generic/tclCompile.c: fix [Bug 2555129] const compiler warning (as
	error) in tclCompile.c

2009-02-07  Donal K. Fellows  <dkf@users.sf.net>

	* generic/tclZlib.c (TclZlibCmd): [Bug 2573172]: Ensure that when
	invalid subcommand name is given, the list of valid subcommands is
	produced. This gives a better experience when using the command
	interactively.

2009-02-05  Joe Mistachkin  <joe@mistachkin.com>

	* generic/tclInterp.c: Fix argument checking for [interp cancel]. [Bug
	2544618]
	* unix/Makefile.in: Fix build issue with zlib on FreeBSD (and possibly
	other platforms).

2009-02-05  Donal K. Fellows  <dkf@users.sf.net>

	* generic/tclCmdMZ.c (StringIndexCmd, StringRangeCmd, StringLenCmd):
	Simplify the implementation of some commands now that the underlying
	string API knows more about bytearrays.

	* generic/tclExecute.c (TclExecuteByteCode): [Bug 2568434]: Make sure
	that INST_CONCAT1 will not lose string reps wrongly.

	* generic/tclStringObj.c (Tcl_AppendObjToObj): Special-case the
	appending of one bytearray to another, which can be extremely rapid.
	Part of scheme to address [Bug 1665628] by making the basic string
	operations more efficient on byte arrays.
	(Tcl_GetCharLength, Tcl_GetUniChar, Tcl_GetRange): More special casing
	work for bytearrays.

2009-02-04  Don Porter  <dgp@users.sourceforge.net>

	* generic/tclStringObj.c: Added overflow protections to the
	AppendUtfToUtfRep routine to either avoid invalid arguments and
	crashes, or to replace them with controlled panics.  [Bug 2561794]

	* generic/tclCmdMZ.c:	Prevent crashes due to int overflow of the
	length of the result of [string repeat].  [Bug 2561746]

2009-02-03  Jan Nijtmans  <nijtmans@users.sf.net>

	* macosx/tclMacOSXFCmd.c: Eliminate some unnessary type casts
	* unix/tclLoadDyld.c:	  some internal const decorations
	* unix/tclUnixCompat.c:	  spacing
	* unix/tclUnixFCmd.c
	* unix/tclUnixFile.c
	* win/tclWinDde.c
	* win/tclWinFCmd.c
	* win/tclWinInit.c
	* win/tclWinLoad.c
	* win/tclWinPipe.c
	* win/tclWinReg.c
	* win/tclWinTest.c
	* generic/tclBasic.c
	* generic/tclBinary.c
	* generic/tclCmdAH.c
	* generic/tclCmdIL.c
	* generic/tclCmdMZ.c
	* generic/tclCompCmds.c
	* generic/tclDictObj.c

2009-02-03  Donal K. Fellows  <dkf@users.sf.net>

	* generic/tclObj.c (tclCmdNameType): [Bug 2558422]: Corrected the type
	of this structure so that extensions that write it (yuk!) will still
	be able to function correctly.

2009-02-03  Don Porter  <dgp@users.sourceforge.net>

	* generic/tclStringObj.c (SetUnicodeObj):	Corrected failure of
	Tcl_SetUnicodeObj() to panic on a shared object.  [Bug 2561488].  Also
	factored out common code to reduce duplication.

	* generic/tclObj.c (Tcl_GetStringFromObj): Reduce code duplication.

2009-02-02  Don Porter  <dgp@users.sourceforge.net>

	* generic/tclInterp.c:	Reverted the conversion of [interp] into an
	* tests/interp.test:	ensemble.  Such conversion is not necessary
	* tests/nre.test:	(or even all that helpful) in the NRE-enabling
	of [interp invokehidden], and it has other implications -- including
	significant forkage of the 8.5 and 8.6 implementations -- that are
	better off avoided if there's no gain.

	* generic/tclStringObj.c (STRING_NOMEM):  [Bug 2494093]: Add missing
	cast of NULL to (char *) that upsets some compilers.

	* generic/tclStringObj.c (Tcl_(Attempt)SetObjLength):	[Bug 2553906]:
	Added protections against callers asking for negative lengths.  It is
	likely when this happens that an integer overflow is to blame.

2009-02-01  David Gravereaux  <davygrvy@pobox.com>

	* win/makefile.vc: Allow nmake flags such as -a (rebuild all) to pass
	down to the pkgs targets, too.

2009-01-30  Donal K. Fellows  <dkf@users.sf.net>

	* doc/chan.n: [Bug 1216074]: Added another extended example.

	* doc/refchan.n: Added an example of how to build a scripted channel.

2009-01-29  Donal K. Fellows  <dkf@users.sf.net>

	* tests/stringObj.test: [Bug 2006888]: Remove non-ASCII chars from
	non-comment locations in the file, making it work more reliably in
	locales with a non-Latin-1 default encoding.

	* generic/tclNamesp.c (Tcl_FindCommand): [Bug 2519474]: Ensure that
	the path is not searched when the TCL_NAMESPACE_ONLY flag is given.

	* generic/tclOODecls.h (Tcl_OOInitStubs): [Bug 2537839]: Make the
	declaration of this macro work correctly in the non-stub case.

2009-01-29  Don Porter  <dgp@users.sourceforge.net>

	* generic/tclInterp.c:	Convert the [interp] command into a
	* tests/interp.test:	[namespace ensemble].  Work in progress
	* tests/nre.test:	to NRE-enable the [interp invokehidden]
	subcommand.

2009-01-29  Donal K. Fellows  <dkf@users.sf.net>

	* generic/tclNamesp.c (TclMakeEnsemble): [Bug 2529117]: Make this
	function behave more sensibly when presented with a fully-qualified
	name, rather than doing strange stuff.

2009-01-28  Donal K. Fellows  <dkf@users.sf.net>

	* generic/tclBasic.c (TclInvokeObjectCommand): Made this understand
	what to do if it ends up being used on a command with no objProc; that
	shouldn't happen, but...

	* generic/tclNamesp.c (TclMakeEnsemble): [Bug 2529157]: Made this
	understand NRE command implementations better.
	* generic/tclDictObj.c (DictForCmd): Eliminate unnecessary command
	implementation.

2009-01-27  Donal K. Fellows  <dkf@users.sf.net>

	* generic/tclOODefineCmds.c (Tcl_ClassSetConstructor):
	[Bug 2531577]: Ensure that caches of constructor chains are cleared
	when the constructor is changed.

2009-01-26  Alexandre Ferrieux  <ferrieux@users.sourceforge.net>

	* generic/tclInt.h:   Fix [Bug 1028264]: WSACleanup() too early.
	* generic/tclEvent.c: The fix introduces "late exit handlers"
	* win/tclWinSock.c:   for similar late process-wide cleanups.

2009-01-26  Alexandre Ferrieux  <ferrieux@users.sourceforge.net>

	* win/tclWinSock.c: Fix [Bug 2446662]: resync Win behavior on RST
	with that of unix (EOF).

2009-01-26  Donal K. Fellows  <dkf@users.sf.net>

	* generic/tclZlib.c (ChanClose): Only generate error messages in the
	interpreter when the thread is not being closed down. [Bug 2536400]

2009-01-23  Donal K. Fellows  <dkf@users.sf.net>

	* doc/zlib.n: Added a note that 'zlib push' is reversed by 'chan pop'.

2009-01-22  Jan Nijtmans  <nijtmans@users.sf.net>

	* generic/tclCompile.h:	CONSTify TclPrintInstruction (TIP #27)
	* generic/tclCompile.c
	* generic/tclInt.h:	CONSTify TclpNativeJoinPath (TIP #27)
	* generic/tclFileName.c
	* generic/tcl.decls:	{unix win} is equivalent to {generic}
	* generic/tclInt.decls
	* generic/tclDecls.h:	(regenerated)
	* generic/tclIntDecls.h
	* generic/tclGetDate.y:	Single internal const decoration.
	* generic/tclDate.c:

2009-01-22  Kevin B. Kenny  <kennykb@acm.org>

	* unix/tcl.m4: Corrected a typo ($(SHLIB_VERSION) should be
	${SHLIB_VERSION}).
	* unix/configure: Autoconf 2.59

2009-01-21  Andreas Kupries  <andreask@activestate.com>

	* generic/tclIORChan.c (ReflectClose): Fix for [Bug 2458202].
	* generic/tclIORTrans.c (ReflectClose): Closing a channel may supply
	NULL for the 'interp'. Test for finalization needs to be different,
	and one place has to pull the interp out of the channel instead.

2009-01-21  Don Porter  <dgp@users.sourceforge.net>

	* generic/tclStringObj.c: New fix for [Bug 2494093] replaces the
	flawed attempt committed 2009-01-09.

2009-01-19  Kevin B. Kenny  <kennykb@acm.org>

	* unix/Makefile.in: Added a CONFIG_INSTALL_DIR parameter so that
	* unix/tcl.m4:      distributors can control where tclConfig.sh goes.
	Made the installation of 'ldAix' conditional upon actually being on an
	AIX system. Allowed for downstream packagers to customize
	SHLIB_VERSION on BSD-derived systems. Thanks to Stuart Cassoff for
	[Patch 907924].
	* unix/configure: Autoconf 2.59

2009-01-19  David Gravereaux  <davygrvy@pobox.com>

	* win/build.vc.bat: Improved tools detection and error message
	* win/makefile.vc: Reorganized the $(TCLOBJ) file list into seperate
	parts for easier maintenance. Matched all sources built using -GL to
	both $(lib) and $(link) to use -LTCG and avoid a warning message.
	Addressed the over-building nature of the htmlhelp target by moving
	from a pseudo target to a real target dependent on the entire docs/
	directory contents.
	* win/nmakehlp.c: Removed -g option and GrepForDefine() func as it
	isn't being used anymore. The -V option method is much better.

2009-01-16  Don Porter  <dgp@users.sourceforge.net>

	* generic/tcl.h:	Bump patchlevel to 8.6b1.1 to distinguish
	* library/init.tcl:	CVS snapshots from the 8.6b1 and 8.6b2 releases
	* unix/configure.in:	and to deal with the fact that the 8.6b1
	* win/configure.in:	version of init.tcl will not [source] in the
	HEAD version of Tcl.

	* unix/configure:	autoconf-2.59
	* win/configure:

2009-01-14  Don Porter  <dgp@users.sourceforge.net>

	* generic/tclBasic.c (Tcl_DeleteCommandFromToken):	Reverted most
	of the substance of my 2009-01-12 commit. NULLing the objProc field of
	a Command when deleting it is important so that tests for certain
	classes of commands don't return false positives when applied to
	deleted command tokens. Overall change is now just replacement of a
	false comment with a true one.

2009-01-13  Jan Nijtmans  <nijtmans@users.sf.net>

	* unix/tcl.m4: fix [tcl-Bug 2502365] Building of head on HPUX is
	broken when using the native CC.
	* unix/configure (autoconf-2.59)

2009-01-13  Donal K. Fellows  <dkf@users.sf.net>

	* generic/tclCmdMZ.c (Tcl_ThrowObjCmd):	Move implementation of [throw]
	* library/init.tcl (throw):		to C from Tcl.

2009-01-12  Don Porter  <dgp@users.sourceforge.net>

	* generic/tclBasic.c (Tcl_DeleteCommandFromToken): One consequence of
	the NRE rewrite is that there are now situations where a NULL objProc
	field in a Command struct is perfectly normal. Removed an outdated
	comment in Tcl_DeleteCommandFromToken that claimed we use
	cmdPtr->objPtr==NULL as a test of command validity. In fact we use
	cmdPtr->flags&CMD_IS_DELETED to perform that test. Also removed the
	setting to NULL, since any extension following the advice of the old
	comment is going to be broken by NRE anyway, and needs to shift to
	flag-based testing (or stop intruding into such internal matters).
	Part of [Bug 2486550].

2009-01-09  Don Porter  <dgp@users.sourceforge.net>

	* generic/tclStringObj.c (STRING_SIZE): Corrected failure to limit
	memory allocation requests to the sizes that can be supported by Tcl's
	memory allocation routines. [Bug 2494093]

2009-01-09  Donal K. Fellows  <dkf@users.sf.net>

	* generic/tclNamesp.c (NamespaceEnsembleCmd): Error out when someone
	gives wrong # of args to [namespace ensemble create]. [Bug 1558654]

2009-01-08  Don Porter  <dgp@users.sourceforge.net>

	* generic/tclStringObj.c (STRING_UALLOC):  Added missing parens
	required to get correct results out of things like
	STRING_UALLOC(num + append). [Bug 2494093]

2009-01-08  Donal K. Fellows  <dkf@users.sf.net>

	* generic/tclDictObj.c, generic/tclIndexObj.c, generic/tclListObj.c,
	* generic/tclObj.c, generic/tclStrToD.c, generic/tclUtil.c,
	* generic/tclVar.c: Generate errorcodes for the error cases which
	approximate to "I can't interpret that string as one of those" and
	"You gave me the wrong number of arguments".

2009-01-07  Donal K. Fellows  <dkf@users.sf.net>

	* doc/dict.n: Added more examples. [Tk Bug 2491235]

	* tests/oo.test (oo-22.1): Adjusted test to be less dependent on the
	specifics of how [info frame] reports general frame information, and
	instead to focus on what methods add to it; that's really what the
	test is about anyway.

2009-01-06  Don Porter  <dgp@users.sourceforge.net>

	* tests/stringObj.test:	Revise tests that demand a NULL Tcl_ObjType
	in certain values to construct those values with [testdstring] so
	there's no lack of robustness depending on the shimmer history of
	shared literals.

2009-01-06  Donal K. Fellows  <dkf@users.sf.net>

	* generic/tclDictObj.c (DictIncrCmd): Corrected twiddling in internals
	of dictionaries so that literals can't get destroyed.

	* tests/expr.test: Eliminate non-ASCII char. [Bug 2006879]

	* generic/tclOOInfo.c (InfoObjectMethodsCmd,InfoClassMethodsCmd): Only
	delete pointers that were actually allocated! [Bug 2489836]

	* generic/tclOO.c (TclNRNewObjectInstance, Tcl_NewObjectInstance):
	Perform search for existing commands in right context. [Bug 2481109]

2009-01-05  Donal K. Fellows  <dkf@users.sf.net>

	* generic/tclCmdMZ.c (TclNRSourceObjCmd): Make implementation of the
	* generic/tclIOUtil.c (TclNREvalFile):    [source] command be NRE
	enabled so that [yield] inside a script sourced in a coroutine can
	work. [Bug 2412068]

2009-01-04  Donal K. Fellows  <dkf@users.sf.net>

	* generic/tclCmdAH.c: Tidy up spacing and code style.

2009-01-03  Kevin B. Kenny  <kennykb@acm.org>

	* library/clock.tcl (tcl::clock::add): Fixed error message formatting
	in the case where [clock add] is presented with a bad switch.
	* tests/clock.test (clock-65.1) Added a test case for the above
	problem [Bug 2481670].

2009-01-02  Donal K. Fellows  <dkf@users.sf.net>

	* unix/tcl.m4 (SC_CONFIG_CFLAGS): Force the use of the compatibility
	version of mkstemp() on IRIX. [Bug 878333]
	* unix/configure.in, unix/Makefile.in (mkstemp.o):
	* compat/mkstemp.c (new file): Added a compatibility implementation of
	the mkstemp() function, which is apparently needed on some platforms.
	[Bug 741967]

        ******************************************************************
        *** CHANGELOG ENTRIES FOR 2008 IN "ChangeLog.2008"             ***
        *** CHANGELOG ENTRIES FOR 2006-2007 IN "ChangeLog.2007"        ***
        *** CHANGELOG ENTRIES FOR 2005 IN "ChangeLog.2005"             ***
        *** CHANGELOG ENTRIES FOR 2004 IN "ChangeLog.2004"             ***
        *** CHANGELOG ENTRIES FOR 2003 IN "ChangeLog.2003"             ***
        *** CHANGELOG ENTRIES FOR 2002 IN "ChangeLog.2002"             ***
        *** CHANGELOG ENTRIES FOR 2001 IN "ChangeLog.2001"             ***
        *** CHANGELOG ENTRIES FOR 2000 IN "ChangeLog.2000"             ***
        *** CHANGELOG ENTRIES FOR 1999 AND EARLIER IN "ChangeLog.1999" ***
        ******************************************************************
<|MERGE_RESOLUTION|>--- conflicted
+++ resolved
@@ -1,15 +1,13 @@
-<<<<<<< HEAD
-2011-04-18  Donal K. Fellows  <dkf@users.sf.net>
-
-	* doc/dict.n: [Bug 3288696]: Command summary was confusingly wrong
-	when it came to [dict filter] with a 'value' filter.
-=======
 2011-04-18  Don Porter  <dgp@users.sourceforge.net>
 
 	* generic/tclInt.h:	Define and use macros that test whether
 	* generic/tclBasic.c:	a Tcl list value is canonical.
 	* generic/tclUtil.c:
->>>>>>> c7f3bde2
+
+2011-04-18  Donal K. Fellows  <dkf@users.sf.net>
+
+	* doc/dict.n: [Bug 3288696]: Command summary was confusingly wrong
+	when it came to [dict filter] with a 'value' filter.
 
 2011-04-18  Jan Nijtmans  <nijtmans@users.sf.net>
 
