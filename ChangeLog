2011-04-28  Don Porter  <dgp@users.sourceforge.net>
<<<<<<< HEAD
=======

	* generic/tclInt.h:	New utility routines:
	* generic/tclParse.c:	TclIsSpaceProc() and
	* generic/tclUtil.c:	TclCountSpaceRuns()

	* generic/tclCmdMZ.c:	Use new routines to replace calls to
	* generic/tclListObj.c:	isspace() and their /* INTL */ risk.
	* generic/tclStrToD.c:
	
2011-03-16  Jan Nijtmans  <nijtmans@users.sf.net>

	* unix/tcl.m4:    Make SHLIB_LD_LIBS='${LIBS}' the default and
	* unix/configure: set to "" on per-platform necessary basis.
	Backported from TEA, but kept all original platform code which was
	removed from TEA.

2011-03-14  Kevin B. Kenny  <kennykb@acm.org>

	* tools/tclZIC.tcl (onDayOfMonth): Allow for leading zeroes
	in month and day so that tzdata2011d parses correctly.
	* library/tzdata/America/Havana:
	* library/tzdata/America/Juneau:
	* library/tzdata/America/Santiago:
	* library/tzdata/Europe/Istanbul:
	* library/tzdata/Pacific/Apia:
	* library/tzdata/Pacific/Easter:
	* library/tzdata/Pacific/Honolulu:  tzdata2011d

2011-04-27  Don Porter  <dgp@users.sourceforge.net>
>>>>>>> d95313cd

	* generic/tclStringObj.c:	Improved reaction to out of memory.

2011-04-27  Don Porter  <dgp@users.sourceforge.net>

	* generic/tclCmdMZ.c:	TclFreeIntRep() correction & cleanup.
	* generic/tclExecute.c:
	* generic/tclIndexObj.c:
	* generic/tclInt.h:
	* generic/tclListObj.c:
	* generic/tclNamesp.c:
	* generic/tclResult.c:
	* generic/tclStringObj.c:
	* generic/tclVar.c:

	* generic/tclListObj.c:	FreeListInternalRep() cleanup.

2011-04-21  Don Porter  <dgp@users.sourceforge.net>

	* generic/tclInt.h:	Use macro to set List intreps.
	* generic/tclListObj.c:

	* generic/tclCmdIL.c:	Limits on list length were too strict.
	* generic/tclInt.h:	Revised panics to errors where possible.
	* generic/tclListObj.c:
	* tests/lrepeat.test:

	* generic/tclCompile.c:	Make sure SetFooFromAny routines react
	* generic/tclIO.c:	reasonably when passed a NULL interp.
	* generic/tclIndexObj.c:
	* generic/tclListObj.c:
	* generic/tclNamesp.c:
	* generic/tclObj.c:
	* generic/tclProc.c:
	* macosx/tclMacOSXFCmd.c:

2011-04-21  Jan Nijtmans  <nijtmans@users.sf.net>

	* generic/tcl.h:       fix for [Bug 3288345]: Wrong Tcl_StatBuf
	* generic/tclInt.h:    used on MinGW. Make sure that all _WIN32
	* win/tclWinFile.c:    compilers use exactly the same layout
	* win/configure.in:    for Tcl_StatBuf - the one used by MSVC6 -
	* win/configure:       in all situations.

2011-04-19  Don Porter  <dgp@users.sourceforge.net>

	* generic/tclConfig.c:	Reduce internals access in the implementation
	of [<foo>::pkgconfig list].

2011-04-18  Don Porter  <dgp@users.sourceforge.net>

	* generic/tclCmdIL.c:	Use ListRepPtr(.) and other cleanup.
	* generic/tclConfig.c:
	* generic/tclListObj.c:

	* generic/tclInt.h:	Define and use macros that test whether
	* generic/tclBasic.c:	a Tcl list value is canonical.
	* generic/tclUtil.c:

2011-04-18  Donal K. Fellows  <dkf@users.sf.net>

	* doc/dict.n: [Bug 3288696]: Command summary was confusingly wrong
	when it came to [dict filter] with a 'value' filter.

2011-04-16  Donal K. Fellows  <dkf@users.sf.net>

	* generic/tclFCmd.c (TclFileAttrsCmd): Add comments to make this code
	easier to understand. Added a panic to handle the case where the VFS
	layer does something odd.

2011-04-13  Don Porter  <dgp@users.sourceforge.net>

	* generic/tclUtil.c:	[Bug 3285375]: Rewrite of Tcl_Concat*()
	routines to prevent segfaults on buffer overflow.  Build them out of
	existing primitives already coded to handle overflow properly.  Uses
	the new TclTrim*() routines.

	* generic/tclCmdMZ.c:	New internal utility routines TclTrimLeft()
	* generic/tclInt.h:	and TclTrimRight().  Refactor the
	* generic/tclUtil.c:	[string trim*] implementations to use them.

2011-04-13  Miguel Sofer  <msofer@users.sf.net>

	* generic/tclVar.c: [Bug 2662380]: Fix crash caused by appending to a
	variable with a write trace that unsets it.

2011-04-13  Donal K. Fellows  <dkf@users.sf.net>

	* generic/tclUtil.c (Tcl_ConcatObj): [Bug 3285375]: Make the crash
	less mysterious through the judicious use of a panic. Not yet properly
	fixed, but at least now clearer what the failure mode is.

2011-04-12  Don Porter  <dgp@users.sourceforge.net>

	* tests/string.test:	Test for [Bug 3285472]. Not buggy in trunk.

2011-04-12  Venkat Iyer <venkat@comit.com>

	* library/tzdata/Atlantic/Stanley: Update to Olson tzdata2011f

2011-04-12  Miguel Sofer  <msofer@users.sf.net>

	* generic/tclBasic.c: Fix for [Bug 2440625], kbk's patch

2011-04-11  Miguel Sofer  <msofer@users.sf.net>

	* generic/tclBasic.c:
	* tests/coroutine.test: [Bug 3282869]: Ensure that 'coroutine eval'
	runs the initial command in the proper context.

2011-04-11  Jan Nijtmans  <nijtmans@users.sf.net>

	* generic/tcl.h:    Fix for [Bug 3281728]: Tcl sources from 2011-04-06
	* unix/tcl.m4:      do not build on GCC9 (RH9)
	* unix/configure:

2011-04-08  Jan Nijtmans  <nijtmans@users.sf.net>

	* win/tclWinPort.h: Fix for [Bug 3280043]: win2k: unresolved DLL
	* win/configure.in: imports.
	* win/configure

2011-04-06  Miguel Sofer  <msofer@users.sf.net>

	* generic/tclExecute.c (TclCompileObj): Earlier return if Tip280
	gymnastics not needed.

	* generic/tclExecute.c: Fix for [Bug 3274728]: making *catchTop an
	unsigned long.

2011-04-06  Jan Nijtmans  <nijtmans@users.sf.net>

	* unix/tclAppInit.c:  Make symbols "main" and "Tcl_AppInit"
	MODULE_SCOPE: there is absolutely no reason for exporting them.
	* unix/tcl.m4:        Don't use -fvisibility=hidden with static
	* unix/configure      libraries (--disable-shared)

2011-04-06  Donal K. Fellows  <dkf@users.sf.net>

	* generic/tclFCmd.c, macosx/tclMacOSXFCmd.c, unix/tclUnixChan.c,
	* unix/tclUnixFCmd.c, win/tclWinChan.c, win/tclWinDde.c,
	* win/tclWinFCmd.c, win/tclWinLoad.c, win/tclWinPipe.c,
	* win/tclWinReg.c, win/tclWinSerial.c, win/tclWinSock.c: More
	generation of error codes (most platform-specific parts not already
	using Tcl_PosixError).

2011-04-05  Venkat Iyer <venkat@comit.com>

	* library/tzdata/Africa/Casablanca: Update to Olson's tzdata2011e
	* library/tzdata/America/Santiago:
	* library/tzdata/Pacific/Easter:
	* library/tzdata/America/Metlakatla: (new)
	* library/tzdata/America/North_Dakota/Beulah: (new)
	* library/tzdata/America/Sitka: (new)

2011-04-04  Donal K. Fellows  <dkf@users.sf.net>

	* generic/tclOO.c, generic/tclOOBasic.c, generic/tclOODefineCmds.c
	* generic/tclOOInfo.c, generic/tclOOMethod.c: More generation of
	error codes (TclOO miscellany).

	* generic/tclCmdAH.c, generic/tclCmdIL.c: More generation of error
	codes (miscellaneous commands mostly already handled).

2011-04-04  Don Porter  <dgp@users.sourceforge.net>

	* README:	Updated README files, repairing broken URLs and
	* macosx/README:	removing other bits that were clearly wrong.
	* unix/README:	Still could use more eyeballs on the detailed build
	* win/README:	advice on various plaforms. [Bug 3202030]

2011-04-04  Donal K. Fellows  <dkf@users.sf.net>

	* library/init.tcl (tcl::mathfunc::rmmadwiw): Disable by default to
	make test suite work.

	* generic/tclBasic.c, generic/tclStringObj.c, generic/tclTimer.c,
	* generic/tclTrace.c, generic/tclUtil.c: More generation of error
	codes ([format], [after], [trace], RE optimizer).

2011-04-04  Jan Nijtmans  <nijtmans@users.sf.net>

	* generic/tclCmdAH.c:  Better error-message in case of errors
	* generic/tclCmdIL.c:  related to setting a variable. This fixes
	* generic/tclDictObj.c: a warning: "Why make your own error
	* generic/tclScan.c:   message? Why?"
	* generic/tclTest.c:
	* test/error.test:
	* test/info.test:
	* test/scan.test:
	* unix/tclUnixThrd.h:  Remove this unused header file.

2011-04-03  Donal K. Fellows  <dkf@users.sf.net>

	* generic/tclNamesp.c, generic/tclObj.c, generic/tclPathObj.c:
	* generic/tclPipe.c, generic/tclPkg.c, generic/tclProc.c:
	* generic/tclScan.c: More generation of error codes (namespace
	creation, path normalization, pipeline creation, package handling,
	procedures, [scan] formats)

2011-04-02  Kevin B. Kenny  <kennykb@acm.org>

	* generic/tclStrToD.c (QuickConversion): Replaced another couple
	of 'double' declarations with 'volatile double' to work around
	misrounding issues in mingw-gcc 3.4.5.

2011-04-02  Donal K. Fellows  <dkf@users.sf.net>

	* generic/tclInterp.c, generic/tclListObj.c, generic/tclLoad.c:
	More generation of errorCodes ([interp], [lset], [load], [unload]).

	* generic/tclEvent.c, generic/tclFileName.c: More generation of
	errorCode information (default [bgerror] and [glob]).

2011-04-01  Reinhard Max  <max@suse.de>

	* library/init.tcl: TIP#131 implementation.

2011-03-31  Donal K. Fellows  <dkf@users.sf.net>

	* generic/tclGetDate.y, generic/tclDate.c (TclClockOldscanObjCmd):
	More generation of errorCode information.

2011-03-28  Donal K. Fellows  <dkf@users.sf.net>

	* generic/tclCmdMZ.c, generic/tclConfig.c, generic/tclUtil.c: More
	generation of errorCode information, notably when lists are
	mis-parsed.

	* generic/tclCmdMZ.c (Tcl_RegexpObjCmd, Tcl_RegsubObjCmd): Use the
	error messages generated by the variable management code rather than
	creating our own.

2011-03-27  Miguel Sofer  <msofer@users.sf.net>

	* generic/tclBasic.c (TclNREvalObjEx): fix performance issue,
	notably apparent in tclbench's "LIST lset foreach". Many thanks to
	twylite for patiently researching the issue and explaining it to
	me: a missing Tcl_ResetObjResult that causes unwanted sharing of
	the current result Tcl_Obj.

2011-03-26  Donal K. Fellows  <dkf@users.sf.net>

	* generic/tclNamesp.c (Tcl_Export, Tcl_Import, DoImport): More
	generation of errorCode information.

	* generic/tclCompExpr.c, generic/tclCompile.c, generic/tclExecute.c:
	* generic/tclListObj.c, generic/tclNamesp.c, generic/tclObj.c:
	* generic/tclStringObj.c, generic/tclUtil.c: Reduce the number of
	casts used to manage Tcl_Obj internal representations.

2011-03-24  Don Porter  <dgp@users.sourceforge.net>

	* generic/tcl.h (ckfree,etc.): Restored C++ usability to the memory
	allocation and free macros.

2011-03-24  Donal K. Fellows  <dkf@users.sf.net>

	* generic/tclFCmd.c (TclFileAttrsCmd): Ensure that any reference to
	temporary index tables is squelched immediately rather than hanging
	around to trip us up in the future.

2011-03-23  Miguel Sofer  <msofer@users.sf.net>

	* generic/tclObj.c: Exploit HAVE_FAST_TSD for the deletion context in
	TclFreeObj()

2011-03-22  Miguel Sofer  <msofer@users.sf.net>

	* generic/tclThreadAlloc.c: Simpler initialization of Cache under
	HAVE_FAST_TSD, from mig-alloc-reform.

2011-03-21  Jan Nijtmans  <nijtmans@users.sf.net>

	* unix/tclLoadDl.c:    [Bug #3216070]: Loading extension libraries
	* unix/tclLoadDyld.c:  from embedded Tcl applications.

2011-03-21  Miguel Sofer  <msofer@users.sf.net>

	* generic/tclCkAlloc.c:
	* generic/tclInt.h: Remove one level of allocator indirection in
	non-memdebug builds, imported from mig-alloc-reform.

2011-03-20  Miguel Sofer  <msofer@users.sf.net>

	* generic/tclThreadAlloc.c: Imported HAVE_FAST_TSD support from
	mig-alloc-reform. The feature has to be enabled by hand: no autoconf
	support has been added. It is not clear how universal a build using
	this will be: it also requires some loader support.

2011-03-17  Donal K. Fellows  <dkf@users.sf.net>

	* generic/tclCompExpr.c (ParseExpr): Generate errorCode information on
	failure to parse expressions.

2011-03-17  Jan Nijtmans  <nijtmans@users.sf.net>

	* generic/tclMain.c: [Patch 3124683]: Reorganize the platform-specific
	stuff in (tcl|tk)Main.c.

2011-03-16  Jan Nijtmans  <nijtmans@users.sf.net>

	* generic/tclCkalloc.c: [Bug 3197864]: Pointer truncation on Win64
	TCL_MEM_DEBUG builds.

2011-03-16  Don Porter  <dgp@users.sourceforge.net>

	* generic/tclBasic.c:	Some rewrites to eliminate calls to
	* generic/tclParse.c:	isspace() and their /* INTL */ risk.
	* generic/tclProc.c:

2011-03-16  Jan Nijtmans  <nijtmans@users.sf.net>

	* unix/tcl.m4:    Make SHLIB_LD_LIBS='${LIBS}' the default and
	* unix/configure: set to "" on per-platform necessary basis.
	Backported from TEA, but kept all original platform code which was
	removed from TEA.

2011-03-14  Kevin B. Kenny  <kennykb@acm.org>

	* tools/tclZIC.tcl (onDayOfMonth): Allow for leading zeroes in month
	and day so that tzdata2011d parses correctly.
	* library/tzdata/America/Havana:
	* library/tzdata/America/Juneau:
	* library/tzdata/America/Santiago:
	* library/tzdata/Europe/Istanbul:
	* library/tzdata/Pacific/Apia:
	* library/tzdata/Pacific/Easter:
	* library/tzdata/Pacific/Honolulu:  tzdata2011d

	* generic/tclAssembly.c (BBEmitInstInt1): Changed parameter data types
	in an effort to silence a MSVC warning reported by Ashok P. Nadkarni.
	Unable to test, since both forms work on my machine in VC2005, 2008,
	2010, in both release and debug builds.
	* tests/tclTest.c (TestdstringCmd): Restored MSVC buildability broken
	by [5574bdd262], which changed the effective return type of 'ckalloc'
	from 'char*' to 'void*'.

2011-03-13  Miguel Sofer  <msofer@users.sf.net>

	* generic/tclExecute.c: remove TEBCreturn()

2011-03-12  Donal K. Fellows  <dkf@users.sf.net>

	* generic/tcl.h (ckalloc,ckfree,ckrealloc): Moved casts into these
	macro so that they work with VOID* (which is a void* on all platforms
	which Tcl actually builds on) and unsigned int for the length
	parameters, removing the need for MANY casts across the rest of Tcl.
	Note that this is a strict source-level-only change, so size_t cannot
	be used (would break binary compatibility on 64-bit platforms).

2011-03-12  Jan Nijtmans  <nijtmans@users.sf.net>

	* win/tclWinFile.c: [Bug 3185609]: File normalization corner case
	of ... broken with -DUNICODE

2011-03-11  Donal K. Fellows  <dkf@users.sf.net>

	* tests/unixInit.test: Make better use of tcltest2.

2011-03-10  Donal K. Fellows  <dkf@users.sf.net>

	* generic/tclBasic.c, generic/tclCompCmds.c, generic/tclEnsemble.c:
	* generic/tclInt.h, generic/tclNamesp.c, library/auto.tcl:
	* tests/interp.test, tests/namespace.test, tests/nre.test:
	Converted the [namespace] command into an ensemble. This has the
	consequence of making it vital for Tcl code that wishes to work with
	namespaces to _not_ delete the ::tcl namespace.
	***POTENTIAL INCOMPATIBILITY***

	* library/tcltest/tcltest.tcl (loadIntoSlaveInterpreter): Added this
	command to handle connecting tcltest to a slave interpreter. This adds
	in the hook (inside the tcltest namespace) that allows the tests run
	in the child interpreter to be reported as part of the main sequence
	of test results. Bumped version of tcltest to 2.3.3.
	* tests/init.test, tests/package.test: Adapted these test files to use
	the new feature.

	* generic/tclAlloc.c, generic/tclCmdMZ.c, generic/tclCompExpr.c:
	* generic/tclCompile.c, generic/tclEnv.c, generic/tclEvent.c:
	* generic/tclIO.c, generic/tclIOCmd.c, generic/tclIORChan.c:
	* generic/tclIORTrans.c, generic/tclLiteral.c, generic/tclNotify.c:
	* generic/tclParse.c, generic/tclStringObj.c, generic/tclUtil.c:
	* generic/tclZlib.c, unix/tclUnixFCmd.c, unix/tclUnixNotfy.c:
	* unix/tclUnixPort.h, unix/tclXtNotify.c: Formatting fixes, mainly to
	comments, so code better fits the style in the Engineering Manual.

2011-03-09  Donal K. Fellows  <dkf@users.sf.net>

	* tests/incr.test: Update more of the test suite to use Tcltest 2.

2011-03-09  Don Porter  <dgp@users.sourceforge.net>

	* generic/tclNamesp.c:	Tighten the detector of nested [namespace code]
	* tests/namespace.test:	quoting that the quoted scripts function
	properly even in a namespace that contains a custom "namespace"
	command.  [Bug 3202171]

	* doc/tclvars.n:	Formatting fix.  Thanks to Pat Thotys.

2011-03-09  Donal K. Fellows  <dkf@users.sf.net>

	* tests/dstring.test, tests/init.test, tests/link.test: Update more of
	the test suite to use Tcltest 2.

2011-03-08  Jan Nijtmans  <nijtmans@users.sf.net>

	* generic/tclBasic.c: Fix gcc warnings: variable set but not used
	* generic/tclProc.c:
	* generic/tclIORChan.c:
	* generic/tclIORTrans.c:
	* generic/tclAssembly.c:  Fix gcc warning: comparison between signed
	and unsigned integer expressions

2011-03-08  Don Porter  <dgp@users.sourceforge.net>

	* generic/tclInt.h:	Remove TclMarkList() routine, an experimental
	* generic/tclUtil.c:	dead-end from the 8.5 alpha days.

	* generic/tclResult.c (ResetObjResult):	Correct failure to clear
	invalid intrep.  Thanks to Colin McDonald. [Bug 3202905]

2011-03-08  Donal K. Fellows  <dkf@users.sf.net>

	* generic/tclAssembly.c, tests/assemble.test: Migrate to use a style
	more consistent with the rest of Tcl.

2011-03-06  Don Porter  <dgp@users.sourceforge.net>

	* generic/tclBasic.c:	More replacements of Tcl_UtfBackslash() calls
	* generic/tclCompile.c:	with TclParseBackslash() where possible.
	* generic/tclCompCmdsSZ.c:
	* generic/tclParse.c:
	* generic/tclUtil.c:

	* generic/tclUtil.c (TclFindElement):	Guard escape sequence scans
	to not overrun the string end.  [Bug 3192636]

2011-03-05  Don Porter  <dgp@users.sourceforge.net>

	* generic/tclParse.c (TclParseBackslash): Correct trunction checks in
	* tests/parse.test:	\x and \u substitutions.  [Bug 3200987]

2011-03-05  Miguel Sofer  <msofer@users.sf.net>

	* generic/tclExecute.c (TclStackFree): insure that the execStack
	satisfies "at most one free stack after the current one" when
	consecutive reallocs caused the creation of intervening stacks.

2011-03-05  Kevin B. Kenny  <kennykb@acm.org>

	* generic/tclAssembly.c (new file):
	* generic/tclBasic.c (Tcl_CreateInterp):
	* generic/tclInt.h:
	* tests/assemble.test (new file):
	* unix/Makefile.in:
	* win/Makefile.in:
	* win/makefile.vc:  Merged dogeen-assembler-branch into HEAD.
	Since all functional changes are in the tcl::unsupported namespace,
	there's no reason to sequester this code on a separate branch.

2011-03-05  Miguel Sofer  <msofer@users.sf.net>

	* generic/tclExecute.c: cleaner mem management for TEBCdata

	* generic/tclExecute.c:
	* tests/nre.test: Renamed BottomData to TEBCdata, so that the name
	refers to what it is rather than to its storage location.

	* generic/tclBasic.c:     Renamed struct TEOV_callback to
	* generic/tclCompExpr.c:  the more descriptive NRE_callback.
	* generic/tclCompile.c:
	* generic/tclExecute.c:
	* generic/tclInt.decls:
	* generic/tclInt.h:
	* generic/tclIntDecls.h:
	* generic/tclTest.c:

2011-03-04  Donal K. Fellows  <dkf@users.sf.net>

	* generic/tclOOMethod.c (ProcedureMethodCompiledVarConnect)
	(ProcedureMethodCompiledVarDelete): [Bug 3185009]: Keep references to
	resolved object variables so that an unset doesn't leave any dangling
	pointers for code to trip over.

2011-03-01  Miguel Sofer  <msofer@users.sf.net>

	* generic/tclBasic.c (TclNREvalObjv): missing a variable
	declaration in commented out non-optimised code, left for ref in
	checkin [b97b771b6d]

2011-03-03  Don Porter  <dgp@users.sourceforge.net>

	* generic/tclResult.c (Tcl_AppendResultVA):	Use the directive
	USE_INTERP_RESULT [TIP 330] to force compat with interp->result
	access, instead of the improvised hack USE_DIRECT_INTERP_RESULT_ACCESS
	from releases past.

2011-03-01  Miguel Sofer  <msofer@users.sf.net>

	* generic/tclCompCmdsSZ.c (TclCompileThrowCmd, TclCompileUnsetCmd):
	fix leaks

	* generic/tclBasic.c:       This is [Patch 3168398],
	* generic/tclCompCmdsSZ.c:  Joe Mistachkin's optimisation
	* generic/tclExecute.c:     of Tip #285
	* generic/tclInt.decls:
	* generic/tclInt.h:
	* generic/tclIntDecls.h:
	* generic/tclInterp.c:
	* generic/tclOODecls.h:
	* generic/tclStubInit.c:
	* win/makefile.vc:

	* generic/tclExecute.c (ExprObjCallback): fix object leak

	* generic/tclExecute.c (TEBCresume): store local var array and
	constants in automatic vars to reduce indirection, slight perf
	increase

	* generic/tclOOCall.c (TclOODeleteContext): added missing '*' so
	that trunk compiles.

	* generic/tclBasic.c (TclNRRunCallbacks): don't do the trampoline
	dance for commands that do not have an nreProc, [Patch 3168229]

2011-03-01  Donal K. Fellows  <dkf@users.sf.net>

	* generic/tclOO.c (Tcl_NewObjectInstance, TclNRNewObjectInstance)
	(TclOOObjectCmdCore, FinalizeObjectCall):
	* generic/tclOOBasic.c (TclOO_Object_Destroy, AfterNRDestructor):
	* generic/tclOOCall.c (TclOODeleteContext, TclOOGetCallContext):
	Reorganization of call context reference count management so that code
	is (mostly) simpler.

2011-01-26  Donal K. Fellows  <dkf@users.sf.net>

	* doc/RegExp.3: [Bug 3165108]: Corrected documentation of description
	of subexpression info in Tcl_RegExpInfo structure.

2011-01-25  Jan Nijtmans  <nijtmans@users.sf.net>

	* generic/tclPreserve.c:  Don't miss 64-bit address bits in panic
				  message.
	* win/tclWinChan.c:       Fix various gcc-4.5.2 64-bit warning messages
	* win/tclWinConsole.c     e.g. by using full 64-bits for socket fd's
	* win/tclWinDde.c
	* win/tclWinPipe.c
	* win/tclWinReg.c
	* win/tclWinSerial.c
	* win/tclWinSock.c
	* win/tclWinThrd.c

2011-01-19  Jan Nijtmans  <nijtmans@users.sf.net>

	* tools/genStubs.tcl: [Enh #3159920]: Tcl_ObjPrintf() crashes with
	* generic/tcl.decls   bad format specifier.
	* generic/tcl.h
	* generic/tclDecls.h

2011-01-18  Donal K. Fellows  <dkf@users.sf.net>3159920

	* generic/tclOOMethod.c (PushMethodCallFrame): [Bug 3001438]: Make
	sure that the cmdPtr field of the procPtr is correct and relevant at
	all times so that [info frame] can report sensible information about a
	frame after a return to it from a recursive call, instead of probably
	crashing (depending on what else has overwritten the Tcl stack!)

2011-01-18  Jan Nijtmans  <nijtmans@users.sf.net>

	* generic/tclBasic.c:      Various mismatches between Tcl_Panic
	* generic/tclCompCmds.c:   format string and its arguments,
	* generic/tclCompCmdsSZ.c: discovered thanks to [Bug 3159920]
	* generic/tclCompExpr.c
	* generic/tclEnsemble.c
	* generic/tclPreserve.c
	* generic/tclTest.c

2011-01-17  Jan Nijtmans  <nijtmans@users.sf.net>

	* generic/tclIOCmd.c: [Bug 3148192]: Commands "read/puts" incorrectly
	* tests/chanio.test:  interpret parameters. Improved error-message
	* tests/io.test       regarding legacy form.
	* tests/ioCmd.test

2011-01-15  Kevin B. Kenny  <kennykb@acm.org>

	* doc/tclvars.n:
	* generic/tclStrToD.c:
	* generic/tclUtil.c (Tcl_PrintDouble):
	* tests/util.test (util-16.*): [Bug 3157475]: Restored full Tcl 8.4
	compatibility for the formatting of floating point numbers when
	$::tcl_precision is not zero. Added compatibility tests to make sure
	that excess trailing zeroes are suppressed for all eight major code
	paths.

2011-01-12  Jan Nijtmans  <nijtmans@users.sf.net>

	* win/tclWinFile.c:   Use _vsnprintf in stead of vsnprintf, because
	MSVC 6 doesn't have it. Reported by andreask.
	* win/tcl.m4:         handle --enable-64bit=ia64 for gcc
	* win/configure.in:   more accurate test for correct <intrin.h>
	* win/configure:      (autoconf-2.59)
	* win/tclWin32Dll.c:  VS 2005 64-bit does not have intrin.h, and
	* generic/tclPanic.c: does not need it.

2011-01-07  Kevin B. Kenny  <kennykb@acm.org>

	* tests/util.test (util-15.*): Added test cases for floating point
	conversion of the largest denormal and the smallest normal number,
	to avoid any possibility of the failure suffered by PHP in the
	last couple of days. (They didn't fail, so no actual functional
	change.)

2011-01-05  Donal K. Fellows  <dkf@users.sf.net>

	* tests/package.test, tests/pkg.test: Coalesce these tests into one
	file that is concerned with the package system. Convert to use
	tcltest2 properly.
	* tests/autoMkindex.test, tests/pkgMkIndex.test: Convert to use
	tcltest2 properly.

2011-01-01  Donal K. Fellows  <dkf@users.sf.net>

	* tests/cmdAH.test, tests/cmdMZ.test, tests/compExpr.test,
	* tests/compile.test, tests/concat.test, tests/eval.test,
	* tests/fileName.test, tests/fileSystem.test, tests/interp.test,
	* tests/lsearch.test, tests/namespace-old.test, tests/namespace.test,
	* tests/oo.test, tests/proc.test, tests/security.test,
	* tests/switch.test, tests/unixInit.test, tests/var.test,
	* tests/winDde.test, tests/winPipe.test: Clean up of tests and
	conversion to tcltest 2. Target has been to get init and cleanup code
	out of the test body and into the -setup/-cleanup stanzas.

	* tests/execute.test (execute-11.1): [Bug 3142026]: Added test that
	fails (with a crash) in an unfixed memdebug build on 64-bit systems.

2010-12-31  Donal K. Fellows  <dkf@users.sf.net>

	* generic/tclCmdIL.c (SortElement): Use unions properly in the
	definition of this structure so that there is no need to use nasty
	int/pointer type punning. Made it clearer what the purposes of the
	various parts of the structure are.

2010-12-31  Jan Nijtmans  <nijtmans@users.sf.net>

	* unix/dltest/*.c: [Bug 3148192]: Fix broken [load] tests by ensuring
	that the affected files are never compiled with -DSTATIC_BUILD.

2010-12-30  Miguel Sofer  <msofer@users.sf.net>

	* generic/tclExecute.c (GrowEvaluationStack): Off-by-one error in
	sizing the new allocation - was ok in comment but wrong in the code.
	Triggered by [Bug 3142026] which happened to require exactly one more
	than what was in existence.

2010-12-26  Donal K. Fellows  <dkf@users.sf.net>

	* generic/tclCmdIL.c (Tcl_LsortObjCmd): Fix crash when multiple -index
	options are used. Simplified memory handling logic.

2010-12-20  Jan Nijtmans  <nijtmans@users.sf.net>

	* win/tclWin32Dll.c:    [Patch 3059922]: fixes for mingw64 - gcc4.5.1
	tdm64-1: completed for all environments.

2010-12-20  Jan Nijtmans  <nijtmans@users.sf.net>

	* win/configure.in:   Explicitely test for intrinsics support in
	compiler, before assuming only MSVC has it.
	* win/configure:      (autoconf-2.59)
	* generic/tclPanic.c:

2010-12-19  Jan Nijtmans  <nijtmans@users.sf.net>

	* win/tclWin32Dll.c:    [Patch 3059922]: fixes for mingw64 - gcc4.5.1
	tdm64-1: Fixed for gcc, not yet for MSVC 64-bit.

2010-12-17  Stuart Cassoff  <stwo@users.sourceforge.net>

	* unix/Makefile.in:  Remove unwanted/obsolete 'ddd' target.

2010-12-17  Stuart Cassoff  <stwo@users.sourceforge.net>

	* unix/Makefile.in:	Clean up '.PHONY:' targets: Arrange those
				common to Tcl and Tk as in Tk's Makefile.in,
				add any missing ones and remove duplicates.

2010-12-17  Stuart Cassoff  <stwo@users.sourceforge.net>

	* unix/Makefile.in:  [Bug 2446711]: Remove 'allpatch' target.

2010-12-17  Stuart Cassoff  <stwo@users.sourceforge.net>

	* unix/Makefile.in:  [Bug 2537626]: Use 'rpmbuild', not 'rpm'.

2010-12-16  Jan Nijtmans  <nijtmans@users.sf.net>

	* generic/tclPanic.c:  [Patch 3124554]: Move WishPanic from Tk to Tcl
	* win/tclWinFile.c:    Better communication with debugger, if present.

2010-12-15  Kevin B. Kenny  <kennykb@acm.org>

	[dogeen-assembler-branch]

	* tclAssembly.c:
	* assemble.test: 	Reworked beginCatch/endCatch handling to
	enforce the more severe (but more correct) restrictions on catch
	handling that appeared in the discussion of [Bug 3098302] and in
	tcl-core traffic beginning about 2010-10-29.

2010-12-15  Jan Nijtmans  <nijtmans@users.sf.net>

	* generic/tclPanic.c:    Restore abort() as it was before.
	* win/tclWinFile.c:      [Patch 3124554]: Use ExitProcess() here, like
	in wish.

2010-12-14  Jan Nijtmans  <nijtmans@users.sf.net>

	* generic/tcl.h:	[Bug 3137454]: Tcl CVS HEAD does not build
	on GCC 3.

2010-12-14  Reinhard Max  <max@suse.de>

	* win/tclWinSock.c (CreateSocket):         Swap the loops over
	* unix/tclUnixSock.c (CreateClientSocket): local and remote addresses,
	so that the system's address preference for the remote side decides
	which family gets tried first. Cleanup and clarify some of the
	comments.

2010-12-13  Jan Nijtmans  <nijtmans@users.sf.net>

	* generic/tcl.h:    [Bug 3135271]: Link error due to hidden
	* unix/tcl.m4:      symbols (CentOS 4.2)
	* unix/configure:   (autoconf-2.59)
	* win/tclWinFile.c:  Undocumented feature, only meant to be
	used by Tk_Main. See [Patch 3124554]: Move WishPanic from Tk to Tcl

2010-12-12  Stuart Cassoff  <stwo@users.sourceforge.net>

	* unix/tcl.m4: Better building on OpenBSD.
	* unix/configure: (autoconf-2.59)

2010-12-10  Jan Nijtmans  <nijtmans@users.sf.net>

	* generic/tcl.h:       [Bug 3129448]: Possible over-allocation on
	* generic/tclCkalloc.c: 64-bit platforms, part 2
	* generic/tclCompile.c:
	* generic/tclHash.c:
	* generic/tclInt.h:
	* generic/tclIO.h:
	* generic/tclProc.c:

2010-12-10 Alexandre Ferrieux  <ferrieux@users.sourceforge.net>

	* generic/tclIO.c: Make sure [fcopy -size ... -command ...] always
	* tests/io.test:   calls the callback asynchronously, even for size
			   zero.

2010-12-10  Jan Nijtmans  <nijtmans@users.sf.net>

	* generic/tclBinary.c:  Fix gcc -Wextra warning: missing initializer
	* generic/tclCmdAH.c:
	* generic/tclCmdIL.c:
	* generic/tclCmdMZ.c:
	* generic/tclDictObj.c:
	* generic/tclIndexObj.c:
	* generic/tclIOCmd.c:
	* generic/tclVar.c:
	* win/tcl.m4:               Fix manifest-generation for 64-bit gcc
				    (mingw-w64)
	* win/configure.in:         Check for availability of intptr_t and
				    uintptr_t
	* win/configure:            (autoconf-2.59)
	* generic/tclInt.decls:     Change 1st param of TclSockMinimumBuffers
	* generic/tclIntDecls.h:    to ClientData, and TclWin(Get|Set)SockOpt
	* generic/tclIntPlatDecls.h:to SOCKET, because on Win64 those are
	* generic/tclIOSock.c:	    64-bit, which does not fit.
	* win/tclWinSock.c:
	* unix/tclUnixSock.c:

2010-12-09  Donal K. Fellows  <dkf@users.sf.net>

	* tests/fCmd.test: Improve sanity of constraints now that we don't
	support anything before Windows 2000.

	* generic/tclCmdAH.c (TclInitFileCmd, TclMakeFileCommandSafe, ...):
	Break up [file] into an ensemble. Note that the ensemble is safe in
	itself, but the majority of its subcommands are not.
	* generic/tclFCmd.c (FileCopyRename,TclFileDeleteCmd,TclFileAttrsCmd)
	(TclFileMakeDirsCmd): Adjust these subcommand implementations to work
	inside an ensemble.
	(TclFileLinkCmd, TclFileReadLinkCmd, TclFileTemporaryCmd): Move these
	subcommand implementations from tclCmdAH.c, where they didn't really
	belong.
	* generic/tclIOCmd.c (TclChannelNamesCmd): Move to more appropriate
	source file.
	* generic/tclEnsemble.c (TclMakeEnsemble): Start of code to make
	partially-safe ensembles. Currently does not function as expected due
	to various shortcomings in how safe interpreters are constructed.
	* tests/cmdAH.test, tests/fCmd.test, tests/interp.test: Test updates
	to take into account systematization of error messages.

	* tests/append.test, tests/appendComp.test: Clean up tests so that
	they don't leave things in the global environment (detected when doing
	-singleproc testing).

2010-12-07  Donal K. Fellows  <dkf@users.sf.net>

	* tests/fCmd.test, tests/safe.test, tests/uplevel.test,
	* tests/upvar.test, tests/var.test: Convert more tests to tcltest2 and
	factor them to be easier to understand.

	* generic/tclStrToD.c: Tidy up code so that more #ifdef-fery is
	quarantined at the front of the file and function headers follow the
	modern Tcl style.

2010-12-06  Jan Nijtmans  <nijtmans@users.sf.net>

	* generic/tclBinary.c:  [Bug 3129448]: Possible over-allocation on
	* generic/tclCkalloc.c: 64-bit platforms.
	* generic/tclTrace.c

2010-12-05  Jan Nijtmans  <nijtmans@users.sf.net>

	* unix/tcl.m4: [Patch 3116490]: Cross-compile support for unix
	* unix/configure: (autoconf-2.59)

2010-12-03  Jeff Hobbs  <jeffh@ActiveState.com>

	* generic/tclUtil.c (TclReToGlob): Add extra check for multiple inner
	*s that leads to poor recursive glob matching, defer to original RE
	instead.  tclbench RE var backtrack.

2010-12-03  Jan Nijtmans  <nijtmans@users.sf.net>

	* generic/tclUtil.c:   Silence gcc warning when using -Wwrite-strings
	* generic/tclStrToD.c: Silence gcc warning for non-IEEE platforms
	* win/Makefile.in:  [Patch 3116490]: Cross-compile Tcl mingw32 on unix
	* win/tcl.m4:       This makes it possible to cross-compile Tcl/Tk for
	* win/configure.in: Windows (either 32-bit or 64-bit) out-of-the-box
	* win/configure:    on UNIX, using mingw-w64 build tools (If Itcl,
	tdbc and Thread take over the latest tcl.m4, they can do that too).

2010-12-01  Kevin B. Kenny  <kennykb@acm.org>

	* generic/tclStrToD.c (SetPrecisionLimits, TclDoubleDigits):
	[Bug 3124675]: Added meaningless initialization of 'i', 'ilim' and
	'ilim1' to silence warnings from the C compiler about possible use of
	uninitialized variables, Added a panic to the 'switch' that assigns
	them, to assert that the 'default' case is impossible.

2010-12-01  Jan Nijtmans  <nijtmans@users.sf.net>

	* generic/tclBasic.c: Fix gcc 64-bit warnings: cast from pointer to
	* generic/tclHash.c:  integer of different size.
	* generic/tclTest.c:
	* generic/tclThreadTest.c:
	* generic/tclStrToD.c: Fix gcc(-4.5.2) warning: 'static' is not at
	beginning of declaration.
	* generic/tclPanic.c: Allow Tcl_Panic() to enter the debugger on win32
	* generic/tclCkalloc.c: Use Tcl_Panic() in stead of duplicating the
	code.

2010-11-30  Jeff Hobbs  <jeffh@ActiveState.com>

	* generic/tclInt.decls, generic/tclInt.h, generic/tclIntDecls.h:
	* generic/tclStubInit.c: TclFormatInt restored at slot 24
	* generic/tclUtil.c (TclFormatInt): restore TclFormatInt func from
	2005-07-05 macro-ization. Benchmarks indicate it is faster, as a key
	int->string routine (e.g. int-indexed arrays).

2010-11-29 Alexandre Ferrieux  <ferrieux@users.sourceforge.net>

	* generic/tclBasic.c: Patch by Miguel, providing a
	[::tcl::unsupported::inject coroname command args], which prepends
	("injects") arbitrary code to a suspended coro's future resumption.
	Neat for debugging complex coros without heavy instrumentation.

2010-11-29  Kevin B. Kenny  <kennykb@acm.org>

	* generic/tclInt.decls:
	* generic/tclInt.h:
	* generic/tclStrToD.c:
	* generic/tclTest.c:
	* generic/tclTomMath.decls:
	* generic/tclUtil.c:
	* tests/util.test:
	* unix/Makefile.in:
	* win/Makefile.in:
	* win/makefile.vc: Rewrite of Tcl_PrintDouble and TclDoubleDigits that
	(a) fixes a severe performance problem with floating point shimmering
	reported by Karl Lehenbauer, (b) allows TclDoubleDigits to generate
	the digit strings for 'e' and 'f' format, so that it can be used for
	tcl_precision != 0 (and possibly later for [format]), (c) fixes [Bug
	3120139] by making TclPrintDouble inherently locale-independent, (d)
	adds test cases to util.test for correct rounding in difficult cases
	of TclDoubleDigits where fixed- precision results are requested. (e)
	adds test cases to util.test for the controversial aspects of [Bug
	3105247]. As a side effect, two more modules from libtommath
	(bn_mp_set_int.c and bn_mp_init_set_int.c) are brought into the build,
	since the new code uses them.

	* generic/tclIntDecls.h:
	* generic/tclStubInit.c:
	* generic/tclTomMathDecls.h:	Regenerated.

2010-11-24  Donal K. Fellows  <dkf@users.sf.net>

	* tests/chanio.test, tests/iogt.test, tests/ioTrans.test: Convert more
	tests to tcltest2 and factor them to be easier to understand.

2010-11-20  Donal K. Fellows  <dkf@users.sf.net>

	* tests/chanio.test: Converted many tests to tcltest2 by marking the
	setup and cleanup parts as such.

2010-11-19  Jan Nijtmans  <nijtmans@users.sf.net>

	* win/tclWin32Dll.c: Fix gcc warnings: unused variable 'registration'
	* win/tclWinChan.c:
	* win/tclWinFCmd.c:

2010-11-18  Jan Nijtmans  <nijtmans@users.sf.net>

	* win/tclAppInit.c: [FRQ 491789]: "setargv() doesn't support a unicode
	cmdline" now implemented for cygwin and mingw32 too.
	* tests/main.test: No longer disable tests Tcl_Main-1.4 and 1.6 on
	Windows, because those now work on all supported platforms.
	* win/configure.in:  Set NO_VIZ=1 when zlib is compiled in libtcl,
	this resolves compiler warnings in 64-bit and static builds.
	* win/configure (regenerated)

2010-11-18  Donal K. Fellows  <dkf@users.sf.net>

	* doc/file.n: [Bug 3111298]: Typofix.

	* tests/oo.test: [Bug 3111059]: Added testing that neatly trapped this
	issue.

2010-11-18  Miguel Sofer  <msofer@users.sf.net>

	* generic/tclNamesp.c: [Bug 3111059]: Fix leak due to bad looping
	construct.

2010-11-17  Jan Nijtmans  <nijtmans@users.sf.net>

	* win/tcl.m4: [FRQ 491789]: "setargv() doesn't support a unicode
	cmdline" now implemented for mingw-w64
	* win/configure    (re-generated)

2010-11-16  Jan Nijtmans  <nijtmans@users.sf.net>

	* win/tclAppInit.c:Bring compilation under mingw-w64 a bit closer
	* win/cat.c:       to reality. See for what's missing:
	* win/tcl.m4:      <https://sourceforge.net/apps/trac/mingw-w64/wiki/Unicode%20apps>
	* win/configure:   (re-generated)
	* win/tclWinPort.h:[Bug #3110161]: Extensions using TCHAR don't compile
	on VS2005 SP1

2010-11-15  Andreas Kupries  <andreask@activestate.com>

	* doc/interp.n: [Bug 3081184]: TIP #378.
	* doc/tclvars.n: Performance fix for TIP #280.
	* generic/tclBasic.c:
	* generic/tclExecute.c:
	* generic/tclInt.h:
	* generic/tclInterp.c:
	* tests/info.test:
	* tests/interp.test:

2010-11-10  Andreas Kupries  <andreask@activestate.com>

	* changes:	Updates for 8.6b2 release.

2010-11-09  Donal K. Fellows  <dkf@users.sf.net>

	* generic/tclOOMethod.c (ProcedureMethodVarResolver): [Bug 3105999]:
	* tests/oo.test:	Make sure that resolver structures that are
				only temporarily needed get squelched.

2010-11-05  Jan Nijtmans  <nijtmans@users.sf.net>

	* generic/tclMain.c: Thanks, Kevin, for the fix, but this how it was
	supposed to be (TCL_ASCII_MAIN is only supposed to be defined on
	WIN32).

2010-11-05  Kevin B. Kenny  <kennykb@acm.org>

	* generic/tclMain.c: Added missing conditional on _WIN32 around code
	that messes around with the definition of _UNICODE, to correct a badly
	broken Unix build from Jan's last commit.

2010-11-04  Jan Nijtmans  <nijtmans@users.sf.net>

	* generic/tclDecls.h:	[FRQ 491789]: "setargv() doesn't support a
	* generic/tclMain.c:	unicode cmdline" implemented for Tcl on MSVC++
	* doc/Tcl_Main.3:
	* win/tclAppInit.c:
	* win/makefile.vc:
	* win/Makefile.in:
	* win/tclWin32Dll.c:	Eliminate minor MSVC warning TCHAR -> char
				conversion

2010-11-04  Reinhard Max  <max@suse.de>

	* tests/socket.test: Run the socket tests three times with the address
	family set to any, inet, and inet6 respectively. Use constraints to
	skip the tests if a family is found to be unsupported or not
	configured on the local machine. Adjust the tests to dynamically adapt
	to the address family that is being tested.

	Rework some of the tests to speed them up by avoiding (supposedly)
	unneeded [after]s.

2010-11-04  Stuart Cassoff  <stwo@users.sourceforge.net>

	* unix/Makefile.in:	[Patch 3101127]: Installer Improvements.
	* unix/install-sh:

2010-11-04  Donal K. Fellows  <dkf@users.sf.net>

	* tests/error.test (error-19.13): Another variation on testing for
	issues in [try] compilation.

	* doc/Tcl.n (Variable substitution): [Bug 3099086]: Increase clarity
	of explanation of what characters are actually permitted in variable
	substitutions. Note that this does not constitute a change of
	behavior; it is just an improvement of explanation.

2010-11-04  Don Porter  <dgp@users.sourceforge.net>

	* changes:	Updates for 8.6b2 release.  (Thanks Andreas Kupries)

2010-11-03  Jan Nijtmans  <nijtmans@users.sf.net>

	* win/tclWinFcmd.c:    [FRQ 2965056]: Windows build with -DUNICODE
	* win/tclWinFile.c:    (more clean-ups for pre-win2000 stuff)
	* win/tclWinReg.c:

2010-11-03  Donal K. Fellows  <dkf@users.sf.net>

	* generic/tclCmdMZ.c (TryPostBody):  Ensure that errors when setting
	* tests/error.test (error-19.1[12]): message/opt capture variables get
					     reflected properly to the caller.

2010-11-03  Kevin B. Kenny  <kennykb@acm.org>

	* generic/tclCompCmds.c (TclCompileCatchCmd): [Bug 3098302]:
	* tests/compile.test (compile-3.6): Reworked the compilation of the
	[catch] command so as to avoid placing any code that might throw an
	exception (specifically, any initial substitutions or any stores to
	result or options variables) between the BEGIN_CATCH and END_CATCH but
	outside the exception range.  Added a test case that panics on a stack
	smash if the change is not made.

2010-11-01  Stuart Cassoff  <stwo@users.sourceforge.net>

	* library/safe.tcl:	Improved handling of non-standard module path
	* tests/safe.test:	lists, empty path lists in particular.

2010-11-01  Kevin B. Kenny  <kennykb@acm.org>

	* library/tzdata/Asia/Hong_Kong:
	* library/tzdata/Pacific/Apia:
	* library/tzdata/Pacific/Fiji:   Olson's tzdata2010o.

2010-10-29  Alexandre Ferrieux  <ferrieux@users.sourceforge.net>

	* generic/tclTimer.c:	[Bug 2905784]: Stop small [after]s from
				wasting CPU while keeping accuracy.

2010-10-28  Kevin B. Kenny  <kennykb@acm.org>

	[dogeen-assembler-branch]
	* generic/tclAssembly.c:
	* tests/assembly.test (assemble-31.*): Added jump tables.

2010-10-28  Don Porter  <dgp@users.sourceforge.net>

	* tests/http.test:	[Bug 3097490]: Make http-4.15 pass in
				isolation.

	* unix/tclUnixSock.c:	[Bug 3093120]: Prevent calls of
				freeaddrinfo(NULL) which can crash some
				systems.  Thanks Larry Virden.

2010-10-26  Reinhard Max  <max@suse.de>

	* Changelog.2008: Split off from Changelog.
	* generic/tclIOSock.c (TclCreateSocketAddress): The interp != NULL
	check is needed for ::tcl::unsupported::socketAF as well.

2010-10-26  Donal K. Fellows  <dkf@users.sf.net>

	* unix/tclUnixSock.c (TcpGetOptionProc): Prevent crash if interp is
	* win/tclWinSock.c (TcpGetOptionProc):   NULL (a legal situation).

2010-10-26  Reinhard Max  <max@suse.de>

	* unix/tclUnixSock.c (TcpGetOptionProc): Added support for
	::tcl::unsupported::noReverseDNS, which if set to any value, prevents
	[fconfigure -sockname] and [fconfigure -peername] from doing
	reverse DNS queries.

2010-10-24  Kevin B. Kenny  <kennykb@acm.org>

	[dogeen-assembler-branch]
	* generic/tclAssembly.c:
	* tests/assembly.test (assemble-17.15): Reworked branch handling so that
	forward branches can use jump1 (jumpTrue1, jumpFalse1). Added test
	cases that the forward branches will expand to jump4, jumpTrue4,
	jumpFalse4 when needed.

2010-10-23  Kevin B. Kenny  <kennykb@acm.org>

	[dogeen-assembler-branch]
	* generic/tclAssembly.h (removed):
				Removed file that was included in only one
				source file.
	* generictclAssembly.c:	Inlined tclAssembly.h.

2010-10-17  Alexandre Ferrieux  <ferrieux@users.sourceforge.net>

	* doc/info.n:            [Patch 2995655]:
	* generic/tclBasic.c:    Report inner contexts in [info errorstack]
	* generic/tclCompCmds.c:
	* generic/tclCompile.c:
	* generic/tclCompile.h:
	* generic/tclExecute.c:
	* generic/tclInt.h:
	* generic/tclNamesp.c:
	* tests/error.test:
	* tests/result.test:

2010-10-20  Donal K. Fellows  <dkf@users.sf.net>

	* generic/tclCompCmds.c (TclCompileDictForCmd): Update the compilation
	* generic/tclCompile.c (tclInstructionTable):	of [dict for] so that
	* generic/tclExecute.c (TEBCresume):		it no longer makes any
	use of INST_DICT_DONE now that's not needed, and make it clearer in
	the implementation of the instruction that it's just a deprecated form
	of unset operation. Followup to my commit of 2010-10-16.

2010-10-19  Donal K. Fellows  <dkf@users.sf.net>

	* generic/tclZlib.c (Tcl_ZlibStreamGet): [Bug 3081008]: Ensure that
	when a bytearray gets its internals entangled with zlib for more than
	a passing moment, that bytearray will never be shimmered away. This
	increases the amount of copying but is simple to get right, which is a
	reasonable trade-off.

	* generic/tclStringObj.c (Tcl_AppendObjToObj): Added some special
	cases so that most of the time when you build up a bytearray by
	appending, it actually ends up being a bytearray rather than
	shimmering back and forth to string.

	* tests/http11.test (check_crc): Use a simpler way to express the
	functionality of this procedure.

	* generic/tclZlib.c: Purge code that wrote to the object returned by
	Tcl_GetObjResult, as we don't want to do that anti-pattern no more.

2010-10-18  Jan Nijtmans  <nijtmans@users.sf.net>

	* tools/uniParse.tcl:   [Bug 3085863]: tclUniData was 9 years old;
	Ignore non-BMP characters and fix comment about UnicodeData.txt file.
	* generic/regcomp.c:    Fix comment
	* tests/utf.test:       Add some Unicode 6 testcases

2010-10-17  Alexandre Ferrieux  <ferrieux@users.sourceforge.net>

	* doc/info.n:           Document [info errorstack] faithfully.

2010-10-16  Donal K. Fellows  <dkf@users.sf.net>

	* generic/tclExecute.c (ReleaseDictIterator): Factored out the release
	of the bytecode-level dictionary iterator information so that the
	side-conditions on instruction issuing are simpler.

2010-10-15  Jan Nijtmans  <nijtmans@users.sf.net>

	* generic/reg_locale.c: [Bug 3085863]: tclUniData 9 years old: Updated
	* generic/tclUniData.c: Unicode tables to latest UnicodeData.txt,
	* tools/uniParse.tcl:   corresponding with Unicode 6.0 (except for
				out-of-range chars > 0xFFFF)

2010-10-13  Don Porter  <dgp@users.sourceforge.net>

	* generic/tclCompile.c:	Alternative fix for [Bugs 467523,983660] where
	* generic/tclExecute.c:	sharing of empty scripts is allowed again.

2010-10-13  Jan Nijtmans  <nijtmans@users.sf.net>

	* win/tclWinThrd.h: (removed) because it is just empty en used nowhere
	* win/tcl.dsp

2010-10-12  Jan Nijtmans  <nijtmans@users.sf.net>

	* tools/uniClass.tcl:    Spacing and comments: let uniClass.tcl
	* generic/regc_locale.c: generation match better the current
				 (hand-modified) regc_locale.c
	* tools/uniParse.tcl:    Generate proper const qualifiers for
	* generic/tclUniData.c:  tclUniData.c

2010-10-12  Reinhard Max  <max@suse.de>

	* unix/tclUnixSock.c (CreateClientSocket): [Bug 3084338]: Fix a
	memleak and refactor the calls to freeaddrinfo().

2010-10-11  Jan Nijtmans  <nijtmans@users.sf.net>

	* win/tclWinDde.c:    [FRQ 2965056]: Windows build with -DUNICODE
	* win/tclWinReg.c:
	* win/tclWinTest.c:   More cleanups
	* win/tclWinFile.c:   Add netapi32 to the link line, so we no longer
	* win/tcl.m4:         have to use LoadLibrary to access those functions.
	* win/makefile.vc:
	* win/configure:      (Re-generate with autoconf-2.59)
	* win/rules.vc        Update for VS10

2010-10-09  Miguel Sofer  <msofer@users.sf.net>

	* generic/tclExecute.c: Fix overallocation of exec stack in TEBC (due
	to mixing numwords and numbytes)

2010-10-08  Jan Nijtmans  <nijtmans@users.sf.net>

	* generic/tclIOSock.c: On Windows, use gai_strerrorA

2010-10-06  Don Porter  <dgp@users.sourceforge.net>

	* tests/winPipe.test:	Test hygiene with makeFile and removeFile.

	* generic/tclCompile.c:	[Bug 3081065]: Prevent writing to the intrep
	* tests/subst.test:	fields of a freed Tcl_Obj.

2010-10-06  Kevin B. Kenny  <kennykb@acm.org>

	[dogeen-assembler-branch]

	* generic/tclAssembly.c:
	* generic/tclAssembly.h:
	* tests/assemble.test: Added catches. Still needs a lot of testing.

2010-10-02  Kevin B. Kenny  <kennykb@acm.org>

	[dogeen-assembler-branch]

	* generic/tclAssembly.c:
	* generic/tclAssembly.h:
	* tests/assemble.test: Added dictAppend, dictIncrImm, dictLappend,
	dictSet, dictUnset, nop, regexp, nsupvar, upvar, and variable.

2010-10-02  Donal K. Fellows  <dkf@users.sf.net>

	* generic/tclExecute.c (TEBCresume): [Bug 3079830]: Added invalidation
	of string representations of dictionaries in some cases.

2010-10-01  Jeff Hobbs  <jeffh@ActiveState.com>

	* generic/tclExecute.c (EvalStatsCmd): change 'evalstats' to return
	data to interp by default, or if given an arg, use that as filename to
	output to (accepts 'stdout' and 'stderr').  Fix output to print used
	inst count data.
	* generic/tclCkalloc.c: Change TclDumpMemoryInfo sig to allow objPtr
	* generic/tclInt.decls: as well as FILE* as output.
	* generic/tclIntDecls.h:

2010-10-01  Donal K. Fellows  <dkf@users.sf.net>

	* generic/tclBasic.c, generic/tclClock.c, generic/tclEncoding.c,
	* generic/tclEnv.c, generic/tclLoad.c, generic/tclNamesp.c,
	* generic/tclObj.c, generic/tclRegexp.c, generic/tclResolve.c,
	* generic/tclResult.c, generic/tclUtil.c, macosx/tclMacOSXFCmd.c:
	More purging of strcpy() from locations where we already know the
	length of the data being copied.

2010-10-01  Kevin B. Kenny  <kennykb@acm.org>

	[dogeen-assembler-branch]

	* tests/assemble.test:
	* generic/tclAssemble.h:
	* generic/tclAssemble.c:  Added listIn, listNotIn, and dictGet.

2010-09-30  Kevin B. Kenny  <kennykb@acm.org>

	[dogeen-assembler-branch]

	* tests/assemble.test:   Added tryCvtToNumeric and several more list
	* generic/tclAssemble.c: operations.
	* generic/tclAssemble.h:

2010-09-29  Kevin B. Kenny  <kennykb@acm.org>

	[dogeen-assembler-branch]

	* tests/assemble.test:   Completed conversion of tests to a
	* generic/tclAssemble.c: "white box" structure that follows the
	C code. Added missing safety checks on the operands of 'over' and
	'reverse' so that negative operand counts don't smash the stack.

2010-09-29  Jan Nijtmans  <nijtmans@users.sf.net>

	* unix/configure:	Re-generate with autoconf-2.59
	* win/configure:
	* generic/tclMain.c:	Make compilable with -DUNICODE as well

2010-09-28  Reinhard Max  <max@suse.de>

	TIP #162 IMPLEMENTATION

	* doc/socket.n:		Document the changes to the [socket] and
				[fconfigure] commands.

	* generic/tclInt.h:	Introduce TclCreateSocketAddress() as a
	* generic/tclIOSock.c:	replacement for the platform-dependent
	* unix/tclUnixSock.c:	TclpCreateSocketAddress() functions. Extend
	* unix/tclUnixChan.c:	the [socket] and [fconfigure] commands to
	* unix/tclUnixPort.h:	behave as proposed in TIP #162. This is the
	* win/tclWinSock.c:	core of what is required to support the use of
	* win/tclWinPort.h:	IPv6 sockets in Tcl.

	* compat/fake-rfc2553.c: A compat implementation of the APIs defined
	* compat/fake-rfc2553.h: in RFC-2553 (getaddrinfo() and friends) on
				 top of the existing gethostbyname() etc.
	* unix/configure.in:	 Test whether the fake-implementation is
	* unix/tcl.m4:		 needed.
	* unix/Makefile.in:	 Add a compile target for fake-rfc2553.

	* win/configure.in:	Allow cross-compilation by default.

	* tests/socket.test:	Improve the test suite to make more use of
	* tests/remote.tcl:	randomized ports to reduce interference with
				tests running in parallel or other services on
				the machine.

2010-09-28  Kevin B. Kenny  <kennykb@acm.org>

	[dogeen-assembler-branch]

	* tests/assemble.test: Added more "white box" tests.
	* generic/tclAssembly.c: Added the error checking and reporting
	for undefined labels. Revised code so that no pointers into the
	bytecode sequence are held (because the sequence can move!),
	that no Tcl_HashEntry pointers are held (because the hash table
	doesn't guarantee their stability!) and to eliminate the BBHash
	table, which is merely additional information indexed by jump
	labels and can just as easily be held in the 'label' structure.
	Renamed shared structures to CamelCase, and renamed 'label' to
	JumpLabel because other types of labels may eventually be possible.

2010-09-27  Kevin B. Kenny  <kennykb@acm.org>

	[dogeen-assembler-branch]

	* tests/assemble.test: Added more "white box" tests.
	* generic/tclAssembly.c: Fixed bugs exposed by the new tests.
	(a) [eval] and [expr] had incorrect stack balance computed if
	the arg was not a simple word. (b) [concat] accepted a negative
	operand count. (c) [invoke] accepted a zero or negative operand
	count. (d) more misspelt error messages.
	Also replaced a funky NRCallTEBC with the new call
	TclNRExecuteByteCode, necessitated by a merge with changes on the
	HEAD.

2010-09-26  Miguel Sofer  <msofer@users.sf.net>

	* generic/tclBasic.c:    [Patch 3072080] (minus the itcl
	* generic/tclCmdIL.c:    update): a saner NRE.
	* generic/tclCompExpr.c:
	* generic/tclCompile.c:  This makes TclNRExecuteByteCode (ex TEBC)
	* generic/tclCompile.h:  to be a normal NRE citizen: it loses its
	* generic/tclExecute.c:  special status.
	* generic/tclInt.decls:  The logic flow within the BC engine is
	* generic/tclInt.h:      simplified considerably.
	* generic/tclIntDecls.h:
	* generic/tclObj.c:
	* generic/tclProc.c:
	* generic/tclTest.c:

	* generic/tclVar.c: Use the macro HasLocalVars everywhere

2010-09-26  Miguel Sofer  <msofer@users.sf.net>

	* generic/tclOOMethod.c (ProcedureMethodVarResolver): avoid code
	duplication, let the runtime var resolver call the compiled var
	resolver.

2010-09-26  Kevin B. Kenny  <kennykb@acm.org>

	[dogeen-assembler-branch]

	* tests/assemble.test:	Added many new tests moving toward a more
	comprehensive test suite for the assembler.
	* generic/tclAssembly.c:	Fixed bugs exposed by the new tests:
	(a) [bitnot] and [not] had incorrect operand counts. (b)
	INST_CONCAT cannot concatenate zero objects. (c) misspelt error
	messages. (d) the "assembly code" internal representation lacked
	a duplicator, which caused double-frees of the Bytecode object
	if assembly code ever was duplicated.

2010-09-25  Kevin B. Kenny   <kennykb@acm.org>

	[dogeen-assembler-branch]

	* generic/tclAssembly.c:	Massive refactoring of the assembler
	* generic/tclAssembly.h:	to use a Tcl-like syntax (and use
	* tests/assemble.test:		Tcl_ParseCommand to parse it). The
	* tests/assemble1.bench:	refactoring also ensures that
	Tcl_Tokens in the assembler have string ranges inside the source
	code, which allows for [eval] and [expr] assembler directives
	that simply call TclCompileScript and TclCompileExpr recursively.

2010-09-24  Jeff Hobbs  <jeffh@ActiveState.com>

	* tests/stringComp.test: improved string eq/cmp test coverage
	* generic/tclExecute.c (TclExecuteByteCode): merge INST_STR_CMP and
	INST_STR_EQ/INST_STR_NEQ paths.  Speeds up eq/ne/[string eq] with
	obj-aware comparisons and eq/==/ne/!= with length equality check.

2010-09-24  Andreas Kupries  <andreask@activestate.com>

	* tclWinsock.c: [Bug 3056775]: Fixed race condition between thread and
	internal co-thread access of a socket's structure because of the
	thread not using the socketListLock in TcpAccept(). Added
	documentation on how the module works to the top.

2010-09-23  Jan Nijtmans  <nijtmans@users.sf.net>

	* generic/tclDecls.h: Make Tcl_SetPanicProc and Tcl_GetStringResult
	* unix/tclAppInit.c:  callable without stubs, just as Tcl_SetVar.
	* win/tclAppInit.c:

2010-09-23  Don Porter  <dgp@users.sourceforge.net>

	* generic/tclCmdAH.c:   Fix cases where value returned by
	* generic/tclEvent.c:   Tcl_GetReturnOptions() was leaked.
	* generic/tclMain.c:    Thanks to Jeff Hobbs for discovery of the
	anti-pattern to seek and destroy.

2010-09-23  Jan Nijtmans  <nijtmans@users.sf.net>

	* unix/tclAppInit.c:  Make compilable with -DUNICODE (not activated
	* win/tclAppInit.c:   yet), many clean-ups in comments.

2010-09-22  Miguel Sofer  <msofer@users.sf.net>

	* generic/tclExecute: [Bug 3072640]: One more DECACHE_STACK_INFO() was
	missing.

	* tests/execute.test: Added execute-10.3 for [Bug 3072640]. The test
	causes a mem failure.

	* generic/tclExecute: Protect all possible writes to ::errorInfo or
	::errorCode with DECACHE_STACK_INFO(), as they could run traces. The
	new calls to be protected are Tcl_ResetResult(), Tcl_SetErrorCode(),
	IllegalExprOperandType(), TclExprFloatError(). The error was triggered
	by [Patch 3072080].

2010-09-22  Jan Nijtmans  <nijtmans@users.sf.net>

	* win/tcl.m4:		Add kernel32 to LIBS, so the link line for
	* win/configure:	mingw is exactly the same as for MSVC++.

2010-09-21  Jeff Hobbs  <jeffh@ActiveState.com>

	* generic/tclExecute.c (TclExecuteByteCode):
	* generic/tclOOMethod.c (ProcedureMethodCompiledVarConnect):
	* generic/tclVar.c (TclLookupSimpleVar, CompareVarKeys):
	* generic/tclPathObj.c (Tcl_FSGetNormalizedPath, Tcl_FSEqualPaths):
	* generic/tclIOUtil.c (TclFSCwdPointerEquals): peephole opt
	* generic/tclResult.c (TclMergeReturnOptions): Use memcmp where
	applicable as possible speedup on some libc variants.

2010-09-21  Kevin B. Kenny  <kennykb@acm.org>

	[BRANCH: dogeen-assembler-branch]

	* generic/tclAssembly.c (new file): 
	* generic/tclAssembly.h:
	* generic/tclBasic.c (builtInCmds, Tcl_CreateInterp):
	* generic/tclInt.h:
	* tests/assemble.test (new file):
	* tests/assemble1.bench (new file):
	* unix/Makefile.in:
	* win/Makefile.in:
	* win/Makefile.vc:
		Initial commit of Ozgur Dogan Ugurlu's (SF user: dogeen)
		assembler for the Tcl bytecode language.

2010-09-21  Jan Nijtmans  <nijtmans@users.sf.net>

	* win/tclWinFile.c:   Fix declaration after statement.
	* win/tcl.m4:         Add -Wdeclaration-after-statement, so this
	* win/configure:      mistake cannot happen again.
	* win/tclWinFCmd.c:   [Bug 3069278]: Breakage on head Windows
	* win/tclWinPipe.c:   triggered by install-tzdata, final fix

2010-09-20  Jan Nijtmans  <nijtmans@users.sf.net>

	* win/tclWinFCmd.c: Eliminate tclWinProcs->useWide everywhere, since
	* win/tclWinFile.c: the value is always "1" on platforms >win95
	* win/tclWinPipe.c:

2010-09-19  Donal K. Fellows  <dkf@users.sf.net>

	* doc/file.n (file readlink): [Bug 3070580]: Typofix.

2010-09-18  Jan Nijtmans  <nijtmans@users.sf.net>

	* win/tclWinFCmd.c [Bug 3069278]: Breakage on head Windows triggered
	by install-tzdata. Temporary don't compile this with -DUNICODE, while
	investigating this bug.

2010-09-16  Jeff Hobbs  <jeffh@ActiveState.com>

	* win/tclWinFile.c: Remove define of FINDEX_INFO_LEVELS as all
	supported versions of compilers should now have it.

	* unix/Makefile.in: Do not pass current build env vars when using
	NATIVE_TCLSH in targets.

2010-09-16  Jan Nijtmans  <nijtmans@users.sf.net>

	* generic/tclDecls.h:    Make Tcl_FindExecutable() work in UNICODE
	* generic/tclEncoding.c: compiles (windows-only) as well as ASCII.
	* generic/tclStubInit.c: Needed for [FRQ 491789]: setargv() doesn't
	support a unicode cmdline.

2010-09-15  Donal K. Fellows  <dkf@users.sf.net>

	* generic/tclBinary.c (TclAppendBytesToByteArray): [Bug 3067036]: Make
	sure we never try to double zero repeatedly to get a buffer size. Also
	added a check for sanity on the size of buffer being appended.

2010-09-15  Don Porter  <dgp@users.sourceforge.net>

	* unix/Makefile.in:	Revise `make dist` target to tolerate the
	case of zero bundled packages.

2010-09-15  Jan Nijtmans  <nijtmans@users.sf.net>

	* tools/genStubs.tcl:   [Patch 3034251]: Backport ttkGenStubs.tcl
	* generic/tcl.decls:    features to genStubs.tcl. Make the "generic"
	* generic/tclInt.decls: argument in the *.decls files optional
	* generic/tclOO.decls:  (no change to any tcl*Decls.h files)
	* generic/tclTomMath.decls:
	This allows genStubs.tcl to generate the ttk stub files as well, while
	keeping full compatibility with existing *.decls files.

2010-09-14  Jan Nijtmans  <nijtmans@users.sf.net>

	* win/tclWinPort.h:  Allow all Win2000+ API entries in Tcl
	* win/tclWin32Dll.c: Eliminate dynamical loading of advapi23 and
	kernel32 symbols.

2010-09-13  Jan Nijtmans  <nijtmans@users.sf.net>

	* win/tclWinChan.c:      Various clean-ups, converting from
	* win/tclWinConsole.c:   tclWinProc->xxxProc directly to Xxx
	* win/tclWinInit.c:      (no change in functionality)
	* win/tclWinLoad.c:
	* win/tclWinSerial.c:
	* win/tclWinSock.c:
	* tools/genStubs.tcl:    Add scspec feature from ttkGenStubs.tcl
	  (no change in output for *Decls.h files)

2010-09-10  Jan Nijtmans  <nijtmans@users.sf.net>

	* win/tclWin32Dll.c: Partly revert yesterday's change, to make it work
	on VC++ 6.0 again.

2010-09-10  Donal K. Fellows  <dkf@users.sf.net>

	* doc/regsub.n: [Bug 3063568]: Fix for gotcha in example due to Tcl's
	special handling of backslash-newline. Makes example slightly less
	pure, but more useful.

2010-09-09  Jan Nijtmans  <nijtmans@users.sf.net>

	* win/makefile.vc:   Mingw should always link with -ladvapi32.
	* win/tcl.m4:
	* win/configure:     (regenerated)
	* win/tclWinInt.h:   Remove ascii variant of tkWinPocs table, it is
	* win/tclWin32Dll.c: no longer necessary. Fix CreateProcess signature
	* win/tclWinPipe.c:  and remove unused GetModuleFileName and lstrcpy.
	* win/tclWinPort.h:  Mingw/cygwin fixes: <tchar.h> should always be
	included, and fix conflict in various macro values: Always force the
	same values as in VC++.

2010-09-08  Don Porter  <dgp@users.sourceforge.net>

	* win/tclWinChan.c:	[Bug 3059922]: #ifdef protections to permit
	* win/tclWinFCmd.c:     builds with mingw on amd64 systems. Thanks to
				"mescalinum" for reporting and testing.

2010-09-08  Andreas Kupries  <andreask@activestate.com>

	* doc/tm.n: Added underscore to the set of characters accepted in
	module names. This is true for quite some time in the code, this
	change catches up the documentation.

2010-09-03  Donal K. Fellows  <dkf@users.sf.net>

	* tools/tcltk-man2html.tcl (plus-pkgs): Improve the package
	documentation search pattern to support the doctoos-generated
	directory structure.
	* tools/tcltk-man2html-utils.tcl (output-name): Made this more
	resilient against misformatted NAME sections, induced by import of
	Thread package documentation into Tcl doc tree.

2010-09-02  Andreas Kupries  <andreask@activestate.com>

	* doc/glob.n: Fixed documentation ambiguity regarding the handling
	of -join.

	* library/safe.tcl (safe::AliasGlob): Fixed another problem, the
	option -join does not stop option processing in the core builtin, so
	the emulation must not do that either.

2010-09-01  Andreas Kupries  <andreas_kupries@users.sourceforge.net>

	* library/safe.tcl (safe::AliasGlob): Moved the command extending the
	actual glob command with a -directory flag to when we actually have a
	proper untranslated path,

2010-09-01  Andreas Kupries  <andreask@activestate.com>

	* generic/tclExecute.c: [Bug 3057639]: Applied patch by Jeff to make
	* generic/tclVar.c:	the behaviour of lappend in bytecompiled mode
	* tests/append.test:	consistent with direct-eval and 'append'
	* tests/appendComp.test: generally. Added tests (append*-9.*)
	showing the difference.

2010-08-31  Jan Nijtmans  <nijtmans@users.sf.net>

	* win/rules.vc:               Typo (thanks to Twylite discovering
				      this)
	* generic/tclStubLib.c:       Revert to previous version: MSVC++ 6.0
	* generic/tclTomMathStubLib.c:cannot handle the new construct.
	* generic/tcl.decls           [Patch 2997642]: Many type casts needed
	* generic/tclDecls.h:         when using Tcl_Pkg* API. Remaining part.
	* generic/tclPkg.c:
	* generic/tclBasic.c:
	* generic/tclTomMathInterface.c:
	* doc/PkgRequire.3

2010-08-31  Andreas Kupries  <andreask@activestate.com>

	* win/tcl.m4: Applied patch by Jeff fixing issues with the manifest
	handling on Win64.
	* win/configure: Regenerated.

2010-08-30  Miguel Sofer  <msofer@users.sf.net>

	* generic/tclBasic.c:    [Bugs 3046594,3047235,3048771]: New
	* generic/tclCmdAH.c:    implementation for [tailcall] command: it now
	* generic/tclCmdMZ.c:    schedules the command and returns TCL_RETURN.
	* generic/tclExecute.c:  This fixes all issues with [catch] and [try].
	* generic/tclInt.h:      Thanks dgp for exploring the dark corners.
	* generic/tclNamesp.c:   More thorough testing is required.
	* tests/tailcall.test:

2010-08-30  Jan Nijtmans  <nijtmans@users.sf.net>

	* win/Makefile.in:   [FRQ 2965056]: Windows build with -DUNICODE
	* win/rules.vc:
	* win/tclWinFCmd.c:  Make sure that allocated TCHAR arrays are
	* win/tclWinFile.c:  always properly aligned as wchar_t, and
	* win/tclWinPipe.c:  not bigger than necessary.
	* win/tclWinSock.c:
	* win/tclWinDde.c:   Those 3 files are not converted yet to be
	* win/tclWinReg.c:   built with -DUNICODE, so add a TODO.
	* win/tclWinTest.c:
	* generic/tcl.decls:  [Patch 2997642]: Many type casts needed when
	* generic/tclDecls.h: using Tcl_Pkg* API. Partly.
	* generic/tclPkg.c:
	* generic/tclStubLib.c: Demonstration how this change can benefit
				code.
	* generic/tclTomMathStubLib.c:
	* doc/PkgRequire.3:

2010-08-29  Donal K. Fellows  <dkf@users.sf.net>

	* doc/dict.n: [Bug 3046999]: Corrected cross reference to array
	manpage to refer to (correct) existing subcommand.

2010-08-26  Jeff Hobbs  <jeffh@ActiveState.com>

	* unix/configure, unix/tcl.m4: SHLIB_LD_LIBS='${LIBS}' for OSF1-V*.
	Add /usr/lib64 to set of auto-search dirs. [Bug 1230554]
	(SC_PATH_X): Correct syntax error when xincludes not found.

	* win/Makefile.in (VC_MANIFEST_EMBED_DLL VC_MANIFEST_EMBED_EXE):
	* win/configure, win/configure.in, win/tcl.m4: SC_EMBED_MANIFEST
	macro and --enable-embedded-manifest configure arg added to support
	manifest embedding where we know the magic.  Help prevents DLL hell
	with MSVC8+.

2010-08-24  Jan Nijtmans  <nijtmans@users.sf.net>

	* generic/tcl.decls: [Bug 3007895]: Tcl_(Find|Create)HashEntry
	* generic/tclHash.c: stub entries can never be called.
	* generic/tclDecls.h:
	* generic/tclStubInit.c: [Patch 2994165]: Change signature of
	Tcl_FSGetNativePath and TclpDeleteFile follow-up: move stub entry back
	to original location.

2010-08-23  Kevin B. Kenny  <kennykb@acm.org>

	* library/tzdata/Africa/Cairo:
	* library/tzdata/Asia/Gaza: Olson's tzdata2010l.

2010-08-22  Jan Nijtmans  <nijtmans@users.sf.net>

	* generic/tclBasic.c:  [Patch 3009403]: Signature of Tcl_GetHashKey,
	* generic/tclBinary.c: Tcl_(Create|Find)HashEntry follow-up:
	* generic/tclCmdIL.c:  Remove many type casts which are no longer
	* generic/tclCompile.c:necessary as a result of this signature change.
	* generic/tclDictObj.c:
	* generic/tclEncoding.c:
	* generic/tclExecute.c:
	* generic/tclInterp.c:
	* generic/tclIOCmd.c:
	* generic/tclObj.c:
	* generic/tclProc.c:
	* generic/tclTest.c:
	* generic/tclTrace.c:
	* generic/tclUtil.c:
	* generic/tclVar.c:

2010-08-21  Donal K. Fellows  <dkf@users.sf.net>

	* doc/linsert.n: [Bug 3045123]: Make description of what is actually
	happening more accurate.

2010-08-21  Jan Nijtmans  <nijtmans@users.sf.net>

	* tools/genStubs.tcl: [Patch 3034251]: Backport ttkGenStubs.tcl
	features to genStubs.tcl, partly: Use void (*reserved$i)(void) = 0
	instead of void *reserved$i = NULL for unused stub entries, in case
	pointer-to-function and pointer-to-object are different sizes.
	* generic/tcl*Decls.h:   (regenerated)
	* generic/tcl*StubInit.c:(regenerated)

2010-08-20  Jan Nijtmans  <nijtmans@users.sf.net>

	* doc/Method.3:   Fix definition of Tcl_MethodType.

2010-08-19  Donal K. Fellows  <dkf@users.sf.net>

	* generic/tclTrace.c (TraceExecutionObjCmd, TraceCommandObjCmd)
	(TraceVariableObjCmd): [Patch 3048354]: Use memcpy() instead of
	strcpy() to avoid buffer overflow; we have the correct length of data
	to copy anyway since we've just allocated the target buffer.

2010-08-18  Jan Nijtmans  <nijtmans@users.sf.net>

	* tools/genStubs.tcl: [Patch 3034251]: Backport ttkGenStubs.tcl
	features to genStubs.tcl, partly: remove unneeded ifdeffery and put
	C++ guard around stubs pointer definition.
	* generic/*Decls.h:   (regenerated)

2010-08-18  Miguel Sofer  <msofer@users.sf.net>
	* generic/tclBasic.c:   New redesign of [tailcall]: find
	* generic/tclExecute.c: errors early on, so that errorInfo
	* generic/tclInt.h:     contains the proper info [Bug 3047235]
	* generic/tclNamesp.c:

	* generic/tclCmdAH.c (TclNRTryObjCmd): [Bug 3046594]: Block
	tailcalling out of the body of a non-bc'ed [try].

	* generic/tclBasic.c:    Redesign of [tailcall] to
	* generic/tclCmdAH.c:    (a) fix [Bug 3047235]
	* generic/tclCompile.h:  (b) enable fix for [Bug 3046594]
	* generic/tclExecute.c:  (c) enable recursive tailcalls
	* generic/tclInt.h:
	* generic/tclNamesp.c:
	* tests/tailcall.test:

2010-08-18  Donal K. Fellows  <dkf@users.sf.net>

	* library/safe.tcl (AliasGlob): [Bug 3004191]: Restore safe [glob] to
	working condition.

2010-08-15  Donal K. Fellows  <dkf@users.sf.net>

	* generic/tclProc.c (ProcWrongNumArgs): [Bug 3045010]: Make the
	handling of passing the wrong number of arguments to [apply] somewhat
	less verbose when a lambda term is present.

2010-08-14  Jan Nijtmans  <nijtmans@users.sf.net>

	* compat/unicows:    Remove completely, see [FRQ 2819611].
	* doc/FileSystem.3: [Patch 2994165]: Change signature of
	* generic/tcl.decls  Tcl_FSGetNativePath and TclpDeleteFile
	* generic/tclDecls.h:
	* generic/tclIOUtil.c:
	* generic/tclStubInit.c:
	* generic/tclInt.h:
	* unix/tclUnixFCmd.c:
	* win/tclWinFCmd.c:
	* doc/Hash.3: [Patch 3009403]: Signature of Tcl_GetHashKey,
	* generic/tcl.h:     Tcl_(Create|Find)HashEntry

2010-08-11  Jeff Hobbs  <jeffh@ActiveState.com>

	* unix/ldAix: Remove ancient (pre-4.2) AIX support
	* unix/configure: Regen with ac-2.59
	* unix/configure.in, unix/tclConfig.sh.in, unix/Makefile.in:
	* unix/tcl.m4 (AIX): Remove the need for ldAIX, replace with
	-bexpall/-brtl.  Remove TCL_EXP_FILE (export file) and other baggage
	that went with it.  Remove pre-4 AIX build support.

2010-08-11  Miguel Sofer  <msofer@users.sf.net>

	* generic/tclBasic.c (TclNRYieldToObjCmd):
	* tests/coroutine.test: Fixed bad copypasta snafu. Thanks to Andy Goth
	for finding the bug.

2010-08-10  Jeff Hobbs  <jeffh@ActiveState.com>

	* generic/tclUtil.c (TclByteArrayMatch): Patterns may not be
	null-terminated, so account for that.

2010-08-09  Don Porter  <dgp@users.sourceforge.net>

	* changes:	Updates for 8.6b2 release.

2010-08-04  Jeff Hobbs  <jeffh@ActiveState.com>

	* win/Makefile.in, win/makefile.bc, win/makefile.vc, win/tcl.dsp:
	* win/tclWinPipe.c (TclpCreateProcess):
	* win/stub16.c (removed): Removed Win9x tclpip8x.dll build and 16-bit
	application loader stub support.  Win9x is no longer supported.

	* win/tclWin32Dll.c (TclWinInit): Hard-enforce Windows 9x as an
	unsupported platform with a panic.  Code to support it still exists in
	other files (to go away in time), but new APIs are being used that
	don't exist on Win9x.

	* unix/tclUnixFCmd.c: Adjust license header as per
	ftp://ftp.cs.berkeley.edu/pub/4bsd/README.Impt.License.Change

	* license.terms: Fix DFARs note for number-adjusted rights clause

	* win/tclWin32Dll.c (asciiProcs, unicodeProcs):
	* win/tclWinLoad.c (TclpDlopen): 'load' use LoadLibraryEx with
	* win/tclWinInt.h (TclWinProcs): LOAD_WITH_ALTERED_SEARCH_PATH to
	prefer dependent DLLs in same dir as loaded DLL.

	* win/Makefile.in (%.${OBJEXT}): better implicit rules support

2010-08-04  Andreas Kupries  <andreask@activestate.com>

	* generic/tclIORChan.c: [Bug 3034840]: Fixed reference counting in
	* generic/tclIORTrans.c: InvokeTclMethod and callers.
	* tests/ioTrans.test:

2010-08-03  Andreas Kupries  <andreask@activestate.com>

	* tests/var.test (var-19.1): [Bug 3037525]: Added test demonstrating
	the local hashtable deletion crash and fix.

	* tests/info.test (info-39.1): Added forward copy of test in 8.5
	branch about [Bug 2933089]. Should not fail, and doesn't, after
	updating the line numbers to the changed position.

2010-08-02  Kevin B. Kenny  <kennykb@users.sf.net>

	* library/tzdata/America/Bahia_Banderas:
	* library/tzdata/Pacific/Chuuk:
	* library/tzdata/Pacific/Pohnpei:
	* library/tzdata/Africa/Cairo:
	* library/tzdata/Europe/Helsinki:
	* library/tzdata/Pacific/Ponape:
	* library/tzdata/Pacific/Truk:
	* library/tzdata/Pacific/Yap:			Olson's tzdata2010k.

2010-08-02  Miguel Sofer  <msofer@users.sf.net>

	* generic/tclVar.c: Correcting bad port of [Bug 3037525] fix

2010-07-28  Miguel Sofer  <msofer@users.sf.net>

	* generic/tclVar.c: [Bug 3037525]: Lose fickle optimisation in
	TclDeleteVars (used for runtime-created locals) that caused crash.

2010-07-29  Jan Nijtmans  <nijtmans@users.sf.net>

	* compat/zlib/win32/README.txt: Official build of zlib1.dll 1.2.5 is
	* compat/zlib/win32/USAGE.txt:  finally available, so put it in.
	* compat/zlib/win32/zlib1.dll:

2010-07-25  Donal K. Fellows  <dkf@users.sf.net>

	* doc/http.n: Corrected description of location of one of the entries
	in the state array.

2010-07-24  Jan Nijtmans  <nijtmans@users.sf.net>

	* generic/tclDecls.h: [Bug 3029891]: Functions that don't belong in
	* generic/tclTest.c:  the stub table.
	* generic/tclBasic.c: From [Bug 3030870] make itcl 3.x built with
	pre-8.6 work in 8.6: Relax the relation between Tcl_CallFrame and
	CallFrame.

2010-07-16  Donal K. Fellows  <dkf@users.sf.net>

	* generic/tclBasic.c: Added more errorCode setting.

2010-07-15  Donal K. Fellows  <dkf@users.sf.net>

	* generic/tclExecute.c (TclExecuteByteCode): Ensure that [dict get]
	* generic/tclDictObj.c (DictGetCmd): always generates an errorCode on
	a failure to look up an entry.

2010-07-11  Pat Thoyts  <patthoyts@users.sourceforge.net>

	* unix/configure: (regenerated)
	* unix/configure.in: For the NATIVE_TCLSH variable use the autoconf
	* unix/Makefile.in:  SC_PROG_TCLSH to try and find a locally installed
	native binary. This avoids manually fixing up when cross compiling. If
	there is not one, revert to using the build product.

2010-07-02  Don Porter  <dgp@users.sourceforge.net>

	* generic/tclInt.decs:	Reverted to the original TIP 337
	implementation on what to do with the obsolete internal stub for
	TclBackgroundException() (eliminate it!)
	* generic/tclIntDecls.h:	make genstubs
	* generic/tclStubInit.c:

2010-07-02  Jan Nijtmans  <nijtmans@users.sf.net>

	* generic/tclInt.decls:  [Bug 803489]: Tcl_FindNamespace problem in the
	* generic/tclIntDecls.h: Stubs table
	* generic/tclStubInit.c:

2010-07-02  Donal K. Fellows  <dkf@users.sf.net>

	* generic/tclExecute.c (IllegalExprOperandType): [Bug 3024379]: Made
	sure that errors caused by an argument to an operator being outside
	the domain of the operator all result in ::errorCode being ARITH
	DOMAIN and not NONE.

2010-07-01  Jan Nijtmans  <nijtmans@users.sf.net>

	* win/rules.vc:              [Bug 3020677]: wish can't link reg1.2
	* tools/checkLibraryDoc.tcl: formatting, spacing, cleanup unused
	* tools/eolFix.tcl:          variables; no change in generated output
	* tools/fix_tommath_h.tcl:
	* tools/genStubs.tcl:
	* tools/index.tcl:
	* tools/man2help2.tcl:
	* tools/regexpTestLib.tcl:
	* tools/tsdPerf.tcl:
	* tools/uniClass.tcl:
	* tools/uniParse.tcl:

2010-07-01  Donal K. Fellows  <dkf@users.sf.net>

	* doc/mathop.n: [Bug 3023165]: Fix typo that was preventing proper
	rendering of the exclusive-or operator.

2010-06-28  Jan Nijtmans  <nijtmans@users.sf.net>

	* generic/tclPosixStr.c: [Bug 3019634]: errno.h and tclWinPort.h have
	conflicting definitions. Added messages for ENOTRECOVERABLE, EOTHER,
	ECANCELED and EOWNERDEAD, and fixed various typing mistakes in other
	messages.

2010-06-25  Reinhard Max  <max@suse.de>

	* tests/socket.test: Prevent a race condition during shutdown of the
	remote test server that can cause a hang when the server is being run
	in verbose mode.

2010-06-24  Jan Nijtmans  <nijtmans@users.sf.net>

	* win/tclWinPort.h: [Bug 3019634]: errno.h and tclWinPort.h have
	conflicting definitions.

		***POTENTIAL INCOMPATIBILITY***
	On win32, the correspondence between errno and the related error
	message, as handled by Tcl_ErrnoMsg() changes. The error message is
	kept the same, but the corresponding errno value might change.

2010-06-22  Donal K. Fellows  <dkf@users.sf.net>

	* generic/tclCmdIL.c (Tcl_LsetObjCmd): [Bug 3019351]: Corrected wrong
	args message.

2010-06-21  Jan Nijtmans  <nijtmans@users.sf.net>

	* unix/tclLoadDl.c:    Eliminate various unnecessary type casts, use
	* unix/tclLoadNext.c:  function typedefs whenever possible
	* unix/tclUnixChan.c:
	* unix/tclUnixFile.c:
	* unix/tclUnixNotfy.c:
	* unix/tclUnixSock.c:
	* unix/tclUnixTest.c:
	* unix/tclXtTest.c:
	* generic/tclZlib.c:   Remove hack needed for zlib 1.2.3 on win32

2010-06-18  Donal K. Fellows  <dkf@users.sf.net>

	* library/init.tcl (auto_execok): [Bug 3017997]: Add .cmd to the
	default list of extensions that we can execute interactively.

2010-06-16  Jan Nijtmans  <nijtmans@users.sf.net>

	* tools/loadICU.tcl:   [Bug 3016135]: Traceback using clock format
	* library/msgs/he.msg: with locale of he_IL.

	* generic/tcl.h:       Simplify Tcl_AppInit and *_Init definitions,
	* generic/tclInt.h:    spacing. Change TclpThreadCreate and
	* generic/tcl.decls:   Tcl_CreateThread signature, making clear that
	* generic/tclDecls.h:  "proc" is a function pointer, as in all other
	* generic/tclEvent.c:  "proc" function parameters.
	* generic/tclTestProcBodyObj.c:
	* win/tclWinThrd.c:
	* unix/tclUnixThrd.c:
	* doc/Thread.3:
	* doc/Class.3:         Fix Tcl_ObjectMetadataType definition.

2010-06-14  Jan Nijtmans  <nijtmans@users.sf.net>

	* unix/Makefile.in:    Fix compilation of xttest with 8.6 changes
	* unix/tclXtNotify.c:
	* unix/tclXtTest.c:
	* generic/tclPipe.c:   Fix gcc warning (with -fstrict-aliasing=2)
	* library/auto.tcl:    Spacing and style fixes.
	* library/history.tcl:
	* library/init.tcl:
	* library/package.tcl:
	* library/safe.tcl:
	* library/tm.tcl:

2010-06-13  Donal K. Fellows  <dkf@users.sf.net>

	* tools/tcltk-man2html.tcl (make-man-pages): [Bug 3015327]: Make the
	title of a manual page be stored relative to its resulting directory
	name as well as its source filename. This was caused by both Tcl and a
	contributed package ([incr Tcl]) defining an Object.3. Also corrected
	the joining of strings in titles to avoid extra braces.

2010-06-09  Andreas Kupries  <andreask@activestate.com>

	* library/platform/platform.tcl: Added OSX Intel 64bit
	* library/platform/pkgIndex.tcl: Package updated to version 1.0.9.
	* unix/Makefile.in:
	* win/Makefile.in:

2010-06-09  Jan Nijtmans  <nijtmans@users.sf.net>

	* tools/tsdPerf.c:    Fix export of symbol Tsdperf_Init, when using
	-fvisibility=hidden. Make two functions static, eliminate some
	unnecessary type casts.
	* tools/configure.in: Update to Tcl 8.6
	* tools/configure:    (regenerated)
	* tools/.cvsignore    new file

2010-06-07  Alexandre Ferrieux  <ferrieux@users.sourceforge.net>

	* generic/tclExecute.c: Ensure proper reset of [info errorstack] even
	* generic/tclNamesp.c:  when compiling constant expr's with errors.

2010-06-05  Miguel Sofer  <msofer@users.sf.net>

	* generic/tclBasic.c:   [Bug 3008307]: make callerPtr chains be
	* generic/tclExecute.c: traversable accross coro boundaries. Add the
	special coroutine CallFrame (partially reverting commit of
	2009-12-10), as it is needed for coroutines that do not push a CF, eg,
	those with [eval] as command. Thanks to Colin McCormack (coldstore)
	and Alexandre Ferrieux for the hard work on this.

2010-06-03  Alexandre Ferrieux  <ferrieux@users.sourceforge.net>

	* generic/tclNamesp.c: Safer (and faster) computation of [uplevel]
	* tests/error.test:    offsets in TIP 348. Toplevel offsets no longer
	* tests/result.test:   overestimated.

2010-06-02  Jan Nijtmans  <nijtmans@users.sf.net>

	* generic/tclOO.h:  BUILD_tcloo is never defined (leftover)
	* win/makefile.bc:  Don't set BUILD_tcloo (leftover)
	See also entry below: 2008-06-01  Joe Mistachkin

2010-06-01  Alexandre Ferrieux  <ferrieux@users.sourceforge.net>

	* generic/tclNamesp.c: Fix computation of [uplevel] offsets in TIP 348
	* tests/error.test:    Only depend on callerPtr chaining now.
	* tests/result.test:   Needed for upcoming coro patch.

2010-05-31  Jan Nijtmans  <nijtmans@users.sf.net>

	* generic/tclVar.c:        Eliminate some casts to (Tcl_HashTable *)
	* generic/tclExecute.c:
	* tests/fileSystem.test:   Fix filesystem-5.1 test failure on CYGWIN

2010-05-28  Jan Nijtmans  <nijtmans@users.sf.net>

	* generic/tclInt.h: [Patch 3008541]: Order of TIP #348 fields in
	Interp structure

2010-05-28  Donal K. Fellows  <dkf@users.sf.net>

	* generic/tclCompCmdsSZ.c (IssueTryFinallyInstructions): [3007374]:
	Corrected error in handling of catch contexts to prevent crash with
	chained handlers.

	* generic/tclExecute.c (TclExecuteByteCode): Restore correct operation
	of instruction-level execution tracing (had been broken by NRE).

2010-05-27  Jan Nijtmans  <nijtmans@users.sf.net>

	* library/opt/optParse.tcl: Don't generate spaces at the end of a
	* library/opt/pkgIndex.tcl: line, eliminate ';' at line end, bump to
	* tools/uniParse.tcl:       v0.4.6
	* generic/tclUniData.c:
	* tests/opt.test:
	* tests/safe.test:

2010-05-21  Jan Nijtmans  <nijtmans@users.sf.net>

	* tools/installData.tcl: Make sure that copyDir only receives
	normalized paths, otherwise it might result in a crash on CYGWIN.
	Restyle according to the Tcl style guide.
	* generic/tclStrToD.c: [Bug 3005233]: Fix for build on OpenBSD vax

2010-05-19  Alexandre Ferrieux  <ferrieux@users.sourceforge.net>

	* tests/dict.test: Add missing tests for [Bug 3004007], fixed under
	                   the radar on 2010-02-24 (dkf): EIAS violation in
	                   list-dict conversions.

2010-05-19  Jan Nijtmans  <nijtmans@users.sf.net>

	* generic/regcomp.c:     Don't use arrays of length 1, just use a
	* generic/tclFileName.c: single element then, it makes code more
	* generic/tclLoad.c:     readable. (Here it even prevents a type cast)

2010-05-17  Jan Nijtmans  <nijtmans@users.sf.net>

	* generic/tclStrToD.c: [Bug 2996549]: Failure in expr.test on Win32

2010-05-17  Donal K. Fellows  <dkf@users.sf.net>

	* generic/tclCmdIL.c (TclInfoFrame): Change this code to use
	Tcl_GetCommandFullName rather than rolling its own. Discovered during
	the hunting of [Bug 3001438] but unlikely to be a fix.

2010-05-11  Jan Nijtmans  <nijtmans@users.sf.net>

	* win/tclWinConsole.c: [Patch 2997087]: Unnecessary type casts.
	* win/tclWinDde.c:
	* win/tclWinLoad.c:
	* win/tclWinNotify.c:
	* win/tclWinSerial.c:
	* win/tclWinSock.c:
	* win/tclWinTime.c:
	* win/tclWinPort.h: Don't duplicate CYGWIN timezone #define from
			    tclPort.h

2010-05-07  Andreas Kupries  <andreask@activestate.com>

	* library/platform/platform.tcl: Fix cpu name for Solaris/Intel 64bit.
	* library/platform/pkgIndex.tcl: Package updated to version 1.0.8.
	* unix/Makefile.in:
	* win/Makefile.in:

2010-05-06  Jan Nijtmans  <nijtmans@users.sf.net>

	* generic/tclPkg.c:   Unnecessary type casts, see [Patch 2997087]

2010-05-04  Jan Nijtmans  <nijtmans@users.sf.net>

	* win/tclWinNotify.c:	TCHAR-related fixes, making those two files
	* win/tclWinSock.c:	compile fine when TCHAR != char. Please see
	comments in [FRQ 2965056] (2965056-1.patch).

2010-05-03  Jan Nijtmans  <nijtmans@users.sf.net>

	* generic/tclIORChan.c:   Use "tclIO.h" and "tclTomMathDecls.h"
	* generic/tclIORTrans.c:  everywhere
	* generic/tclTomMath.h:
	* tools/fix_tommath_h.tcl:
	* libtommath/tommath.h:   Formatting (# should always be first char on
				  line)
	* win/tclAppInit.c:       For MINGW/CYGWIN, use GetCommandLineA
				  explicitly.
	* unix/.cvsignore:        Add pkg, *.dll

	* libtommath/tommath.h:       CONSTify various useful internal
	* libtommath/bn_mp_cmp_d.c:   functions (TclBignumToDouble, TclCeil,
	* libtommath/bn_mp_cmp_mag.c: TclFloor), and related tommath functions
	* libtommath/bn_mp_cmp.c:
	* libtommath/bn_mp_copy.c:
	* libtommath/bn_mp_count_bits.c:
	* libtommath/bn_mp_div_2d.c:
	* libtommath/bn_mp_mod_2d.c:
	* libtommath/bn_mp_mul_2d.c:
	* libtommath/bn_mp_neg.c:
	* generic/tclBasic.c:        Handle TODO: const correctness ?
	* generic/tclInt.h:
	* generic/tclStrToD.c:
	* generic/tclTomMath.decls:
	* generic/tclTomMath.h:
	* generic/tclTomMathDecls.h:

2010-04-30  Don Porter  <dgp@users.sourceforge.net>

	* generic/tcl.h:	Bump patchlevel to 8.6b1.2 to distinguish
	* library/init.tcl:	CVS snapshots from earlier snapshots as well
	* unix/configure.in:	as the 8.6b1 and 8.6b2 releases.
	* win/configure.in:

	* unix/configure:	autoconf-2.59
	* win/configure:

	* generic/tclBinary.c (TclAppendBytesToByteArray):	Add comments
	* generic/tclInt.h (TclAppendBytesToByteArray):	placing overflow
	protection responsibility on caller.  Convert "len" argument to signed
	int which any value already vetted for overflow issues will fit into.
	* generic/tclStringObj.c:	Update caller; standardize panic msg.

	* generic/tclBinary.c (UpdateStringOfByteArray): [Bug 2994924]:	Add
	panic when the generated string representation would grow beyond Tcl's
	size limits.

2010-04-30  Donal K. Fellows  <dkf@users.sf.net>

	* generic/tclBinary.c (TclAppendBytesToByteArray): Add extra armour
	against buffer overflows.

	* generic/tclBasic.c (NRInterpCoroutine): Corrected handling of
	* tests/coroutine.test (coroutine-6.4):   arguments to deal with
						  trickier cases.

2010-04-30  Miguel Sofer  <msofer@users.sf.net>

	* tests/coroutine.test: testing coroutine arguments after [yield]:
	check that only 0/1 allowed

2010-04-30  Donal K. Fellows  <dkf@users.sf.net>

	* generic/tclBasic.c (NRInterpCoroutine): Corrected handling of
	arguments to deal with trickier cases.

	* generic/tclCompCmds.c (TclCompileVariableCmd): Slightly tighter
	issuing of instructions.

	* generic/tclExecute.c (TclExecuteByteCode): Add peephole optimization
	of the fact that INST_DICT_FIRST and INST_DICT_NEXT always have a
	conditional jump afterwards.

	* generic/tclBasic.c (TclNRYieldObjCmd, TclNRYieldmObjCmd)
	(NRInterpCoroutine): Replace magic values for formal argument counts
	for coroutine command implementations with #defines, for an increase
	in readability.

2010-04-30  Jan Nijtmans  <nijtmans@users.sf.net>

	* generic/tclMain.c: Unnecessary TCL_STORAGE_CLASS re-definition. It
	was used for an ancient dummy reference to Tcl_LinkVar(), but that's
	already gone since 2002-05-29.

2010-04-29  Miguel Sofer  <msofer@users.sf.net>

	* generic/tclCompExpr.c: Slight change in the literal sharing
	* generic/tclCompile.c:  mechanism to avoid shimmering of
	* generic/tclCompile.h:  command names.
	* generic/tclLiteral.c:

2010-04-29  Andreas Kupries  <andreask@activestate.com>

	* library/platform/platform.tcl: Another stab at getting the /lib,
	* library/platform/pkgIndex.tcl: /lib64 difference right for linux.
	* unix/Makefile.in:		 Package updated to version 1.0.7.
	* win/Makefile.in:

2010-04-29  Kevin B. Kenny  <kennykb@acm.org>

	* library/tzdata/Antarctica/Macquarie:
	* library/tzdata/Africa/Casablanca:
	* library/tzdata/Africa/Tunis:
	* library/tzdata/America/Santiago:
	* library/tzdata/America/Argentina/San_Luis:
	* library/tzdata/Antarctica/Casey:
	* library/tzdata/Antarctica/Davis:
	* library/tzdata/Asia/Anadyr:
	* library/tzdata/Asia/Damascus:
	* library/tzdata/Asia/Dhaka:
	* library/tzdata/Asia/Gaza:
	* library/tzdata/Asia/Kamchatka:
	* library/tzdata/Asia/Karachi:
	* library/tzdata/Asia/Taipei:
	* library/tzdata/Europe/Samara:
	* library/tzdata/Pacific/Apia:
	* library/tzdata/Pacific/Easter:
	* library/tzdata/Pacific/Fiji:   Olson's tzdata2010i.

2010-04-29  Donal K. Fellows  <dkf@users.sf.net>

	* generic/tclBinary.c (TclAppendBytesToByteArray): [Bug 2992970]: Make
	* generic/tclStringObj.c (Tcl_AppendObjToObj): an append of a byte
	array to another into an efficent operation. The problem was the (lack
	of) a proper growth management strategy for the byte array.

2010-04-29  Jan Nijtmans  <nijtmans@users.sf.net>

	* compat/dirent2.h:	Include "tcl.h", not <tcl.h>, like everywhere
	* compat/dlfcn.h:	else, to ensure that the version in the Tcl
	* compat/stdlib.h:	distribution is used, not some version from
	* compat/string.h:	somewhere else.
	* compat/unistd.h:

2010-04-28  Jan Nijtmans  <nijtmans@users.sf.net>

	* win/Makefile.in:	Remove unused @MAN2TCLFLAGS@
	* win/tclWinPort.h:	Move <limits.h> include from tclInt.h to
	* generic/tclInt.h:	tclWinPort.h, and eliminate unneeded
	* generic/tclEnv.c:	<stdlib.h>, <stdio.h> and <string.h>, which
				are already in tclInt.h
	* generic/regcustom.h:	Move "tclInt.h" from regcustom.h up to
	* generic/regex.h:	regex.h.
	* generic/tclAlloc.c:	Unneeded <stdio.h> include.
	* generic/tclExecute.c:	Fix gcc warning: comparison between signed and
				unsigned.

2010-04-28  Donal K. Fellows  <dkf@users.sf.net>

	* generic/tclInt.h (TclIsVarDirectUnsettable): Corrected flags so that
	deletion of traces is not optimized out...

	* generic/tclExecute.c (ExecuteExtendedBinaryMathOp)
	(TclCompareTwoNumbers,ExecuteExtendedUnaryMathOp,TclExecuteByteCode):
	[Patch 2981677]: Move the less common arithmetic operations (i.e.,
	exponentiation and operations on non-longs) out of TEBC for a big drop
	in the overall size of the stack frame for most code. Net effect on
	speed is minimal (slightly faster overall in tclbench). Also extended
	the number of places where TRESULT handling is replaced with a jump to
	dedicated code.

2010-04-27  Donal K. Fellows  <dkf@users.sf.net>

	* generic/tclExecute.c (TclExecuteByteCode): Rearrange location of an
	assignment to shorten the object code.

2010-04-27  Jan Nijtmans  <nijtmans@users.sf.net>

	* generic/tclIOUtil.c (Tcl_FSGetNativePath): [Bug 2992292]:
	tclIOUtil.c assignment type mismatch compiler warning
	* generic/regguts.h:     If tclInt.h or tclPort.h is already
	* generic/tclBasic.c:    included, don't include <limits.h>
	* generic/tclExecute.c:  again. Follow-up to [Bug 2991415]:
	* generic/tclIORChan.c:  tclport.h #included before limits.h
	* generic/tclIORTrans.c: See comments in [Bug 2991415]
	* generic/tclObj.c:
	* generic/tclOOInt.h:
	* generic/tclStrToD.c:
	* generic/tclTomMath.h:
	* generic/tclTomMathInterface.c:
	* generic/tclUtil.c:
	* compat/strtod.c:
	* compat/strtol.c:

2010-04-27  Kevin B. Kenny  <kennykb@acm.org>

	* unix/tclLoadDl.c (FindSymbol): [Bug 2992295]: Simplified the logic
	so that the casts added in Donal Fellows's change for the same bug are
	no longer necessary.

2010-04-26  Donal K. Fellows  <dkf@users.sf.net>

	* unix/tclLoadDl.c (FindSymbol): [Bug 2992295]: Added an explicit cast
	because auto-casting between function and non-function types is never
	naturally warning-free.

	* generic/tclStubInit.c:   Add a small amount of gcc-isms (with #ifdef
	* generic/tclOOStubInit.c: guards) to ensure that warnings are issued
	when these files are older than the various *.decls files.

2010-04-25  Miguel Sofer  <msofer@users.sf.net>

	* generic/tclBasic.c:    Add unsupported [yieldm] command. Credit
	* generic/tclInt.h:      Lars Hellstrom for the basic idea.

2010-04-24  Miguel Sofer  <msofer@users.sf.net>

	* generic/tclBasic.c:    Modify api of TclSpliceTailcall() to fix
	* generic/tclExecute.c:  [yieldTo], which had not survived the latest
	* generic/tclInt.h:      mods to tailcall. Thanks kbk for detecting
	the problem.

2010-04-23  Jan Nijtmans  <nijtmans@users.sf.net>

	* unix/tclUnixPort.h: [Bug 2991415]: tclport.h #included before
	limits.h

2010-04-22  Jan Nijtmans  <nijtmans@users.sf.net>

	* generic/tclPlatDecls.h:  Move TCHAR fallback typedef from tcl.h to
	* generic/tcl.h:           tclPlatDecls.h (as suggested by dgp)
	* generic/tclInt.h:        fix typo
	* generic/tclIOUtil.c:     Eliminate various unnecessary
	* unix/tclUnixFile.c:      type casts.
	* unix/tclUnixPipe.c:
	* win/tclWinChan.c:
	* win/tclWinFCmd.c:
	* win/tclWinFile.c:
	* win/tclWinLoad.c:
	* win/tclWinPipe.c:

2010-04-20  Jan Nijtmans  <nijtmans@users.sf.net>

	* generic/tclTest.c:  Use function prototypes from the FS API.
	* compat/zlib/*:      Upgrade to zlib 1.2.5

2010-04-19  Donal K. Fellows  <dkf@users.sf.net>

	* generic/tclExecute.c (TclExecuteByteCode): Improve commenting and
	reduce indentation for the Invocation Block.

2010-04-18  Donal K. Fellows  <dkf@users.sf.net>

	* doc/unset.n: [Bug 2988940]: Fix typo.

2010-04-15  Jan Nijtmans  <nijtmans@users.sf.net>

	* win/tclWinPort.h:       Move inclusion of <tchar.h> from
	* generic/tcl.h:          tclPlatDecls.h to tclWinPort.h, where it
	* generic/tclPlatDecls.h: belongs. Add fallback in tcl.h, so TCHAR is
				  available in win32 always.

2010-04-15  Donal K. Fellows  <dkf@users.sf.net>

	* doc/try.n: [Bug 2987551]: Fix typo.

2010-04-14  Andreas Kupries  <andreask@activestate.com>

	* library/platform/platform.tcl: Linux platform identification:
	* library/platform/pkgIndex.tcl: Check /lib64 for existence of files
	* unix/Makefile.in: matching libc* before accepting it as base
	* win/Makefile.in:  directory. This can happen on weirdly installed
	32bit systems which have an empty or partially filled /lib64 without
	an actual libc. Bumped to version 1.0.6.

2010-04-13  Jan Nijtmans  <nijtmans@users.sf.net>

	* win/tclWinPort.h: Fix [Patch 2986105]: conditionally defining
	* win/tclWinFile.c: strcasecmp/strncasecmp
	* win/tclWinLoad.c: Fix gcc warning: comparison of unsigned expression
	>= 0 is always true

2010-04-08  Donal K. Fellows  <dkf@users.sf.net>

	* generic/tclCompCmdsSZ.c (TclSubstCompile): If the first token does
	not result in a *guaranteed* push of a Tcl_Obj on the stack, we must
	push an empty object. Otherwise it is possible to get to a 'concat1'
	or 'done' without enough values on the stack, resulting in a crash.
	Thanks to Joe Mistachkin for identifying a script that could trigger
	this case.

2010-04-07  Donal K. Fellows  <dkf@users.sf.net>

	* doc/catch.n, doc/info.n, doc/return.n: Formatting.

2010-04-06  Donal K. Fellows  <dkf@users.sf.net>

	* doc/Load.3: Minor corrections of formatting and cross links.

2010-04-06  Jan Nijtmans  <nijtmans@users.sf.net>

	* win/configure:       (regenerate with autoconf-2.59)
	* unix/configure:
	* unix/installManPage: [Bug 2982540]: configure and install* script
	* unix/install-sh:     files should always have LF line ending.
	* doc/Load.3:          Fix signature of Tcl_LoadFile in documentation.

2010-04-05  Alexandre Ferrieux  <ferrieux@users.sourceforge.net>

	TIP #348 IMPLEMENTATION

	* generic/tclBasic.c: [Patch 2868499]: Substituted error stack
	* generic/tclCmdIL.c:
	* generic/tclInt.h:
	* generic/tclNamesp.c:
	* generic/tclResult.c:
	* doc/catch.n:
	* doc/info.n:
	* doc/return.n:
	* tests/cmdMZ.test:
	* tests/error.test:
	* tests/execute.test:
	* tests/info.test:
	* tests/init.test:
	* tests/result.test:

2010-04-05  Donal K. Fellows  <dkf@users.sf.net>

	* unix/tcl.m4 (SC_ENABLE_THREADS): Flip the default for whether to
	* win/tcl.m4 (SC_ENABLE_THREADS):  build in threaded mode. Part of
	* win/rules.vc:			   TIP #364.

	* unix/tclLoadDyld.c (FindSymbol): Better human-readable error message
	generation to match code in tclLoadDl.c.

2010-04-04  Donal K. Fellows  <dkf@users.sf.net>

	* generic/tclIOUtil.c, unix/tclLoadDl.c: Minor changes to enforce
	Engineering Manual style rules.

	* doc/FileSystem.3, doc/Load.3: Documentation for TIP#357.

	* macosx/tclMacOSXBundle.c (OpenResourceMap): [Bug 2981528]: Only
	define this function when HAVE_COREFOUNDATION is defined.

2010-04-02  Jan Nijtmans  <nijtmans@users.sf.net>

	* generic/tcl.decls (Tcl_LoadFile): Add missing "const" in signature,
	* generic/tclIOUtil.c (Tcl_LoadFile): and some formatting fixes
	* generic/tclDecls.h:  (regenerated)

2010-04-02  Donal K. Fellows  <dkf@users.sf.net>

	* generic/tclIOUtil.c (Tcl_LoadFile): Corrections to previous commit
	* unix/tclLoadDyld.c (TclpDlopen):    to make it build on OSX.

2010-04-02  Kevin B. Kenny  <kennykb@acm.org>

	TIP #357 IMPLEMENTATION
	TIP #362 IMPLEMENTATION

	* generic/tclStrToD.c: [Bug 2952904]: Defer creation of the smallest
	floating point number until it is actually used. (This change avoids a
	bogus syslog message regarding a 'floating point software assist
	fault' on SGI systems.)

	* library/reg/pkgIndex.tcl:	[TIP #362]: Fixed first round of bugs
	* tests/registry.test:		resulting from the recent commits of
	* win/tclWinReg.c:		changes in support of the referenced
					TIP.

	* generic/tcl.decls:		[TIP #357]: First round of changes
	* generic/tclDecls.h:		to export Tcl_LoadFile,
	* generic/tclIOUtil.c:		Tcl_FindSymbol, and Tcl_FSUnloadFile
	* generic/tclInt.h:		to the public API.
	* generic/tclLoad.c:
	* generic/tclLoadNone.c:
	* generic/tclStubInit.c:
	* tests/fileSystem.test:
	* tests/load.test:
	* tests/unload.test:
	* unix/tclLoadDl.c:
	* unix/tclLoadDyld.c:
	* unix/tclLoadNext.c:
	* unix/tclLoadOSF.c:
	* unix/tclLoadShl.c:
	* unix/tclUnixPipe.c:
	* win/Makefile.in:
	* win/tclWinLoad.c:

2010-03-31  Donal K. Fellows  <dkf@users.sf.net>

	* doc/registry.n: Added missing documentation of TIP#362 flags.

	* doc/package.n: [Bug 2980210]: Document the arguments taken by
	the [package present] command correctly.

	* doc/Thread.3: Added some better documentation of how to create and
	use a thread using the C-level thread API, based on realization that
	no such tutorial appeared to exist.

2010-03-31  Jan Nijtmans  <nijtmans@users.sf.net>

	* test/cmdMZ.test:    [FRQ 2974744]: share exception codes (ObjType?):
	* test/error.test:    Revised test cases, making sure that abbreviated
	* test/proc-old.test: codes are checked resulting in an error, and
	                      checking for the exact error message.

2010-03-30  Andreas Kupries  <andreask@activestate.com>

	* generic/tclIORChan.c (ReflectClose, ReflectInput, ReflectOutput,
	(ReflectSeekWide, ReflectWatch, ReflectBlock, ReflectSetOption,
	(ReflectGetOption, ForwardProc): [Bug 2978773]: Preserve
	ReflectedChannel* structures across handler invokations, to avoid
	crashes when the handler implementation induces nested callbacks and
	destruction of the channel deep inside such a nesting.

2010-03-30  Don Porter  <dgp@users.sourceforge.net>

	* generic/tclObj.c (Tcl_GetCommandFromObj):     [Bug 2979402]: Reorder
	the validity tests on internal rep of a "cmdName" value to avoid
	invalid reads reported by valgrind.

2010-03-30  Jan Nijtmans  <nijtmans@users.sf.net>

	* generic/tclIndexObj:	[FRQ 2974744]: share exception codes
	* generic/tclResult.c:	further optimization, making use of indexType.
	* generic/tclZlib.c:    [Bug 2979399]: uninitialized value troubles

2010-03-30  Donal K. Fellows  <dkf@users.sf.net>

	TIP #362 IMPLEMENTATION

	* win/tclWinReg.c: [Patch 2960976]: Apply patch from Damon Courtney to
	* tests/registry.test:	allow the registry command to be told to work
	* win/Makefile.in:	with both 32-bit and 64-bit registries. Bump
	* win/configure.in:	version of registry package to 1.3.
	* win/makefile.bc:
	* win/makefile.vc:
	* win/configure:	autoconf-2.59

2010-03-29  Jan Nijtmans  <nijtmans@users.sf.net>

	* unix/tcl.m4:            Only test for -visibility=hidden with gcc
	                          (Second remark in [Bug 2976508])
	* unix/configure:         regen

2010-03-29  Don Porter  <dgp@users.sourceforge.net>

	* generic/tclStringObj.c:       Fix array overrun in test format-1.12
	caught by valgrind testing.

2010-03-27  Jan Nijtmans  <nijtmans@users.sf.net>

	* generic/tclInt.h:	[FRQ 2974744]: share exception codes
	* generic/tclResult.c:	(ObjType?)
	* generic/tclCmdMZ.c:
	* generic/tclCompCmdsSZ.c:

2010-03-26  Jan Nijtmans  <nijtmans@users.sf.net>

	* generic/tclExecute.c: [Bug 2976508]: Tcl HEAD fails on HP-UX

2010-03-25  Donal K. Fellows  <dkf@users.sf.net>

	* unix/tclUnixFCmd.c (TclUnixCopyFile): [Bug 2976504]: Corrected
	number of arguments to fstatfs() call.

	* macosx/tclMacOSXBundle.c, macosx/tclMacOSXFCmd.c:
	* macosx/tclMacOSXNotify.c: Reduce the level of ifdeffery in the
	functions of these files to improve readability. They need to be
	audited for whether complexity can be removed based on the minimum
	supported version of OSX, but that requires a real expert.

2010-03-24  Don Porter  <dgp@users.sourceforge.net>

	* generic/tclResult.c:  [Bug 2383005]: Revise [return -errorcode] so
	* tests/result.test:    that it rejects illegal non-list values.

2010-03-24  Donal K. Fellows  <dkf@users.sf.net>

	* generic/tclOOInfo.c (InfoObjectMethodTypeCmd)
	(InfoClassMethodTypeCmd): Added introspection of method types so that
	it is possible to find this info out without using errors.
	* generic/tclOOMethod.c (procMethodType): Now that introspection can
	reveal the name of method types, regularize the name of normal methods
	to be the name of the definition type used to create them.

	* tests/async.test (async-4.*): Reduce obscurity of these tests by
	putting the bulk of the code for them inside the test body with the
	help of [apply].

	* generic/tclCmdMZ.c (TryPostBody, TryPostHandler): Make sure that the
	[try] command does not trap unwinding due to limits.

2010-03-23  Don Porter  <dgp@users.sourceforge.net>

	* generic/tclCmdMZ.c:	[Bug 2973361]: Revised fix for computing
	indices of script arguments to [try].

2010-03-23  Jan Nijtmans  <nijtmans@users.sf.net>

	* generic/tclCmdMZ.c:      Make error message in "try" implementation
	* generic/tclCompCmdsSZ.c: exactly the same as the one in "return"
	* tests/error.test:
	* libtommath/mtests/mpi.c: Single "const" addition

2010-03-22  Don Porter  <dgp@users.sourceforge.net>

	* generic/tclCmdMZ.c:	[Bug 2973361]: Compute the correct integer
	values to identify the argument indices of the various script
	arguments to [try]. Passing in -1 led to invalid memory reads.

2010-03-20  Donal K. Fellows  <dkf@users.sf.net>

	* doc/exec.n: Make it a bit clearer that there is an option to run a
	pipeline in the background.

	* generic/tclIOCmd.c (Tcl_FcopyObjCmd):		Lift the restriction
	* generic/tclIO.c (TclCopyChannel, CopyData):	on the [fcopy] command
	* generic/tclIO.h (CopyState):			that forced it to only
	copy up to 2GB per script-level callback. Now it is anything that can
	fit in a (signed) 64-bit integer. Problem identified by Frederic
	Bonnet on comp.lang.tcl. Note that individual low-level reads and
	writes are still smaller as the optimal buffer size is smaller.

2010-03-20  Jan Nijtmans  <nijtmans@users.sf.net>

	* win/stub16.c:         Don't hide that we use the ASCII API here.
	                        (does someone still use that?)
	* win/tclWinPipe.c:     2 unnecessary type casts.

2010-03-19  Donal K. Fellows  <dkf@users.sf.net>

	* generic/tclCompCmdsSZ.c (TclCompileThrowCmd): Added compilation for
	the [throw] command.

2010-03-18  Don Porter  <dgp@users.sourceforge.net>

	* generic/tclListObj.c:	[Bug 2971669]: Prevent in overflow trouble in
	* generic/tclTestObj.c:	ListObjReplace operations. Thanks to kbk for
	* tests/listObj.test:	fix and test.

2010-03-18  Donal K. Fellows  <dkf@users.sf.net>

	* generic/tclCompCmdsSZ.c (IssueTryFinallyInstructions):
	[Bug 2971921]: Corrected jump so that it doesn't skip into the middle
	of an instruction! Tightened the instruction issuing. Moved endCatch
	calls closer to their point that they guard, ensuring correct ordering
	of result values.

2010-03-17  Andreas Kupries  <andreask@activestate.com>

	* generic/tclIORTrans.c (ReflectInput, ReflectOutput)
	(ReflectSeekWide): [Bug 2921116]: Added missing TclEventuallyFree
	calls for preserved ReflectedTransform* structures. Reworked
	ReflectInput to preserve the structure for its whole life, not only in
	InvokeTclMethod.

	* generic/tclIO.c (Tcl_GetsObj): [Bug 2921116]: Regenerate topChan,
	may have been changed by a self-modifying transformation.

	* tests/ioTrans/test (iortrans-4.8, iortrans-4.9, iortrans-5.11)
	(iortrans-7.4, iortrans-8.3): New test cases.

2010-03-16  Jan Nijtmans  <nijtmans@users.sf.net>

	* compat/zlib/*:	Upgrade zlib to version 1.2.4.
	* win/makefile.vc:
	* unix/Makefile.in:
	* win/tclWinChan.c:	Don't cast away "const" without reason.

2010-03-12  Jan Nijtmans  <nijtmans@users.sf.net>

	* win/makefile.vc: [Bug 2967340]: Static build was failing.
	* win/.cvsignore:

2010-03-10  Jan Nijtmans  <nijtmans@users.sf.net>

	* generic/tclTest.c:	Remove unnecessary '&' decoration for
	* generic/tclIOUtil.c:	function pointers
	* win/tclWin32Dll.c:	Double declaration of TclNativeDupInternalRep
	* unix/tclIOUtil.c:
	* unix/dltest/.cvsignore: Ignore *.so here

2010-03-09  Andreas Kupries  <andreask@activestate.com>

	* generic/tclIORChan.c: [Bug 2936225]: Thanks to Alexandre Ferrieux
	* doc/refchan.n:    <ferrieux@users.sourceforge.net> for debugging and
	* tests/ioCmd.test: fixing the problem. It is the write-side
	equivalent to the bug fixed 2009-08-06.

2010-03-09  Don Porter  <dgp@users.sourceforge.net>

	* library/tzdata/America/Matamoros: New locale
	* library/tzdata/America/Ojinaga: New locale
	* library/tzdata/America/Santa_Isabel: New locale
	* library/tzdata/America/Asuncion:
	* library/tzdata/America/Tijuana:
	* library/tzdata/Antarctica/Casey:
	* library/tzdata/Antarctica/Davis:
	* library/tzdata/Antarctica/Mawson:
	* library/tzdata/Asia/Dhaka:
	* library/tzdata/Pacific/Fiji:
	Olson tzdata2010c.

2010-03-07  Jan Nijtmans  <nijtmans@users.sf.net>

	* generic/tclTest.c:	  Test that tclOO stubs are present in stub
				  library
	* generic/tclOOMethod.c:  Applied missing part of [Patch 2961556]
	* win/tclWinInt.h:	  Change all tclWinProcs signatures to use
	* win/tclWin32Dll.c:	  TCHAR* in stead of WCHAR*. This is meant
	* win/tclWinDde.c:	  as preparation to make [Enh 2965056]
	* win/tclWinFCmd.c:	  possible at all.
	* win/tclWinFile.c:
	* win/tclWinPipe.c:
	* win/tclWinSock.c:

2010-03-06  Jan Nijtmans  <nijtmans@users.sf.net>

	* generic/tclStubLib.c:	Remove presence of tclTomMathStubsPtr here.
	* generic/tclTest.c:	Test that tommath stubs are present in stub
				library.

2010-03-05  Donal K. Fellows  <dkf@users.sf.net>

	* generic/tclIORTrans.c (ForwardProc): [Bug 2964425]: When cleaning
	the stables, it is sometimes necessary to do more than the minimum. In
	this case, rationalizing the variables for a forwarded limit? method
	required removing an extra Tcl_DecrRefCount too.

	* generic/tclOO.h, generic/tclOOInt.h: [Patch 2961556]: Change TclOO
	to use the same style of function typedefs as Tcl, as this is about
	the last chance to get this right.

	***POTENTIAL INCOMPATIBILITY***
	Source code that uses function typedefs from TclOO will need to update
	variables and argument definitions so that pointers to the function
	values are used instead. Binary compatibility is not affected.

	* generic/*.c, generic/tclInt.h, unix/*.c, macosx/*.c: Applied results
	of doing a Code Audit. Principal changes:
	  * Use do { ... } while (0) in macros
	  * Avoid shadowing one local variable with another
	  * Use clearer 'foo.bar++;' instead of '++foo.bar;' where result not
	    required (i.e., semantically equivalent); clarity is increased
	    because it is bar that is incremented, not foo.
	  * Follow Engineering Manual rules on spacing and declarations

2010-03-04  Donal K. Fellows  <dkf@users.sf.net>

	* generic/tclOO.c (ObjectRenamedTrace): [Bug 2962664]: Add special
	handling so that when the class of classes is deleted, so is the class
	of objects. Immediately.

	* generic/tclOOInt.h (ROOT_CLASS): Add new flag for specially marking
	the root class. Simpler and more robust than the previous technique.

2010-03-04  Jan Nijtmans  <nijtmans@users.sf.net>

	* generic/tclGetDate.y:    3 unnecessary MODULE_SCOPE
	* generic/tclDate.c:       symbols
	* generic/tclStubLib.c:    Split tommath stub lib
	* generic/tclTomMathStubLib.c:  in separate file.
	* win/makefile.bc:
	* win/Makefile.in:
	* win/makefile.vc:
	* win/tcl.dsp:
	* unix/Makefile.in:
	* unix/tcl.m4:          Cygwin only gives warning
	* unix/configure:       using -fvisibility=hidden
	* compat/strncasecmp.c: A few more const's
	* compat/strtod.c:
	* compat/strtoul.c:

2010-03-03  Andreas Kupries <andreask@activestate.com>

	* doc/refchan.n: Followup to ChangeLog entry 2009-10-07
	(generic/tclIORChan.c). Fixed the documentation to explain that errno
	numbers are operating system dependent, and reworked the associated
	example.

2010-03-02  Jan Nijtmans  <nijtmans@users.sf.net>

	* unix/tcl.m4:     [FRQ 2959069]: Support for -fvisibility=hidden
	* unix/configure   (regenerated with autoconf-2.59)

2010-03-01  Alexandre Ferrieux  <ferrieux@users.sourceforge.net>

	* unix/tclUnixSock.c: Refrain from a possibly lengthy reverse-DNS
	lookup on 0.0.0.0 when calling [fconfigure -sockname] on an
	universally-bound (default) server socket.

	* generic/tclIndexObj.c: fix [AT 86258]: special-casing of empty
	tables when generating error messages for [::tcl::prefix match].

2010-02-28  Donal K. Fellows  <dkf@users.sf.net>

	* generic/tclCmdIL.c: More additions of {TCL LOOKUP} error-code
	generation to various subcommands of [info] as part of long-term
	project to classify all Tcl's generated errors.

2010-02-28  Jan Nijtmans  <nijtmans@users.sf.net>

	* generic/tclStubInit.c: [Bug 2959713]: Link error with gcc 4.1

2010-02-27  Donal K. Fellows  <dkf@users.sf.net>

	* generic/tclCmdMZ.c (StringFirstCmd, StringLastCmd): [Bug 2960021]:
	Only search for the needle in the haystack when the needle isn't
	larger than the haystack. Prevents an odd crash from sometimes
	happening when things get mixed up (a common programming error).

	* generic/tclMain.c (Tcl_Main): [Bug 801429]: Factor out the holding
	of the client-installed main loop function into thread-specific data.

	***POTENTIAL INCOMPATIBILITY***
	Code that previously tried to set the main loop from another thread
	will now fail. On the other hand, there is a fairly high probability
	that such programs would have been failing before due to the lack of
	any kind of inter-thread memory barriers guarding accesses to this
	part of Tcl's state.

2010-02-26  Donal K. Fellows  <dkf@users.sf.net>

	* generic/tclCompCmds.c:   Split this file into two pieces to make it
	* generic/tclCompCmdsSZ.c: easier to work with. It's still two very
				   long files even after the split.

2010-02-26  Reinhard Max  <max@suse.de>

	* doc/safe.n: Name the installed file after the command it documents.
	Use "Safe Tcl" instead of the "Safe Base", "Safe Tcl" mixture.

2010-02-26  Donal K. Fellows  <dkf@users.sf.net>

	* unix/Makefile.in (NATIVE_TCLSH): Added this variable to allow for
	better control of what tclsh to use for various scripts when doing
	cross compiling. An imperfect solution, but works.

	* unix/installManPage: Remap non-alphanumeric sequences in filenames
	to single underscores (especially colons).

2010-02-26  Pat Thoyts  <patthoyts@users.sourceforge.net>

	* tests/zlib.test: Add tests for [Bug 2818131] which was crashing with
	mismatched zlib algorithms used in combination with gets. This issue
	has been fixed by Andreas's last commit.

2010-02-25  Jan Nijtmans  <nijtmans@users.sf.net>

	* generic/tclHash.c:	[FRQ 2958832]: Further speed-up of the
	* generic/tclLiteral.c:	ouster-hash function.
	* generic/tclObj.c:
	* generic/tclCkalloc.c:	Eliminate various unnecessary (ClientData)
	* generic/tclTest.c:	type casts.
	* generic/tclTestObj.c:
	* generic/tclTestProcBodyObj.c:
	* unix/tclUnixTest.c:
	* unix/tclUnixTime.c:
	* unix/tclXtTest.c:

2010-02-24  Donal K. Fellows  <dkf@users.sf.net>

	* generic/tclDictObj.c (SetDictFromAny): Prevent the list<->dict
	* generic/tclListObj.c (SetListFromAny): conversion code from taking
	too many liberties. Stops loss of duplicate keys in some scenarios.
	Many thanks to Jean-Claude Wippler for finding this.

	* generic/tclExecute.c (TclExecuteByteCode): Reduce ifdef-fery and
	size of activation record. More variables shared across instructions
	than before.

	* doc/socket.n: [Bug 2957688]: Clarified that [socket -server] works
	with a command prefix. Extended example to show this in action.

2010-02-22  Andreas Kupries  <andreask@activestate.com>

	* generic/tclZlib.c (ZlibTransformInput): [Bug 2762041]: Added a hack
	to work around the general problem, early EOF recognition based on the
	base-channel, instead of the data we have ready for reading in the
	transform. Long-term we need a proper general fix (likely tracking EOF
	on each level of the channel stack), with attendant complexity.
	Furthermore, Z_BUF_ERROR can be ignored, and must be when feeding the
	zlib code with single characters.

2010-02-22  Jan Nijtmans  <nijtmans@users.sf.net>

	* unix/tclUnixPort.h:   Remove unnecessary EXTERN's, which already are
	                        in the global stub table.
	* unix/configure.in:    Use @EXEEXT@ in stead of @EXT_SUFFIX@
	* unix/tcl.m4:
	* unix/Makefile.in:     Use -DBUILD_tcl for CYGWIN
	* unix/configure:       (regenerated)
	* unix/dltest/pkg*.c:   Use EXTERN to control CYGWIN exported symbols
	* generic/tclCmdMZ.c:   Remove some unnecessary type casts.
	* generic/tclCompCmds.c:
	* generic/tclTest.c:
	* generic/tclUtil.c:

2010-02-21  Mo DeJong  <mdejong@users.sourceforge.net>

	* tests/regexp.test: Add test cases back ported from Jacl regexp work.

2010-02-21  Jan Nijtmans  <nijtmans@users.sf.net>

	* generic/tclDate.c:    Some more const tables.
	* generic/tclGetDate.y:
	* generic/regc_lex.c:
	* generic/regerror.c:
	* generic/tclStubLib.c:
	* generic/tclBasic.c:   Fix [Bug 2954959] expr abs(0.0) is -0.0
	* tests/expr.test:

2010-02-20  Donal K. Fellows  <dkf@users.sf.net>

	* generic/tclCompCmds.c (TclCompileStringLenCmd): Make [string length]
	of a constant string be handled better (i.e., handle backslashes too).

2010-02-19  Stuart Cassoff  <stwo@users.sourceforge.net>

	* tcl.m4: Correct compiler/linker flags for threaded builds on
	OpenBSD.
	* configure: (regenerated).

2010-02-19  Donal K. Fellows  <dkf@users.sf.net>

	* unix/installManPage: [Bug 2954638]: Correct behaviour of manual page
	installer. Also added armouring to check that assumptions about the
	initial state are actually valid (e.g., look for existing input file).

2010-02-17  Donal K. Fellows  <dkf@users.sf.net>

	* generic/tclHash.c (HashStringKey):	Restore these hash functions
	* generic/tclLiteral.c (HashString):	to use the classic algorithm.
	* generic/tclObj.c (TclHashObjKey):	Community felt normal case
	speed to be more important than resistance to malicious cases. For
	now, hashes that need to deal with the malicious case can use a custom
	hash table and install their own hash function, though that is not
	functionality exposed to the script level.

	* generic/tclCompCmds.c (TclCompileDictUpdateCmd): Stack depth must be
	correctly described when compiling a body to prevent crashes in some
	debugging modes.

2010-02-16  Jan Nijtmans  <nijtmans@users.sf.net>

	* generic/tclInt.h: Change order of various struct members,
	fixing potential binary incompatibility with Tcl 8.5

2010-02-16  Donal K. Fellows  <dkf@users.sf.net>

	* unix/configure.in, generic/tclIOUtil.c (Tcl_Stat): Updated so that
	we do not assume that all unix systems have the POSIX blkcnt_t type,
	since OpenBSD apparently does not.

	* generic/tclLiteral.c (HashString): Missed updating to FNV in one
	place; the literal table (a copy of the hash table code...)

2010-02-15  Jan Nijtmans  <nijtmans@users.sf.net>

	* tools/genStubs.tcl:   Reverted earlier rename from tcl*Stubs to
	* generic/tclBasic.c:   tcl*ConstStubs, it's not necessary at all.
	* generic/tclOO.c:
	* generic/tclTomMathInterface.c:
	* generic/tclStubInit.c: (regenerated)
	* generic/tclOOStubInit.c: (regenerated)
	* generic/tclEnsemble.c:Fix signed-unsigned mismatch
	* win/tclWinInt.h:      make tclWinProcs "const"
	* win/tclWin32Dll.c:
	* win/tclWinFCmd.c:     Eliminate all internal Tcl_WinUtfToTChar
	* win/tclWinFile.c:     and Tcl_WinTCharToUtf calls, needed
	* win/tclWinInit.c:     for mslu support.
	* win/tclWinLoad.c:
	* win/tclWinPipe.c:
	* win/tclWinSerial.c:
	* win/.cvsignore:
	* compat/unicows/readme.txt:  [FRQ 2819611]: Add first part of MSLU
	* compat/unicows/license.txt: support.
	* compat/unicows/unicows.lib:

2010-02-15  Donal K. Fellows  <dkf@users.sf.net>

	* generic/tclOO.c (AllocObject, SquelchedNsFirst, ObjectRenamedTrace):
	* generic/tclNamesp.c (Tcl_DeleteNamespace): [Bug 2950259]: Revised
	the namespace deletion code to provide an additional internal callback
	that gets triggered early enough in namespace deletion to allow TclOO
	destructors to run sanely. Adjusted TclOO to take advantage of this,
	so making tearing down an object by killing its namespace appear to
	work seamlessly, which is needed for Itcl. (Note that this is not a
	feature that will ever be backported to 8.5, and it remains not a
	recommended way of deleting an object.)

2010-02-13  Donal K. Fellows  <dkf@users.sf.net>

	* generic/tclCompCmds.c (TclCompileSwitchCmd): Divided the [switch]
	compiler into three pieces (after the model of [try]): a parser, an
	instruction-issuer for chained tests, and an instruction-issuer for
	jump tables.

	* generic/tclEnsemble.c: Split the ensemble engine out into its own
	file rather than keeping it mashed together with the namespace code.

2010-02-12  Jan Nijtmans  <nijtmans@users.sf.net>

	* win/tcl.m4:		Use -pipe for gcc on win32
	* win/configure:	(mingw/cygwin) (regenerated)
	* win/.cvsignore:	Add .lib, .exp and .res here

2010-02-11  Mo DeJong  <mdejong@users.sourceforge.net>

	* tests/list.test: Add tests for explicit \0 in a string argument to
	the list command.

2010-02-11  Donal K. Fellows  <dkf@users.sf.net>

	* generic/tclIOCmd.c (Tcl_OpenObjCmd): [Bug 2949740]: Make sure that
	we do not try to put a NULL pipeline channel into binary mode.

2010-02-11  Mo DeJong  <mdejong@users.sourceforge.net>

	[Bug 2826551, Patch 2948425]: Assorted regexp bugs related to -all,
	-line and -start options and newlines.
	* generic/tclCmdMZ.c (Tcl_RegexpObjCmd): If -offset is given, treat it
	as the start of the line if the previous character was a newline. Fix
	nasty edge case where a zero length match would not advance the index.
	* tests/regexp.test: Add regression tests back ported from Jacl.
	Checks for a number of issues related to -line and newline handling. A
	few of tests were broken before the patch and continue to be broken,
	marked as knownBug.

2010-02-11  Donal K. Fellows  <dkf@users.sf.net>

	* generic/tclOO.c (ObjectRenamedTrace): [Bug 2949397]: Prevent
	destructors from running on the two core class objects when the whole
	interpreter is being destroyed.

2010-02-09  Donal K. Fellows  <dkf@users.sf.net>

	* generic/tclCompCmds.c (TclCompileTryCmd, IssueTryInstructions)
	(IssueTryFinallyInstructions): Added compiler for the [try] command.
	It is split into three pieces that handle the parsing of the tokens,
	the issuing of instructions for finally-free [try], and the issuing of
	instructions for [try] with finally; there are enough differences
	between the all cases that it was easier to split the code rather than
	have a single function do the whole thing.

2010-02-09  Alexandre Ferrieux  <ferrieux@users.sourceforge.net>

	* tools/genStubs.tcl: Remove dependency on 8.5+ idiom "in" in
	expressions.

2010-02-08  Donal K. Fellows  <dkf@users.sf.net>

	* generic/tclZlib.c (Tcl_ZlibDeflate, Tcl_ZlibInflate): [Bug 2947783]:
	Make sure that the result is an unshared object before appending to it
	so that nothing crashes if it is shared (use in Tcl code was not
	affected by this, but use from C was an issue).

2010-02-06  Donal K. Fellows  <dkf@users.sf.net>

	* generic/tclHash.c (HashStringKey):	Replace Tcl's crusty old hash
	* generic/tclObj.c (TclHashObjKey):	function with the algorithm
	due to Fowler, Noll and Vo. This is slightly faster (assuming the
	presence of hardware multiply) and has somewhat better distribution
	properties of the resulting hash values. Note that we only ever used
	the 32-bit version of the FNV algorithm; Tcl's core hash engine
	assumes that hash values are simple unsigned ints.

	***POTENTIAL INCOMPATIBILITY***
	Code that depends on hash iteration order (especially tests) may well
	be disrupted by this. Where a definite order is required, the fix is
	usually to just sort the results after extracting them from the hash.
	Where this is insufficient, the code that has ceased working was
	always wrong and was only working by chance.

2010-02-05  Donal K. Fellows  <dkf@users.sf.net>

	* generic/tclCompCmds.c (TclCompileErrorCmd): Added compilation of the
	[error] command. No new bytecodes.

2010-02-05  Jan Nijtmans  <nijtmans@users.sf.net>

	* tools/genStubs.tcl:	Follow-up to earlier commit today:
	          Eliminate the need for an extra Stubs Pointer for adressing
	          a static stub table: Just change the exported table from
	          static to MODULE_SCOPE.
	* generic/tclBasic.c
	* generic/tclOO.c
	* generic/tclTomMathInterface.c
	* generic/tcl*Decls.h (regenerated)
	* generic/tclStubInit.c (regenerated)
	* generic/tclOOStubInit.c (regenerated)
	* generic/tclTest.c (minor formatting)

2010-02-05  Donal K. Fellows  <dkf@users.sf.net>

	* generic/tclVar.c: More consistency in errorcode generation.

	* generic/tclOOBasic.c (TclOO_Object_Destroy): Rewrote to be NRE-aware
	when calling destructors. Note that there is no guarantee that
	destructors will always be called in an NRE context; that's a feature
	of the 'destroy' method only.

	* generic/tclEncoding.c: Add 'const' to many function-internal vars
	that are never pointing to things that are written to.

2010-02-05  Jan Nijtmans  <nijtmans@users.sf.net>

	* tools/genStubs.tcl:	Follow-up to [2010-01-29] commit:
		prevent space within stub table function parameters if the
		parameter type is a pointer.
	* win/tclWinInt.h:	Minor Formatting
	* generic/tcl.h:	VOID -> void and other formatting
	* generic/tclInt.h:	Minor formatting
	* generic/tclInt.decls: Change signature of TclNRInterpProcCore,
	* generic/tclOO.decls:	and TclOONewProc(Instance|)MethodEx,
	* generic/tclProc.c:	indicating that errorProc is a function,
	* generic/tclOOMethod.c:pointer, and other formatting
	* generic/tcl*Decls.h:	(regenerated)
	* generic/tclVar.c:	gcc warning(line 3703): 'pattern' may be used
				uninitialized in this function
				gcc warning(line 3788): 'matched' may be used
				uninitialized in this function

2010-02-04  Donal K. Fellows  <dkf@users.sf.net>

	* generic/tclVar.c: Added more use of error-codes and reduced the
	stack overhead of older interfaces.
	(ArrayGetCmd): Stop silly crash when using a trivial pattern due to
	error in conversion to ensemble.
	(ArrayNamesCmd): Use the object RE interface for faster matching.

2010-02-03  Donal K. Fellows  <dkf@users.sf.net>

	* generic/tclVar.c (ArrayUnsetCmd): More corrections.

2010-02-02  Donal K. Fellows  <dkf@users.sf.net>

	* generic/tclVar.c: Turned the [array] command into a true ensemble.

	* generic/tclOO.c (AllocObject, MyDeleted): A slightly faster way to
	handle the deletion of [my] is with a standard delete callback. This
	is because it doesn't require an additional memory allocation during
	object creation. Also reduced the amount of string manipulation
	performed during object creation to further streamline memory
	handling; this is not backported to the 8.5 package as it breaks a
	number of abstractions.

	* generic/tclOOBasic.c (TclOO_Object_Destroy): [Bug 2944404]: Do not
	crash when a destructor deletes the object that is executing that
	destructor.

2010-02-01  Donal K. Fellows  <dkf@users.sf.net>

	* generic/tclVar.c (Tcl_ArrayObjCmd): [Bug 2939073]: Stop the [array
	unset] command from having dangling pointer problems when an unset
	trace deletes the element that is going to be processed next. Many
	thanks to Alexandre Ferrieux for the bulk of this fix.

	* generic/regexec.c (ccondissect, crevdissect): [Bug 2942697]: Rework
	these functions so that certain pathological patterns are matched much
	more rapidly. Many thanks to Tom Lane for dianosing this issue and
	providing an initial patch.

2010-01-30  Donal K. Fellows  <dkf@users.sf.net>

	* generic/tclCompile.c (tclInstructionTable):	Bytecode instructions
	* generic/tclCompCmds.c (TclCompileUnsetCmd):	to allow the [unset]
	* generic/tclExecute.c (TclExecuteByteCode):	command to be compiled
	with the compiler being a complete compilation for all compile-time
	decidable uses.

	* generic/tclVar.c (TclPtrUnsetVar): Var reference version of the code
	to unset a variable. Required for INST_UNSET bytecodes.

2010-01-29  Jan Nijtmans  <nijtmans@users.sf.net>

	* generic/tcl.h: [Bug 2942081]: Reverted Tcl_ThreadDataKey type change
				Changed some Tcl_CallFrame fields from "char *"
				to "void *". This saves unnecessary space on
				Cray's (and it's simply more correct).

	* tools/genStubs.tcl:	No longer generate a space after "*" and
				immediately after a function name, so the
				format of function definitions in tcl*Decls.h
				match all other tcl*.h header files.
	* doc/ParseArgs.3:	Change Tcl_ArgvFuncProc, Tcl_ArgvGenFuncProc
	* generic/tcl.h:	and GetFrameInfoValueProc to be function
	* generic/tclInt.h:	definitions, not pointers, for consistency
	* generic/tclOOInt.h:	with all other Tcl function definitions.
	* generic/tclIndexObj.c:
	* generic/regguts.h:	CONST -> const
	* generic/tcl.decls:	Formatting
	* generic/tclTomMath.decls: Formatting
	* generic/tclDecls.h:	(regenerated)
	* generic/tclIntDecls.h:
	* generic/tclIntPlatDecls.h:
	* generic/tclOODecls.h:
	* generic/tclOOIntDecls.h:
	* generic/tclPlatDecls.h:
	* generic/tclTomMathDecls.h:

2010-01-28  Donal K. Fellows  <dkf@users.sf.net>

	* generic/tclOOBasic.c (TclOO_Object_Destroy): Move the execution of
	destructors to a point where they can produce an error. This will not
	work for all destructors, but it does mean that more failing calls of
	them will be caught.
	* generic/tclOO.c (AllocObject, MyDeletedTrace, ObjectRenamedTrace):
	(ObjectNamespaceDeleted): Stop various ways of getting at commands
	with dangling pointers to the object. Also increases the reliability
	of calling of destructors (though most destructors won't benefit; when
	an object is deleted namespace-first, its destructors are not run in a
	nice state as the namespace is partially gone).

2010-01-25  Jan Nijtmans  <nijtmans@users.sf.net>

	* generic/tclOOStubInit.c:   Remove double includes (which causes a
	* generic/tclOOStubLib.c:    warning in CYGWIN compiles)
	* unix/.cvsignore:	     add confdefs.h

2010-01-22  Donal K. Fellows  <dkf@users.sf.net>

	* doc/proc.n: [Bug 1970629]: Define a bit better what the current
	namespace of a procedure is.

2010-01-22  Jan Nijtmans  <nijtmans@users.sf.net>

	* generic/tclInt.decls:	     Don't use DWORD and HANDLE here.
	* generic/tclIntPlatDecls.h:
	* generic/tcl.h:	     Revert [2009-12-21] change, instead
	* generic/tclPort.h:	     resolve the CYGWIN inclusion problems by
	* win/tclWinPort.h:	     re-arranging the inclusions at other
				     places.
	* win/tclWinError.c
	* win/tclWinPipe.c
	* win/tcl.m4:		     Make cygwin configuration error into
	* win/configure.in:	     a warning: CYGWIN compilation works
	* win/configure:	     although there still are test failures.

2010-01-22  Donal K. Fellows  <dkf@users.sf.net>

	* generic/tclExecute.c (TclExecuteByteCode): Improve error code
	generation from some of the tailcall-related bits of TEBC.

2010-01-21  Miguel Sofer  <msofer@users.sf.net>

	* generic/tclCompile.h: NRE-enable direct eval on BC spoilage
	* generic/tclExecute.c: [Bug 2910748]
	* tests/nre.test:

2010-01-19  Donal K. Fellows  <dkf@users.sf.net>

	* doc/dict.n: [Bug 2929546]: Clarify just what [dict with] and [dict
	update] are doing with variables.

2010-01-18  Andreas Kupries  <andreask@activestate.com>

	* generic/tclIO.c (CreateScriptRecord): [Bug 2918110]: Initialize
	the EventScriptRecord (esPtr) fully before handing it to
	Tcl_CreateChannelHandler for registration. Otherwise a reflected
	channel calling 'chan postevent' (== Tcl_NotifyChannel) in its
	'watchProc' will cause the function 'TclChannelEventScriptInvoker'
	to be run on an uninitialized structure.

2010-01-18  Donal K. Fellows  <dkf@users.sf.net>

	* generic/tclStringObj.c (Tcl_AppendFormatToObj): [Bug 2932421]: Stop
	the [format] command from causing argument objects to change their
	internal representation when not needed. Thanks to Alexandre Ferrieux
	for this fix.

2010-01-13  Donal K. Fellows  <dkf@users.sf.net>

	* tools/tcltk-man2html.tcl:	  More factoring out of special cases
	* tools/tcltk-man2html-utils.tcl: so that they are described outside
	the engine file. Now there is only one real set of special cases in
	there, to handle the .SO/.OP/.SE directives.

2010-01-13  Jan Nijtmans  <nijtmans@users.sf.net>

	* generic/tcl.h:      Fix TCL_LL_MODIFIER for Cygwin
	* generic/tclEnv.c:   Fix CYGWIN compilation problems,
	* generic/tclInt.h:   and remove some unnecessary
	* generic/tclPort.h:  double includes.
	* generic/tclPlatDecls.h:
	* win/cat.c:
	* win/tclWinConsole.c:
	* win/tclWinFCmd.c:
	* win/tclWinFile.c:
	* win/tclWinPipe.c:
	* win/tclWinSerial.c:
	* win/tclWinThrd.c:
	* win/tclWinPort.h:   Put win32 includes first
	* unix/tclUnixChan.c: Forgot one CONST change

2010-01-12  Donal K. Fellows  <dkf@users.sf.net>

	* tools/tcltk-man2html.tcl: Make the generation of the list of things
	to process the docs from simpler and more flexible. Also factored out
	the lists of special cases.

2010-01-10  Jan Nijtmans  <nijtmans@users.sf.net>

	* win/tclWinDde.c:      VC++ 6.0 doesn't have
	* win/tclWinReg.c:      PDWORD_PTR
	* win/tclWinThrd.c:     Fix various minor gcc warnings.
	* win/tclWinTime.c:
	* win/tclWinConsole.c:  Put channel type definitions
	* win/tclWinChan.c:     in static const memory
	* win/tclWinPipe.c:
	* win/tclWinSerial.c:
	* win/tclWinSock.c:
	* generic/tclIOGT.c:
	* generic/tclIORChan.c:
	* generic/tclIORTrans.c:
	* unix/tclUnixChan.c:
	* unix/tclUnixPipe.c:
	* unix/tclUnixSock.c:
	* unix/configure:       (regenerated with autoconf 2.59)
	* tests/info.test:      Make test independant from
	                        tcltest implementation.

2010-01-10  Donal K. Fellows  <dkf@users.sf.net>

	* tests/namespace.test (namespace-51.17): [Bug 2898722]: Demonstrate
	that there are still bugs in the handling of resolution epochs. This
	bug is not yet fixed.

	* tools/tcltk-man2html.tcl:	  Split the man->html converter into
	* tools/tcltk-man2html-utils.tcl: two pieces for easier maintenance.
	Also made it much less verbose in its printed messages by default.

2010-01-09  Donal K. Fellows  <dkf@users.sf.net>

	* tools/tcltk-man2html.tcl: Added basic support for building the docs
	for contributed packages into the HTML versions. Prompted by question
	on Tcler's Chat by Tom Krehbiel. Note that there remain problems in
	the documentation generated due to errors in the contributed docs.

2010-01-05  Don Porter  <dgp@users.sourceforge.net>

	* generic/tclPathObj.c (TclPathPart):   [Bug 2918610]: Correct
	* tests/fileName.test (filename-14.31): inconsistency between the
	string rep and the intrep of a path value created by [file rootname].
	Thanks to Vitaly Magerya for reporting.

2010-01-03  Donal K. Fellows  <dkf@users.sf.net>

	* unix/tcl.m4 (SC_CONFIG_CFLAGS): [Bug 1636685]: Use the configuration
	for modern FreeBSD suggested by the FreeBSD porter.

2010-01-03  Miguel Sofer  <msofer@users.sf.net>

	* generic/tclBasic.c:	[Bug 2724403]: Fix leak of coroutines on
	* generic/tclCompile.h: namespace deletion. Added a test for this
	* generic/tclNamesp.c:	leak, and also a test for leaks on namespace
	* tests/coroutine.test: deletion.
	* tests/namespace.test:

2009-12-30  Donal K. Fellows  <dkf@users.sf.net>

	* library/safe.tcl (AliasSource): [Bug 2923613]: Make the safer
	* tests/safe.test (safe-8.9):	  [source] handle a [return] at the
					  end of the file correctly.

2009-12-30  Miguel Sofer  <msofer@users.sf.net>

	* library/init.tcl (unknown): [Bug 2824981]: Fix infinite recursion of
	::unknown when [set] is undefined.

2009-12-29  Donal K. Fellows  <dkf@users.sf.net>

	* generic/tclHistory.c (Tcl_RecordAndEvalObj): Reduce the amount of
	allocation and deallocation of memory by caching objects in the
	interpreter assocData table.

	* generic/tclObj.c (Tcl_GetCommandFromObj): Rewrite the logic so that
	it does not require making assignments part way through an 'if'
	condition, which was deeply unclear.

	* generic/tclInterp.c (Tcl_MakeSafe): [Bug 2895741]: Make sure that
	the min() and max() functions are supported in safe interpreters.

2009-12-29  Pat Thoyts  <patthoyts@users.sourceforge.net>

	* generic/tclBinary.c:	[Bug 2922555]: Handle completely invalid input
	* tests/binary.test:	to the decode methods.

2009-12-28  Donal K. Fellows  <dkf@users.sf.net>

	* unix/Makefile.in (trace-shell, trace-test): [FRQ 1083288]: Added
	targets to allow easier tracing of shell and test invokations.

	* unix/configure.in: [Bug 942170]:	Detect the st_blocks field of
	* generic/tclCmdAH.c (StoreStatData):	'struct stat' correctly.
	* generic/tclFileName.c (Tcl_GetBlocksFromStat):
	* generic/tclIOUtil.c (Tcl_Stat):

	* generic/tclInterp.c (TimeLimitCallback): [Bug 2891362]: Ensure that
	* tests/interp.test (interp-34.13):	   the granularity ticker is
	reset when we check limits because of the time limit event firing.

2009-12-27  Donal K. Fellows  <dkf@users.sf.net>

	* doc/namespace.n (SCOPED SCRIPTS): [Bug 2921538]: Updated example to
	not be quite so ancient.

2009-12-25  Jan Nijtmans  <nijtmans@users.sf.net>

	* generic/tclCmdMZ.c:      CONST -> const
	* generic/tclParse.c

2009-12-23  Donal K. Fellows  <dkf@users.sf.net>

	* library/safe.tcl (AliasSource, AliasExeName): [Bug 2913625]: Stop
	information about paths from leaking through [info script] and [info
	nameofexecutable].

2009-12-23  Jan Nijtmans  <nijtmans@users.sf.net>

	* unix/tcl.m4:		Install libtcl8.6.dll in bin directory
	* unix/Makefile.in:
	* unix/configure:	(regenerated)

2009-12-22  Donal K. Fellows  <dkf@users.sf.net>

	* generic/tclCmdIL.c (Tcl_LsortObjCmd): [Bug 2918962]: Stop crash when
	-index and -stride are used together.

2009-12-21  Jan Nijtmans  <nijtmans@users.sf.net>

	* generic/tclThreadStorage.c: Fix gcc warning, using gcc-4.3.4 on
				      cygwin: missing initializer
	* generic/tclOOInt.h:	      Prevent conflict with DUPLICATE
				      definition in WINAPI's nb30.h
	* generic/rege_dfa.c:	      Fix macro conflict on CYGWIN: don't use
				      "small".
	* generic/tcl.h:	      Include <winsock2.h> before <stdio.h> on
				      CYGWIN
	* generic/tclPathObj.c
	* generic/tclPort.h
	* tests/env.test:	      Don't unset WINDIR and TERM, it has a
				      special meaning on CYGWIN (both in UNIX
				      and WIN32 mode!)
	* generic/tclPlatDecls.h:     Include <tchar.h> through tclPlatDecls.h
	* win/tclWinPort.h:	      stricmp -> strcasecmp
	* win/tclWinDde.c:	      _wcsicmp -> wcscasecmp
	* win/tclWinFile.c
	* win/tclWinPipe.c
	* win/tclWinSock.c
	* unix/tcl.m4:		      Add dynamic loading support to CYGWIN
	* unix/configure (regenerated)
	* unix/Makefile.in

2009-12-19  Miguel Sofer  <msofer@users.sf.net>

	* generic/tclBasic.c:	[Bug 2917627]: Fix for bad cmd resolution by
	* tests/coroutine.test:	coroutines. Thanks to schelte for finding it.

2009-12-16  Donal K. Fellows  <dkf@users.sf.net>

	* library/safe.tcl (::safe::AliasGlob): Upgrade to correctly support a
	larger fraction of [glob] functionality, while being stricter about
	directory management.

2009-12-11  Jan Nijtmans  <nijtmans@users.sf.net>

	* generic/tclTest.c:	Fix gcc warning: ignoring return value of
	* unix/tclUnixNotify.c:	"write", declared with attribute
	* unix/tclUnixPipe.c:	warn_unused_result.
	* generic/tclInt.decls:	CONSTify functions TclpGetUserHome and
	* generic/tclIntDecls.h:TclSetPreInitScript (TIP #27)
	* generic/tclInterp.c:
	* win/tclWinFile.c:
	* unix/tclUnixFile.c:

2009-12-16  Donal K. Fellows  <dkf@users.sf.net>

	* doc/tm.n: [Bug 1911342]: Formatting rewrite to avoid bogus crosslink
	to the list manpage when generating HTML.

	* library/msgcat/msgcat.tcl (Init): [Bug 2913616]: Do not use platform
	tests that are not needed and which don't work in safe interpreters.

2009-12-14  Donal K. Fellows  <dkf@users.sf.net>

	* doc/file.n (file tempfile): [Bug 2388866]: Note that this only ever
	creates files on the native filesystem. This is a design feature.

2009-12-13  Miguel Sofer  <msofer@users.sf.net>

	* generic/tclBasic.c:	Release TclPopCallFrame() from its
	* generic/tclExecute.c:	tailcall-management duties
	* generic/tclNamesp.c:

	* generic/tclBasic.c:	Moving TclBCArgumentRelease call from
	* generic/tclExecute.c:	TclNRTailcallObjCmd to TEBC, so that the
	pairing of the Enter and Release calls is clearer.

2009-12-12  Donal K. Fellows  <dkf@users.sf.net>

	* generic/tclTest.c (TestconcatobjCmd): [Bug 2895367]: Stop memory
	leak when testing. We don't need extra noise of this sort when
	tracking down real problems!

2009-12-11  Jan Nijtmans  <nijtmans@users.sf.net>

	* generic/tclBinary.c:	Fix gcc warning, using gcc-4.3.4 on cygwin
	* generic/tclCompExpr.c:warning: array subscript has type 'char'
	* generic/tclPkg.c:
	* libtommath/bn_mp_read_radix.c:
	* win/makefile.vc:	[Bug 2912773]: Revert to version 1.203
	* unix/tclUnixCompat.c:	Fix gcc warning: signed and unsigned type
				in conditional expression.

2009-12-11  Donal K. Fellows  <dkf@users.sf.net>

	* tools/tcltk-man2html.tcl (long-toc, cross-reference): [FRQ 2897296]:
	Added cross links to sections within manual pages.

2009-12-11  Miguel Sofer  <msofer@users.sf.net>

	* generic/tclBasic.c:   [Bug 2806407]: Full nre-enabling of coroutines
	* generic/tclExecute.c:

	* generic/tclBasic.c: Small cleanup

	* generic/tclExecute.c: Fix panic in http11.test caused by buggy
	earlier commits in coroutine management.

2009-12-10  Andreas Kupries  <andreask@activestate.com>

	* generic/tclObj.c (TclContinuationsEnter): [Bug 2895323]: Updated
	comments to describe when the function can be entered for the same
	Tcl_Obj* multiple times. This is a continuation of the 2009-11-10
	entry where a memory leak was plugged, but where not sure if that was
	just a band-aid to paper over some other error. It isn't, this is a
	legal situation.

2009-12-10  Miguel Sofer  <msofer@users.sf.net>

	* generic/tclBasic.c:   Reducing the # of moving parts for coroutines
	* generic/tclExecute.c: by delegating more to tebc; eliminate the
	special coroutine CallFrame.

2009-12-09  Andreas Kupries  <andreask@activestate.com>

	* generic/tclIO.c: [Bug 2901998]: Applied Alexandre Ferrieux's patch
	fixing the inconsistent buffered I/O. Tcl's I/O now flushes buffered
	output before reading, discards buffered input before writing, etc.

2009-12-09  Miguel Sofer  <msofer@users.sf.net>

	* generic/tclBasic.c: Ensure right lifetime of varFrame's (objc,objv)
	for coroutines.

	* generic/tclExecute.c: Code regrouping

2009-12-09  Donal K. Fellows  <dkf@users.sf.net>

	* generic/tclBasic.c: Added some of the missing setting of errorcode
	values.

2009-12-08  Miguel Sofer  <msofer@users.sf.net>

	* generic/tclExecute.c (TclStackFree): Improved panic msg.

2009-12-08  Miguel Sofer  <msofer@users.sf.net>

	* generic/tclBasic.c:   Partial nre-enabling of coroutines. The
	* generic/tclExecute.c: initial call still requires its own
	* generic/tclInt.h:     instance of tebc, but on resume coros can
	execute in the caller's tebc.

	* generic/tclExecute.c (TEBC): Silence warning about pcAdjustment.

2009-12-08  Donal K. Fellows  <dkf@users.sf.net>

	* generic/tclExecute.c (TclExecuteByteCode): Make the dict opcodes
	more sparing in their use of C variables, to reduce size of TEBC
	activiation record a little bit.

2009-12-07  Miguel Sofer  <msofer@users.sf.net>

	* generic/tclExecute.c (TEBC): Grouping "slow" variables into structs,
	to reduce register pressure and help the compiler with variable
	allocation.

2009-12-07  Miguel Sofer  <msofer@users.sf.net>

	* generic/tclExecute.c: Start cleaning the TEBC stables
	* generic/tclInt.h:

	* generic/tclCmdIL.c:   [Bug 2910094]: Fix by aku
	* tests/coroutine.test:

	* generic/tclBasic.c: Arrange for [tailcall] to be created with the
	other builtins: was being created in a separate call, leftover from
	pre-tip days.

2009-12-07  Don Porter  <dgp@users.sourceforge.net>

	* generic/tclStrToD.c: [Bug 2902010]: Correct conditional compile
	directives to better detect the toolchain that needs extra work for
	proper underflow treatment instead of merely detecting the MIPS
	platform.

2009-12-07  Miguel Sofer  <msofer@users.sf.net>

	* generic/tclBasic.c: [Patch 2910056]: Add ::tcl::unsupported::yieldTo
	* generic/tclInt.h:

2009-12-07  Donal K. Fellows  <dkf@users.sf.net>

	* generic/tclCmdMZ.c (TryPostBody): [Bug 2910044]: Close off memory
	leak in [try] when a variable-free handler clause is present.

2009-12-05  Miguel Sofer  <msofer@users.sf.net>

	* generic/tclBasic.c:   Small changes for clarity in tailcall
	* generic/tclExecute.c: and coroutine code.
	* tests/coroutine.test:

	* tests/tailcall.test: Remove some old unused crud; improved the
	stack depth tests.

	* generic/tclBasic.c:  Fixed things so that you can tailcall
	* generic/tclNamesp.c: properly out of a coroutine.
	* tests/tailcall.test:

	* generic/tclInterp.c: Fixed tailcalls for same-interp aliases (no
	test)

2009-12-03  Donal K. Fellows  <dkf@users.sf.net>

	* library/safe.tcl (::safe::AliasEncoding): Make the safe encoding
	command behave more closely like the unsafe one (for safe ops).
	(::safe::AliasGlob): [Bug 2906841]: Clamp down on evil use of [glob]
	in safe interpreters.
	* tests/safe.test: Rewrite to use tcltest2 better.

2009-12-02  Jan Nijtmans  <nijtmans@users.sf.net>

	* tools/genStubs.tcl:	Add support for win32 CALLBACK functions and
	remove obsolete "emitStubs" and "genStubs" functions.
	* win/Makefile.in:	Use tcltest86.dll for all tests, and add
	.PHONY rules to preemptively stop trouble that plagued Tk from hitting
	Tcl too.

2009-11-30  Jan Nijtmans  <nijtmans@users.sf.net>

	* generic/tcl.h:	Don't use EXPORT for Tcl_InitStubs
	* win/Makefile.in:	Better dependancies in case of static build.

2009-11-30  Donal K. Fellows  <dkf@users.sf.net>

	* doc/Tcl.n: [Bug 2901433]: Improved description of expansion to
	mention that it is using list syntax.

2009-11-27  Kevin B. Kenny  <kennykb@acm.org>

	* win/tclAppInit.c (Tcl_AppInit): [Bug 2902965]: Reverted Jan's change
	that added a call to Tcl_InitStubs. The 'tclsh' and 'tcltest' programs
	are providers, not consumers of the Stubs table, and should not link
	with the Stubs library, but only with the main Tcl library. (In any
	case, the presence of Tcl_InitStubs broke the build.)

2009-11-27  Donal K. Fellows  <dkf@users.sf.net>

	* doc/BoolObj.3, doc/Class.3, doc/CrtChannel.3, doc/DictObj.3:
	* doc/DoubleObj.3, doc/Ensemble.3, doc/Environment.3:
	* doc/FileSystem.3, doc/Hash.3, doc/IntObj.3, doc/Limit.3:
	* doc/Method.3, doc/NRE.3, doc/ObjectType.3, doc/PkgRequire.3:
	* doc/SetChanErr.3, doc/SetResult.3: [Patch 2903921]: Many small
	spelling fixes from Larry Virden.

	BUMP VERSION OF TCLOO TO 0.6.2. Too many people need accumulated small
	versions and bugfixes, so the version-bump removes confusion.

	* generic/tclOOBasic.c (TclOO_Object_LinkVar): [Bug 2903811]: Remove
	unneeded restrictions on who can usefully call this method.

2009-11-26  Donal K. Fellows  <dkf@users.sf.net>

	* unix/Makefile.in: Add .PHONY rules and documentation to preemptively
	stop trouble that plagued Tk from hitting Tcl too, and to make the
	overall makefile easier to understand. Some reorganization too to move
	related rules closer together.

2009-11-26  Jan Nijtmans  <nijtmans@users.sf.net>

	* win/Makefile.in:	[Bug 2902965]: Fix stub related changes that
	* win/makefile.vc:	caused tclkit build to break.
	* win/tclAppInit.c
	* unix/tcl.m4
	* unix/Makefile.in
	* unix/tclAppInit.c
	* unix/configure:	(regenerated)

2009-11-25  Kevin B. Kenny  <kennykb@acm.org>

	* win/Makefile.in:	Added a 'test-tcl' rule that is identical to
	'test' except that it does not go spelunking in 'pkgs/'. (This rule
	has existed in unix/Makefile.in for some time.)

2009-11-25  Stuart Cassoff  <stwo@users.sf.net>

	* unix/configure.in:	[Patch 2892871]: Remove unneeded
	* unix/tcl.m4:		AC_STRUCT_TIMEZONE and use
	* unix/tclConfig.h.in:	AC_CHECK_MEMBERS([struct stat.st_blksize])
	* unix/tclUnixFCmd.c:	instead of AC_STRUCT_ST_BLKSIZE.
	* unix/configure:	Regenerated with autoconf-2.59.

2009-11-24  Andreas Kupries  <andreask@activestate.com>

	* library/tclIndex: Manually redone the part of tclIndex dealing with
	safe.tcl and tm.tcl. This part passes the testsuite. Note that
	automatic regeneration of this part is not possible because it wrongly
	puts 'safe::Setup' on the list, and wrongly leaves out 'safe::Log'
	which is more dynamically created than the generator expects.

	Further note that the file "clock.tcl" is explicitly loaded by
	"init.tcl", the first time the clock command is invoked. The relevant
	code can be found at line 172ff, roughly, the definition of the
	procedure 'clock'. This means none of the procedures of this file
	belong in the tclIndex. Another indicator that automatic regeneration
	of tclIndex is ill-advised.

2009-11-24  Donal K. Fellows  <dkf@users.sf.net>

	* generic/tclOO.c (FinalizeAlloc, Tcl_NewObjectInstance):
	[Bug 2903011]: Make it an error to destroy an object in a constructor,
	and also make sure that an object is not deleted twice in the error
	case.

2009-11-24  Pat Thoyts  <patthoyts@users.sourceforge.net>

	* tests/fCmd.test: [Bug 2893771]: Teach [file stat] to handle locked
	* win/tclWinFile.c: files so that [file exists] no longer lies.

2009-11-23  Kevin Kenny  <kennykb@acm.org>

	* tests/fCmd.test (fCmd-30.1): Changed registry location of the 'My
	Documents' folder to the one that's correct for Windows 2000, XP,
	Server 2003, Vista, Server 2008, and Windows 7. (See
	http://support.microsoft.com/kb/310746)

2009-11-23  Jan Nijtmans  <nijtmans@users.sf.net>

	* win/tclWinDde.c:	#undef STATIC_BUILD, in order to make sure
	* win/tclWinReg.c:	that Xxxxx_Init is always exported even when
	* generic/tclTest.c:	Tcl is built static (otherwise we cannot
				create a DLL).
	* generic/tclThreadTest.c: Make all functions static, except
				TclThread_Init.
	* tests/fCmd.test:	Enable fCmd-30.1 when registry is available.
	* win/tcl.m4:		Fix ${SHLIB_LD_LIBS} definition, fix conflicts
	* win/Makefile.in:	Simplifications related to tcl.m4 changes.
	* win/configure.in:	Between static libraries and import library on
				windows.
	* win/configure:	(regenerated)
	* win/makefile.vc:	Add stub library to necessary link lines.

2009-11-23  Kevin B. Kenny  <kennykb@acm.org>

	* generic/tclThreadTest.c (NewTestThread): [Bug 2901803]: Further
	machinations to get NewTestThread actually to launch the thread, not
	just compile.

2009-11-22  Donal K. Fellows  <dkf@users.sf.net>

	* generic/tclThreadTest.c (NewTestThread): [Bug 2901803]: Fix small
	error in function naming which blocked a threaded test build.

2009-11-19  Jan Nijtmans  <nijtmans@users.sf.net>

	* win/Makefile.in:	Create tcltest86.dll as dynamic Tcltest
				package.
	* generic/tclTest.c:	Remove extraneous prototypes, follow-up to
	* generic/tclTestObj.c:	[Bug 2883850]
	* tests/chanio.test:	Test-cases for fixed [Bug 2849797]
	* tests/io.test:
	* tests/safe.test:	Fix safe-10.1 and safe-10.4 test cases, making
				the wrong assumption that Tcltest is a static
				package.
	* generic/tclEncoding.c:[Bug 2857044]: Updated freeIntRepProc routines
	* generic/tclVar.c:	so that they set the typePtr field to NULL so
				that the Tcl_Obj is not left in an
				inconsistent state.
	* unix/tcl.m4:		[Patch 2883533]: tcl.m4 support for Haiku OS
	* unix/configure:	autoconf-2.59

2009-11-19  Don Porter  <dgp@users.sourceforge.net>

	* unix/tclAppInit.c:	[Bug 2883850, 2900542]: Repair broken build of
	* win/tclAppInit.c:	the tcltest executable.

2009-11-19  Donal K. Fellows  <dkf@users.sf.net>

	* library/auto.tcl (tcl_findLibrary):
	* library/clock.tcl (MakeUniquePrefixRegexp, MakeParseCodeFromFields)
	(SetupTimeZone, ProcessPosixTimeZone):	Restored the use of a literal
	* library/history.tcl (HistAdd):	'then' when following a multi-
	* library/safe.tcl (interpConfigure):	line test expresssion. It's an
	* library/tm.tcl (UnknownHandler):	aid to readability then.

2009-11-19  Jan Nijtmans  <nijtmans@users.sf.net>

	* generic/tclInt.h:      Make all internal initialization
	* generic/tclTest.c:     routines MODULE_SCOPE
	* generic/tclTestObj.c:
	* generic/tclTestProcBodyObj.c:
	* generic/tclThreadTest.c:
	* unix/Makefile.in:      Fix [Bug 2883850]: pkgIndex.tcl doesn't
	* unix/tclAppInit.c:     get created with static Tcl build
	* unix/tclXtTest.c:
	* unix/tclXtNotify.c:
	* unix/tclUnixTest.c:
	* win/Makefile.in:
	* win/tcl.m4:
	* win/configure:         (regenerated)
	* win/tclAppInit.c:
	* win/tclWinDde.c:       Always compile with Stubs.
	* win/tclWinReg.c:
	* win/tclWinTest.c:

2009-11-18  Jan Nijtmans  <nijtmans@users.sf.net>

	* doc/CrtChannel.3:	[Bug 2849797]: Fix channel name inconsistences
	* generic/tclIORChan.c:	as suggested by DKF.
	* generic/tclIO.c:	Minor *** POTENTIAL INCOMPATIBILITY ***
				because Tcl_CreateChannel() and derivatives
				now sometimes ignore their "chanName"
				argument.

	* generic/tclAsync.c:	Eliminate various gcc warnings (with -Wextra)
	* generic/tclBasic.c
	* generic/tclBinary.c
	* generic/tclCmdAH.c
	* generic/tclCmdIL.c
	* generic/tclCmdMZ.c
	* generic/tclCompile.c
	* generic/tclDate.c
	* generic/tclExecute.c
	* generic/tclDictObj.c
	* generic/tclIndexObj.c
	* generic/tclIOCmd.c
	* generic/tclIOUtil.c
	* generic/tclIORTrans.c
	* generic/tclOO.c
	* generic/tclZlib.c
	* generic/tclGetDate.y
	* win/tclWinInit.c
	* win/tclWinChan.c
	* win/tclWinConsole.c
	* win/tclWinNotify.c
	* win/tclWinReg.c
	* library/auto.tcl:		Eliminate "then" keyword
	* library/clock.tcl
	* library/history.tcl
	* library/safe.tcl
	* library/tm.tcl
	* library/http/http.tcl:	Eliminate unnecessary spaces
	* library/http1.0/http.tcl
	* library/msgcat/msgcat.tcl
	* library/opt/optparse.tcl
	* library/platform/platform.tcl
	* tools/tcltk-man2html.tcl
	* tools/tclZIC.tcl
	* tools/tsdPerf.c

2009-11-17  Andreas Kupries  <andreask@activestate.com>

	* unix/tclUnixChan.c (TtyParseMode): Partial undo of Donal's tidy-up
	from a few days ago (2009-11-9, not in ChangeLog). It seems that
	strchr is apparently a macro on AIX and reacts badly to pre-processor
	directives in its arguments.

2009-11-16  Alexandre Ferrieux  <ferrieux@users.sourceforge.net>

	* generic/tclEncoding.c:  [Bug 2891556]: Fix and improve test to
	* generic/tclTest.c:	  detect similar manifestations in the future.
	* tests/encoding.test:    Add tcltest support for finalization.

2009-11-15  Mo DeJong  <mdejong@users.sourceforge.net>

	* win/tclWinDde.c: Avoid gcc compiler warning by explicitly casting
	DdeCreateStringHandle argument.

2009-11-12  Andreas Kupries  <andreask@activestate.com>

	* generic/tclIO.c (CopyData): [Bug 2895565]: Dropped bogosity which
	* tests/io.test: used the number of _written_ bytes or character to
	update the counters for the read bytes/characters. New test io-53.11.
	This is a forward port from the 8.5 branch.

2009-11-11  Don Porter  <dgp@users.sourceforge.net>

	* generic/tclClock.c (TclClockInit):    Do not create [clock] support
	commands in safe interps.

2009-11-11  Jan Nijtmans  <nijtmans@users.sf.net>

	* library/http/http.tcl (http::geturl): [Bug 2891171]: URL checking
	too strict when using multiple question marks.
	* tests/http.test
	* library/http/pkgIndex.tcl:  Bump to http 2.8.2
	* unix/Makefile.in:
	* win/Makefile.in:

2009-11-11  Alexandre Ferrieux  <ferrieux@users.sourceforge.net>

	* generic/tclIO.c: Fix [Bug 2888099] (close discards ENOSPC error)
	                   by saving the errno from the first of two
	                   FlushChannel()s. Uneasy to test; might need
	                   specific channel drivers. Four-hands with aku.

2009-11-10  Pat Thoyts  <patthoyts@users.sourceforge.net>

	* tests/winFCmd.test: Cleanup directories that have been set chmod
	000. On Windows7 and Vista we really have no access and these were
	getting left behind.
	A few tests were changed to reflect the intent of the test where
	setting a directory chmod 000 should prevent any modification. This
	restriction was ignored on XP but is honoured on Vista

2009-11-10  Andreas Kupries  <andreask@activestate.com>

	* generic/tclBasic.c: Plug another leak in TCL_EVAL_DIRECT evaluation.
	Forward port from Tcl 8.5 branch, change by Don Porter.

	* generic/tclObj.c: [Bug 2895323]: Plug memory leak in
	TclContinuationsEnter(). Forward port from Tcl 8.5 branch, change by
	Don Porter.

2009-11-09  Stuart Cassoff  <stwo@users.sf.net>

	* win/README: [bug 2459744]: Removed outdated Msys + Mingw info.

2009-11-09  Andreas Kupries  <andreask@activestate.com>

	* generic/tclBasic.c (TclEvalObjEx): Moved the #280 decrement of
	refCount for the file path out of the branch after the whole
	conditional, closing a memory leak. Added clause on structure type to
	prevent seg.faulting. Forward port from valgrinding the Tcl 8.5
	branch.

	* tests/info.test: Resolve ambiguous resolution of variable "res".
	Forward port from 8.5

2009-11-08  Donal K. Fellows  <dkf@users.sf.net>

	* doc/string.n (bytelength): Noted that this command is not a good
	thing to use, and suggested a better alternatve. Also factored out the
	description of the indices into its own section.

2009-11-07  Pat Thoyts  <patthoyts@users.sourceforge.net>

	* tests/fCmd.test: [Bug 2891026]: Exclude tests using chmod 555
	directories on vista and win7. The current user has access denied and
	so cannot rename the directory without admin privileges.

2009-11-06  Andreas Kupries  <andreask@activestate.com>

	* library/safe.tcl (::safe::Setup): Added documentation of the
	contents of the state array. Also killed the 'InterpState' procedure
	with its upleveled variable/upvar combination, and replaced all uses
	with 'namespace upvar'.

2009-11-05  Andreas Kupries  <andreask@activestate.com>

	* library/safe.tcl: A series of patches which bring the SafeBase up to
	date with code guidelines, Tcl's features, also eliminating a number
	of inefficiencies along the way.
	(1) Changed all procedure names to be fully qualified.
	(2) Moved the procedures out of the namespace eval. Kept their
	locations. IOW, broke the namespace eval apart into small sections not
	covering the procedure definitions.
	(3) Reindented the code. Just lots of whitespace changes.
	Functionality unchanged.
	(4) Moved the multiple namespace eval's around. Command export at the
	top, everything else (var decls, argument parsing setup) at the
	bottom.
	(5) Moved the argument parsing setup into a procedure called when the
	code is loaded. Easier management of temporary data.
	(6) Replaced several uses of 'Set' with calls to the new procedure
	'InterpState' and direct access to the per-slave state array.
	(7) Replaced the remaining uses of 'Set' and others outside of the
	path/token handling, and deleted a number of procedures related to
	state array access which are not used any longer.
	(8) Converted the path token system to cache normalized paths and path
	<-> token conversions. Removed more procedures not used any longer.
	Removed the test cases 4.3 and 4.4 from safe.test. They were testing
	the now deleted command "InterpStateName".
	(9) Changed the log command setup so that logging is compiled out
	completely when disabled (default).
	(10) Misc. cleanup. Inlined IsInterp into CheckInterp, its only user.
	Consistent 'return -code error' for error reporting. Updated to use
	modern features (lassign, in/ni, dicts). The latter are used to keep a
	reverse path -> token map and quicker check of existence.
	(11) Fixed [Bug 2854929]: Recurse into all subdirs under all TM root
	dirs and put them on the access path.

2009-11-02  Kevin B. Kenny  <kennykb@acm.org>

	* library/tzdata/Asia/Novokuznetsk: New tzdata locale for Kemerovo
	oblast', which now keeps Novosibirsk time and not Kranoyarsk time.
	* library/tzdata/Asia/Damascus: Syrian DST changes.
	* library/tzdata/Asia/Hong_Kong: Hong Kong historic DST corrections.
	Olson tzdata2009q.

2009-11-02  Donal K. Fellows  <dkf@users.sf.net>

	* doc/object.n (DESCRIPTION): Substantive revision to make it clearer
	what the fundamental semantics of an object actually are.

2009-11-01  Joe Mistachkin  <joe@mistachkin.com>

	* doc/Cancel.3: Minor cosmetic fixes.
	* win/makefile.vc: Make htmlhelp target work again.  An extra set of
	double quotes around the definition of the HTML help compiler tool
	appears to be required.  Previously, there was one set of double
	quotes around the definition of the tool and one around the actual
	invocation.  This led to confusion because it was the only such tool
	path to include double quotes around its invocation.  Also, it was
	somewhat inflexible in the event that somebody needed to override the
	tool command to include arguments.  Therefore, even though it may look
	"wrong", there are now two double quotes on either side of the tool
	path definition.  This fixes the problem that currently prevents the
	htmlhelp target from building and maintains flexibility in case
	somebody needs to override it via the command line or an environment
	variable.

2009-11-01  Joe English  <jenglish@users.sourceforge.net>

	* doc/Eval.3, doc/Cancel.3: Move TIP#285 routines out of Eval.3 into
	their own manpage.

2009-10-31  Donal K. Fellows  <dkf@users.sf.net>

	* generic/tclBasic.c (ExprRoundFunc): [Bug 2889593]: Correctly report
	the expected number of arguments when generating an error for round().

2009-10-30  Pat Thoyts  <patthoyts@users.sourceforge.net>

	* tests/tcltest.test: When creating the notwritabledir we deny the
	current user access to delete the file. We must grant this right when
	we cleanup. Required on Windows 7 when the user does not automatically
	have administrator rights.

2009-10-29  Don Porter  <dgp@users.sourceforge.net>

	* generic/tcl.h:        Changed the typedef for the mp_digit type
	from:
		typedef unsigned long mp_digit;
	to:
		typedef unsigned int mp_digit;
	For 32-bit builds where "long" and "int" are two names for the same
	thing, this is no change at all.  For 64-bit builds, though, this
	causes the dp[] array of an mp_int to be made up of 32-bit elements
	instead of 64-bit elements.  This is a huge improvement because details
	elsewhere in the mp_int implementation cause only 28 bits of each
	element to be actually used storing number data.  Without this change
	bignums are over 50% wasted space on 64-bit systems.  [Bug 2800740].

	***POTENTIAL INCOMPATIBILITY***
	For 64-bit builds, callers of routines with (mp_digit) or (mp_digit *)
	arguments *will*, and callers of routines with (mp_int *) arguments
	*may* suffer both binary and stubs incompatibilities with Tcl releases
	8.5.0 - 8.5.7.  Such possibilities should be checked, and if such
	incompatibilities are present, suitable [package require] requirements
	on the Tcl release should be put in place to keep such built code
	[load]-ing only in Tcl interps that are compatible.

2009-10-29  Donal K. Fellows  <dkf@users.sf.net>

	* tests/dict.test: Make variable-clean and simplify tests by utilizing
	the fact that dictionaries have defined orders.

	* generic/tclZlib.c (TclZlibCmd): Remove accidental C99-ism which
	reportedly makes the AIX native compiler choke.

2009-10-29  Kevin B. Kenny  <kennykb@acm.org>

	* library/clock.tcl (LocalizeFormat):
	* tests/clock.test (clock-67.1):
	[Bug 2819334]: Corrected a problem where '%%' followed by a letter in
	a format group could expand recursively: %%R would turn into %%H:%M:%S

2009-10-28  Don Porter  <dgp@users.sourceforge.net>

	* generic/tclLiteral.c:	[Bug 2888044]: Fixed 2 bugs.
	* tests/info.test:	First, as noted in the comments of the
	TclCleanupLiteralTable routine, since the teardown of the intrep of
	one Tcl_Obj can cause the teardown of others in the same table, the
	full table cleanup must be done with care, but the code did not
	contain the same care demanded in the comment.  Second, recent
	additions to the info.test file had poor hygiene, leaving an array
	variable ::a lying around, which breaks later interp.test tests during
	a -singleproc 1 run of the test suite.

2009-10-28  Kevin B. Kenny  <kennykb@acm.org>

	* tests/fileName.test (fileName-20.[78]): Corrected poor test
	hygiene (failure to save and restore the working directory) that
	caused these two tests to fail on Windows (and [Bug 2806250] to be
	reopened).

2009-10-27  Don Porter  <dgp@users.sourceforge.net>

	* generic/tclPathObj.c: [Bug 2884203]: Missing refcount on cached
	normalized path caused crashes.

2009-10-27  Kevin B. Kenny  <kennykb@acm.org>

	* library/clock.tcl (ParseClockScanFormat): [Bug 2886852]: Corrected a
	problem where [clock scan] didn't load the timezone soon enough when
	processing a time format that lacked a complete date.
	* tests/clock.test (clock-66.1):
	Added a test case for the above bug.
	* library/tzdata/America/Argentina/Buenos_Aires:
	* library/tzdata/America/Argentina/Cordoba:
	* library/tzdata/America/Argentina/San_Luis:
	* library/tzdata/America/Argentina/Tucuman:
	New DST rules for Argentina. (Olson's tzdata2009p.)

2009-10-26  Don Porter  <dgp@users.sourceforge.net>

	* unix/Makefile.in:	Remove $(PACKAGE).* and prototype from the
	`make distclean` target.  Completes 2009-10-20 commit.

2009-10-24  Kevin B. Kenny  <kennykb@acm.org>

	* library/clock.tcl (ProcessPosixTimeZone):
	Corrected a regression in the fix to [Bug 2207436] that caused
	[clock] to apply EU daylight saving time rules in the US.
	Thanks to Karl Lehenbauer for reporting this regression.
	* tests/clock.test (clock-52.4):
	Added a regression test for the above bug.
	* library/tzdata/Asia/Dhaka:
	* library/tzdata/Asia/Karachi:
	New DST rules for Bangladesh and Pakistan. (Olson's tzdata2009o.)

2009-10-23  Andreas Kupries  <andreask@activestate.com>

	* generic/tclIO.c (FlushChannel): Skip OutputProc for low-level
	0-length writes. When closing pipes which have already been closed
	not skipping leads to spurious SIG_PIPE signals. Reported by
	Mikhail Teterin <mi+thun@aldan.algebra.com>.

2009-10-22  Donal K. Fellows  <dkf@users.sf.net>

	* generic/tclOOBasic.c (TclOO_Object_VarName): [Bug 2883857]: Allow
	the passing of array element names through this method.

2009-10-21  Donal K. Fellows  <dkf@users.sf.net>

	* generic/tclPosixStr.c: [Bug 2882561]: Work around oddity on Haiku OS
	where SIGSEGV and SIGBUS are the same value.

	* generic/tclTrace.c (StringTraceProc): [Bug 2881259]: Added back cast
	to work around silly bug in MSVC's handling of auto-casting.

2009-10-20  Don Porter  <dgp@users.sourceforge.net>

	* unix/Makefile.in:	Removed the long outdated and broken targets
	package-* that were for building Solaris packages.  Appears that the
	pieces needed for these targets to function have never been present in
	the current era of Tcl development and belong completely to Tcl
	pre-history.

2009-10-19  Don Porter  <dgp@users.sourceforge.net>

	* generic/tclIO.c:      [Patch 2107634]: Revised ReadChars and
	FilterInputBytes routines to permit reads to continue up to the string
	limits of Tcl values.  Before revisions, large read attempts could
	panic when as little as half the limiting value length was reached.
	Thanks to Sean Morrison and Bob Parker for their roles in the fix.

2009-10-18  Joe Mistachkin  <joe@mistachkin.com>

	* generic/tclObj.c (TclDbDumpActiveObjects, TclDbInitNewObj)
	(Tcl_DbIncrRefCount, Tcl_DbDecrRefCount, Tcl_DbIsShared):
	[Bug 2871908]: Enforce separation of concerns between the lineCLPtr
	and objThreadMap thread specific data members.

2009-10-18  Joe Mistachkin  <joe@mistachkin.com>

	* tests/thread.test (thread-4.[345]): [Bug 1565466]: Correct tests to
	save their error state before the final call to threadReap just in case
	it triggers an "invalid thread id" error.  This error can occur if one
	or more of the target threads has exited prior to the attempt to send
	it an asynchronous exit command.

2009-10-17  Donal K. Fellows  <dkf@users.sf.net>

	* generic/tclVar.c (UnsetVarStruct, TclDeleteNamespaceVars)
	(TclDeleteCompiledLocalVars, DeleteArray):
	* generic/tclTrace.c (Tcl_UntraceVar2): [Bug 2629338]: Stop traces
	that are deleted part way through (a feature used by tdom) from
	causing freed memory to be accessed.

2009-10-08  Donal K. Fellows  <dkf@users.sf.net>

	* generic/tclDictObj.c (DictIncrCmd): [Bug 2874678]: Don't leak any
	bignums when doing [dict incr] with a value.
	* tests/dict.test (dict-19.3): Memory leak detection code.

2009-10-07  Andreas Kupries  <andreask@activestate.com>

	* generic/tclObj.c: [Bug 2871908]: Plug memory leaks of objThreadMap
	and lineCLPtr hashtables.  Also make the names of the continuation
	line information initialization and finalization functions more
	consistent. Patch supplied by Joe Mistachkin <joe@mistachkin.com>.

	* generic/tclIORChan.c (ErrnoReturn): Replace hardwired constant 11
	with proper errno #define, EAGAIN. What was I thinking? The BSD's have
	a different errno assignment and break with the hardwired number.
	Reported by emiliano on the chat.

2009-10-06  Don Porter  <dgp@users.sourceforge.net>

	* generic/tclInterp.c (SlaveEval): Agressive stomping of internal reps
	was added as part of the NRE patch of 2008-07-13.  This doesn't appear
	to actually be needed, and it hurts quite a bit when large lists lose
	their intreps and require reparsing.  Thanks to Ashok Nadkarni for
	reporting the problem.

	* generic/tclTomMathInt.h (new): Public header tclTomMath.h had
	* generic/tclTomMath.h:	dependence on private headers, breaking use
	* generic/tommath.h:	by extensions [Bug 1941434].

2009-10-05  Andreas Kupries  <andreask@activestate.com>

	* library/safe.tcl (AliasGlob): Fixed conversion of catch to
	  try/finally, it had an 'on ok msg' branch missing, causing a
	  silent error immediately, and bogus glob results, breaking
	  search for Tcl modules.

2009-10-04  Daniel Steffen  <das@users.sourceforge.net>

	* macosx/tclMacOSXBundle.c:	Workaround CF memory managment bug in
	* unix/tclUnixInit.c:		Mac OS X 10.4 & earlier. [Bug 2569449]

2009-10-02  Kevin B. Kenny  <kennykb@acm.org>

	* library/tzdata/Africa/Cairo:
	* library/tzdata/Asia/Gaza:
	* library/tzdata/Asia/Karachi:
	* library/tzdata/Pacific/Apia:	Olson's tzdata2009n.

2009-09-29  Don Porter  <dgp@users.sourceforge.net>

	* generic/tclDictObj.c:		[Bug 2857044]: Updated freeIntRepProc
	* generic/tclExecute.c:		routines so that they set the typePtr
	* generic/tclIO.c:		field to NULL so that the Tcl_Obj is
	* generic/tclIndexObj.c:	not left in an inconsistent state.
	* generic/tclInt.h:
	* generic/tclListObj.c:
	* generic/tclNamesp.c:
	* generic/tclOOCall.c:
	* generic/tclObj.c:
	* generic/tclPathObj.c:
	* generic/tclProc.c:
	* generic/tclRegexp.c:
	* generic/tclStringObj.c:

	* generic/tclAlloc.c:           Cleaned up various routines in the
	* generic/tclCkalloc.c:         call stacks for memory allocation to
	* generic/tclInt.h:             guarantee that any size values computed
	* generic/tclThreadAlloc.c:     are within the domains of the routines
	they get passed to.  [Bugs 2557696 and 2557796].

2009-09-28  Don Porter  <dgp@users.sourceforge.net>

	* generic/tclCmdMZ.c:	Replaced TclProcessReturn() calls with
	* tests/error.test:	Tcl_SetReturnOptions() calls as a simple fix
	for [Bug 2855247].  Thanks to Anton Kovalenko for the report and fix.
	Additional fixes for other failures demonstrated by new tests.

2009-09-27  Don Porter  <dgp@users.sourceforge.net>

	* tests/error.test (error-15.8.*):	Coverage tests illustrating
	flaws in the propagation of return options by [try].

2009-09-26  Donal K. Fellows  <dkf@users.sf.net>

	* unix/tclooConfig.sh, win/tclooConfig.sh: [Bug 2026844]: Added dummy
	versions of tclooConfig.sh that make it easier to build extensions
	against both Tcl8.5+TclOO-standalone and Tcl8.6.

2009-09-24  Don Porter  <dgp@users.sourceforge.net>

	TIP #356 IMPLEMENTATION

	* generic/tcl.decls:	Promote internal routine TclNRSubstObj()
	* generic/tclCmdMZ.c:	to public Tcl_NRSubstObj().  Still needs docs.
	* generic/tclCompile.c:
	* generic/tclInt.h:

	* generic/tclDecls.h:	make genstubs
	* generic/tclStubInit.c:

2009-09-23  Miguel Sofer  <msofer@users.sf.net>

	* doc/namespace.n: the description of [namespace unknown] failed
	to mention [namespace path]: fixed. Thx emiliano.

2009-09-21  Mo DeJong  <mdejong@users.sourceforge.net>

	* tests/regexp.test: Added check for error message from
	unbalanced [] in regexp. Added additional simple test cases
	of basic regsub command.

2009-09-21  Don Porter  <dgp@users.sourceforge.net>

	* generic/tclCompile.c:	Correct botch in the conversion of
	Tcl_SubstObj().  Thanks to Kevin Kenny for detection and report.

2009-09-17  Don Porter  <dgp@users.sourceforge.net>

	* generic/tclCompile.c:	Re-implement Tcl_SubstObj() as a simple
	* generic/tclParse.c:	wrapper around TclNRSubstObj().  This has
	* tests/basic.test:	the effect of caching compiled bytecode in
	* tests/parse.test:	the value to be substituted.  Note that
	Tcl_SubstObj() now exists only for extensions.  Tcl itself no longer
	makes any use of it.  Note also that TclSubstTokens() is now reachable
	only by Tcl_EvalEx() and Tcl_ParseVar() so tests aiming to test its
	functioning needed adjustment to still have the intended effect.

2009-09-16  Alexandre Ferrieux  <ferrieux@users.sourceforge.net>

	* generic/tclObj.c:   Extended ::tcl::unsupported::representation.

2009-09-11  Don Porter  <dgp@users.sourceforge.net>

	* generic/tclBasic.c:	Completed the NR-enabling of [subst].
	* generic/tclCmdMZ.c:	[Bug 2314561].
	* generic/tclCompCmds.c:
	* generic/tclCompile.c:
	* generic/tclInt.h:
	* tests/coroutine.test:
	* tests/parse.test:

2009-09-11  Donal K. Fellows  <dkf@users.sf.net>

	* tests/http.test: Added in cleaning up of http tokens for each test
	to reduce amount of global-variable pollution.

2009-09-10  Donal K. Fellows  <dkf@users.sf.net>

	* library/http/http.tcl (http::Event): [Bug 2849860]: Handle charset
	names in double quotes; some servers like generating them like that.

2009-09-07  Don Porter  <dgp@users.sourceforge.net>

	* generic/tclParse.c:	[Bug 2850901]: Corrected line counting error
	* tests/into.test:	in multi-command script substitutions.

2009-09-07  Daniel Steffen  <das@users.sourceforge.net>

	* generic/tclExecute.c:	Fix potential uninitialized variable use and
	* generic/tclFCmd.c:	null dereference flagged by clang static
	* generic/tclProc.c:	analyzer.
	* generic/tclTimer.c:
	* generic/tclUtf.c:

	* generic/tclExecute.c:	Silence false positives from clang static
	* generic/tclIO.c:	analyzer about potential null dereference.
	* generic/tclScan.c:
	* generic/tclCompExpr.c:

2009-09-04  Don Porter  <dgp@users.sourceforge.net>

	* generic/tclCompCmds.c (TclCompileSubstCmd): [Bug 2314561]:
	* generic/tclBasic.c:	Added a bytecode compiler routine for the
	* generic/tclCmdMZ.c:	[subst] command. This is a partial solution to
	* generic/tclCompile.c:	the need to NR-enable [subst] since bytecode
	* generic/tclCompile.h:	execution is already NR-enabled. Two new
	* generic/tclExecute.c:	bytecode instructions, INST_NOP and
	* generic/tclInt.h:	INST_RETURN_CODE_BRANCH were added to support
	* generic/tclParse.c:	the new routine.  INST_RETURN_CODE_BRANCH is
	* tests/basic.test:	likely to be useful in any future effort to
	* tests/info.test:	add a bytecode compiler routine for [try].
	* tests/parse.test:

2009-09-03  Donal K. Fellows  <dkf@users.sf.net>

	* doc/LinkVar.3: [Bug 2844962]: Added documentation of issues relating
	to use of this API in a multi-threaded environment.

2009-09-01  Andreas Kupries  <andreask@activestate.com>

	* generic/tclIORTrans.c (ReflectInput): Remove error response to
	0-result from method 'limit?' of transformations. Return the number of
	copied bytes instead, which is possibly nothing. The latter then
	triggers EOF handling in the higher layers, making the 0-result of
	limit? the way to inject artificial EOF's into the data stream.

2009-09-01  Don Porter  <dgp@users.sourceforge.net>

	* library/tcltest/tcltest.tcl:  Bump to tcltest 2.3.2 after revision
	* library/tcltest/pkgIndex.tcl: to verbose error message.
	* unix/Makefile.in:
	* win/Makefile.in:

2009-08-27  Don Porter  <dgp@users.sourceforge.net>

	* generic/tclStringObj.c:       [Bug 2845535]: A few more string
	overflow cases in [format].

2009-08-25  Andreas Kupries  <andreask@activestate.com>

	* generic/tclBasic.c (Tcl_CreateInterp, Tcl_EvalTokensStandard)
	(Tcl_EvalEx, TclEvalEx, TclAdvanceContinuations, TclNREvalObjEx):
	* generic/tclCmdMZ.c (Tcl_SwitchObjCmd, TclListLines):
	* generic/tclCompCmds.c (*):
	* generic/tclCompile.c (TclSetByteCodeFromAny, TclInitCompileEnv)
	(TclFreeCompileEnv, TclCompileScript, TclCompileTokens):
	* generic/tclCompile.h (CompileEnv):
	* generic/tclInt.h (ContLineLoc, Interp):
	* generic/tclObj.c (ThreadSpecificData, ContLineLocFree)
	(TclThreadFinalizeObjects, TclInitObjSubsystem, TclContinuationsEnter,
	(TclContinuationsEnterDerived, TclContinuationsCopy, TclFreeObj)
	(TclContinuationsGet):
	* generic/tclParse.c (TclSubstTokens, Tcl_SubstObj):
	* generic/tclProc.c (TclCreateProc):
	* generic/tclVar.c (TclPtrSetVar):
	* tests/info.test (info-30.0-24):

	Extended the parser, compiler, and execution engine with code and
	attendant data structures tracking the position of continuation lines
	which are not visible in the resulting script Tcl_Obj*'s, to properly
	account for them while counting lines for #280.

2009-08-24  Daniel Steffen  <das@users.sourceforge.net>

	* generic/tclInt.h: Annotate Tcl_Panic as noreturn for clang static
	analyzer in PURIFY builds, replacing preprocessor/assert technique.

	* macosx/tclMacOSXNotify.c: Fix multiple issues with nested event loops
	when CoreFoundation notifier is running in embedded mode. (Fixes
	problems in TkAqua Cocoa reported by Youness Alaoui on tcl-mac)

2009-08-21  Don Porter  <dgp@users.sourceforge.net>

	* generic/tclFileName.c: Correct regression in [Bug 2837800] fix.
	* tests/fileName.test:

2009-08-20  Don Porter  <dgp@users.sourceforge.net>

	* generic/tclFileName.c: [Bug 2837800]: Correct the result produced by
	[glob */test] when * matches something like ~foo.

	* generic/tclPathObj.c: [Bug 2806250]: Prevent the storage of strings
	starting with ~ in the "tail" part (normPathPtr field) of the path
	intrep when PATHFLAGS != 0.  This establishes the assumptions relied
	on elsewhere that the name stored there is a relative path.  Also
	refactored to make an AppendPath() routine instead of the cut/paste
	stanzas that were littered throughout.

2009-08-20  Donal K. Fellows  <dkf@users.sf.net>

	* generic/tclCmdIL.c (TclNRIfObjCmd): [Bug 2823276]: Make [if]
	NRE-safe on all arguments when interpreted.
	(Tcl_LsortObjCmd): Close off memory leak.

2009-08-19  Donal K. Fellows  <dkf@users.sf.net>

	* generic/tclCmdAH.c (TclNRForObjCmd, etc.): [Bug 2823276]: Make [for]
	and [while] into NRE-safe commands, even when interpreted.

2009-08-18  Don Porter  <dgp@users.sourceforge.net>

	* generic/tclPathObj.c: [Bug 2837800]: Added NULL check to prevent
	* tests/fileName.test:  crashes during [glob].

2009-08-16  Jan Nijtmans  <nijtmans@users.sf.net>

	* unix/dltest/pkge.c:  const addition
	* unix/tclUnixThrd.c:  Use <pthread.h> in stead of "pthread.h"
	* win/tclWinDde.c:     Eliminate some more gcc warnings
	* win/tclWinReg.c:
	* generic/tclInt.h:    Change ForIterData, make it const-safe.
	* generic/tclCmdAH.c:

2009-08-12  Don Porter  <dgp@users.sourceforge.net>

	TIP #353 IMPLEMENTATION

	* doc/NRE.3:		New public routine Tcl_NRExprObj() permits
	* generic/tcl.decls:	extension commands to evaluate Tcl expressions
	* generic/tclBasic.c:	in NR-enabled command procedures.
	* generic/tclCmdAH.c:
	* generic/tclExecute.c:
	* generic/tclInt.h:
	* generic/tclObj.c:
	* tests/expr.test:

	* generic/tclDecls.h:		make genstubs
	* generic/tclStubInit.c:

2009-08-06  Andreas Kupries  <andreask@activestate.com>

	* doc/refchan.n [Bug 2827000]: Extended the implementation of
	* generic/tclIORChan.c: reflective channels (TIP 219, method
	* tests/ioCmd.test: 'read'), enabling handlers to signal EAGAIN to
	indicate 'no data, but not at EOF either', and other system
	errors. Updated documentation, extended testsuite (New test cases
	iocmd*-23.{9,10}).

2009-08-02  Miguel Sofer  <msofer@users.sf.net>

	* tests/coroutine.test: fix testfile cleanup

2009-08-02  Donal K. Fellows  <dkf@users.sf.net>

	* generic/tclObj.c (Tcl_RepresentationCmd): Added an unsupported
	command for reporting the representation of an object. Result string
	is deliberately a bit obstructive so that people are not encouraged to
	make code that depends on it; it's a debugging tool only!

	* unix/tclUnixFCmd.c (GetOwnerAttribute, SetOwnerAttribute)
	(GetGroupAttribute, SetGroupAttribute): [Bug 1942222]: Stop calling
	* unix/tclUnixFile.c (TclpGetUserHome): endpwent() and endgrent();
	they've been unnecessary for ages.

2009-08-02  Jan Nijtmans  <nijtmans@users.sf.net>

	* win/tclWin32Dll.c: Eliminate TclWinResetInterfaceEncodings, since it
	* win/tclWinInit.c:  does exactly the same as TclWinEncodingsCleanup,
	* win/tclWinInt.h:   make sure that tclWinProcs and
			     tclWinTCharEncoding are always set and reset
			     concurrently.
	* win/tclWinFCmd.c:  Correct check for win95

2009-07-31  Don Porter  <dgp@users.sourceforge.net>

	* generic/tclStringObj.c: [Bug 2830354]:	Corrected failure to
	* tests/format.test:		grow buffer when format spec request
	large width floating point values.  Thanks to Clemens Misch.

2009-07-26  Donal K. Fellows  <dkf@users.sf.net>

	* library/auto.tcl (tcl_findLibrary, auto_mkindex):
	* library/package.tcl (pkg_mkIndex, tclPkgUnknown, MacOSXPkgUnknown):
	* library/safe.tcl (interpAddToAccessPath, interpDelete, AliasGlob):
	(AliasSource, AliasLoad, AliasEncoding):
	* library/tm.tcl (UnknownHandler): Simplify by swapping some [catch]
	gymnastics for use of [try].

2009-07-26 Alexandre Ferrieux  <ferrieux@users.sourceforge.net>

	* tools/genStubs.tcl: Forced LF translation when generating .h's to
	avoid spurious diffs when regenerating on a Windows box.

2009-07-26  Jan Nijtmans  <nijtmans@users.sf.net>

	* win/Makefile.in: [Bug 2827066]: msys build --enable-symbols broken
	* win/tcl.m4:	   And modified the same for unicows.dll, as a
	* win/configure:   preparation for [Enh 2819611].

2009-07-25  Donal K. Fellows  <dkf@users.sf.net>

	* library/history.tcl (history): Reworked the history mechanism in
	terms of ensembles, rather than the ad hoc ensemble-lite mechanism
	used previously.

2009-07-24  Donal K. Fellows  <dkf@users.sf.net>

	* doc/self.n (self class): [Bug 2704302]: Add some text to make it
	clearer how to get the name of the current object's class.

2009-07-23  Andreas Kupries  <andreask@activestate.com>

	* generic/tclIO.c (Tcl_GetChannelHandle): [Bug 2826248]: Do not crash
	* generic/tclPipe.c (FileForRedirect): for getHandleProc == NULL, this
	is allowed. Provide a nice error message in the bypass area. Updated
	caller to check the bypass for a mesage. Bug reported by Andy
	Sonnenburg <andy22286@users.sourceforge.net>

2009-07-23  Joe Mistachkin  <joe@mistachkin.com>

	* generic/tclNotify.c: [Bug 2820349]: Ensure that queued events are
	freed once processed.

2009-07-22  Jan Nijtmans  <nijtmans@users.sf.net>

	* macosx/tclMacOSXFCmd.c: CONST -> const
	* generic/tclGetDate.y:
	* generic/tclDate.c:
	* generic/tclLiteral.c: (char *) cast in ckfree call
	* generic/tclPanic.c: [Feature Request 2814786]: remove TclpPanic
	* generic/tclInt.h
	* unix/tclUnixPort.h
	* win/tclWinPort.h

2009-07-22 Alexandre Ferrieux  <ferrieux@users.sourceforge.net>

	* generic/tclEvent.c: [Bug 2001201 again]: Refined the 20090617 patch
	on [exit] streamlining, so that it now correctly calls thread exit
	handlers for the calling thread, including <Destroy> bindings in Tk.

2009-07-21  Kevin B. Kenny  <kennykb@acm.org>

	* library/tzdata/Asia/Dhaka:
	* library/tzdata/Indian/Mauritius: Olson's tzdata2009k.

2009-07-20  Donal K. Fellows  <dkf@users.sf.net>

	* generic/tclCmdMZ.c (StringIsCmd): Reorganize so that [string is] is
	more efficient when parsing things that are correct, at a cost of
	making the empty string test slightly more costly. With this, the cost
	of doing [string is integer -strict $x] matches [catch {expr {$x+0}}]
	in the successful case, and greatly outstrips it in the failing case.

2009-07-19  Donal K. Fellows  <dkf@users.sf.net>

	* generic/tclOO.decls, generic/tclOO.c (Tcl_GetObjectName): Expose a
	function for efficiently returning the current name of an object.

2009-07-18  Daniel Steffen  <das@users.sourceforge.net>

	* unix/Makefile.in: Define NDEBUG in optimized (non-symbols) build to
	disable NRE assert()s and threaded allocator range checks.

2009-07-16  Don Porter  <dgp@users.sourceforge.net>

	* generic/tclBinary.c:	Removed unused variables.
	* generic/tclCmdIL.c:
	* generic/tclCompile.c:
	* generic/tclExecute.c:
	* generic/tclHash.c:
	* generic/tclIOUtil.c:
	* generic/tclVar.c:

	* generic/tclBasic.c:	Silence compiler warnings about ClientData.
	* generic/tclProc.c:

	* generic/tclScan.c:    Typo in ACCEPT_NAN configuration.

	* generic/tclStrToD.c:  [Bug 2819200]: Set floating point control
	register on MIPS systems so that the gradual underflow expected by Tcl
	is in effect.

2009-07-15  Donal K. Fellows  <dkf@users.sf.net>

	* generic/tclInt.h (Namespace):		   Added machinery to allow
	* generic/tclNamesp.c (many functions):	   reduction of memory used
	* generic/tclResolve.c (BumpCmdRefEpochs): by namespaces. Currently
	#ifdef'ed out because of compatibility concerns.

	* generic/tclInt.decls: Added four functions for better integration
	with itcl-ng.

2009-07-14  Kevin B. Kenny  <kennykb@acm.org>

	* generic/tclInt.h (TclNRSwitchObjCmd):
	* generic/tclBasic.c (builtInCmds):
	* generic/tclCmdMZ.c (Tcl_SwitchObjCmd):
	* tests/switch.test (switch-15.1):
	[Bug 2821401]: Make non-bytecoded [switch] command aware of NRE.

2009-07-13  Andreas Kupries  <andreask@activestate.com>

	* generic/tclCompile.c (TclInitCompileEnv, EnterCmdWordIndex)
	(TclCleanupByteCode, TclCompileScript):
	* generic/tclExecute.c (TclCompileObj, TclExecuteByteCode):
	* tclCompile.h (ExtCmdLoc):
	* tclInt.h (ExtIndex, CFWordBC, CmdFrame):
	* tclBasic.c (DeleteInterpProc, TclArgumentBCEnter)
	(TclArgumentBCRelease, TclArgumentGet, SAVE_CONTEXT)
	(RESTORE_CONTEXT, NRCoroutineExitCallback, TclNRCoroutineObjCmd):
	* generic/tclCmdAH.c (TclNRForObjCmd, TclNRForIterCallback,
	(ForNextCallback):
	* generic/tclCmdMZ.c (TclNRWhileObjCmd):

	Extended the bytecode compiler initialization to recognize the
	compilation of whole files (NRE enabled 'source' command) and switch
	to the counting of absolute lines in that case.

	Further extended the bytecode compiler to track the start line in the
	generated information, and modified the bytecode execution to
	recompile an object if the location as per the calling context doesn't
	match the location saved in the bytecode. This part could be optimized
	more by using more memory to keep all possibilities which occur
	around, or by just adjusting the location information instead of a
	total recompile.

	Reworked the handling of literal command arguments in bytecode to be
	saved (compiler) and used (execution) per command (See the
	TCL_INVOKE_STK* instructions), and not per the whole bytecode. This,
	and the previous change remove the problems with location data caused
	by literal sharing (across whole files, but also proc bodies).
	Simplified the associated datastructures (ExtIndex is gone, as is the
	function EnterCmdWordIndex).

	The last change causes the hashtable 'lineLABCPtr' to be state which
	has to be kept per coroutine, like the CmdFrame stack. Reworked the
	coroutine support code to create, delete and switch the information as
	needed. Further reworked the tailcall command as well, it has to pop
	its own arguments when run in a bytecode context to keep a proper
	stack in 'lineLABCPtr'.

	Fixed the mishandling of line information in the NRE-enabled 'for' and
	'while' commands introduced when both were made to share their
	iteration callbacks without taking into account that the loop body is
	found in different words of the command. Introduced a separate data
	structure to hold all the callback information, as we went over the
	limit of 4 direct client-data values for NRE callbacks.

	The above fixes [Bug 1605269].

2009-07-12  Donal K. Fellows  <dkf@users.sf.net>

	* generic/tclCmdMZ.c (StringIndexCmd, StringEqualCmd, StringCmpCmd):
	* generic/tclExecute.c (TclExecuteByteCode): [Bug 2637173]: Factor out
	* generic/tclInt.h (TclIsPureByteArray):     the code to determine if
	* generic/tclUtil.c (TclStringMatchObj):     it is safe to work with
	byte arrays directly, so that we get the check correct _once_.

	* generic/tclOOCall.c (TclOOGetCallContext): [Bug 1895546]: Changed
	* generic/tclOO.c (TclOOObjectCmdCore):	     the way that the cache is
	managed so that when itcl does cunning things, those cunning things
	can be cached properly.

2009-07-11  Donal K. Fellows  <dkf@users.sf.net>

	* doc/vwait.n: Substantially increased the discussion of issues and
	work-arounds relating to nested vwaits, following discussion on the
	tcl-core mailing list on the topic.

2009-07-10  Pat Thoyts  <patthoyts@users.sourceforge.net>

	* tests/zlib.test:   ZlibTransformClose may be called with a NULL
	* generic/tclZlib.c: interpreter during finalization and
	Tcl_SetChannelError requires a list. Added some tests to ensure error
	propagation from the zlib library to the interp.

2009-07-09  Pat Thoyts  <patthoyts@users.sourceforge.net>

	* tests/zlib.test: [Bug 2818131]: Added tests and fixed a typo that
	broke [zlib push] for deflate format.

2009-07-09  Donal K. Fellows  <dkf@users.sf.net>

	* compat/mkstemp.c (mkstemp): [Bug 2819227]: Use rand() for random
	numbers as it is more portable.

2009-07-05  Donal K. Fellows  <dkf@users.sf.net>

	* generic/tclZlib.c (ZlibTransformWatch): Correct the handling of
	events so that channel transforms work with things like an asynch
	[chan copy]. Problem reported by Pat Thoyts.

2009-07-01  Pat Thoyts  <patthoyts@users.sourceforge.net>

	* win/tclWinInt.h:   [Bug 2806622]: Handle the GetUserName API call
	* win/tclWin32Dll.c: via the tclWinProcs indirection structure. This
	* win/tclWinInit.c:  fixes a problem obtaining the username when the
	USERNAME environment variable is unset.

2009-06-30  Daniel Steffen  <das@users.sourceforge.net>

	* generic/tclInt.h:		Add assert macros for clang static
	* generic/tclPanic.c:		analyzer and redefine Tcl_Panic to
	* generic/tclStubInit.c:	assert after panic in clang PURIFY
					builds.

	* generic/tclCmdIL.c:		Add clang assert for false positive
					from static analyzer.

2009-06-26  Daniel Steffen  <das@users.sourceforge.net>

	* macosx/Tcl-Common.xcconfig:	 Update projects for Xcode 3.1 and
	* macosx/Tcl.xcode/*:		 3.2, standardize on gcc 4.2, remove
	* macosx/Tcl.xcodeproj/*:	 obsolete configurations and pre-Xcode
	* macosx/Tcl.pbproj/* (removed): project.

	* macosx/README:		 Update project docs, cleanup.

	* unix/Makefile.in:		 Update dist target for project
					 changes.

2009-06-24  Donal K. Fellows  <dkf@users.sf.net>

	* tests/oo.test (oo-19.1): [Bug 2811598]: Make more resilient.

2009-06-24  Pat Thoyts  <patthoyts@users.sourceforge.net>

	* tests/http11.test: [Bug 2811492]: Clean up procs after testing.

2009-06-18  Donal K. Fellows  <dkf@users.sf.net>

	* generic/tclCkalloc.c (MemoryCmd): [Bug 988703]:
	* generic/tclObj.c (ObjData, TclFinalizeThreadObjects): Add mechanism
	for discovering what Tcl_Objs are allocated when built for memory
	debugging. Developed by Joe Mistachkin.

2009-06-17 Alexandre Ferrieux  <ferrieux@users.sourceforge.net>

	* generic/tclEvent.c: Applied a patch by George Peter Staplin
	drastically reducing the ambition of [exit] wrt finalization, and
	thus solving many multi-thread teardown issues. [Bugs 2001201,
	486399, and possibly 597575, 990457, 1437595, 2750491]

2009-06-15  Don Porter  <dgp@users.sourceforge.net>

	* generic/tclStringObj.c: sprintf() -> Tcl_ObjPrintf() conversion.

2009-06-15  Reinhard Max  <max@suse.de>

	* unix/tclUnixPort.h: Move all socket-related code from tclUnixChan.c
	* unix/tclUnixChan.c: to tclUnixSock.c.
	* unix/tclUnixSock.c:

2009-06-15  Donal K. Fellows  <dkf@users.sf.net>

	* tools/tcltk-man2html.tcl (make-man-pages): [Patch 557486]: Apply
	last remaining meaningful part of this patch, a clean up of some
	closing tags.

2009-06-13  Don Porter  <dgp@users.sourceforge.net>

	* generic/tclCompile.c: [Bug 2802881]: The value stashed in
	* generic/tclProc.c:    iPtr->compiledProcPtr when compiling a proc
	* tests/execute.test:   survives too long. We only need it there long
	enough for the right TclInitCompileEnv() call to re-stash it into
	envPtr->procPtr.  Once that is done, the CompileEnv controls.  If we
	let the value of iPtr->compiledProcPtr linger, though, then any other
	bytecode compile operation that takes place will also have its
	CompileEnv initialized with it, and that's not correct.  The value is
	meant to control the compile of the proc body only, not other compile
	tasks that happen along.  Thanks to Carlos Tasada for discovering and
	reporting the problem.

2009-06-10  Don Porter  <dgp@users.sourceforge.net>

	* generic/tclStringObj.c:       [Bug 2801413]: Revised [format] to not
	overflow the integer calculations computing the length of the %ll
	formats of really big integers.  Also added protections so that
	[format]s that would produce results overflowing the maximum string
	length of Tcl values throw a normal Tcl error instead of a panic.

	* generic/tclStringObj.c:	[Bug 2803109]: Corrected failures to
	deal with the "pure unicode" representation of an empty string.
	Thanks to Julian Noble for reporting the problem.

2006-06-09  Kevin B. Kenny  <kennykb@acm.org>

	* generic/tclGetDate.y: Fixed a thread safety bug in the generated
	* library/clock.tcl:    Bison parser (needed a %pure-parser
	* tests/clock.test:     declaration to avoid static variables).
				Discovered that the %pure-parser declaration
	                        allowed for returning the Bison error message
	                        to the Tcl caller in the event of a syntax
	                        error, so did so.
	* generic/tclDate.c: bison 2.3

2006-06-08  Kevin B. Kenny  <kennykb@acm.org>

	* library/tzdata/Asia/Dhaka: New DST rule for Bangladesh. (Olson's
	tzdata2009i.)

2009-06-08  Donal K. Fellows  <dkf@users.sf.net>

	* doc/copy.n: Fix error in example spotted by Venkat Iyer.

2009-06-02  Don Porter  <dgp@users.sourceforge.net>

	* generic/tclExecute.c: Replace dynamically-initialized table with a
	table of static constants in the lookup table for exponent operator
	computations that fit in a 64 bit integer result.

	* generic/tclExecute.c: [Bug 2798543]: Corrected implementations and
	selection logic of the INST_EXPON instruction.

2009-06-01  Don Porter  <dgp@users.sourceforge.net>

	* tests/expr.test:      [Bug 2798543]: Added many tests demonstrating
	the broken cases.

009-05-30  Kevin B. Kenny  <kennykb@acm.org>

	* library/tzdata/Africa/Cairo:
	* library/tzdata/Asia/Amman: Olson's tzdata2009h.

2009-05-29  Andreas Kupries  <andreask@activestate.com>

	* library/platform/platform.tcl: Fixed handling of cpu ia64,
	* library/platform/pkgIndex.tcl: taking ia64_32 into account
	* unix/Makefile.in: now. Bumped version to 1.0.5. Updated the
	* win/Makefile.in: installation commands.

2009-05-26 Alexandre Ferrieux  <ferrieux@users.sourceforge.net>

	* doc/expr.n: Fixed documentation of the right-associativity of
	the ** operator. (spotted by kbk)

2009-05-14  Donal K. Fellows  <dkf@users.sf.net>

	* generic/tclOOInfo.c (InfoObjectNsCmd): Added introspection mechanism
	for finding out what an object's namespace is. Experience suggests
	that it is just too useful to be able to do without it.

2009-05-12  Donal K. Fellows  <dkf@users.sf.net>

	* doc/vwait.n: Added more words to make it clear just how bad it is to
	nest [vwait]s.

	* compat/mkstemp.c: Add more headers to make this file build on IRIX
	6.5. Thanks to Larry McVoy for this.

2009-05-08  Donal K. Fellows  <dkf@users.sf.net>

	* generic/tclOO.c (TclNRNewObjectInstance):  [Bug 2414858]: Add a
	* generic/tclBasic.c (TclPushTailcallPoint): marker to the stack of
	NRE callbacks at the right point so that tailcall works correctly in a
	constructor.

	* tests/exec.test (cat): [Bug 2788468]: Adjust the scripted version of
	cat so that it does not perform transformations on the data it is
	working with, making it more like the standard Unix 'cat' program.

2009-05-07  Miguel Sofer  <msofer@users.sf.net>

	* generic/tclObj.c (Tcl_GetCommandFromObj): [Bug 2785893]: Ensure that
	a command in a deleted namespace can't be found through a cached name.

	* generic/tclBasic.c:    Let coroutines start with a much smaller
	* generic/tclCompile.h:  stack: 200 words (previously was 2000, the
	* generic/tclExecute.c:  same as interps).

2009-05-07  Donal K. Fellows  <dkf@users.sf.net>

	* tests/env.test (printenvScript, env-4.3, env-4.5): [Bug 1513659]:
	* tests/exec.test (exec-2.6): These tests had subtle dependencies on
	being on platforms that were either ISO 8859-1 or UTF-8. Stabilized
	the results by forcing the encoding.

2009-05-06  Don Porter  <dgp@users.sourceforge.net>

	* generic/tclCmdMZ.c:	[Bug 2582327]: Improve overflow error message
	from [string repeat].

	* tests/interp.test: interp-20.50 test for Bug 2486550.

2009-05-04  Donal K. Fellows  <dkf@users.sf.net>

	* generic/tclOO.c (InitFoundation, AllocObject, AllocClass):
	* generic/tclOODefineCmds.c (InitDefineContext): Make sure that when
	support namespaces are deleted, nothing bad can subsequently happen.
	Issue spotted by Don Porter.

2009-05-03  Donal K. Fellows  <dkf@users.sf.net>

	* doc/Tcl.n: [Bug 2538432]: Clarified exact treatment of ${arr(idx)}
	form of variable substitution. This is not a change of behavior, just
	an improved description of the current situation.

2009-04-30  Miguel Sofer  <msofer@users.sf.net>

	* generic/tclBasic.c (TclObjInvoke): [Bug 2486550]: Make sure that a
	null objProc is not used, use Tcl_NRCallObjProc instead.

2009-05-01  Jan Nijtmans  <nijtmans@users.sf.net>

	* win/configure.in   Fix 64-bit detection for zlib on Win64
	* win/configure      (regenerated)

2009-04-28  Jeff Hobbs  <jeffh@ActiveState.com>

	* unix/tcl.m4, unix/configure (SC_CONFIG_CFLAGS): harden the check to
	add _r to CC on AIX with threads.

2009-04-27  Donal K. Fellows  <dkf@users.sf.net>

	* doc/concat.n (EXAMPLES): [Bug 2780680]: Rewrote so that the spacing
	of result messages is correct. (The exact way they were wrong was
	different when rendered through groff or as HTML, but it was still
	wrong both ways.)

2009-04-27  Jan Nijtmans  <nijtmans@users.sf.net>

	* generic/tclIndexObj.c:  Reset internal INTERP_ALTERNATE_WRONG_ARGS
	* generic/tclIOCmd.c:     flag inside the Tcl_WrongNumArgs function,
	                          so the caller no longer has to do the reset.

2009-04-24  Stuart Cassoff  <stwo@users.sf.net>

	* unix/Makefile.in: [Patch 2769530]: Don't chmod/exec installManPage.

2009-04-19  Pat Thoyts  <patthoyts@users.sourceforge.net>

	* library/http/http.tcl: [Bug 2715421]: Removed spurious newline added
	* tests/http11.test:     after POST and added tests to detect excess
	* tests/httpd11.tcl:     bytes being POSTed.
	* library/http/pkgIndex.tcl:
	* makefiles:             package version now 2.8.1

2009-04-15  Donal K. Fellows  <dkf@users.sf.net>

	* doc/chan.n, doc/close.n: Tidy up documentation of TIP #332.

2009-04-14  Kevin B. Kenny  <kennykb@acm.org>

	* library/tzdata/Asia/Karachi: Updated rules for Pakistan Summer
				       Time (Olson's tzdata2009f)

2009-04-11  Donal K. Fellows  <dkf@users.sf.net>

	* generic/tclOOMethod.c (InvokeForwardMethod): Clarify the resolution
	behaviour of the name of the command that is forwarded to: it's now
	resolved using the object's namespace as context, which is much more
	useful than the previous (somewhat random) behaviour of using the
	caller's current namespace.

2009-04-10  Pat Thoyts  <patthoyts@users.sourceforge.net>

	* library/http/http.tcl:     Improved HTTP/1.1 support and added
	* library/http/pkgIndex.tcl: specific HTTP/1.1 testing to ensure
	* tests/http11.test:         we handle chunked+gzip for the various
	* tests/httpd11.test:        modes (normal, -channel and -handler)
	* makefiles:                 package version set to 2.8.0

2009-04-10  Daniel Steffen  <das@users.sourceforge.net>

	* unix/tclUnixChan.c:		TclUnixWaitForFile(): use FD_* macros
	* macosx/tclMacOSXNotify.c:	to manipulate select masks (Cassoff).
					[Bug 1960647]

	* unix/tclLoadDyld.c:		use RTLD_GLOBAL instead of RTLD_LOCAL.
					[Bug 1961211]

	* macosx/tclMacOSXNotify.c:	revise CoreFoundation notifier to allow
					embedding into applications that
					already have a CFRunLoop running and
					want to run the tcl event loop via
					Tcl_ServiceModeHook(TCL_SERVICE_ALL).

	* macosx/tclMacOSXNotify.c:	add CFRunLoop based Tcl_Sleep() and
	* unix/tclUnixChan.c:		TclUnixWaitForFile() implementations
	* unix/tclUnixEvent.c:		and disable select() based ones in
					CoreFoundation builds.

	* unix/tclUnixNotify.c:		simplify, sync with tclMacOSXNotify.c.

	* generic/tclInt.decls: 	add TclMacOSXNotifierAddRunLoopMode()
	* generic/tclIntPlatDecls.h:	internal API, regen.
	* generic/tclStubInit.c:

	* unix/configure.in (Darwin):	use Darwin SUSv3 extensions if
					available; remove /Network locations
					from default tcl package search path
					(NFS mounted locations and thus slow).
	* unix/configure:		autoconf-2.59
	* unix/tclConfig.h.in:		autoheader-2.59

	* macosx/tclMacOSXBundle.c:	on Mac OS X 10.4 and later, replace
					deprecated NSModule API by dlfcn API.

2009-04-10  Donal K. Fellows  <dkf@users.sf.net>

	* doc/StringObj.3: [Bug 2089279]: Corrected example so that it works
	on 64-bit machines as well.

2009-04-10  Pat Thoyts  <patthoyts@users.sourceforge.net>

	* tests/http.test: [Bug 26245326]: Added specific check for problem
	* tests/httpd: (return incomplete HTTP response header).

2009-04-08  Kevin B. Kenny  <kennykb@acm.org>

	* tools/tclZIC.tcl: Always emit files with Unix line termination.
	* library/tzdata: Olson's tzdata2009e

2009-04-09  Don Porter  <dgp@users.sourceforge.net>

	* library/http/http.tcl:	[Bug 26245326]: Handle incomplete
	lines in the "connecting" state. Thanks to Sergei Golovan.

2009-04-08  Andreas Kupries  <andreask@activestate.com>

	* library/platform/platform.tcl: Extended the darwin sections to add
	* library/platform/pkgIndex.tcl: a kernel version number to the
	* unix/Makefile.in: identifier for anything from Leopard (10.5) on up.
	* win/Makefile.in: Extended patterns for same. Extended cpu
	* doc/platform.n: recognition for 64bit Tcl running on a 32bit kernel
	on a 64bit processor (By Daniel Steffen). Bumped version to 1.0.4.
	Updated Makefiles.

2009-04-08  Don Porter  <dgp@users.sourceforge.net>

	* library/tcltest/tcltest.tcl:  [Bug 2570363]: Converted [eval]s (some
	* library/tcltest/pkgIndex.tcl: unsafe!) to {*} in tcltest package.
	* unix/Makefile.in:     => tcltest 2.3.1
	* win/Makefile.in:

2009-04-07  Don Porter  <dgp@users.sourceforge.net>

	* generic/tclStringObj.c:	Correction so that value of
	TCL_GROWTH_MIN_ALLOC is everywhere expressed in bytes as comment
	claims.

2009-04-04  Donal K. Fellows  <dkf@users.sf.net>

	* doc/vwait.n: [Bug 1910136]: Extend description and examples to make
	it clearer just how this command interprets variable names.

2009-03-30  Don Porter  <dgp@users.sourceforge.net>

	* doc/Alloc.3: [Bug 2556263]:	Size argument is "unsigned int".

2009-03-27  Don Porter  <dgp@users.sourceforge.net>

	* generic/tclPathObj.c (TclPathPart): [Bug 2710920]: TclPathPart()
	* tests/fileName.test:	was computing the wrong results for both [file
	dirname] and [file tail] on "path" arguments with the PATHFLAGS != 0
	intrep and with an empty string for the "joined-on" part.

2009-03-25  Jan Nijtmans  <nijtmans@users.sf.net>

	* doc/tclsh.1:		 Bring doc and tools in line with
	* tools/installData.tcl: http://wiki.tcl.tk/812
	* tools/str2c
	* tools/tcltk-man2html.tcl

2009-03-25  Donal K. Fellows  <dkf@users.sf.net>

	* doc/coroutine.n: [Bug 2152285]: Added basic documentation for the
	coroutine and yield commands.

2009-03-24  Donal K. Fellows  <dkf@users.sf.net>

	* generic/tclOOBasic.c (TclOOSelfObjCmd): [Bug 2704302]: Make 'self
	class' better defined in the context of objects that change class.

	* generic/tclVar.c (Tcl_UpvarObjCmd): [Bug 2673163] (ferrieux)
	* generic/tclProc.c (TclObjGetFrame): Make the upvar command more able
	to handle its officially documented syntax.

2009-03-22  Miguel Sofer  <msofer@users.sf.net>

	* generic/tclBasic.c: [Bug 2502037]: NR-enable the handling of unknown
	commands.

2009-03-21  Miguel Sofer  <msofer@users.sf.net>

	* generic/tclBasic.c:   Fixed "leaks" in aliases, imports and
	* generic/tclInt.h:     ensembles. Only remaining known leak is in
	* generic/tclInterp.c:  ensemble unknown dispatch (as it not
	* generic/tclNamesp.c:  NR-enabled)
	* tests/tailcall.test:

	* tclInt.h: comments

	* tests/tailcall.test: Added tests to show that [tailcall] does not
	currently always execute in constant space: interp-alias, ns-imports
	and ensembles "leak" as of this commit.

	* tests/nre.test: [foreach] has been NR-enabled for a while, the test
	was marked 'knownBug': unmark it.

	* generic/tclBasic.c:   Fix for (among others) [Bug 2699087]
	* generic/tclCmdAH.c:   Tailcalls now perform properly even from
	* generic/tclExecute.c: within [eval]ed scripts.
	* generic/tclInt.h:     More tests missing, as well as proper
	exploration and testing of the interaction with "redirectors" like
	interp-alias (suspect that it does not happen in constant space)
	and pure-eval commands.

	* generic/tclExecute.c: Proper fix for [Bug 2415422]. Reenabled
	* tests/nre.test:       the failing assertion that was disabled on
	2008-12-18: the assertion is correct, the fault was in the
	management of expansions.

	* generic/tclExecute.c:  Fix both test and code for tailcall
	* tests/tailcall.test:   from within a compiled [eval] body.

	* tests/tailcall.test: Slightly improved tests

2009-03-20  Don Porter  <dgp@users.sourceforge.net>

	* tests/stringObj.test:         [Bug 2597185]: Test stringObj-6.9
	checks that Tcl_AppendStringsToObj() no longer crashes when operating
	on a pure unicode value.

	* generic/tclExecute.c (INST_CONCAT1):  [Bug 2669109]: Panic when
	appends overflow the max length of a Tcl value.

2009-03-19  Miguel Sofer  <msofer@users.sf.net>

	* generic/tcl.h:
	* generic/tclInt.h:
	* generic/tclBasic.c:
	* generic/tclExecute.c:
	* generic/tclNamesp.c (Tcl_PopCallFrame): Rewritten tailcall
	implementation, ::unsupported::atProcExit is (temporarily?) gone. The
	new approach is much simpler, and also closer to being correct. This
	commit fixes [Bug 2649975] and [Bug 2695587].

	* tests/coroutine.test:    Moved the tests to their own files,
	* tests/tailcall.test:     removed the unsupported.test. Added
	* tests/unsupported.test:  tests for the fixed bugs.

2009-03-19  Donal K. Fellows  <dkf@users.sf.net>

	* doc/tailcall.n: Added documentation for tailcall command.

2009-03-18  Don Porter  <dgp@users.sourceforge.net>

	* win/tclWinFile.c (TclpObjNormalizePath):	[Bug 2688184]:
	Corrected Tcl_Obj leak. Thanks to Joe Mistachkin for detection and
	patch.

	* generic/tclVar.c (TclLookupSimpleVar):	[Bug 2689307]: Shift
	all calls to Tcl_SetErrorCode() out of TclLookupSimpleVar and onto its
	callers, where control with TCL_LEAVE_ERR_MSG flag is more easily
	handled.

2009-03-16  Donal K. Fellows  <dkf@users.sf.net>

	* generic/tclCmdMZ.c (TryPostBody): [Bug 2688063]: Extract information
	from list before getting rid of last reference to it.

2009-03-15  Joe Mistachkin  <joe@mistachkin.com>

	* generic/tclThread.c: Modify fix for TSD leak to match Tcl 8.5
	* generic/tclThreadStorage.c: (and prior) allocation semantics. [Bug
	2687952]

2009-03-15  Donal K. Fellows  <dkf@users.sf.net>

	* generic/tclThreadStorage.c (TSDTableDelete):	[Bug 2687952]: Ensure
	* generic/tclThread.c (Tcl_GetThreadData):	that structures in
	Tcl's TSD system are all freed. Use the correct matching allocator.

	* generic/tclPosixStr.c (Tcl_SignalId,Tcl_SignalMsg): [Patch 1513655]:
	Added support for SIGINFO, which is present on BSD platforms.

2009-03-14  Donal K. Fellows  <dkf@users.sf.net>

	* unix/tcl.pc.in (new file):		[Patch 2243948] (hat0)
	* unix/configure.in, unix/Makefile.in: Added support for reporting
	Tcl's public build configuration via the pkg-config system. TEA is
	still the official mechanism though, in part because pkg-config is not
	universally supported across all Tcl's supported platforms.

2009-03-11  Miguel Sofer  <msofer@users.sf.net>

	* generic/tclBasic.c (TclNRCoroutineObjCmd): fix Tcl_Obj leak.
	Diagnosis and fix thanks to GPS.

2009-03-09  Donal K. Fellows  <dkf@users.sf.net>

	* generic/tclCmdMZ.c (Tcl_TryObjCmd, TclNRTryObjCmd): Moved the
	implementation of [try] from Tcl code into C. Still lacks a bytecode
	version, but should be better than what was before.

2009-03-04  Donal K. Fellows  <dkf@users.sf.net>

	* generic/tclZlib.c (TclZlibCmd): Checksums are defined to be unsigned
	32-bit integers, use Tcl_WideInt to pass to scripts. [Bug 2662434]
	(ZlibStreamCmd, ChanGetOption): A few other related corrections.

2009-02-27  Jan Nijtmans  <nijtmans@users.sf.net>

	* generic/tcl.decls:    [Bug 218977]: Tcl_DbCkfree needs return value
	* generic/tclCkalloc.c
	* generic/tclDecls.h:   (regenerated)
	* generic/tclInt.decls: don't use CONST84/CONST86 here
	* generic/tclCompile.h: don't use CONST86 here, comment fixing.
	* generic/tclIO.h:      don't use CONST86 here, comment fixing.
	* generic/tclIntDecls.h (regenerated)

2009-02-25  Don Porter  <dgp@users.sourceforge.net>

	* generic/tclUtil.c (TclStringMatchObj):	[Bug 2637173]: Revised
	the branching on the strObj->typePtr so that untyped values get
	converted to the "string" type and pass through the Unicode matcher.
	[Bug 2613766]: Also added checks to only perform "bytearray"
	optimization on pure bytearray values.

	* generic/tclCmdMZ.c:	Since Tcl_GetCharLength() has its own
	* generic/tclExecute.c:	optimizations for the tclByteArrayType, stop
	having the callers do them.

2009-02-24  Donal K. Fellows  <dkf@users.sf.net>

	* doc/clock.n, doc/fblocked.n, doc/format.n, doc/lsort.n,
	* doc/pkgMkIndex.n, doc/regsub.n, doc/scan.n, doc/tclvars.n:
	General minor documentation improvements.

	* library/http/http.tcl (geturl, Eof): Added support for 8.6's built
	in zlib routines.

2009-02-22  Alexandre Ferrieux  <ferrieux@users.sourceforge.net>

	* tests/lrange.test:	Revert commits of 2008-07-23. Those were speed
	* tests/binary.test:	tests, that are inherently brittle.

2009-02-21  Don Porter  <dgp@users.sourceforge.net>

	* generic/tclStringObj.c:	Several revisions to the shimmering
	patterns between Unicode and UTF string reps.  Most notably the
	call: objPtr = Tcl_NewUnicodeObj(...,0); followed by a loop of calls:
	Tcl_AppendUnicodeToObj(objPtr, u, n); will now grow and append to
	the Unicode representation.  Before this commit, the sequence would
	convert each append to UTF and perform the append to the UTF rep.
	This is puzzling and likely a bug.  The performance of [string map]
	is significantly improved by this change (according to the MAP
	collection of benchmarks in tclbench).  Just in case there was some
	wisdom in the old ways that I missed, I left in the ability to restore
	the old patterns with a #define COMPAT 1 at the top of the file.

2009-02-20  Don Porter  <dgp@users.sourceforge.net>

	* generic/tclPathObj.c:	Fixed mistaken logic in TclFSGetPathType()
	* tests/fileName.test:	that assumed (not "absolute" => "relative").
	This is a false assumption on Windows, where "volumerelative" is
	another possibility.  [Bug 2571597]

2009-02-18  Don Porter  <dgp@users.sourceforge.net>

	* generic/tclStringObj.c:	Simplify the logic of the
	Tcl_*SetObjLength() routines.

	* generic/tclStringObj.c:	Rewrite GrowStringBuffer() so that it
	has parallel structure with GrowUnicodeBuffer().  The revision permits
	allocation attempts to continue all the way up to failure, with no
	gap. It also directly manipulates the String and Tcl_Obj internals
	instead of inefficiently operating via Tcl_*SetObjLength() with all of
	its extra protections and underdocumented special cases.

	* generic/tclStringObj.c:	Another round of simplification on
	the allocation macros.

2009-02-17  Jeff Hobbs  <jeffh@ActiveState.com>

	* win/tcl.m4, win/configure: Check if cl groks _WIN64 already to
	avoid CC manipulation that can screw up later configure checks.
	Use 'd'ebug runtime in 64-bit builds.

2009-02-17  Don Porter  <dgp@users.sourceforge.net>

	* generic/tclStringObj.c:	Pare back the length of the unicode
	array in a non-extended String struct to one Tcl_UniChar, meant to
	hold the terminating NUL character.  Non-empty unicode strings are
	then stored by extending the String struct by stringPtr->maxChars
	additional slots in that array with sizeof(Tcl_UniChar) bytes per
	slot. This revision makes the allocation macros much simpler.

	* generic/tclStringObj.c:	Factor out common GrowUnicodeBuffer()
	and solve overflow and growth algorithm fallbacks in it.

	* generic/tclStringObj.c:	Factor out common GrowStringBuffer().

	* generic/tclStringObj.c:	Convert Tcl_AppendStringsToObj into
	* tests/stringObj.test:		a radically simpler implementation
	where we just loop over calls to Tcl_AppendToObj.  This fixes [Bug
	2597185].  It also creates a *** POTENTIAL INCOMPATIBILITY *** in
	that T_ASTO can now allocate more space than is strictly required,
	like all the other Tcl_Append* routines.  The incompatibility was
	detected by test stringObj-6.5, which I've updated to reflect the
	new behavior.

	* generic/tclStringObj.c:	Revise buffer growth implementation
	in ExtendStringRepWithUnicode.  Use cheap checks to determine that
	no reallocation is necessary without cost of computing the precise
	number of bytes needed.  Also make use of the string growth algortihm
	in the case of repeated appends.

2009-02-16  Jan Nijtmans  <nijtmans@users.sf.net>

	* generic/tclZlib.c:	hack needed for official zlib1.dll build.
	* win/configure.in:	fix [Feature Request 2605263] use official
	* win/Makefile.in:	zlib build.
	* win/configure:	(regenerated)
	* compat/zlib/zdll.lib:	new files
	* compat/zlib/zlib1.dll:

	* win/Makefile.in:  fix [Bug 2605232] tdbc doesn't build when
	Tcl is compiled with --disable-shared.

2009-02-15  Don Porter  <dgp@users.sourceforge.net>

	* generic/tclStringObj.c:	Added protections from invalid memory
	* generic/tclTestObj.c:		accesses when we append (some part of)
	* tests/stringObj.test:		a Tcl_Obj to itself.  Added the
	appendself and appendself2 subcommands to the [teststringobj] testing
	command and added tests to the test suite.  [Bug 2603158]

	* generic/tclStringObj.c:	Factor out duplicate code from
	Tcl_AppendObjToObj.

	* generic/tclStringObj.c:	Replace the 'size_t uallocated' field
	of the String struct, storing the number of bytes allocated to store
	the Tcl_UniChar array, with an 'int maxChars' field, storing the
	number of Tcl_UniChars that may be stored in the allocated space.
	This reduces memory requirement a small bit, and makes some range
	checks simpler to code.
	* generic/tclTestObj.c:	Replace the [teststringobj ualloc] testing
	* tests/stringObj.test:	command with [teststringobj maxchars] and
	update the tests.

	* generic/tclStringObj.c:	Removed limitation in
	Tcl_AppendObjToObj where the char length of the result was only
	computed if the appended string was all single byte characters.
	This limitation was in place to dodge a bug in Tcl_GetUniChar.
	With that bug gone, we can take advantage of always recording the
	length of append results when we know it.

2009-02-14  Don Porter  <dgp@users.sourceforge.net>

	* generic/tclStringObj.c:	Revisions so that we avoid creating
	the strange representation of an empty string with
	objPtr->bytes == NULL and stringPtr->hasUnicode == 0.  Instead in
	the situations where that was being created, create a traditional
	two-legged stork representation (objPtr->bytes = tclEmptyStringRep
	and stringPtr->hasUnicode = 1).  In the situations where the strange
	rep was treated differently, continue to do so by testing
	stringPtr->numChars == 0 to detect it.  These changes make the code
	more conventional so easier for new maintainers to pick up.  Also
	sets up further simplifications.

	* generic/tclTestObj.c:	Revise updates to [teststringobj] so we don't
	get blocked by MODULE_SCOPE limits.

2009-02-12  Don Porter  <dgp@users.sourceforge.net>

	* generic/tclStringObj.c:	Rewrites of the routines
	Tcl_GetCharLength, Tcl_GetUniChar, Tcl_GetUnicodeFromObj,
	Tcl_GetRange, and TclStringObjReverse to use the new macro, and
	to more simply and clearly split the cases depending on whether
	a valid unicode rep is present or needs to be created.
	New utility routine UnicodeLength(), to compute the length of unicode
	buffer arguments when no length is passed in, with built-in
	overflow protection included.  Update three callers to use it.

	* generic/tclInt.h:	New macro TclNumUtfChars meant to be a faster
	replacement for a full Tcl_NumUtfChars() call when the string has all
	single-byte characters.

	* generic/tclStringObj.c:	Simplified Tcl_GetCharLength by
	* generic/tclTestObj.c:		removing code that did nothing.
	Added early returns from Tcl_*SetObjLength when the desired length
	is already present; adapted test command to the change.

	* generic/tclStringObj.c:	Re-implemented AppendUtfToUnicodeRep
	so that we no longer pass through Tcl_DStrings which have their own
	sets of problems when lengths overflow the int range.  Now AUTUR and
	FillUnicodeRep share a common core routine.

2009-02-12  Donal K. Fellows  <dkf@users.sf.net>

	* generic/tclOODefineCmds.c (TclOOGetDefineCmdContext): Use the
	correct field in the Interp structure for retrieving the frame to get
	the context object so that people can extend [oo::define] without deep
	shenanigans. Bug found by Federico Ferri.

2009-02-11  Don Porter  <dgp@users.sourceforge.net>

	* generic/tclStringObj.c:	Re-implemented AppendUnicodeToUtfRep
	so that we no longer pass through Tcl_DStrings which have their own
	sets of problems when lengths overflow the int range.  Now AUTUR and
	UpdateStringOfString share a common core routine.

	* generic/tclStringObj.c:	Changed type of the 'allocated' field
	* generic/tclTestObj.c:		of the String struct (and the
	TestString counterpart) from size_t to int since only int values are
	ever stored in it.

2009-02-10  Jan Nijtmans  <nijtmans@users.sf.net>

	* generic/tclEncoding.c: Eliminate some unnessary type casts
	* generic/tclEvent.c:    some internal const decorations
	* generic/tclExecute.c:  spacing
	* generic/tclIndexObj.c:
	* generic/tclInterp.c:
	* generic/tclIO.c:
	* generic/tclIOCmd.c:
	* generic/tclIORChan.c:
	* generic/tclIOUtil.c:
	* generic/tclListObj.c:
	* generic/tclLiteral.c:
	* generic/tclNamesp.c:
	* generic/tclObj.c:
	* generic/tclOOBasic.c:
	* generic/tclPathObj.c:
	* generic/tclPkg.c:
	* generic/tclProc.c:
	* generic/tclRegexp.c:
	* generic/tclScan.c:
	* generic/tclStringObj.c:
	* generic/tclTest.c:
	* generic/tclTestProcBodyObj.c:
	* generic/tclThread.c:
	* generic/tclThreadTest.c:
	* generic/tclTimer.c:
	* generic/tclTrace.c:
	* generic/tclUtil.c:
	* generic/tclVar.c:
	* generic/tclStubInit.c: (regenerated)

2009-02-10  Jan Nijtmans  <nijtmans@users.sf.net>

	* unix/tcl.m4: [Bug 2502365]: Building of head on HPUX is broken when
	using the native CC.
	* unix/configure: (autoconf-2.59)

2009-02-10  Don Porter  <dgp@users.sourceforge.net>

	* generic/tclObj.c (Tcl_GetString):	Added comments and validity
	checks following the call to an UpdateStringProc.

	* generic/tclStringObj.c: Reduce code duplication in Tcl_GetUnicode*.
	Restrict AppendUtfToUtfRep to non-negative length appends.
	Convert all Tcl_InvalidateStringRep() calls into macros.
	Simplify Tcl_AttemptSetObjLength by removing unreachable code.
	Simplify SetStringFromAny() by removing unreachable and duplicate code.
	Simplify Tcl_SetObjLength by removing unreachable code.
	Removed handling of (objPtr->bytes != NULL) from UpdateStringOfString,
	which is only called when objPtr->bytes is NULL.

2009-02-09  Jan Nijtmans  <nijtmans@users.sf.net>

	* generic/tclCompile.c: fix [Bug 2555129] const compiler warning (as
	error) in tclCompile.c

2009-02-07  Donal K. Fellows  <dkf@users.sf.net>

	* generic/tclZlib.c (TclZlibCmd): [Bug 2573172]: Ensure that when
	invalid subcommand name is given, the list of valid subcommands is
	produced. This gives a better experience when using the command
	interactively.

2009-02-05  Joe Mistachkin  <joe@mistachkin.com>

	* generic/tclInterp.c: Fix argument checking for [interp cancel]. [Bug
	2544618]
	* unix/Makefile.in: Fix build issue with zlib on FreeBSD (and possibly
	other platforms).

2009-02-05  Donal K. Fellows  <dkf@users.sf.net>

	* generic/tclCmdMZ.c (StringIndexCmd, StringRangeCmd, StringLenCmd):
	Simplify the implementation of some commands now that the underlying
	string API knows more about bytearrays.

	* generic/tclExecute.c (TclExecuteByteCode): [Bug 2568434]: Make sure
	that INST_CONCAT1 will not lose string reps wrongly.

	* generic/tclStringObj.c (Tcl_AppendObjToObj): Special-case the
	appending of one bytearray to another, which can be extremely rapid.
	Part of scheme to address [Bug 1665628] by making the basic string
	operations more efficient on byte arrays.
	(Tcl_GetCharLength, Tcl_GetUniChar, Tcl_GetRange): More special casing
	work for bytearrays.

2009-02-04  Don Porter  <dgp@users.sourceforge.net>

	* generic/tclStringObj.c: Added overflow protections to the
	AppendUtfToUtfRep routine to either avoid invalid arguments and
	crashes, or to replace them with controlled panics.  [Bug 2561794]

	* generic/tclCmdMZ.c:	Prevent crashes due to int overflow of the
	length of the result of [string repeat].  [Bug 2561746]

2009-02-03  Jan Nijtmans  <nijtmans@users.sf.net>

	* macosx/tclMacOSXFCmd.c: Eliminate some unnessary type casts
	* unix/tclLoadDyld.c:	  some internal const decorations
	* unix/tclUnixCompat.c:	  spacing
	* unix/tclUnixFCmd.c
	* unix/tclUnixFile.c
	* win/tclWinDde.c
	* win/tclWinFCmd.c
	* win/tclWinInit.c
	* win/tclWinLoad.c
	* win/tclWinPipe.c
	* win/tclWinReg.c
	* win/tclWinTest.c
	* generic/tclBasic.c
	* generic/tclBinary.c
	* generic/tclCmdAH.c
	* generic/tclCmdIL.c
	* generic/tclCmdMZ.c
	* generic/tclCompCmds.c
	* generic/tclDictObj.c

2009-02-03  Donal K. Fellows  <dkf@users.sf.net>

	* generic/tclObj.c (tclCmdNameType): [Bug 2558422]: Corrected the type
	of this structure so that extensions that write it (yuk!) will still
	be able to function correctly.

2009-02-03  Don Porter  <dgp@users.sourceforge.net>

	* generic/tclStringObj.c (SetUnicodeObj):	Corrected failure of
	Tcl_SetUnicodeObj() to panic on a shared object.  [Bug 2561488].  Also
	factored out common code to reduce duplication.

	* generic/tclObj.c (Tcl_GetStringFromObj): Reduce code duplication.

2009-02-02  Don Porter  <dgp@users.sourceforge.net>

	* generic/tclInterp.c:	Reverted the conversion of [interp] into an
	* tests/interp.test:	ensemble.  Such conversion is not necessary
	* tests/nre.test:	(or even all that helpful) in the NRE-enabling
	of [interp invokehidden], and it has other implications -- including
	significant forkage of the 8.5 and 8.6 implementations -- that are
	better off avoided if there's no gain.

	* generic/tclStringObj.c (STRING_NOMEM):  [Bug 2494093]: Add missing
	cast of NULL to (char *) that upsets some compilers.

	* generic/tclStringObj.c (Tcl_(Attempt)SetObjLength):	[Bug 2553906]:
	Added protections against callers asking for negative lengths.  It is
	likely when this happens that an integer overflow is to blame.

2009-02-01  David Gravereaux  <davygrvy@pobox.com>

	* win/makefile.vc: Allow nmake flags such as -a (rebuild all) to pass
	down to the pkgs targets, too.

2009-01-30  Donal K. Fellows  <dkf@users.sf.net>

	* doc/chan.n: [Bug 1216074]: Added another extended example.

	* doc/refchan.n: Added an example of how to build a scripted channel.

2009-01-29  Donal K. Fellows  <dkf@users.sf.net>

	* tests/stringObj.test: [Bug 2006888]: Remove non-ASCII chars from
	non-comment locations in the file, making it work more reliably in
	locales with a non-Latin-1 default encoding.

	* generic/tclNamesp.c (Tcl_FindCommand): [Bug 2519474]: Ensure that
	the path is not searched when the TCL_NAMESPACE_ONLY flag is given.

	* generic/tclOODecls.h (Tcl_OOInitStubs): [Bug 2537839]: Make the
	declaration of this macro work correctly in the non-stub case.

2009-01-29  Don Porter  <dgp@users.sourceforge.net>

	* generic/tclInterp.c:	Convert the [interp] command into a
	* tests/interp.test:	[namespace ensemble].  Work in progress
	* tests/nre.test:	to NRE-enable the [interp invokehidden]
	subcommand.

2009-01-29  Donal K. Fellows  <dkf@users.sf.net>

	* generic/tclNamesp.c (TclMakeEnsemble): [Bug 2529117]: Make this
	function behave more sensibly when presented with a fully-qualified
	name, rather than doing strange stuff.

2009-01-28  Donal K. Fellows  <dkf@users.sf.net>

	* generic/tclBasic.c (TclInvokeObjectCommand): Made this understand
	what to do if it ends up being used on a command with no objProc; that
	shouldn't happen, but...

	* generic/tclNamesp.c (TclMakeEnsemble): [Bug 2529157]: Made this
	understand NRE command implementations better.
	* generic/tclDictObj.c (DictForCmd): Eliminate unnecessary command
	implementation.

2009-01-27  Donal K. Fellows  <dkf@users.sf.net>

	* generic/tclOODefineCmds.c (Tcl_ClassSetConstructor):
	[Bug 2531577]: Ensure that caches of constructor chains are cleared
	when the constructor is changed.

2009-01-26  Alexandre Ferrieux  <ferrieux@users.sourceforge.net>

	* generic/tclInt.h:   Fix [Bug 1028264]: WSACleanup() too early.
	* generic/tclEvent.c: The fix introduces "late exit handlers"
	* win/tclWinSock.c:   for similar late process-wide cleanups.

2009-01-26  Alexandre Ferrieux  <ferrieux@users.sourceforge.net>

	* win/tclWinSock.c: Fix [Bug 2446662]: resync Win behavior on RST
	with that of unix (EOF).

2009-01-26  Donal K. Fellows  <dkf@users.sf.net>

	* generic/tclZlib.c (ChanClose): Only generate error messages in the
	interpreter when the thread is not being closed down. [Bug 2536400]

2009-01-23  Donal K. Fellows  <dkf@users.sf.net>

	* doc/zlib.n: Added a note that 'zlib push' is reversed by 'chan pop'.

2009-01-22  Jan Nijtmans  <nijtmans@users.sf.net>

	* generic/tclCompile.h:	CONSTify TclPrintInstruction (TIP #27)
	* generic/tclCompile.c
	* generic/tclInt.h:	CONSTify TclpNativeJoinPath (TIP #27)
	* generic/tclFileName.c
	* generic/tcl.decls:	{unix win} is equivalent to {generic}
	* generic/tclInt.decls
	* generic/tclDecls.h:	(regenerated)
	* generic/tclIntDecls.h
	* generic/tclGetDate.y:	Single internal const decoration.
	* generic/tclDate.c:

2009-01-22  Kevin B. Kenny  <kennykb@acm.org>

	* unix/tcl.m4: Corrected a typo ($(SHLIB_VERSION) should be
	${SHLIB_VERSION}).
	* unix/configure: Autoconf 2.59

2009-01-21  Andreas Kupries  <andreask@activestate.com>

	* generic/tclIORChan.c (ReflectClose): Fix for [Bug 2458202].
	* generic/tclIORTrans.c (ReflectClose): Closing a channel may supply
	NULL for the 'interp'. Test for finalization needs to be different,
	and one place has to pull the interp out of the channel instead.

2009-01-21  Don Porter  <dgp@users.sourceforge.net>

	* generic/tclStringObj.c: New fix for [Bug 2494093] replaces the
	flawed attempt committed 2009-01-09.

2009-01-19  Kevin B. Kenny  <kennykb@acm.org>

	* unix/Makefile.in: Added a CONFIG_INSTALL_DIR parameter so that
	* unix/tcl.m4:      distributors can control where tclConfig.sh goes.
	Made the installation of 'ldAix' conditional upon actually being on an
	AIX system. Allowed for downstream packagers to customize
	SHLIB_VERSION on BSD-derived systems. Thanks to Stuart Cassoff for
	[Patch 907924].
	* unix/configure: Autoconf 2.59

2009-01-19  David Gravereaux  <davygrvy@pobox.com>

	* win/build.vc.bat: Improved tools detection and error message
	* win/makefile.vc: Reorganized the $(TCLOBJ) file list into seperate
	parts for easier maintenance. Matched all sources built using -GL to
	both $(lib) and $(link) to use -LTCG and avoid a warning message.
	Addressed the over-building nature of the htmlhelp target by moving
	from a pseudo target to a real target dependent on the entire docs/
	directory contents.
	* win/nmakehlp.c: Removed -g option and GrepForDefine() func as it
	isn't being used anymore. The -V option method is much better.

2009-01-16  Don Porter  <dgp@users.sourceforge.net>

	* generic/tcl.h:	Bump patchlevel to 8.6b1.1 to distinguish
	* library/init.tcl:	CVS snapshots from the 8.6b1 and 8.6b2 releases
	* unix/configure.in:	and to deal with the fact that the 8.6b1
	* win/configure.in:	version of init.tcl will not [source] in the
	HEAD version of Tcl.

	* unix/configure:	autoconf-2.59
	* win/configure:

2009-01-14  Don Porter  <dgp@users.sourceforge.net>

	* generic/tclBasic.c (Tcl_DeleteCommandFromToken):	Reverted most
	of the substance of my 2009-01-12 commit. NULLing the objProc field of
	a Command when deleting it is important so that tests for certain
	classes of commands don't return false positives when applied to
	deleted command tokens. Overall change is now just replacement of a
	false comment with a true one.

2009-01-13  Jan Nijtmans  <nijtmans@users.sf.net>

	* unix/tcl.m4: fix [tcl-Bug 2502365] Building of head on HPUX is
	broken when using the native CC.
	* unix/configure (autoconf-2.59)

2009-01-13  Donal K. Fellows  <dkf@users.sf.net>

	* generic/tclCmdMZ.c (Tcl_ThrowObjCmd):	Move implementation of [throw]
	* library/init.tcl (throw):		to C from Tcl.

2009-01-12  Don Porter  <dgp@users.sourceforge.net>

	* generic/tclBasic.c (Tcl_DeleteCommandFromToken): One consequence of
	the NRE rewrite is that there are now situations where a NULL objProc
	field in a Command struct is perfectly normal. Removed an outdated
	comment in Tcl_DeleteCommandFromToken that claimed we use
	cmdPtr->objPtr==NULL as a test of command validity. In fact we use
	cmdPtr->flags&CMD_IS_DELETED to perform that test. Also removed the
	setting to NULL, since any extension following the advice of the old
	comment is going to be broken by NRE anyway, and needs to shift to
	flag-based testing (or stop intruding into such internal matters).
	Part of [Bug 2486550].

2009-01-09  Don Porter  <dgp@users.sourceforge.net>

	* generic/tclStringObj.c (STRING_SIZE): Corrected failure to limit
	memory allocation requests to the sizes that can be supported by Tcl's
	memory allocation routines. [Bug 2494093]

2009-01-09  Donal K. Fellows  <dkf@users.sf.net>

	* generic/tclNamesp.c (NamespaceEnsembleCmd): Error out when someone
	gives wrong # of args to [namespace ensemble create]. [Bug 1558654]

2009-01-08  Don Porter  <dgp@users.sourceforge.net>

	* generic/tclStringObj.c (STRING_UALLOC):  Added missing parens
	required to get correct results out of things like
	STRING_UALLOC(num + append). [Bug 2494093]

2009-01-08  Donal K. Fellows  <dkf@users.sf.net>

	* generic/tclDictObj.c, generic/tclIndexObj.c, generic/tclListObj.c,
	* generic/tclObj.c, generic/tclStrToD.c, generic/tclUtil.c,
	* generic/tclVar.c: Generate errorcodes for the error cases which
	approximate to "I can't interpret that string as one of those" and
	"You gave me the wrong number of arguments".

2009-01-07  Donal K. Fellows  <dkf@users.sf.net>

	* doc/dict.n: Added more examples. [Tk Bug 2491235]

	* tests/oo.test (oo-22.1): Adjusted test to be less dependent on the
	specifics of how [info frame] reports general frame information, and
	instead to focus on what methods add to it; that's really what the
	test is about anyway.

2009-01-06  Don Porter  <dgp@users.sourceforge.net>

	* tests/stringObj.test:	Revise tests that demand a NULL Tcl_ObjType
	in certain values to construct those values with [testdstring] so
	there's no lack of robustness depending on the shimmer history of
	shared literals.

2009-01-06  Donal K. Fellows  <dkf@users.sf.net>

	* generic/tclDictObj.c (DictIncrCmd): Corrected twiddling in internals
	of dictionaries so that literals can't get destroyed.

	* tests/expr.test: Eliminate non-ASCII char. [Bug 2006879]

	* generic/tclOOInfo.c (InfoObjectMethodsCmd,InfoClassMethodsCmd): Only
	delete pointers that were actually allocated! [Bug 2489836]

	* generic/tclOO.c (TclNRNewObjectInstance, Tcl_NewObjectInstance):
	Perform search for existing commands in right context. [Bug 2481109]

2009-01-05  Donal K. Fellows  <dkf@users.sf.net>

	* generic/tclCmdMZ.c (TclNRSourceObjCmd): Make implementation of the
	* generic/tclIOUtil.c (TclNREvalFile):    [source] command be NRE
	enabled so that [yield] inside a script sourced in a coroutine can
	work. [Bug 2412068]

2009-01-04  Donal K. Fellows  <dkf@users.sf.net>

	* generic/tclCmdAH.c: Tidy up spacing and code style.

2009-01-03  Kevin B. Kenny  <kennykb@acm.org>

	* library/clock.tcl (tcl::clock::add): Fixed error message formatting
	in the case where [clock add] is presented with a bad switch.
	* tests/clock.test (clock-65.1) Added a test case for the above
	problem [Bug 2481670].

2009-01-02  Donal K. Fellows  <dkf@users.sf.net>

	* unix/tcl.m4 (SC_CONFIG_CFLAGS): Force the use of the compatibility
	version of mkstemp() on IRIX. [Bug 878333]
	* unix/configure.in, unix/Makefile.in (mkstemp.o):
	* compat/mkstemp.c (new file): Added a compatibility implementation of
	the mkstemp() function, which is apparently needed on some platforms.
	[Bug 741967]

        ******************************************************************
        *** CHANGELOG ENTRIES FOR 2008 IN "ChangeLog.2008"             ***
        *** CHANGELOG ENTRIES FOR 2006-2007 IN "ChangeLog.2007"        ***
        *** CHANGELOG ENTRIES FOR 2005 IN "ChangeLog.2005"             ***
        *** CHANGELOG ENTRIES FOR 2004 IN "ChangeLog.2004"             ***
        *** CHANGELOG ENTRIES FOR 2003 IN "ChangeLog.2003"             ***
        *** CHANGELOG ENTRIES FOR 2002 IN "ChangeLog.2002"             ***
        *** CHANGELOG ENTRIES FOR 2001 IN "ChangeLog.2001"             ***
        *** CHANGELOG ENTRIES FOR 2000 IN "ChangeLog.2000"             ***
        *** CHANGELOG ENTRIES FOR 1999 AND EARLIER IN "ChangeLog.1999" ***
        ******************************************************************
<|MERGE_RESOLUTION|>--- conflicted
+++ resolved
@@ -1,6 +1,4 @@
 2011-04-28  Don Porter  <dgp@users.sourceforge.net>
-<<<<<<< HEAD
-=======
 
 	* generic/tclInt.h:	New utility routines:
 	* generic/tclParse.c:	TclIsSpaceProc() and
@@ -10,6 +8,8 @@
 	* generic/tclListObj.c:	isspace() and their /* INTL */ risk.
 	* generic/tclStrToD.c:
 	
+	* generic/tclStringObj.c:	Improved reaction to out of memory.
+
 2011-03-16  Jan Nijtmans  <nijtmans@users.sf.net>
 
 	* unix/tcl.m4:    Make SHLIB_LD_LIBS='${LIBS}' the default and
@@ -28,11 +28,6 @@
 	* library/tzdata/Pacific/Apia:
 	* library/tzdata/Pacific/Easter:
 	* library/tzdata/Pacific/Honolulu:  tzdata2011d
-
-2011-04-27  Don Porter  <dgp@users.sourceforge.net>
->>>>>>> d95313cd
-
-	* generic/tclStringObj.c:	Improved reaction to out of memory.
 
 2011-04-27  Don Porter  <dgp@users.sourceforge.net>
 
