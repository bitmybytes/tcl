<<<<<<< HEAD
2013-05-18  Donal K. Fellows  <dkf@users.sf.net>

	* generic/tclCompCmdsGR.c: Split tclCompCmds.c again to keep size of
	code down.
=======
2013-05-19  Jan Nijtmans  <nijtmans@users.sf.net>

	* unix/tcl.m4:     Fix for FreeBSD, and remove support for older
	* unix/configure:  FreeBSD versions. Patch by Pietro Cerutti.
>>>>>>> ff00351c

2013-05-16  Jan Nijtmans  <nijtmans@users.sf.net>

	* generic/tclBasic.c: Add panic in order to detect incompatible
	mingw32 sys/stat.h and sys/time.h headers.

2013-05-13  Jan Nijtmans  <nijtmans@users.sf.net>

	* compat/zlib/*: Upgrade to zlib 1.2.8

2013-05-10  Donal K. Fellows  <dkf@users.sf.net>

	Optimizations and general bytecode generation improvements.
	* generic/tclCompCmds.c (TclCompileAppendCmd, TclCompileLappendCmd):
	(TclCompileReturnCmd): Make these generate bytecode in more cases.
	(TclCompileListCmd): Make this able to push a literal when it can.
	* generic/tclCompile.c (TclSetByteCodeFromAny, PeepholeOptimize):
	Added checks to see if we can apply some simple cross-command-boundary
	optimizations, and defined a small number of such optimizations.
	(TclCompileScript): Added the special ability to compile the list
	command with expansion ([list {*}blah]) into bytecode that does not
	call an external command.

2013-05-06  Jan Nijtmans  <nijtmans@users.sf.net>

	* generic/tclStubInit.c: Add support for Cygwin64, which has a 64-bit
	* generic/tclDecls.h: "long" type. Binary compatibility with win64
	requires that all stub entries use 32-bit long's, therefore the
	need for various wrapper functions/macros. For Tcl 9 a better
	solution is needed, but that cannot be done without introducing
	binary incompatibility.

2013-04-30  Andreas Kupries  <andreask@activestate.com>

	* library/platform/platform.tcl (::platform::LibcVersion):
	* library/platform/pkgIndex.tcl: Followup to the 2013-01-30
	  change. The RE become too restrictive again. SuSe added a
	  timestamp after the version. Loosened up a bit. Bumped package
	  to version 1.0.12.

2013-04-29  Donal K. Fellows  <dkf@users.sf.net>

	* generic/tclCompCmds.c (TclCompileArraySetCmd): Generate better code
	when the list of things to set is a literal.

2013-04-25  Jan Nijtmans  <nijtmans@users.sf.net>

	* generic/tclDecls.h: Implement Tcl_NewBooleanObj, Tcl_DbNewBooleanObj
	and Tcl_SetBooleanObj as macros using Tcl_NewIntObj, Tcl_DbNewLongObj
	and Tcl_SetIntObj. Starting with Tcl 8.5, this is exactly the same,
	it only eliminates code duplication.
	* generic/tclInt.h: Eliminate use of NO_WIDE_TYPE everywhere: It's
	exactly the same as TCL_WIDE_INT_IS_LONG

2013-04-19  Jan Nijtmans  <nijtmans@users.sf.net>

	* generic/tclDecls.h: Implement many Tcl_*Var* functions and
	Tcl_GetIndexFromObj as (faster/stack-saving) macros around resp
	their Tcl_*Var*2 equivalent and Tcl_GetIndexFromObjStruct.

2013-04-12  Jan Nijtmans  <nijtmans@users.sf.net>

	* generic/tclDecls.h: Implement Tcl_Pkg* functions as
	(faster/stack-saving) macros around Tcl_Pkg*Ex functions.

2013-04-08  Don Porter  <dgp@users.sourceforge.net>

	* generic/regc_color.c:	[Bug 3610026] Stop crash when the number of
	* generic/regerrs.h:	"colors" in a regular expression overflows
	* generic/regex.h:	a short int.  Thanks to Heikki Linnakangas
	* generic/regguts.h:	for the report and the patch.
	* tests/regexp.test:

2013-04-04  Reinhard Max  <max@suse.de>

	* library/http/http.tcl (http::geturl): Allow URLs that don't have
	a path, but a query query, e.g. http://example.com?foo=bar .
	* Bump the http package to 2.8.7.

2013-03-22  Venkat Iyer <venkat@comit.com>
	* library/tzdata/Africa/Cairo: Update to tzdata2013b.
	* library/tzdata/Africa/Casablanca:
	* library/tzdata/Africa/Gaborone:
	* library/tzdata/Africa/Tripoli:
	* library/tzdata/America/Asuncion:
	* library/tzdata/America/Barbados:
	* library/tzdata/America/Bogota:
	* library/tzdata/America/Costa_Rica:
	* library/tzdata/America/Curacao:
	* library/tzdata/America/Nassau:
	* library/tzdata/America/Port-au-Prince:
	* library/tzdata/America/Santiago:
	* library/tzdata/Antarctica/Palmer:
	* library/tzdata/Asia/Aden:
	* library/tzdata/Asia/Hong_Kong:
	* library/tzdata/Asia/Muscat:
	* library/tzdata/Asia/Rangoon:
	* library/tzdata/Asia/Shanghai:
	* library/tzdata/Atlantic/Bermuda:
	* library/tzdata/Europe/Vienna:
	* library/tzdata/Pacific/Easter:
	* library/tzdata/Pacific/Fiji:
	* library/tzdata/Asia/Khandyga: (new)
	* library/tzdata/Asia/Ust-Nera: (new)
	* library/tzdata/Europe/Busingen: (new)

2013-03-21  Don Porter  <dgp@users.sourceforge.net>

	* library/auto.tcl: [Bug 2102614] Add ensemble indexing support
	* tests/autoMkindex.test: to [auto_mkindex].  Thanks Brian Griffin.

2013-03-19  Don Porter  <dgp@users.sourceforge.net>

	* generic/tclFCmd.c: [Bug 3597000] Consistent [file copy] result.
	* tests/fileSystem.test:

2013-03-19  Jan Nijtmans  <nijtmans@users.sf.net>

	* win/tclWinFile.c: [Bug 3608360]: Incompatible behaviour of "file
	exists".

2013-03-18  Donal K. Fellows  <dkf@users.sf.net>

	* tests/cmdAH.test (cmdAH-19.12): [Bug 3608360]: Added test to ensure
	that we never ever allow [file exists] to do globbing.

2013-03-12  Jan Nijtmans  <nijtmans@users.sf.net>

	* unix/tcl.m4: Patch by Andrew Shadura, providing better support for
	three architectures they have in Debian.

2013-03-11  Don Porter  <dgp@users.sourceforge.net>

	* generic/tclCompile.c:	[Bugs 3607246,3607372] Unbalanced refcounts
	* generic/tclLiteral.c:	of literals in the global literal table.

2013-03-06  Don Porter  <dgp@users.sourceforge.net>

	* generic/regc_nfa.c:	[Bugs 3604074,3606683] Rewrite of the
	* generic/regcomp.c:	fixempties() routine (and supporting
	routines) to completely eliminate the infinite loop hazard.
	Thanks to Tom Lane for the much improved solution.

2013-02-28  Don Porter  <dgp@users.sourceforge.net>

	* generic/tclLiteral.c:	Revise TclReleaseLiteral() to tolerate a
	NULL interp argument.

	* generic/tclCompile.c:	Update callers and revise mistaken comments.
	* generic/tclProc.c:

2013-02-27  Jan Nijtmans  <nijtmans@users.sf.net>

	* generic/regcomp.c:	[Bug 3606139]: missing error check allows
	* tests/regexp.test:    regexp to crash Tcl. Thanks to Tom Lane for
	providing the test-case and the patch.

2013-02-26  Donal K. Fellows  <dkf@users.sf.net>

	* tests/chanio.test (chan-io-28.7): [Bug 3605120]: Stop test from
	hanging when run standalone.

2013-02-26  Jan Nijtmans  <nijtmans@users.sf.net>

	* generic/tclObj.c: Don't panic if Tcl_ConvertToType is called for a
	type that doesn't have a setFromAnyProc, create a proper error message.

2013-02-25  Donal K. Fellows  <dkf@users.sf.net>

	* tests/binary.test (binary-41.*): [Bug 3605721]: Test independence
	fixes. Thanks to Rolf Ade for pointing out the problem.

2013-02-25  Don Porter  <dgp@users.sourceforge.net>

	* tests/assocd.test:	[Bugs 3605719,3605720]: Test independence.
	* tests/basic.test:	Thanks Rolf Ade for patches.

2013-02-23  Jan Nijtmans  <nijtmans@users.sf.net>

	* compat/fake-rfc2553.c: [Bug 3599194]: compat/fake-rfc2553.c is
	broken.

2013-02-22  Don Porter  <dgp@users.sourceforge.net>

	* generic/tclAssembly.c:	Shift more burden of smart cleanup
	* generic/tclCompile.c:		onto the TclFreeCompileEnv() routine.
	Stop crashes when the hookProc raises an error.

2013-02-20  Don Porter  <dgp@users.sourceforge.net>

	* generic/tclNamesp.c:	[Bug 3605447]: Make sure the -clear option
	* tests/namespace.test:	to [namespace export] always clears, whether
	or not new export patterns are specified.

2013-02-20  Jan Nijtmans  <nijtmans@users.sf.net>

	* win/tclWinDde.c: [Bug 3605401]: Compiler error with latest mingw-w64
	headers.

2013-02-19  Jan Nijtmans  <nijtmans@users.sf.net>

	* generic/tclTrace.c:  [Bug 2438181]: Incorrect error reporting in
	* tests/trace.test:    traces. Test-case and fix provided by Poor
	Yorick.

2013-02-15  Don Porter  <dgp@users.sourceforge.net>

	* generic/regc_nfa.c:	[Bug 3604074]: Fix regexp optimization to
	* tests/regexp.test:	stop hanging on the expression
	((((((((a)*)*)*)*)*)*)*)* .  Thanks to Bjørn Grathwohl for discovery.

2013-02-14  Harald Oehlmann  <oehhar@users.sf.net>

	* library/msgcat/msgcat.tcl: [Bug 3604576]: Catch missing registry
	entry "HCU\Control Panel\International".
	Bumped msgcat version to 1.5.1

2013-02-11  Donal K. Fellows  <dkf@users.sf.net>

	* generic/tclZlib.c (ZlibTransformOutput): [Bug 3603553]: Ensure that
	data gets written to the underlying stream by compressing transforms
	when the amount of data to be written is one buffer's-worth; problem
	was particularly likely to occur when compressing large quantities of
	not-very-compressible data. Many thanks to Piera Poggio (vampiera) for
	reporting.

2013-02-09  Donal K. Fellows  <dkf@users.sf.net>

	* generic/tclOOBasic.c (TclOO_Object_VarName): [Bug 3603695]: Change
	the way that the 'varname' method is implemented so that there are no
	longer problems with interactions due to the resolver. Thanks to
	Taylor Venable <tcvena@gmail.com> for identifying the problem.

2013-02-08  Donal K. Fellows  <dkf@users.sf.net>

	* generic/regc_nfa.c (duptraverse): [Bug 3603557]: Increase the
	maximum depth of recursion used when duplicating an automaton in
	response to encountering a "wild" RE that hit the previous limit.
	Allow the limit (DUPTRAVERSE_MAX_DEPTH) to be set by defining its
	value in the Makefile. Problem reported by Jonathan Mills.

2013-02-05  Don Porter  <dgp@users.sourceforge.net>

	* win/tclWinFile.c:	[Bug 3603434]: Make sure TclpObjNormalizePath()
	properly declares "a:/" to be normalized, even when no "A:" drive is
	present on the system.

2013-02-05  Donal K. Fellows  <dkf@users.sf.net>

	* generic/tclLoadNone.c (TclpLoadMemory): [Bug 3433012]: Added dummy
	version of this function to use in the event that a platform thinks it
	can load from memory but cannot actually do so due to it being
	disabled at configuration time.

2013-02-04  Donal K. Fellows  <dkf@users.sf.net>

	* generic/tclCompCmds.c (TclCompileArraySetCmd): [Bug 3603163]: Stop
	crash in weird case where [eval] is used to make [array set] get
	confused about whether there is a local variable table or not. Thanks
	to Poor Yorick for identifying a reproducible crashing case.

2013-01-30  Andreas Kupries  <andreask@activestate.com>

	* library/platform/platform.tcl (::platform::LibcVersion): See
	* library/platform/pkgIndex.tcl: [Bug 3599098]: Fixed the RE
	* unix/Makefile.in: extracting the version to avoid issues with
	* win/Makefile.in: recent changes to the glibc banner. Now targeting a
	less variable part of the string. Bumped package to version 1.0.11.

2013-01-28  Donal K. Fellows  <dkf@users.sf.net>

	* generic/tclCompCmds.c (TclCompileArraySetCmd)
	(TclCompileArrayUnsetCmd, TclCompileDictAppendCmd)
	(TclCompileDictCreateCmd, CompileDictEachCmd, TclCompileDictIncrCmd)
	(TclCompileDictLappendCmd, TclCompileDictMergeCmd)
	(TclCompileDictUnsetCmd, TclCompileDictUpdateCmd)
	(TclCompileDictWithCmd, TclCompileInfoCommandsCmd):
	* generic/tclCompCmdsSZ.c (TclCompileStringMatchCmd)
	(TclCompileStringMapCmd): Improve the code generation in cases where
	full compilation is impossible but a full ensemble invoke is provably
	not necessary.

2013-01-26  Jan Nijtmans  <nijtmans@users.sf.net>

	* unix/tclUnixCompat.c: [Bug 3601804]: platformCPUID segmentation
	fault on Darwin.

2013-01-23  Donal K. Fellows  <dkf@users.sf.net>

	* library/http/http.tcl (http::geturl): [Bug 2911139]: Do not do vwait
	for connect to avoid reentrancy problems (except when operating
	without a -command option). Internally, this means that all sockets
	created by the http package will always be operated in asynchronous
	mode.

2013-01-21  Jan Nijtmans  <nijtmans@users.sf.net>

	* generic/tclInt.decls: Put back Tcl[GS]etStartupScript(Path|FileName)
	in private stub table, so extensions using this (like Tk 8.4) will
	continue to work in all Tcl 8.x versions. Extensions using this
	still cannot be compiled against Tcl 8.6 headers.

2013-01-18  Jan Nijtmans  <nijtmans@users.sf.net>

	* generic/tclPort.h: [Bug 3598300]: unix: tcl.h does not include
	sys/stat.h

2013-01-17  Donal K. Fellows  <dkf@users.sf.net>

	* generic/tclCompCmds.c (PushVarName): [Bug 3600328]: Added mechanism
	for suppressing compilation of variables when we couldn't cope with
	the results. Useful for some [array] subcommands.
	* generic/tclEnsemble.c (CompileToCompiledCommand): Must restore the
	compilation environment when a command compiler fails.

2013-01-16  Donal K. Fellows  <dkf@users.sf.net>

	* generic/tclZlib.c (TclZlibInit): [Bug 3601086]: Register the config
	info in the iso8859-1 encoding as that is guaranteed to be present.

2013-01-16  Jan Nijtmans  <nijtmans@users.sf.net>

	* Makefile.in:   Allow win32 build with -DTCL_NO_DEPRECATED, just as
	* generic/tcl.h: in the UNIX build. Define Tcl_EvalObj and
	* generic/tclDecls.h: Tcl_GlobalEvalObj as macros, even when
	* generic/tclBasic.c: TCL_NO_DEPRECATED is defined, so Tk can benefit
	from it too.

2013-01-14  Jan Nijtmans  <nijtmans@users.sf.net>

	* win/tcl.m4: More flexible search for win32 tclConfig.sh, backported
	from TEA (not actually used in Tcl, only for Tk)

2013-01-14  Jan Nijtmans  <nijtmans@users.sf.net>

	* generic/tclInt.decls: Put back Tcl_[GS]etStartupScript in internal
	stub table, so extensions using this, compiled against 8.5 headers
	still run in Tcl 8.6.

2013-01-13  Alexandre Ferrieux  <ferrieux@users.sourceforge.net>

	* doc/fileevent.n: [Bug 3436609]: Clarify readable fileevent "false
	positives" in the case of multibyte encodings/transforms.

2013-01-13  Jan Nijtmans  <nijtmans@users.sf.net>

	* generic/tclIntDecls.h: If TCL_NO_DEPRECATED is defined, make sure
	that TIP #139 functions all are taken from the public stub table, even
	if the inclusion is through tclInt.h.

2013-01-12  Jan Nijtmans  <nijtmans@users.sf.net>

	* generic/tclInt.decls: Put back TclBackgroundException in internal
	stub table, so extensions using this, compiled against 8.5 headers
	still run in Tcl 8.6.

2013-01-09  Jan Nijtmans  <nijtmans@users.sf.net>

	* library/http/http.tcl: [Bug 3599395]: http assumes status line is a
	proper Tcl list.

2013-01-08  Jan Nijtmans  <nijtmans@users.sf.net>

	* win/tclWinFile.c: [Bug 3092089]: [file normalize] can remove path
	components.	[Bug 3587096]: win vista/7: "can't find init.tcl" when
	called via junction without folder list access.

2013-01-07  Jan Nijtmans  <nijtmans@users.sf.net>

	* generic/tclOOStubLib.c: Restrict the stub library to only use
	* generic/tclTomMathStubLib.c: Tcl_PkgRequireEx, Tcl_ResetResult and
	Tcl_AppendResult, not any other function. This puts least restrictions
	on eventual Tcl 9 stubs re-organization, and it works on the widest
	range of Tcl versions.

2013-01-06  Jan Nijtmans  <nijtmans@users.sf.net>

	* library/http/http.tcl: Don't depend on Spencer-specific regexp
	* tests/env.test: syntax (/u and /U) any more in unrelated places.
	* tests/exec.test:
	Bump http package to 2.8.6.

2013-01-04  Donal K. Fellows  <dkf@users.sf.net>

	* generic/tclEnsemble.c (CompileBasicNArgCommand): Added very simple
	compiler (which just compiles to a normal invoke of the implementation
	command) for many ensemble subcommands where we can prove that there
	is no way for scripts to detect the difference even through error
	handling or [info level]/[info frame]. This improves the code produced
	from some ensembles (e.g., [info], [string]) to the point where the
	ensemble is now not normally seen at the bytecode level at all.

2013-01-04  Miguel Sofer  <msofer@users.sf.net>

	* generic/tclInt.h:      Insure that PURIFY builds cannot exploit the
	* generic/tclExecute.c:  Tcl stack to hide mem defects.

2013-01-03  Donal K. Fellows  <dkf@users.sf.net>

	* doc/fconfigure.n, doc/CrtChannel.3: Updated to reflect the fact that
	the minimum buffer size is one byte, not ten. Identified by Schelte
	Bron on the Tcler's Chat.

	* generic/tclExecute.c (TEBCresume:INST_INVOKE_REPLACE):
	* generic/tclEnsemble.c (TclCompileEnsemble): Added new mechanism to
	allow for more efficient dispatch of non-bytecode-compiled subcommands
	of bytecode-compiled ensembles. This can provide substantial speed
	benefits in some cases.

2013-01-02  Miguel Sofer  <msofer@users.sf.net>

	* generic/tclEnsemble.c:  Remove stray calls to Tcl_Alloc and friends:
	* generic/tclExecute.c:   the core should only use ckalloc to allow
	* generic/tclIORTrans.c:  MEM_DEBUG to work properly.
	* generic/tclTomMathInterface.c:

2012-12-31  Donal K. Fellows  <dkf@users.sf.net>

	* doc/string.n: Noted the obsolescence of the 'bytelength',
	'wordstart' and 'wordend' subcommands, and moved them to later in the
	file.

2012-12-27  Jan Nijtmans  <nijtmans@users.sf.net>

	* generic/tclListObj.c: [Bug 3598580]: Tcl_ListObjReplace may release
	deleted elements too early.

2012-12-22  Alexandre Ferrieux  <ferrieux@users.sourceforge.net>

	* generic/tclUtil.c: [Bug 3598150]: Stop leaking allocated space when
	objifying a zero-length DString. Spotted by afredd.

2012-12-21  Jan Nijtmans  <nijtmans@users.sf.net>

	* unix/dltest/pkgb.c:  Inline compat Tcl_GetDefaultEncodingDir.
	* generic/tclStubLib.c: Eliminate unnecessary static HasStubSupport()
	and isDigit() functions, just do the same inline.

2012-12-18  Donal K. Fellows  <dkf@users.sf.net>

	* generic/tclCompCmdsSZ.c (TclSubstCompile): Improved the sequence of
	instructions issued for [subst] when dealing with simple variable
	references.

2012-12-14  Don Porter  <dgp@users.sourceforge.net>

	*** 8.6.0 TAGGED FOR RELEASE ***

	* changes: updates for 8.6.0

2012-12-13  Don Porter  <dgp@users.sourceforge.net>

	* generic/tclZlib.c:	Repair same issue with misusing the
	* tests/zlib.test:	'fire and forget' nature of Tcl_ObjSetVar2
	in the new TIP 400 implementation.

2012-12-13  Miguel Sofer  <msofer@users.sf.net>

	* generic/tclCmdAH.c:	(CatchObjCmdCallback): do not decrRefCount
	* tests/cmdAH.test:	the newValuePtr sent to Tcl_ObjSetVar2:
	TOSV2 is 'fire and forget', it decrs on its own.
	Fix for [Bug 3595576], found by andrewsh.

2012-12-13  Jan Nijtmans  <nijtmans@users.sf.net>

	* generic/tcl.h: Fix Tcl_DecrRefCount macro such that it doesn't
	access its objPtr parameter twice any more.

2012-12-11  Don Porter  <dgp@users.sourceforge.net>

	* generic/tcl.h:	Bump version number to 8.6.0.
	* library/init.tcl:
	* unix/configure.in:
	* win/configure.in:
	* unix/tcl.spec:
	* README:

	* unix/configure:	autoconf-2.59
	* win/configure:

2012-12-10  Donal K. Fellows  <dkf@users.sf.net>

	* tools/tcltk-man2html.tcl (plus-pkgs): Increased robustness of
	version number detection code to deal with packages whose names are
	prefixes of other packages.
	* unix/Makefile.in (dist): Added pkgs/package.list.txt to distribution
	builds to ensure that 'make html' will work better.

2012-12-09  Alexandre Ferrieux  <ferrieux@users.sourceforge.net>

	* tests/chan.test: Clean up unwanted eofchar side-effect of chan-4.6
	leading to a spurious "'" at end of chan.test under certain conditions
	(see [Bug 3389289] and [Bug 3389251]).

	* doc/expr.n: [Bug 3594188]: Clarifications about commas.

2012-12-08  Alexandre Ferrieux  <ferrieux@users.sourceforge.net>

	* generic/tclIO.c: Fix busyloop at exit under TCL_FINALIZE_ON_EXIT
	when there are unflushed nonblocking channels.  Thanks Miguel for
	spotting.

2012-12-07  Jan Nijtmans  <nijtmans@users.sf.net>

	* unix/dltest/pkgb.c:  Turn pkgb.so into a Tcl9 interoperability test
        library: Whatever Tcl9 looks like, loading pkgb.so in Tcl 9 should
        either result in an error-message, either succeed, but never crash.

2012-11-28  Donal K. Fellows  <dkf@users.sf.net>

	* generic/tclZlib.c (ZlibStreamSubcmd): [Bug 3590483]: Use a mechanism
	for complex option resolution that has fewer problems with more
	finicky compilers.

2012-11-26  Reinhard Max  <max@suse.de>

	* unix/tclUnixSock.c: Factor out creation of the -sockname and
	-peername lists from TcpGetOptionProc() to TcpHostPortList().  Make it
	robust against implementations of getnameinfo() that error out if
	reverse mapping fails instead of falling back to the numeric
	representation.

2012-11-20  Donal K. Fellows  <dkf@users.sf.net>

	* generic/tclBinary.c (BinaryDecode64): [Bug 3033307]: Corrected
	handling of trailing whitespace when decoding base64. Thanks to Anton
	Kovalenko for reporting, and Andy Goth for the fix and tests.

2012-11-19  Donal K. Fellows  <dkf@users.sf.net>

	* generic/tclExecute.c (INST_STR_RANGE_IMM): [Bug 3588366]: Corrected
	implementation of bounds restriction for end-indexed compiled [string
	range]. Thanks to Emiliano Gavilan for diagnosis and fix.

2012-11-15  Jan Nijtmans  <nijtmans@users.sf.net>

	IMPLEMENTATION OF TIP#416

	New Options for 'load': -global and -lazy

	* generic/tcl.h:
	* generic/tclLoad.c
	* unix/tclLoadDl.c
	* unix/tclLoadDyld.c
	* tests/load.test
	* doc/Load.3
	* doc/load.n

2012-11-14  Donal K. Fellows  <dkf@users.sf.net>

	* unix/tclUnixFCmd.c (TclUnixOpenTemporaryFile): [Bug 2933003]: Factor
	out all the code to do temporary file creation so that it is possible
	to make it correct in one place. Allow overriding of the back-stop
	default temporary file location at compile time by setting the
	TCL_TEMPORARY_FILE_DIRECTORY #def to a string containing the directory
	name (defaults to "/tmp" as that is the most common default).

2012-11-13  Joe Mistachkin  <joe@mistachkin.com>

	* win/tclWinInit.c: also search for the library directory (init.tcl,
	encodings, etc) relative to the build directory associated with the
	source checkout.

2012-11-10  Miguel Sofer  <msofer@users.sf.net>

	* generic/tclBasic.c:   re-enable bcc-tailcall, after fixing an
	* generic/tclExecute.c: infinite loop in the TCL_COMPILE_DEBUG mode


2012-11-07  Kevin B. Kenny  <kennykb@acm.org>

	* library/tzdata/Africa/Casablanca:
	* library/tzdata/America/Araguaina:
	* library/tzdata/America/Bahia:
	* library/tzdata/America/Havana:
	* library/tzdata/Asia/Amman:
	* library/tzdata/Asia/Gaza:
	* library/tzdata/Asia/Hebron:
	* library/tzdata/Asia/Jerusalem:
	* library/tzdata/Pacific/Apia:
	* library/tzdata/Pacific/Fakaofo:
	* library/tzdata/Pacific/Fiji:		Import tzdata2012i.

2012-11-06  Donal K. Fellows  <dkf@users.sf.net>

	* library/http/http.tcl (http::Finish): [Bug 3581754]: Ensure that
	callbacks are done at most once to prevent problems with timeouts on a
	keep-alive connection (combined with reentrant http package use)
	causing excessive stack growth. Not a fix for the underlying problem,
	but ensures that pain will be mostly kept away from users.
	Bump http package to 2.8.5.

2012-11-05  Donal K. Fellows  <dkf@users.sf.net>

	Added bytecode compilation of many Tcl commands. Some of these are
	total compilations and some are only partial (i.e., only compile in
	some cases). The (sub-)commands affected are:
	* array: exists, set, unset
	* dict: create, exists, merge
	* format: (simple cases only)
	* info: commands, coroutine, level, object
	* info object: class, isa object, namespace
	* namespace: current, code, qualifiers, tail, which
	* regsub: (only cases convertable to simple [string map])
	* self: (only no-argument and [self object] cases)
	* string: first, last, map, range
	* tailcall:
	* yield:

	[This was work originally done on the 'dkf-compile-misc-info' branch.]

2012-11-05  Jan Nijtmans  <nijtmans@users.sf.net>

	IMPLEMENTATION OF TIP#413

	Align the [string trim] and [string is space] commands, such that
	[string trim] by default trims all characters for which [string is
	space] returns 1, augmented with the NUL character.

	* generic/tclUtf.c: Add NEL, BOM and two more characters to [string is
	space]
	* generic/tclCmdMZ.c: Modify [string trim] for Unicode modifications.
	* generic/regc_locale.c: Regexp engine must match [string is space]
	* doc/string.n
	* tests/string.test
	***POTENTIAL INCOMPATIBILITY***
	Code that relied on characters not previously trimmed being not
	removed will notice a difference; it is believed that this is rare,
	but a workaround to get the behavior in Tcl 8.5 is to use " \t\n\r" as
	an explicit trim set.

2012-10-31  Jan Nijtmans  <nijtmans@users.sf.net>

	* win/Makefile.in:   Dde version number to 1.4.0, ready for Tcl 8.6.0rc1
	* win/makefile.vc
	* win/tclWinDde.c
	* library/dde/pkgIndex.tcl
	* tests/winDde.test

2012-10-24  Donal K. Fellows  <dkf@users.sf.net>

	* generic/tclCompCmds.c (TclCompileDictUnsetCmd): Added compilation of
	the [dict unset] command (for scalar var in LVT only).

2012-10-23  Jan Nijtmans  <nijtmans@users.sf.net>

	* generic/tclInt.h:       Add "flags" parameter from Tcl_LoadFile to
	* generic/tclIOUtil.c:    to various internal functions, so these
	* generic/tclLoadNone.c:  flags are available through the whole
	* unix/tclLoad*.c:        filesystem for (future) internal use.
	* win/tclWinLoad.c:

2012-10-17  Miguel Sofer  <msofer@users.sf.net>

	* generic/tclBasic.c (TclNRCoroutineObjCmd): insure that numlevels
	are properly set, fix bug discovered by dkf and reported at
	http://code.activestate.com/lists/tcl-core/12213/

2012-10-16  Donal K. Fellows  <dkf@users.sf.net>

	IMPLEMENTATION OF TIP#405

	New commands for applying a transformation to the elements of a list
	to produce another list (the [lmap] command) and to the mappings of a
	dictionary to produce another dictionary (the [dict map] command). In
	both cases, a [continue] will cause the skipping of an element/pair,
	and a [break] will terminate the construction early and successfully.

	* generic/tclCmdAH.c (Tcl_LmapObjCmd, TclNRLmapCmd): Implementation of
	the new [lmap] command, based on (and sharing much of) [foreach].
	* generic/tclDictObj.c (DictMapNRCmd): Implementation of the new [dict
	map] subcommand, based on (and sharing much of) [dict for].
	* generic/tclCompCmds.c (TclCompileLmapCmd, TclCompileDictMapCmd):
	Compilation engines for [lmap] and [dict map].

	IMPLEMENTATION OF TIP#400

	* generic/tclZlib.c: Allow the specification of a compression
	dictionary (a binary blob used to seed the compression engine) in both
	streams and channel transformations. Also some reorganization to allow
	for getting gzip header dictionaries and controlling buffering levels
	in channel transformations (allowing a trade-off between formal
	correctness and speed).
	(Tcl_ZlibStreamSetCompressionDictionary): New C API to allow setting
	the compression dictionary without using a Tcl script.

2012-10-14  Jan Nijtmans  <nijtmans@users.sf.net>

	* generic/tclDictObj.c: [Bug 3576509]: ::tcl::Bgerror crashes with
	* generic/tclEvent.c:    invalid arguments. Better fix, which helps
	for all Tcl_DictObjGet() calls in Tcl's source code.

2012-10-13  Jan Nijtmans  <nijtmans@users.sf.net>

	* generic/tclEvent.c: [Bug 3576509]: tcl::Bgerror crashes with invalid
	arguments

2012-10-06  Jan Nijtmans  <nijtmans@users.sf.net>

	* win/Makefile.in: [Bug 2459774]: tcl/win/Makefile.in not compatible
	with msys 0.8.

2012-10-03  Don Porter  <dgp@users.sourceforge.net>

	* generic/tclIO.c:	When checking for std channels being closed,
	compare the channel state, not the channel itself so that stacked
	channels do not cause trouble.

2012-09-26  Reinhard Max  <max@suse.de>

	* generic/tclIOSock.c (TclCreateSocketAddress): Work around a bug in
	getaddrinfo() on OSX that caused name resolution to fail for [socket
	-server foo -myaddr localhost 0].

2012-09-20  Jan Nijtmans  <nijtmans@users.sf.net>

	* win/configure.in: New import libraries for zlib 1.2.7, usable for
	* win/configure:    all win32/win64 compilers
	* compat/zlib/win32/zdll.lib:
	* compat/zlib/win64/zdll.lib:

	* win/tclWinDde.c: [FRQ 3527238]: Full unicode support for dde. Dde
	version is now 1.4.0b2.
	***POTENTIAL INCOMPATIBILITY***

2012-09-19  Jan Nijtmans  <nijtmans@users.sf.net>

	* generic/tcl.h:  Make Tcl_Interp a fully opaque structure if
	TCL_NO_DEPRECATED is set (TIP 330 and 336).
	* win/nmakehlp.c: Let "nmakehlp -V" start searching digits after the
	found match (suggested by Harald Oehlmann).

2012-09-07  Harald Oehlmann  <oehhar@users.sf.net>

	*** 8.6b3 TAGGED FOR RELEASE ***

	IMPLEMENTATION OF TIP#404.

	* library/msgcat/msgcat.tcl:	[FRQ 3544988]: New commands [mcflset]
	* library/msgcat/pkgIndex.tcl:	and [mcflmset] to set mc entries with
	* unix/Makefile.in:		implicit message file locale.
	* win/Makefile.in:		Bump to 1.5.0.

2012-08-25  Donal K. Fellows  <dkf@users.sf.net>

	* library/msgs/uk.msg: [Bug 3561330]: Use the correct full name of
	March in Ukrainian. Thanks to Mikhail Teterin for reporting.

2012-08-23  Jan Nijtmans  <nijtmans@users.sf.net>

	* generic/tclBinary.c: [Bug 3496014]: Unecessary memset() in
	Tcl_SetByteArrayObj().

2012-08-20  Don Porter  <dgp@users.sourceforge.net>

	* generic/tclPathObj.c:	[Bug 3559678]: Fix bad filename normalization
	when the last component is the empty string.

2012-08-20  Jan Nijtmans  <nijtmans@users.sf.net>

	* win/tclWinPort.h:  Remove wrapper macro for ntohs(): unnecessary,
	because it doesn't require an initialized winsock_2 library. See:
	<http://msdn.microsoft.com/en-us/library/windows/desktop/ms740075%28v=vs.85%29.aspx>
	* win/tclWinSock.c:
	* generic/tclStubInit.c:

2012-08-17  Jan Nijtmans  <nijtmans@users.sf.net>

	* win/nmakehlp.c: Add "-V<num>" option, in order to be able to detect
	partial version numbers.

2012-08-15  Jan Nijtmans  <nijtmans@users.sf.net>

	* win/buildall.vc.bat: Only build the threaded builds by default
	* win/rules.vc:        Some code cleanup

2010-08-13  Stuart Cassoff  <stwo@users.sourceforge.net>

	* unix/tclUnixCompat.c: [Bug 3555454]: Rearrange a bit to quash
	'declared but never defined' compiler warnings.

2012-08-13  Jan Nijtmans  <nijtmans@users.sf.net>

	* compat/zlib/win64/zlib1.dll:  Add 64-bit build of zlib1.dll, and use
	* compat/zlib/win64/zdll.lib:   it for the dynamic mingw-w64 build.
	* win/Makefile.in:
	* win/configure.in:
	* win/configure:

2012-08-09  Reinhard Max  <max@suse.de>

	* tests/http.test: Fix http-3.29 for machines without IPv6 support.

2010-08-08  Stuart Cassoff  <stwo@users.sourceforge.net>

	* unix/tclUnixCompat.c: Change one '#ifdef' to '#if defined()' for
	improved consistency within the file.

2012-08-08  Jan Nijtmans  <nijtmans@users.sf.net>

	* generic/tclfileName.c: [Bug #1536227]: Cygwin network pathname
	* tests/fileName.test:   support

2012-08-07  Don Porter  <dgp@users.sourceforge.net>

	* generic/tclIOUtil.c:	[Bug 3554250]: Overlooked one field of cleanup
	in the thread exit handler for the filesystem subsystem.

2012-07-31  Donal K. Fellows  <dkf@users.sf.net>

	* generic/tclInterp.c (Tcl_GetInterpPath):
	* unix/tclUnixPipe.c (TclGetAndDetachPids, Tcl_PidObjCmd):
	* win/tclWinPipe.c (TclGetAndDetachPids, Tcl_PidObjCmd):
	Purge use of Tcl_AppendElement, and corrected conversion of PIDs to
	integer objects.

2012-07-31  Jan Nijtmans  <nijtmans@users.sf.net>

	* win/nmakehlp.c:  Add -Q option from sampleextension.
	* win/Makefile.in: [FRQ 3544967]: Missing objectfiles in static lib
	* win/makefile.vc: (Thanks to Jos Decoster).

2012-07-29  Jan Nijtmans  <nijtmans@users.sf.net>

	* win/Makefile.in:  No longer build tcltest.exe to run the tests,
	but use tclsh86.exe in combination with tcltest86.dll to do that.
	* tests/*.test:     load tcltest86.dll if necessary.

2012-07-28  Jan Nijtmans  <nijtmans@users.sf.net>

	* tests/clock.test:    [Bug 3549770]: Multiple test failures running
	* tests/registry.test: tcltest outside build tree
	* tests/winDde.test:

2012-07-27  Jan Nijtmans  <nijtmans@users.sf.net>

	* generic/tclUniData.c:   Support Unicode 6.2 (Add Turkish lira sign)
	* generic/regc_locale.c:

2012-07-25  Alexandre Ferrieux  <ferrieux@users.sourceforge.net>

	* win/tclWinPipe.c: [Bug 3547994]: Abandon the synchronous Windows
	pipe driver to its fate when needed to honour TIP#398.

2012-07-24  Trevor Davel  <twylite@crypt.co.za>

	* win/tclWinSock.c: [Bug: 3545363]: Loop over multiple underlying file
	descriptors for a socket where required (TcpCloseProc, SocketProc).
	Refactor socket/descriptor setup to manage linked list operations in
	one place. Fix memory leak in socket close (TcpCloseProc) and related
	dangling pointers in SocketEventProc.

2012-07-19  Reinhard Max  <max@suse.de>

	* win/tclWinSock.c (TcpAccept): [Bug: 3545363]: Use a large enough
	buffer for accept()ing IPv6 connections. Fix conversion of host and
	port for passing to the accept proc to be independent of the IP
	version.

2012-07-23  Alexandre Ferrieux  <ferrieux@users.sourceforge.net>

	* generic/tclIO.c: [Bug 3545365]: Never try a bg-flush  on a dead
	channel, just like before 2011-08-17.

2012-07-19  Joe Mistachkin  <joe@mistachkin.com>

	* generic/tclTest.c: Fix several more missing mutex-locks in
	TestasyncCmd.

2012-07-19  Alexandre Ferrieux  <ferrieux@users.sourceforge.net>

	* generic/tclTest.c: [Bug 3544685]: Missing mutex-lock in
	TestasyncCmd since 2011-08-19. Unbounded gratitude to Stuart
	Cassoff for spotting it.

2012-07-17  Jan Nijtmans  <nijtmans@users.sf.net>

	* win/makefile.vc: [Bug 3544932]: Visual studio compiler check fails

2012-07-16  Donal K. Fellows  <dkf@users.sf.net>

	* generic/tclUtil.c (UpdateStringOfEndOffset): [Bug 3544658]: Stop
	1-byte overrun in memcpy, that object placement rules made harmless
	but which still caused compiler complaints.

2012-07-16  Jan Nijtmans  <nijtmans@users.sf.net>

	* library/reg/pkgIndex.tcl:  Make registry 1.3 package dynamically
	loadable when ::tcl::pkgconfig is available.

2012-07-11  Jan Nijtmans  <nijtmans@users.sf.net>

	* win/tclWinReg.c: [Bug 3362446]: registry keys command fails
	with 8.5/8.6. Follow Microsofts example better in order to prevent
	problems when using HKEY_PERFORMANCE_DATA.

2012-07-10  Jan Nijtmans  <nijtmans@users.sf.net>

	* unix/tclUnixNotfy.c: [Bug 3541646]: Don't panic on triggerPipe
	overrun.

2012-07-10  Donal K. Fellows  <dkf@users.sf.net>

	* win/tclWinSock.c (InitializeHostName): Corrected logic that
	extracted the name of the computer from the gethostname call so that
	it would use the name on success, not failure. Also ensured that the
	buffer size is exactly that recommended by Microsoft.

2012-07-08  Reinhard Max  <max@suse.de>

	* library/http/http.tcl: [Bug 3531209]: Add fix and test for URLs that
	* tests/http.test: 	 contain literal IPv6 addresses.

2012-07-05  Don Porter  <dgp@users.sourceforge.net>

	* unix/tclUnixPipe.c:	[Bug 1189293]: Make "<<" binary safe.
	* win/tclWinPipe.c:

2012-07-03  Donal K. Fellows  <dkf@users.sf.net>

	* generic/tclUtil.c (TclDStringAppendObj, TclDStringAppendDString):
	* generic/tclInt.h (TclDStringAppendLiteral, TclDStringClear):
	* generic/tclCompile.h (TclDStringAppendToken): Added wrappers to make
	common cases of appending to Tcl_DStrings simpler to write. Prompted
	by looking at [FRQ 1357401] (these are an _internal_ implementation of
	that FRQ).

2012-06-29  Jan Nijtmans  <nijtmans@users.sf.net>

	* library/msgcat/msgcat.tcl:   Add tn, ro_MO and ru_MO to msgcat.

2012-06-29  Harald Oehlmann <oehhar@users.sf.net>

	* library/msgcat/msgcat.tcl:	[Bug 3536888]: Locale guessing of
	* library/msgcat/pkgIndex.tcl:	msgcat fails on (some) Windows 7. Bump
	* unix/Makefile.in:		to 1.4.5
	* win/Makefile.in:

2012-06-29  Donal K. Fellows  <dkf@users.sf.net>

	* doc/GetIndex.3: Reinforced the description of the requirement for
	the tables of names to index over to be static, following posting to
	tcl-core by Brian Griffin about a bug caused by Tktreectrl not obeying
	this rule correctly. This does not represent a functionality change,
	merely a clearer documentation of a long-standing constraint.

2012-06-26  Jan Nijtmans  <nijtmans@users.sf.net>

	* unix/tcl.m4:       Let Cygwin shared build link with
	* unix/configure.in: zlib1.dll, not cygz.dll (two less
	* unix/configure:    dependencies on cygwin-specific dll's)
	* unix/Makefile.in:

2012-06-26  Reinhard Max  <max@suse.de>

	* generic/tclIOSock.c: Use EAI_SYSTEM only if it exists.
	* unix/tclUnixSock.c:

2012-06-25  Don Porter  <dgp@users.sourceforge.net>

	* generic/tclFileSystem.h:	[Bug 3024359]: Make sure that the
	* generic/tclIOUtil.c:	per-thread cache of the list of file systems
	* generic/tclPathObj.c:	currently registered is only updated at times
	when no active loops are traversing it.  Also reduce the amount of
	epoch storing and checking to where it can make a difference.

2012-06-25  Donal K. Fellows  <dkf@users.sf.net>

	* generic/tclCmdAH.c (EncodingDirsObjCmd): [Bug 3537605]: Do the right
	thing when reporting errors with the number of arguments.

2012-06-25  Jan Nijtmans  <nijtmans@users.sf.net>

	* generic/tclfileName.c: [Patch 1536227]: Cygwin network pathname
	* tests/fileName.test:   support.

2012-06-23  Jan Nijtmans  <nijtmans@users.sf.net>

	* unix/tclUnixNotfy.c: [Bug 3508771]: Cygwin notifier for handling
	win32 events.

2012-06-22  Reinhard Max  <max@suse.de>

	* generic/tclIOSock.c: Rework the error message generation of [socket],
	* unix/tclUnixSock.c:  so that the error code of getaddrinfo is used
	* win/tclWinSock.c:    instead of errno unless it is EAI_SYSTEM.

2012-06-21  Jan Nijtmans  <nijtmans@users.sf.net>

	* win/tclWinReg.c:	[Bug 3362446]: registry keys command fails
	* tests/registry.test:	with 8.5/8.6

2012-06-11  Don Porter  <dgp@users.sourceforge.net>

	* generic/tclBasic.c:	[Bug 3532959]: Make sure the lifetime
	* generic/tclProc.c:	management of entries in the linePBodyPtr
	* tests/proc.test:	hash table can tolerate either order of
	teardown, interp first, or Proc first.

2012-06-08  Don Porter  <dgp@users.sourceforge.net>

	* unix/configure.in:	Update autogoo for gettimeofday().
	* unix/tclUnixPort.h:	Thanks Joe English.
	* unix/configure:	autoconf 2.13

	* unix/tclUnixPort.h:	[Bug 3530533]: Centralize #include <pthread.h>
	* unix/tclUnixThrd.c:	in the tclUnixPort.h header so that old unix
	systems that need inclusion in all compilation units are supported.

2012-06-08  Jan Nijtmans  <nijtmans@users.sf.net>

	* win/tclWinDde.c:    Revise the "null data" check: null strings are
	possible, but empty binary arrays are not.
	* tests/winDde.test:  Add test-case (winDde-9.4) for transferring
	null-strings with dde. Convert tests to tcltest-2 syntax.

2012-06-06  Donal K. Fellows  <dkf@users.sf.net>

	* generic/tclZlib.c (TclZlibInit): Declare that Tcl is publishing the
	zlib package (version 2.0) as part of its bootstrap process. This will
	have an impact on tclkit (which includes zlib 1.1) but otherwise be
	very low impact.

2012-06-06  Jan Nijtmans  <nijtmans@users.sf.net>

	* unix/tclUnixInit.c: On Cygwin, use win32 API in stead of uname()
	to determine the tcl_platform variables.

2012-05-31  Jan Nijtmans  <nijtmans@users.sf.net>

	* generic/tclZlib.c:  [Bug 3530536]: zlib-7.4 fails on IRIX64
	* tests/zlib.test:
	* doc/zlib.n:         Document that [stream checksum] doesn't do
	what's expected for "inflate" and "deflate" formats

2012-05-31  Donal K. Fellows  <dkf@users.sf.net>

	* library/safe.tcl (safe::AliasFileSubcommand): Don't assume that
	slaves have corresponding commands, as that is not true for
	sub-subinterpreters (used in Tk's test suite).

	* doc/safe.n: [Bug 1997845]: Corrected formatting so that generated
	HTML can link properly.

	* tests/socket.test (socket*-13.1): Prevented intermittent test
	failure due to race condition.

2012-05-29  Donal K. Fellows  <dkf@users.sf.net>

	* doc/expr.n, doc/mathop.n: [Bug 2931407]: Clarified semantics of
	division and remainder operators.

2012-05-29  Jan Nijtmans  <nijtmans@users.sf.net>

	* win/tclWinDde.c:    [Bug 3525762]: Encoding handling in dde.
	* win/Makefile.in:    Fix "make genstubs" when cross-compiling on UNIX

2012-05-28  Donal K. Fellows  <dkf@users.sf.net>

	* library/safe.tcl (safe::AliasFileSubcommand): [Bug 3529949]: Made a
	more sophisticated method for preventing information leakage; it
	changes references to "~user" into "./~user", which is safe.

2012-05-25  Donal K. Fellows  <dkf@users.sf.net>

	* doc/namespace.n, doc/Ensemble.3: [Bug 3528418]: Document what is
	going on with respect to qualification of command prefixes in ensemble
	subcommand maps.

	* generic/tclIO.h (SYNTHETIC_EVENT_TIME): Factored out the definition
	of the amount of time that should be waited before firing a synthetic
	event on a channel.

2012-05-25  Jan Nijtmans  <nijtmans@users.sf.net>

	* win/tclWinDde.c: [Bug 473946]: Special characters were not correctly
	sent, now for XTYP_EXECUTE as well as XTYP_REQUEST.
	* win/Makefile.in: Fix "make genstubs" when cross-compiling on UNIX

2012-05-24  Jan Nijtmans  <nijtmans@users.sf.net>

	* tools/genStubs.tcl:  Take cygwin handling of X11 into account.
	* generic/tcl*Decls.h: re-generated
	* generic/tclStubInit.c:  Implement TclpIsAtty, Cygwin only.
	* doc/dde.n: Doc fix: "dde execute iexplore" doesn't work
	without -async, because iexplore doesn't return a value

2012-05-24  Jan Nijtmans  <nijtmans@users.sf.net>

	* tools/genStubs.tcl:   Let cygwin share stub table with win32
	* win/tclWinSock.c:     implement TclpInetNtoa for win32
	* generic/tclInt.decls: Revert most of [3caedf05df], since when
	  we let cygwin share the win32 stub table this is no longer necessary
	* generic/tcl*Decls.h:  re-generated
	* doc/dde.n:            1.3 -> 1.4

2012-05-23  Donal K. Fellows  <dkf@users.sf.net>

	* generic/tclZlib.c (ZlibTransformInput): [Bug 3525907]: Ensure that
	decompressed input is flushed through the transform correctly when the
	input stream gets to the end. Thanks to Alexandre Ferrieux and Andreas
	Kupries for their work on this.

2012-05-21  Don Porter  <dgp@users.sourceforge.net>

	* generic/tclFileName.c:	When using Tcl_SetObjLength() calls to
	* generic/tclPathObj.c:		grow and shrink the objPtr->bytes
	buffer, care must be taken that the value cannot possibly become pure
	Unicode.  Calling Tcl_AppendToObj() has the possibility of making such
	a conversion.  Bug found while valgrinding the trunk.

2012-05-21  Jan Nijtmans  <nijtmans@users.sf.net>

	IMPLEMENTATION OF TIP#106

	* win/tclWinDde.c:		Added encoding-related abilities to
	* library/dde/pkgIndex.tcl:	the [dde] command. The dde package's
	* tests/winDde.test:		version is now 1.4.0.
	* doc/dde.n:

2012-05-20  Donal K. Fellows  <dkf@users.sf.net>

	* generic/tclOOBasic.c (TclOO_Class_Constructor): [Bug 2023112]: Cut
	the amount of hackiness in class constructors, and refactor some of
	the error message handling from [oo::define] to be saner in the face
	of odd happenings.

2012-05-17  Donal K. Fellows  <dkf@users.sf.net>

	* generic/tclCmdMZ.c (Tcl_SwitchObjCmd): [Bug 3106532]: Corrected
	resulting indexes from -indexvar option to be usable with [string
	range]; this was always the intention (and is consistent with [regexp
	-indices] too).
	***POTENTIAL INCOMPATIBILITY***
	Uses of [switch -regexp -indexvar] that previously compensated for the
	wrong offsets (by subtracting 1 from the end indices) now do not need
	to do so as the value is correct.

	* library/safe.tcl (safe::InterpInit): Ensure that the module path is
	constructed in the correct order.
	(safe::AliasGlob): [Bug 2964715]: More extensive handling of what
	globbing is required to support package loading.

	* doc/expr.n: [Bug 3525462]: Corrected statement about what happens
	when comparing "0y" and "0x12"; the previously documented behavior was
	actually a subtle bug (now long-corrected).

2012-05-16  Donal K. Fellows  <dkf@users.sf.net>

	* generic/tclCmdAH.c (TclMakeFileCommandSafe): [Bug 3445787]: Improve
	the compatibility of safe interpreters' version of 'file' with that of
	unsafe interpreters.
	* library/safe.tcl (::safe::InterpInit): Teach the safe-interp scripts
	about how to expose 'file' properly.

2012-05-13  Jan Nijtmans  <nijtmans@users.sf.net>

	* win/tclWinDde.c:   Protect against receiving strings without ending
	\0, as external applications (or Tcl with TIP #106) could generate
	that.

2012-05-10  Jan Nijtmans  <nijtmans@users.sf.net>

	* win/tclWinDde.c: [Bug 473946]: Special characters not correctly sent
	* library/dde/pkgIndex.tcl:  Increase version to 1.3.3

2012-05-10  Alexandre Ferrieux  <ferrieux@users.sourceforge.net>

	* {win,unix}/configure{,.in}: [Bug 2812981]: Clean up bundled
	packages' build directory from within Tcl's ./configure, to avoid
	stale configuration.

2012-05-09  Andreas Kupries  <andreask@activestate.com>

	* generic/tclIORChan.c: [Bug 3522560]: Fixed the crash, enabled the
	test case. Modified [chan postevent] to properly inject the event(s)
	into the owner thread's event queue for execution in the correct
	context. Renamed the ForwardOpTo...Thread() function to match with our
	terminology.

	* tests/ioCmd.test: [Bug 3522560]: Added a test which crashes the core
	if it were not disabled as knownBug. For a reflected channel
	transfered to a different thread the [chan postevent] run in the
	handler thread tries to execute the owner threads's fileevent scripts
	by itself, wrongly reaching across thread boundaries.

2012-04-28  Alexandre Ferrieux  <ferrieux@users.sourceforge.net>

	* generic/tclIO.c: Properly close nonblocking channels even when
	not flushing them.

2012-05-03  Jan Nijtmans  <nijtmans@users.sf.net>

	* compat/zlib/*: Upgrade to zlib 1.2.7 (pre-built dll is still 1.2.5,
	will be upgraded as soon as the official build is available)

2012-05-03  Don Porter  <dgp@users.sourceforge.net>

	* tests/socket.test:	[Bug 3428754]: Test socket-14.2 tolerate
	[socket -async] connection that connects synchronously.

	* unix/tclUnixSock.c:	[Bug 3428753]: Fix [socket -async] connections
	that manage to connect synchronously.

2012-05-02  Jan Nijtmans  <nijtmans@users.sf.net>

	* generic/configure.in:    Better detection and implementation for
	* generic/configure:       cpuid instruction on Intel-derived
	* generic/tclUnixCompat.c: processors, both 32-bit and 64-bit.
	* generic/tclTest.c:       Move cpuid testcase from win-specific to
	* win/tclWinTest.c:        generic tests, as it should work on all
	* tests/platform.test:     Intel-related platforms now.

2012-04-30  Alexandre Ferrieux  <ferrieux@users.sourceforge.net>

	* tests/ioCmd.test: [Bug 3522560]: Tame deadlocks in broken refchan
	tests.

2012-04-28  Alexandre Ferrieux  <ferrieux@users.sourceforge.net>

	IMPLEMENTATION OF TIP#398

	* generic/tclIO.c: Quickly Exit with Non-Blocking Blocked Channels
	* tests/io.test  : *** POTENTIAL INCOMPATIBILITY ***
	* doc/close.n    : (compat flag available)

2012-04-27  Jan Nijtmans  <nijtmans@users.sf.net>

	* generic/tclPort.h:    Move CYGWIN-specific stuff from tclPort.h to
	* generic/tclEnv.c:     tclUnixPort.h, where it belongs.
	* unix/tclUnixPort.h:
	* unix/tclUnixFile.c:

2012-04-27  Donal K. Fellows  <dkf@users.sf.net>

	* library/init.tcl (auto_execok): Allow shell builtins to be detected
	even if they are upper-cased.

2012-04-26  Jan Nijtmans  <nijtmans@users.sf.net>

	* generic/tclStubInit.c:    Get rid of _ANSI_ARGS_ and CONST
	* generic/tclIO.c:
	* generic/tclIOCmd.c:
	* generic/tclTest.c:
	* unix/tclUnixChan.c:

2012-04-25  Donal K. Fellows  <dkf@users.sf.net>

	* generic/tclUtil.c (TclDStringToObj): Added internal function to make
	the fairly-common operation of converting a DString into an Obj a more
	efficient one; for long strings, it can just transfer the ownership of
	the buffer directly. Replaces this:
	   obj=Tcl_NewStringObj(Tcl_DStringValue(&ds),Tcl_DStringLength(&ds));
	   Tcl_DStringFree(&ds);
	with this:
	   obj=TclDStringToObj(&ds);

2012-04-24  Jan Nijtmans  <nijtmans@users.sf.net>

	* generic/tclInt.decls:      [Bug 3508771]: load tclreg.dll in cygwin
				     tclsh
	* generic/tclIntPlatDecls.h: Implement TclWinGetSockOpt,
	* generic/tclStubInit.c:     TclWinGetServByName and TclWinCPUID for
	* generic/tclUnixCompat.c:   Cygwin.
	* unix/configure.in:
	* unix/configure:
	* unix/tclUnixCompat.c:

2012-04-18  Kevin B. Kenny  <kennykb@acm.org>

	* library/tzdata/Africa/Casablanca:
	* library/tzdata/America/Port-au-Prince:
	* library/tzdata/Asia/Damascus:
	* library/tzdata/Asia/Gaza:
	* library/tzdata/Asia/Hebron: tzdata2012c

2012-04-16  Donal K. Fellows  <dkf@users.sf.net>

	* doc/FileSystem.3 (Tcl_FSOpenFileChannelProc): [Bug 3518244]: Fixed
	documentation of this filesystem callback function; it must not
	register its created channel - that's the responsibility of the caller
	of Tcl_FSOpenFileChannel - as that leads to reference leaks.

2012-04-15  Donal K. Fellows  <dkf@users.sf.net>

	* generic/tclEnsemble.c (NsEnsembleImplementationCmdNR):
	* generic/tclIOUtil.c (Tcl_FSEvalFileEx): Cut out levels of the C
	stack by going direct to the relevant internal evaluation function.

	* generic/tclZlib.c (ZlibTransformSetOption): [Bug 3517696]: Make
	flushing work correctly in a pushed compressing channel transform.

2012-04-12  Jan Nijtmans  <nijtmans@users.sf.net>

	* generic/tclInt.decls:      [Bug 3514475]: Remove TclpGetTimeZone and
	* generic/tclIntDecls.h:     TclpGetTZName
	* generic/tclIntPlatDecls.h:
	* generic/tclStubInit.c:
	* unix/tclUnixTime.c:
	* unix/tclWinTilemc:

2012-04-11  Jan Nijtmans  <nijtmans@users.sf.net>

	* win/tclWinInit.c:     [Bug 3448512]: clock scan "1958-01-01" fails
	* win/tcl.m4:           only in debug compilation.
	* win/configure:
	* unix/tcl.m4:          Use NDEBUG consistantly meaning: no debugging.
	* unix/configure:
	* generic/tclBasic.c:
	* library/dde/pkgIndex.tcl:  Use [::tcl::pkgconfig get debug] instead
	* library/reg/pkgIndex.tcl:  of [info exists ::tcl_platform(debug)]

2012-04-10  Donal K. Fellows  <dkf@users.sf.net>

	* generic/tcl.h (TCL_DEPRECATED_API): [Bug 2458976]: Added macro that
	can be used to mark parts of Tcl's API as deprecated. Currently only
	used for fields of Tcl_Interp, which TIPs 330 and 336 have deprecated
	with a migration strategy; we want to encourage people to move away
	from those fields.

2012-04-09  Donal K. Fellows  <dkf@users.sf.net>

	* generic/tclOODefineCmds.c (ClassVarsSet, ObjVarsSet): [Bug 3396896]:
	Ensure that the lists of variable names used to drive variable
	resolution will never have the same name twice.

	* generic/tclVar.c (AppendLocals): [Bug 2712377]: Fix problem with
	reporting of declared variables in methods. It's really a problem with
	how [info vars] interacts with variable resolvers; this is just a bit
	of a hack so it is no longer a big problem.

2012-04-04  Donal K. Fellows  <dkf@users.sf.net>

	* generic/tclOO.c (Tcl_NewObjectInstance, TclNRNewObjectInstance):
	[Bug 3514761]: Fixed bogosity with automated argument description
	handling when constructing an instance of a class that is itself a
	member of an ensemble. Thanks to Andreas Kupries for identifying that
	this was a problem case at all!
	(Tcl_CopyObjectInstance): Fix potential bleed-over of ensemble
	information into [oo::copy].

2012-04-04  Jan Nijtmans  <nijtmans@users.sf.net>

	* win/tclWinSock.c:	[Bug 510001]: TclSockMinimumBuffers needs
	* generic/tclIOSock.c:	platform implementation.
	* generic/tclInt.decls:
	* generic/tclIntDecls.h:
	* generic/tclStubInit.c:

2012-04-03  Jan Nijtmans  <nijtmans@users.sf.net>

	* generic/tclStubInit.c: Remove the TclpGetTZName implementation for
	* generic/tclIntDecls.h: Cygwin (from 2012-04-02 commit), re-generated
	* generic/tclIntPlatDecls.h:

2012-04-02  Donal K. Fellows  <dkf@users.sf.net>

	IMPLEMENTATION OF TIP#396.

	* generic/tclBasic.c (builtInCmds, TclNRYieldToObjCmd): Convert the
	formerly-unsupported yieldm and yieldTo commands into [yieldto].

2012-04-02  Jan Nijtmans  <nijtmans@users.sf.net>

	* generic/tclInt.decls: [Bug 3508771]: load tclreg.dll in cygwin tclsh
	* generic/tclIntPlatDecls.h: Implement TclWinGetTclInstance,
	* generic/tclStubInit.c:     TclpGetTZName, and various more
	win32-specific internal functions for Cygwin, so win32 extensions
	using those can be loaded in the cygwin version of tclsh.

2012-03-30  Jan Nijtmans  <nijtmans@users.sf.net>

	* unix/tcl.m4:        [Bug 3511806]: Compiler checks too early
	* unix/configure.in:  This change allows to build the cygwin and
	* unix/tclUnixPort.h: mingw32 ports of Tcl/Tk to build out-of-the-box
	* win/tcl.m4:         using a native or cross-compiler.
	* win/configure.in:
	* win/tclWinPort.h:
	* win/README          Document how to build win32 or win64 executables
	with Linux, Cygwin or Darwin.

2012-03-29  Jan Nijtmans  <nijtmans@users.sf.net>

	* generic/tclCmdMZ.c (StringIsCmd): Faster mem-leak free
	implementation of [string is entier].

2012-03-27  Donal K. Fellows  <dkf@users.sf.net>

	IMPLEMENTATION OF TIP#395.

	* generic/tclCmdMZ.c (StringIsCmd): Implementation of the [string is
	entier] check. Code by Jos Decoster.

2012-03-27  Jan Nijtmans  <nijtmans@users.sf.net>

	* generic/tcl.h:      [Bug 3508771]: Wrong Tcl_StatBuf used on MinGW.
	* generic/tclFCmd.c:  [Bug 2015723]: Duplicate inodes from file stat
	* generic/tclCmdAH.c: on windows (but now for cygwin as well).
	* generic/tclOODefineCmds.c: minor gcc warning
	* win/tclWinPort.h:   Use lower numbers, preventing integer overflow.
	Remove the workaround for mingw-w64 [Bug 3407992]. It's long fixed.

2012-03-27  Donal K. Fellows  <dkf@users.sf.net>

	IMPLEMENTATION OF TIP#397.

	* generic/tclOO.c (Tcl_CopyObjectInstance): [Bug 3474460]: Make the
	target object name optional when copying classes. [RFE 3485060]: Add
	callback method ("<cloned>") so that scripted control over copying is
	easier.
	***POTENTIAL INCOMPATIBILITY***
	If you'd previously been using the "<cloned>" method name, this now
	has a standard semantics and call interface. Only a problem if you are
	also using [oo::copy].

2012-03-26  Donal K. Fellows  <dkf@users.sf.net>

	IMPLEMENTATION OF TIP#380.

	* doc/define.n, doc/object.n, generic/tclOO.c, generic/tclOOBasic.c:
	* generic/tclOOCall.c, generic/tclOODefineCmds.c, generic/tclOOInt.h:
	* tests/oo.test: Switch definitions of lists of things in objects and
	classes to a slot-based approach, which gives a lot more flexibility
	and programmability at the script-level. Introduce new [::oo::Slot]
	class which is the implementation of these things.

	***POTENTIAL INCOMPATIBILITY***
	The unknown method handler now may be asked to deal with the case
	where no method name is provided at all. The default implementation
	generates a compatible error message, and any override that forces the
	presence of a first argument (i.e., a method name) will continue to
	function as at present as well, so this is a pretty small change.

	* generic/tclOOBasic.c (TclOO_Object_Destroy): Made it easier to do a
	tailcall inside a normally-invoked destructor; prevented leakage out
	to calling command.

2012-03-25  Jan Nijtmans  <nijtmans@users.sf.net>

	* generic/tclInt.decls:      [Bug 3508771]: load tclreg.dll in cygwin
	* generic/tclIntPlatDecls.h: tclsh. Implement TclWinConvertError,
	* generic/tclStubInit.c:     TclWinConvertWSAError, and various more
	* unix/Makefile.in:          win32-specific internal functions for
	* unix/tcl.m4:               Cygwin, so win32 extensions using those
	* unix/configure:            can be loaded in the cygwin version of
	* win/tclWinError.c:         tclsh.

2012-03-23  Jan Nijtmans  <nijtmans@users.sf.net>

	* generic/tclInt.decls:       Revert some cygwin-related signature
	* generic/tclIntPlatDecls.h:  changes from [835f8e1e9d] (2010-01-22).
	* win/tclWinError.c:          They were an attempt to make the cygwin
	                              port compile again, but since cygwin is
	                              based on unix this serves no purpose any
	                              more.
	* win/tclWinSerial.c:         Use EAGAIN in stead of EWOULDBLOCK,
	* win/tclWinSock.c:           because in VS10+ the value of
	                              EWOULDBLOCK is no longer the same as
	                              EAGAIN.
	* unix/Makefile.in:           Add tclWinError.c to the CYGWIN build.
	* unix/tcl.m4:
	* unix/configure:

2012-03-20  Jan Nijtmans  <nijtmans@users.sf.net>

	* generic/tcl.decls:         [Bug 3508771]: load tclreg.dll in cygwin
	* generic/tclInt.decls:      tclsh. Implement TclWinGetPlatformId,
	* generic/tclIntPlatDecls.h: Tcl_WinUtfToTChar, Tcl_WinTCharToUtf (and
	* generic/tclPlatDecls.h:    a dummy TclWinCPUID) for Cygwin, so win32
	* generic/tclStubInit.c:     extensions using those can be loaded in
	* unix/tclUnixCompat.c:      the cygwin version of tclsh.

2012-03-19  Venkat Iyer <venkat@comit.com>

	* library/tzdata/America/Atikokan: Update to tzdata2012b.
	* library/tzdata/America/Blanc-Sablon:
	* library/tzdata/America/Dawson_Creek:
	* library/tzdata/America/Edmonton:
	* library/tzdata/America/Glace_Bay:
	* library/tzdata/America/Goose_Bay:
	* library/tzdata/America/Halifax:
	* library/tzdata/America/Havana:
	* library/tzdata/America/Moncton:
	* library/tzdata/America/Montreal:
	* library/tzdata/America/Nipigon:
	* library/tzdata/America/Rainy_River:
	* library/tzdata/America/Regina:
	* library/tzdata/America/Santiago:
	* library/tzdata/America/St_Johns:
	* library/tzdata/America/Swift_Current:
	* library/tzdata/America/Toronto:
	* library/tzdata/America/Vancouver:
	* library/tzdata/America/Winnipeg:
	* library/tzdata/Antarctica/Casey:
	* library/tzdata/Antarctica/Davis:
	* library/tzdata/Antarctica/Palmer:
	* library/tzdata/Asia/Yerevan:
	* library/tzdata/Atlantic/Stanley:
	* library/tzdata/Pacific/Easter:
	* library/tzdata/Pacific/Fakaofo:
	* library/tzdata/America/Creston: (new)

2012-03-19  Reinhard Max  <max@suse.de>

	* unix/tclUnixSock.c (Tcl_OpenTcpServer): Use the values returned
	by getaddrinfo() for all three arguments to socket() instead of
	only using ai_family. Try to keep the most meaningful error while
	iterating over the result list, because using the last error can
	be misleading.

2012-03-15  Jan Nijtmans  <nijtmans@users.sf.net>

	* generic/tcl.h: [Bug 3288345]: Wrong Tcl_StatBuf used on Cygwin
	* unix/tclUnixFile.c:
	* unix/tclUnixPort.h:
	* win/cat.c:           Remove cygwin stuff no longer needed
	* win/tclWinFile.c:
	* win/tclWinPort.h:

2012-03-12  Jan Nijtmans  <nijtmans@users.sf.net>

	* win/tclWinFile.c: [Bug 3388350]: mingw64 compiler warnings

2012-03-11  Donal K. Fellows  <dkf@users.sf.net>

	* doc/*.n, doc/*.3: A number of small spelling and wording fixes.

2012-03-08  Donal K. Fellows  <dkf@users.sf.net>

	* doc/info.n:   Various minor fixes (prompted by Andreas Kupries
	* doc/socket.n: detecting a spelling mistake).

2012-03-07  Andreas Kupries  <andreask@activestate.com>

	* library/http/http.tcl: [Bug 3498327]: Generate upper-case
	* library/http/pkgIndex.tcl: hexadecimal output for compliance
	* tests/http.test: with RFC 3986. Bumped version to 2.8.4.
	* unix/Makefile.in:
	* win/Makefile.in:

2012-03-06  Jan Nijtmans  <nijtmans@users.sf.net>

	* win/tclWinPort.h: Compatibility with older Visual Studio versions.

2012-03-04  Jan Nijtmans  <nijtmans@users.sf.net>

	* generic/tclLoad.c: Patch from the cygwin folks
	* unix/tcl.m4:
	* unix/configure: (re-generated)

2012-03-02  Donal K. Fellows  <dkf@users.sf.net>

	* generic/tclBinary.c (Tcl_SetByteArrayObj): [Bug 3496014]: Only zero
	out the memory block if it is not being immediately overwritten. (Our
	caller might still overwrite, but we should at least avoid
	known-useless work.)

2012-02-29  Jan Nijtmans  <nijtmans@users.sf.net>

	* generic/tclIOUtil.c:	[Bug 3466099]: BOM in Unicode
	* generic/tclEncoding.c:
	* tests/source.test:

2012-02-23  Donal K. Fellows  <dkf@users.sf.net>

	* tests/reg.test (14.21-23): Add tests relating to Bug 1115587. Actual
	bug is characterised by test marked with 'knownBug'.

2012-02-17  Jan Nijtmans  <nijtmans@users.sf.net>

	* generic/tclIOUtil.c: [Bug 2233954]: AIX: compile error
	* unix/tclUnixPort.h:

2012-02-16  Donal K. Fellows  <dkf@users.sf.net>

	* generic/tclExecute.c (INST_LIST_RANGE_IMM): Enhance implementation
	so that shortening a (not multiply-referenced) list by lopping the end
	off with [lrange] or [lreplace] is efficient.

2012-02-15  Donal K. Fellows  <dkf@users.sf.net>

	* generic/tclCompCmds.c (TclCompileLreplaceCmd): Added a compilation
	strategy for [lreplace] that tackles the cases which are equivalent to
	a static [lrange].
	(TclCompileLrangeCmd): Add compiler for [lrange] with constant indices
	so we can take advantage of existing TCL_LIST_RANGE_IMM opcode.
	(TclCompileLindexCmd): Improve coverage of constant-index-style
	compliation using technique developed for [lrange] above.

	(TclCompileDictForCmd): [Bug 3487626]: Fix crash in compilation of
	[dict for] when its implementation command is used directly rather
	than through the ensemble.

2012-02-09  Don Porter  <dgp@users.sourceforge.net>

	* generic/tclStringObj.c:	Converted the memcpy() calls in append
	operations to memmove() calls.  This adds safety in the case of
	overlapping copies, and improves performance on some benchmarks.

2012-02-06  Don Porter  <dgp@users.sourceforge.net>

	* generic/tclEnsemble.c: [Bug 3485022]: TclCompileEnsemble() avoid
	* tests/trace.test:	compile when exec traces set.

2012-02-06  Miguel Sofer  <msofer@users.sf.net>

	* generic/tclTrace.c:  [Bug 3484621]: Ensure that execution traces on
	* tests/trace.test:    bytecoded commands bump the interp's compile
	epoch.

2012-02-02  Jan Nijtmans  <nijtmans@users.sf.net>

	* generic/tclUniData.c: [FRQ 3464401]: Support Unicode 6.1
	* generic/regc_locale.c:

2012-02-02  Don Porter  <dgp@users.sourceforge.net>

	* win/tclWinFile.c:	[Bugs 2974459,2879351,1951574,1852572,
	1661378,1613456]: Revisions to the NativeAccess() routine that queries
	file permissions on Windows native filesystems.  Meant to fix numerous
	bugs where [file writable|readable|executable] "lies" about what
	operations are possible, especially when the file resides on a Samba
	share.

2012-02-01  Donal K. Fellows  <dkf@users.sf.net>

	* doc/AddErrInfo.3: [Bug 3482614]: Documentation nit.

2012-01-30  Donal K. Fellows  <dkf@users.sf.net>

	* generic/tclCompCmds.c (TclCompileCatchCmd): Added a more efficient
	bytecode generator for the case where 'catch' is used without any
	variable arguments; don't capture the result just to discard it.

2012-01-26  Don Porter  <dgp@users.sourceforge.net>

	* generic/tclCmdAH.c:		[Bug 3479689]: New internal routine
	* generic/tclFCmd.c:		TclJoinPath(). Refactor all the
	* generic/tclFileName.c:	*Join*Path* routines to give them more
	* generic/tclInt.h:		useful interfaces that are easier to
	* generic/tclPathObj.c:		manage getting the refcounts right.

2012-01-26  Don Porter  <dgp@users.sourceforge.net>

	* generic/tclPathObj.c:	[Bug 3475569]: Add checks for unshared values
	before calls demanding them.  [Bug 3479689]: Stop memory corruption
	when shimmering 0-refCount value to "path" type.

2012-01-25  Donal K. Fellows  <dkf@users.sf.net>

	* generic/tclOO.c (Tcl_CopyObjectInstance): [Bug 3474460]: When
	copying an object, make sure that the configuration of the variable
	resolver is also duplicated.

2012-01-22  Jan Nijtmans  <nijtmans@users.sf.net>

	* tools/uniClass.tcl:    [FRQ 3473670]: Various Unicode-related
	* tools/uniParse.tcl:    speedups/robustness. Enhanced tools to be
	* generic/tclUniData.c:  able to handle characters > 0xffff. Done in
	* generic/tclUtf.c:      all branches in order to simplify merges for
	* generic/regc_locale.c: new Unicode versions (such as 6.1)

2012-01-22  Donal K. Fellows  <dkf@users.sf.net>

	* generic/tclDictObj.c (DictExistsCmd): [Bug 3475264]: Ensure that
	errors only ever happen when insufficient arguments are supplied, and
	not when a path doesn't exist or a dictionary is poorly formatted (the
	two cases can't be easily distinguished).

2012-01-21  Jan Nijtmans  <nijtmans@users.sf.net>

	* generic/tcl.h:        [Bug 3474726]: Eliminate detection of struct
	* generic/tclWinPort.h: _stat32i64, just use _stati64 in combination
	* generic/tclFCmd.c:    with _USE_32BIT_TIME_T, which is the same
	* generic/tclTest.c:    then. Only keep _stat32i64 usage for cygwin,
	* win/configure.in:     so it will not conflict with cygwin's own
	* win/configure:	struct stat.

2012-01-21  Don Porter  <dgp@users.sourceforge.net>

	* generic/tclCmdMZ.c:	[Bug 3475667]: Prevent buffer read overflow.
	Thanks to "sebres" for the report and fix.

2012-01-17  Donal K. Fellows  <dkf@users.sf.net>

	* doc/dict.n (dict with): [Bug 3474512]: Explain better what is going
	on when a dictionary key and the dictionary variable collide.

2012-01-13  Donal K. Fellows  <dkf@users.sf.net>

	* library/http/http.tcl (http::Connect): [Bug 3472316]: Ensure that we
	only try to read the socket error exactly once.

2012-01-12  Donal K. Fellows  <dkf@users.sf.net>

	* doc/tclvars.n: [Bug 3466506]: Document more environment variables.

2012-01-09  Jan Nijtmans  <nijtmans@users.sf.net>

	* generic/tclUtf.c:      [Bug 3464428]: [string is graph \u0120] was
	* generic/regc_locale.c: wrong. Add table for Unicode [:cntrl:] class.
	* tools/uniClass.tcl:    Generate Unicode [:cntrl:] class table.
	* tests/utf.test:

2012-01-08  Kevin B. Kenny  <kennykb@acm.org>

	* library/clock.tcl (ReadZoneinfoFile): [Bug 3470928]: Corrected a bug
	* tests/clock.test (clock-56.4):        where loading zoneinfo would
	fail if one timezone abbreviation was a proper tail of another, and
	zic used the same bytes of the file to represent both of them. Added a
	test case for the bug, using the same data that caused the observed
	failure "in the wild."

2011-12-30  Venkat Iyer <venkat@comit.com>

	* library/tzdata/America/Bahia:		Update to Olson's tzdata2011n
	* library/tzdata/America/Havana:
	* library/tzdata/Europe/Kiev:
	* library/tzdata/Europe/Simferopol:
	* library/tzdata/Europe/Uzhgorod:
	* library/tzdata/Europe/Zaporozhye:
	* library/tzdata/Pacific/Fiji:

2011-12-23  Jan Nijtmans  <nijtmans@users.sf.net>

	* generic/tclUtf.c: [Bug 3464428]: [string is graph \u0120] is wrong.
	* generic/tclUniData.c:
	* generic/regc_locale.c:
	* tests/utf.test:
	* tools/uniParse.tcl:   Clean up some unused stuff, and be more robust
	against changes in UnicodeData.txt syntax

2011-12-13  Andreas Kupries  <andreask@activestate.com>

	* generic/tclCompile.c (TclInitAuxDataTypeTable): Extended to register
	the DictUpdateInfo structure as an AuxData type. For use by tbcload,
	tclcompiler.

2011-12-11  Jan Nijtmans  <nijtmans@users.sf.net>

	* generic/regc_locale.c: [Bug 3457031]: Some Unicode 6.0 chars not
	* tests/utf.test:        in [:print:] class

2011-12-07  Jan Nijtmans  <nijtmans@users.sf.net>

	* tools/uniParse.tcl:    [Bug 3444754]: string tolower \u01c5 is wrong
	* generic/tclUniData.c:
	* tests/utf.test:

2011-11-30  Jan Nijtmans  <nijtmans@users.sf.net>

	* library/tcltest/tcltest.tcl: [Bug 967195]: Make tcltest work
	when tclsh is compiled without using the setargv() function on mingw.

2011-11-29  Jan Nijtmans  <nijtmans@users.sf.net>

	* win/Makefile.in: don't install tommath_(super)?class.h
	* unix/Makefile.in: don't install directories like 8.2 and 8.3
	* generic/tclTomMath.h: [Bug 2991415]: move include tclInt.h from
	* generic/tclTomMathInt.h: tclTomMath.h to tclTomMathInt.h

2011-11-25  Donal K. Fellows  <dkf@users.sf.net>

	* library/history.tcl (history): Simplify the dance of variable
	management used when chaining to the implementation command.

2011-11-22  Donal K. Fellows  <dkf@users.sf.net>

	* generic/tclExecute.c (TclCompileObj): Simplify and de-indent the
	logic so that it is easier to comprehend.

2011-11-22  Jan Nijtmans  <nijtmans@users.sf.net>

	* win/tclWinPort.h: [Bug 3354324]: Windows: [file mtime] sets wrong
	* win/tclWinFile.c: time (VS2005+ only).
	* generic/tclTest.c:

2011-11-20  Joe Mistachkin  <joe@mistachkin.com>

	* tests/thread.test: Remove unnecessary [after] calls from the thread
	tests.  Make error message matching more robust for tests that may
	have built-in race conditions.  Test thread-7.26 must first unset all
	thread testing related variables.  Revise results of the thread-7.28
	through thread-7.31 tests to account for the fact they are canceled
	via a script sent to the thread asynchronously, which then impacts the
	error message handling.  Attempt to manually drain the event queue for
	the main thread after joining the test thread to make sure no stray
	events are processed at the wrong time on the main thread.  Revise all
	the synchronization and comparison semantics related to the thread id
	and error message.

2011-11-18  Joe Mistachkin  <joe@mistachkin.com>

	* tests/thread.test: Remove all use of thread::release from the thread
	7.x tests, replacing it with a script that can easily cause "stuck"
	threads to self-destruct for those test cases that require it.  Also,
	make the error message handling far more robust by keeping track of
	every asynchronous error.

2011-11-17  Joe Mistachkin  <joe@mistachkin.com>

	* tests/thread.test: Refactor all the remaining thread-7.x tests that
	were using [testthread].  Note that this test file now requires the
	very latest version of the Thread package to pass all tests.  In
	addition, the thread-7.18 and thread-7.19 tests have been flagged as
	knownBug because they cannot pass without modifications to the [expr]
	command, persuant to TIP #392.

2011-11-17  Joe Mistachkin  <joe@mistachkin.com>

	* generic/tclThreadTest.c: For [testthread cancel], avoid creating a
	new Tcl_Obj when the default script cancellation result is desired.

2011-11-11  Donal K. Fellows  <dkf@users.sf.net>

	* win/tclWinConsole.c: Refactor common thread handling patterns.

2011-11-11  Alexandre Ferrieux  <ferrieux@users.sourceforge.net>

	* tests/zlib.test: [Bug 3428756]: Use nonblocking writes in
	single-threaded IO tests to avoid deadlocks when going beyond OS
	buffers.  Tidy up [chan configure] flags across zlib.test.

2011-11-03  Donal K. Fellows  <dkf@users.sf.net>

	* unix/tclUnixCompat.c (TclpGetPwNam, TclpGetPwUid, TclpGetGrNam)
	(TclpGetGrGid): Use the elaborate memory management scheme outlined on
	http://www.opengroup.org/austin/docs/austin_328.txt to handle Tcl's
	use of standard reentrant versions of the passwd/group access
	functions so that everything can work on all BSDs. Problem identified
	by Stuart Cassoff.

2011-10-20  Don Porter  <dgp@users.sourceforge.net>

	* library/http/http.tcl:        Bump to version 2.8.3
	* library/http/pkgIndex.tcl:
	* unix/Makefile.in:
	* win/Makefile.in:

	* changes:	Updates toward 8.6b3 release.

2011-10-20  Donal K. Fellows  <dkf@users.sf.net>

	* generic/tclLiteral.c (TclInvalidateCmdLiteral): [Bug 3418547]:
	Additional code for handling the invalidation of literals.
	* generic/tclBasic.c (Tcl_CreateObjCommand, Tcl_CreateCommand)
	(TclRenameCommand, Tcl_ExposeCommand): The four additional places that
	need extra care when dealing with literals.
	* generic/tclTest.c (TestInterpResolverCmd): Additional test machinery
	for interpreter resolvers.

2011-10-18  Reinhard Max  <max@suse.de>

	* library/clock.tcl (::tcl::clock::GetSystemTimeZone): Cache the time
	zone only if it was detected by one of the expensive methods.
	Otherwise after unsetting TCL_TZ or TZ the previous value will still
	be used.

2011-10-15  Venkat Iyer <venkat@comit.com>

	* library/tzdata/America/Sitka: Update to Olson's tzdata2011l
	* library/tzdata/Pacific/Fiji:
	* library/tzdata/Asia/Hebron: (New)

2011-10-11  Jan Nijtmans  <nijtmans@users.sf.net>

	* win/tclWinFile.c:    [Bug 2935503]: Incorrect mode field returned by
	[file stat] command.

2011-10-09  Donal K. Fellows  <dkf@users.sf.net>

	* generic/tclCompCmds.c (TclCompileDictWithCmd): Corrected handling of
	qualified names, and added spacial cases for empty bodies (used when
	[dict with] is just used for extracting variables).

2011-10-07  Jan Nijtmans  <nijtmans@users.sf.net>

	* generic/tcl.h:        Fix gcc warnings (discovered with latest
	* generic/tclIORChan.c: mingw, based on gcc 4.6.1)
	* tests/env.test:       Fix env.test, when running under wine 1.3.

2011-10-06  Donal K. Fellows  <dkf@users.sf.net>

	* generic/tclDictObj.c (TclDictWithInit, TclDictWithFinish):
	* generic/tclCompCmds.c (TclCompileDictWithCmd): Experimental
	compilation for the [dict with] subcommand, using parts factored out
	from the interpreted version of the command.

2011-10-05  Jan Nijtmans  <nijtmans@users.sf.net>

	* win/tclWinInt.h:   Remove tclWinProcs, as it is no longer
	* win/tclWin32Dll.c: being used.

2011-10-03  Venkat Iyer <venkat@comit.com>

	* library/tzdata/Africa/Dar_es_Salaam: Update to Olson's tzdata2011k
	* library/tzdata/Africa/Kampala:
	* library/tzdata/Africa/Nairobi:
	* library/tzdata/Asia/Gaza:
	* library/tzdata/Europe/Kaliningrad:
	* library/tzdata/Europe/Kiev:
	* library/tzdata/Europe/Minsk:
	* library/tzdata/Europe/Simferopol:
	* library/tzdata/Europe/Uzhgorod:
	* library/tzdata/Europe/Zaporozhye:
	* library/tzdata/Pacific/Apia:

2011-09-29  Donal K. Fellows  <dkf@users.sf.net>

	* tools/tcltk-man2html.tcl, tools/tcltk-man2html-utils.tcl: More
	refactoring so that more of the utility code is decently out of the
	way. Adjusted the header-material generator so that version numbers
	are only included in locations where there is room.

2011-09-28  Jan Nijtmans  <nijtmans@users.sf.net>

	* generic/tclOO.h:      [RFE 3010352]: make all TclOO API functions
	* generic/tclOODecls.h: MODULE_SCOPE
	* generic/tclOOIntDecls.h:

2011-09-27  Donal K. Fellows  <dkf@users.sf.net>

	* generic/tclIndexObj.c (Tcl_ParseArgsObjv): [Bug 3413857]: Corrected
	the memory management for the code parsing arguments when returning
	"large" numbers of arguments. Also unbroke the TCL_ARGV_AUTO_REST
	macro in passing.

2011-09-26  Donal K. Fellows  <dkf@users.sf.net>

	* generic/tclCmdAH.c (TclMakeFileCommandSafe): [Bug 3211758]: Also
	make the main [file] command hidden by default in safe interpreters,
	because that's what existing code expects. This will reduce the amount
	which the code breaks, but not necessarily eliminate it...

2011-09-23  Don Porter  <dgp@users.sourceforge.net>

	* generic/tclIORTrans.c: More revisions to get finalization of
	ReflectedTransforms correct, including adopting a "dead" field as was
	done in tclIORChan.c.

	* tests/thread.test:	Stop using the deprecated thread management
	commands of the tcltest package.  The test suite ought to provide
	these tools for itself.  They do not belong in a testing harness.

2011-09-22  Don Porter  <dgp@users.sourceforge.net>

	* generic/tclCmdIL.c:	Revise [info frame] so that it stops creating
	cycles in the iPtr->cmdFramePtr stack.

2011-09-22  Donal K. Fellows  <dkf@users.sf.net>

	* doc/re_syntax.n: [Bug 2903743]: Add more magic so that we can do at
	least something sane on Solaris.
	* tools/tcltk-man2html-utils.tcl (process-text): Teach the HTML
	generator how to handle this magic.

2011-09-21  Don Porter  <dgp@users.sourceforge.net>

	* generic/tclThreadTest.c: Revise the thread exit handling of the
	[testthread] command so that it properly maintains the per-process
	data structures even when the thread exits for reasons other than the
	[testthread exit] command.

2011-09-21  Alexandre Ferrieux  <ferrieux@users.sourceforge.net>

	* unix/tclIO.c: [Bug 3412487]: Now short reads are allowed in
	synchronous fcopy, avoid mistaking them as nonblocking ones.

2011-09-21  Andreas Kupries  <andreask@activestate.com>

	* generic/tclIORTrans.c (ForwardOpToOwnerThread): Fixed the missing
	initialization of the 'dsti' field. Reported by Don Porter, on chat.

2011-09-20  Don Porter  <dgp@users.sourceforge.net>

	* generic/tclIORChan.c: Re-using the "interp" field to signal a dead
	channel (via NULL value) interfered with conditional cleanup tasks
	testing for "the right interp". Added a new field "dead" to perform
	the dead channel signalling task so the corrupted logic is avoided.

	* generic/tclIORTrans.c: Revised ReflectClose() and
	FreeReflectedTransform() so that we stop leaking ReflectedTransforms,
	yet free all Tcl_Obj values in the same thread that alloced them.

2011-09-19  Don Porter  <dgp@users.sourceforge.net>

	* tests/ioTrans.test:	Conversion from [testthread] to Thread package
	stops most memory leaks.

	* tests/thread.test:	Plug most memory leaks in thread.test.
	Constrain the rest to be skipped during `make valgrind'.  Tests using
	the [testthread cancel] testing command are leaky.  Corrections wait
	for either addition of [thread::cancel] to the Thread package, or
	improvements to the [testthread] testing command to make leak-free
	versions of these tests possible.

	* generic/tclIORChan.c:	Plug all memory leaks in ioCmd.test exposed
	* tests/ioCmd.test:	by `make valgrind'.
	* unix/Makefile.in:

2011-09-16  Jan Nijtmans  <nijtmans@users.sf.net>

	IMPLEMENTATION OF TIP #388

	* doc/Tcl.n:
	* doc/re_syntax.n:
	* generic/regc_lex.c:
	* generic/regcomp.c:
	* generic/regcustom.h:
	* generic/tcl.h:
	* generic/tclParse.c:
	* tests/reg.test:
	* tests/utf.test:

2011-09-16  Donal K. Fellows  <dkf@users.sf.net>

	* generic/tclProc.c (ProcWrongNumArgs): [Bugs 3400658,3408830]:
	Corrected the handling of procedure error messages (found by TclOO).

2011-09-16  Jan Nijtmans  <nijtmans@users.sf.net>

	* generic/tcl.h:        Don't change Tcl_UniChar type when
	* generic/regcustom.h:  TCL_UTF_MAX == 4 (not supported anyway)

2011-09-16  Donal K. Fellows  <dkf@users.sf.net>

	* generic/tclProc.c (ProcWrongNumArgs): [Bugs 3400658,3408830]:
	Ensemble-like rewriting of error messages is complex, and TclOO (in
	combination with iTcl) hits the most tricky cases.

	* library/http/http.tcl (http::geturl): [Bug 3391977]: Ensure that the
	-headers option overrides the -type option (important because -type
	has a default that is not always appropriate, and the header must not
	be duplicated).

2011-09-15  Don Porter  <dgp@users.sourceforge.net>

	* generic/tclCompExpr.c: [Bug 3408408]: Partial improvement by sharing
	as literals the computed values of constant subexpressions when we can
	do so without incurring the cost of string rep generation.

2011-09-13  Don Porter  <dgp@users.sourceforge.net>

	* generic/tclUtil.c:	[Bug 3390638]: Workaround broken Solaris
	Studio cc optimizer.  Thanks to Wolfgang S. Kechel.

	* generic/tclDTrace.d:	[Bug 3405652]: Portability workaround for
	broken system DTrace support.  Thanks to Dagobert Michelson.

2011-09-12  Jan Nijtmans  <nijtmans@users.sf.net>

	* win/tclWinPort.h: [Bug 3407070]: tclPosixStr.c won't build with
	EOVERFLOW==E2BIG

2011-09-11  Don Porter  <dgp@users.sourceforge.net>

	* tests/thread.test:	Convert [testthread] use to Thread package use
	in thread-6.1.  Eliminates a memory leak in `make valgrind`.

	* tests/socket.test:	[Bug 3390699]: Convert [testthread] use to
	Thread package use in socket_*-13.1.  Eliminates a memory leak in
	`make valgrind`.

2011-09-09  Don Porter  <dgp@users.sourceforge.net>

	* tests/chanio.test:	[Bug 3389733]: Convert [testthread] use to
	* tests/io.test:	Thread package use in *io-70.1.  Eliminates a
	memory leak in `make valgrind`.

2011-09-07  Don Porter  <dgp@users.sourceforge.net>

	* generic/tclCompExpr.c: [Bug 3401704]: Allow function names like
	* tests/parseExpr.test:	 influence(), nanobot(), and 99bottles() that
	have been parsed as missing operator syntax errors before with the
	form NUMBER + FUNCTION.
	***POTENTIAL INCOMPATIBILITY***

2011-09-06  Venkat Iyer <venkat@comit.com>

	* library/tzdata/America/Goose_Bay: Update to Olson's tzdata2011i
	* library/tzdata/America/Metlakatla:
	* library/tzdata/America/Resolute:
	* library/tzdata/America/St_Johns:
	* library/tzdata/Europe/Kaliningrad:
	* library/tzdata/Pacific/Apia:
	* library/tzdata/Pacific/Honolulu:
	* library/tzdata/Africa/Juba: (new)

2011-09-06  Jan Nijtmans  <nijtmans@users.sf.net>

	* generic/tcl.h:   [RFE 1711975]: Tcl_MainEx() (like Tk_MainEx())
	* generic/tclDecls.h:
	* generic/tclMain.c:

2011-09-02  Don Porter  <dgp@users.sourceforge.net>

	* tests/http.test:	Convert [testthread] use to Thread package use.
	Eliminates memory leak seen in `make valgrind`.

2011-09-01  Alexandre Ferrieux  <ferrieux@users.sourceforge.net>

	* unix/tclUnixSock.c: [Bug 3401422]: Cache script-level changes to the
	nonblocking flag of an async client socket in progress, and commit
	them on completion.

2011-09-01  Don Porter  <dgp@users.sourceforge.net>

	* generic/tclStrToD.c:	[Bug 3402540]: Corrections to TclParseNumber()
	* tests/binary.test:	to make it reject invalid Nan(Hex) strings.

	* tests/scan.test:	[scan Inf %g] is portable; remove constraint.

2011-08-30  Donal K. Fellows  <dkf@users.sf.net>

	* generic/tclInterp.c (SlaveCommandLimitCmd, SlaveTimeLimitCmd):
	[Bug 3398794]: Ensure that low-level conditions in the limit API are
	enforced at the script level through errors, not a Tcl_Panic. This
	means that interpreters cannot read their own limits (writing already
	did not work).

2011-08-30  Reinhard Max  <max@suse.de>

	* unix/tclUnixSock.c (TcpWatchProc): [Bug 3394732]: Put back the check
	for server sockets.

2011-08-29  Don Porter  <dgp@users.sourceforge.net>

	* generic/tclIORTrans.c: Leak of ReflectedTransformMap.

2011-08-27  Don Porter  <dgp@users.sourceforge.net>

	* generic/tclStringObj.c:  [RFE 3396731]: Revise the [string reverse]
	* tests/string.test:	implementation to operate on the representation
	that comes in, avoid conversion to other reps.

2011-08-23  Don Porter  <dgp@users.sourceforge.net>

	* generic/tclIORChan.c:	[Bug 3396948]: Leak of ReflectedChannelMap.

2011-08-19  Don Porter  <dgp@users.sourceforge.net>

	* generic/tclIORTrans.c: [Bugs 3393279, 3393280]: ReflectClose(.) is
	missing Tcl_EventuallyFree() calls at some of its exits.

	* generic/tclIO.c: [Bugs 3394654, 3393276]: Revise FlushChannel() to
	account for the possibility that the ChanWrite() call might recycle
	the buffer out from under us.

	* generic/tclIO.c: Preserve the chanPtr during FlushChannel so that
	channel drivers don't yank it away before we're done with it.

2011-08-19  Alexandre Ferrieux  <ferrieux@users.sourceforge.net>

	* generic/tclTest.c: [Bug 2981154]: async-4.3 segfault.
	* tests/async.test:  [Bug 1774689]: async-4.3 sometimes fails.

2011-08-18  Alexandre Ferrieux  <ferrieux@users.sourceforge.net>

	* generic/tclIO.c: [Bug 3096275]: Sync fcopy buffers input.

2011-08-18  Jan Nijtmans  <nijtmans@users.sf.net>

	* generic/tclUniData.c: [Bug 3393714]: Overflow in toupper delta
	* tools/uniParse.tcl:
	* tests/utf.test:

2011-08-17  Alexandre Ferrieux  <ferrieux@users.sourceforge.net>

	* generic/tclIO.c:  [Bug 2946474]: Consistently resume backgrounded
	* tests/ioCmd.test: flushes+closes when exiting.

2011-08-17  Alexandre Ferrieux  <ferrieux@users.sourceforge.net>

	* doc/interp.n: Document TIP 378's one-way-ness.

2011-08-17  Don Porter  <dgp@users.sourceforge.net>

	* generic/tclGet.c: [Bug 3393150]: Overlooked free of intreps.
	(It matters for bignums!)

2011-08-16  Don Porter  <dgp@users.sourceforge.net>

	* generic/tclCompile.c: [Bug 3392070]: More complete prevention of
	Tcl_Obj reference cycles when producing an intrep of ByteCode.

2011-08-16  Donal K. Fellows  <dkf@users.sf.net>

	* generic/tclListObj.c (TclLindexList, TclLsetFlat): Silence warnings
	about (unreachable) cases of uninitialized variables.
	* generic/tclCmdIL.c (SelectObjFromSublist): Improve the generation of
	* generic/tclIndexObj.c (Tcl_ParseArgsObjv): messages through the use
	* generic/tclVar.c (ArrayStartSearchCmd):    of Tcl_ObjPrintf.

2011-08-15  Don Porter  <dgp@users.sourceforge.net>

	* generic/tclBasic.c: [Bug 3390272]: Leak of [info script] value.

2011-08-15  Jan Nijtmans  <nijtmans@users.sf.net>

	* generic/tclPosixStr.c:    [Bug 3388350]: mingw64 compiler warnings
	* win/tclWinPort.h:
	* win/configure.in:
	* win/configure:

2011-08-14  Jan Nijtmans  <nijtmans@users.sf.net>

	* doc/FindExec.3: [Patch 3124554]: Move WishPanic from Tk to Tcl
	* doc/Panic.3     Added Documentation

2011-08-12  Don Porter  <dgp@users.sourceforge.net>

	* generic/tclPathObj.c:	[Bug 3389764]: Eliminate possibility that dup
	of a "path" value can create reference cycle.

2011-08-12  Donal K. Fellows  <dkf@users.sf.net>

	* generic/tclZlib.c (ZlibTransformOutput): [Bug 3390073]: Return the
	correct length of written data for a compressing transform.

2011-08-10 Alexandre Ferrieux  <ferrieux@users.sourceforge.net>

	* generic/tclTestObj.c: [Bug 3386721]: Allow multiple [load]ing of the
	Tcltest package.

2011-08-09 Alexandre Ferrieux  <ferrieux@users.sourceforge.net>

	* generic/tclBasic.c: [Bug 2919042]: Restore "valgrindability" of Tcl
	* generic/tclEvent.c: that was lost by the streamlining of [exit], by
	* generic/tclExecute.c: conditionally forcing a full Finalize:
	* generic/tclInt.h:  use -DPURIFY or ::env(TCL_FINALIZE_ON_EXIT)

2011-08-09 Alexandre Ferrieux  <ferrieux@users.sourceforge.net>

	* generic/tclCompCmds.c: [Bug 3386417]: Avoid a reference loop between
	* generic/tclInt.h:      the bytecode and its companion errostack
	* generic/tclResult.c:   when compiling a syntax error.

2011-08-09  Jan Nijtmans  <nijtmans@users.sf.net>

	* win/tclWinConsole.c: [Bug 3388350]: mingw64 compiler warnings
	* win/tclWinDde.c:
	* win/tclWinPipe.c:
	* win/tclWinSerial.c:

2011-08-09  Jan Nijtmans  <nijtmans@users.sf.net>

	* generic/tclInt.h: Change the signature of TclParseHex(), such that
	* generic/tclParse.c: it can now parse up to 8 hex characters.

2011-08-08  Donal K. Fellows  <dkf@users.sf.net>

	* generic/tclZlib.c (ZlibStreamCmd): Make the -buffersize option to
	'$zstream add' function correctly instead of having its value just be
	discarded unceremoniously. Also generate error codes from more of the
	code, not just the low-level code but also the Tcl infrastructure.

2011-08-07  Donal K. Fellows  <dkf@users.sf.net>

	* generic/tclOOInfo.c (InfoClassCallCmd): [Bug 3387082]: Plug memory
	leak in call chain introspection.

2011-08-06  Kevin B, Kenny  <kennykb@acm.org>

	* generic/tclAssemnbly.c: [Bug 3384840]: Plug another memory leak.
	* generic/tclStrToD.c: [Bug 3386975]: Plug another memory leak.

2011-08-05  Kevin B. Kenny  <kennykb@acm.org>

	* generic/tclStrToD.c: [Bug 3386975]: Plugged a memory leak in
	double->string conversion.

2011-08-05  Don Porter  <dgp@users.sourceforge.net>

	*** 8.6b2 TAGGED FOR RELEASE ***

	* changes:	Updates for 8.6b2 release.

2011-08-05  Donal K. Fellows  <dkf@users.sf.net>

	* generic/tclAssembly.c (AssembleOneLine): Ensure that memory isn't
	leaked when an unknown instruction is encountered. Also simplify code
	through use of Tcl_ObjPrintf in error message generation.

	* generic/tclZlib.c (ZlibTransformClose): [Bug 3386197]: Plug a memory
	leak found by Miguel with valgrind, and ensure that the correct
	direction's buffers are released.

2011-08-04  Miguel Sofer  <msofer@users.sf.net>

	* generic/tclVar.c (TclPtrSetVar): Fix valgrind-detected error when
	newValuePtr is the interp's result obj.

2011-08-04  Donal K. Fellows  <dkf@users.sf.net>

	* generic/tclAssembly.c (FreeAssemblyEnv): [Bug 3384840]: Plug another
	possible memory leak due to over-complex code for freeing the table of
	labels.

2011-08-04  Reinhard Max  <max@suse.de>

	* generic/tclIOSock.c (TclCreateSocketAddress): Don't bother using
	AI_ADDRCONFIG for now, as it was causing problems in various
	situations.

2011-08-04  Donal K. Fellows  <dkf@users.sf.net>

	* generic/tclAssembly.c (AssembleOneLine, GetBooleanOperand)
	(GetIntegerOperand, GetListIndexOperand, FindLocalVar): [Bug 3384840]:
	A Tcl_Obj is allocated by GetNextOperand, so callers of it must not
	hold a reference to one in the 'out' parameter when calling it. This
	was causing a great many memory leaks.
	* tests/assemble.test (assemble-51.*): Added group of memory leak
	tests.

2011-08-02  Don Porter  <dgp@users.sourceforge.net>

	* changes:	Updates for 8.6b2 release.
	* tools/tcltk-man2html.tcl: Variable substitution botch.

2011-08-02  Donal K. Fellows  <dkf@users.sf.net>

	* generic/tclObj.c (Tcl_DbIncrRefCount, Tcl_DbDecrRefCount)
	(Tcl_DbIsShared): [Bug 3384007]: Fix the panic messages so they share
	what should be shared and have the right number of spaces.

2011-08-01  Miguel Sofer  <msofer@users.sf.net>

	* generic/tclProc.c (TclProcCompileProc): [Bug 3383616]: Fix for leak
	of resolveInfo when recompiling procs. Thanks go to Gustaf Neumann for
	detecting the bug and providing the fix.

2011-08-01  Donal K. Fellows  <dkf@users.sf.net>

	* doc/tclvars.n (EXAMPLES): Added some examples of how some of the
	standard global variables can be used, following prompting by a
	request by Robert Hicks.

	* tools/tcltk-man2html.tcl (plus-pkgs): [Bug 3382474]: Added code to
	determine the version number of contributed packages from their
	directory names so that HTML documentation builds are less confusing.

2011-07-29  Donal K. Fellows  <dkf@users.sf.net>

	* tools/tcltk-man2html.tcl (ensemble_commands, remap_link_target):
	Small enhancements to improve cross-linking with contributed packages.
	* tools/tcltk-man2html-utils.tcl (insert-cross-references): Enhance to
	cope with contributed packages' C API.

2011-07-28  Reinhard Max  <max@suse.de>

	* unix/tcl.m4 (SC_TCL_IPV6): Fix AC_DEFINE invocation for
	NEED_FAKE_RFC2553.
	* unix/configure:	autoconf-2.59

2011-07-28  Don Porter  <dgp@users.sourceforge.net>

	* changes:	Updates for 8.6b2 release.

	* library/tzdata/Asia/Anadyr: Update to Olson's tzdata2011h
	* library/tzdata/Asia/Irkutsk:
	* library/tzdata/Asia/Kamchatka:
	* library/tzdata/Asia/Krasnoyarsk:
	* library/tzdata/Asia/Magadan:
	* library/tzdata/Asia/Novokuznetsk:
	* library/tzdata/Asia/Novosibirsk:
	* library/tzdata/Asia/Omsk:
	* library/tzdata/Asia/Sakhalin:
	* library/tzdata/Asia/Vladivostok:
	* library/tzdata/Asia/Yakutsk:
	* library/tzdata/Asia/Yekaterinburg:
	* library/tzdata/Europe/Kaliningrad:
	* library/tzdata/Europe/Moscow:
	* library/tzdata/Europe/Samara:
	* library/tzdata/Europe/Volgograd:
	* library/tzdata/America/Kralendijk: (new)
	* library/tzdata/America/Lower_Princes: (new)

2011-07-26  Donal K. Fellows  <dkf@users.sf.net>

	* generic/tclOO.c (initScript): Ensure that TclOO is properly found by
	all the various package mechanisms (by adding a dummy ifneeded script)
	and not just some of them.

2011-07-21  Jan Nijtmans  <nijtmans@users.sf.net>

	* win/tclWinPort.h: [Bug 3372130]: Fix hypot math function with MSVC10

2011-07-19  Don Porter  <dgp@users.sourceforge.net>

	* generic/tclUtil.c:	[Bug 3371644]: Repair failure to properly handle
	* tests/util.test: (length == -1) scanning in TclConvertElement().
	Thanks to Thomas Sader and Alexandre Ferrieux.

2011-07-19  Donal K. Fellows  <dkf@users.sf.net>

	* doc/*.3, doc/*.n: Many small fixes to documentation as part of
	project to improve quality of generated HTML docs.

	* tools/tcltk-man2html.tcl (remap_link_target): More complete set of
	definitions of link targets, especially for major C API types.
	* tools/tcltk-man2html-utils.tcl (output-IP-list, cross-reference):
	Update to generation to produce proper HTML bulleted and enumerated
	lists.

2011-07-19 Alexandre Ferrieux  <ferrieux@users.sourceforge.net>

	* doc/upvar.n: Undocument long gone limitation of [upvar].

2011-07-18  Don Porter  <dgp@users.sourceforge.net>

	* generic/tcl.h:	Bump version number to 8.6b2.
	* library/init.tcl:
	* unix/configure.in:
	* win/configure.in:
	* unix/tcl.spec:
	* tools/tcl.wse.in:
	* README:

	* unix/configure:	autoconf-2.59
	* win/configure:

2011-07-15  Don Porter  <dgp@users.sourceforge.net>

	* generic/tclCompile.c: Avoid segfaults when RecordByteCodeStats() is
	called in a deleted interp.

	* generic/tclCompile.c: [Bug 467523, 3357771]: Prevent circular
	references in values with ByteCode intreps.  They can lead to memory
	leaks.

2011-07-14  Donal K. Fellows  <dkf@users.sf.net>

	* generic/tclOOCall.c (TclOORenderCallChain): [Bug 3365156]: Remove
	stray refcount bump that caused a memory leak.

2011-07-12  Don Porter  <dgp@users.sourceforge.net>

	* generic/tclUnixSock.c:  [Bug 3364777]: Stop segfault caused by
	reading from struct after it had been freed.

2011-07-11  Joe Mistachkin  <joe@mistachkin.com>

	* generic/tclExecute.c: [Bug 3339502]: Correct cast for CURR_DEPTH to
	silence compiler warning.

2011-07-08  Donal K. Fellows  <dkf@users.sf.net>

	* doc/http.n: [FRQ 3358415]: State what RFC defines HTTP/1.1.

2011-07-07  Miguel Sofer  <msofer@users.sf.net>

	* generic/tclBasic.c: Add missing INT2PTR

2011-07-03  Donal K. Fellows  <dkf@users.sf.net>

	* doc/FileSystem.3: Corrected statements about ctime field of 'struct
	stat'; that was always the time of the last metadata change, not the
	time of creation.

2011-07-02  Kevin B. Kenny  <kennykb@acm.org>

	* generic/tclStrToD.c:
	* generic/tclTomMath.decls:
	* generic/tclTomMathDecls.h:
	* macosx/Tcl.xcode/project.pbxproj:
	* macosx/Tcl.xcodeproj/project.pbxproj:
	* tests/util.test:
	* unix/Makefile.in:
	* win/Makefile.in:
	* win/Makefile.vc:
	[Bug 3349507]: Fix a bug where bignum->double conversion is "round up"
	and not "round to nearest" (causing expr double(1[string repeat 0 23])
	not to be 1e+23).

2011-06-28  Reinhard Max  <max@suse.de>

	* unix/tclUnixSock.c (CreateClientSocket): [Bug 3325339]: Fix and
	simplify posting of the writable fileevent at the end of an
	asynchronous connection attempt. Improve comments for some of the
	trickery around [socket -async].

	* tests/socket.test: Adjust tests to the async code changes. Add more
	tests for corner cases of async sockets.

2011-06-22  Andreas Kupries  <andreask@activestate.com>

	* library/platform/pkgIndex.tcl: Updated to platform 1.0.10. Added
	* library/platform/platform.tcl: handling of the DEB_HOST_MULTIARCH
	* unix/Makefile.in: location change for libc.
	* win/Makefile.in:

	* generic/tclInt.h: Fixed the inadvertently committed disabling of
	stack checks, see my 2010-11-15 commit.

2011-06-22  Reinhard Max  <max@suse.de>

	Merge from rmax-ipv6-branch:
	* unix/tclUnixSock.c: Fix [socket -async], so that all addresses
	returned by getaddrinfo() are tried, not just the first one. This
	requires the event loop to be running while the async connection is in
	progress. ***POTENTIAL INCOMPATIBILITY***
	* tests/socket.test: Add a test for the above.
	* doc/socket: Document the fact that -async needs the event loop
	* generic/tclIOSock.c: AI_ADDRCONFIG is broken on HP-UX

2011-06-21  Don Porter  <dgp@users.sourceforge.net>

	* generic/tclLink.c:	[Bug 3317466]: Prevent multiple links to a
	single Tcl variable when calling Tcl_LinkVar().

2011-06-13  Don Porter  <dgp@users.sourceforge.net>

	* generic/tclStrToD.c:  [Bug 3315098]: Mem leak fix from Gustaf
	Neumann.

2011-06-08  Andreas Kupries  <andreask@activestate.com>

	* generic/tclExecute.c: Reverted the fix for [Bug 3274728] committed
	on 2011-04-06 and replaced with one which is 64bit-safe. The existing
	fix crashed tclsh on Windows 64bit.

2011-06-08  Donal K. Fellows  <dkf@users.sf.net>

	* tests/fileSystem.test: Reduce the amount of use of duplication of
	complex code to perform common tests, and convert others to do the
	test result check directly using Tcltest's own primitives.

2011-06-06  Jan Nijtmans  <nijtmans@users.sf.net>

	* tests/socket.test: Add test constraint, so 6.2 and 6.3 don't fail
	when the machine does not have support for ip6. Follow-up to checkin
	from 2011-05-11 by rmax.

2011-06-02  Don Porter  <dgp@users.sourceforge.net>

	* generic/tclBasic.c:	Removed TclCleanupLiteralTable(), and old
	* generic/tclInt.h:	band-aid routine put in place while a fix for
	* generic/tclLiteral.c:	[Bug 994838] took shape.  No longer needed.

2011-06-02  Donal K. Fellows  <dkf@users.sf.net>

	* generic/tclInt.h (TclInvalidateNsCmdLookup): [Bug 3185407]: Extend
	the set of epochs that are potentially bumped when a command is
	created, for a slight performance drop (in some circumstances) and
	improved semantics.

2011-06-01  Miguel Sofer  <msofer@users.sf.net>

	* generic/tclBasic.c: Using the two free data elements in NRCommand to
	store objc and objv - useful for debugging.

2011-06-01  Jan Nijtmans  <nijtmans@users.sf.net>

	* generic/tclUtil.c:   Fix for [Bug 3309871]: Valgrind finds: invalid
	read in TclMaxListLength().

2011-05-31  Don Porter  <dgp@users.sourceforge.net>

	* generic/tclInt.h:	  Use a complete growth algorithm for lists so
	* generic/tclListObj.c:	  that length limits do not overconstrain by a
	* generic/tclStringObj.c: factor of 2.  [Bug 3293874]: Fix includes
	* generic/tclUtil.c:	  rooting all growth routines by default on a
	common tunable parameter TCL_MIN_GROWTH.

2011-05-25  Don Porter  <dgp@users.sourceforge.net>

	* library/msgcat/msgcat.tcl:	Bump to msgcat 1.4.4.
	* library/msgcat/pkgIndex.tcl:
	* unix/Makefile.in:
	* win/Makefile.in:

2011-05-25  Donal K. Fellows  <dkf@users.sf.net>

	* generic/tclOO.h (TCLOO_VERSION): Bump version.

	IMPLEMENTATION OF TIP#381.

	* doc/next.n, doc/ooInfo.n, doc/self.n, generic/tclOO.c,
	* generic/tclOOBasic.c, generic/tclOOCall.c, generic/tclOOInfo.c,
	* generic/tclOOInt.h, tests/oo.test, tests/ooNext2.test: Added
	introspection of call chains ([self call], [info object call], [info
	class call]) and ability to skip ahead in chain ([nextto]).

2011-05-24  Venkat Iyer <venkat@comit.com>

	* library/tzdata/Africa/Cairo: Update to Olson tzdata2011g

2011-05-24  Donal K. Fellows  <dkf@users.sf.net>

	* library/msgcat/msgcat.tcl (msgcat::mcset, msgcat::mcmset): Remove
	some useless code; [dict set] builds dictionary levels for us.

2011-05-17  Andreas Kupries  <andreask@activestate.com>

	* generic/tclCompile.c (TclFixupForwardJump): Tracked down and fixed
	* generic/tclBasic.c (TclArgumentBCEnter): the cause of a violation of
	my assertion that 'ePtr->nline == objc' in TclArgumentBCEnter.  When a
	bytecode was grown during jump fixup the pc -> command line mapping
	was not updated. When things aligned just wrong the mapping would
	direct command A to the data for command B, with a different number of
	arguments.

2011-05-11  Reinhard Max  <max@suse.de>

	* unix/tclUnixSock.c (TcpWatchProc): No need to check for server
	sockets here, as the generic server code already takes care of that.
	* tests/socket.test (accept): Add tests to make sure that this remains
	so.

2011-05-10  Don Porter  <dgp@users.sourceforge.net>

	* generic/tclInt.h:     New internal routines TclScanElement() and
	* generic/tclUtil.c:    TclConvertElement() are rewritten guts of
	machinery to produce string rep of lists.  The new routines avoid and
	correct [Bug 3173086].  See comments for much more detail.

	* generic/tclDictObj.c:         Update all callers.
	* generic/tclIndexObj.c:
	* generic/tclListObj.c:
	* generic/tclUtil.c:
	* tests/list.test:

2011-05-09  Donal K. Fellows  <dkf@users.sf.net>

	* generic/tclNamesp.c (NamespacePathCmd): Convert to use Tcl_Obj API
	* generic/tclPkg.c (Tcl_PackageObjCmd):   for result generation in
	* generic/tclTimer.c (Tcl_AfterObjCmd):   [after info], [namespace
	path] and [package versions].

2011-05-09  Don Porter  <dgp@users.sourceforge.net>

	* generic/tclListObj.c:	Revise empty string tests so that we avoid
	potentially expensive string rep generations, especially for dicts.

2011-05-07  Donal K. Fellows  <dkf@users.sf.net>

	* generic/tclLoad.c (TclGetLoadedPackages): Convert to use Tcl_Obj API
	for result generation.

2011-05-07  Miguel Sofer  <msofer@users.sf.net>

	* generic/tclInt.h: Fix USE_TCLALLOC so that it can be enabled without
	* unix/Makefile.in: editing the Makefile.

2011-05-05  Don Porter  <dgp@users.sourceforge.net>

	* generic/tclListObj.c:	Stop generating string rep of dict when
	converting to list.  Tolerate NULL interps more completely.

2011-05-03  Don Porter  <dgp@users.sourceforge.net>

	* generic/tclUtil.c:	Tighten Tcl_SplitList().
	* generic/tclListObj.c:	Tighten SetListFromAny().
	* generic/tclDictObj.c:	Tighten SetDictFromAny().
	* tests/join.test:
	* tests/mathop.test:

2011-05-02  Don Porter  <dgp@users.sourceforge.net>

	* generic/tclCmdMZ.c:	Revised TclFindElement() interface. The final
	* generic/tclDictObj.c:	argument had been bracePtr, the address of a
	* generic/tclListObj.c:	boolean var, where the caller can be told
	* generic/tclParse.c:	whether or not the parsed list element was
	* generic/tclUtil.c:	enclosed in braces.  In practice, no callers
	really care about that.  What the callers really want to know is
	whether the list element value exists as a literal substring of the
	string being parsed, or whether a call to TclCopyAndCollpase() is
	needed to produce the list element value.  Now the final argument is
	changed to do what callers actually need. This is a better fit for the
	calls in tclParse.c, where now a good deal of post-processing checking
	for "naked backslashes" is no longer necessary.
	***POTENTIAL INCOMPATIBILITY***
	For any callers calling in via the internal stubs table who really do
	use the final argument explicitly to check for the enclosing brace
	scenario.  Simply looking for the braces where they must be is the
	revision available to those callers, and it will backport cleanly.

	* tests/parse.test:	Tests for expanded literals quoting detection.

	* generic/tclCompCmdsSZ.c:	New TclFindElement() is also a better
	fit for the [switch] compiler.

	* generic/tclInt.h:	Replace TclCountSpaceRuns() with
	* generic/tclListObj.c:	TclMaxListLength() which is the function we
	* generic/tclUtil.c:	actually want.
	* generic/tclCompCmdsSZ.c:

	* generic/tclCompCmdsSZ.c: Rewrite of parts of the switch compiler to
	better use the powers of TclFindElement() and do less parsing on its
	own.

2011-04-28  Don Porter  <dgp@users.sourceforge.net>

	* generic/tclInt.h:	New utility routines:
	* generic/tclParse.c:	TclIsSpaceProc() and TclCountSpaceRuns()
	* generic/tclUtil.c:

	* generic/tclCmdMZ.c:	Use new routines to replace calls to isspace()
	* generic/tclListObj.c:	and their /* INTL */ risk.
	* generic/tclStrToD.c:
	* generic/tclUtf.c:
	* unix/tclUnixFile.c:

	* generic/tclStringObj.c:	Improved reaction to out of memory.

2011-04-27  Don Porter  <dgp@users.sourceforge.net>

	* generic/tclCmdMZ.c:	TclFreeIntRep() correction & cleanup.
	* generic/tclExecute.c:
	* generic/tclIndexObj.c:
	* generic/tclInt.h:
	* generic/tclListObj.c:
	* generic/tclNamesp.c:
	* generic/tclResult.c:
	* generic/tclStringObj.c:
	* generic/tclVar.c:

	* generic/tclListObj.c:	FreeListInternalRep() cleanup.

2011-04-21  Don Porter  <dgp@users.sourceforge.net>

	* generic/tclInt.h:	Use macro to set List intreps.
	* generic/tclListObj.c:

	* generic/tclCmdIL.c:	Limits on list length were too strict.
	* generic/tclInt.h:	Revised panics to errors where possible.
	* generic/tclListObj.c:
	* tests/lrepeat.test:

	* generic/tclCompile.c:	Make sure SetFooFromAny routines react
	* generic/tclIO.c:	reasonably when passed a NULL interp.
	* generic/tclIndexObj.c:
	* generic/tclListObj.c:
	* generic/tclNamesp.c:
	* generic/tclObj.c:
	* generic/tclProc.c:
	* macosx/tclMacOSXFCmd.c:

2011-04-21  Jan Nijtmans  <nijtmans@users.sf.net>

	* generic/tcl.h:       fix for [Bug 3288345]: Wrong Tcl_StatBuf
	* generic/tclInt.h:    used on MinGW. Make sure that all _WIN32
	* win/tclWinFile.c:    compilers use exactly the same layout
	* win/configure.in:    for Tcl_StatBuf - the one used by MSVC6 -
	* win/configure:       in all situations.

2011-04-19  Don Porter  <dgp@users.sourceforge.net>

	* generic/tclConfig.c:	Reduce internals access in the implementation
	of [<foo>::pkgconfig list].

2011-04-18  Don Porter  <dgp@users.sourceforge.net>

	* generic/tclCmdIL.c:	Use ListRepPtr(.) and other cleanup.
	* generic/tclConfig.c:
	* generic/tclListObj.c:

	* generic/tclInt.h:	Define and use macros that test whether a Tcl
	* generic/tclBasic.c:	list value is canonical.
	* generic/tclUtil.c:

2011-04-18  Donal K. Fellows  <dkf@users.sf.net>

	* doc/dict.n: [Bug 3288696]: Command summary was confusingly wrong
	when it came to [dict filter] with a 'value' filter.

2011-04-16  Donal K. Fellows  <dkf@users.sf.net>

	* generic/tclFCmd.c (TclFileAttrsCmd): Add comments to make this code
	easier to understand. Added a panic to handle the case where the VFS
	layer does something odd.

2011-04-13  Don Porter  <dgp@users.sourceforge.net>

	* generic/tclUtil.c:	[Bug 3285375]: Rewrite of Tcl_Concat*()
	routines to prevent segfaults on buffer overflow.  Build them out of
	existing primitives already coded to handle overflow properly.  Uses
	the new TclTrim*() routines.

	* generic/tclCmdMZ.c:	New internal utility routines TclTrimLeft()
	* generic/tclInt.h:	and TclTrimRight().  Refactor the
	* generic/tclUtil.c:	[string trim*] implementations to use them.

2011-04-13  Miguel Sofer  <msofer@users.sf.net>

	* generic/tclVar.c: [Bug 2662380]: Fix crash caused by appending to a
	variable with a write trace that unsets it.

2011-04-13  Donal K. Fellows  <dkf@users.sf.net>

	* generic/tclUtil.c (Tcl_ConcatObj): [Bug 3285375]: Make the crash
	less mysterious through the judicious use of a panic. Not yet properly
	fixed, but at least now clearer what the failure mode is.

2011-04-12  Don Porter  <dgp@users.sourceforge.net>

	* tests/string.test:	Test for [Bug 3285472]. Not buggy in trunk.

2011-04-12  Venkat Iyer <venkat@comit.com>

	* library/tzdata/Atlantic/Stanley: Update to Olson tzdata2011f

2011-04-12  Miguel Sofer  <msofer@users.sf.net>

	* generic/tclBasic.c: Fix for [Bug 2440625], kbk's patch

2011-04-11  Miguel Sofer  <msofer@users.sf.net>

	* generic/tclBasic.c:
	* tests/coroutine.test: [Bug 3282869]: Ensure that 'coroutine eval'
	runs the initial command in the proper context.

2011-04-11  Jan Nijtmans  <nijtmans@users.sf.net>

	* generic/tcl.h:    Fix for [Bug 3281728]: Tcl sources from 2011-04-06
	* unix/tcl.m4:      do not build on GCC9 (RH9)
	* unix/configure:

2011-04-08  Jan Nijtmans  <nijtmans@users.sf.net>

	* win/tclWinPort.h: Fix for [Bug 3280043]: win2k: unresolved DLL
	* win/configure.in: imports.
	* win/configure

2011-04-06  Miguel Sofer  <msofer@users.sf.net>

	* generic/tclExecute.c (TclCompileObj): Earlier return if Tip280
	gymnastics not needed.

	* generic/tclExecute.c: Fix for [Bug 3274728]: making *catchTop an
	unsigned long.

2011-04-06  Jan Nijtmans  <nijtmans@users.sf.net>

	* unix/tclAppInit.c:  Make symbols "main" and "Tcl_AppInit"
	MODULE_SCOPE: there is absolutely no reason for exporting them.
	* unix/tcl.m4:        Don't use -fvisibility=hidden with static
	* unix/configure      libraries (--disable-shared)

2011-04-06  Donal K. Fellows  <dkf@users.sf.net>

	* generic/tclFCmd.c, macosx/tclMacOSXFCmd.c, unix/tclUnixChan.c,
	* unix/tclUnixFCmd.c, win/tclWinChan.c, win/tclWinDde.c,
	* win/tclWinFCmd.c, win/tclWinLoad.c, win/tclWinPipe.c,
	* win/tclWinReg.c, win/tclWinSerial.c, win/tclWinSock.c: More
	generation of error codes (most platform-specific parts not already
	using Tcl_PosixError).

2011-04-05  Venkat Iyer <venkat@comit.com>

	* library/tzdata/Africa/Casablanca: Update to Olson's tzdata2011e
	* library/tzdata/America/Santiago:
	* library/tzdata/Pacific/Easter:
	* library/tzdata/America/Metlakatla: (new)
	* library/tzdata/America/North_Dakota/Beulah: (new)
	* library/tzdata/America/Sitka: (new)

2011-04-04  Donal K. Fellows  <dkf@users.sf.net>

	* generic/tclOO.c, generic/tclOOBasic.c, generic/tclOODefineCmds.c
	* generic/tclOOInfo.c, generic/tclOOMethod.c: More generation of
	error codes (TclOO miscellany).

	* generic/tclCmdAH.c, generic/tclCmdIL.c: More generation of error
	codes (miscellaneous commands mostly already handled).

2011-04-04  Don Porter  <dgp@users.sourceforge.net>

	* README:	[Bug 3202030]: Updated README files, repairing broken
	* macosx/README:URLs and removing other bits that were clearly wrong.
	* unix/README:	Still could use more eyeballs on the detailed build
	* win/README:	advice on various plaforms.

2011-04-04  Donal K. Fellows  <dkf@users.sf.net>

	* library/init.tcl (tcl::mathfunc::rmmadwiw): Disable by default to
	make test suite work.

	* generic/tclBasic.c, generic/tclStringObj.c, generic/tclTimer.c,
	* generic/tclTrace.c, generic/tclUtil.c: More generation of error
	codes ([format], [after], [trace], RE optimizer).

2011-04-04  Jan Nijtmans  <nijtmans@users.sf.net>

	* generic/tclCmdAH.c:  Better error-message in case of errors
	* generic/tclCmdIL.c:  related to setting a variable. This fixes
	* generic/tclDictObj.c: a warning: "Why make your own error
	* generic/tclScan.c:   message? Why?"
	* generic/tclTest.c:
	* test/error.test:
	* test/info.test:
	* test/scan.test:
	* unix/tclUnixThrd.h:  Remove this unused header file.

2011-04-03  Donal K. Fellows  <dkf@users.sf.net>

	* generic/tclNamesp.c, generic/tclObj.c, generic/tclPathObj.c:
	* generic/tclPipe.c, generic/tclPkg.c, generic/tclProc.c:
	* generic/tclScan.c: More generation of error codes (namespace
	creation, path normalization, pipeline creation, package handling,
	procedures, [scan] formats)

2011-04-02  Kevin B. Kenny  <kennykb@acm.org>

	* generic/tclStrToD.c (QuickConversion): Replaced another couple
	of 'double' declarations with 'volatile double' to work around
	misrounding issues in mingw-gcc 3.4.5.

2011-04-02  Donal K. Fellows  <dkf@users.sf.net>

	* generic/tclInterp.c, generic/tclListObj.c, generic/tclLoad.c:
	More generation of errorCodes ([interp], [lset], [load], [unload]).

	* generic/tclEvent.c, generic/tclFileName.c: More generation of
	errorCode information (default [bgerror] and [glob]).

2011-04-01  Reinhard Max  <max@suse.de>

	* library/init.tcl: TIP#131 implementation.

2011-03-31  Donal K. Fellows  <dkf@users.sf.net>

	* generic/tclGetDate.y, generic/tclDate.c (TclClockOldscanObjCmd):
	More generation of errorCode information.

2011-03-28  Donal K. Fellows  <dkf@users.sf.net>

	* generic/tclCmdMZ.c, generic/tclConfig.c, generic/tclUtil.c: More
	generation of errorCode information, notably when lists are mis-parsed

	* generic/tclCmdMZ.c (Tcl_RegexpObjCmd, Tcl_RegsubObjCmd): Use the
	error messages generated by the variable management code rather than
	creating our own.

2011-03-27  Miguel Sofer  <msofer@users.sf.net>

	* generic/tclBasic.c (TclNREvalObjEx): fix performance issue, notably
	apparent in tclbench's "LIST lset foreach". Many thanks to Twylite for
	patiently researching the issue and explaining it to me: a missing
	Tcl_ResetObjResult that causes unwanted sharing of the current result
	Tcl_Obj.

2011-03-26  Donal K. Fellows  <dkf@users.sf.net>

	* generic/tclNamesp.c (Tcl_Export, Tcl_Import, DoImport): More
	generation of errorCode information.

	* generic/tclCompExpr.c, generic/tclCompile.c, generic/tclExecute.c:
	* generic/tclListObj.c, generic/tclNamesp.c, generic/tclObj.c:
	* generic/tclStringObj.c, generic/tclUtil.c: Reduce the number of
	casts used to manage Tcl_Obj internal representations.

2011-03-24  Don Porter  <dgp@users.sourceforge.net>

	* generic/tcl.h (ckfree,etc.): Restored C++ usability to the memory
	allocation and free macros.

2011-03-24  Donal K. Fellows  <dkf@users.sf.net>

	* generic/tclFCmd.c (TclFileAttrsCmd): Ensure that any reference to
	temporary index tables is squelched immediately rather than hanging
	around to trip us up in the future.

2011-03-23  Miguel Sofer  <msofer@users.sf.net>

	* generic/tclObj.c: Exploit HAVE_FAST_TSD for the deletion context in
	TclFreeObj()

2011-03-22  Miguel Sofer  <msofer@users.sf.net>

	* generic/tclThreadAlloc.c: Simpler initialization of Cache under
	HAVE_FAST_TSD, from mig-alloc-reform.

2011-03-21  Jan Nijtmans  <nijtmans@users.sf.net>

	* unix/tclLoadDl.c:    [Bug 3216070]: Loading extension libraries
	* unix/tclLoadDyld.c:  from embedded Tcl applications.
	***POTENTIAL INCOMPATIBILITY***
	For extensions which rely on symbols from other extensions being
	present in the global symbol table. For an example and some discussion
	of workarounds, see http://stackoverflow.com/q/8330614/301832

2011-03-21  Miguel Sofer  <msofer@users.sf.net>

	* generic/tclCkAlloc.c:
	* generic/tclInt.h: Remove one level of allocator indirection in
	non-memdebug builds, imported from mig-alloc-reform.

2011-03-20  Miguel Sofer  <msofer@users.sf.net>

	* generic/tclThreadAlloc.c: Imported HAVE_FAST_TSD support from
	mig-alloc-reform. The feature has to be enabled by hand: no autoconf
	support has been added. It is not clear how universal a build using
	this will be: it also requires some loader support.

2011-03-17  Donal K. Fellows  <dkf@users.sf.net>

	* generic/tclCompExpr.c (ParseExpr): Generate errorCode information on
	failure to parse expressions.

2011-03-17  Jan Nijtmans  <nijtmans@users.sf.net>

	* generic/tclMain.c: [Patch 3124683]: Reorganize the platform-specific
	stuff in (tcl|tk)Main.c.

2011-03-16  Jan Nijtmans  <nijtmans@users.sf.net>

	* generic/tclCkalloc.c: [Bug 3197864]: Pointer truncation on Win64
	TCL_MEM_DEBUG builds.

2011-03-16  Don Porter  <dgp@users.sourceforge.net>

	* generic/tclBasic.c:	Some rewrites to eliminate calls to isspace()
	* generic/tclParse.c:	and their /* INTL */ risk.
	* generic/tclProc.c:

2011-03-16  Jan Nijtmans  <nijtmans@users.sf.net>

	* unix/tcl.m4:    Make SHLIB_LD_LIBS='${LIBS}' the default and
	* unix/configure: set to "" on per-platform necessary basis.
	Backported from TEA, but kept all original platform code which was
	removed from TEA.

2011-03-14  Kevin B. Kenny  <kennykb@acm.org>

	* tools/tclZIC.tcl (onDayOfMonth): Allow for leading zeroes in month
	and day so that tzdata2011d parses correctly.
	* library/tzdata/America/Havana:
	* library/tzdata/America/Juneau:
	* library/tzdata/America/Santiago:
	* library/tzdata/Europe/Istanbul:
	* library/tzdata/Pacific/Apia:
	* library/tzdata/Pacific/Easter:
	* library/tzdata/Pacific/Honolulu:  tzdata2011d

	* generic/tclAssembly.c (BBEmitInstInt1): Changed parameter data types
	in an effort to silence a MSVC warning reported by Ashok P. Nadkarni.
	Unable to test, since both forms work on my machine in VC2005, 2008,
	2010, in both release and debug builds.
	* tests/tclTest.c (TestdstringCmd): Restored MSVC buildability broken
	by [5574bdd262], which changed the effective return type of 'ckalloc'
	from 'char*' to 'void*'.

2011-03-13  Miguel Sofer  <msofer@users.sf.net>

	* generic/tclExecute.c: remove TEBCreturn()

2011-03-12  Donal K. Fellows  <dkf@users.sf.net>

	* generic/tcl.h (ckalloc,ckfree,ckrealloc): Moved casts into these
	macro so that they work with VOID* (which is a void* on all platforms
	which Tcl actually builds on) and unsigned int for the length
	parameters, removing the need for MANY casts across the rest of Tcl.
	Note that this is a strict source-level-only change, so size_t cannot
	be used (would break binary compatibility on 64-bit platforms).

2011-03-12  Jan Nijtmans  <nijtmans@users.sf.net>

	* win/tclWinFile.c: [Bug 3185609]: File normalization corner case
	of ... broken with -DUNICODE

2011-03-11  Donal K. Fellows  <dkf@users.sf.net>

	* tests/unixInit.test: Make better use of tcltest2.

2011-03-10  Donal K. Fellows  <dkf@users.sf.net>

	* generic/tclBasic.c, generic/tclCompCmds.c, generic/tclEnsemble.c:
	* generic/tclInt.h, generic/tclNamesp.c, library/auto.tcl:
	* tests/interp.test, tests/namespace.test, tests/nre.test:
	Converted the [namespace] command into an ensemble. This has the
	consequence of making it vital for Tcl code that wishes to work with
	namespaces to _not_ delete the ::tcl namespace.
	***POTENTIAL INCOMPATIBILITY***

	* library/tcltest/tcltest.tcl (loadIntoSlaveInterpreter): Added this
	command to handle connecting tcltest to a slave interpreter. This adds
	in the hook (inside the tcltest namespace) that allows the tests run
	in the child interpreter to be reported as part of the main sequence
	of test results. Bumped version of tcltest to 2.3.3.
	* tests/init.test, tests/package.test: Adapted these test files to use
	the new feature.

	* generic/tclAlloc.c, generic/tclCmdMZ.c, generic/tclCompExpr.c:
	* generic/tclCompile.c, generic/tclEnv.c, generic/tclEvent.c:
	* generic/tclIO.c, generic/tclIOCmd.c, generic/tclIORChan.c:
	* generic/tclIORTrans.c, generic/tclLiteral.c, generic/tclNotify.c:
	* generic/tclParse.c, generic/tclStringObj.c, generic/tclUtil.c:
	* generic/tclZlib.c, unix/tclUnixFCmd.c, unix/tclUnixNotfy.c:
	* unix/tclUnixPort.h, unix/tclXtNotify.c: Formatting fixes, mainly to
	comments, so code better fits the style in the Engineering Manual.

2011-03-09  Donal K. Fellows  <dkf@users.sf.net>

	* tests/incr.test: Update more of the test suite to use Tcltest 2.

2011-03-09  Don Porter  <dgp@users.sourceforge.net>

	* generic/tclNamesp.c:	[Bug 3202171]: Tighten the detector of nested
	* tests/namespace.test:	[namespace code] quoting that the quoted
	scripts function properly even in a namespace that contains a custom
	"namespace" command.

	* doc/tclvars.n:	Formatting fix.  Thanks to Pat Thotys.

2011-03-09  Donal K. Fellows  <dkf@users.sf.net>

	* tests/dstring.test, tests/init.test, tests/link.test: Update more of
	the test suite to use Tcltest 2.

2011-03-08  Jan Nijtmans  <nijtmans@users.sf.net>

	* generic/tclBasic.c: Fix gcc warnings: variable set but not used
	* generic/tclProc.c:
	* generic/tclIORChan.c:
	* generic/tclIORTrans.c:
	* generic/tclAssembly.c:  Fix gcc warning: comparison between signed
	and unsigned integer expressions

2011-03-08  Don Porter  <dgp@users.sourceforge.net>

	* generic/tclInt.h:	Remove TclMarkList() routine, an experimental
	* generic/tclUtil.c:	dead-end from the 8.5 alpha days.

	* generic/tclResult.c (ResetObjResult): [Bug 3202905]: Correct failure
	to clear invalid intrep.  Thanks to Colin McDonald.

2011-03-08  Donal K. Fellows  <dkf@users.sf.net>

	* generic/tclAssembly.c, tests/assemble.test: Migrate to use a style
	more consistent with the rest of Tcl.

2011-03-06  Don Porter  <dgp@users.sourceforge.net>

	* generic/tclBasic.c:	More replacements of Tcl_UtfBackslash() calls
	* generic/tclCompile.c:	with TclParseBackslash() where possible.
	* generic/tclCompCmdsSZ.c:
	* generic/tclParse.c:
	* generic/tclUtil.c:

	* generic/tclUtil.c (TclFindElement):	[Bug 3192636]: Guard escape
	sequence scans to not overrun the string end.

2011-03-05  Don Porter  <dgp@users.sourceforge.net>

	* generic/tclParse.c (TclParseBackslash): [Bug 3200987]: Correct
	* tests/parse.test:	trunction checks in \x and \u substitutions.

2011-03-05  Miguel Sofer  <msofer@users.sf.net>

	* generic/tclExecute.c (TclStackFree): insure that the execStack
	satisfies "at most one free stack after the current one" when
	consecutive reallocs caused the creation of intervening stacks.

2011-03-05  Kevin B. Kenny  <kennykb@acm.org>

	* generic/tclAssembly.c (new file):
	* generic/tclBasic.c (Tcl_CreateInterp):
	* generic/tclInt.h:
	* tests/assemble.test (new file):
	* unix/Makefile.in:
	* win/Makefile.in:
	* win/makefile.vc:  Merged dogeen-assembler-branch into HEAD. Since
	all functional changes are in the tcl::unsupported namespace, there's
	no reason to sequester this code on a separate branch.

2011-03-05  Miguel Sofer  <msofer@users.sf.net>

	* generic/tclExecute.c: Cleaner mem management for TEBCdata

	* generic/tclExecute.c:
	* tests/nre.test: Renamed BottomData to TEBCdata, so that the name
	refers to what it is rather than to its storage location.

	* generic/tclBasic.c:     Renamed struct TEOV_callback to the more
	* generic/tclCompExpr.c:  descriptive NRE_callback.
	* generic/tclCompile.c:
	* generic/tclExecute.c:
	* generic/tclInt.decls:
	* generic/tclInt.h:
	* generic/tclIntDecls.h:
	* generic/tclTest.c:

2011-03-04  Donal K. Fellows  <dkf@users.sf.net>

	* generic/tclOOMethod.c (ProcedureMethodCompiledVarConnect)
	(ProcedureMethodCompiledVarDelete): [Bug 3185009]: Keep references to
	resolved object variables so that an unset doesn't leave any dangling
	pointers for code to trip over.

2011-03-01  Miguel Sofer  <msofer@users.sf.net>

	* generic/tclBasic.c (TclNREvalObjv): Missing a variable declaration
	in commented out non-optimised code, left for ref in checkin
	[b97b771b6d]

2011-03-03  Don Porter  <dgp@users.sourceforge.net>

	* generic/tclResult.c (Tcl_AppendResultVA):	Use the directive
	USE_INTERP_RESULT [TIP 330] to force compat with interp->result
	access, instead of the improvised hack USE_DIRECT_INTERP_RESULT_ACCESS
	from releases past.

2011-03-01  Miguel Sofer  <msofer@users.sf.net>

	* generic/tclCompCmdsSZ.c (TclCompileThrowCmd, TclCompileUnsetCmd):
	fix leaks

	* generic/tclBasic.c:       This is [Patch 3168398],
	* generic/tclCompCmdsSZ.c:  Joe Mistachkin's optimisation
	* generic/tclExecute.c:     of Tip #285
	* generic/tclInt.decls:
	* generic/tclInt.h:
	* generic/tclIntDecls.h:
	* generic/tclInterp.c:
	* generic/tclOODecls.h:
	* generic/tclStubInit.c:
	* win/makefile.vc:

	* generic/tclExecute.c (ExprObjCallback): Fix object leak

	* generic/tclExecute.c (TEBCresume): Store local var array and
	constants in automatic vars to reduce indirection, slight perf
	increase

	* generic/tclOOCall.c (TclOODeleteContext): Added missing '*' so that
	trunk compiles.

	* generic/tclBasic.c (TclNRRunCallbacks): [Patch 3168229]: Don't do
	the trampoline dance for commands that do not have an nreProc.

2011-03-01  Donal K. Fellows  <dkf@users.sf.net>

	* generic/tclOO.c (Tcl_NewObjectInstance, TclNRNewObjectInstance)
	(TclOOObjectCmdCore, FinalizeObjectCall):
	* generic/tclOOBasic.c (TclOO_Object_Destroy, AfterNRDestructor):
	* generic/tclOOCall.c (TclOODeleteContext, TclOOGetCallContext):
	Reorganization of call context reference count management so that code
	is (mostly) simpler.

2011-01-26  Donal K. Fellows  <dkf@users.sf.net>

	* doc/RegExp.3: [Bug 3165108]: Corrected documentation of description
	of subexpression info in Tcl_RegExpInfo structure.

2011-01-25  Jan Nijtmans  <nijtmans@users.sf.net>

	* generic/tclPreserve.c:  Don't miss 64-bit address bits in panic
				  message.
	* win/tclWinChan.c:       Fix various gcc-4.5.2 64-bit warning
	* win/tclWinConsole.c:    messages, e.g. by using full 64-bits for
	* win/tclWinDde.c:	  socket fd's
	* win/tclWinPipe.c:
	* win/tclWinReg.c:
	* win/tclWinSerial.c:
	* win/tclWinSock.c:
	* win/tclWinThrd.c:

2011-01-19  Jan Nijtmans  <nijtmans@users.sf.net>

	* tools/genStubs.tcl: [FRQ 3159920]: Tcl_ObjPrintf() crashes with
	* generic/tcl.decls   bad format specifier.
	* generic/tcl.h:
	* generic/tclDecls.h:

2011-01-18  Donal K. Fellows  <dkf@users.sf.net>

	* generic/tclOOMethod.c (PushMethodCallFrame): [Bug 3001438]: Make
	sure that the cmdPtr field of the procPtr is correct and relevant at
	all times so that [info frame] can report sensible information about a
	frame after a return to it from a recursive call, instead of probably
	crashing (depending on what else has overwritten the Tcl stack!)

2011-01-18  Jan Nijtmans  <nijtmans@users.sf.net>

	* generic/tclBasic.c:      Various mismatches between Tcl_Panic
	* generic/tclCompCmds.c:   format string and its arguments,
	* generic/tclCompCmdsSZ.c: discovered thanks to [Bug 3159920]
	* generic/tclCompExpr.c:
	* generic/tclEnsemble.c:
	* generic/tclPreserve.c:
	* generic/tclTest.c:

2011-01-17  Jan Nijtmans  <nijtmans@users.sf.net>

	* generic/tclIOCmd.c: [Bug 3148192]: Commands "read/puts" incorrectly
	* tests/chanio.test:  interpret parameters. Improved error-message
	* tests/io.test       regarding legacy form.
	* tests/ioCmd.test

2011-01-15  Kevin B. Kenny  <kennykb@acm.org>

	* doc/tclvars.n:
	* generic/tclStrToD.c:
	* generic/tclUtil.c (Tcl_PrintDouble):
	* tests/util.test (util-16.*): [Bug 3157475]: Restored full Tcl 8.4
	compatibility for the formatting of floating point numbers when
	$::tcl_precision is not zero. Added compatibility tests to make sure
	that excess trailing zeroes are suppressed for all eight major code
	paths.

2011-01-12  Jan Nijtmans  <nijtmans@users.sf.net>

	* win/tclWinFile.c:   Use _vsnprintf in stead of vsnprintf, because
	MSVC 6 doesn't have it. Reported by andreask.
	* win/tcl.m4:         handle --enable-64bit=ia64 for gcc
	* win/configure.in:   more accurate test for correct <intrin.h>
	* win/configure:      (autoconf-2.59)
	* win/tclWin32Dll.c:  VS 2005 64-bit does not have intrin.h, and
	* generic/tclPanic.c: does not need it.

2011-01-07  Kevin B. Kenny  <kennykb@acm.org>

	* tests/util.test (util-15.*): Added test cases for floating point
	conversion of the largest denormal and the smallest normal number, to
	avoid any possibility of the failure suffered by PHP in the last
	couple of days. (They didn't fail, so no actual functional change.)

2011-01-05  Donal K. Fellows  <dkf@users.sf.net>

	* tests/package.test, tests/pkg.test: Coalesce these tests into one
	file that is concerned with the package system. Convert to use
	tcltest2 properly.
	* tests/autoMkindex.test, tests/pkgMkIndex.test: Convert to use
	tcltest2 properly.

2011-01-01  Donal K. Fellows  <dkf@users.sf.net>

	* tests/cmdAH.test, tests/cmdMZ.test, tests/compExpr.test,
	* tests/compile.test, tests/concat.test, tests/eval.test,
	* tests/fileName.test, tests/fileSystem.test, tests/interp.test,
	* tests/lsearch.test, tests/namespace-old.test, tests/namespace.test,
	* tests/oo.test, tests/proc.test, tests/security.test,
	* tests/switch.test, tests/unixInit.test, tests/var.test,
	* tests/winDde.test, tests/winPipe.test: Clean up of tests and
	conversion to tcltest 2. Target has been to get init and cleanup code
	out of the test body and into the -setup/-cleanup stanzas.

	* tests/execute.test (execute-11.1): [Bug 3142026]: Added test that
	fails (with a crash) in an unfixed memdebug build on 64-bit systems.

2010-12-31  Donal K. Fellows  <dkf@users.sf.net>

	* generic/tclCmdIL.c (SortElement): Use unions properly in the
	definition of this structure so that there is no need to use nasty
	int/pointer type punning. Made it clearer what the purposes of the
	various parts of the structure are.

2010-12-31  Jan Nijtmans  <nijtmans@users.sf.net>

	* unix/dltest/*.c: [Bug 3148192]: Fix broken [load] tests by ensuring
	that the affected files are never compiled with -DSTATIC_BUILD.

2010-12-30  Miguel Sofer  <msofer@users.sf.net>

	* generic/tclExecute.c (GrowEvaluationStack): Off-by-one error in
	sizing the new allocation - was ok in comment but wrong in the code.
	Triggered by [Bug 3142026] which happened to require exactly one more
	than what was in existence.

2010-12-26  Donal K. Fellows  <dkf@users.sf.net>

	* generic/tclCmdIL.c (Tcl_LsortObjCmd): Fix crash when multiple -index
	options are used. Simplified memory handling logic.

2010-12-20  Jan Nijtmans  <nijtmans@users.sf.net>

	* win/tclWin32Dll.c:    [Patch 3059922]: fixes for mingw64 - gcc4.5.1
	tdm64-1: completed for all environments.

2010-12-20  Jan Nijtmans  <nijtmans@users.sf.net>

	* win/configure.in:   Explicitely test for intrinsics support in
	compiler, before assuming only MSVC has it.
	* win/configure:      (autoconf-2.59)
	* generic/tclPanic.c:

2010-12-19  Jan Nijtmans  <nijtmans@users.sf.net>

	* win/tclWin32Dll.c:    [Patch 3059922]: fixes for mingw64 - gcc4.5.1
	tdm64-1: Fixed for gcc, not yet for MSVC 64-bit.

2010-12-17  Stuart Cassoff  <stwo@users.sourceforge.net>

	* unix/Makefile.in:  Remove unwanted/obsolete 'ddd' target.

2010-12-17  Stuart Cassoff  <stwo@users.sourceforge.net>

	* unix/Makefile.in:	Clean up '.PHONY:' targets: Arrange those
				common to Tcl and Tk as in Tk's Makefile.in,
				add any missing ones and remove duplicates.

2010-12-17  Stuart Cassoff  <stwo@users.sourceforge.net>

	* unix/Makefile.in:  [Bug 2446711]: Remove 'allpatch' target.

2010-12-17  Stuart Cassoff  <stwo@users.sourceforge.net>

	* unix/Makefile.in:  [Bug 2537626]: Use 'rpmbuild', not 'rpm'.

2010-12-16  Jan Nijtmans  <nijtmans@users.sf.net>

	* generic/tclPanic.c:  [Patch 3124554]: Move WishPanic from Tk to Tcl
	* win/tclWinFile.c:    Better communication with debugger, if present.

2010-12-15  Kevin B. Kenny  <kennykb@acm.org>

	[dogeen-assembler-branch]

	* tclAssembly.c:
	* assemble.test: 	Reworked beginCatch/endCatch handling to
	enforce the more severe (but more correct) restrictions on catch
	handling that appeared in the discussion of [Bug 3098302] and in
	tcl-core traffic beginning about 2010-10-29.

2010-12-15  Jan Nijtmans  <nijtmans@users.sf.net>

	* generic/tclPanic.c:    Restore abort() as it was before.
	* win/tclWinFile.c:      [Patch 3124554]: Use ExitProcess() here, like
	in wish.

2010-12-14  Jan Nijtmans  <nijtmans@users.sf.net>

	* generic/tcl.h: [Bug 3137454]: Tcl CVS HEAD does not build on GCC 3.

2010-12-14  Reinhard Max  <max@suse.de>

	* win/tclWinSock.c (CreateSocket):         Swap the loops over
	* unix/tclUnixSock.c (CreateClientSocket): local and remote addresses,
	so that the system's address preference for the remote side decides
	which family gets tried first. Cleanup and clarify some of the
	comments.

2010-12-13  Jan Nijtmans  <nijtmans@users.sf.net>

	* generic/tcl.h:    [Bug 3135271]: Link error due to hidden
	* unix/tcl.m4:      symbols (CentOS 4.2)
	* unix/configure:   (autoconf-2.59)
	* win/tclWinFile.c:  Undocumented feature, only meant to be used by
	Tk_Main. See [Patch 3124554]: Move WishPanic from Tk to Tcl

2010-12-12  Stuart Cassoff  <stwo@users.sourceforge.net>

	* unix/tcl.m4: Better building on OpenBSD.
	* unix/configure: (autoconf-2.59)

2010-12-10  Jan Nijtmans  <nijtmans@users.sf.net>

	* generic/tcl.h:       [Bug 3129448]: Possible over-allocation on
	* generic/tclCkalloc.c: 64-bit platforms, part 2
	* generic/tclCompile.c:
	* generic/tclHash.c:
	* generic/tclInt.h:
	* generic/tclIO.h:
	* generic/tclProc.c:

2010-12-10 Alexandre Ferrieux  <ferrieux@users.sourceforge.net>

	* generic/tclIO.c: Make sure [fcopy -size ... -command ...] always
	* tests/io.test:   calls the callback asynchronously, even for size
			   zero.

2010-12-10  Jan Nijtmans  <nijtmans@users.sf.net>

	* generic/tclBinary.c:  Fix gcc -Wextra warning: missing initializer
	* generic/tclCmdAH.c:
	* generic/tclCmdIL.c:
	* generic/tclCmdMZ.c:
	* generic/tclDictObj.c:
	* generic/tclIndexObj.c:
	* generic/tclIOCmd.c:
	* generic/tclVar.c:
	* win/tcl.m4:               Fix manifest-generation for 64-bit gcc
				    (mingw-w64)
	* win/configure.in:         Check for availability of intptr_t and
				    uintptr_t
	* win/configure:            (autoconf-2.59)
	* generic/tclInt.decls:     Change 1st param of TclSockMinimumBuffers
	* generic/tclIntDecls.h:    to ClientData, and TclWin(Get|Set)SockOpt
	* generic/tclIntPlatDecls.h:to SOCKET, because on Win64 those are
	* generic/tclIOSock.c:	    64-bit, which does not fit.
	* win/tclWinSock.c:
	* unix/tclUnixSock.c:

2010-12-09  Donal K. Fellows  <dkf@users.sf.net>

	* tests/fCmd.test: Improve sanity of constraints now that we don't
	support anything before Windows 2000.

	* generic/tclCmdAH.c (TclInitFileCmd, TclMakeFileCommandSafe, ...):
	Break up [file] into an ensemble. Note that the ensemble is safe in
	itself, but the majority of its subcommands are not.
	* generic/tclFCmd.c (FileCopyRename,TclFileDeleteCmd,TclFileAttrsCmd)
	(TclFileMakeDirsCmd): Adjust these subcommand implementations to work
	inside an ensemble.
	(TclFileLinkCmd, TclFileReadLinkCmd, TclFileTemporaryCmd): Move these
	subcommand implementations from tclCmdAH.c, where they didn't really
	belong.
	* generic/tclIOCmd.c (TclChannelNamesCmd): Move to more appropriate
	source file.
	* generic/tclEnsemble.c (TclMakeEnsemble): Start of code to make
	partially-safe ensembles. Currently does not function as expected due
	to various shortcomings in how safe interpreters are constructed.
	* tests/cmdAH.test, tests/fCmd.test, tests/interp.test: Test updates
	to take into account systematization of error messages.

	* tests/append.test, tests/appendComp.test: Clean up tests so that
	they don't leave things in the global environment (detected when doing
	-singleproc testing).

2010-12-07  Donal K. Fellows  <dkf@users.sf.net>

	* tests/fCmd.test, tests/safe.test, tests/uplevel.test,
	* tests/upvar.test, tests/var.test: Convert more tests to tcltest2 and
	factor them to be easier to understand.

	* generic/tclStrToD.c: Tidy up code so that more #ifdef-fery is
	quarantined at the front of the file and function headers follow the
	modern Tcl style.

2010-12-06  Jan Nijtmans  <nijtmans@users.sf.net>

	* generic/tclBinary.c:  [Bug 3129448]: Possible over-allocation on
	* generic/tclCkalloc.c: 64-bit platforms.
	* generic/tclTrace.c:

2010-12-05  Jan Nijtmans  <nijtmans@users.sf.net>

	* unix/tcl.m4: [Patch 3116490]: Cross-compile support for unix
	* unix/configure: (autoconf-2.59)

2010-12-03  Jeff Hobbs  <jeffh@ActiveState.com>

	* generic/tclUtil.c (TclReToGlob): Add extra check for multiple inner
	*s that leads to poor recursive glob matching, defer to original RE
	instead.  tclbench RE var backtrack.

2010-12-03  Jan Nijtmans  <nijtmans@users.sf.net>

	* generic/tclUtil.c:   Silence gcc warning when using -Wwrite-strings
	* generic/tclStrToD.c: Silence gcc warning for non-IEEE platforms
	* win/Makefile.in:  [Patch 3116490]: Cross-compile Tcl mingw32 on unix
	* win/tcl.m4:       This makes it possible to cross-compile Tcl/Tk for
	* win/configure.in: Windows (either 32-bit or 64-bit) out-of-the-box
	* win/configure:    on UNIX, using mingw-w64 build tools (If Itcl,
	tdbc and Thread take over the latest tcl.m4, they can do that too).

2010-12-01  Kevin B. Kenny  <kennykb@acm.org>

	* generic/tclStrToD.c (SetPrecisionLimits, TclDoubleDigits):
	[Bug 3124675]: Added meaningless initialization of 'i', 'ilim' and
	'ilim1' to silence warnings from the C compiler about possible use of
	uninitialized variables, Added a panic to the 'switch' that assigns
	them, to assert that the 'default' case is impossible.

2010-12-01  Jan Nijtmans  <nijtmans@users.sf.net>

	* generic/tclBasic.c: Fix gcc 64-bit warnings: cast from pointer to
	* generic/tclHash.c:  integer of different size.
	* generic/tclTest.c:
	* generic/tclThreadTest.c:
	* generic/tclStrToD.c: Fix gcc(-4.5.2) warning: 'static' is not at
	beginning of declaration.
	* generic/tclPanic.c: Allow Tcl_Panic() to enter the debugger on win32
	* generic/tclCkalloc.c: Use Tcl_Panic() in stead of duplicating the
	code.

2010-11-30  Jeff Hobbs  <jeffh@ActiveState.com>

	* generic/tclInt.decls, generic/tclInt.h, generic/tclIntDecls.h:
	* generic/tclStubInit.c: TclFormatInt restored at slot 24
	* generic/tclUtil.c (TclFormatInt): restore TclFormatInt func from
	2005-07-05 macro-ization. Benchmarks indicate it is faster, as a key
	int->string routine (e.g. int-indexed arrays).

2010-11-29 Alexandre Ferrieux  <ferrieux@users.sourceforge.net>

	* generic/tclBasic.c: Patch by Miguel, providing a
	[::tcl::unsupported::inject coroname command args], which prepends
	("injects") arbitrary code to a suspended coro's future resumption.
	Neat for debugging complex coros without heavy instrumentation.

2010-11-29  Kevin B. Kenny  <kennykb@acm.org>

	* generic/tclInt.decls:
	* generic/tclInt.h:
	* generic/tclStrToD.c:
	* generic/tclTest.c:
	* generic/tclTomMath.decls:
	* generic/tclUtil.c:
	* tests/util.test:
	* unix/Makefile.in:
	* win/Makefile.in:
	* win/makefile.vc: Rewrite of Tcl_PrintDouble and TclDoubleDigits that
	(a) fixes a severe performance problem with floating point shimmering
	reported by Karl Lehenbauer, (b) allows TclDoubleDigits to generate
	the digit strings for 'e' and 'f' format, so that it can be used for
	tcl_precision != 0 (and possibly later for [format]), (c) fixes [Bug
	3120139] by making TclPrintDouble inherently locale-independent, (d)
	adds test cases to util.test for correct rounding in difficult cases
	of TclDoubleDigits where fixed- precision results are requested. (e)
	adds test cases to util.test for the controversial aspects of [Bug
	3105247]. As a side effect, two more modules from libtommath
	(bn_mp_set_int.c and bn_mp_init_set_int.c) are brought into the build,
	since the new code uses them.

	* generic/tclIntDecls.h:
	* generic/tclStubInit.c:
	* generic/tclTomMathDecls.h:	Regenerated.

2010-11-24  Donal K. Fellows  <dkf@users.sf.net>

	* tests/chanio.test, tests/iogt.test, tests/ioTrans.test: Convert more
	tests to tcltest2 and factor them to be easier to understand.

2010-11-20  Donal K. Fellows  <dkf@users.sf.net>

	* tests/chanio.test: Converted many tests to tcltest2 by marking the
	setup and cleanup parts as such.

2010-11-19  Jan Nijtmans  <nijtmans@users.sf.net>

	* win/tclWin32Dll.c: Fix gcc warnings: unused variable 'registration'
	* win/tclWinChan.c:
	* win/tclWinFCmd.c:

2010-11-18  Jan Nijtmans  <nijtmans@users.sf.net>

	* win/tclAppInit.c: [FRQ 491789]: "setargv() doesn't support a unicode
	cmdline" now implemented for cygwin and mingw32 too.
	* tests/main.test: No longer disable tests Tcl_Main-1.4 and 1.6 on
	Windows, because those now work on all supported platforms.
	* win/configure.in:  Set NO_VIZ=1 when zlib is compiled in libtcl,
	this resolves compiler warnings in 64-bit and static builds.
	* win/configure (regenerated)

2010-11-18  Donal K. Fellows  <dkf@users.sf.net>

	* doc/file.n: [Bug 3111298]: Typofix.

	* tests/oo.test: [Bug 3111059]: Added testing that neatly trapped this
	issue.

2010-11-18  Miguel Sofer  <msofer@users.sf.net>

	* generic/tclNamesp.c: [Bug 3111059]: Fix leak due to bad looping
	construct.

2010-11-17  Jan Nijtmans  <nijtmans@users.sf.net>

	* win/tcl.m4: [FRQ 491789]: "setargv() doesn't support a unicode
	cmdline" now implemented for mingw-w64
	* win/configure    (re-generated)

2010-11-16  Jan Nijtmans  <nijtmans@users.sf.net>

	* win/tclAppInit.c:Bring compilation under mingw-w64 a bit closer
	* win/cat.c:       to reality. See for what's missing:
	* win/tcl.m4:      <https://sourceforge.net/apps/trac/mingw-w64/wiki/Unicode%20apps>
	* win/configure:   (re-generated)
	* win/tclWinPort.h: [Bug 3110161]: Extensions using TCHAR don't
	compile on VS2005 SP1

2010-11-15  Andreas Kupries  <andreask@activestate.com>

	* doc/interp.n: [Bug 3081184]: TIP #378.
	* doc/tclvars.n: Performance fix for TIP #280.
	* generic/tclBasic.c:
	* generic/tclExecute.c:
	* generic/tclInt.h:
	* generic/tclInterp.c:
	* tests/info.test:
	* tests/interp.test:

2010-11-10  Andreas Kupries  <andreask@activestate.com>

	* changes:	Updates for 8.6b2 release.

2010-11-09  Donal K. Fellows  <dkf@users.sf.net>

	* generic/tclOOMethod.c (ProcedureMethodVarResolver): [Bug 3105999]:
	* tests/oo.test:	Make sure that resolver structures that are
				only temporarily needed get squelched.

2010-11-05  Jan Nijtmans  <nijtmans@users.sf.net>

	* generic/tclMain.c: Thanks, Kevin, for the fix, but this how it was
	supposed to be (TCL_ASCII_MAIN is only supposed to be defined on
	WIN32).

2010-11-05  Kevin B. Kenny  <kennykb@acm.org>

	* generic/tclMain.c: Added missing conditional on _WIN32 around code
	that messes around with the definition of _UNICODE, to correct a badly
	broken Unix build from Jan's last commit.

2010-11-04  Jan Nijtmans  <nijtmans@users.sf.net>

	* generic/tclDecls.h:	[FRQ 491789]: "setargv() doesn't support a
	* generic/tclMain.c:	unicode cmdline" implemented for Tcl on MSVC++
	* doc/Tcl_Main.3:
	* win/tclAppInit.c:
	* win/makefile.vc:
	* win/Makefile.in:
	* win/tclWin32Dll.c:	Eliminate minor MSVC warning TCHAR -> char
				conversion

2010-11-04  Reinhard Max  <max@suse.de>

	* tests/socket.test: Run the socket tests three times with the address
	family set to any, inet, and inet6 respectively. Use constraints to
	skip the tests if a family is found to be unsupported or not
	configured on the local machine. Adjust the tests to dynamically adapt
	to the address family that is being tested.

	Rework some of the tests to speed them up by avoiding (supposedly)
	unneeded [after]s.

2010-11-04  Stuart Cassoff  <stwo@users.sourceforge.net>

	* unix/Makefile.in:	[Patch 3101127]: Installer Improvements.
	* unix/install-sh:

2010-11-04  Donal K. Fellows  <dkf@users.sf.net>

	* tests/error.test (error-19.13): Another variation on testing for
	issues in [try] compilation.

	* doc/Tcl.n (Variable substitution): [Bug 3099086]: Increase clarity
	of explanation of what characters are actually permitted in variable
	substitutions. Note that this does not constitute a change of
	behavior; it is just an improvement of explanation.

2010-11-04  Don Porter  <dgp@users.sourceforge.net>

	* changes:	Updates for 8.6b2 release.  (Thanks Andreas Kupries)

2010-11-03  Jan Nijtmans  <nijtmans@users.sf.net>

	* win/tclWinFcmd.c:    [FRQ 2965056]: Windows build with -DUNICODE
	* win/tclWinFile.c:    (more clean-ups for pre-win2000 stuff)
	* win/tclWinReg.c:

2010-11-03  Donal K. Fellows  <dkf@users.sf.net>

	* generic/tclCmdMZ.c (TryPostBody):  Ensure that errors when setting
	* tests/error.test (error-19.1[12]): message/opt capture variables get
					     reflected properly to the caller.

2010-11-03  Kevin B. Kenny  <kennykb@acm.org>

	* generic/tclCompCmds.c (TclCompileCatchCmd): [Bug 3098302]:
	* tests/compile.test (compile-3.6): Reworked the compilation of the
	[catch] command so as to avoid placing any code that might throw an
	exception (specifically, any initial substitutions or any stores to
	result or options variables) between the BEGIN_CATCH and END_CATCH but
	outside the exception range.  Added a test case that panics on a stack
	smash if the change is not made.

2010-11-01  Stuart Cassoff  <stwo@users.sourceforge.net>

	* library/safe.tcl:	Improved handling of non-standard module path
	* tests/safe.test:	lists, empty path lists in particular.

2010-11-01  Kevin B. Kenny  <kennykb@acm.org>

	* library/tzdata/Asia/Hong_Kong:
	* library/tzdata/Pacific/Apia:
	* library/tzdata/Pacific/Fiji:   Olson's tzdata2010o.

2010-10-29  Alexandre Ferrieux  <ferrieux@users.sourceforge.net>

	* generic/tclTimer.c:	[Bug 2905784]: Stop small [after]s from
				wasting CPU while keeping accuracy.

2010-10-28  Kevin B. Kenny  <kennykb@acm.org>

	[dogeen-assembler-branch]
	* generic/tclAssembly.c:
	* tests/assembly.test (assemble-31.*): Added jump tables.

2010-10-28  Don Porter  <dgp@users.sourceforge.net>

	* tests/http.test:	[Bug 3097490]: Make http-4.15 pass in
				isolation.

	* unix/tclUnixSock.c:	[Bug 3093120]: Prevent calls of
				freeaddrinfo(NULL) which can crash some
				systems.  Thanks Larry Virden.

2010-10-26  Reinhard Max  <max@suse.de>

	* Changelog.2008: Split off from Changelog.
	* generic/tclIOSock.c (TclCreateSocketAddress): The interp != NULL
	check is needed for ::tcl::unsupported::socketAF as well.

2010-10-26  Donal K. Fellows  <dkf@users.sf.net>

	* unix/tclUnixSock.c (TcpGetOptionProc): Prevent crash if interp is
	* win/tclWinSock.c (TcpGetOptionProc):   NULL (a legal situation).

2010-10-26  Reinhard Max  <max@suse.de>

	* unix/tclUnixSock.c (TcpGetOptionProc): Added support for
	::tcl::unsupported::noReverseDNS, which if set to any value, prevents
	[fconfigure -sockname] and [fconfigure -peername] from doing
	reverse DNS queries.

2010-10-24  Kevin B. Kenny  <kennykb@acm.org>

	[dogeen-assembler-branch]
	* generic/tclAssembly.c:
	* tests/assembly.test (assemble-17.15): Reworked branch handling so
	that forward branches can use jump1 (jumpTrue1, jumpFalse1). Added
	test cases that the forward branches will expand to jump4, jumpTrue4,
	jumpFalse4 when needed.

2010-10-23  Kevin B. Kenny  <kennykb@acm.org>

	[dogeen-assembler-branch]
	* generic/tclAssembly.h (removed):
				Removed file that was included in only one
				source file.
	* generictclAssembly.c:	Inlined tclAssembly.h.

2010-10-17  Alexandre Ferrieux  <ferrieux@users.sourceforge.net>

	* doc/info.n:            [Patch 2995655]:
	* generic/tclBasic.c:    Report inner contexts in [info errorstack]
	* generic/tclCompCmds.c:
	* generic/tclCompile.c:
	* generic/tclCompile.h:
	* generic/tclExecute.c:
	* generic/tclInt.h:
	* generic/tclNamesp.c:
	* tests/error.test:
	* tests/result.test:

2010-10-20  Donal K. Fellows  <dkf@users.sf.net>

	* generic/tclCompCmds.c (TclCompileDictForCmd): Update the compilation
	* generic/tclCompile.c (tclInstructionTable):	of [dict for] so that
	* generic/tclExecute.c (TEBCresume):		it no longer makes any
	use of INST_DICT_DONE now that's not needed, and make it clearer in
	the implementation of the instruction that it's just a deprecated form
	of unset operation. Followup to my commit of 2010-10-16.

2010-10-19  Donal K. Fellows  <dkf@users.sf.net>

	* generic/tclZlib.c (Tcl_ZlibStreamGet): [Bug 3081008]: Ensure that
	when a bytearray gets its internals entangled with zlib for more than
	a passing moment, that bytearray will never be shimmered away. This
	increases the amount of copying but is simple to get right, which is a
	reasonable trade-off.

	* generic/tclStringObj.c (Tcl_AppendObjToObj): Added some special
	cases so that most of the time when you build up a bytearray by
	appending, it actually ends up being a bytearray rather than
	shimmering back and forth to string.

	* tests/http11.test (check_crc): Use a simpler way to express the
	functionality of this procedure.

	* generic/tclZlib.c: Purge code that wrote to the object returned by
	Tcl_GetObjResult, as we don't want to do that anti-pattern no more.

2010-10-18  Jan Nijtmans  <nijtmans@users.sf.net>

	* tools/uniParse.tcl:   [Bug 3085863]: tclUniData was 9 years old;
	Ignore non-BMP characters and fix comment about UnicodeData.txt file.
	* generic/regcomp.c:    Fix comment
	* tests/utf.test:       Add some Unicode 6 testcases

2010-10-17  Alexandre Ferrieux  <ferrieux@users.sourceforge.net>

	* doc/info.n:           Document [info errorstack] faithfully.

2010-10-16  Donal K. Fellows  <dkf@users.sf.net>

	* generic/tclExecute.c (ReleaseDictIterator): Factored out the release
	of the bytecode-level dictionary iterator information so that the
	side-conditions on instruction issuing are simpler.

2010-10-15  Jan Nijtmans  <nijtmans@users.sf.net>

	* generic/reg_locale.c: [Bug 3085863]: tclUniData 9 years old: Updated
	* generic/tclUniData.c: Unicode tables to latest UnicodeData.txt,
	* tools/uniParse.tcl:   corresponding with Unicode 6.0 (except for
				out-of-range chars > 0xFFFF)

2010-10-13  Don Porter  <dgp@users.sourceforge.net>

	* generic/tclCompile.c:	Alternative fix for [Bugs 467523,983660] where
	* generic/tclExecute.c:	sharing of empty scripts is allowed again.

2010-10-13  Jan Nijtmans  <nijtmans@users.sf.net>

	* win/tclWinThrd.h: (removed) because it is just empty en used nowhere
	* win/tcl.dsp

2010-10-12  Jan Nijtmans  <nijtmans@users.sf.net>

	* tools/uniClass.tcl:    Spacing and comments: let uniClass.tcl
	* generic/regc_locale.c: generation match better the current
				 (hand-modified) regc_locale.c
	* tools/uniParse.tcl:    Generate proper const qualifiers for
	* generic/tclUniData.c:  tclUniData.c

2010-10-12  Reinhard Max  <max@suse.de>

	* unix/tclUnixSock.c (CreateClientSocket): [Bug 3084338]: Fix a
	memleak and refactor the calls to freeaddrinfo().

2010-10-11  Jan Nijtmans  <nijtmans@users.sf.net>

	* win/tclWinDde.c:    [FRQ 2965056]: Windows build with -DUNICODE
	* win/tclWinReg.c:
	* win/tclWinTest.c:   More cleanups
	* win/tclWinFile.c:   Add netapi32 to the link line, so we no longer
	* win/tcl.m4:         have to use LoadLibrary to access those
			      functions.
	* win/makefile.vc:
	* win/configure:      (Re-generate with autoconf-2.59)
	* win/rules.vc        Update for VS10

2010-10-09  Miguel Sofer  <msofer@users.sf.net>

	* generic/tclExecute.c: Fix overallocation of exec stack in TEBC (due
	to mixing numwords and numbytes)

2010-10-08  Jan Nijtmans  <nijtmans@users.sf.net>

	* generic/tclIOSock.c: On Windows, use gai_strerrorA

2010-10-06  Don Porter  <dgp@users.sourceforge.net>

	* tests/winPipe.test:	Test hygiene with makeFile and removeFile.

	* generic/tclCompile.c:	[Bug 3081065]: Prevent writing to the intrep
	* tests/subst.test:	fields of a freed Tcl_Obj.

2010-10-06  Kevin B. Kenny  <kennykb@acm.org>

	[dogeen-assembler-branch]

	* generic/tclAssembly.c:
	* generic/tclAssembly.h:
	* tests/assemble.test: Added catches. Still needs a lot of testing.

2010-10-02  Kevin B. Kenny  <kennykb@acm.org>

	[dogeen-assembler-branch]

	* generic/tclAssembly.c:
	* generic/tclAssembly.h:
	* tests/assemble.test: Added dictAppend, dictIncrImm, dictLappend,
	dictSet, dictUnset, nop, regexp, nsupvar, upvar, and variable.

2010-10-02  Donal K. Fellows  <dkf@users.sf.net>

	* generic/tclExecute.c (TEBCresume): [Bug 3079830]: Added invalidation
	of string representations of dictionaries in some cases.

2010-10-01  Jeff Hobbs  <jeffh@ActiveState.com>

	* generic/tclExecute.c (EvalStatsCmd): change 'evalstats' to return
	data to interp by default, or if given an arg, use that as filename to
	output to (accepts 'stdout' and 'stderr').  Fix output to print used
	inst count data.
	* generic/tclCkalloc.c: Change TclDumpMemoryInfo sig to allow objPtr
	* generic/tclInt.decls: as well as FILE* as output.
	* generic/tclIntDecls.h:

2010-10-01  Donal K. Fellows  <dkf@users.sf.net>

	* generic/tclBasic.c, generic/tclClock.c, generic/tclEncoding.c,
	* generic/tclEnv.c, generic/tclLoad.c, generic/tclNamesp.c,
	* generic/tclObj.c, generic/tclRegexp.c, generic/tclResolve.c,
	* generic/tclResult.c, generic/tclUtil.c, macosx/tclMacOSXFCmd.c:
	More purging of strcpy() from locations where we already know the
	length of the data being copied.

2010-10-01  Kevin B. Kenny  <kennykb@acm.org>

	[dogeen-assembler-branch]

	* tests/assemble.test:
	* generic/tclAssemble.h:
	* generic/tclAssemble.c:  Added listIn, listNotIn, and dictGet.

2010-09-30  Kevin B. Kenny  <kennykb@acm.org>

	[dogeen-assembler-branch]

	* tests/assemble.test:   Added tryCvtToNumeric and several more list
	* generic/tclAssemble.c: operations.
	* generic/tclAssemble.h:

2010-09-29  Kevin B. Kenny  <kennykb@acm.org>

	[dogeen-assembler-branch]

	* tests/assemble.test:   Completed conversion of tests to a
	* generic/tclAssemble.c: "white box" structure that follows the
	C code. Added missing safety checks on the operands of 'over' and
	'reverse' so that negative operand counts don't smash the stack.

2010-09-29  Jan Nijtmans  <nijtmans@users.sf.net>

	* unix/configure:	Re-generate with autoconf-2.59
	* win/configure:
	* generic/tclMain.c:	Make compilable with -DUNICODE as well

2010-09-28  Reinhard Max  <max@suse.de>

	TIP #162 IMPLEMENTATION

	* doc/socket.n:		Document the changes to the [socket] and
				[fconfigure] commands.

	* generic/tclInt.h:	Introduce TclCreateSocketAddress() as a
	* generic/tclIOSock.c:	replacement for the platform-dependent
	* unix/tclUnixSock.c:	TclpCreateSocketAddress() functions. Extend
	* unix/tclUnixChan.c:	the [socket] and [fconfigure] commands to
	* unix/tclUnixPort.h:	behave as proposed in TIP #162. This is the
	* win/tclWinSock.c:	core of what is required to support the use of
	* win/tclWinPort.h:	IPv6 sockets in Tcl.

	* compat/fake-rfc2553.c: A compat implementation of the APIs defined
	* compat/fake-rfc2553.h: in RFC-2553 (getaddrinfo() and friends) on
				 top of the existing gethostbyname() etc.
	* unix/configure.in:	 Test whether the fake-implementation is
	* unix/tcl.m4:		 needed.
	* unix/Makefile.in:	 Add a compile target for fake-rfc2553.

	* win/configure.in:	Allow cross-compilation by default.

	* tests/socket.test:	Improve the test suite to make more use of
	* tests/remote.tcl:	randomized ports to reduce interference with
				tests running in parallel or other services on
				the machine.

2010-09-28  Kevin B. Kenny  <kennykb@acm.org>

	[dogeen-assembler-branch]

	* tests/assemble.test: Added more "white box" tests.
	* generic/tclAssembly.c: Added the error checking and reporting
	for undefined labels. Revised code so that no pointers into the
	bytecode sequence are held (because the sequence can move!),
	that no Tcl_HashEntry pointers are held (because the hash table
	doesn't guarantee their stability!) and to eliminate the BBHash
	table, which is merely additional information indexed by jump
	labels and can just as easily be held in the 'label' structure.
	Renamed shared structures to CamelCase, and renamed 'label' to
	JumpLabel because other types of labels may eventually be possible.

2010-09-27  Kevin B. Kenny  <kennykb@acm.org>

	[dogeen-assembler-branch]

	* tests/assemble.test: Added more "white box" tests.
	* generic/tclAssembly.c: Fixed bugs exposed by the new tests.
	(a) [eval] and [expr] had incorrect stack balance computed if
	the arg was not a simple word. (b) [concat] accepted a negative
	operand count. (c) [invoke] accepted a zero or negative operand
	count. (d) more misspelt error messages.
	Also replaced a funky NRCallTEBC with the new call
	TclNRExecuteByteCode, necessitated by a merge with changes on the
	HEAD.

2010-09-26  Miguel Sofer  <msofer@users.sf.net>

	* generic/tclBasic.c:    [Patch 3072080] (minus the itcl
	* generic/tclCmdIL.c:    update): a saner NRE.
	* generic/tclCompExpr.c:
	* generic/tclCompile.c:  This makes TclNRExecuteByteCode (ex TEBC)
	* generic/tclCompile.h:  to be a normal NRE citizen: it loses its
	* generic/tclExecute.c:  special status.
	* generic/tclInt.decls:  The logic flow within the BC engine is
	* generic/tclInt.h:      simplified considerably.
	* generic/tclIntDecls.h:
	* generic/tclObj.c:
	* generic/tclProc.c:
	* generic/tclTest.c:

	* generic/tclVar.c: Use the macro HasLocalVars everywhere

2010-09-26  Miguel Sofer  <msofer@users.sf.net>

	* generic/tclOOMethod.c (ProcedureMethodVarResolver): avoid code
	duplication, let the runtime var resolver call the compiled var
	resolver.

2010-09-26  Kevin B. Kenny  <kennykb@acm.org>

	[dogeen-assembler-branch]

	* tests/assemble.test:	Added many new tests moving toward a more
	comprehensive test suite for the assembler.
	* generic/tclAssembly.c:	Fixed bugs exposed by the new tests:
	(a) [bitnot] and [not] had incorrect operand counts. (b)
	INST_CONCAT cannot concatenate zero objects. (c) misspelt error
	messages. (d) the "assembly code" internal representation lacked
	a duplicator, which caused double-frees of the Bytecode object
	if assembly code ever was duplicated.

2010-09-25  Kevin B. Kenny   <kennykb@acm.org>

	[dogeen-assembler-branch]

	* generic/tclAssembly.c:	Massive refactoring of the assembler
	* generic/tclAssembly.h:	to use a Tcl-like syntax (and use
	* tests/assemble.test:		Tcl_ParseCommand to parse it). The
	* tests/assemble1.bench:	refactoring also ensures that
	Tcl_Tokens in the assembler have string ranges inside the source
	code, which allows for [eval] and [expr] assembler directives
	that simply call TclCompileScript and TclCompileExpr recursively.

2010-09-24  Jeff Hobbs  <jeffh@ActiveState.com>

	* tests/stringComp.test: improved string eq/cmp test coverage
	* generic/tclExecute.c (TclExecuteByteCode): merge INST_STR_CMP and
	INST_STR_EQ/INST_STR_NEQ paths.  Speeds up eq/ne/[string eq] with
	obj-aware comparisons and eq/==/ne/!= with length equality check.

2010-09-24  Andreas Kupries  <andreask@activestate.com>

	* tclWinsock.c: [Bug 3056775]: Fixed race condition between thread and
	internal co-thread access of a socket's structure because of the
	thread not using the socketListLock in TcpAccept(). Added
	documentation on how the module works to the top.

2010-09-23  Jan Nijtmans  <nijtmans@users.sf.net>

	* generic/tclDecls.h: Make Tcl_SetPanicProc and Tcl_GetStringResult
	* unix/tclAppInit.c:  callable without stubs, just as Tcl_SetVar.
	* win/tclAppInit.c:

2010-09-23  Don Porter  <dgp@users.sourceforge.net>

	* generic/tclCmdAH.c:   Fix cases where value returned by
	* generic/tclEvent.c:   Tcl_GetReturnOptions() was leaked.
	* generic/tclMain.c:    Thanks to Jeff Hobbs for discovery of the
	anti-pattern to seek and destroy.

2010-09-23  Jan Nijtmans  <nijtmans@users.sf.net>

	* unix/tclAppInit.c:  Make compilable with -DUNICODE (not activated
	* win/tclAppInit.c:   yet), many clean-ups in comments.

2010-09-22  Miguel Sofer  <msofer@users.sf.net>

	* generic/tclExecute: [Bug 3072640]: One more DECACHE_STACK_INFO() was
	missing.

	* tests/execute.test: Added execute-10.3 for [Bug 3072640]. The test
	causes a mem failure.

	* generic/tclExecute: Protect all possible writes to ::errorInfo or
	::errorCode with DECACHE_STACK_INFO(), as they could run traces. The
	new calls to be protected are Tcl_ResetResult(), Tcl_SetErrorCode(),
	IllegalExprOperandType(), TclExprFloatError(). The error was triggered
	by [Patch 3072080].

2010-09-22  Jan Nijtmans  <nijtmans@users.sf.net>

	* win/tcl.m4:		Add kernel32 to LIBS, so the link line for
	* win/configure:	mingw is exactly the same as for MSVC++.

2010-09-21  Jeff Hobbs  <jeffh@ActiveState.com>

	* generic/tclExecute.c (TclExecuteByteCode):
	* generic/tclOOMethod.c (ProcedureMethodCompiledVarConnect):
	* generic/tclVar.c (TclLookupSimpleVar, CompareVarKeys):
	* generic/tclPathObj.c (Tcl_FSGetNormalizedPath, Tcl_FSEqualPaths):
	* generic/tclIOUtil.c (TclFSCwdPointerEquals): peephole opt
	* generic/tclResult.c (TclMergeReturnOptions): Use memcmp where
	applicable as possible speedup on some libc variants.

2010-09-21  Kevin B. Kenny  <kennykb@acm.org>

	[BRANCH: dogeen-assembler-branch]

	* generic/tclAssembly.c (new file):
	* generic/tclAssembly.h:
	* generic/tclBasic.c (builtInCmds, Tcl_CreateInterp):
	* generic/tclInt.h:
	* tests/assemble.test (new file):
	* tests/assemble1.bench (new file):
	* unix/Makefile.in:
	* win/Makefile.in:
	* win/Makefile.vc:
		Initial commit of Ozgur Dogan Ugurlu's (SF user: dogeen)
		assembler for the Tcl bytecode language.

2010-09-21  Jan Nijtmans  <nijtmans@users.sf.net>

	* win/tclWinFile.c:   Fix declaration after statement.
	* win/tcl.m4:         Add -Wdeclaration-after-statement, so this
	* win/configure:      mistake cannot happen again.
	* win/tclWinFCmd.c:   [Bug 3069278]: Breakage on head Windows
	* win/tclWinPipe.c:   triggered by install-tzdata, final fix

2010-09-20  Jan Nijtmans  <nijtmans@users.sf.net>

	* win/tclWinFCmd.c: Eliminate tclWinProcs->useWide everywhere, since
	* win/tclWinFile.c: the value is always "1" on platforms >win95
	* win/tclWinPipe.c:

2010-09-19  Donal K. Fellows  <dkf@users.sf.net>

	* doc/file.n (file readlink): [Bug 3070580]: Typofix.

2010-09-18  Jan Nijtmans  <nijtmans@users.sf.net>

	* win/tclWinFCmd.c [Bug 3069278]: Breakage on head Windows triggered
	by install-tzdata. Temporary don't compile this with -DUNICODE, while
	investigating this bug.

2010-09-16  Jeff Hobbs  <jeffh@ActiveState.com>

	* win/tclWinFile.c: Remove define of FINDEX_INFO_LEVELS as all
	supported versions of compilers should now have it.

	* unix/Makefile.in: Do not pass current build env vars when using
	NATIVE_TCLSH in targets.

2010-09-16  Jan Nijtmans  <nijtmans@users.sf.net>

	* generic/tclDecls.h:    Make Tcl_FindExecutable() work in UNICODE
	* generic/tclEncoding.c: compiles (windows-only) as well as ASCII.
	* generic/tclStubInit.c: Needed for [FRQ 491789]: setargv() doesn't
	support a unicode cmdline.

2010-09-15  Donal K. Fellows  <dkf@users.sf.net>

	* generic/tclBinary.c (TclAppendBytesToByteArray): [Bug 3067036]: Make
	sure we never try to double zero repeatedly to get a buffer size. Also
	added a check for sanity on the size of buffer being appended.

2010-09-15  Don Porter  <dgp@users.sourceforge.net>

	* unix/Makefile.in:	Revise `make dist` target to tolerate the
	case of zero bundled packages.

2010-09-15  Jan Nijtmans  <nijtmans@users.sf.net>

	* tools/genStubs.tcl:   [Patch 3034251]: Backport ttkGenStubs.tcl
	* generic/tcl.decls:    features to genStubs.tcl. Make the "generic"
	* generic/tclInt.decls: argument in the *.decls files optional
	* generic/tclOO.decls:  (no change to any tcl*Decls.h files)
	* generic/tclTomMath.decls:
	This allows genStubs.tcl to generate the ttk stub files as well, while
	keeping full compatibility with existing *.decls files.

2010-09-14  Jan Nijtmans  <nijtmans@users.sf.net>

	* win/tclWinPort.h:  Allow all Win2000+ API entries in Tcl
	* win/tclWin32Dll.c: Eliminate dynamical loading of advapi23 and
	kernel32 symbols.

2010-09-13  Jan Nijtmans  <nijtmans@users.sf.net>

	* win/tclWinChan.c:      Various clean-ups, converting from
	* win/tclWinConsole.c:   tclWinProc->xxxProc directly to Xxx
	* win/tclWinInit.c:      (no change in functionality)
	* win/tclWinLoad.c:
	* win/tclWinSerial.c:
	* win/tclWinSock.c:
	* tools/genStubs.tcl:    Add scspec feature from ttkGenStubs.tcl
	  (no change in output for *Decls.h files)

2010-09-10  Jan Nijtmans  <nijtmans@users.sf.net>

	* win/tclWin32Dll.c: Partly revert yesterday's change, to make it work
	on VC++ 6.0 again.

2010-09-10  Donal K. Fellows  <dkf@users.sf.net>

	* doc/regsub.n: [Bug 3063568]: Fix for gotcha in example due to Tcl's
	special handling of backslash-newline. Makes example slightly less
	pure, but more useful.

2010-09-09  Jan Nijtmans  <nijtmans@users.sf.net>

	* win/makefile.vc:   Mingw should always link with -ladvapi32.
	* win/tcl.m4:
	* win/configure:     (regenerated)
	* win/tclWinInt.h:   Remove ascii variant of tkWinPocs table, it is
	* win/tclWin32Dll.c: no longer necessary. Fix CreateProcess signature
	* win/tclWinPipe.c:  and remove unused GetModuleFileName and lstrcpy.
	* win/tclWinPort.h:  Mingw/cygwin fixes: <tchar.h> should always be
	included, and fix conflict in various macro values: Always force the
	same values as in VC++.

2010-09-08  Don Porter  <dgp@users.sourceforge.net>

	* win/tclWinChan.c:	[Bug 3059922]: #ifdef protections to permit
	* win/tclWinFCmd.c:     builds with mingw on amd64 systems. Thanks to
				"mescalinum" for reporting and testing.

2010-09-08  Andreas Kupries  <andreask@activestate.com>

	* doc/tm.n: Added underscore to the set of characters accepted in
	module names. This is true for quite some time in the code, this
	change catches up the documentation.

2010-09-03  Donal K. Fellows  <dkf@users.sf.net>

	* tools/tcltk-man2html.tcl (plus-pkgs): Improve the package
	documentation search pattern to support the doctoos-generated
	directory structure.
	* tools/tcltk-man2html-utils.tcl (output-name): Made this more
	resilient against misformatted NAME sections, induced by import of
	Thread package documentation into Tcl doc tree.

2010-09-02  Andreas Kupries  <andreask@activestate.com>

	* doc/glob.n: Fixed documentation ambiguity regarding the handling
	of -join.

	* library/safe.tcl (safe::AliasGlob): Fixed another problem, the
	option -join does not stop option processing in the core builtin, so
	the emulation must not do that either.

2010-09-01  Andreas Kupries  <andreas_kupries@users.sourceforge.net>

	* library/safe.tcl (safe::AliasGlob): Moved the command extending the
	actual glob command with a -directory flag to when we actually have a
	proper untranslated path,

2010-09-01  Andreas Kupries  <andreask@activestate.com>

	* generic/tclExecute.c: [Bug 3057639]: Applied patch by Jeff to make
	* generic/tclVar.c:	the behaviour of lappend in bytecompiled mode
	* tests/append.test:	consistent with direct-eval and 'append'
	* tests/appendComp.test: generally. Added tests (append*-9.*)
	showing the difference.

2010-08-31  Jan Nijtmans  <nijtmans@users.sf.net>

	* win/rules.vc:               Typo (thanks to Twylite discovering
				      this)
	* generic/tclStubLib.c:       Revert to previous version: MSVC++ 6.0
	* generic/tclTomMathStubLib.c:cannot handle the new construct.
	* generic/tcl.decls           [Patch 2997642]: Many type casts needed
	* generic/tclDecls.h:         when using Tcl_Pkg* API. Remaining part.
	* generic/tclPkg.c:
	* generic/tclBasic.c:
	* generic/tclTomMathInterface.c:
	* doc/PkgRequire.3

2010-08-31  Andreas Kupries  <andreask@activestate.com>

	* win/tcl.m4: Applied patch by Jeff fixing issues with the manifest
	handling on Win64.
	* win/configure: Regenerated.

2010-08-30  Miguel Sofer  <msofer@users.sf.net>

	* generic/tclBasic.c:    [Bugs 3046594,3047235,3048771]: New
	* generic/tclCmdAH.c:    implementation for [tailcall] command: it now
	* generic/tclCmdMZ.c:    schedules the command and returns TCL_RETURN.
	* generic/tclExecute.c:  This fixes all issues with [catch] and [try].
	* generic/tclInt.h:      Thanks dgp for exploring the dark corners.
	* generic/tclNamesp.c:   More thorough testing is required.
	* tests/tailcall.test:

2010-08-30  Jan Nijtmans  <nijtmans@users.sf.net>

	* win/Makefile.in:   [FRQ 2965056]: Windows build with -DUNICODE
	* win/rules.vc:
	* win/tclWinFCmd.c:  Make sure that allocated TCHAR arrays are
	* win/tclWinFile.c:  always properly aligned as wchar_t, and
	* win/tclWinPipe.c:  not bigger than necessary.
	* win/tclWinSock.c:
	* win/tclWinDde.c:   Those 3 files are not converted yet to be
	* win/tclWinReg.c:   built with -DUNICODE, so add a TODO.
	* win/tclWinTest.c:
	* generic/tcl.decls:  [Patch 2997642]: Many type casts needed when
	* generic/tclDecls.h: using Tcl_Pkg* API. Partly.
	* generic/tclPkg.c:
	* generic/tclStubLib.c: Demonstration how this change can benefit
				code.
	* generic/tclTomMathStubLib.c:
	* doc/PkgRequire.3:

2010-08-29  Donal K. Fellows  <dkf@users.sf.net>

	* doc/dict.n: [Bug 3046999]: Corrected cross reference to array
	manpage to refer to (correct) existing subcommand.

2010-08-26  Jeff Hobbs  <jeffh@ActiveState.com>

	* unix/configure, unix/tcl.m4: SHLIB_LD_LIBS='${LIBS}' for OSF1-V*.
	Add /usr/lib64 to set of auto-search dirs. [Bug 1230554]
	(SC_PATH_X): Correct syntax error when xincludes not found.

	* win/Makefile.in (VC_MANIFEST_EMBED_DLL VC_MANIFEST_EMBED_EXE):
	* win/configure, win/configure.in, win/tcl.m4: SC_EMBED_MANIFEST
	macro and --enable-embedded-manifest configure arg added to support
	manifest embedding where we know the magic.  Help prevents DLL hell
	with MSVC8+.

2010-08-24  Jan Nijtmans  <nijtmans@users.sf.net>

	* generic/tcl.decls: [Bug 3007895]: Tcl_(Find|Create)HashEntry
	* generic/tclHash.c: stub entries can never be called.
	* generic/tclDecls.h:
	* generic/tclStubInit.c: [Patch 2994165]: Change signature of
	Tcl_FSGetNativePath and TclpDeleteFile follow-up: move stub entry back
	to original location.

2010-08-23  Kevin B. Kenny  <kennykb@acm.org>

	* library/tzdata/Africa/Cairo:
	* library/tzdata/Asia/Gaza: Olson's tzdata2010l.

2010-08-22  Jan Nijtmans  <nijtmans@users.sf.net>

	* generic/tclBasic.c:  [Patch 3009403]: Signature of Tcl_GetHashKey,
	* generic/tclBinary.c: Tcl_(Create|Find)HashEntry follow-up:
	* generic/tclCmdIL.c:  Remove many type casts which are no longer
	* generic/tclCompile.c:necessary as a result of this signature change.
	* generic/tclDictObj.c:
	* generic/tclEncoding.c:
	* generic/tclExecute.c:
	* generic/tclInterp.c:
	* generic/tclIOCmd.c:
	* generic/tclObj.c:
	* generic/tclProc.c:
	* generic/tclTest.c:
	* generic/tclTrace.c:
	* generic/tclUtil.c:
	* generic/tclVar.c:

2010-08-21  Donal K. Fellows  <dkf@users.sf.net>

	* doc/linsert.n: [Bug 3045123]: Make description of what is actually
	happening more accurate.

2010-08-21  Jan Nijtmans  <nijtmans@users.sf.net>

	* tools/genStubs.tcl: [Patch 3034251]: Backport ttkGenStubs.tcl
	features to genStubs.tcl, partly: Use void (*reserved$i)(void) = 0
	instead of void *reserved$i = NULL for unused stub entries, in case
	pointer-to-function and pointer-to-object are different sizes.
	* generic/tcl*Decls.h:   (regenerated)
	* generic/tcl*StubInit.c:(regenerated)

2010-08-20  Jan Nijtmans  <nijtmans@users.sf.net>

	* doc/Method.3:   Fix definition of Tcl_MethodType.

2010-08-19  Donal K. Fellows  <dkf@users.sf.net>

	* generic/tclTrace.c (TraceExecutionObjCmd, TraceCommandObjCmd)
	(TraceVariableObjCmd): [Patch 3048354]: Use memcpy() instead of
	strcpy() to avoid buffer overflow; we have the correct length of data
	to copy anyway since we've just allocated the target buffer.

2010-08-18  Jan Nijtmans  <nijtmans@users.sf.net>

	* tools/genStubs.tcl: [Patch 3034251]: Backport ttkGenStubs.tcl
	features to genStubs.tcl, partly: remove unneeded ifdeffery and put
	C++ guard around stubs pointer definition.
	* generic/*Decls.h:   (regenerated)

2010-08-18  Miguel Sofer  <msofer@users.sf.net>

	* generic/tclBasic.c:   New redesign of [tailcall]: find
	* generic/tclExecute.c: errors early on, so that errorInfo
	* generic/tclInt.h:     contains the proper info [Bug 3047235]
	* generic/tclNamesp.c:

	* generic/tclCmdAH.c (TclNRTryObjCmd): [Bug 3046594]: Block
	tailcalling out of the body of a non-bc'ed [try].

	* generic/tclBasic.c:    Redesign of [tailcall] to
	* generic/tclCmdAH.c:    (a) fix [Bug 3047235]
	* generic/tclCompile.h:  (b) enable fix for [Bug 3046594]
	* generic/tclExecute.c:  (c) enable recursive tailcalls
	* generic/tclInt.h:
	* generic/tclNamesp.c:
	* tests/tailcall.test:

2010-08-18  Donal K. Fellows  <dkf@users.sf.net>

	* library/safe.tcl (AliasGlob): [Bug 3004191]: Restore safe [glob] to
	working condition.

2010-08-15  Donal K. Fellows  <dkf@users.sf.net>

	* generic/tclProc.c (ProcWrongNumArgs): [Bug 3045010]: Make the
	handling of passing the wrong number of arguments to [apply] somewhat
	less verbose when a lambda term is present.

2010-08-14  Jan Nijtmans  <nijtmans@users.sf.net>

	* compat/unicows:    Remove completely, see [FRQ 2819611].
	* doc/FileSystem.3: [Patch 2994165]: Change signature of
	* generic/tcl.decls  Tcl_FSGetNativePath and TclpDeleteFile
	* generic/tclDecls.h:
	* generic/tclIOUtil.c:
	* generic/tclStubInit.c:
	* generic/tclInt.h:
	* unix/tclUnixFCmd.c:
	* win/tclWinFCmd.c:
	* doc/Hash.3: [Patch 3009403]: Signature of Tcl_GetHashKey,
	* generic/tcl.h:     Tcl_(Create|Find)HashEntry

2010-08-11  Jeff Hobbs  <jeffh@ActiveState.com>

	* unix/ldAix: Remove ancient (pre-4.2) AIX support
	* unix/configure: Regen with ac-2.59
	* unix/configure.in, unix/tclConfig.sh.in, unix/Makefile.in:
	* unix/tcl.m4 (AIX): Remove the need for ldAIX, replace with
	-bexpall/-brtl.  Remove TCL_EXP_FILE (export file) and other baggage
	that went with it.  Remove pre-4 AIX build support.

2010-08-11  Miguel Sofer  <msofer@users.sf.net>

	* generic/tclBasic.c (TclNRYieldToObjCmd):
	* tests/coroutine.test: Fixed bad copypasta snafu. Thanks to Andy Goth
	for finding the bug.

2010-08-10  Jeff Hobbs  <jeffh@ActiveState.com>

	* generic/tclUtil.c (TclByteArrayMatch): Patterns may not be
	null-terminated, so account for that.

2010-08-09  Don Porter  <dgp@users.sourceforge.net>

	* changes:	Updates for 8.6b2 release.

2010-08-04  Jeff Hobbs  <jeffh@ActiveState.com>

	* win/Makefile.in, win/makefile.bc, win/makefile.vc, win/tcl.dsp:
	* win/tclWinPipe.c (TclpCreateProcess):
	* win/stub16.c (removed): Removed Win9x tclpip8x.dll build and 16-bit
	application loader stub support.  Win9x is no longer supported.

	* win/tclWin32Dll.c (TclWinInit): Hard-enforce Windows 9x as an
	unsupported platform with a panic.  Code to support it still exists in
	other files (to go away in time), but new APIs are being used that
	don't exist on Win9x.

	* unix/tclUnixFCmd.c: Adjust license header as per
	ftp://ftp.cs.berkeley.edu/pub/4bsd/README.Impt.License.Change

	* license.terms: Fix DFARs note for number-adjusted rights clause

	* win/tclWin32Dll.c (asciiProcs, unicodeProcs):
	* win/tclWinLoad.c (TclpDlopen): 'load' use LoadLibraryEx with
	* win/tclWinInt.h (TclWinProcs): LOAD_WITH_ALTERED_SEARCH_PATH to
	prefer dependent DLLs in same dir as loaded DLL.

	* win/Makefile.in (%.${OBJEXT}): better implicit rules support

2010-08-04  Andreas Kupries  <andreask@activestate.com>

	* generic/tclIORChan.c: [Bug 3034840]: Fixed reference counting in
	* generic/tclIORTrans.c: InvokeTclMethod and callers.
	* tests/ioTrans.test:

2010-08-03  Andreas Kupries  <andreask@activestate.com>

	* tests/var.test (var-19.1): [Bug 3037525]: Added test demonstrating
	the local hashtable deletion crash and fix.

	* tests/info.test (info-39.1): Added forward copy of test in 8.5
	branch about [Bug 2933089]. Should not fail, and doesn't, after
	updating the line numbers to the changed position.

2010-08-02  Kevin B. Kenny  <kennykb@users.sf.net>

	* library/tzdata/America/Bahia_Banderas:
	* library/tzdata/Pacific/Chuuk:
	* library/tzdata/Pacific/Pohnpei:
	* library/tzdata/Africa/Cairo:
	* library/tzdata/Europe/Helsinki:
	* library/tzdata/Pacific/Ponape:
	* library/tzdata/Pacific/Truk:
	* library/tzdata/Pacific/Yap:			Olson's tzdata2010k.

2010-08-02  Miguel Sofer  <msofer@users.sf.net>

	* generic/tclVar.c: Correcting bad port of [Bug 3037525] fix

2010-07-28  Miguel Sofer  <msofer@users.sf.net>

	* generic/tclVar.c: [Bug 3037525]: Lose fickle optimisation in
	TclDeleteVars (used for runtime-created locals) that caused crash.

2010-07-29  Jan Nijtmans  <nijtmans@users.sf.net>

	* compat/zlib/win32/README.txt: Official build of zlib1.dll 1.2.5 is
	* compat/zlib/win32/USAGE.txt:  finally available, so put it in.
	* compat/zlib/win32/zlib1.dll:

2010-07-25  Donal K. Fellows  <dkf@users.sf.net>

	* doc/http.n: Corrected description of location of one of the entries
	in the state array.

2010-07-24  Jan Nijtmans  <nijtmans@users.sf.net>

	* generic/tclDecls.h: [Bug 3029891]: Functions that don't belong in
	* generic/tclTest.c:  the stub table.
	* generic/tclBasic.c: From [Bug 3030870] make itcl 3.x built with
	pre-8.6 work in 8.6: Relax the relation between Tcl_CallFrame and
	CallFrame.

2010-07-16  Donal K. Fellows  <dkf@users.sf.net>

	* generic/tclBasic.c: Added more errorCode setting.

2010-07-15  Donal K. Fellows  <dkf@users.sf.net>

	* generic/tclExecute.c (TclExecuteByteCode): Ensure that [dict get]
	* generic/tclDictObj.c (DictGetCmd): always generates an errorCode on
	a failure to look up an entry.

2010-07-11  Pat Thoyts  <patthoyts@users.sourceforge.net>

	* unix/configure: (regenerated)
	* unix/configure.in: For the NATIVE_TCLSH variable use the autoconf
	* unix/Makefile.in:  SC_PROG_TCLSH to try and find a locally installed
	native binary. This avoids manually fixing up when cross compiling. If
	there is not one, revert to using the build product.

2010-07-02  Don Porter  <dgp@users.sourceforge.net>

	* generic/tclInt.decs:	Reverted to the original TIP 337
	implementation on what to do with the obsolete internal stub for
	TclBackgroundException() (eliminate it!)
	* generic/tclIntDecls.h:	make genstubs
	* generic/tclStubInit.c:

2010-07-02  Jan Nijtmans  <nijtmans@users.sf.net>

	* generic/tclInt.decls:  [Bug 803489]: Tcl_FindNamespace problem in
	* generic/tclIntDecls.h: the Stubs table
	* generic/tclStubInit.c:

2010-07-02  Donal K. Fellows  <dkf@users.sf.net>

	* generic/tclExecute.c (IllegalExprOperandType): [Bug 3024379]: Made
	sure that errors caused by an argument to an operator being outside
	the domain of the operator all result in ::errorCode being ARITH
	DOMAIN and not NONE.

2010-07-01  Jan Nijtmans  <nijtmans@users.sf.net>

	* win/rules.vc:              [Bug 3020677]: wish can't link reg1.2
	* tools/checkLibraryDoc.tcl: formatting, spacing, cleanup unused
	* tools/eolFix.tcl:          variables; no change in generated output
	* tools/fix_tommath_h.tcl:
	* tools/genStubs.tcl:
	* tools/index.tcl:
	* tools/man2help2.tcl:
	* tools/regexpTestLib.tcl:
	* tools/tsdPerf.tcl:
	* tools/uniClass.tcl:
	* tools/uniParse.tcl:

2010-07-01  Donal K. Fellows  <dkf@users.sf.net>

	* doc/mathop.n: [Bug 3023165]: Fix typo that was preventing proper
	rendering of the exclusive-or operator.

2010-06-28  Jan Nijtmans  <nijtmans@users.sf.net>

	* generic/tclPosixStr.c: [Bug 3019634]: errno.h and tclWinPort.h have
	conflicting definitions. Added messages for ENOTRECOVERABLE, EOTHER,
	ECANCELED and EOWNERDEAD, and fixed various typing mistakes in other
	messages.

2010-06-25  Reinhard Max  <max@suse.de>

	* tests/socket.test: Prevent a race condition during shutdown of the
	remote test server that can cause a hang when the server is being run
	in verbose mode.

2010-06-24  Jan Nijtmans  <nijtmans@users.sf.net>

	* win/tclWinPort.h: [Bug 3019634]: errno.h and tclWinPort.h have
	conflicting definitions.

		***POTENTIAL INCOMPATIBILITY***
	On win32, the correspondence between errno and the related error
	message, as handled by Tcl_ErrnoMsg() changes. The error message is
	kept the same, but the corresponding errno value might change.

2010-06-22  Donal K. Fellows  <dkf@users.sf.net>

	* generic/tclCmdIL.c (Tcl_LsetObjCmd): [Bug 3019351]: Corrected wrong
	args message.

2010-06-21  Jan Nijtmans  <nijtmans@users.sf.net>

	* unix/tclLoadDl.c:    Eliminate various unnecessary type casts, use
	* unix/tclLoadNext.c:  function typedefs whenever possible
	* unix/tclUnixChan.c:
	* unix/tclUnixFile.c:
	* unix/tclUnixNotfy.c:
	* unix/tclUnixSock.c:
	* unix/tclUnixTest.c:
	* unix/tclXtTest.c:
	* generic/tclZlib.c:   Remove hack needed for zlib 1.2.3 on win32

2010-06-18  Donal K. Fellows  <dkf@users.sf.net>

	* library/init.tcl (auto_execok): [Bug 3017997]: Add .cmd to the
	default list of extensions that we can execute interactively.

2010-06-16  Jan Nijtmans  <nijtmans@users.sf.net>

	* tools/loadICU.tcl:   [Bug 3016135]: Traceback using clock format
	* library/msgs/he.msg: with locale of he_IL.

	* generic/tcl.h:       Simplify Tcl_AppInit and *_Init definitions,
	* generic/tclInt.h:    spacing. Change TclpThreadCreate and
	* generic/tcl.decls:   Tcl_CreateThread signature, making clear that
	* generic/tclDecls.h:  "proc" is a function pointer, as in all other
	* generic/tclEvent.c:  "proc" function parameters.
	* generic/tclTestProcBodyObj.c:
	* win/tclWinThrd.c:
	* unix/tclUnixThrd.c:
	* doc/Thread.3:
	* doc/Class.3:         Fix Tcl_ObjectMetadataType definition.

2010-06-14  Jan Nijtmans  <nijtmans@users.sf.net>

	* unix/Makefile.in:    Fix compilation of xttest with 8.6 changes
	* unix/tclXtNotify.c:
	* unix/tclXtTest.c:
	* generic/tclPipe.c:   Fix gcc warning (with -fstrict-aliasing=2)
	* library/auto.tcl:    Spacing and style fixes.
	* library/history.tcl:
	* library/init.tcl:
	* library/package.tcl:
	* library/safe.tcl:
	* library/tm.tcl:

2010-06-13  Donal K. Fellows  <dkf@users.sf.net>

	* tools/tcltk-man2html.tcl (make-man-pages): [Bug 3015327]: Make the
	title of a manual page be stored relative to its resulting directory
	name as well as its source filename. This was caused by both Tcl and a
	contributed package ([incr Tcl]) defining an Object.3. Also corrected
	the joining of strings in titles to avoid extra braces.

2010-06-09  Andreas Kupries  <andreask@activestate.com>

	* library/platform/platform.tcl: Added OSX Intel 64bit
	* library/platform/pkgIndex.tcl: Package updated to version 1.0.9.
	* unix/Makefile.in:
	* win/Makefile.in:

2010-06-09  Jan Nijtmans  <nijtmans@users.sf.net>

	* tools/tsdPerf.c:    Fix export of symbol Tsdperf_Init, when using
	-fvisibility=hidden. Make two functions static, eliminate some
	unnecessary type casts.
	* tools/configure.in: Update to Tcl 8.6
	* tools/configure:    (regenerated)
	* tools/.cvsignore    new file

2010-06-07  Alexandre Ferrieux  <ferrieux@users.sourceforge.net>

	* generic/tclExecute.c: Ensure proper reset of [info errorstack] even
	* generic/tclNamesp.c:  when compiling constant expr's with errors.

2010-06-05  Miguel Sofer  <msofer@users.sf.net>

	* generic/tclBasic.c:   [Bug 3008307]: make callerPtr chains be
	* generic/tclExecute.c: traversable accross coro boundaries. Add the
	special coroutine CallFrame (partially reverting commit of
	2009-12-10), as it is needed for coroutines that do not push a CF, eg,
	those with [eval] as command. Thanks to Colin McCormack (coldstore)
	and Alexandre Ferrieux for the hard work on this.

2010-06-03  Alexandre Ferrieux  <ferrieux@users.sourceforge.net>

	* generic/tclNamesp.c: Safer (and faster) computation of [uplevel]
	* tests/error.test:    offsets in TIP 348. Toplevel offsets no longer
	* tests/result.test:   overestimated.

2010-06-02  Jan Nijtmans  <nijtmans@users.sf.net>

	* generic/tclOO.h:  BUILD_tcloo is never defined (leftover)
	* win/makefile.bc:  Don't set BUILD_tcloo (leftover)
	See also entry below: 2008-06-01  Joe Mistachkin

2010-06-01  Alexandre Ferrieux  <ferrieux@users.sourceforge.net>

	* generic/tclNamesp.c: Fix computation of [uplevel] offsets in TIP 348
	* tests/error.test:    Only depend on callerPtr chaining now.
	* tests/result.test:   Needed for upcoming coro patch.

2010-05-31  Jan Nijtmans  <nijtmans@users.sf.net>

	* generic/tclVar.c:        Eliminate some casts to (Tcl_HashTable *)
	* generic/tclExecute.c:
	* tests/fileSystem.test:   Fix filesystem-5.1 test failure on CYGWIN

2010-05-28  Jan Nijtmans  <nijtmans@users.sf.net>

	* generic/tclInt.h: [Patch 3008541]: Order of TIP #348 fields in
	Interp structure

2010-05-28  Donal K. Fellows  <dkf@users.sf.net>

	* generic/tclCompCmdsSZ.c (IssueTryFinallyInstructions): [3007374]:
	Corrected error in handling of catch contexts to prevent crash with
	chained handlers.

	* generic/tclExecute.c (TclExecuteByteCode): Restore correct operation
	of instruction-level execution tracing (had been broken by NRE).

2010-05-27  Jan Nijtmans  <nijtmans@users.sf.net>

	* library/opt/optParse.tcl: Don't generate spaces at the end of a
	* library/opt/pkgIndex.tcl: line, eliminate ';' at line end, bump to
	* tools/uniParse.tcl:       v0.4.6
	* generic/tclUniData.c:
	* tests/opt.test:
	* tests/safe.test:

2010-05-21  Jan Nijtmans  <nijtmans@users.sf.net>

	* tools/installData.tcl: Make sure that copyDir only receives
	normalized paths, otherwise it might result in a crash on CYGWIN.
	Restyle according to the Tcl style guide.
	* generic/tclStrToD.c: [Bug 3005233]: Fix for build on OpenBSD vax

2010-05-19  Alexandre Ferrieux  <ferrieux@users.sourceforge.net>

	* tests/dict.test: Add missing tests for [Bug 3004007], fixed under
	                   the radar on 2010-02-24 (dkf): EIAS violation in
	                   list-dict conversions.

2010-05-19  Jan Nijtmans  <nijtmans@users.sf.net>

	* generic/regcomp.c:     Don't use arrays of length 1, just use a
	* generic/tclFileName.c: single element then, it makes code more
	* generic/tclLoad.c:     readable. (Here it even prevents a type cast)

2010-05-17  Jan Nijtmans  <nijtmans@users.sf.net>

	* generic/tclStrToD.c: [Bug 2996549]: Failure in expr.test on Win32

2010-05-17  Donal K. Fellows  <dkf@users.sf.net>

	* generic/tclCmdIL.c (TclInfoFrame): Change this code to use
	Tcl_GetCommandFullName rather than rolling its own. Discovered during
	the hunting of [Bug 3001438] but unlikely to be a fix.

2010-05-11  Jan Nijtmans  <nijtmans@users.sf.net>

	* win/tclWinConsole.c: [Patch 2997087]: Unnecessary type casts.
	* win/tclWinDde.c:
	* win/tclWinLoad.c:
	* win/tclWinNotify.c:
	* win/tclWinSerial.c:
	* win/tclWinSock.c:
	* win/tclWinTime.c:
	* win/tclWinPort.h: Don't duplicate CYGWIN timezone #define from
			    tclPort.h

2010-05-07  Andreas Kupries  <andreask@activestate.com>

	* library/platform/platform.tcl: Fix cpu name for Solaris/Intel 64bit.
	* library/platform/pkgIndex.tcl: Package updated to version 1.0.8.
	* unix/Makefile.in:
	* win/Makefile.in:

2010-05-06  Jan Nijtmans  <nijtmans@users.sf.net>

	* generic/tclPkg.c:   Unnecessary type casts, see [Patch 2997087]

2010-05-04  Jan Nijtmans  <nijtmans@users.sf.net>

	* win/tclWinNotify.c:	TCHAR-related fixes, making those two files
	* win/tclWinSock.c:	compile fine when TCHAR != char. Please see
	comments in [FRQ 2965056] (2965056-1.patch).

2010-05-03  Jan Nijtmans  <nijtmans@users.sf.net>

	* generic/tclIORChan.c:   Use "tclIO.h" and "tclTomMathDecls.h"
	* generic/tclIORTrans.c:  everywhere
	* generic/tclTomMath.h:
	* tools/fix_tommath_h.tcl:
	* libtommath/tommath.h:   Formatting (# should always be first char on
				  line)
	* win/tclAppInit.c:       For MINGW/CYGWIN, use GetCommandLineA
				  explicitly.
	* unix/.cvsignore:        Add pkg, *.dll

	* libtommath/tommath.h:       CONSTify various useful internal
	* libtommath/bn_mp_cmp_d.c:   functions (TclBignumToDouble, TclCeil,
	* libtommath/bn_mp_cmp_mag.c: TclFloor), and related tommath functions
	* libtommath/bn_mp_cmp.c:
	* libtommath/bn_mp_copy.c:
	* libtommath/bn_mp_count_bits.c:
	* libtommath/bn_mp_div_2d.c:
	* libtommath/bn_mp_mod_2d.c:
	* libtommath/bn_mp_mul_2d.c:
	* libtommath/bn_mp_neg.c:
	* generic/tclBasic.c:        Handle TODO: const correctness ?
	* generic/tclInt.h:
	* generic/tclStrToD.c:
	* generic/tclTomMath.decls:
	* generic/tclTomMath.h:
	* generic/tclTomMathDecls.h:

2010-04-30  Don Porter  <dgp@users.sourceforge.net>

	* generic/tcl.h:	Bump patchlevel to 8.6b1.2 to distinguish
	* library/init.tcl:	CVS snapshots from earlier snapshots as well
	* unix/configure.in:	as the 8.6b1 and 8.6b2 releases.
	* win/configure.in:

	* unix/configure:	autoconf-2.59
	* win/configure:

	* generic/tclBinary.c (TclAppendBytesToByteArray):	Add comments
	* generic/tclInt.h (TclAppendBytesToByteArray):	placing overflow
	protection responsibility on caller.  Convert "len" argument to signed
	int which any value already vetted for overflow issues will fit into.
	* generic/tclStringObj.c:	Update caller; standardize panic msg.

	* generic/tclBinary.c (UpdateStringOfByteArray): [Bug 2994924]:	Add
	panic when the generated string representation would grow beyond Tcl's
	size limits.

2010-04-30  Donal K. Fellows  <dkf@users.sf.net>

	* generic/tclBinary.c (TclAppendBytesToByteArray): Add extra armour
	against buffer overflows.

	* generic/tclBasic.c (NRInterpCoroutine): Corrected handling of
	* tests/coroutine.test (coroutine-6.4):   arguments to deal with
						  trickier cases.

2010-04-30  Miguel Sofer  <msofer@users.sf.net>

	* tests/coroutine.test: testing coroutine arguments after [yield]:
	check that only 0/1 allowed

2010-04-30  Donal K. Fellows  <dkf@users.sf.net>

	* generic/tclBasic.c (NRInterpCoroutine): Corrected handling of
	arguments to deal with trickier cases.

	* generic/tclCompCmds.c (TclCompileVariableCmd): Slightly tighter
	issuing of instructions.

	* generic/tclExecute.c (TclExecuteByteCode): Add peephole optimization
	of the fact that INST_DICT_FIRST and INST_DICT_NEXT always have a
	conditional jump afterwards.

	* generic/tclBasic.c (TclNRYieldObjCmd, TclNRYieldmObjCmd)
	(NRInterpCoroutine): Replace magic values for formal argument counts
	for coroutine command implementations with #defines, for an increase
	in readability.

2010-04-30  Jan Nijtmans  <nijtmans@users.sf.net>

	* generic/tclMain.c: Unnecessary TCL_STORAGE_CLASS re-definition. It
	was used for an ancient dummy reference to Tcl_LinkVar(), but that's
	already gone since 2002-05-29.

2010-04-29  Miguel Sofer  <msofer@users.sf.net>

	* generic/tclCompExpr.c: Slight change in the literal sharing
	* generic/tclCompile.c:  mechanism to avoid shimmering of
	* generic/tclCompile.h:  command names.
	* generic/tclLiteral.c:

2010-04-29  Andreas Kupries  <andreask@activestate.com>

	* library/platform/platform.tcl: Another stab at getting the /lib,
	* library/platform/pkgIndex.tcl: /lib64 difference right for linux.
	* unix/Makefile.in:		 Package updated to version 1.0.7.
	* win/Makefile.in:

2010-04-29  Kevin B. Kenny  <kennykb@acm.org>

	* library/tzdata/Antarctica/Macquarie:
	* library/tzdata/Africa/Casablanca:
	* library/tzdata/Africa/Tunis:
	* library/tzdata/America/Santiago:
	* library/tzdata/America/Argentina/San_Luis:
	* library/tzdata/Antarctica/Casey:
	* library/tzdata/Antarctica/Davis:
	* library/tzdata/Asia/Anadyr:
	* library/tzdata/Asia/Damascus:
	* library/tzdata/Asia/Dhaka:
	* library/tzdata/Asia/Gaza:
	* library/tzdata/Asia/Kamchatka:
	* library/tzdata/Asia/Karachi:
	* library/tzdata/Asia/Taipei:
	* library/tzdata/Europe/Samara:
	* library/tzdata/Pacific/Apia:
	* library/tzdata/Pacific/Easter:
	* library/tzdata/Pacific/Fiji:   Olson's tzdata2010i.

2010-04-29  Donal K. Fellows  <dkf@users.sf.net>

	* generic/tclBinary.c (TclAppendBytesToByteArray): [Bug 2992970]: Make
	* generic/tclStringObj.c (Tcl_AppendObjToObj): an append of a byte
	array to another into an efficent operation. The problem was the (lack
	of) a proper growth management strategy for the byte array.

2010-04-29  Jan Nijtmans  <nijtmans@users.sf.net>

	* compat/dirent2.h:	Include "tcl.h", not <tcl.h>, like everywhere
	* compat/dlfcn.h:	else, to ensure that the version in the Tcl
	* compat/stdlib.h:	distribution is used, not some version from
	* compat/string.h:	somewhere else.
	* compat/unistd.h:

2010-04-28  Jan Nijtmans  <nijtmans@users.sf.net>

	* win/Makefile.in:	Remove unused @MAN2TCLFLAGS@
	* win/tclWinPort.h:	Move <limits.h> include from tclInt.h to
	* generic/tclInt.h:	tclWinPort.h, and eliminate unneeded
	* generic/tclEnv.c:	<stdlib.h>, <stdio.h> and <string.h>, which
				are already in tclInt.h
	* generic/regcustom.h:	Move "tclInt.h" from regcustom.h up to
	* generic/regex.h:	regex.h.
	* generic/tclAlloc.c:	Unneeded <stdio.h> include.
	* generic/tclExecute.c:	Fix gcc warning: comparison between signed and
				unsigned.

2010-04-28  Donal K. Fellows  <dkf@users.sf.net>

	* generic/tclInt.h (TclIsVarDirectUnsettable): Corrected flags so that
	deletion of traces is not optimized out...

	* generic/tclExecute.c (ExecuteExtendedBinaryMathOp)
	(TclCompareTwoNumbers,ExecuteExtendedUnaryMathOp,TclExecuteByteCode):
	[Patch 2981677]: Move the less common arithmetic operations (i.e.,
	exponentiation and operations on non-longs) out of TEBC for a big drop
	in the overall size of the stack frame for most code. Net effect on
	speed is minimal (slightly faster overall in tclbench). Also extended
	the number of places where TRESULT handling is replaced with a jump to
	dedicated code.

2010-04-27  Donal K. Fellows  <dkf@users.sf.net>

	* generic/tclExecute.c (TclExecuteByteCode): Rearrange location of an
	assignment to shorten the object code.

2010-04-27  Jan Nijtmans  <nijtmans@users.sf.net>

	* generic/tclIOUtil.c (Tcl_FSGetNativePath): [Bug 2992292]:
	tclIOUtil.c assignment type mismatch compiler warning
	* generic/regguts.h:     If tclInt.h or tclPort.h is already
	* generic/tclBasic.c:    included, don't include <limits.h>
	* generic/tclExecute.c:  again. Follow-up to [Bug 2991415]:
	* generic/tclIORChan.c:  tclport.h #included before limits.h
	* generic/tclIORTrans.c: See comments in [Bug 2991415]
	* generic/tclObj.c:
	* generic/tclOOInt.h:
	* generic/tclStrToD.c:
	* generic/tclTomMath.h:
	* generic/tclTomMathInterface.c:
	* generic/tclUtil.c:
	* compat/strtod.c:
	* compat/strtol.c:

2010-04-27  Kevin B. Kenny  <kennykb@acm.org>

	* unix/tclLoadDl.c (FindSymbol): [Bug 2992295]: Simplified the logic
	so that the casts added in Donal Fellows's change for the same bug are
	no longer necessary.

2010-04-26  Donal K. Fellows  <dkf@users.sf.net>

	* unix/tclLoadDl.c (FindSymbol): [Bug 2992295]: Added an explicit cast
	because auto-casting between function and non-function types is never
	naturally warning-free.

	* generic/tclStubInit.c:   Add a small amount of gcc-isms (with #ifdef
	* generic/tclOOStubInit.c: guards) to ensure that warnings are issued
	when these files are older than the various *.decls files.

2010-04-25  Miguel Sofer  <msofer@users.sf.net>

	* generic/tclBasic.c:    Add unsupported [yieldm] command. Credit
	* generic/tclInt.h:      Lars Hellstrom for the basic idea.

2010-04-24  Miguel Sofer  <msofer@users.sf.net>

	* generic/tclBasic.c:    Modify api of TclSpliceTailcall() to fix
	* generic/tclExecute.c:  [yieldTo], which had not survived the latest
	* generic/tclInt.h:      mods to tailcall. Thanks kbk for detecting
	the problem.

2010-04-23  Jan Nijtmans  <nijtmans@users.sf.net>

	* unix/tclUnixPort.h: [Bug 2991415]: tclport.h #included before
	limits.h

2010-04-22  Jan Nijtmans  <nijtmans@users.sf.net>

	* generic/tclPlatDecls.h:  Move TCHAR fallback typedef from tcl.h to
	* generic/tcl.h:           tclPlatDecls.h (as suggested by dgp)
	* generic/tclInt.h:        fix typo
	* generic/tclIOUtil.c:     Eliminate various unnecessary
	* unix/tclUnixFile.c:      type casts.
	* unix/tclUnixPipe.c:
	* win/tclWinChan.c:
	* win/tclWinFCmd.c:
	* win/tclWinFile.c:
	* win/tclWinLoad.c:
	* win/tclWinPipe.c:

2010-04-20  Jan Nijtmans  <nijtmans@users.sf.net>

	* generic/tclTest.c:  Use function prototypes from the FS API.
	* compat/zlib/*:      Upgrade to zlib 1.2.5

2010-04-19  Donal K. Fellows  <dkf@users.sf.net>

	* generic/tclExecute.c (TclExecuteByteCode): Improve commenting and
	reduce indentation for the Invocation Block.

2010-04-18  Donal K. Fellows  <dkf@users.sf.net>

	* doc/unset.n: [Bug 2988940]: Fix typo.

2010-04-15  Jan Nijtmans  <nijtmans@users.sf.net>

	* win/tclWinPort.h:       Move inclusion of <tchar.h> from
	* generic/tcl.h:          tclPlatDecls.h to tclWinPort.h, where it
	* generic/tclPlatDecls.h: belongs. Add fallback in tcl.h, so TCHAR is
				  available in win32 always.

2010-04-15  Donal K. Fellows  <dkf@users.sf.net>

	* doc/try.n: [Bug 2987551]: Fix typo.

2010-04-14  Andreas Kupries  <andreask@activestate.com>

	* library/platform/platform.tcl: Linux platform identification:
	* library/platform/pkgIndex.tcl: Check /lib64 for existence of files
	* unix/Makefile.in: matching libc* before accepting it as base
	* win/Makefile.in:  directory. This can happen on weirdly installed
	32bit systems which have an empty or partially filled /lib64 without
	an actual libc. Bumped to version 1.0.6.

2010-04-13  Jan Nijtmans  <nijtmans@users.sf.net>

	* win/tclWinPort.h: Fix [Patch 2986105]: conditionally defining
	* win/tclWinFile.c: strcasecmp/strncasecmp
	* win/tclWinLoad.c: Fix gcc warning: comparison of unsigned expression
	>= 0 is always true

2010-04-08  Donal K. Fellows  <dkf@users.sf.net>

	* generic/tclCompCmdsSZ.c (TclSubstCompile): If the first token does
	not result in a *guaranteed* push of a Tcl_Obj on the stack, we must
	push an empty object. Otherwise it is possible to get to a 'concat1'
	or 'done' without enough values on the stack, resulting in a crash.
	Thanks to Joe Mistachkin for identifying a script that could trigger
	this case.

2010-04-07  Donal K. Fellows  <dkf@users.sf.net>

	* doc/catch.n, doc/info.n, doc/return.n: Formatting.

2010-04-06  Donal K. Fellows  <dkf@users.sf.net>

	* doc/Load.3: Minor corrections of formatting and cross links.

2010-04-06  Jan Nijtmans  <nijtmans@users.sf.net>

	* win/configure:       (regenerate with autoconf-2.59)
	* unix/configure:
	* unix/installManPage: [Bug 2982540]: configure and install* script
	* unix/install-sh:     files should always have LF line ending.
	* doc/Load.3:          Fix signature of Tcl_LoadFile in documentation.

2010-04-05  Alexandre Ferrieux  <ferrieux@users.sourceforge.net>

	TIP #348 IMPLEMENTATION

	* generic/tclBasic.c: [Patch 2868499]: Substituted error stack
	* generic/tclCmdIL.c:
	* generic/tclInt.h:
	* generic/tclNamesp.c:
	* generic/tclResult.c:
	* doc/catch.n:
	* doc/info.n:
	* doc/return.n:
	* tests/cmdMZ.test:
	* tests/error.test:
	* tests/execute.test:
	* tests/info.test:
	* tests/init.test:
	* tests/result.test:

2010-04-05  Donal K. Fellows  <dkf@users.sf.net>

	* unix/tcl.m4 (SC_ENABLE_THREADS): Flip the default for whether to
	* win/tcl.m4 (SC_ENABLE_THREADS):  build in threaded mode. Part of
	* win/rules.vc:			   TIP #364.

	* unix/tclLoadDyld.c (FindSymbol): Better human-readable error message
	generation to match code in tclLoadDl.c.

2010-04-04  Donal K. Fellows  <dkf@users.sf.net>

	* generic/tclIOUtil.c, unix/tclLoadDl.c: Minor changes to enforce
	Engineering Manual style rules.

	* doc/FileSystem.3, doc/Load.3: Documentation for TIP#357.

	* macosx/tclMacOSXBundle.c (OpenResourceMap): [Bug 2981528]: Only
	define this function when HAVE_COREFOUNDATION is defined.

2010-04-02  Jan Nijtmans  <nijtmans@users.sf.net>

	* generic/tcl.decls (Tcl_LoadFile): Add missing "const" in signature,
	* generic/tclIOUtil.c (Tcl_LoadFile): and some formatting fixes
	* generic/tclDecls.h:  (regenerated)

2010-04-02  Donal K. Fellows  <dkf@users.sf.net>

	* generic/tclIOUtil.c (Tcl_LoadFile): Corrections to previous commit
	* unix/tclLoadDyld.c (TclpDlopen):    to make it build on OSX.

2010-04-02  Kevin B. Kenny  <kennykb@acm.org>

	TIP #357 IMPLEMENTATION
	TIP #362 IMPLEMENTATION

	* generic/tclStrToD.c: [Bug 2952904]: Defer creation of the smallest
	floating point number until it is actually used. (This change avoids a
	bogus syslog message regarding a 'floating point software assist
	fault' on SGI systems.)

	* library/reg/pkgIndex.tcl:	[TIP #362]: Fixed first round of bugs
	* tests/registry.test:		resulting from the recent commits of
	* win/tclWinReg.c:		changes in support of the referenced
					TIP.

	* generic/tcl.decls:		[TIP #357]: First round of changes
	* generic/tclDecls.h:		to export Tcl_LoadFile,
	* generic/tclIOUtil.c:		Tcl_FindSymbol, and Tcl_FSUnloadFile
	* generic/tclInt.h:		to the public API.
	* generic/tclLoad.c:
	* generic/tclLoadNone.c:
	* generic/tclStubInit.c:
	* tests/fileSystem.test:
	* tests/load.test:
	* tests/unload.test:
	* unix/tclLoadDl.c:
	* unix/tclLoadDyld.c:
	* unix/tclLoadNext.c:
	* unix/tclLoadOSF.c:
	* unix/tclLoadShl.c:
	* unix/tclUnixPipe.c:
	* win/Makefile.in:
	* win/tclWinLoad.c:

2010-03-31  Donal K. Fellows  <dkf@users.sf.net>

	* doc/registry.n: Added missing documentation of TIP#362 flags.

	* doc/package.n: [Bug 2980210]: Document the arguments taken by
	the [package present] command correctly.

	* doc/Thread.3: Added some better documentation of how to create and
	use a thread using the C-level thread API, based on realization that
	no such tutorial appeared to exist.

2010-03-31  Jan Nijtmans  <nijtmans@users.sf.net>

	* test/cmdMZ.test:    [FRQ 2974744]: share exception codes (ObjType?):
	* test/error.test:    Revised test cases, making sure that abbreviated
	* test/proc-old.test: codes are checked resulting in an error, and
	                      checking for the exact error message.

2010-03-30  Andreas Kupries  <andreask@activestate.com>

	* generic/tclIORChan.c (ReflectClose, ReflectInput, ReflectOutput,
	(ReflectSeekWide, ReflectWatch, ReflectBlock, ReflectSetOption,
	(ReflectGetOption, ForwardProc): [Bug 2978773]: Preserve
	ReflectedChannel* structures across handler invokations, to avoid
	crashes when the handler implementation induces nested callbacks and
	destruction of the channel deep inside such a nesting.

2010-03-30  Don Porter  <dgp@users.sourceforge.net>

	* generic/tclObj.c (Tcl_GetCommandFromObj):     [Bug 2979402]: Reorder
	the validity tests on internal rep of a "cmdName" value to avoid
	invalid reads reported by valgrind.

2010-03-30  Jan Nijtmans  <nijtmans@users.sf.net>

	* generic/tclIndexObj:	[FRQ 2974744]: share exception codes
	* generic/tclResult.c:	further optimization, making use of indexType.
	* generic/tclZlib.c:    [Bug 2979399]: uninitialized value troubles

2010-03-30  Donal K. Fellows  <dkf@users.sf.net>

	TIP #362 IMPLEMENTATION

	* win/tclWinReg.c: [Patch 2960976]: Apply patch from Damon Courtney to
	* tests/registry.test:	allow the registry command to be told to work
	* win/Makefile.in:	with both 32-bit and 64-bit registries. Bump
	* win/configure.in:	version of registry package to 1.3.
	* win/makefile.bc:
	* win/makefile.vc:
	* win/configure:	autoconf-2.59

2010-03-29  Jan Nijtmans  <nijtmans@users.sf.net>

	* unix/tcl.m4:            Only test for -visibility=hidden with gcc
	                          (Second remark in [Bug 2976508])
	* unix/configure:         regen

2010-03-29  Don Porter  <dgp@users.sourceforge.net>

	* generic/tclStringObj.c:       Fix array overrun in test format-1.12
	caught by valgrind testing.

2010-03-27  Jan Nijtmans  <nijtmans@users.sf.net>

	* generic/tclInt.h:	[FRQ 2974744]: share exception codes
	* generic/tclResult.c:	(ObjType?)
	* generic/tclCmdMZ.c:
	* generic/tclCompCmdsSZ.c:

2010-03-26  Jan Nijtmans  <nijtmans@users.sf.net>

	* generic/tclExecute.c: [Bug 2976508]: Tcl HEAD fails on HP-UX

2010-03-25  Donal K. Fellows  <dkf@users.sf.net>

	* unix/tclUnixFCmd.c (TclUnixCopyFile): [Bug 2976504]: Corrected
	number of arguments to fstatfs() call.

	* macosx/tclMacOSXBundle.c, macosx/tclMacOSXFCmd.c:
	* macosx/tclMacOSXNotify.c: Reduce the level of ifdeffery in the
	functions of these files to improve readability. They need to be
	audited for whether complexity can be removed based on the minimum
	supported version of OSX, but that requires a real expert.

2010-03-24  Don Porter  <dgp@users.sourceforge.net>

	* generic/tclResult.c:  [Bug 2383005]: Revise [return -errorcode] so
	* tests/result.test:    that it rejects illegal non-list values.

2010-03-24  Donal K. Fellows  <dkf@users.sf.net>

	* generic/tclOOInfo.c (InfoObjectMethodTypeCmd)
	(InfoClassMethodTypeCmd): Added introspection of method types so that
	it is possible to find this info out without using errors.
	* generic/tclOOMethod.c (procMethodType): Now that introspection can
	reveal the name of method types, regularize the name of normal methods
	to be the name of the definition type used to create them.

	* tests/async.test (async-4.*): Reduce obscurity of these tests by
	putting the bulk of the code for them inside the test body with the
	help of [apply].

	* generic/tclCmdMZ.c (TryPostBody, TryPostHandler): Make sure that the
	[try] command does not trap unwinding due to limits.

2010-03-23  Don Porter  <dgp@users.sourceforge.net>

	* generic/tclCmdMZ.c:	[Bug 2973361]: Revised fix for computing
	indices of script arguments to [try].

2010-03-23  Jan Nijtmans  <nijtmans@users.sf.net>

	* generic/tclCmdMZ.c:      Make error message in "try" implementation
	* generic/tclCompCmdsSZ.c: exactly the same as the one in "return"
	* tests/error.test:
	* libtommath/mtests/mpi.c: Single "const" addition

2010-03-22  Don Porter  <dgp@users.sourceforge.net>

	* generic/tclCmdMZ.c:	[Bug 2973361]: Compute the correct integer
	values to identify the argument indices of the various script
	arguments to [try]. Passing in -1 led to invalid memory reads.

2010-03-20  Donal K. Fellows  <dkf@users.sf.net>

	* doc/exec.n: Make it a bit clearer that there is an option to run a
	pipeline in the background.

	* generic/tclIOCmd.c (Tcl_FcopyObjCmd):		Lift the restriction
	* generic/tclIO.c (TclCopyChannel, CopyData):	on the [fcopy] command
	* generic/tclIO.h (CopyState):			that forced it to only
	copy up to 2GB per script-level callback. Now it is anything that can
	fit in a (signed) 64-bit integer. Problem identified by Frederic
	Bonnet on comp.lang.tcl. Note that individual low-level reads and
	writes are still smaller as the optimal buffer size is smaller.

2010-03-20  Jan Nijtmans  <nijtmans@users.sf.net>

	* win/stub16.c:         Don't hide that we use the ASCII API here.
	                        (does someone still use that?)
	* win/tclWinPipe.c:     2 unnecessary type casts.

2010-03-19  Donal K. Fellows  <dkf@users.sf.net>

	* generic/tclCompCmdsSZ.c (TclCompileThrowCmd): Added compilation for
	the [throw] command.

2010-03-18  Don Porter  <dgp@users.sourceforge.net>

	* generic/tclListObj.c:	[Bug 2971669]: Prevent in overflow trouble in
	* generic/tclTestObj.c:	ListObjReplace operations. Thanks to kbk for
	* tests/listObj.test:	fix and test.

2010-03-18  Donal K. Fellows  <dkf@users.sf.net>

	* generic/tclCompCmdsSZ.c (IssueTryFinallyInstructions):
	[Bug 2971921]: Corrected jump so that it doesn't skip into the middle
	of an instruction! Tightened the instruction issuing. Moved endCatch
	calls closer to their point that they guard, ensuring correct ordering
	of result values.

2010-03-17  Andreas Kupries  <andreask@activestate.com>

	* generic/tclIORTrans.c (ReflectInput, ReflectOutput)
	(ReflectSeekWide): [Bug 2921116]: Added missing TclEventuallyFree
	calls for preserved ReflectedTransform* structures. Reworked
	ReflectInput to preserve the structure for its whole life, not only in
	InvokeTclMethod.

	* generic/tclIO.c (Tcl_GetsObj): [Bug 2921116]: Regenerate topChan,
	may have been changed by a self-modifying transformation.

	* tests/ioTrans/test (iortrans-4.8, iortrans-4.9, iortrans-5.11)
	(iortrans-7.4, iortrans-8.3): New test cases.

2010-03-16  Jan Nijtmans  <nijtmans@users.sf.net>

	* compat/zlib/*:	Upgrade zlib to version 1.2.4.
	* win/makefile.vc:
	* unix/Makefile.in:
	* win/tclWinChan.c:	Don't cast away "const" without reason.

2010-03-12  Jan Nijtmans  <nijtmans@users.sf.net>

	* win/makefile.vc: [Bug 2967340]: Static build was failing.
	* win/.cvsignore:

2010-03-10  Jan Nijtmans  <nijtmans@users.sf.net>

	* generic/tclTest.c:	Remove unnecessary '&' decoration for
	* generic/tclIOUtil.c:	function pointers
	* win/tclWin32Dll.c:	Double declaration of TclNativeDupInternalRep
	* unix/tclIOUtil.c:
	* unix/dltest/.cvsignore: Ignore *.so here

2010-03-09  Andreas Kupries  <andreask@activestate.com>

	* generic/tclIORChan.c: [Bug 2936225]: Thanks to Alexandre Ferrieux
	* doc/refchan.n:    <ferrieux@users.sourceforge.net> for debugging and
	* tests/ioCmd.test: fixing the problem. It is the write-side
	equivalent to the bug fixed 2009-08-06.

2010-03-09  Don Porter  <dgp@users.sourceforge.net>

	* library/tzdata/America/Matamoros: New locale
	* library/tzdata/America/Ojinaga: New locale
	* library/tzdata/America/Santa_Isabel: New locale
	* library/tzdata/America/Asuncion:
	* library/tzdata/America/Tijuana:
	* library/tzdata/Antarctica/Casey:
	* library/tzdata/Antarctica/Davis:
	* library/tzdata/Antarctica/Mawson:
	* library/tzdata/Asia/Dhaka:
	* library/tzdata/Pacific/Fiji:
	Olson tzdata2010c.

2010-03-07  Jan Nijtmans  <nijtmans@users.sf.net>

	* generic/tclTest.c:	  Test that tclOO stubs are present in stub
				  library
	* generic/tclOOMethod.c:  Applied missing part of [Patch 2961556]
	* win/tclWinInt.h:	  Change all tclWinProcs signatures to use
	* win/tclWin32Dll.c:	  TCHAR* in stead of WCHAR*. This is meant
	* win/tclWinDde.c:	  as preparation to make [Enh 2965056]
	* win/tclWinFCmd.c:	  possible at all.
	* win/tclWinFile.c:
	* win/tclWinPipe.c:
	* win/tclWinSock.c:

2010-03-06  Jan Nijtmans  <nijtmans@users.sf.net>

	* generic/tclStubLib.c:	Remove presence of tclTomMathStubsPtr here.
	* generic/tclTest.c:	Test that tommath stubs are present in stub
				library.

2010-03-05  Donal K. Fellows  <dkf@users.sf.net>

	* generic/tclIORTrans.c (ForwardProc): [Bug 2964425]: When cleaning
	the stables, it is sometimes necessary to do more than the minimum. In
	this case, rationalizing the variables for a forwarded limit? method
	required removing an extra Tcl_DecrRefCount too.

	* generic/tclOO.h, generic/tclOOInt.h: [Patch 2961556]: Change TclOO
	to use the same style of function typedefs as Tcl, as this is about
	the last chance to get this right.

	***POTENTIAL INCOMPATIBILITY***
	Source code that uses function typedefs from TclOO will need to update
	variables and argument definitions so that pointers to the function
	values are used instead. Binary compatibility is not affected.

	* generic/*.c, generic/tclInt.h, unix/*.c, macosx/*.c: Applied results
	of doing a Code Audit. Principal changes:
	  * Use do { ... } while (0) in macros
	  * Avoid shadowing one local variable with another
	  * Use clearer 'foo.bar++;' instead of '++foo.bar;' where result not
	    required (i.e., semantically equivalent); clarity is increased
	    because it is bar that is incremented, not foo.
	  * Follow Engineering Manual rules on spacing and declarations

2010-03-04  Donal K. Fellows  <dkf@users.sf.net>

	* generic/tclOO.c (ObjectRenamedTrace): [Bug 2962664]: Add special
	handling so that when the class of classes is deleted, so is the class
	of objects. Immediately.

	* generic/tclOOInt.h (ROOT_CLASS): Add new flag for specially marking
	the root class. Simpler and more robust than the previous technique.

2010-03-04  Jan Nijtmans  <nijtmans@users.sf.net>

	* generic/tclGetDate.y:    3 unnecessary MODULE_SCOPE
	* generic/tclDate.c:       symbols
	* generic/tclStubLib.c:    Split tommath stub lib
	* generic/tclTomMathStubLib.c:  in separate file.
	* win/makefile.bc:
	* win/Makefile.in:
	* win/makefile.vc:
	* win/tcl.dsp:
	* unix/Makefile.in:
	* unix/tcl.m4:          Cygwin only gives warning
	* unix/configure:       using -fvisibility=hidden
	* compat/strncasecmp.c: A few more const's
	* compat/strtod.c:
	* compat/strtoul.c:

2010-03-03  Andreas Kupries <andreask@activestate.com>

	* doc/refchan.n: Followup to ChangeLog entry 2009-10-07
	(generic/tclIORChan.c). Fixed the documentation to explain that errno
	numbers are operating system dependent, and reworked the associated
	example.

2010-03-02  Jan Nijtmans  <nijtmans@users.sf.net>

	* unix/tcl.m4:     [FRQ 2959069]: Support for -fvisibility=hidden
	* unix/configure   (regenerated with autoconf-2.59)

2010-03-01  Alexandre Ferrieux  <ferrieux@users.sourceforge.net>

	* unix/tclUnixSock.c: Refrain from a possibly lengthy reverse-DNS
	lookup on 0.0.0.0 when calling [fconfigure -sockname] on an
	universally-bound (default) server socket.

	* generic/tclIndexObj.c: fix [AT 86258]: special-casing of empty
	tables when generating error messages for [::tcl::prefix match].

2010-02-28  Donal K. Fellows  <dkf@users.sf.net>

	* generic/tclCmdIL.c: More additions of {TCL LOOKUP} error-code
	generation to various subcommands of [info] as part of long-term
	project to classify all Tcl's generated errors.

2010-02-28  Jan Nijtmans  <nijtmans@users.sf.net>

	* generic/tclStubInit.c: [Bug 2959713]: Link error with gcc 4.1

2010-02-27  Donal K. Fellows  <dkf@users.sf.net>

	* generic/tclCmdMZ.c (StringFirstCmd, StringLastCmd): [Bug 2960021]:
	Only search for the needle in the haystack when the needle isn't
	larger than the haystack. Prevents an odd crash from sometimes
	happening when things get mixed up (a common programming error).

	* generic/tclMain.c (Tcl_Main): [Bug 801429]: Factor out the holding
	of the client-installed main loop function into thread-specific data.

	***POTENTIAL INCOMPATIBILITY***
	Code that previously tried to set the main loop from another thread
	will now fail. On the other hand, there is a fairly high probability
	that such programs would have been failing before due to the lack of
	any kind of inter-thread memory barriers guarding accesses to this
	part of Tcl's state.

2010-02-26  Donal K. Fellows  <dkf@users.sf.net>

	* generic/tclCompCmds.c:   Split this file into two pieces to make it
	* generic/tclCompCmdsSZ.c: easier to work with. It's still two very
				   long files even after the split.

2010-02-26  Reinhard Max  <max@suse.de>

	* doc/safe.n: Name the installed file after the command it documents.
	Use "Safe Tcl" instead of the "Safe Base", "Safe Tcl" mixture.

2010-02-26  Donal K. Fellows  <dkf@users.sf.net>

	* unix/Makefile.in (NATIVE_TCLSH): Added this variable to allow for
	better control of what tclsh to use for various scripts when doing
	cross compiling. An imperfect solution, but works.

	* unix/installManPage: Remap non-alphanumeric sequences in filenames
	to single underscores (especially colons).

2010-02-26  Pat Thoyts  <patthoyts@users.sourceforge.net>

	* tests/zlib.test: Add tests for [Bug 2818131] which was crashing with
	mismatched zlib algorithms used in combination with gets. This issue
	has been fixed by Andreas's last commit.

2010-02-25  Jan Nijtmans  <nijtmans@users.sf.net>

	* generic/tclHash.c:	[FRQ 2958832]: Further speed-up of the
	* generic/tclLiteral.c:	ouster-hash function.
	* generic/tclObj.c:
	* generic/tclCkalloc.c:	Eliminate various unnecessary (ClientData)
	* generic/tclTest.c:	type casts.
	* generic/tclTestObj.c:
	* generic/tclTestProcBodyObj.c:
	* unix/tclUnixTest.c:
	* unix/tclUnixTime.c:
	* unix/tclXtTest.c:

2010-02-24  Donal K. Fellows  <dkf@users.sf.net>

	* generic/tclDictObj.c (SetDictFromAny): Prevent the list<->dict
	* generic/tclListObj.c (SetListFromAny): conversion code from taking
	too many liberties. Stops loss of duplicate keys in some scenarios.
	Many thanks to Jean-Claude Wippler for finding this.

	* generic/tclExecute.c (TclExecuteByteCode): Reduce ifdef-fery and
	size of activation record. More variables shared across instructions
	than before.

	* doc/socket.n: [Bug 2957688]: Clarified that [socket -server] works
	with a command prefix. Extended example to show this in action.

2010-02-22  Andreas Kupries  <andreask@activestate.com>

	* generic/tclZlib.c (ZlibTransformInput): [Bug 2762041]: Added a hack
	to work around the general problem, early EOF recognition based on the
	base-channel, instead of the data we have ready for reading in the
	transform. Long-term we need a proper general fix (likely tracking EOF
	on each level of the channel stack), with attendant complexity.
	Furthermore, Z_BUF_ERROR can be ignored, and must be when feeding the
	zlib code with single characters.

2010-02-22  Jan Nijtmans  <nijtmans@users.sf.net>

	* unix/tclUnixPort.h:   Remove unnecessary EXTERN's, which already are
	                        in the global stub table.
	* unix/configure.in:    Use @EXEEXT@ in stead of @EXT_SUFFIX@
	* unix/tcl.m4:
	* unix/Makefile.in:     Use -DBUILD_tcl for CYGWIN
	* unix/configure:       (regenerated)
	* unix/dltest/pkg*.c:   Use EXTERN to control CYGWIN exported symbols
	* generic/tclCmdMZ.c:   Remove some unnecessary type casts.
	* generic/tclCompCmds.c:
	* generic/tclTest.c:
	* generic/tclUtil.c:

2010-02-21  Mo DeJong  <mdejong@users.sourceforge.net>

	* tests/regexp.test: Add test cases back ported from Jacl regexp work.

2010-02-21  Jan Nijtmans  <nijtmans@users.sf.net>

	* generic/tclDate.c:    Some more const tables.
	* generic/tclGetDate.y:
	* generic/regc_lex.c:
	* generic/regerror.c:
	* generic/tclStubLib.c:
	* generic/tclBasic.c:   Fix [Bug 2954959] expr abs(0.0) is -0.0
	* tests/expr.test:

2010-02-20  Donal K. Fellows  <dkf@users.sf.net>

	* generic/tclCompCmds.c (TclCompileStringLenCmd): Make [string length]
	of a constant string be handled better (i.e., handle backslashes too).

2010-02-19  Stuart Cassoff  <stwo@users.sourceforge.net>

	* tcl.m4: Correct compiler/linker flags for threaded builds on
	OpenBSD.
	* configure: (regenerated).

2010-02-19  Donal K. Fellows  <dkf@users.sf.net>

	* unix/installManPage: [Bug 2954638]: Correct behaviour of manual page
	installer. Also added armouring to check that assumptions about the
	initial state are actually valid (e.g., look for existing input file).

2010-02-17  Donal K. Fellows  <dkf@users.sf.net>

	* generic/tclHash.c (HashStringKey):	Restore these hash functions
	* generic/tclLiteral.c (HashString):	to use the classic algorithm.
	* generic/tclObj.c (TclHashObjKey):	Community felt normal case
	speed to be more important than resistance to malicious cases. For
	now, hashes that need to deal with the malicious case can use a custom
	hash table and install their own hash function, though that is not
	functionality exposed to the script level.

	* generic/tclCompCmds.c (TclCompileDictUpdateCmd): Stack depth must be
	correctly described when compiling a body to prevent crashes in some
	debugging modes.

2010-02-16  Jan Nijtmans  <nijtmans@users.sf.net>

	* generic/tclInt.h: Change order of various struct members,
	fixing potential binary incompatibility with Tcl 8.5

2010-02-16  Donal K. Fellows  <dkf@users.sf.net>

	* unix/configure.in, generic/tclIOUtil.c (Tcl_Stat): Updated so that
	we do not assume that all unix systems have the POSIX blkcnt_t type,
	since OpenBSD apparently does not.

	* generic/tclLiteral.c (HashString): Missed updating to FNV in one
	place; the literal table (a copy of the hash table code...)

2010-02-15  Jan Nijtmans  <nijtmans@users.sf.net>

	* tools/genStubs.tcl:   Reverted earlier rename from tcl*Stubs to
	* generic/tclBasic.c:   tcl*ConstStubs, it's not necessary at all.
	* generic/tclOO.c:
	* generic/tclTomMathInterface.c:
	* generic/tclStubInit.c: (regenerated)
	* generic/tclOOStubInit.c: (regenerated)
	* generic/tclEnsemble.c:Fix signed-unsigned mismatch
	* win/tclWinInt.h:      make tclWinProcs "const"
	* win/tclWin32Dll.c:
	* win/tclWinFCmd.c:     Eliminate all internal Tcl_WinUtfToTChar
	* win/tclWinFile.c:     and Tcl_WinTCharToUtf calls, needed
	* win/tclWinInit.c:     for mslu support.
	* win/tclWinLoad.c:
	* win/tclWinPipe.c:
	* win/tclWinSerial.c:
	* win/.cvsignore:
	* compat/unicows/readme.txt:  [FRQ 2819611]: Add first part of MSLU
	* compat/unicows/license.txt: support.
	* compat/unicows/unicows.lib:

2010-02-15  Donal K. Fellows  <dkf@users.sf.net>

	* generic/tclOO.c (AllocObject, SquelchedNsFirst, ObjectRenamedTrace):
	* generic/tclNamesp.c (Tcl_DeleteNamespace): [Bug 2950259]: Revised
	the namespace deletion code to provide an additional internal callback
	that gets triggered early enough in namespace deletion to allow TclOO
	destructors to run sanely. Adjusted TclOO to take advantage of this,
	so making tearing down an object by killing its namespace appear to
	work seamlessly, which is needed for Itcl. (Note that this is not a
	feature that will ever be backported to 8.5, and it remains not a
	recommended way of deleting an object.)

2010-02-13  Donal K. Fellows  <dkf@users.sf.net>

	* generic/tclCompCmds.c (TclCompileSwitchCmd): Divided the [switch]
	compiler into three pieces (after the model of [try]): a parser, an
	instruction-issuer for chained tests, and an instruction-issuer for
	jump tables.

	* generic/tclEnsemble.c: Split the ensemble engine out into its own
	file rather than keeping it mashed together with the namespace code.

2010-02-12  Jan Nijtmans  <nijtmans@users.sf.net>

	* win/tcl.m4:		Use -pipe for gcc on win32
	* win/configure:	(mingw/cygwin) (regenerated)
	* win/.cvsignore:	Add .lib, .exp and .res here

2010-02-11  Mo DeJong  <mdejong@users.sourceforge.net>

	* tests/list.test: Add tests for explicit \0 in a string argument to
	the list command.

2010-02-11  Donal K. Fellows  <dkf@users.sf.net>

	* generic/tclIOCmd.c (Tcl_OpenObjCmd): [Bug 2949740]: Make sure that
	we do not try to put a NULL pipeline channel into binary mode.

2010-02-11  Mo DeJong  <mdejong@users.sourceforge.net>

	[Bug 2826551, Patch 2948425]: Assorted regexp bugs related to -all,
	-line and -start options and newlines.
	* generic/tclCmdMZ.c (Tcl_RegexpObjCmd): If -offset is given, treat it
	as the start of the line if the previous character was a newline. Fix
	nasty edge case where a zero length match would not advance the index.
	* tests/regexp.test: Add regression tests back ported from Jacl.
	Checks for a number of issues related to -line and newline handling. A
	few of tests were broken before the patch and continue to be broken,
	marked as knownBug.

2010-02-11  Donal K. Fellows  <dkf@users.sf.net>

	* generic/tclOO.c (ObjectRenamedTrace): [Bug 2949397]: Prevent
	destructors from running on the two core class objects when the whole
	interpreter is being destroyed.

2010-02-09  Donal K. Fellows  <dkf@users.sf.net>

	* generic/tclCompCmds.c (TclCompileTryCmd, IssueTryInstructions)
	(IssueTryFinallyInstructions): Added compiler for the [try] command.
	It is split into three pieces that handle the parsing of the tokens,
	the issuing of instructions for finally-free [try], and the issuing of
	instructions for [try] with finally; there are enough differences
	between the all cases that it was easier to split the code rather than
	have a single function do the whole thing.

2010-02-09  Alexandre Ferrieux  <ferrieux@users.sourceforge.net>

	* tools/genStubs.tcl: Remove dependency on 8.5+ idiom "in" in
	expressions.

2010-02-08  Donal K. Fellows  <dkf@users.sf.net>

	* generic/tclZlib.c (Tcl_ZlibDeflate, Tcl_ZlibInflate): [Bug 2947783]:
	Make sure that the result is an unshared object before appending to it
	so that nothing crashes if it is shared (use in Tcl code was not
	affected by this, but use from C was an issue).

2010-02-06  Donal K. Fellows  <dkf@users.sf.net>

	* generic/tclHash.c (HashStringKey):	Replace Tcl's crusty old hash
	* generic/tclObj.c (TclHashObjKey):	function with the algorithm
	due to Fowler, Noll and Vo. This is slightly faster (assuming the
	presence of hardware multiply) and has somewhat better distribution
	properties of the resulting hash values. Note that we only ever used
	the 32-bit version of the FNV algorithm; Tcl's core hash engine
	assumes that hash values are simple unsigned ints.

	***POTENTIAL INCOMPATIBILITY***
	Code that depends on hash iteration order (especially tests) may well
	be disrupted by this. Where a definite order is required, the fix is
	usually to just sort the results after extracting them from the hash.
	Where this is insufficient, the code that has ceased working was
	always wrong and was only working by chance.

2010-02-05  Donal K. Fellows  <dkf@users.sf.net>

	* generic/tclCompCmds.c (TclCompileErrorCmd): Added compilation of the
	[error] command. No new bytecodes.

2010-02-05  Jan Nijtmans  <nijtmans@users.sf.net>

	* tools/genStubs.tcl:	Follow-up to earlier commit today:
	          Eliminate the need for an extra Stubs Pointer for adressing
	          a static stub table: Just change the exported table from
	          static to MODULE_SCOPE.
	* generic/tclBasic.c
	* generic/tclOO.c
	* generic/tclTomMathInterface.c
	* generic/tcl*Decls.h (regenerated)
	* generic/tclStubInit.c (regenerated)
	* generic/tclOOStubInit.c (regenerated)
	* generic/tclTest.c (minor formatting)

2010-02-05  Donal K. Fellows  <dkf@users.sf.net>

	* generic/tclVar.c: More consistency in errorcode generation.

	* generic/tclOOBasic.c (TclOO_Object_Destroy): Rewrote to be NRE-aware
	when calling destructors. Note that there is no guarantee that
	destructors will always be called in an NRE context; that's a feature
	of the 'destroy' method only.

	* generic/tclEncoding.c: Add 'const' to many function-internal vars
	that are never pointing to things that are written to.

2010-02-05  Jan Nijtmans  <nijtmans@users.sf.net>

	* tools/genStubs.tcl:	Follow-up to [2010-01-29] commit:
		prevent space within stub table function parameters if the
		parameter type is a pointer.
	* win/tclWinInt.h:	Minor Formatting
	* generic/tcl.h:	VOID -> void and other formatting
	* generic/tclInt.h:	Minor formatting
	* generic/tclInt.decls: Change signature of TclNRInterpProcCore,
	* generic/tclOO.decls:	and TclOONewProc(Instance|)MethodEx,
	* generic/tclProc.c:	indicating that errorProc is a function,
	* generic/tclOOMethod.c:pointer, and other formatting
	* generic/tcl*Decls.h:	(regenerated)
	* generic/tclVar.c:	gcc warning(line 3703): 'pattern' may be used
				uninitialized in this function
				gcc warning(line 3788): 'matched' may be used
				uninitialized in this function

2010-02-04  Donal K. Fellows  <dkf@users.sf.net>

	* generic/tclVar.c: Added more use of error-codes and reduced the
	stack overhead of older interfaces.
	(ArrayGetCmd): Stop silly crash when using a trivial pattern due to
	error in conversion to ensemble.
	(ArrayNamesCmd): Use the object RE interface for faster matching.

2010-02-03  Donal K. Fellows  <dkf@users.sf.net>

	* generic/tclVar.c (ArrayUnsetCmd): More corrections.

2010-02-02  Donal K. Fellows  <dkf@users.sf.net>

	* generic/tclVar.c: Turned the [array] command into a true ensemble.

	* generic/tclOO.c (AllocObject, MyDeleted): A slightly faster way to
	handle the deletion of [my] is with a standard delete callback. This
	is because it doesn't require an additional memory allocation during
	object creation. Also reduced the amount of string manipulation
	performed during object creation to further streamline memory
	handling; this is not backported to the 8.5 package as it breaks a
	number of abstractions.

	* generic/tclOOBasic.c (TclOO_Object_Destroy): [Bug 2944404]: Do not
	crash when a destructor deletes the object that is executing that
	destructor.

2010-02-01  Donal K. Fellows  <dkf@users.sf.net>

	* generic/tclVar.c (Tcl_ArrayObjCmd): [Bug 2939073]: Stop the [array
	unset] command from having dangling pointer problems when an unset
	trace deletes the element that is going to be processed next. Many
	thanks to Alexandre Ferrieux for the bulk of this fix.

	* generic/regexec.c (ccondissect, crevdissect): [Bug 2942697]: Rework
	these functions so that certain pathological patterns are matched much
	more rapidly. Many thanks to Tom Lane for dianosing this issue and
	providing an initial patch.

2010-01-30  Donal K. Fellows  <dkf@users.sf.net>

	* generic/tclCompile.c (tclInstructionTable):	Bytecode instructions
	* generic/tclCompCmds.c (TclCompileUnsetCmd):	to allow the [unset]
	* generic/tclExecute.c (TclExecuteByteCode):	command to be compiled
	with the compiler being a complete compilation for all compile-time
	decidable uses.

	* generic/tclVar.c (TclPtrUnsetVar): Var reference version of the code
	to unset a variable. Required for INST_UNSET bytecodes.

2010-01-29  Jan Nijtmans  <nijtmans@users.sf.net>

	* generic/tcl.h: [Bug 2942081]: Reverted Tcl_ThreadDataKey type change
				Changed some Tcl_CallFrame fields from "char *"
				to "void *". This saves unnecessary space on
				Cray's (and it's simply more correct).

	* tools/genStubs.tcl:	No longer generate a space after "*" and
				immediately after a function name, so the
				format of function definitions in tcl*Decls.h
				match all other tcl*.h header files.
	* doc/ParseArgs.3:	Change Tcl_ArgvFuncProc, Tcl_ArgvGenFuncProc
	* generic/tcl.h:	and GetFrameInfoValueProc to be function
	* generic/tclInt.h:	definitions, not pointers, for consistency
	* generic/tclOOInt.h:	with all other Tcl function definitions.
	* generic/tclIndexObj.c:
	* generic/regguts.h:	CONST -> const
	* generic/tcl.decls:	Formatting
	* generic/tclTomMath.decls: Formatting
	* generic/tclDecls.h:	(regenerated)
	* generic/tclIntDecls.h:
	* generic/tclIntPlatDecls.h:
	* generic/tclOODecls.h:
	* generic/tclOOIntDecls.h:
	* generic/tclPlatDecls.h:
	* generic/tclTomMathDecls.h:

2010-01-28  Donal K. Fellows  <dkf@users.sf.net>

	* generic/tclOOBasic.c (TclOO_Object_Destroy): Move the execution of
	destructors to a point where they can produce an error. This will not
	work for all destructors, but it does mean that more failing calls of
	them will be caught.
	* generic/tclOO.c (AllocObject, MyDeletedTrace, ObjectRenamedTrace):
	(ObjectNamespaceDeleted): Stop various ways of getting at commands
	with dangling pointers to the object. Also increases the reliability
	of calling of destructors (though most destructors won't benefit; when
	an object is deleted namespace-first, its destructors are not run in a
	nice state as the namespace is partially gone).

2010-01-25  Jan Nijtmans  <nijtmans@users.sf.net>

	* generic/tclOOStubInit.c:   Remove double includes (which causes a
	* generic/tclOOStubLib.c:    warning in CYGWIN compiles)
	* unix/.cvsignore:	     add confdefs.h

2010-01-22  Donal K. Fellows  <dkf@users.sf.net>

	* doc/proc.n: [Bug 1970629]: Define a bit better what the current
	namespace of a procedure is.

2010-01-22  Jan Nijtmans  <nijtmans@users.sf.net>

	* generic/tclInt.decls:	     Don't use DWORD and HANDLE here.
	* generic/tclIntPlatDecls.h:
	* generic/tcl.h:	     Revert [2009-12-21] change, instead
	* generic/tclPort.h:	     resolve the CYGWIN inclusion problems by
	* win/tclWinPort.h:	     re-arranging the inclusions at other
				     places.
	* win/tclWinError.c
	* win/tclWinPipe.c
	* win/tcl.m4:		     Make cygwin configuration error into
	* win/configure.in:	     a warning: CYGWIN compilation works
	* win/configure:	     although there still are test failures.

2010-01-22  Donal K. Fellows  <dkf@users.sf.net>

	* generic/tclExecute.c (TclExecuteByteCode): Improve error code
	generation from some of the tailcall-related bits of TEBC.

2010-01-21  Miguel Sofer  <msofer@users.sf.net>

	* generic/tclCompile.h: [Bug 2910748]: NRE-enable direct eval on BC
	* generic/tclExecute.c: spoilage.
	* tests/nre.test:

2010-01-19  Donal K. Fellows  <dkf@users.sf.net>

	* doc/dict.n: [Bug 2929546]: Clarify just what [dict with] and [dict
	update] are doing with variables.

2010-01-18  Andreas Kupries  <andreask@activestate.com>

	* generic/tclIO.c (CreateScriptRecord): [Bug 2918110]: Initialize
	the EventScriptRecord (esPtr) fully before handing it to
	Tcl_CreateChannelHandler for registration. Otherwise a reflected
	channel calling 'chan postevent' (== Tcl_NotifyChannel) in its
	'watchProc' will cause the function 'TclChannelEventScriptInvoker'
	to be run on an uninitialized structure.

2010-01-18  Donal K. Fellows  <dkf@users.sf.net>

	* generic/tclStringObj.c (Tcl_AppendFormatToObj): [Bug 2932421]: Stop
	the [format] command from causing argument objects to change their
	internal representation when not needed. Thanks to Alexandre Ferrieux
	for this fix.

2010-01-13  Donal K. Fellows  <dkf@users.sf.net>

	* tools/tcltk-man2html.tcl:	  More factoring out of special cases
	* tools/tcltk-man2html-utils.tcl: so that they are described outside
	the engine file. Now there is only one real set of special cases in
	there, to handle the .SO/.OP/.SE directives.

2010-01-13  Jan Nijtmans  <nijtmans@users.sf.net>

	* generic/tcl.h:      Fix TCL_LL_MODIFIER for Cygwin
	* generic/tclEnv.c:   Fix CYGWIN compilation problems,
	* generic/tclInt.h:   and remove some unnecessary
	* generic/tclPort.h:  double includes.
	* generic/tclPlatDecls.h:
	* win/cat.c:
	* win/tclWinConsole.c:
	* win/tclWinFCmd.c:
	* win/tclWinFile.c:
	* win/tclWinPipe.c:
	* win/tclWinSerial.c:
	* win/tclWinThrd.c:
	* win/tclWinPort.h:   Put win32 includes first
	* unix/tclUnixChan.c: Forgot one CONST change

2010-01-12  Donal K. Fellows  <dkf@users.sf.net>

	* tools/tcltk-man2html.tcl: Make the generation of the list of things
	to process the docs from simpler and more flexible. Also factored out
	the lists of special cases.

2010-01-10  Jan Nijtmans  <nijtmans@users.sf.net>

	* win/tclWinDde.c:      VC++ 6.0 doesn't have
	* win/tclWinReg.c:      PDWORD_PTR
	* win/tclWinThrd.c:     Fix various minor gcc warnings.
	* win/tclWinTime.c:
	* win/tclWinConsole.c:  Put channel type definitions
	* win/tclWinChan.c:     in static const memory
	* win/tclWinPipe.c:
	* win/tclWinSerial.c:
	* win/tclWinSock.c:
	* generic/tclIOGT.c:
	* generic/tclIORChan.c:
	* generic/tclIORTrans.c:
	* unix/tclUnixChan.c:
	* unix/tclUnixPipe.c:
	* unix/tclUnixSock.c:
	* unix/configure:       (regenerated with autoconf 2.59)
	* tests/info.test:      Make test independant from
	                        tcltest implementation.

2010-01-10  Donal K. Fellows  <dkf@users.sf.net>

	* tests/namespace.test (namespace-51.17): [Bug 2898722]: Demonstrate
	that there are still bugs in the handling of resolution epochs. This
	bug is not yet fixed.

	* tools/tcltk-man2html.tcl:	  Split the man->html converter into
	* tools/tcltk-man2html-utils.tcl: two pieces for easier maintenance.
	Also made it much less verbose in its printed messages by default.

2010-01-09  Donal K. Fellows  <dkf@users.sf.net>

	* tools/tcltk-man2html.tcl: Added basic support for building the docs
	for contributed packages into the HTML versions. Prompted by question
	on Tcler's Chat by Tom Krehbiel. Note that there remain problems in
	the documentation generated due to errors in the contributed docs.

2010-01-05  Don Porter  <dgp@users.sourceforge.net>

	* generic/tclPathObj.c (TclPathPart):   [Bug 2918610]: Correct
	* tests/fileName.test (filename-14.31): inconsistency between the
	string rep and the intrep of a path value created by [file rootname].
	Thanks to Vitaly Magerya for reporting.

2010-01-03  Donal K. Fellows  <dkf@users.sf.net>

	* unix/tcl.m4 (SC_CONFIG_CFLAGS): [Bug 1636685]: Use the configuration
	for modern FreeBSD suggested by the FreeBSD porter.

2010-01-03  Miguel Sofer  <msofer@users.sf.net>

	* generic/tclBasic.c:	[Bug 2724403]: Fix leak of coroutines on
	* generic/tclCompile.h: namespace deletion. Added a test for this
	* generic/tclNamesp.c:	leak, and also a test for leaks on namespace
	* tests/coroutine.test: deletion.
	* tests/namespace.test:

2009-12-30  Donal K. Fellows  <dkf@users.sf.net>

	* library/safe.tcl (AliasSource): [Bug 2923613]: Make the safer
	* tests/safe.test (safe-8.9):	  [source] handle a [return] at the
					  end of the file correctly.

2009-12-30  Miguel Sofer  <msofer@users.sf.net>

	* library/init.tcl (unknown): [Bug 2824981]: Fix infinite recursion of
	::unknown when [set] is undefined.

2009-12-29  Donal K. Fellows  <dkf@users.sf.net>

	* generic/tclHistory.c (Tcl_RecordAndEvalObj): Reduce the amount of
	allocation and deallocation of memory by caching objects in the
	interpreter assocData table.

	* generic/tclObj.c (Tcl_GetCommandFromObj): Rewrite the logic so that
	it does not require making assignments part way through an 'if'
	condition, which was deeply unclear.

	* generic/tclInterp.c (Tcl_MakeSafe): [Bug 2895741]: Make sure that
	the min() and max() functions are supported in safe interpreters.

2009-12-29  Pat Thoyts  <patthoyts@users.sourceforge.net>

	* generic/tclBinary.c:	[Bug 2922555]: Handle completely invalid input
	* tests/binary.test:	to the decode methods.

2009-12-28  Donal K. Fellows  <dkf@users.sf.net>

	* unix/Makefile.in (trace-shell, trace-test): [FRQ 1083288]: Added
	targets to allow easier tracing of shell and test invokations.

	* unix/configure.in: [Bug 942170]:	Detect the st_blocks field of
	* generic/tclCmdAH.c (StoreStatData):	'struct stat' correctly.
	* generic/tclFileName.c (Tcl_GetBlocksFromStat):
	* generic/tclIOUtil.c (Tcl_Stat):

	* generic/tclInterp.c (TimeLimitCallback): [Bug 2891362]: Ensure that
	* tests/interp.test (interp-34.13):	   the granularity ticker is
	reset when we check limits because of the time limit event firing.

2009-12-27  Donal K. Fellows  <dkf@users.sf.net>

	* doc/namespace.n (SCOPED SCRIPTS): [Bug 2921538]: Updated example to
	not be quite so ancient.

2009-12-25  Jan Nijtmans  <nijtmans@users.sf.net>

	* generic/tclCmdMZ.c:      CONST -> const
	* generic/tclParse.c

2009-12-23  Donal K. Fellows  <dkf@users.sf.net>

	* library/safe.tcl (AliasSource, AliasExeName): [Bug 2913625]: Stop
	information about paths from leaking through [info script] and [info
	nameofexecutable].

2009-12-23  Jan Nijtmans  <nijtmans@users.sf.net>

	* unix/tcl.m4:		Install libtcl8.6.dll in bin directory
	* unix/Makefile.in:
	* unix/configure:	(regenerated)

2009-12-22  Donal K. Fellows  <dkf@users.sf.net>

	* generic/tclCmdIL.c (Tcl_LsortObjCmd): [Bug 2918962]: Stop crash when
	-index and -stride are used together.

2009-12-21  Jan Nijtmans  <nijtmans@users.sf.net>

	* generic/tclThreadStorage.c: Fix gcc warning, using gcc-4.3.4 on
				      cygwin: missing initializer
	* generic/tclOOInt.h:	      Prevent conflict with DUPLICATE
				      definition in WINAPI's nb30.h
	* generic/rege_dfa.c:	      Fix macro conflict on CYGWIN: don't use
				      "small".
	* generic/tcl.h:	      Include <winsock2.h> before <stdio.h> on
				      CYGWIN
	* generic/tclPathObj.c
	* generic/tclPort.h
	* tests/env.test:	      Don't unset WINDIR and TERM, it has a
				      special meaning on CYGWIN (both in UNIX
				      and WIN32 mode!)
	* generic/tclPlatDecls.h:     Include <tchar.h> through tclPlatDecls.h
	* win/tclWinPort.h:	      stricmp -> strcasecmp
	* win/tclWinDde.c:	      _wcsicmp -> wcscasecmp
	* win/tclWinFile.c
	* win/tclWinPipe.c
	* win/tclWinSock.c
	* unix/tcl.m4:		      Add dynamic loading support to CYGWIN
	* unix/configure (regenerated)
	* unix/Makefile.in

2009-12-19  Miguel Sofer  <msofer@users.sf.net>

	* generic/tclBasic.c:	[Bug 2917627]: Fix for bad cmd resolution by
	* tests/coroutine.test:	coroutines. Thanks to schelte for finding it.

2009-12-16  Donal K. Fellows  <dkf@users.sf.net>

	* library/safe.tcl (::safe::AliasGlob): Upgrade to correctly support a
	larger fraction of [glob] functionality, while being stricter about
	directory management.

2009-12-11  Jan Nijtmans  <nijtmans@users.sf.net>

	* generic/tclTest.c:	Fix gcc warning: ignoring return value of
	* unix/tclUnixNotify.c:	"write", declared with attribute
	* unix/tclUnixPipe.c:	warn_unused_result.
	* generic/tclInt.decls:	CONSTify functions TclpGetUserHome and
	* generic/tclIntDecls.h:TclSetPreInitScript (TIP #27)
	* generic/tclInterp.c:
	* win/tclWinFile.c:
	* unix/tclUnixFile.c:

2009-12-16  Donal K. Fellows  <dkf@users.sf.net>

	* doc/tm.n: [Bug 1911342]: Formatting rewrite to avoid bogus crosslink
	to the list manpage when generating HTML.

	* library/msgcat/msgcat.tcl (Init): [Bug 2913616]: Do not use platform
	tests that are not needed and which don't work in safe interpreters.

2009-12-14  Donal K. Fellows  <dkf@users.sf.net>

	* doc/file.n (file tempfile): [Bug 2388866]: Note that this only ever
	creates files on the native filesystem. This is a design feature.

2009-12-13  Miguel Sofer  <msofer@users.sf.net>

	* generic/tclBasic.c:	Release TclPopCallFrame() from its
	* generic/tclExecute.c:	tailcall-management duties
	* generic/tclNamesp.c:

	* generic/tclBasic.c:	Moving TclBCArgumentRelease call from
	* generic/tclExecute.c:	TclNRTailcallObjCmd to TEBC, so that the
	pairing of the Enter and Release calls is clearer.

2009-12-12  Donal K. Fellows  <dkf@users.sf.net>

	* generic/tclTest.c (TestconcatobjCmd): [Bug 2895367]: Stop memory
	leak when testing. We don't need extra noise of this sort when
	tracking down real problems!

2009-12-11  Jan Nijtmans  <nijtmans@users.sf.net>

	* generic/tclBinary.c:	Fix gcc warning, using gcc-4.3.4 on cygwin
	* generic/tclCompExpr.c:warning: array subscript has type 'char'
	* generic/tclPkg.c:
	* libtommath/bn_mp_read_radix.c:
	* win/makefile.vc:	[Bug 2912773]: Revert to version 1.203
	* unix/tclUnixCompat.c:	Fix gcc warning: signed and unsigned type
				in conditional expression.

2009-12-11  Donal K. Fellows  <dkf@users.sf.net>

	* tools/tcltk-man2html.tcl (long-toc, cross-reference): [FRQ 2897296]:
	Added cross links to sections within manual pages.

2009-12-11  Miguel Sofer  <msofer@users.sf.net>

	* generic/tclBasic.c:   [Bug 2806407]: Full nre-enabling of coroutines
	* generic/tclExecute.c:

	* generic/tclBasic.c: Small cleanup

	* generic/tclExecute.c: Fix panic in http11.test caused by buggy
	earlier commits in coroutine management.

2009-12-10  Andreas Kupries  <andreask@activestate.com>

	* generic/tclObj.c (TclContinuationsEnter): [Bug 2895323]: Updated
	comments to describe when the function can be entered for the same
	Tcl_Obj* multiple times. This is a continuation of the 2009-11-10
	entry where a memory leak was plugged, but where not sure if that was
	just a band-aid to paper over some other error. It isn't, this is a
	legal situation.

2009-12-10  Miguel Sofer  <msofer@users.sf.net>

	* generic/tclBasic.c:   Reducing the # of moving parts for coroutines
	* generic/tclExecute.c: by delegating more to tebc; eliminate the
	special coroutine CallFrame.

2009-12-09  Andreas Kupries  <andreask@activestate.com>

	* generic/tclIO.c: [Bug 2901998]: Applied Alexandre Ferrieux's patch
	fixing the inconsistent buffered I/O. Tcl's I/O now flushes buffered
	output before reading, discards buffered input before writing, etc.

2009-12-09  Miguel Sofer  <msofer@users.sf.net>

	* generic/tclBasic.c: Ensure right lifetime of varFrame's (objc,objv)
	for coroutines.

	* generic/tclExecute.c: Code regrouping

2009-12-09  Donal K. Fellows  <dkf@users.sf.net>

	* generic/tclBasic.c: Added some of the missing setting of errorcode
	values.

2009-12-08  Miguel Sofer  <msofer@users.sf.net>

	* generic/tclExecute.c (TclStackFree): Improved panic msg.

2009-12-08  Miguel Sofer  <msofer@users.sf.net>

	* generic/tclBasic.c:   Partial nre-enabling of coroutines. The
	* generic/tclExecute.c: initial call still requires its own
	* generic/tclInt.h:     instance of tebc, but on resume coros can
	execute in the caller's tebc.

	* generic/tclExecute.c (TEBC): Silence warning about pcAdjustment.

2009-12-08  Donal K. Fellows  <dkf@users.sf.net>

	* generic/tclExecute.c (TclExecuteByteCode): Make the dict opcodes
	more sparing in their use of C variables, to reduce size of TEBC
	activiation record a little bit.

2009-12-07  Miguel Sofer  <msofer@users.sf.net>

	* generic/tclExecute.c (TEBC): Grouping "slow" variables into structs,
	to reduce register pressure and help the compiler with variable
	allocation.

2009-12-07  Miguel Sofer  <msofer@users.sf.net>

	* generic/tclExecute.c: Start cleaning the TEBC stables
	* generic/tclInt.h:

	* generic/tclCmdIL.c:   [Bug 2910094]: Fix by aku
	* tests/coroutine.test:

	* generic/tclBasic.c: Arrange for [tailcall] to be created with the
	other builtins: was being created in a separate call, leftover from
	pre-tip days.

2009-12-07  Don Porter  <dgp@users.sourceforge.net>

	* generic/tclStrToD.c: [Bug 2902010]: Correct conditional compile
	directives to better detect the toolchain that needs extra work for
	proper underflow treatment instead of merely detecting the MIPS
	platform.

2009-12-07  Miguel Sofer  <msofer@users.sf.net>

	* generic/tclBasic.c: [Patch 2910056]: Add ::tcl::unsupported::yieldTo
	* generic/tclInt.h:

2009-12-07  Donal K. Fellows  <dkf@users.sf.net>

	* generic/tclCmdMZ.c (TryPostBody): [Bug 2910044]: Close off memory
	leak in [try] when a variable-free handler clause is present.

2009-12-05  Miguel Sofer  <msofer@users.sf.net>

	* generic/tclBasic.c:   Small changes for clarity in tailcall
	* generic/tclExecute.c: and coroutine code.
	* tests/coroutine.test:

	* tests/tailcall.test: Remove some old unused crud; improved the
	stack depth tests.

	* generic/tclBasic.c:  Fixed things so that you can tailcall
	* generic/tclNamesp.c: properly out of a coroutine.
	* tests/tailcall.test:

	* generic/tclInterp.c: Fixed tailcalls for same-interp aliases (no
	test)

2009-12-03  Donal K. Fellows  <dkf@users.sf.net>

	* library/safe.tcl (::safe::AliasEncoding): Make the safe encoding
	command behave more closely like the unsafe one (for safe ops).
	(::safe::AliasGlob): [Bug 2906841]: Clamp down on evil use of [glob]
	in safe interpreters.
	* tests/safe.test: Rewrite to use tcltest2 better.

2009-12-02  Jan Nijtmans  <nijtmans@users.sf.net>

	* tools/genStubs.tcl:	Add support for win32 CALLBACK functions and
	remove obsolete "emitStubs" and "genStubs" functions.
	* win/Makefile.in:	Use tcltest86.dll for all tests, and add
	.PHONY rules to preemptively stop trouble that plagued Tk from hitting
	Tcl too.

2009-11-30  Jan Nijtmans  <nijtmans@users.sf.net>

	* generic/tcl.h:	Don't use EXPORT for Tcl_InitStubs
	* win/Makefile.in:	Better dependancies in case of static build.

2009-11-30  Donal K. Fellows  <dkf@users.sf.net>

	* doc/Tcl.n: [Bug 2901433]: Improved description of expansion to
	mention that it is using list syntax.

2009-11-27  Kevin B. Kenny  <kennykb@acm.org>

	* win/tclAppInit.c (Tcl_AppInit): [Bug 2902965]: Reverted Jan's change
	that added a call to Tcl_InitStubs. The 'tclsh' and 'tcltest' programs
	are providers, not consumers of the Stubs table, and should not link
	with the Stubs library, but only with the main Tcl library. (In any
	case, the presence of Tcl_InitStubs broke the build.)

2009-11-27  Donal K. Fellows  <dkf@users.sf.net>

	* doc/BoolObj.3, doc/Class.3, doc/CrtChannel.3, doc/DictObj.3:
	* doc/DoubleObj.3, doc/Ensemble.3, doc/Environment.3:
	* doc/FileSystem.3, doc/Hash.3, doc/IntObj.3, doc/Limit.3:
	* doc/Method.3, doc/NRE.3, doc/ObjectType.3, doc/PkgRequire.3:
	* doc/SetChanErr.3, doc/SetResult.3: [Patch 2903921]: Many small
	spelling fixes from Larry Virden.

	BUMP VERSION OF TCLOO TO 0.6.2. Too many people need accumulated small
	versions and bugfixes, so the version-bump removes confusion.

	* generic/tclOOBasic.c (TclOO_Object_LinkVar): [Bug 2903811]: Remove
	unneeded restrictions on who can usefully call this method.

2009-11-26  Donal K. Fellows  <dkf@users.sf.net>

	* unix/Makefile.in: Add .PHONY rules and documentation to preemptively
	stop trouble that plagued Tk from hitting Tcl too, and to make the
	overall makefile easier to understand. Some reorganization too to move
	related rules closer together.

2009-11-26  Jan Nijtmans  <nijtmans@users.sf.net>

	* win/Makefile.in:	[Bug 2902965]: Fix stub related changes that
	* win/makefile.vc:	caused tclkit build to break.
	* win/tclAppInit.c
	* unix/tcl.m4
	* unix/Makefile.in
	* unix/tclAppInit.c
	* unix/configure:	(regenerated)

2009-11-25  Kevin B. Kenny  <kennykb@acm.org>

	* win/Makefile.in:	Added a 'test-tcl' rule that is identical to
	'test' except that it does not go spelunking in 'pkgs/'. (This rule
	has existed in unix/Makefile.in for some time.)

2009-11-25  Stuart Cassoff  <stwo@users.sf.net>

	* unix/configure.in:	[Patch 2892871]: Remove unneeded
	* unix/tcl.m4:		AC_STRUCT_TIMEZONE and use
	* unix/tclConfig.h.in:	AC_CHECK_MEMBERS([struct stat.st_blksize])
	* unix/tclUnixFCmd.c:	instead of AC_STRUCT_ST_BLKSIZE.
	* unix/configure:	Regenerated with autoconf-2.59.

2009-11-24  Andreas Kupries  <andreask@activestate.com>

	* library/tclIndex: Manually redone the part of tclIndex dealing with
	safe.tcl and tm.tcl. This part passes the testsuite. Note that
	automatic regeneration of this part is not possible because it wrongly
	puts 'safe::Setup' on the list, and wrongly leaves out 'safe::Log'
	which is more dynamically created than the generator expects.

	Further note that the file "clock.tcl" is explicitly loaded by
	"init.tcl", the first time the clock command is invoked. The relevant
	code can be found at line 172ff, roughly, the definition of the
	procedure 'clock'. This means none of the procedures of this file
	belong in the tclIndex. Another indicator that automatic regeneration
	of tclIndex is ill-advised.

2009-11-24  Donal K. Fellows  <dkf@users.sf.net>

	* generic/tclOO.c (FinalizeAlloc, Tcl_NewObjectInstance):
	[Bug 2903011]: Make it an error to destroy an object in a constructor,
	and also make sure that an object is not deleted twice in the error
	case.

2009-11-24  Pat Thoyts  <patthoyts@users.sourceforge.net>

	* tests/fCmd.test: [Bug 2893771]: Teach [file stat] to handle locked
	* win/tclWinFile.c: files so that [file exists] no longer lies.

2009-11-23  Kevin Kenny  <kennykb@acm.org>

	* tests/fCmd.test (fCmd-30.1): Changed registry location of the 'My
	Documents' folder to the one that's correct for Windows 2000, XP,
	Server 2003, Vista, Server 2008, and Windows 7. (See
	http://support.microsoft.com/kb/310746)

2009-11-23  Jan Nijtmans  <nijtmans@users.sf.net>

	* win/tclWinDde.c:	#undef STATIC_BUILD, in order to make sure
	* win/tclWinReg.c:	that Xxxxx_Init is always exported even when
	* generic/tclTest.c:	Tcl is built static (otherwise we cannot
				create a DLL).
	* generic/tclThreadTest.c: Make all functions static, except
				TclThread_Init.
	* tests/fCmd.test:	Enable fCmd-30.1 when registry is available.
	* win/tcl.m4:		Fix ${SHLIB_LD_LIBS} definition, fix conflicts
	* win/Makefile.in:	Simplifications related to tcl.m4 changes.
	* win/configure.in:	Between static libraries and import library on
				windows.
	* win/configure:	(regenerated)
	* win/makefile.vc:	Add stub library to necessary link lines.

2009-11-23  Kevin B. Kenny  <kennykb@acm.org>

	* generic/tclThreadTest.c (NewTestThread): [Bug 2901803]: Further
	machinations to get NewTestThread actually to launch the thread, not
	just compile.

2009-11-22  Donal K. Fellows  <dkf@users.sf.net>

	* generic/tclThreadTest.c (NewTestThread): [Bug 2901803]: Fix small
	error in function naming which blocked a threaded test build.

2009-11-19  Jan Nijtmans  <nijtmans@users.sf.net>

	* win/Makefile.in:	Create tcltest86.dll as dynamic Tcltest
				package.
	* generic/tclTest.c:	Remove extraneous prototypes, follow-up to
	* generic/tclTestObj.c:	[Bug 2883850]
	* tests/chanio.test:	Test-cases for fixed [Bug 2849797]
	* tests/io.test:
	* tests/safe.test:	Fix safe-10.1 and safe-10.4 test cases, making
				the wrong assumption that Tcltest is a static
				package.
	* generic/tclEncoding.c:[Bug 2857044]: Updated freeIntRepProc routines
	* generic/tclVar.c:	so that they set the typePtr field to NULL so
				that the Tcl_Obj is not left in an
				inconsistent state.
	* unix/tcl.m4:		[Patch 2883533]: tcl.m4 support for Haiku OS
	* unix/configure:	autoconf-2.59

2009-11-19  Don Porter  <dgp@users.sourceforge.net>

	* unix/tclAppInit.c:	[Bug 2883850, 2900542]: Repair broken build of
	* win/tclAppInit.c:	the tcltest executable.

2009-11-19  Donal K. Fellows  <dkf@users.sf.net>

	* library/auto.tcl (tcl_findLibrary):
	* library/clock.tcl (MakeUniquePrefixRegexp, MakeParseCodeFromFields)
	(SetupTimeZone, ProcessPosixTimeZone):	Restored the use of a literal
	* library/history.tcl (HistAdd):	'then' when following a multi-
	* library/safe.tcl (interpConfigure):	line test expresssion. It's an
	* library/tm.tcl (UnknownHandler):	aid to readability then.

2009-11-19  Jan Nijtmans  <nijtmans@users.sf.net>

	* generic/tclInt.h:      Make all internal initialization
	* generic/tclTest.c:     routines MODULE_SCOPE
	* generic/tclTestObj.c:
	* generic/tclTestProcBodyObj.c:
	* generic/tclThreadTest.c:
	* unix/Makefile.in:      Fix [Bug 2883850]: pkgIndex.tcl doesn't
	* unix/tclAppInit.c:     get created with static Tcl build
	* unix/tclXtTest.c:
	* unix/tclXtNotify.c:
	* unix/tclUnixTest.c:
	* win/Makefile.in:
	* win/tcl.m4:
	* win/configure:         (regenerated)
	* win/tclAppInit.c:
	* win/tclWinDde.c:       Always compile with Stubs.
	* win/tclWinReg.c:
	* win/tclWinTest.c:

2009-11-18  Jan Nijtmans  <nijtmans@users.sf.net>

	* doc/CrtChannel.3:	[Bug 2849797]: Fix channel name inconsistences
	* generic/tclIORChan.c:	as suggested by DKF.
	* generic/tclIO.c:	Minor *** POTENTIAL INCOMPATIBILITY ***
				because Tcl_CreateChannel() and derivatives
				now sometimes ignore their "chanName"
				argument.

	* generic/tclAsync.c:	Eliminate various gcc warnings (with -Wextra)
	* generic/tclBasic.c
	* generic/tclBinary.c
	* generic/tclCmdAH.c
	* generic/tclCmdIL.c
	* generic/tclCmdMZ.c
	* generic/tclCompile.c
	* generic/tclDate.c
	* generic/tclExecute.c
	* generic/tclDictObj.c
	* generic/tclIndexObj.c
	* generic/tclIOCmd.c
	* generic/tclIOUtil.c
	* generic/tclIORTrans.c
	* generic/tclOO.c
	* generic/tclZlib.c
	* generic/tclGetDate.y
	* win/tclWinInit.c
	* win/tclWinChan.c
	* win/tclWinConsole.c
	* win/tclWinNotify.c
	* win/tclWinReg.c
	* library/auto.tcl:		Eliminate "then" keyword
	* library/clock.tcl
	* library/history.tcl
	* library/safe.tcl
	* library/tm.tcl
	* library/http/http.tcl:	Eliminate unnecessary spaces
	* library/http1.0/http.tcl
	* library/msgcat/msgcat.tcl
	* library/opt/optparse.tcl
	* library/platform/platform.tcl
	* tools/tcltk-man2html.tcl
	* tools/tclZIC.tcl
	* tools/tsdPerf.c

2009-11-17  Andreas Kupries  <andreask@activestate.com>

	* unix/tclUnixChan.c (TtyParseMode): Partial undo of Donal's tidy-up
	from a few days ago (2009-11-9, not in ChangeLog). It seems that
	strchr is apparently a macro on AIX and reacts badly to pre-processor
	directives in its arguments.

2009-11-16  Alexandre Ferrieux  <ferrieux@users.sourceforge.net>

	* generic/tclEncoding.c:  [Bug 2891556]: Fix and improve test to
	* generic/tclTest.c:	  detect similar manifestations in the future.
	* tests/encoding.test:    Add tcltest support for finalization.

2009-11-15  Mo DeJong  <mdejong@users.sourceforge.net>

	* win/tclWinDde.c: Avoid gcc compiler warning by explicitly casting
	DdeCreateStringHandle argument.

2009-11-12  Andreas Kupries  <andreask@activestate.com>

	* generic/tclIO.c (CopyData): [Bug 2895565]: Dropped bogosity which
	* tests/io.test: used the number of _written_ bytes or character to
	update the counters for the read bytes/characters. New test io-53.11.
	This is a forward port from the 8.5 branch.

2009-11-11  Don Porter  <dgp@users.sourceforge.net>

	* generic/tclClock.c (TclClockInit):    Do not create [clock] support
	commands in safe interps.

2009-11-11  Jan Nijtmans  <nijtmans@users.sf.net>

	* library/http/http.tcl (http::geturl): [Bug 2891171]: URL checking
	too strict when using multiple question marks.
	* tests/http.test
	* library/http/pkgIndex.tcl:  Bump to http 2.8.2
	* unix/Makefile.in:
	* win/Makefile.in:

2009-11-11  Alexandre Ferrieux  <ferrieux@users.sourceforge.net>

	* generic/tclIO.c: Fix [Bug 2888099] (close discards ENOSPC error)
	                   by saving the errno from the first of two
	                   FlushChannel()s. Uneasy to test; might need
	                   specific channel drivers. Four-hands with aku.

2009-11-10  Pat Thoyts  <patthoyts@users.sourceforge.net>

	* tests/winFCmd.test: Cleanup directories that have been set chmod
	000. On Windows7 and Vista we really have no access and these were
	getting left behind.
	A few tests were changed to reflect the intent of the test where
	setting a directory chmod 000 should prevent any modification. This
	restriction was ignored on XP but is honoured on Vista

2009-11-10  Andreas Kupries  <andreask@activestate.com>

	* generic/tclBasic.c: Plug another leak in TCL_EVAL_DIRECT evaluation.
	Forward port from Tcl 8.5 branch, change by Don Porter.

	* generic/tclObj.c: [Bug 2895323]: Plug memory leak in
	TclContinuationsEnter(). Forward port from Tcl 8.5 branch, change by
	Don Porter.

2009-11-09  Stuart Cassoff  <stwo@users.sf.net>

	* win/README: [bug 2459744]: Removed outdated Msys + Mingw info.

2009-11-09  Andreas Kupries  <andreask@activestate.com>

	* generic/tclBasic.c (TclEvalObjEx): Moved the #280 decrement of
	refCount for the file path out of the branch after the whole
	conditional, closing a memory leak. Added clause on structure type to
	prevent seg.faulting. Forward port from valgrinding the Tcl 8.5
	branch.

	* tests/info.test: Resolve ambiguous resolution of variable "res".
	Forward port from 8.5

2009-11-08  Donal K. Fellows  <dkf@users.sf.net>

	* doc/string.n (bytelength): Noted that this command is not a good
	thing to use, and suggested a better alternatve. Also factored out the
	description of the indices into its own section.

2009-11-07  Pat Thoyts  <patthoyts@users.sourceforge.net>

	* tests/fCmd.test: [Bug 2891026]: Exclude tests using chmod 555
	directories on vista and win7. The current user has access denied and
	so cannot rename the directory without admin privileges.

2009-11-06  Andreas Kupries  <andreask@activestate.com>

	* library/safe.tcl (::safe::Setup): Added documentation of the
	contents of the state array. Also killed the 'InterpState' procedure
	with its upleveled variable/upvar combination, and replaced all uses
	with 'namespace upvar'.

2009-11-05  Andreas Kupries  <andreask@activestate.com>

	* library/safe.tcl: A series of patches which bring the SafeBase up to
	date with code guidelines, Tcl's features, also eliminating a number
	of inefficiencies along the way.
	(1) Changed all procedure names to be fully qualified.
	(2) Moved the procedures out of the namespace eval. Kept their
	locations. IOW, broke the namespace eval apart into small sections not
	covering the procedure definitions.
	(3) Reindented the code. Just lots of whitespace changes.
	Functionality unchanged.
	(4) Moved the multiple namespace eval's around. Command export at the
	top, everything else (var decls, argument parsing setup) at the
	bottom.
	(5) Moved the argument parsing setup into a procedure called when the
	code is loaded. Easier management of temporary data.
	(6) Replaced several uses of 'Set' with calls to the new procedure
	'InterpState' and direct access to the per-slave state array.
	(7) Replaced the remaining uses of 'Set' and others outside of the
	path/token handling, and deleted a number of procedures related to
	state array access which are not used any longer.
	(8) Converted the path token system to cache normalized paths and path
	<-> token conversions. Removed more procedures not used any longer.
	Removed the test cases 4.3 and 4.4 from safe.test. They were testing
	the now deleted command "InterpStateName".
	(9) Changed the log command setup so that logging is compiled out
	completely when disabled (default).
	(10) Misc. cleanup. Inlined IsInterp into CheckInterp, its only user.
	Consistent 'return -code error' for error reporting. Updated to use
	modern features (lassign, in/ni, dicts). The latter are used to keep a
	reverse path -> token map and quicker check of existence.
	(11) Fixed [Bug 2854929]: Recurse into all subdirs under all TM root
	dirs and put them on the access path.

2009-11-02  Kevin B. Kenny  <kennykb@acm.org>

	* library/tzdata/Asia/Novokuznetsk: New tzdata locale for Kemerovo
	oblast', which now keeps Novosibirsk time and not Kranoyarsk time.
	* library/tzdata/Asia/Damascus: Syrian DST changes.
	* library/tzdata/Asia/Hong_Kong: Hong Kong historic DST corrections.
	Olson tzdata2009q.

2009-11-02  Donal K. Fellows  <dkf@users.sf.net>

	* doc/object.n (DESCRIPTION): Substantive revision to make it clearer
	what the fundamental semantics of an object actually are.

2009-11-01  Joe Mistachkin  <joe@mistachkin.com>

	* doc/Cancel.3: Minor cosmetic fixes.
	* win/makefile.vc: Make htmlhelp target work again.  An extra set of
	double quotes around the definition of the HTML help compiler tool
	appears to be required.  Previously, there was one set of double
	quotes around the definition of the tool and one around the actual
	invocation.  This led to confusion because it was the only such tool
	path to include double quotes around its invocation.  Also, it was
	somewhat inflexible in the event that somebody needed to override the
	tool command to include arguments.  Therefore, even though it may look
	"wrong", there are now two double quotes on either side of the tool
	path definition.  This fixes the problem that currently prevents the
	htmlhelp target from building and maintains flexibility in case
	somebody needs to override it via the command line or an environment
	variable.

2009-11-01  Joe English  <jenglish@users.sourceforge.net>

	* doc/Eval.3, doc/Cancel.3: Move TIP#285 routines out of Eval.3 into
	their own manpage.

2009-10-31  Donal K. Fellows  <dkf@users.sf.net>

	* generic/tclBasic.c (ExprRoundFunc): [Bug 2889593]: Correctly report
	the expected number of arguments when generating an error for round().

2009-10-30  Pat Thoyts  <patthoyts@users.sourceforge.net>

	* tests/tcltest.test: When creating the notwritabledir we deny the
	current user access to delete the file. We must grant this right when
	we cleanup. Required on Windows 7 when the user does not automatically
	have administrator rights.

2009-10-29  Don Porter  <dgp@users.sourceforge.net>

	* generic/tcl.h:        Changed the typedef for the mp_digit type
	from:
		typedef unsigned long mp_digit;
	to:
		typedef unsigned int mp_digit;
	For 32-bit builds where "long" and "int" are two names for the same
	thing, this is no change at all.  For 64-bit builds, though, this
	causes the dp[] array of an mp_int to be made up of 32-bit elements
	instead of 64-bit elements.  This is a huge improvement because
	details elsewhere in the mp_int implementation cause only 28 bits of
	each element to be actually used storing number data.  Without this
	change bignums are over 50% wasted space on 64-bit systems.  [Bug
	2800740].

	***POTENTIAL INCOMPATIBILITY***
	For 64-bit builds, callers of routines with (mp_digit) or (mp_digit *)
	arguments *will*, and callers of routines with (mp_int *) arguments
	*may* suffer both binary and stubs incompatibilities with Tcl releases
	8.5.0 - 8.5.7.  Such possibilities should be checked, and if such
	incompatibilities are present, suitable [package require] requirements
	on the Tcl release should be put in place to keep such built code
	[load]-ing only in Tcl interps that are compatible.

2009-10-29  Donal K. Fellows  <dkf@users.sf.net>

	* tests/dict.test: Make variable-clean and simplify tests by utilizing
	the fact that dictionaries have defined orders.

	* generic/tclZlib.c (TclZlibCmd): Remove accidental C99-ism which
	reportedly makes the AIX native compiler choke.

2009-10-29  Kevin B. Kenny  <kennykb@acm.org>

	* library/clock.tcl (LocalizeFormat):
	* tests/clock.test (clock-67.1):
	[Bug 2819334]: Corrected a problem where '%%' followed by a letter in
	a format group could expand recursively: %%R would turn into %%H:%M:%S

2009-10-28  Don Porter  <dgp@users.sourceforge.net>

	* generic/tclLiteral.c:	[Bug 2888044]: Fixed 2 bugs.
	* tests/info.test:	First, as noted in the comments of the
	TclCleanupLiteralTable routine, since the teardown of the intrep of
	one Tcl_Obj can cause the teardown of others in the same table, the
	full table cleanup must be done with care, but the code did not
	contain the same care demanded in the comment.  Second, recent
	additions to the info.test file had poor hygiene, leaving an array
	variable ::a lying around, which breaks later interp.test tests during
	a -singleproc 1 run of the test suite.

2009-10-28  Kevin B. Kenny  <kennykb@acm.org>

	* tests/fileName.test (fileName-20.[78]): Corrected poor test
	hygiene (failure to save and restore the working directory) that
	caused these two tests to fail on Windows (and [Bug 2806250] to be
	reopened).

2009-10-27  Don Porter  <dgp@users.sourceforge.net>

	* generic/tclPathObj.c: [Bug 2884203]: Missing refcount on cached
	normalized path caused crashes.

2009-10-27  Kevin B. Kenny  <kennykb@acm.org>

	* library/clock.tcl (ParseClockScanFormat): [Bug 2886852]: Corrected a
	problem where [clock scan] didn't load the timezone soon enough when
	processing a time format that lacked a complete date.
	* tests/clock.test (clock-66.1):
	Added a test case for the above bug.
	* library/tzdata/America/Argentina/Buenos_Aires:
	* library/tzdata/America/Argentina/Cordoba:
	* library/tzdata/America/Argentina/San_Luis:
	* library/tzdata/America/Argentina/Tucuman:
	New DST rules for Argentina. (Olson's tzdata2009p.)

2009-10-26  Don Porter  <dgp@users.sourceforge.net>

	* unix/Makefile.in:	Remove $(PACKAGE).* and prototype from the
	`make distclean` target.  Completes 2009-10-20 commit.

2009-10-24  Kevin B. Kenny  <kennykb@acm.org>

	* library/clock.tcl (ProcessPosixTimeZone):
	Corrected a regression in the fix to [Bug 2207436] that caused
	[clock] to apply EU daylight saving time rules in the US.
	Thanks to Karl Lehenbauer for reporting this regression.
	* tests/clock.test (clock-52.4):
	Added a regression test for the above bug.
	* library/tzdata/Asia/Dhaka:
	* library/tzdata/Asia/Karachi:
	New DST rules for Bangladesh and Pakistan. (Olson's tzdata2009o.)

2009-10-23  Andreas Kupries  <andreask@activestate.com>

	* generic/tclIO.c (FlushChannel): Skip OutputProc for low-level
	0-length writes. When closing pipes which have already been closed
	not skipping leads to spurious SIG_PIPE signals. Reported by
	Mikhail Teterin <mi+thun@aldan.algebra.com>.

2009-10-22  Donal K. Fellows  <dkf@users.sf.net>

	* generic/tclOOBasic.c (TclOO_Object_VarName): [Bug 2883857]: Allow
	the passing of array element names through this method.

2009-10-21  Donal K. Fellows  <dkf@users.sf.net>

	* generic/tclPosixStr.c: [Bug 2882561]: Work around oddity on Haiku OS
	where SIGSEGV and SIGBUS are the same value.

	* generic/tclTrace.c (StringTraceProc): [Bug 2881259]: Added back cast
	to work around silly bug in MSVC's handling of auto-casting.

2009-10-20  Don Porter  <dgp@users.sourceforge.net>

	* unix/Makefile.in:	Removed the long outdated and broken targets
	package-* that were for building Solaris packages.  Appears that the
	pieces needed for these targets to function have never been present in
	the current era of Tcl development and belong completely to Tcl
	pre-history.

2009-10-19  Don Porter  <dgp@users.sourceforge.net>

	* generic/tclIO.c:      [Patch 2107634]: Revised ReadChars and
	FilterInputBytes routines to permit reads to continue up to the string
	limits of Tcl values.  Before revisions, large read attempts could
	panic when as little as half the limiting value length was reached.
	Thanks to Sean Morrison and Bob Parker for their roles in the fix.

2009-10-18  Joe Mistachkin  <joe@mistachkin.com>

	* generic/tclObj.c (TclDbDumpActiveObjects, TclDbInitNewObj)
	(Tcl_DbIncrRefCount, Tcl_DbDecrRefCount, Tcl_DbIsShared):
	[Bug 2871908]: Enforce separation of concerns between the lineCLPtr
	and objThreadMap thread specific data members.

2009-10-18  Joe Mistachkin  <joe@mistachkin.com>

	* tests/thread.test (thread-4.[345]): [Bug 1565466]: Correct tests to
	save their error state before the final call to threadReap just in
	case it triggers an "invalid thread id" error.  This error can occur
	if one or more of the target threads has exited prior to the attempt
	to send it an asynchronous exit command.

2009-10-17  Donal K. Fellows  <dkf@users.sf.net>

	* generic/tclVar.c (UnsetVarStruct, TclDeleteNamespaceVars)
	(TclDeleteCompiledLocalVars, DeleteArray):
	* generic/tclTrace.c (Tcl_UntraceVar2): [Bug 2629338]: Stop traces
	that are deleted part way through (a feature used by tdom) from
	causing freed memory to be accessed.

2009-10-08  Donal K. Fellows  <dkf@users.sf.net>

	* generic/tclDictObj.c (DictIncrCmd): [Bug 2874678]: Don't leak any
	bignums when doing [dict incr] with a value.
	* tests/dict.test (dict-19.3): Memory leak detection code.

2009-10-07  Andreas Kupries  <andreask@activestate.com>

	* generic/tclObj.c: [Bug 2871908]: Plug memory leaks of objThreadMap
	and lineCLPtr hashtables.  Also make the names of the continuation
	line information initialization and finalization functions more
	consistent. Patch supplied by Joe Mistachkin <joe@mistachkin.com>.

	* generic/tclIORChan.c (ErrnoReturn): Replace hardwired constant 11
	with proper errno #define, EAGAIN. What was I thinking? The BSD's have
	a different errno assignment and break with the hardwired number.
	Reported by emiliano on the chat.

2009-10-06  Don Porter  <dgp@users.sourceforge.net>

	* generic/tclInterp.c (SlaveEval): Agressive stomping of internal reps
	was added as part of the NRE patch of 2008-07-13.  This doesn't appear
	to actually be needed, and it hurts quite a bit when large lists lose
	their intreps and require reparsing.  Thanks to Ashok Nadkarni for
	reporting the problem.

	* generic/tclTomMathInt.h (new): Public header tclTomMath.h had
	* generic/tclTomMath.h:	dependence on private headers, breaking use
	* generic/tommath.h:	by extensions [Bug 1941434].

2009-10-05  Andreas Kupries  <andreask@activestate.com>

	* library/safe.tcl (AliasGlob): Fixed conversion of catch to
	try/finally, it had an 'on ok msg' branch missing, causing a silent
	error immediately, and bogus glob results, breaking search for Tcl
	modules.

2009-10-04  Daniel Steffen  <das@users.sourceforge.net>

	* macosx/tclMacOSXBundle.c:	[Bug 2569449]: Workaround CF memory
	* unix/tclUnixInit.c:		managment bug in Mac OS X 10.4 &
					earlier.

2009-10-02  Kevin B. Kenny  <kennykb@acm.org>

	* library/tzdata/Africa/Cairo:
	* library/tzdata/Asia/Gaza:
	* library/tzdata/Asia/Karachi:
	* library/tzdata/Pacific/Apia:	Olson's tzdata2009n.

2009-09-29  Don Porter  <dgp@users.sourceforge.net>

	* generic/tclDictObj.c:		[Bug 2857044]: Updated freeIntRepProc
	* generic/tclExecute.c:		routines so that they set the typePtr
	* generic/tclIO.c:		field to NULL so that the Tcl_Obj is
	* generic/tclIndexObj.c:	not left in an inconsistent state.
	* generic/tclInt.h:
	* generic/tclListObj.c:
	* generic/tclNamesp.c:
	* generic/tclOOCall.c:
	* generic/tclObj.c:
	* generic/tclPathObj.c:
	* generic/tclProc.c:
	* generic/tclRegexp.c:
	* generic/tclStringObj.c:

	* generic/tclAlloc.c:           Cleaned up various routines in the
	* generic/tclCkalloc.c:         call stacks for memory allocation to
	* generic/tclInt.h:             guarantee that any size values computed
	* generic/tclThreadAlloc.c:     are within the domains of the routines
	they get passed to.  [Bugs 2557696 and 2557796].

2009-09-28  Don Porter  <dgp@users.sourceforge.net>

	* generic/tclCmdMZ.c:	Replaced TclProcessReturn() calls with
	* tests/error.test:	Tcl_SetReturnOptions() calls as a simple fix
	for [Bug 2855247].  Thanks to Anton Kovalenko for the report and fix.
	Additional fixes for other failures demonstrated by new tests.

2009-09-27  Don Porter  <dgp@users.sourceforge.net>

	* tests/error.test (error-15.8.*):	Coverage tests illustrating
	flaws in the propagation of return options by [try].

2009-09-26  Donal K. Fellows  <dkf@users.sf.net>

	* unix/tclooConfig.sh, win/tclooConfig.sh: [Bug 2026844]: Added dummy
	versions of tclooConfig.sh that make it easier to build extensions
	against both Tcl8.5+TclOO-standalone and Tcl8.6.

2009-09-24  Don Porter  <dgp@users.sourceforge.net>

	TIP #356 IMPLEMENTATION

	* generic/tcl.decls:	Promote internal routine TclNRSubstObj()
	* generic/tclCmdMZ.c:	to public Tcl_NRSubstObj().  Still needs docs.
	* generic/tclCompile.c:
	* generic/tclInt.h:

	* generic/tclDecls.h:	make genstubs
	* generic/tclStubInit.c:

2009-09-23  Miguel Sofer  <msofer@users.sf.net>

	* doc/namespace.n: the description of [namespace unknown] failed
	to mention [namespace path]: fixed. Thx emiliano.

2009-09-21  Mo DeJong  <mdejong@users.sourceforge.net>

	* tests/regexp.test: Added check for error message from
	unbalanced [] in regexp. Added additional simple test cases
	of basic regsub command.

2009-09-21  Don Porter  <dgp@users.sourceforge.net>

	* generic/tclCompile.c:	Correct botch in the conversion of
	Tcl_SubstObj().  Thanks to Kevin Kenny for detection and report.

2009-09-17  Don Porter  <dgp@users.sourceforge.net>

	* generic/tclCompile.c:	Re-implement Tcl_SubstObj() as a simple
	* generic/tclParse.c:	wrapper around TclNRSubstObj().  This has
	* tests/basic.test:	the effect of caching compiled bytecode in
	* tests/parse.test:	the value to be substituted.  Note that
	Tcl_SubstObj() now exists only for extensions.  Tcl itself no longer
	makes any use of it.  Note also that TclSubstTokens() is now reachable
	only by Tcl_EvalEx() and Tcl_ParseVar() so tests aiming to test its
	functioning needed adjustment to still have the intended effect.

2009-09-16  Alexandre Ferrieux  <ferrieux@users.sourceforge.net>

	* generic/tclObj.c:   Extended ::tcl::unsupported::representation.

2009-09-11  Don Porter  <dgp@users.sourceforge.net>

	* generic/tclBasic.c:	Completed the NR-enabling of [subst].
	* generic/tclCmdMZ.c:	[Bug 2314561].
	* generic/tclCompCmds.c:
	* generic/tclCompile.c:
	* generic/tclInt.h:
	* tests/coroutine.test:
	* tests/parse.test:

2009-09-11  Donal K. Fellows  <dkf@users.sf.net>

	* tests/http.test: Added in cleaning up of http tokens for each test
	to reduce amount of global-variable pollution.

2009-09-10  Donal K. Fellows  <dkf@users.sf.net>

	* library/http/http.tcl (http::Event): [Bug 2849860]: Handle charset
	names in double quotes; some servers like generating them like that.

2009-09-07  Don Porter  <dgp@users.sourceforge.net>

	* generic/tclParse.c:	[Bug 2850901]: Corrected line counting error
	* tests/into.test:	in multi-command script substitutions.

2009-09-07  Daniel Steffen  <das@users.sourceforge.net>

	* generic/tclExecute.c:	Fix potential uninitialized variable use and
	* generic/tclFCmd.c:	null dereference flagged by clang static
	* generic/tclProc.c:	analyzer.
	* generic/tclTimer.c:
	* generic/tclUtf.c:

	* generic/tclExecute.c:	Silence false positives from clang static
	* generic/tclIO.c:	analyzer about potential null dereference.
	* generic/tclScan.c:
	* generic/tclCompExpr.c:

2009-09-04  Don Porter  <dgp@users.sourceforge.net>

	* generic/tclCompCmds.c (TclCompileSubstCmd): [Bug 2314561]:
	* generic/tclBasic.c:	Added a bytecode compiler routine for the
	* generic/tclCmdMZ.c:	[subst] command. This is a partial solution to
	* generic/tclCompile.c:	the need to NR-enable [subst] since bytecode
	* generic/tclCompile.h:	execution is already NR-enabled. Two new
	* generic/tclExecute.c:	bytecode instructions, INST_NOP and
	* generic/tclInt.h:	INST_RETURN_CODE_BRANCH were added to support
	* generic/tclParse.c:	the new routine.  INST_RETURN_CODE_BRANCH is
	* tests/basic.test:	likely to be useful in any future effort to
	* tests/info.test:	add a bytecode compiler routine for [try].
	* tests/parse.test:

2009-09-03  Donal K. Fellows  <dkf@users.sf.net>

	* doc/LinkVar.3: [Bug 2844962]: Added documentation of issues relating
	to use of this API in a multi-threaded environment.

2009-09-01  Andreas Kupries  <andreask@activestate.com>

	* generic/tclIORTrans.c (ReflectInput): Remove error response to
	0-result from method 'limit?' of transformations. Return the number of
	copied bytes instead, which is possibly nothing. The latter then
	triggers EOF handling in the higher layers, making the 0-result of
	limit? the way to inject artificial EOF's into the data stream.

2009-09-01  Don Porter  <dgp@users.sourceforge.net>

	* library/tcltest/tcltest.tcl:  Bump to tcltest 2.3.2 after revision
	* library/tcltest/pkgIndex.tcl: to verbose error message.
	* unix/Makefile.in:
	* win/Makefile.in:

2009-08-27  Don Porter  <dgp@users.sourceforge.net>

	* generic/tclStringObj.c:       [Bug 2845535]: A few more string
	overflow cases in [format].

2009-08-25  Andreas Kupries  <andreask@activestate.com>

	* generic/tclBasic.c (Tcl_CreateInterp, Tcl_EvalTokensStandard)
	(Tcl_EvalEx, TclEvalEx, TclAdvanceContinuations, TclNREvalObjEx):
	* generic/tclCmdMZ.c (Tcl_SwitchObjCmd, TclListLines):
	* generic/tclCompCmds.c (*):
	* generic/tclCompile.c (TclSetByteCodeFromAny, TclInitCompileEnv)
	(TclFreeCompileEnv, TclCompileScript, TclCompileTokens):
	* generic/tclCompile.h (CompileEnv):
	* generic/tclInt.h (ContLineLoc, Interp):
	* generic/tclObj.c (ThreadSpecificData, ContLineLocFree)
	(TclThreadFinalizeObjects, TclInitObjSubsystem, TclContinuationsEnter,
	(TclContinuationsEnterDerived, TclContinuationsCopy, TclFreeObj)
	(TclContinuationsGet):
	* generic/tclParse.c (TclSubstTokens, Tcl_SubstObj):
	* generic/tclProc.c (TclCreateProc):
	* generic/tclVar.c (TclPtrSetVar):
	* tests/info.test (info-30.0-24):

	Extended the parser, compiler, and execution engine with code and
	attendant data structures tracking the position of continuation lines
	which are not visible in the resulting script Tcl_Obj*'s, to properly
	account for them while counting lines for #280.

2009-08-24  Daniel Steffen  <das@users.sourceforge.net>

	* generic/tclInt.h: Annotate Tcl_Panic as noreturn for clang static
	analyzer in PURIFY builds, replacing preprocessor/assert technique.

	* macosx/tclMacOSXNotify.c: Fix multiple issues with nested event loops
	when CoreFoundation notifier is running in embedded mode. (Fixes
	problems in TkAqua Cocoa reported by Youness Alaoui on tcl-mac)

2009-08-21  Don Porter  <dgp@users.sourceforge.net>

	* generic/tclFileName.c: Correct regression in [Bug 2837800] fix.
	* tests/fileName.test:

2009-08-20  Don Porter  <dgp@users.sourceforge.net>

	* generic/tclFileName.c: [Bug 2837800]: Correct the result produced by
	[glob */test] when * matches something like ~foo.

	* generic/tclPathObj.c: [Bug 2806250]: Prevent the storage of strings
	starting with ~ in the "tail" part (normPathPtr field) of the path
	intrep when PATHFLAGS != 0.  This establishes the assumptions relied
	on elsewhere that the name stored there is a relative path.  Also
	refactored to make an AppendPath() routine instead of the cut/paste
	stanzas that were littered throughout.

2009-08-20  Donal K. Fellows  <dkf@users.sf.net>

	* generic/tclCmdIL.c (TclNRIfObjCmd): [Bug 2823276]: Make [if]
	NRE-safe on all arguments when interpreted.
	(Tcl_LsortObjCmd): Close off memory leak.

2009-08-19  Donal K. Fellows  <dkf@users.sf.net>

	* generic/tclCmdAH.c (TclNRForObjCmd, etc.): [Bug 2823276]: Make [for]
	and [while] into NRE-safe commands, even when interpreted.

2009-08-18  Don Porter  <dgp@users.sourceforge.net>

	* generic/tclPathObj.c: [Bug 2837800]: Added NULL check to prevent
	* tests/fileName.test:  crashes during [glob].

2009-08-16  Jan Nijtmans  <nijtmans@users.sf.net>

	* unix/dltest/pkge.c:  const addition
	* unix/tclUnixThrd.c:  Use <pthread.h> in stead of "pthread.h"
	* win/tclWinDde.c:     Eliminate some more gcc warnings
	* win/tclWinReg.c:
	* generic/tclInt.h:    Change ForIterData, make it const-safe.
	* generic/tclCmdAH.c:

2009-08-12  Don Porter  <dgp@users.sourceforge.net>

	TIP #353 IMPLEMENTATION

	* doc/NRE.3:		New public routine Tcl_NRExprObj() permits
	* generic/tcl.decls:	extension commands to evaluate Tcl expressions
	* generic/tclBasic.c:	in NR-enabled command procedures.
	* generic/tclCmdAH.c:
	* generic/tclExecute.c:
	* generic/tclInt.h:
	* generic/tclObj.c:
	* tests/expr.test:

	* generic/tclDecls.h:		make genstubs
	* generic/tclStubInit.c:

2009-08-06  Andreas Kupries  <andreask@activestate.com>

	* doc/refchan.n [Bug 2827000]: Extended the implementation of
	* generic/tclIORChan.c: reflective channels (TIP 219, method
	* tests/ioCmd.test: 'read'), enabling handlers to signal EAGAIN to
	indicate 'no data, but not at EOF either', and other system
	errors. Updated documentation, extended testsuite (New test cases
	iocmd*-23.{9,10}).

2009-08-02  Miguel Sofer  <msofer@users.sf.net>

	* tests/coroutine.test: fix testfile cleanup

2009-08-02  Donal K. Fellows  <dkf@users.sf.net>

	* generic/tclObj.c (Tcl_RepresentationCmd): Added an unsupported
	command for reporting the representation of an object. Result string
	is deliberately a bit obstructive so that people are not encouraged to
	make code that depends on it; it's a debugging tool only!

	* unix/tclUnixFCmd.c (GetOwnerAttribute, SetOwnerAttribute)
	(GetGroupAttribute, SetGroupAttribute): [Bug 1942222]: Stop calling
	* unix/tclUnixFile.c (TclpGetUserHome): endpwent() and endgrent();
	they've been unnecessary for ages.

2009-08-02  Jan Nijtmans  <nijtmans@users.sf.net>

	* win/tclWin32Dll.c: Eliminate TclWinResetInterfaceEncodings, since it
	* win/tclWinInit.c:  does exactly the same as TclWinEncodingsCleanup,
	* win/tclWinInt.h:   make sure that tclWinProcs and
			     tclWinTCharEncoding are always set and reset
			     concurrently.
	* win/tclWinFCmd.c:  Correct check for win95

2009-07-31  Don Porter  <dgp@users.sourceforge.net>

	* generic/tclStringObj.c: [Bug 2830354]:	Corrected failure to
	* tests/format.test:		grow buffer when format spec request
	large width floating point values.  Thanks to Clemens Misch.

2009-07-26  Donal K. Fellows  <dkf@users.sf.net>

	* library/auto.tcl (tcl_findLibrary, auto_mkindex):
	* library/package.tcl (pkg_mkIndex, tclPkgUnknown, MacOSXPkgUnknown):
	* library/safe.tcl (interpAddToAccessPath, interpDelete, AliasGlob):
	(AliasSource, AliasLoad, AliasEncoding):
	* library/tm.tcl (UnknownHandler): Simplify by swapping some [catch]
	gymnastics for use of [try].

2009-07-26 Alexandre Ferrieux  <ferrieux@users.sourceforge.net>

	* tools/genStubs.tcl: Forced LF translation when generating .h's to
	avoid spurious diffs when regenerating on a Windows box.

2009-07-26  Jan Nijtmans  <nijtmans@users.sf.net>

	* win/Makefile.in: [Bug 2827066]: msys build --enable-symbols broken
	* win/tcl.m4:	   And modified the same for unicows.dll, as a
	* win/configure:   preparation for [Enh 2819611].

2009-07-25  Donal K. Fellows  <dkf@users.sf.net>

	* library/history.tcl (history): Reworked the history mechanism in
	terms of ensembles, rather than the ad hoc ensemble-lite mechanism
	used previously.

2009-07-24  Donal K. Fellows  <dkf@users.sf.net>

	* doc/self.n (self class): [Bug 2704302]: Add some text to make it
	clearer how to get the name of the current object's class.

2009-07-23  Andreas Kupries  <andreask@activestate.com>

	* generic/tclIO.c (Tcl_GetChannelHandle): [Bug 2826248]: Do not crash
	* generic/tclPipe.c (FileForRedirect): for getHandleProc == NULL, this
	is allowed. Provide a nice error message in the bypass area. Updated
	caller to check the bypass for a mesage. Bug reported by Andy
	Sonnenburg <andy22286@users.sourceforge.net>

2009-07-23  Joe Mistachkin  <joe@mistachkin.com>

	* generic/tclNotify.c: [Bug 2820349]: Ensure that queued events are
	freed once processed.

2009-07-22  Jan Nijtmans  <nijtmans@users.sf.net>

	* macosx/tclMacOSXFCmd.c: CONST -> const
	* generic/tclGetDate.y:
	* generic/tclDate.c:
	* generic/tclLiteral.c: (char *) cast in ckfree call
	* generic/tclPanic.c: [Feature Request 2814786]: remove TclpPanic
	* generic/tclInt.h
	* unix/tclUnixPort.h
	* win/tclWinPort.h

2009-07-22 Alexandre Ferrieux  <ferrieux@users.sourceforge.net>

	* generic/tclEvent.c: [Bug 2001201 again]: Refined the 20090617 patch
	on [exit] streamlining, so that it now correctly calls thread exit
	handlers for the calling thread, including <Destroy> bindings in Tk.

2009-07-21  Kevin B. Kenny  <kennykb@acm.org>

	* library/tzdata/Asia/Dhaka:
	* library/tzdata/Indian/Mauritius: Olson's tzdata2009k.

2009-07-20  Donal K. Fellows  <dkf@users.sf.net>

	* generic/tclCmdMZ.c (StringIsCmd): Reorganize so that [string is] is
	more efficient when parsing things that are correct, at a cost of
	making the empty string test slightly more costly. With this, the cost
	of doing [string is integer -strict $x] matches [catch {expr {$x+0}}]
	in the successful case, and greatly outstrips it in the failing case.

2009-07-19  Donal K. Fellows  <dkf@users.sf.net>

	* generic/tclOO.decls, generic/tclOO.c (Tcl_GetObjectName): Expose a
	function for efficiently returning the current name of an object.

2009-07-18  Daniel Steffen  <das@users.sourceforge.net>

	* unix/Makefile.in: Define NDEBUG in optimized (non-symbols) build to
	disable NRE assert()s and threaded allocator range checks.

2009-07-16  Don Porter  <dgp@users.sourceforge.net>

	* generic/tclBinary.c:	Removed unused variables.
	* generic/tclCmdIL.c:
	* generic/tclCompile.c:
	* generic/tclExecute.c:
	* generic/tclHash.c:
	* generic/tclIOUtil.c:
	* generic/tclVar.c:

	* generic/tclBasic.c:	Silence compiler warnings about ClientData.
	* generic/tclProc.c:

	* generic/tclScan.c:    Typo in ACCEPT_NAN configuration.

	* generic/tclStrToD.c:  [Bug 2819200]: Set floating point control
	register on MIPS systems so that the gradual underflow expected by Tcl
	is in effect.

2009-07-15  Donal K. Fellows  <dkf@users.sf.net>

	* generic/tclInt.h (Namespace):		   Added machinery to allow
	* generic/tclNamesp.c (many functions):	   reduction of memory used
	* generic/tclResolve.c (BumpCmdRefEpochs): by namespaces. Currently
	#ifdef'ed out because of compatibility concerns.

	* generic/tclInt.decls: Added four functions for better integration
	with itcl-ng.

2009-07-14  Kevin B. Kenny  <kennykb@acm.org>

	* generic/tclInt.h (TclNRSwitchObjCmd):
	* generic/tclBasic.c (builtInCmds):
	* generic/tclCmdMZ.c (Tcl_SwitchObjCmd):
	* tests/switch.test (switch-15.1):
	[Bug 2821401]: Make non-bytecoded [switch] command aware of NRE.

2009-07-13  Andreas Kupries  <andreask@activestate.com>

	* generic/tclCompile.c (TclInitCompileEnv, EnterCmdWordIndex)
	(TclCleanupByteCode, TclCompileScript):
	* generic/tclExecute.c (TclCompileObj, TclExecuteByteCode):
	* tclCompile.h (ExtCmdLoc):
	* tclInt.h (ExtIndex, CFWordBC, CmdFrame):
	* tclBasic.c (DeleteInterpProc, TclArgumentBCEnter)
	(TclArgumentBCRelease, TclArgumentGet, SAVE_CONTEXT)
	(RESTORE_CONTEXT, NRCoroutineExitCallback, TclNRCoroutineObjCmd):
	* generic/tclCmdAH.c (TclNRForObjCmd, TclNRForIterCallback,
	(ForNextCallback):
	* generic/tclCmdMZ.c (TclNRWhileObjCmd):

	Extended the bytecode compiler initialization to recognize the
	compilation of whole files (NRE enabled 'source' command) and switch
	to the counting of absolute lines in that case.

	Further extended the bytecode compiler to track the start line in the
	generated information, and modified the bytecode execution to
	recompile an object if the location as per the calling context doesn't
	match the location saved in the bytecode. This part could be optimized
	more by using more memory to keep all possibilities which occur
	around, or by just adjusting the location information instead of a
	total recompile.

	Reworked the handling of literal command arguments in bytecode to be
	saved (compiler) and used (execution) per command (See the
	TCL_INVOKE_STK* instructions), and not per the whole bytecode. This,
	and the previous change remove the problems with location data caused
	by literal sharing (across whole files, but also proc bodies).
	Simplified the associated datastructures (ExtIndex is gone, as is the
	function EnterCmdWordIndex).

	The last change causes the hashtable 'lineLABCPtr' to be state which
	has to be kept per coroutine, like the CmdFrame stack. Reworked the
	coroutine support code to create, delete and switch the information as
	needed. Further reworked the tailcall command as well, it has to pop
	its own arguments when run in a bytecode context to keep a proper
	stack in 'lineLABCPtr'.

	Fixed the mishandling of line information in the NRE-enabled 'for' and
	'while' commands introduced when both were made to share their
	iteration callbacks without taking into account that the loop body is
	found in different words of the command. Introduced a separate data
	structure to hold all the callback information, as we went over the
	limit of 4 direct client-data values for NRE callbacks.

	The above fixes [Bug 1605269].

2009-07-12  Donal K. Fellows  <dkf@users.sf.net>

	* generic/tclCmdMZ.c (StringIndexCmd, StringEqualCmd, StringCmpCmd):
	* generic/tclExecute.c (TclExecuteByteCode): [Bug 2637173]: Factor out
	* generic/tclInt.h (TclIsPureByteArray):     the code to determine if
	* generic/tclUtil.c (TclStringMatchObj):     it is safe to work with
	byte arrays directly, so that we get the check correct _once_.

	* generic/tclOOCall.c (TclOOGetCallContext): [Bug 1895546]: Changed
	* generic/tclOO.c (TclOOObjectCmdCore):	     the way that the cache is
	managed so that when itcl does cunning things, those cunning things
	can be cached properly.

2009-07-11  Donal K. Fellows  <dkf@users.sf.net>

	* doc/vwait.n: Substantially increased the discussion of issues and
	work-arounds relating to nested vwaits, following discussion on the
	tcl-core mailing list on the topic.

2009-07-10  Pat Thoyts  <patthoyts@users.sourceforge.net>

	* tests/zlib.test:   ZlibTransformClose may be called with a NULL
	* generic/tclZlib.c: interpreter during finalization and
	Tcl_SetChannelError requires a list. Added some tests to ensure error
	propagation from the zlib library to the interp.

2009-07-09  Pat Thoyts  <patthoyts@users.sourceforge.net>

	* tests/zlib.test: [Bug 2818131]: Added tests and fixed a typo that
	broke [zlib push] for deflate format.

2009-07-09  Donal K. Fellows  <dkf@users.sf.net>

	* compat/mkstemp.c (mkstemp): [Bug 2819227]: Use rand() for random
	numbers as it is more portable.

2009-07-05  Donal K. Fellows  <dkf@users.sf.net>

	* generic/tclZlib.c (ZlibTransformWatch): Correct the handling of
	events so that channel transforms work with things like an asynch
	[chan copy]. Problem reported by Pat Thoyts.

2009-07-01  Pat Thoyts  <patthoyts@users.sourceforge.net>

	* win/tclWinInt.h:   [Bug 2806622]: Handle the GetUserName API call
	* win/tclWin32Dll.c: via the tclWinProcs indirection structure. This
	* win/tclWinInit.c:  fixes a problem obtaining the username when the
	USERNAME environment variable is unset.

2009-06-30  Daniel Steffen  <das@users.sourceforge.net>

	* generic/tclInt.h:		Add assert macros for clang static
	* generic/tclPanic.c:		analyzer and redefine Tcl_Panic to
	* generic/tclStubInit.c:	assert after panic in clang PURIFY
					builds.

	* generic/tclCmdIL.c:		Add clang assert for false positive
					from static analyzer.

2009-06-26  Daniel Steffen  <das@users.sourceforge.net>

	* macosx/Tcl-Common.xcconfig:	 Update projects for Xcode 3.1 and
	* macosx/Tcl.xcode/*:		 3.2, standardize on gcc 4.2, remove
	* macosx/Tcl.xcodeproj/*:	 obsolete configurations and pre-Xcode
	* macosx/Tcl.pbproj/* (removed): project.

	* macosx/README:		 Update project docs, cleanup.

	* unix/Makefile.in:		 Update dist target for project
					 changes.

2009-06-24  Donal K. Fellows  <dkf@users.sf.net>

	* tests/oo.test (oo-19.1): [Bug 2811598]: Make more resilient.

2009-06-24  Pat Thoyts  <patthoyts@users.sourceforge.net>

	* tests/http11.test: [Bug 2811492]: Clean up procs after testing.

2009-06-18  Donal K. Fellows  <dkf@users.sf.net>

	* generic/tclCkalloc.c (MemoryCmd): [Bug 988703]:
	* generic/tclObj.c (ObjData, TclFinalizeThreadObjects): Add mechanism
	for discovering what Tcl_Objs are allocated when built for memory
	debugging. Developed by Joe Mistachkin.

2009-06-17 Alexandre Ferrieux  <ferrieux@users.sourceforge.net>

	* generic/tclEvent.c: Applied a patch by George Peter Staplin
	drastically reducing the ambition of [exit] wrt finalization, and
	thus solving many multi-thread teardown issues. [Bugs 2001201,
	486399, and possibly 597575, 990457, 1437595, 2750491]

2009-06-15  Don Porter  <dgp@users.sourceforge.net>

	* generic/tclStringObj.c: sprintf() -> Tcl_ObjPrintf() conversion.

2009-06-15  Reinhard Max  <max@suse.de>

	* unix/tclUnixPort.h: Move all socket-related code from tclUnixChan.c
	* unix/tclUnixChan.c: to tclUnixSock.c.
	* unix/tclUnixSock.c:

2009-06-15  Donal K. Fellows  <dkf@users.sf.net>

	* tools/tcltk-man2html.tcl (make-man-pages): [Patch 557486]: Apply
	last remaining meaningful part of this patch, a clean up of some
	closing tags.

2009-06-13  Don Porter  <dgp@users.sourceforge.net>

	* generic/tclCompile.c: [Bug 2802881]: The value stashed in
	* generic/tclProc.c:    iPtr->compiledProcPtr when compiling a proc
	* tests/execute.test:   survives too long. We only need it there long
	enough for the right TclInitCompileEnv() call to re-stash it into
	envPtr->procPtr.  Once that is done, the CompileEnv controls.  If we
	let the value of iPtr->compiledProcPtr linger, though, then any other
	bytecode compile operation that takes place will also have its
	CompileEnv initialized with it, and that's not correct.  The value is
	meant to control the compile of the proc body only, not other compile
	tasks that happen along.  Thanks to Carlos Tasada for discovering and
	reporting the problem.

2009-06-10  Don Porter  <dgp@users.sourceforge.net>

	* generic/tclStringObj.c:       [Bug 2801413]: Revised [format] to not
	overflow the integer calculations computing the length of the %ll
	formats of really big integers.  Also added protections so that
	[format]s that would produce results overflowing the maximum string
	length of Tcl values throw a normal Tcl error instead of a panic.

	* generic/tclStringObj.c:	[Bug 2803109]: Corrected failures to
	deal with the "pure unicode" representation of an empty string.
	Thanks to Julian Noble for reporting the problem.

2006-06-09  Kevin B. Kenny  <kennykb@acm.org>

	* generic/tclGetDate.y: Fixed a thread safety bug in the generated
	* library/clock.tcl:    Bison parser (needed a %pure-parser
	* tests/clock.test:     declaration to avoid static variables).
				Discovered that the %pure-parser declaration
	                        allowed for returning the Bison error message
	                        to the Tcl caller in the event of a syntax
	                        error, so did so.
	* generic/tclDate.c: bison 2.3

2006-06-08  Kevin B. Kenny  <kennykb@acm.org>

	* library/tzdata/Asia/Dhaka: New DST rule for Bangladesh. (Olson's
	tzdata2009i.)

2009-06-08  Donal K. Fellows  <dkf@users.sf.net>

	* doc/copy.n: Fix error in example spotted by Venkat Iyer.

2009-06-02  Don Porter  <dgp@users.sourceforge.net>

	* generic/tclExecute.c: Replace dynamically-initialized table with a
	table of static constants in the lookup table for exponent operator
	computations that fit in a 64 bit integer result.

	* generic/tclExecute.c: [Bug 2798543]: Corrected implementations and
	selection logic of the INST_EXPON instruction.

2009-06-01  Don Porter  <dgp@users.sourceforge.net>

	* tests/expr.test:      [Bug 2798543]: Added many tests demonstrating
	the broken cases.

009-05-30  Kevin B. Kenny  <kennykb@acm.org>

	* library/tzdata/Africa/Cairo:
	* library/tzdata/Asia/Amman: Olson's tzdata2009h.

2009-05-29  Andreas Kupries  <andreask@activestate.com>

	* library/platform/platform.tcl: Fixed handling of cpu ia64,
	* library/platform/pkgIndex.tcl: taking ia64_32 into account
	* unix/Makefile.in: now. Bumped version to 1.0.5. Updated the
	* win/Makefile.in: installation commands.

2009-05-26 Alexandre Ferrieux  <ferrieux@users.sourceforge.net>

	* doc/expr.n: Fixed documentation of the right-associativity of
	the ** operator. (spotted by kbk)

2009-05-14  Donal K. Fellows  <dkf@users.sf.net>

	* generic/tclOOInfo.c (InfoObjectNsCmd): Added introspection mechanism
	for finding out what an object's namespace is. Experience suggests
	that it is just too useful to be able to do without it.

2009-05-12  Donal K. Fellows  <dkf@users.sf.net>

	* doc/vwait.n: Added more words to make it clear just how bad it is to
	nest [vwait]s.

	* compat/mkstemp.c: Add more headers to make this file build on IRIX
	6.5. Thanks to Larry McVoy for this.

2009-05-08  Donal K. Fellows  <dkf@users.sf.net>

	* generic/tclOO.c (TclNRNewObjectInstance):  [Bug 2414858]: Add a
	* generic/tclBasic.c (TclPushTailcallPoint): marker to the stack of
	NRE callbacks at the right point so that tailcall works correctly in a
	constructor.

	* tests/exec.test (cat): [Bug 2788468]: Adjust the scripted version of
	cat so that it does not perform transformations on the data it is
	working with, making it more like the standard Unix 'cat' program.

2009-05-07  Miguel Sofer  <msofer@users.sf.net>

	* generic/tclObj.c (Tcl_GetCommandFromObj): [Bug 2785893]: Ensure that
	a command in a deleted namespace can't be found through a cached name.

	* generic/tclBasic.c:    Let coroutines start with a much smaller
	* generic/tclCompile.h:  stack: 200 words (previously was 2000, the
	* generic/tclExecute.c:  same as interps).

2009-05-07  Donal K. Fellows  <dkf@users.sf.net>

	* tests/env.test (printenvScript, env-4.3, env-4.5): [Bug 1513659]:
	* tests/exec.test (exec-2.6): These tests had subtle dependencies on
	being on platforms that were either ISO 8859-1 or UTF-8. Stabilized
	the results by forcing the encoding.

2009-05-06  Don Porter  <dgp@users.sourceforge.net>

	* generic/tclCmdMZ.c:	[Bug 2582327]: Improve overflow error message
	from [string repeat].

	* tests/interp.test: interp-20.50 test for Bug 2486550.

2009-05-04  Donal K. Fellows  <dkf@users.sf.net>

	* generic/tclOO.c (InitFoundation, AllocObject, AllocClass):
	* generic/tclOODefineCmds.c (InitDefineContext): Make sure that when
	support namespaces are deleted, nothing bad can subsequently happen.
	Issue spotted by Don Porter.

2009-05-03  Donal K. Fellows  <dkf@users.sf.net>

	* doc/Tcl.n: [Bug 2538432]: Clarified exact treatment of ${arr(idx)}
	form of variable substitution. This is not a change of behavior, just
	an improved description of the current situation.

2009-04-30  Miguel Sofer  <msofer@users.sf.net>

	* generic/tclBasic.c (TclObjInvoke): [Bug 2486550]: Make sure that a
	null objProc is not used, use Tcl_NRCallObjProc instead.

2009-05-01  Jan Nijtmans  <nijtmans@users.sf.net>

	* win/configure.in   Fix 64-bit detection for zlib on Win64
	* win/configure      (regenerated)

2009-04-28  Jeff Hobbs  <jeffh@ActiveState.com>

	* unix/tcl.m4, unix/configure (SC_CONFIG_CFLAGS): harden the check to
	add _r to CC on AIX with threads.

2009-04-27  Donal K. Fellows  <dkf@users.sf.net>

	* doc/concat.n (EXAMPLES): [Bug 2780680]: Rewrote so that the spacing
	of result messages is correct. (The exact way they were wrong was
	different when rendered through groff or as HTML, but it was still
	wrong both ways.)

2009-04-27  Jan Nijtmans  <nijtmans@users.sf.net>

	* generic/tclIndexObj.c:  Reset internal INTERP_ALTERNATE_WRONG_ARGS
	* generic/tclIOCmd.c:     flag inside the Tcl_WrongNumArgs function,
	                          so the caller no longer has to do the reset.

2009-04-24  Stuart Cassoff  <stwo@users.sf.net>

	* unix/Makefile.in: [Patch 2769530]: Don't chmod/exec installManPage.

2009-04-19  Pat Thoyts  <patthoyts@users.sourceforge.net>

	* library/http/http.tcl: [Bug 2715421]: Removed spurious newline added
	* tests/http11.test:     after POST and added tests to detect excess
	* tests/httpd11.tcl:     bytes being POSTed.
	* library/http/pkgIndex.tcl:
	* makefiles:             package version now 2.8.1

2009-04-15  Donal K. Fellows  <dkf@users.sf.net>

	* doc/chan.n, doc/close.n: Tidy up documentation of TIP #332.

2009-04-14  Kevin B. Kenny  <kennykb@acm.org>

	* library/tzdata/Asia/Karachi: Updated rules for Pakistan Summer
				       Time (Olson's tzdata2009f)

2009-04-11  Donal K. Fellows  <dkf@users.sf.net>

	* generic/tclOOMethod.c (InvokeForwardMethod): Clarify the resolution
	behaviour of the name of the command that is forwarded to: it's now
	resolved using the object's namespace as context, which is much more
	useful than the previous (somewhat random) behaviour of using the
	caller's current namespace.

2009-04-10  Pat Thoyts  <patthoyts@users.sourceforge.net>

	* library/http/http.tcl:     Improved HTTP/1.1 support and added
	* library/http/pkgIndex.tcl: specific HTTP/1.1 testing to ensure
	* tests/http11.test:         we handle chunked+gzip for the various
	* tests/httpd11.test:        modes (normal, -channel and -handler)
	* makefiles:                 package version set to 2.8.0

2009-04-10  Daniel Steffen  <das@users.sourceforge.net>

	* unix/tclUnixChan.c:		TclUnixWaitForFile(): use FD_* macros
	* macosx/tclMacOSXNotify.c:	to manipulate select masks (Cassoff).
					[FRQ 1960647] [Bug 3486554]

	* unix/tclLoadDyld.c:		Use RTLD_GLOBAL instead of RTLD_LOCAL.
					[Bug 1961211]

	* macosx/tclMacOSXNotify.c:	revise CoreFoundation notifier to allow
					embedding into applications that
					already have a CFRunLoop running and
					want to run the tcl event loop via
					Tcl_ServiceModeHook(TCL_SERVICE_ALL).

	* macosx/tclMacOSXNotify.c:	add CFRunLoop based Tcl_Sleep() and
	* unix/tclUnixChan.c:		TclUnixWaitForFile() implementations
	* unix/tclUnixEvent.c:		and disable select() based ones in
					CoreFoundation builds.

	* unix/tclUnixNotify.c:		simplify, sync with tclMacOSXNotify.c.

	* generic/tclInt.decls: 	add TclMacOSXNotifierAddRunLoopMode()
	* generic/tclIntPlatDecls.h:	internal API, regen.
	* generic/tclStubInit.c:

	* unix/configure.in (Darwin):	use Darwin SUSv3 extensions if
					available; remove /Network locations
					from default tcl package search path
					(NFS mounted locations and thus slow).
	* unix/configure:		autoconf-2.59
	* unix/tclConfig.h.in:		autoheader-2.59

	* macosx/tclMacOSXBundle.c:	on Mac OS X 10.4 and later, replace
					deprecated NSModule API by dlfcn API.

2009-04-10  Donal K. Fellows  <dkf@users.sf.net>

	* doc/StringObj.3: [Bug 2089279]: Corrected example so that it works
	on 64-bit machines as well.

2009-04-10  Pat Thoyts  <patthoyts@users.sourceforge.net>

	* tests/http.test: [Bug 26245326]: Added specific check for problem
	* tests/httpd: (return incomplete HTTP response header).

2009-04-08  Kevin B. Kenny  <kennykb@acm.org>

	* tools/tclZIC.tcl: Always emit files with Unix line termination.
	* library/tzdata: Olson's tzdata2009e

2009-04-09  Don Porter  <dgp@users.sourceforge.net>

	* library/http/http.tcl:	[Bug 26245326]: Handle incomplete
	lines in the "connecting" state. Thanks to Sergei Golovan.

2009-04-08  Andreas Kupries  <andreask@activestate.com>

	* library/platform/platform.tcl: Extended the darwin sections to add
	* library/platform/pkgIndex.tcl: a kernel version number to the
	* unix/Makefile.in: identifier for anything from Leopard (10.5) on up.
	* win/Makefile.in: Extended patterns for same. Extended cpu
	* doc/platform.n: recognition for 64bit Tcl running on a 32bit kernel
	on a 64bit processor (By Daniel Steffen). Bumped version to 1.0.4.
	Updated Makefiles.

2009-04-08  Don Porter  <dgp@users.sourceforge.net>

	* library/tcltest/tcltest.tcl:  [Bug 2570363]: Converted [eval]s (some
	* library/tcltest/pkgIndex.tcl: unsafe!) to {*} in tcltest package.
	* unix/Makefile.in:     => tcltest 2.3.1
	* win/Makefile.in:

2009-04-07  Don Porter  <dgp@users.sourceforge.net>

	* generic/tclStringObj.c:	Correction so that value of
	TCL_GROWTH_MIN_ALLOC is everywhere expressed in bytes as comment
	claims.

2009-04-04  Donal K. Fellows  <dkf@users.sf.net>

	* doc/vwait.n: [Bug 1910136]: Extend description and examples to make
	it clearer just how this command interprets variable names.

2009-03-30  Don Porter  <dgp@users.sourceforge.net>

	* doc/Alloc.3: [Bug 2556263]:	Size argument is "unsigned int".

2009-03-27  Don Porter  <dgp@users.sourceforge.net>

	* generic/tclPathObj.c (TclPathPart): [Bug 2710920]: TclPathPart()
	* tests/fileName.test:	was computing the wrong results for both [file
	dirname] and [file tail] on "path" arguments with the PATHFLAGS != 0
	intrep and with an empty string for the "joined-on" part.

2009-03-25  Jan Nijtmans  <nijtmans@users.sf.net>

	* doc/tclsh.1:		 Bring doc and tools in line with
	* tools/installData.tcl: http://wiki.tcl.tk/812
	* tools/str2c
	* tools/tcltk-man2html.tcl

2009-03-25  Donal K. Fellows  <dkf@users.sf.net>

	* doc/coroutine.n: [Bug 2152285]: Added basic documentation for the
	coroutine and yield commands.

2009-03-24  Donal K. Fellows  <dkf@users.sf.net>

	* generic/tclOOBasic.c (TclOOSelfObjCmd): [Bug 2704302]: Make 'self
	class' better defined in the context of objects that change class.

	* generic/tclVar.c (Tcl_UpvarObjCmd): [Bug 2673163] (ferrieux)
	* generic/tclProc.c (TclObjGetFrame): Make the upvar command more able
	to handle its officially documented syntax.

2009-03-22  Miguel Sofer  <msofer@users.sf.net>

	* generic/tclBasic.c: [Bug 2502037]: NR-enable the handling of unknown
	commands.

2009-03-21  Miguel Sofer  <msofer@users.sf.net>

	* generic/tclBasic.c:   Fixed "leaks" in aliases, imports and
	* generic/tclInt.h:     ensembles. Only remaining known leak is in
	* generic/tclInterp.c:  ensemble unknown dispatch (as it not
	* generic/tclNamesp.c:  NR-enabled)
	* tests/tailcall.test:

	* tclInt.h: comments

	* tests/tailcall.test: Added tests to show that [tailcall] does not
	currently always execute in constant space: interp-alias, ns-imports
	and ensembles "leak" as of this commit.

	* tests/nre.test: [foreach] has been NR-enabled for a while, the test
	was marked 'knownBug': unmark it.

	* generic/tclBasic.c:   Fix for (among others) [Bug 2699087]
	* generic/tclCmdAH.c:   Tailcalls now perform properly even from
	* generic/tclExecute.c: within [eval]ed scripts.
	* generic/tclInt.h:     More tests missing, as well as proper
	exploration and testing of the interaction with "redirectors" like
	interp-alias (suspect that it does not happen in constant space)
	and pure-eval commands.

	* generic/tclExecute.c: Proper fix for [Bug 2415422]. Reenabled
	* tests/nre.test:       the failing assertion that was disabled on
	2008-12-18: the assertion is correct, the fault was in the
	management of expansions.

	* generic/tclExecute.c:  Fix both test and code for tailcall
	* tests/tailcall.test:   from within a compiled [eval] body.

	* tests/tailcall.test: Slightly improved tests

2009-03-20  Don Porter  <dgp@users.sourceforge.net>

	* tests/stringObj.test:         [Bug 2597185]: Test stringObj-6.9
	checks that Tcl_AppendStringsToObj() no longer crashes when operating
	on a pure unicode value.

	* generic/tclExecute.c (INST_CONCAT1):  [Bug 2669109]: Panic when
	appends overflow the max length of a Tcl value.

2009-03-19  Miguel Sofer  <msofer@users.sf.net>

	* generic/tcl.h:
	* generic/tclInt.h:
	* generic/tclBasic.c:
	* generic/tclExecute.c:
	* generic/tclNamesp.c (Tcl_PopCallFrame): Rewritten tailcall
	implementation, ::unsupported::atProcExit is (temporarily?) gone. The
	new approach is much simpler, and also closer to being correct. This
	commit fixes [Bug 2649975] and [Bug 2695587].

	* tests/coroutine.test:    Moved the tests to their own files,
	* tests/tailcall.test:     removed the unsupported.test. Added
	* tests/unsupported.test:  tests for the fixed bugs.

2009-03-19  Donal K. Fellows  <dkf@users.sf.net>

	* doc/tailcall.n: Added documentation for tailcall command.

2009-03-18  Don Porter  <dgp@users.sourceforge.net>

	* win/tclWinFile.c (TclpObjNormalizePath):	[Bug 2688184]:
	Corrected Tcl_Obj leak. Thanks to Joe Mistachkin for detection and
	patch.

	* generic/tclVar.c (TclLookupSimpleVar):	[Bug 2689307]: Shift
	all calls to Tcl_SetErrorCode() out of TclLookupSimpleVar and onto its
	callers, where control with TCL_LEAVE_ERR_MSG flag is more easily
	handled.

2009-03-16  Donal K. Fellows  <dkf@users.sf.net>

	* generic/tclCmdMZ.c (TryPostBody): [Bug 2688063]: Extract information
	from list before getting rid of last reference to it.

2009-03-15  Joe Mistachkin  <joe@mistachkin.com>

	* generic/tclThread.c: [Bug 2687952]: Modify fix for TSD leak to match
	* generic/tclThreadStorage.c: Tcl 8.5 (and prior) allocation semantics

2009-03-15  Donal K. Fellows  <dkf@users.sf.net>

	* generic/tclThreadStorage.c (TSDTableDelete):	[Bug 2687952]: Ensure
	* generic/tclThread.c (Tcl_GetThreadData):	that structures in
	Tcl's TSD system are all freed. Use the correct matching allocator.

	* generic/tclPosixStr.c (Tcl_SignalId,Tcl_SignalMsg): [Patch 1513655]:
	Added support for SIGINFO, which is present on BSD platforms.

2009-03-14  Donal K. Fellows  <dkf@users.sf.net>

	* unix/tcl.pc.in (new file):		[Patch 2243948] (hat0)
	* unix/configure.in, unix/Makefile.in: Added support for reporting
	Tcl's public build configuration via the pkg-config system. TEA is
	still the official mechanism though, in part because pkg-config is not
	universally supported across all Tcl's supported platforms.

2009-03-11  Miguel Sofer  <msofer@users.sf.net>

	* generic/tclBasic.c (TclNRCoroutineObjCmd): fix Tcl_Obj leak.
	Diagnosis and fix thanks to GPS.

2009-03-09  Donal K. Fellows  <dkf@users.sf.net>

	* generic/tclCmdMZ.c (Tcl_TryObjCmd, TclNRTryObjCmd): Moved the
	implementation of [try] from Tcl code into C. Still lacks a bytecode
	version, but should be better than what was before.

2009-03-04  Donal K. Fellows  <dkf@users.sf.net>

	* generic/tclZlib.c (TclZlibCmd): Checksums are defined to be unsigned
	32-bit integers, use Tcl_WideInt to pass to scripts. [Bug 2662434]
	(ZlibStreamCmd, ChanGetOption): A few other related corrections.

2009-02-27  Jan Nijtmans  <nijtmans@users.sf.net>

	* generic/tcl.decls:    [Bug 218977]: Tcl_DbCkfree needs return value
	* generic/tclCkalloc.c
	* generic/tclDecls.h:   (regenerated)
	* generic/tclInt.decls: don't use CONST84/CONST86 here
	* generic/tclCompile.h: don't use CONST86 here, comment fixing.
	* generic/tclIO.h:      don't use CONST86 here, comment fixing.
	* generic/tclIntDecls.h (regenerated)

2009-02-25  Don Porter  <dgp@users.sourceforge.net>

	* generic/tclUtil.c (TclStringMatchObj):	[Bug 2637173]: Revised
	the branching on the strObj->typePtr so that untyped values get
	converted to the "string" type and pass through the Unicode matcher.
	[Bug 2613766]: Also added checks to only perform "bytearray"
	optimization on pure bytearray values.

	* generic/tclCmdMZ.c:	Since Tcl_GetCharLength() has its own
	* generic/tclExecute.c:	optimizations for the tclByteArrayType, stop
	having the callers do them.

2009-02-24  Donal K. Fellows  <dkf@users.sf.net>

	* doc/clock.n, doc/fblocked.n, doc/format.n, doc/lsort.n,
	* doc/pkgMkIndex.n, doc/regsub.n, doc/scan.n, doc/tclvars.n:
	General minor documentation improvements.

	* library/http/http.tcl (geturl, Eof): Added support for 8.6's built
	in zlib routines.

2009-02-22  Alexandre Ferrieux  <ferrieux@users.sourceforge.net>

	* tests/lrange.test:	Revert commits of 2008-07-23. Those were speed
	* tests/binary.test:	tests, that are inherently brittle.

2009-02-21  Don Porter  <dgp@users.sourceforge.net>

	* generic/tclStringObj.c:	Several revisions to the shimmering
	patterns between Unicode and UTF string reps.  Most notably the
	call: objPtr = Tcl_NewUnicodeObj(...,0); followed by a loop of calls:
	Tcl_AppendUnicodeToObj(objPtr, u, n); will now grow and append to
	the Unicode representation.  Before this commit, the sequence would
	convert each append to UTF and perform the append to the UTF rep.
	This is puzzling and likely a bug.  The performance of [string map]
	is significantly improved by this change (according to the MAP
	collection of benchmarks in tclbench).  Just in case there was some
	wisdom in the old ways that I missed, I left in the ability to restore
	the old patterns with a #define COMPAT 1 at the top of the file.

2009-02-20  Don Porter  <dgp@users.sourceforge.net>

	* generic/tclPathObj.c:	[Bug 2571597]: Fixed mistaken logic in
	* tests/fileName.test:	TclFSGetPathType() that assumed (not
	"absolute") => "relative". This is a false assumption on Windows,
	where "volumerelative" is another possibility.

2009-02-18  Don Porter  <dgp@users.sourceforge.net>

	* generic/tclStringObj.c:	Simplify the logic of the
	Tcl_*SetObjLength() routines.

	* generic/tclStringObj.c:	Rewrite GrowStringBuffer() so that it
	has parallel structure with GrowUnicodeBuffer().  The revision permits
	allocation attempts to continue all the way up to failure, with no
	gap. It also directly manipulates the String and Tcl_Obj internals
	instead of inefficiently operating via Tcl_*SetObjLength() with all of
	its extra protections and underdocumented special cases.

	* generic/tclStringObj.c:	Another round of simplification on
	the allocation macros.

2009-02-17  Jeff Hobbs  <jeffh@ActiveState.com>

	* win/tcl.m4, win/configure: Check if cl groks _WIN64 already to
	avoid CC manipulation that can screw up later configure checks.
	Use 'd'ebug runtime in 64-bit builds.

2009-02-17  Don Porter  <dgp@users.sourceforge.net>

	* generic/tclStringObj.c:	Pare back the length of the unicode
	array in a non-extended String struct to one Tcl_UniChar, meant to
	hold the terminating NUL character.  Non-empty unicode strings are
	then stored by extending the String struct by stringPtr->maxChars
	additional slots in that array with sizeof(Tcl_UniChar) bytes per
	slot. This revision makes the allocation macros much simpler.

	* generic/tclStringObj.c:	Factor out common GrowUnicodeBuffer()
	and solve overflow and growth algorithm fallbacks in it.

	* generic/tclStringObj.c:	Factor out common GrowStringBuffer().

	* generic/tclStringObj.c:	Convert Tcl_AppendStringsToObj into
	* tests/stringObj.test:		a radically simpler implementation
	where we just loop over calls to Tcl_AppendToObj.  This fixes [Bug
	2597185].  It also creates a *** POTENTIAL INCOMPATIBILITY *** in
	that T_ASTO can now allocate more space than is strictly required,
	like all the other Tcl_Append* routines.  The incompatibility was
	detected by test stringObj-6.5, which I've updated to reflect the
	new behavior.

	* generic/tclStringObj.c:	Revise buffer growth implementation
	in ExtendStringRepWithUnicode.  Use cheap checks to determine that
	no reallocation is necessary without cost of computing the precise
	number of bytes needed.  Also make use of the string growth algortihm
	in the case of repeated appends.

2009-02-16  Jan Nijtmans  <nijtmans@users.sf.net>

	* generic/tclZlib.c:	Hack needed for official zlib1.dll build.
	* win/configure.in:	fix [Feature Request 2605263] use official
	* win/Makefile.in:	zlib build.
	* win/configure:	(regenerated)
	* compat/zlib/zdll.lib:	new files
	* compat/zlib/zlib1.dll:

	* win/Makefile.in:  [Bug 2605232]: tdbc doesn't build when Tcl is
	compiled with --disable-shared.

2009-02-15  Don Porter  <dgp@users.sourceforge.net>

	* generic/tclStringObj.c:	[Bug 2603158]: Added protections from
	* generic/tclTestObj.c:		invalid memory accesses when we append
	* tests/stringObj.test:		(some part of) a Tcl_Obj to itself.
	Added the appendself and appendself2 subcommands to the
	[teststringobj] testing command and added tests to the test suite.

	* generic/tclStringObj.c:	Factor out duplicate code from
	Tcl_AppendObjToObj.

	* generic/tclStringObj.c:	Replace the 'size_t uallocated' field
	of the String struct, storing the number of bytes allocated to store
	the Tcl_UniChar array, with an 'int maxChars' field, storing the
	number of Tcl_UniChars that may be stored in the allocated space.
	This reduces memory requirement a small bit, and makes some range
	checks simpler to code.
	* generic/tclTestObj.c:	Replace the [teststringobj ualloc] testing
	* tests/stringObj.test:	command with [teststringobj maxchars] and
	update the tests.

	* generic/tclStringObj.c:	Removed limitation in
	Tcl_AppendObjToObj where the char length of the result was only
	computed if the appended string was all single byte characters.
	This limitation was in place to dodge a bug in Tcl_GetUniChar.
	With that bug gone, we can take advantage of always recording the
	length of append results when we know it.

2009-02-14  Don Porter  <dgp@users.sourceforge.net>

	* generic/tclStringObj.c:	Revisions so that we avoid creating
	the strange representation of an empty string with
	objPtr->bytes == NULL and stringPtr->hasUnicode == 0.  Instead in
	the situations where that was being created, create a traditional
	two-legged stork representation (objPtr->bytes = tclEmptyStringRep
	and stringPtr->hasUnicode = 1).  In the situations where the strange
	rep was treated differently, continue to do so by testing
	stringPtr->numChars == 0 to detect it.  These changes make the code
	more conventional so easier for new maintainers to pick up.  Also
	sets up further simplifications.

	* generic/tclTestObj.c:	Revise updates to [teststringobj] so we don't
	get blocked by MODULE_SCOPE limits.

2009-02-12  Don Porter  <dgp@users.sourceforge.net>

	* generic/tclStringObj.c:	Rewrites of the routines
	Tcl_GetCharLength, Tcl_GetUniChar, Tcl_GetUnicodeFromObj,
	Tcl_GetRange, and TclStringObjReverse to use the new macro, and
	to more simply and clearly split the cases depending on whether
	a valid unicode rep is present or needs to be created.
	New utility routine UnicodeLength(), to compute the length of unicode
	buffer arguments when no length is passed in, with built-in
	overflow protection included.  Update three callers to use it.

	* generic/tclInt.h:	New macro TclNumUtfChars meant to be a faster
	replacement for a full Tcl_NumUtfChars() call when the string has all
	single-byte characters.

	* generic/tclStringObj.c:	Simplified Tcl_GetCharLength by
	* generic/tclTestObj.c:		removing code that did nothing.
	Added early returns from Tcl_*SetObjLength when the desired length
	is already present; adapted test command to the change.

	* generic/tclStringObj.c:	Re-implemented AppendUtfToUnicodeRep
	so that we no longer pass through Tcl_DStrings which have their own
	sets of problems when lengths overflow the int range.  Now AUTUR and
	FillUnicodeRep share a common core routine.

2009-02-12  Donal K. Fellows  <dkf@users.sf.net>

	* generic/tclOODefineCmds.c (TclOOGetDefineCmdContext): Use the
	correct field in the Interp structure for retrieving the frame to get
	the context object so that people can extend [oo::define] without deep
	shenanigans. Bug found by Federico Ferri.

2009-02-11  Don Porter  <dgp@users.sourceforge.net>

	* generic/tclStringObj.c:	Re-implemented AppendUnicodeToUtfRep
	so that we no longer pass through Tcl_DStrings which have their own
	sets of problems when lengths overflow the int range.  Now AUTUR and
	UpdateStringOfString share a common core routine.

	* generic/tclStringObj.c:	Changed type of the 'allocated' field
	* generic/tclTestObj.c:		of the String struct (and the
	TestString counterpart) from size_t to int since only int values are
	ever stored in it.

2009-02-10  Jan Nijtmans  <nijtmans@users.sf.net>

	* generic/tclEncoding.c: Eliminate some unnessary type casts
	* generic/tclEvent.c:    some internal const decorations
	* generic/tclExecute.c:  spacing
	* generic/tclIndexObj.c:
	* generic/tclInterp.c:
	* generic/tclIO.c:
	* generic/tclIOCmd.c:
	* generic/tclIORChan.c:
	* generic/tclIOUtil.c:
	* generic/tclListObj.c:
	* generic/tclLiteral.c:
	* generic/tclNamesp.c:
	* generic/tclObj.c:
	* generic/tclOOBasic.c:
	* generic/tclPathObj.c:
	* generic/tclPkg.c:
	* generic/tclProc.c:
	* generic/tclRegexp.c:
	* generic/tclScan.c:
	* generic/tclStringObj.c:
	* generic/tclTest.c:
	* generic/tclTestProcBodyObj.c:
	* generic/tclThread.c:
	* generic/tclThreadTest.c:
	* generic/tclTimer.c:
	* generic/tclTrace.c:
	* generic/tclUtil.c:
	* generic/tclVar.c:
	* generic/tclStubInit.c: (regenerated)

2009-02-10  Jan Nijtmans  <nijtmans@users.sf.net>

	* unix/tcl.m4: [Bug 2502365]: Building of head on HPUX is broken when
	using the native CC.
	* unix/configure: (autoconf-2.59)

2009-02-10  Don Porter  <dgp@users.sourceforge.net>

	* generic/tclObj.c (Tcl_GetString):	Added comments and validity
	checks following the call to an UpdateStringProc.

	* generic/tclStringObj.c: Reduce code duplication in Tcl_GetUnicode*.
	Restrict AppendUtfToUtfRep to non-negative length appends.
	Convert all Tcl_InvalidateStringRep() calls into macros.
	Simplify Tcl_AttemptSetObjLength by removing unreachable code.
	Simplify SetStringFromAny() by removing unreachable and duplicate code.
	Simplify Tcl_SetObjLength by removing unreachable code.
	Removed handling of (objPtr->bytes != NULL) from UpdateStringOfString,
	which is only called when objPtr->bytes is NULL.

2009-02-09  Jan Nijtmans  <nijtmans@users.sf.net>

	* generic/tclCompile.c: [Bug 2555129]: const compiler warning (as
	error) in tclCompile.c

2009-02-07  Donal K. Fellows  <dkf@users.sf.net>

	* generic/tclZlib.c (TclZlibCmd): [Bug 2573172]: Ensure that when
	invalid subcommand name is given, the list of valid subcommands is
	produced. This gives a better experience when using the command
	interactively.

2009-02-05  Joe Mistachkin  <joe@mistachkin.com>

	* generic/tclInterp.c: [Bug 2544618]: Fix argument checking for
	[interp cancel].
	* unix/Makefile.in: Fix build issue with zlib on FreeBSD (and possibly
	other platforms).

2009-02-05  Donal K. Fellows  <dkf@users.sf.net>

	* generic/tclCmdMZ.c (StringIndexCmd, StringRangeCmd, StringLenCmd):
	Simplify the implementation of some commands now that the underlying
	string API knows more about bytearrays.

	* generic/tclExecute.c (TclExecuteByteCode): [Bug 2568434]: Make sure
	that INST_CONCAT1 will not lose string reps wrongly.

	* generic/tclStringObj.c (Tcl_AppendObjToObj): Special-case the
	appending of one bytearray to another, which can be extremely rapid.
	Part of scheme to address [Bug 1665628] by making the basic string
	operations more efficient on byte arrays.
	(Tcl_GetCharLength, Tcl_GetUniChar, Tcl_GetRange): More special casing
	work for bytearrays.

2009-02-04  Don Porter  <dgp@users.sourceforge.net>

	* generic/tclStringObj.c: [Bug 2561794]: Added overflow protections to
	the AppendUtfToUtfRep routine to either avoid invalid arguments and
	crashes, or to replace them with controlled panics.

	* generic/tclCmdMZ.c:	[Bug 2561746]: Prevent crashes due to int
	overflow of the length of the result of [string repeat].

2009-02-03  Jan Nijtmans  <nijtmans@users.sf.net>

	* macosx/tclMacOSXFCmd.c: Eliminate some unnessary type casts
	* unix/tclLoadDyld.c:	  some internal const decorations
	* unix/tclUnixCompat.c:	  spacing
	* unix/tclUnixFCmd.c
	* unix/tclUnixFile.c
	* win/tclWinDde.c
	* win/tclWinFCmd.c
	* win/tclWinInit.c
	* win/tclWinLoad.c
	* win/tclWinPipe.c
	* win/tclWinReg.c
	* win/tclWinTest.c
	* generic/tclBasic.c
	* generic/tclBinary.c
	* generic/tclCmdAH.c
	* generic/tclCmdIL.c
	* generic/tclCmdMZ.c
	* generic/tclCompCmds.c
	* generic/tclDictObj.c

2009-02-03  Donal K. Fellows  <dkf@users.sf.net>

	* generic/tclObj.c (tclCmdNameType): [Bug 2558422]: Corrected the type
	of this structure so that extensions that write it (yuk!) will still
	be able to function correctly.

2009-02-03  Don Porter  <dgp@users.sourceforge.net>

	* generic/tclStringObj.c (SetUnicodeObj):	[Bug 2561488]:
	Corrected failure of Tcl_SetUnicodeObj() to panic on a shared object.
	Also factored out common code to reduce duplication.

	* generic/tclObj.c (Tcl_GetStringFromObj): Reduce code duplication.

2009-02-02  Don Porter  <dgp@users.sourceforge.net>

	* generic/tclInterp.c:	Reverted the conversion of [interp] into an
	* tests/interp.test:	ensemble.  Such conversion is not necessary
	* tests/nre.test:	(or even all that helpful) in the NRE-enabling
	of [interp invokehidden], and it has other implications -- including
	significant forkage of the 8.5 and 8.6 implementations -- that are
	better off avoided if there's no gain.

	* generic/tclStringObj.c (STRING_NOMEM):  [Bug 2494093]: Add missing
	cast of NULL to (char *) that upsets some compilers.

	* generic/tclStringObj.c (Tcl_(Attempt)SetObjLength):	[Bug 2553906]:
	Added protections against callers asking for negative lengths.  It is
	likely when this happens that an integer overflow is to blame.

2009-02-01  David Gravereaux  <davygrvy@pobox.com>

	* win/makefile.vc: Allow nmake flags such as -a (rebuild all) to pass
	down to the pkgs targets, too.

2009-01-30  Donal K. Fellows  <dkf@users.sf.net>

	* doc/chan.n: [Bug 1216074]: Added another extended example.

	* doc/refchan.n: Added an example of how to build a scripted channel.

2009-01-29  Donal K. Fellows  <dkf@users.sf.net>

	* tests/stringObj.test: [Bug 2006888]: Remove non-ASCII chars from
	non-comment locations in the file, making it work more reliably in
	locales with a non-Latin-1 default encoding.

	* generic/tclNamesp.c (Tcl_FindCommand): [Bug 2519474]: Ensure that
	the path is not searched when the TCL_NAMESPACE_ONLY flag is given.

	* generic/tclOODecls.h (Tcl_OOInitStubs): [Bug 2537839]: Make the
	declaration of this macro work correctly in the non-stub case.

2009-01-29  Don Porter  <dgp@users.sourceforge.net>

	* generic/tclInterp.c:	Convert the [interp] command into a
	* tests/interp.test:	[namespace ensemble].  Work in progress
	* tests/nre.test:	to NRE-enable the [interp invokehidden]
	subcommand.

2009-01-29  Donal K. Fellows  <dkf@users.sf.net>

	* generic/tclNamesp.c (TclMakeEnsemble): [Bug 2529117]: Make this
	function behave more sensibly when presented with a fully-qualified
	name, rather than doing strange stuff.

2009-01-28  Donal K. Fellows  <dkf@users.sf.net>

	* generic/tclBasic.c (TclInvokeObjectCommand): Made this understand
	what to do if it ends up being used on a command with no objProc; that
	shouldn't happen, but...

	* generic/tclNamesp.c (TclMakeEnsemble): [Bug 2529157]: Made this
	understand NRE command implementations better.
	* generic/tclDictObj.c (DictForCmd): Eliminate unnecessary command
	implementation.

2009-01-27  Donal K. Fellows  <dkf@users.sf.net>

	* generic/tclOODefineCmds.c (Tcl_ClassSetConstructor):
	[Bug 2531577]: Ensure that caches of constructor chains are cleared
	when the constructor is changed.

2009-01-26  Alexandre Ferrieux  <ferrieux@users.sourceforge.net>

	* generic/tclInt.h:   [Bug 1028264]: WSACleanup() too early.
	* generic/tclEvent.c: The fix introduces "late exit handlers" for
	* win/tclWinSock.c:   similar late process-wide cleanups.

2009-01-26  Alexandre Ferrieux  <ferrieux@users.sourceforge.net>

	* win/tclWinSock.c: [Bug 2446662]: Resync Win behavior on RST with
	that of unix (EOF).

2009-01-26  Donal K. Fellows  <dkf@users.sf.net>

	* generic/tclZlib.c (ChanClose): [Bug 2536400]: Only generate error
	messages in the interpreter when the thread is not being closed down.

2009-01-23  Donal K. Fellows  <dkf@users.sf.net>

	* doc/zlib.n: Added a note that 'zlib push' is reversed by 'chan pop'.

2009-01-22  Jan Nijtmans  <nijtmans@users.sf.net>

	* generic/tclCompile.h:	CONSTify TclPrintInstruction (TIP #27)
	* generic/tclCompile.c
	* generic/tclInt.h:	CONSTify TclpNativeJoinPath (TIP #27)
	* generic/tclFileName.c
	* generic/tcl.decls:	{unix win} is equivalent to {generic}
	* generic/tclInt.decls
	* generic/tclDecls.h:	(regenerated)
	* generic/tclIntDecls.h
	* generic/tclGetDate.y:	Single internal const decoration.
	* generic/tclDate.c:

2009-01-22  Kevin B. Kenny  <kennykb@acm.org>

	* unix/tcl.m4: Corrected a typo ($(SHLIB_VERSION) should be
	${SHLIB_VERSION}).
	* unix/configure: Autoconf 2.59

2009-01-21  Andreas Kupries  <andreask@activestate.com>

	* generic/tclIORChan.c (ReflectClose): [Bug 2458202]:
	* generic/tclIORTrans.c (ReflectClose): Closing a channel may supply
	NULL for the 'interp'. Test for finalization needs to be different,
	and one place has to pull the interp out of the channel instead.

2009-01-21  Don Porter  <dgp@users.sourceforge.net>

	* generic/tclStringObj.c: New fix for [Bug 2494093] replaces the
	flawed attempt committed 2009-01-09.

2009-01-19  Kevin B. Kenny  <kennykb@acm.org>

	* unix/Makefile.in: [Patch 907924]:Added a CONFIG_INSTALL_DIR
	* unix/tcl.m4:      parameter so that distributors can control where
	tclConfig.sh goes. Made the installation of 'ldAix' conditional upon
	actually being on an AIX system. Allowed for downstream packagers to
	customize SHLIB_VERSION on BSD-derived systems. Thanks to Stuart
	Cassoff for his help.
	* unix/configure: Autoconf 2.59

2009-01-19  David Gravereaux  <davygrvy@pobox.com>

	* win/build.vc.bat: Improved tools detection and error message
	* win/makefile.vc: Reorganized the $(TCLOBJ) file list into seperate
	parts for easier maintenance. Matched all sources built using -GL to
	both $(lib) and $(link) to use -LTCG and avoid a warning message.
	Addressed the over-building nature of the htmlhelp target by moving
	from a pseudo target to a real target dependent on the entire docs/
	directory contents.
	* win/nmakehlp.c: Removed -g option and GrepForDefine() func as it
	isn't being used anymore. The -V option method is much better.

2009-01-16  Don Porter  <dgp@users.sourceforge.net>

	* generic/tcl.h:	Bump patchlevel to 8.6b1.1 to distinguish
	* library/init.tcl:	CVS snapshots from the 8.6b1 and 8.6b2 releases
	* unix/configure.in:	and to deal with the fact that the 8.6b1
	* win/configure.in:	version of init.tcl will not [source] in the
	HEAD version of Tcl.

	* unix/configure:	autoconf-2.59
	* win/configure:

2009-01-14  Don Porter  <dgp@users.sourceforge.net>

	* generic/tclBasic.c (Tcl_DeleteCommandFromToken):	Reverted most
	of the substance of my 2009-01-12 commit. NULLing the objProc field of
	a Command when deleting it is important so that tests for certain
	classes of commands don't return false positives when applied to
	deleted command tokens. Overall change is now just replacement of a
	false comment with a true one.

2009-01-13  Jan Nijtmans  <nijtmans@users.sf.net>

	* unix/tcl.m4: [Bug 2502365]: Building of head on HPUX is broken when
	using the native CC.
	* unix/configure (autoconf-2.59)

2009-01-13  Donal K. Fellows  <dkf@users.sf.net>

	* generic/tclCmdMZ.c (Tcl_ThrowObjCmd):	Move implementation of [throw]
	* library/init.tcl (throw):		to C from Tcl.

2009-01-12  Don Porter  <dgp@users.sourceforge.net>

	* generic/tclBasic.c (Tcl_DeleteCommandFromToken): One consequence of
	the NRE rewrite is that there are now situations where a NULL objProc
	field in a Command struct is perfectly normal. Removed an outdated
	comment in Tcl_DeleteCommandFromToken that claimed we use
	cmdPtr->objPtr==NULL as a test of command validity. In fact we use
	cmdPtr->flags&CMD_IS_DELETED to perform that test. Also removed the
	setting to NULL, since any extension following the advice of the old
	comment is going to be broken by NRE anyway, and needs to shift to
	flag-based testing (or stop intruding into such internal matters).
	Part of [Bug 2486550].

2009-01-09  Don Porter  <dgp@users.sourceforge.net>

	* generic/tclStringObj.c (STRING_SIZE): [Bug 2494093]: Corrected
	failure to limit memory allocation requests to the sizes that can be
	supported by Tcl's memory allocation routines.

2009-01-09  Donal K. Fellows  <dkf@users.sf.net>

	* generic/tclNamesp.c (NamespaceEnsembleCmd): [Bug 1558654]: Error out
	when someone gives wrong # of args to [namespace ensemble create].

2009-01-08  Don Porter  <dgp@users.sourceforge.net>

	* generic/tclStringObj.c (STRING_UALLOC): [Bug 2494093]: Added missing
	parens required to get correct results out of things like
	STRING_UALLOC(num + append).

2009-01-08  Donal K. Fellows  <dkf@users.sf.net>

	* generic/tclDictObj.c, generic/tclIndexObj.c, generic/tclListObj.c,
	* generic/tclObj.c, generic/tclStrToD.c, generic/tclUtil.c,
	* generic/tclVar.c: Generate errorcodes for the error cases which
	approximate to "I can't interpret that string as one of those" and
	"You gave me the wrong number of arguments".

2009-01-07  Donal K. Fellows  <dkf@users.sf.net>

	* doc/dict.n: [Tk Bug 2491235]: Added more examples.

	* tests/oo.test (oo-22.1): Adjusted test to be less dependent on the
	specifics of how [info frame] reports general frame information, and
	instead to focus on what methods add to it; that's really what the
	test is about anyway.

2009-01-06  Don Porter  <dgp@users.sourceforge.net>

	* tests/stringObj.test:	Revise tests that demand a NULL Tcl_ObjType
	in certain values to construct those values with [testdstring] so
	there's no lack of robustness depending on the shimmer history of
	shared literals.

2009-01-06  Donal K. Fellows  <dkf@users.sf.net>

	* generic/tclDictObj.c (DictIncrCmd): Corrected twiddling in internals
	of dictionaries so that literals can't get destroyed.

	* tests/expr.test: [Bug 2006879]: Eliminate non-ASCII char.

	* generic/tclOOInfo.c (InfoObjectMethodsCmd,InfoClassMethodsCmd):
	[Bug 2489836]: Only delete pointers that were actually allocated!

	* generic/tclOO.c (TclNRNewObjectInstance, Tcl_NewObjectInstance):
	[Bug 2481109]: Perform search for existing commands in right context.

2009-01-05  Donal K. Fellows  <dkf@users.sf.net>

	* generic/tclCmdMZ.c (TclNRSourceObjCmd): [Bug 2412068]: Make
	* generic/tclIOUtil.c (TclNREvalFile):    implementation of the
	[source] command be NRE enabled so that [yield] inside a script
	sourced in a coroutine can work.

2009-01-04  Donal K. Fellows  <dkf@users.sf.net>

	* generic/tclCmdAH.c: Tidy up spacing and code style.

2009-01-03  Kevin B. Kenny  <kennykb@acm.org>

	* library/clock.tcl (tcl::clock::add): Fixed error message formatting
	in the case where [clock add] is presented with a bad switch.
	* tests/clock.test (clock-65.1) Added a test case for the above
	problem [Bug 2481670].

2009-01-02  Donal K. Fellows  <dkf@users.sf.net>

	* unix/tcl.m4 (SC_CONFIG_CFLAGS): [Bug 878333]: Force the use of the
	compatibility version of mkstemp() on IRIX.
	* unix/configure.in, unix/Makefile.in (mkstemp.o):
	* compat/mkstemp.c (new file): [Bug 741967]: Added a compatibility
	implementation of the mkstemp() function, which is apparently needed
	on some platforms.

	******************************************************************
	*** CHANGELOG ENTRIES FOR 2008 IN "ChangeLog.2008"             ***
	*** CHANGELOG ENTRIES FOR 2006-2007 IN "ChangeLog.2007"        ***
	*** CHANGELOG ENTRIES FOR 2005 IN "ChangeLog.2005"             ***
	*** CHANGELOG ENTRIES FOR 2004 IN "ChangeLog.2004"             ***
	*** CHANGELOG ENTRIES FOR 2003 IN "ChangeLog.2003"             ***
	*** CHANGELOG ENTRIES FOR 2002 IN "ChangeLog.2002"             ***
	*** CHANGELOG ENTRIES FOR 2001 IN "ChangeLog.2001"             ***
	*** CHANGELOG ENTRIES FOR 2000 IN "ChangeLog.2000"             ***
	*** CHANGELOG ENTRIES FOR 1999 AND EARLIER IN "ChangeLog.1999" ***
	******************************************************************<|MERGE_RESOLUTION|>--- conflicted
+++ resolved
@@ -1,14 +1,12 @@
-<<<<<<< HEAD
+2013-05-19  Jan Nijtmans  <nijtmans@users.sf.net>
+
+	* unix/tcl.m4:     Fix for FreeBSD, and remove support for older
+	* unix/configure:  FreeBSD versions. Patch by Pietro Cerutti.
+
 2013-05-18  Donal K. Fellows  <dkf@users.sf.net>
 
 	* generic/tclCompCmdsGR.c: Split tclCompCmds.c again to keep size of
 	code down.
-=======
-2013-05-19  Jan Nijtmans  <nijtmans@users.sf.net>
-
-	* unix/tcl.m4:     Fix for FreeBSD, and remove support for older
-	* unix/configure:  FreeBSD versions. Patch by Pietro Cerutti.
->>>>>>> ff00351c
 
 2013-05-16  Jan Nijtmans  <nijtmans@users.sf.net>
 
