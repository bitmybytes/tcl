--- conflicted
+++ resolved
@@ -1,26 +1,3 @@
-<<<<<<< HEAD
-2013-01-15  Jan Nijtmans  <nijtmans@users.sf.net>
-
-	* generic/tclPort.h: [Bug 3598300]: unix: tcl.h does not include
-	* unix/tclUnixPort.h: sys/stat.h
-
-2013-01-14  Jan Nijtmans  <nijtmans@users.sf.net>
-
-	* win/tcl.m4: More flexible search for win32 tclConfig.sh,
-	backported from TEA (not actually used in Tcl, only for Tk)
-
-2013-01-13  Jan Nijtmans  <nijtmans@users.sf.net>
-
-	* generic/tclIntDecls.h: If TCL_NO_DEPRECATED is defined, make
-	sure that TIP #139 functions all are taken from the public stub
-	table, even if the inclusion is through tclInt.h.
-
-2013-01-09  Jan Nijtmans  <nijtmans@users.sf.net>
-
-	* library/http/http.tcl: [Bug 3599395]: http assumes status line
-	is a proper tcl list.
-	Bump http package to 2.7.11.
-=======
 2013-01-16  Jan Nijtmans  <nijtmans@users.sf.net>
 
 	* Makefile.in: Enable win32 build with -DTCL_NO_DEPRECATED, just
@@ -28,7 +5,28 @@
 	* generic/tclDecls.h: Tcl_GlobalEvalObj as macros, even when
 	* generic/tclBasic.c: TCL_NO_DEPRECATED is defined, so Tk
 	can benefit from it too.
->>>>>>> 65637eda
+
+2013-01-15  Jan Nijtmans  <nijtmans@users.sf.net>
+
+	* generic/tclPort.h: [Bug 3598300]: unix: tcl.h does not include
+	* unix/tclUnixPort.h: sys/stat.h
+
+2013-01-14  Jan Nijtmans  <nijtmans@users.sf.net>
+
+	* win/tcl.m4: More flexible search for win32 tclConfig.sh,
+	backported from TEA (not actually used in Tcl, only for Tk)
+
+2013-01-13  Jan Nijtmans  <nijtmans@users.sf.net>
+
+	* generic/tclIntDecls.h: If TCL_NO_DEPRECATED is defined, make
+	sure that TIP #139 functions all are taken from the public stub
+	table, even if the inclusion is through tclInt.h.
+
+2013-01-09  Jan Nijtmans  <nijtmans@users.sf.net>
+
+	* library/http/http.tcl: [Bug 3599395]: http assumes status line
+	is a proper tcl list.
+	Bump http package to 2.7.11.
 
 2013-01-08  Jan Nijtmans  <nijtmans@users.sf.net>
 
