2012-03-30  Jan Nijtmans  <nijtmans@users.sf.net>
<<<<<<< HEAD
=======

	* generic/tclInt.decls:      [Bug 3508771] load tclreg.dll in cygwin tclsh
	* generic/tclIntPlatDecls.h: Implement TclWinGetTclInstance, TclpGetTZName,
	* generic/tclStubInit.c:     and various more win32-specific internal functions for
	Cygwin, so win32 extensions using those can be loaded in the cygwin version of tclsh.

2012-03-29  Jan Nijtmans  <nijtmans@users.sf.net>
>>>>>>> 5d460159

	* unix/tcl.m4:               [Bug 3511806] Compiler checks too early
	* unix/configure.in:         This change allows to build the cygwin
	* unix/tclUnixPort.h:        and mingw32 ports of Tcl/Tk to build
	* win/tcl.m4:                out-of-the-box using a native or cross-
	* win/configure.in:          compiler.
	* win/tclWinPort.h:          (autoconf still to be run!)

2012-03-27  Jan Nijtmans  <nijtmans@users.sf.net>

	* generic/tcl.h:             [Bug 3508771] Wrong Tcl_StatBuf used on MinGW
	* generic/tclFCmd.c:         [Bug 2015723] duplicate inodes from file stat on
	windows (but now for cygwin as well)

2012-03-25  Jan Nijtmans  <nijtmans@users.sf.net>

	* generic/tclInt.decls:      [Bug 3508771] load tclreg.dll in cygwin tclsh
	* generic/tclIntPlatDecls.h: Implement TclWinConvertError, TclWinConvertWSAError,
	* generic/tclStubInit.c:     and various more win32-specific internal functions for 
	* unix/Makefile.in:          Cygwin, so win32 extensions using those can be
	* unix/tcl.m4:               loaded in the cygwin version of tclsh.
	* unix/configure:
	* win/tclWinError.c:

2012-03-23  Jan Nijtmans  <nijtmans@users.sf.net>

	* generic/tclInt.decls        Revert some cygwin-related signature changes from
	* generic/tclIntPlatDecls.h   [835f8e1e9d] (2010-02-01). They were an attempt to
	* win/tclWinError.c           make the cygwin port compile again, but since cygwin
	                              is based on unix this serves no purpose any more.
	* unix/Makefile.in            Add tclWinError.c to the CYGWIN build.
	* unix/tcl.m4
	* unix/configure

2012-03-20  Jan Nijtmans  <nijtmans@users.sf.net>

	* generic/tcl.decls:           [Bug 3508771] load tclreg.dll in cygwin tclsh
	* generic/tclInt.decls:        Implement TclWinGetPlatformId, Tcl_WinUtfToTChar,
	* generic/tclIntPlatDecls.h:   Tcl_WinTCharToUtf (and a dummy TclWinCPUID) for 
	* generic/tclPlatDecls.h:      Cygwin, so win32 extensions using those can be
	* generic/tclStubInit.c:       loaded in the cygwin version of tclsh.
	* unix/tclUnixCompat.c:

2012-03-19  Venkat Iyer <venkat@comit.com>

	* library/tzdata/America/Atikokan: Update to tzdata2012b.
	* library/tzdata/America/Blanc-Sablon
	* library/tzdata/America/Dawson_Creek
	* library/tzdata/America/Edmonton
	* library/tzdata/America/Glace_Bay
	* library/tzdata/America/Goose_Bay
	* library/tzdata/America/Halifax
	* library/tzdata/America/Havana
	* library/tzdata/America/Moncton
	* library/tzdata/America/Montreal
	* library/tzdata/America/Nipigon
	* library/tzdata/America/Rainy_River
	* library/tzdata/America/Regina
	* library/tzdata/America/Santiago
	* library/tzdata/America/St_Johns
	* library/tzdata/America/Swift_Current
	* library/tzdata/America/Toronto
	* library/tzdata/America/Vancouver
	* library/tzdata/America/Winnipeg
	* library/tzdata/Antarctica/Casey
	* library/tzdata/Antarctica/Davis
	* library/tzdata/Antarctica/Palmer
	* library/tzdata/Asia/Yerevan
	* library/tzdata/Atlantic/Stanley
	* library/tzdata/Pacific/Easter
	* library/tzdata/Pacific/Fakaofo
	* library/tzdata/America/Creston: (new)

2012-03-15  Jan Nijtmans  <nijtmans@users.sf.net>

	* generic/tcl.h: [Bug 3288345] Wrong Tcl_StatBuf used on Cygwin
	* unix/tclUnixFile.c
	* unix/tclUnixPort.h
	* win/cat.c:           Remove cygwin stuff no longer needed
	* win/tclWinFile.c
	* win/tclWinPort.h

2012-03-12  Jan Nijtmans  <nijtmans@users.sf.net>

	* win/tclWinFile.c: [Bug 3388350] mingw64 compiler warnings

2012-03-07  Andreas Kupries  <andreask@activestate.com>

	* library/http/http.tcl: [Bug 3498327]: Generate upper-case
	* library/http/pkgIndex.tcl: hexadecimal output for compliance
	* tests/http.test: with RFC 3986. Bumped version to 2.7.9.
	* unix/Makefile.in:
	* win/Makefile.in:

2012-03-06  Jan Nijtmans  <nijtmans@users.sf.net>

	* win/tclWinPort.h: Compatibility with older Visual Studio versions.

2012-03-04  Jan Nijtmans  <nijtmans@users.sf.net>

	* generic/tclLoad.c: Patch from the cygwin folks
	* unix/tcl.m4:
	* unix/configure: (re-generated)

2012-02-29  Jan Nijtmans  <nijtmans@users.sf.net>

	* generic/tclIOUtil.c:	[Bug 3466099] BOM in Unicode
	* generic/tclEncoding.c:
	* tests/source.test

2012-02-23  Donal K. Fellows  <dkf@users.sf.net>

	* tests/reg.test (14.21-23): Add tests relating to bug 1115587. Actual
	bug is characterised by test marked with 'knownBug'.

2012-02-17  Jan Nijtmans  <nijtmans@users.sf.net>

	* generic/tclIOUtil.c: [Bug 2233954]: AIX: compile error
	* unix/tclUnixPort.h:

2012-02-15  Donal K. Fellows  <dkf@users.sf.net>

	* generic/tclCompCmds.c (TclCompileDictForCmd): [Bug 3487626]: Fix
	crash in compilation of [dict for] when its implementation command is
	used directly rather than through the ensemble.

2012-02-09  Don Porter  <dgp@users.sourceforge.net>

	* generic/tclStringObj.c:	[Bug 3484402]: Correct Off-By-One
	error appending unicode. Thanks to Poor Yorick. Also corrected test
	for when growth is needed.

2012-02-06  Don Porter  <dgp@users.sourceforge.net>

	* generic/tclCompCmds.c: [Bug 3485022]: TclCompileEnsemble() avoid
	* tests/trace.test:	compile when exec traces set.

2012-02-06  Miguel Sofer  <msofer@users.sf.net>

	* generic/tclTrace.c:  Fix for [Bug 3484621]: insure that
	* tests/trace.test:    execution traces on bytecoded commands bump
	the interp's compile epoch.

2012-02-02  Jan Nijtmans  <nijtmans@users.sf.net>

	* generic/tclUniData.c: [FRQ 3464401]: Support Unicode 6.1
	* generic/regc_locale.c:

2012-02-02  Don Porter  <dgp@users.sourceforge.net>

	* win/tclWinFile.c:	[Bugs 2974459,2879351,1951574,1852572,
	1661378,1613456]: Revisions to the NativeAccess() routine that
	queries file permissions on Windows native filesystems.  Meant to
	fix numerous bugs where [file writable|readable|executable] "lies"
	about what operations are possible, especially when the file resides
	on a Samba share.  Patch merged from the fix-win-native-access branch.

2012-02-01  Donal K. Fellows  <dkf@users.sf.net>

	* doc/AddErrInfo.3: [Bug 3482614]: Documentation nit.

2012-01-26  Don Porter  <dgp@users.sourceforge.net>

	* generic/tclPathObj.c:	[Bug 3475569]: Add checks for unshared values
	before calls demanding them.  [Bug 3479689]: Stop memory corruption
	when shimmering 0-refCount value to "path" type.

2012-01-22  Jan Nijtmans  <nijtmans@users.sf.net>

	* tools/uniClass.tcl:    [Frq 3473670]: Various Unicode-related 
	* tools/uniParse.tcl:    speedups/robustness. Enhanced tools to
	* generic/tclUniData.c:  be able to handle characters > 0xffff
	* generic/tclUtf.c:      Done in all branches in order to simplify
	* generic/regc_locale.c: merges for new Unicode versions (such as 6.1)

2012-01-22  Donal K. Fellows  <dkf@users.sf.net>

	* generic/tclDictObj.c (DictExistsCmd): [Bug 3475264]: Ensure that
	errors only ever happen when insufficient arguments are supplied, and
	not when a path doesn't exist or a dictionary is poorly formatted (the
	two cases can't be easily distinguished).

2012-01-21  Jan Nijtmans  <nijtmans@users.sf.net>

	* generic/tcl.h:        [Bug 3474726]: Eliminate detection of struct
	* generic/tclWinPort.h: _stat32i64, just use _stati64 in combination
	* generic/tclFCmd.c:    with _USE_32BIT_TIME_T, which is the same then.
	* generic/tclTest.c:    Only keep _stat32i64 usage for cygwin, so it
	* win/configure.in:     will not conflict with cygwin's own struct stat.
	* win/configure:

2012-01-21  Don Porter  <dgp@users.sourceforge.net>

	* generic/tclCmdMZ.c:	[Bug 3475667]: Prevent buffer read overflow.
	Thanks to "sebres" for the report and fix.

2012-01-17  Donal K. Fellows  <dkf@users.sf.net>

	* doc/dict.n (dict with): [Bug 3474512]: Explain better what is going
	on when a dictionary key and the dictionary variable collide.

2012-01-17  Don Porter  <dgp@users.sourceforge.net>

	* library/http/http.tcl:	Bump to version 2.7.8
	* library/http/pkgIndex.tcl:
	* unix/Makefile.in:
	* win/Makefile.in:

2012-01-13  Donal K. Fellows  <dkf@users.sf.net>

	* library/http/http.tcl (http::Connect): [Bug 3472316]: Ensure that we
	only try to read the socket error exactly once.

2012-01-09  Jan Nijtmans  <nijtmans@users.sf.net>

	* generic/tclUtf.c:      [Bug 3464428]: string is graph \u0120 is wrong
	* generic/regc_locale.c: Add table for Unicode [:cntrl:] class
	* tools/uniClass.tcl:    Generate Unicode [:cntrl:] class table
	* tests/utf.test:

2012-01-08  Kevin B. Kenny  <kennykb@acm.org>

	* library/clock.tcl (ReadZoneinfoFile): Corrected a bug where loading
	* tests/clock.test (clock-56.4):        zoneinfo would fail if one
	timezone abbreviation was a proper tail of another, and zic used the
	same bytes of the file to represent both of them.  Added a test case
	for the bug, using the same data that caused the observed failure
	"in the wild." [Bug 3470928]

2011-12-30  Venkat Iyer <venkat@comit.com>

	* library/tzdata/America/Bahia : Update to Olson's tzdata2011n
	* library/tzdata/America/Havana
	* library/tzdata/Europe/Kiev
	* library/tzdata/Europe/Simferopol
	* library/tzdata/Europe/Uzhgorod
	* library/tzdata/Europe/Zaporozhye
	* library/tzdata/Pacific/Fiji

2011-12-23  Jan Nijtmans  <nijtmans@users.sf.net>

	* generic/tclUtf.c:     [Bug 3464428] string is graph \u0120 is wrong
	* generic/tclUniData.c:
	* generic/regc_locale.c:
	* tests/utf.test:
	* tools/uniParse.tcl:   clean up some unused stuff, and be more robust
	against changes in UnicodeData.txt syntax

2011-12-11  Jan Nijtmans  <nijtmans@users.sf.net>

	* generic/regc_locale.c: [Bug 3457031]: Some Unicode 6.0 chars not
	* tests/utf.test:        in [:print:] class

2011-12-07  Jan Nijtmans  <nijtmans@users.sf.net>

	* tools/uniParse.tcl:    [Bug 3444754] string tolower \u01c5 is wrong
	* generic/tclUniData.c:
	* tests/utf.test:

2011-11-30  Jan Nijtmans  <nijtmans@users.sf.net>

	* library/tcltest/tcltest.tcl: [Bug 967195]: Make tcltest work
	when tclsh is compiled without using the setargv() function on mingw.
	(no need to incr the version, since 2.2.10 is never released)

2011-11-29  Jan Nijtmans  <nijtmans@users.sf.net>

	* doc/tclsh.1:  Use the same shebang comment everywhere.
	* tools/str2c
	* tools/tcltk-man2html.tcl
	* win/Makefile.in: don't install tommath_(super)?class.h
	* unix/Makefile.in: don't install directories like 8.2 and 8.3

2011-11-22  Jan Nijtmans  <nijtmans@users.sf.net>

	* win/tclWinPort.h:   [Bug 2935503] Windows: file mtime
	* win/tclWinFile.c:  sets wrong time (VS2005+ only)
	* generic/tclTest.c:

2011-11-04  Don Porter  <dgp@users.sourceforge.net>

	*** 8.5.11 TAGGED FOR RELEASE ***

	* generic/tcl.h:	Bump to 8.5.11 for release.
	* library/init.tcl:
	* tools/tcl.wse.in:
	* unix/configure.in:
	* unix/tcl.spec:
	* win/configure.in:
	* README:

	* unix/configure:	autoconf-2.59
	* win/configure:

	* changes:	Update for 8.5.11 release.

2011-10-20  Don Porter  <dgp@users.sourceforge.net>

	* library/http/http.tcl:	Bump to version 2.7.7
	* library/http/pkgIndex.tcl:
	* unix/Makefile.in:
	* win/Makefile.in:

	* changes:	Updates for 8.5.11 release.

2011-10-18  Reinhard Max  <max@suse.de>

	* library/clock.tcl (::tcl::clock::GetSystemTimeZone): Cache the
	time zone only if it was detected by one of the expensive
	methods. Otherwise after unsetting TCL_TZ or TZ the previous value
	will still be used.

2011-10-15  Venkat Iyer <venkat@comit.com>
	* library/tzdata/America/Sitka : Update to Olson's tzdata2011l
	* library/tzdata/Pacific/Fiji
	* library/tzdata/Asia/Hebron (New)

2011-10-11  Jan Nijtmans  <nijtmans@users.sf.net>

	* win/tclWinFile.c:    [Bug 2935503] Incorrect mode field
	returned by file stat command

2011-10-07  Jan Nijtmans  <nijtmans@users.sf.net>

	* generic/tclIORChan.c:    Fix gcc warning
	(discovered with latest mingw, based on gcc 4.6.1)
	* tests/env.test:      Fix env.test, when running
	under wine 1.3 (partly backported from Tcl 8.6)

2011-10-03  Venkat Iyer <venkat@comit.com>

	* library/tzdata/Africa/Dar_es_Salaam: Update to Olson's tzdata2011k
	* library/tzdata/Africa/Kampala
	* library/tzdata/Africa/Nairobi
	* library/tzdata/Asia/Gaza
	* library/tzdata/Europe/Kaliningrad
	* library/tzdata/Europe/Kiev
	* library/tzdata/Europe/Minsk
	* library/tzdata/Europe/Simferopol
	* library/tzdata/Europe/Uzhgorod
	* library/tzdata/Europe/Zaporozhye
	* library/tzdata/Pacific/Apia

2011-09-16  Donal K. Fellows  <dkf@users.sf.net>

	* generic/tclProc.c (ProcWrongNumArgs): [Bugs 3400658,3408830]:
	Corrected the handling of procedure error messages (found by TclOO).

2011-09-16  Jan Nijtmans  <nijtmans@users.sf.net>

	* generic/tcl.h:        Don't change Tcl_UniChar type when
	* generic/regcustom.h:  TCL_UTF_MAX == 4 (not supported anyway)

2011-09-16  Donal K. Fellows  <dkf@users.sf.net>

	* library/http/http.tcl (http::geturl): [Bug 3391977]: Ensure that the
	-headers option overrides the -type option (important because -type
	has a default that is not always appropriate, and the header must not
	be duplicated).

2011-09-13  Don Porter  <dgp@users.sourceforge.net>

	* generic/tclUtil.c:	[Bug 3390638] Workaround broken solaris
	studio cc optimizer.  Thanks to Wolfgang S. Kechel.

	* generic/tclDTrace.d:	[Bug 3405652] Portability workaround for
	broken system DTrace support.  Thanks to Dagobert Michelson.

2011-09-12  Jan Nijtmans  <nijtmans@users.sf.net>

	* win/tclWinPort.h: [Bug 3407070] tclPosixStr.c won't build with
	EOVERFLOW==E2BIG

2011-09-07  Don Porter  <dgp@users.sourceforge.net>

	* generic/tclCompExpr.c: [Bug 3401704] Allow function names like
	* tests/parseExpr.test:	 influence(), nanobot(), and 99bottles()
	that have been parsed as missing operator syntax errors before
	with the form NUMBER + FUNCTION.
	***POTENTIAL INCOMPATIBILITY***

2011-09-06  Venkat Iyer <venkat@comit.com>

	* library/tzdata/America/Goose_Bay: Update to Olson's tzdata2011i
	* library/tzdata/America/Metlakatla:
	* library/tzdata/America/Resolute:
	* library/tzdata/America/St_Johns:
	* library/tzdata/Europe/Kaliningrad:
	* library/tzdata/Pacific/Apia:
	* library/tzdata/Pacific/Honolulu:
	* library/tzdata/Africa/Juba: (new)

2011-09-01  Don Porter  <dgp@users.sourceforge.net>

	* generic/tclStrToD.c:	[Bug 3402540] Corrections to TclParseNumber()
	* tests/binary.test:	to make it reject invalid Nan(Hex) strings.

	* tests/scan.test:	[scan Inf %g] is portable; remove constraint.

2011-08-30  Donal K. Fellows  <dkf@users.sf.net>

	* generic/tclInterp.c (SlaveCommandLimitCmd, SlaveTimeLimitCmd):
	[Bug 3398794]: Ensure that low-level conditions in the limit API are
	enforced at the script level through errors, not a Tcl_Panic. This
	means that interpreters cannot read their own limits (writing already
	did not work).

2011-08-19  Alexandre Ferrieux  <ferrieux@users.sourceforge.net>

	* generic/tclTest.c: [Bug 2981154]: async-4.3 segfault.
	* tests/async.test:  [Bug 1774689]: async-4.3 sometimes fails.

2011-08-18  Jan Nijtmans  <nijtmans@users.sf.net>

	* generic/tclUniData.c: [Bug 3393714]: Overflow in toupper delta
	* tools/uniParse.tcl
	* tests/utf.test

2011-08-17  Don Porter  <dgp@users.sourceforge.net>

	* generic/tclGet.c: [Bug 3393150]: Overlooked free of intreps.
	(It matters for bignums!)

2011-08-16  Jan Nijtmans  <nijtmans@users.sf.net>

	* generic/tclCmdAH.c:    [Bug 3388350]: mingw64 compiler warnings
	* generic/tclFCmd.c      In mingw, sys/stat.h must be included
	* generic/tclFileName.c  before winsock2.h, so make sure of that.
	* generic/tclIOUtil.c
	* generic/tclBasic.c
	* generic/tclBinary.c
	* generic/tclHash.c
	* generic/tclTest.c
	* win/tclWinChan.c
	* win/tclWinConsole.c
	* win/tclWinDde.c
	* win/tclWinFile.c
	* win/tclWinReg.c
	* win/tclWinSerial.c
	* win/tclWinSock.c
	* win/tclWinThrd.c

2011-08-15  Don Porter  <dgp@users.sourceforge.net>

	* generic/tclBasic.c: [Bug 3390272]: Leak of [info script] value.

2011-08-15  Jan Nijtmans  <nijtmans@users.sf.net>

	* win/tclWinPort.h:    [Bug 3388350]: mingw64 compiler warnings
	* win/tclWinPipe.c
	* win/tclWinSock.c
	* win/configure.in
	* win/configure
	* generic/tclPosixStr.c
	* generic/tclStrToD.c

2011-08-12  Don Porter  <dgp@users.sourceforge.net>

	* generic/tclPathObj.c:	[Bug 3389764]: Eliminate possibility that dup
	of a "path" value can create reference cycle.

2011-08-09  Jan Nijtmans  <nijtmans@users.sf.net>

	* win/tclWinConsole.c: [Bug 3388350]: mingw64 compiler warnings
	* win/tclWinDde.c
	* win/tclWinPipe.c
	* win/tclWinSerial.c

2011-08-05  Kevin B. Kenny  <kennykb@acm.org>

	* generic/tclStrToD.c: [Bug 3386975]: Plugged a memory leak in
	double->string conversion.

2011-07-28  Don Porter  <dgp@users.sourceforge.net>

	* library/tzdata/Asia/Anadyr: Update to Olson's tzdata2011h
	* library/tzdata/Asia/Irkutsk:
	* library/tzdata/Asia/Kamchatka:
	* library/tzdata/Asia/Krasnoyarsk:
	* library/tzdata/Asia/Magadan:
	* library/tzdata/Asia/Novokuznetsk:
	* library/tzdata/Asia/Novosibirsk:
	* library/tzdata/Asia/Omsk:
	* library/tzdata/Asia/Sakhalin:
	* library/tzdata/Asia/Vladivostok:
	* library/tzdata/Asia/Yakutsk:
	* library/tzdata/Asia/Yekaterinburg:
	* library/tzdata/Europe/Kaliningrad:
	* library/tzdata/Europe/Moscow:
	* library/tzdata/Europe/Samara:
	* library/tzdata/Europe/Volgograd:
	* library/tzdata/America/Kralendijk: (new)
	* library/tzdata/America/Lower_Princes: (new)

2011-07-21  Jan Nijtmans  <nijtmans@users.sf.net>

	* win/tclWinPort.h: [Bug 3372130]: Fix hypot math function with MSVC10

2011-07-19  Don Porter  <dgp@users.sourceforge.net>

	* generic/tclUtil.c:	[Bug 3371644]: Repair failure to properly handle
	* tests/util.test: (length == -1) scanning in TclConvertElement().

2011-07-15  Don Porter  <dgp@users.sourceforge.net>

	* generic/tclCompile.c: Avoid segfaults when RecordByteCodeStats()
	is called in a deleted interp.

2011-07-08  Donal K. Fellows  <dkf@users.sf.net>

	* doc/http.n: [FRQ 3358415]: State what RFC defines HTTP/1.1.

2011-07-03  Donal K. Fellows  <dkf@users.sf.net>

	* doc/FileSystem.3: Corrected statements about ctime field of 'struct
	stat'; that was always the time of the last metadata change, not the
	time of creation.

2011-07-02  Kevin B. Kenny  <kennykb@acm.org>

	* generic/tclStrToD.c:
	* generic/tclTomMath.decls:
	* generic/tclTomMathDecls.h:
	* macosx/Tcl.xcode/project.pbxproj:
	* macosx/Tcl.xcodeproj/project.pbxproj:
	* tests/util.test:
	* unix/Makefile.in:
	* win/Makefile.in:
	* win/Makefile.vc:
	Fix a bug where bignum->double conversion is "round up" and
	not "round to nearest" (causing expr double(1[string repeat 0 23])
	not to be 1e+23). [Bug 3349507]

2011-06-30  Reinhard Max  <max@suse.de>

	* unix/configure.in: Add a volatile declaration to the test for
	TCL_STACK_GROWS_UP to prevent gcc 4.6 from producing invalid
	results due to aggressive optimisation.

2011-06-23  Don Porter  <dgp@users.sourceforge.net>

	*** 8.5.10 TAGGED FOR RELEASE ***

	* changes:	Update for 8.5.10 release.

2011-06-22  Andreas Kupries  <andreask@activestate.com>

	* library/platform/pkgIndex.tcl: Updated to platform 1.0.10. Added
	* library/platform/platform.tcl: handling of the DEB_HOST_MULTIARCH
	* unix/Makefile.in: location change for libc.
	* win/Makefile.in:

	* generic/tclInt.h: Fixed the inadvertently committed disabling of
	  stack checks, see my 2010-11-15 commit.

2011-06-21  Don Porter  <dgp@users.sourceforge.net>

	* changes:	Update for 8.5.10 release.

	* library/tcltest/tcltest.tcl (loadIntoSlaveInterpreter):
	* library/tcltest/pkgIndex.tcl: Backport tcltest 2.3.3 for release
	* unix/Makefile.in: with Tcl 8.5.*.
	* win/Makefile.in:

	* tests/init.test:	Update test files to use new command.
	* tests/pkg.test:

	* generic/tclLink.c:	Prevent multiple links to a single Tcl
	variable when calling Tcl_LinkVar(). [Bug 3317466]

2011-06-13  Don Porter  <dgp@users.sourceforge.net>

	* generic/tclStrToD.c:  [Bug 3315098] Mem leak fix from Gustaf Neumann.

2011-06-02  Don Porter  <dgp@users.sourceforge.net>

	* generic/tclBasic.c:	Removed TclCleanupLiteralTable(), and old
	* generic/tclInt.h:	band-aid routine put in place while a fix
	* generic/tclLiteral.c:	for [Bug 994838] took shape.  No longer needed.

2011-06-02  Donal K. Fellows  <dkf@users.sf.net>

	* generic/tclInt.h (TclInvalidateNsCmdLookup): [Bug 3185407]: Extend
	the set of epochs that are potentially bumped when a command is
	created, for a slight performance drop (in some circumstances) and
	improved semantics.

2011-06-01  Jan Nijtmans  <nijtmans@users.sf.net>

	* generic/tclUtil.c:   Fix for [Bug 3309871]: Valgrind finds:
	invalid read in TclMaxListLength()

2011-05-25  Don Porter  <dgp@users.sourceforge.net>

	* library/msgcat/msgcat.tcl:	Backport improvements to msgcat
	* library/msgcat/pkgIndex.tcl:	package.  Bump to 1.4.4
	* unix/Makefile.in
	* win/Makefile.in

2011-05-24  Venkat Iyer <venkat@comit.com>

	* library/tzdata/Africa/Cairo: Update to Olson tzdata2011g

2011-05-17  Andreas Kupries  <andreask@activestate.com>

	* generic/tclCompile.c (TclFixupForwardJump): Tracked down and fixed
	* generic/tclBasic.c (TclArgumentBCEnter): the cause of a violation
	of my assertion that 'ePtr->nline == objc' in TclArgumentBCEnter.
	When a bytecode was grown during jump fixup the pc -> command line
	mapping was not updated. When things aligned just wrong the mapping
	would direct command A to the data for command B, with a different
	number of arguments.

2011-05-10  Don Porter  <dgp@users.sourceforge.net>

	* generic/tclInt.h:     New internal routines TclScanElement() and
	* generic/tclUtil.c:    TclConvertElement() are rewritten guts of
	machinery to produce string rep of lists.  The new routines avoid
	and correct [Bug 3173086].  See comments for much more detail.

	* generic/tclDictObj.c:         Update all callers.
	* generic/tclIndexObj.c:
	* generic/tclListObj.c:
	* generic/tclUtil.c:
	* tests/list.test:

2011-05-09  Don Porter  <dgp@users.sourceforge.net>

	* generic/tclListObj.c:	Revise empty string tests so that we avoid
	potentially expensive string rep generations, especially for dicts.

2011-05-07  Miguel Sofer  <msofer@users.sf.net>

	* generic/tclInt.h: fix USE_TCLALLOC so that it can be enabled
	* unix/Makefile.in: without editing the Makefile

2011-05-05  Don Porter  <dgp@users.sourceforge.net>

	* generic/tclListObj.c:	Stop generating string rep of dict when
	converting to list.  Tolerate NULL interps more completely.

2011-05-03  Don Porter  <dgp@users.sourceforge.net>

	* generic/tclUtil.c:	Tighten Tcl_SplitList().
	* generic/tclListObj.c:	Tighten SetListFromAny().
	* generic/tclDictObj.c:	Tighten SetDictFromAny().

2011-05-02  Don Porter  <dgp@users.sourceforge.net>

	* generic/tclCmdMZ.c:	Revised TclFindElement() interface.  The
	* generic/tclDictObj.c:	final argument had been bracePtr, the address
	* generic/tclListObj.c:	of a boolean var, where the caller can be told
	* generic/tclParse.c:	whether or not the parsed list element was
	* generic/tclUtil.c:	enclosed in braces.  In practice, no callers
	really care about that.  What the callers really want to know is 
	whether the list element value exists as a literal substring of the
	string being parsed, or whether a call to TclCopyAndCollpase() is
	needed to produce the list element value.  Now the final argument
	is changed to do what callers actually need.  This is a better fit
	for the calls in tclParse.c, where now a good deal of post-processing
	checking for "naked backslashes" is no longer necessary.
	***POTENTIAL INCOMPATIBILITY***
	For any callers calling in via the internal stubs table who really
	do use the final argument explicitly to check for the enclosing brace
	scenario.  Simply looking for the braces where they must be is the
	revision available to those callers, and it will backport cleanly.

	* tests/parse.test:	Tests for expanded literals quoting detection.

	* generic/tclCompCmds.c:	New TclFindElement() is also a better
	fit for the [switch] compiler.

	* generic/tclInt.h:	Replace TclCountSpaceRuns() with
	* generic/tclListObj.c:	TclMaxListLength() which is the function we
	* generic/tclUtil.c:	actually want.
	* generic/tclCompCmds.c:

	* generic/tclCompCmds.c: Rewrite of parts of the switch compiler to
	better use the powers of TclFindElement() and do less parsing on
	its own.

2011-04-28  Don Porter  <dgp@users.sourceforge.net>

	* generic/tclInt.h:	New utility routines:
	* generic/tclParse.c:	TclIsSpaceProc() and
	* generic/tclUtil.c:	TclCountSpaceRuns()

	* generic/tclCmdMZ.c:	Use new routines to replace calls to
	* generic/tclListObj.c:	isspace() and their /* INTL */ risk.
	* generic/tclStrToD.c:
	* generic/tclUtf.c:
	* unix/tclUnixFile.c:
	
2011-04-27  Don Porter  <dgp@users.sourceforge.net>

	* generic/tclListObj.c:	FreeListInternalRep() cleanup.

	* generic/tclBinary.c:	Backport fix for [Bug 2857044].
	* generic/tclDictObj.c:	All freeIntRepProcs set typePtr to NULL.
	* generic/tclEncoding.c:
	* generic/tclIndexObj.c:
	* generic/tclListObj.c:
	* generic/tclNamesp.c:
	* generic/tclObj.c:
	* generic/tclPathObj.c:
	* generic/tclProc.c:
	* generic/tclRegexp.c:
	* generic/tclStringObj.c:
	* generic/tclVar.c:

2011-04-21  Don Porter  <dgp@users.sourceforge.net>

	* generic/tclInt.h:	Use macro to set List intreps.
	* generic/tclListObj.c:

	* generic/tclCmdIL.c:	Limits on list length were too strict.
	* generic/tclInt.h:	Revised panics to errors where possible.
	* generic/tclListObj.c:

	* generic/tclCompile.c:	Make sure SetFooFromAny routines react
	* generic/tclIO.c:	reasonably when passed a NULL interp.
	* generic/tclIndexObj.c:
	* generic/tclListObj.c:
	* generic/tclNamesp.c:
	* generic/tclObj.c:
	* generic/tclProc.c:
	* macosx/tclMacOSXFCmd.c:

2011-04-21  Jan Nijtmans  <nijtmans@users.sf.net>

	* generic/tcl.h:       fix for [Bug 3288345]: Wrong Tcl_StatBuf
	* generic/tclInt.h:    used on MinGW. Make sure that all _WIN32
	* win/tclWinFile.c:    compilers use exactly the same layout
	* win/configure.in:    for Tcl_StatBuf - the one used by MSVC6 -
	* win/configure:       in all situations.

2011-04-20  Andreas Kupries  <andreask@activestate.com>

	* generic/tclFCmd.c (TclFileAttrsCmd): Added commands to reset the
	typePtr of the Tcl_Obj* whose int-rep was just purged. Required to
	prevent a dangling IndexRep* to reused, smashing the heap. See
	also the entries at 2011-04-16 and 2011-03-24 for the history of
	the problem.

2011-04-19  Don Porter  <dgp@users.sourceforge.net>

	* generic/tclConfig.c:	Reduce internals access in the implementation
	of [<foo>::pkgconfig list].

2011-04-18  Don Porter  <dgp@users.sourceforge.net>

	* generic/tclCmdIL.c:	Use ListRepPtr(.) and other cleanup.
	* generic/tclConfig.c:
	* generic/tclListObj.c:

	* generic/tclInt.h:	Define and use macros that test whether
	* generic/tclBasic.c:	a Tcl list value is canonical.
	* generic/tclUtil.c:

2011-04-16  Donal K. Fellows  <dkf@users.sf.net>

	* generic/tclFCmd.c (TclFileAttrsCmd): Tidied up the memory management
	a bit to try to ensure that the dynamic and static cases don't get
	confused while still promoting caching where possible. Added a panic
	to trap problems in the case where an extension is misusing the API.

2011-04-13  Don Porter  <dgp@users.sourceforge.net>

	* generic/tclUtil.c:	[Bug 3285375]: Rewrite of Tcl_Concat*()
	routines to prevent segfaults on buffer overflow.  Build them out of
	existing primitives already coded to handle overflow properly.  Uses
	the new TclTrim*() routines.

	* generic/tclCmdMZ.c:	New internal utility routines TclTrimLeft()
	* generic/tclInt.h:	and TclTrimRight().  Refactor the
	* generic/tclUtil.c:	[string trim*] implementations to use them.

2011-04-13  Miguel Sofer  <msofer@users.sf.net>

	* generic/tclVar.c: [Bug 2662380]: Fix crash caused by appending to a
	variable with a write trace that unsets it.

2011-04-12  Don Porter  <dgp@users.sourceforge.net>

	* generic/tclStringObj.c:	[Bug 3285472]: Repair corruption in
	* tests/string.test:	[string reverse] when string rep invalidation
	failed to also reset the bytes allocated for string rep to zero.

2011-04-12  Venkat Iyer <venkat@comit.com>

	* library/tzdata/Atlantic/Stanley: Update to Olson tzdata2011f

2011-04-06  Miguel Sofer  <msofer@users.sf.net>

	* generic/tclExecute.c (TclCompEvalObj): Earlier return if Tip280
	gymnastics not needed.

2011-04-05  Venkat Iyer <venkat@comit.com>

	* library/tzdata/Africa/Casablanca: Update to Olson's tzdata2011e
	* library/tzdata/America/Santiago:
	* library/tzdata/Pacific/Easter:
	* library/tzdata/America/Metlakatla: (new)
	* library/tzdata/America/North_Dakota/Beulah: (new)
	* library/tzdata/America/Sitka: (new)

2011-04-04  Don Porter  <dgp@users.sourceforge.net>

	* README:	Updated README files, repairing broken URLs and
	* macosx/README:	removing other bits that were clearly wrong.
	* unix/README:	Still could use more eyeballs on the detailed build
	* win/README:	advice on various plaforms. [Bug 3202030]

2011-04-02  Kevin B. Kenny  <kennykb@acm.org>

	* generic/tclStrToD.c (QuickConversion): Replaced another couple of
	'double' declarations with 'volatile double' to work around
	misrounding issues in mingw-gcc 3.4.5.

2011-03-24  Donal K. Fellows  <dkf@users.sf.net>

	* generic/tclFCmd.c (TclFileAttrsCmd): Ensure that any reference to
	temporary index tables is squelched immediately rather than hanging
	around to trip us up in the future.

2011-03-21  Jan Nijtmans  <nijtmans@users.sf.net>

	* unix/tclLoadDl.c:    [Bug #3216070]: Loading extension libraries
	* unix/tclLoadDyld.c:  from embedded Tcl applications.
	***POTENTIAL INCOMPATIBILITY***
	For extensions which rely on symbols from other extensions being
	present in the global symbol table. For an example and some discussion
	of workarounds, see http://stackoverflow.com/q/8330614/301832

2011-03-16  Jan Nijtmans  <nijtmans@users.sf.net>

	* generic/tclCkalloc.c: [Bug #3197864]: pointer truncation on Win64
	TCL_MEM_DEBUG builds

2011-03-16  Don Porter  <dgp@users.sourceforge.net>

	* generic/tclBasic.c:	Some rewrites to eliminate calls to
	* generic/tclParse.c:	isspace() and their /* INTL */ risk.
	* generic/tclProc.c:

2011-03-16  Jan Nijtmans  <nijtmans@users.sf.net>

	* unix/tcl.m4:    Make SHLIB_LD_LIBS='${LIBS}' the default and
	* unix/configure: set to "" on per-platform necessary basis.
	Backported from TEA, but kept all original platform code which was
	removed from TEA.

2011-03-14  Kevin B. Kenny  <kennykb@acm.org>

	* tools/tclZIC.tcl (onDayOfMonth): Allow for leading zeroes
	in month and day so that tzdata2011d parses correctly.
	* library/tzdata/America/Havana:
	* library/tzdata/America/Juneau:
	* library/tzdata/America/Santiago:
	* library/tzdata/Europe/Istanbul:
	* library/tzdata/Pacific/Apia:
	* library/tzdata/Pacific/Easter:
	* library/tzdata/Pacific/Honolulu:  tzdata2011d


	* unix/configure.in: [Bug 3205320]: stack space detection defeated by inlining
	* unix/configure:    (autoconf-2.59)

2011-03-09  Don Porter  <dgp@users.sourceforge.net>

	* generic/tclNamesp.c:	Tighten the detector of nested [namespace code]
	* tests/namespace.test:	quoting that the quoted scripts function
	properly even in a namespace that contains a custom "namespace"
	command.  [Bug 3202171]

	* doc/tclvars.n:	Formatting fix.  Thanks to Pat Thotys.

2011-03-08  Jan Nijtmans  <nijtmans@users.sf.net>

	* generic/tclBasic.c: Fix gcc warnings: variable set but not used

2011-03-08  Don Porter  <dgp@users.sourceforge.net>

	* generic/tclInt.h:	Remove TclMarkList() routine, an experimental
	* generic/tclUtil.c:	dead-end from the 8.5 alpha days.

	* generic/tclResult.c (ResetObjResult):	Correct failure to clear
	invalid intrep.  Thanks to Colin McDonald. [Bug 3202905]

2011-03-06  Don Porter  <dgp@users.sourceforge.net>

	* generic/tclBasic.c:	More replacements of Tcl_UtfBackslash() calls
	* generic/tclCompile.c:	with TclParseBackslash() where possible.
	* generic/tclParse.c:
	* generic/tclUtil.c:

	* generic/tclUtil.c (TclFindElement):	Guard escape sequence scans
	to not overrun the string end.  [Bug 3192636]

2011-03-05  Don Porter  <dgp@users.sourceforge.net>

	* generic/tclParse.c (TclParseBackslash): Correct trunction checks in
	* tests/parse.test:	\x and \u substitutions.  [Bug 3200987]

2011-01-26  Donal K. Fellows  <dkf@users.sf.net>

	* doc/RegExp.3: [Bug 3165108]: Corrected documentation of description
	of subexpression info in Tcl_RegExpInfo structure.

2011-01-25  Jan Nijtmans  <nijtmans@users.sf.net>

	* generic/tclCkalloc.c:  [Bug 3129448]: Possible over-allocation on
	* generic/tclHash.c:     64-bit platforms, part 2, backported
	* generic/tclProc.c:     strcpy->memcpy change but not change in any
				 struct.

2011-01-19 Alexandre Ferrieux  <ferrieux@users.sourceforge.net>

	* generic/tclExecute.c: [Bug 3138178]: Backport of Miguel's 2010-09-22
	fix on 8.6 branch (decache stack info wherever ::errorInfo may be
	updated, for trace sanity).

2011-01-19  Jan Nijtmans  <nijtmans@users.sf.net>

	* tools/genStubs.tcl:       Make sure to use CONST/VOID in stead of
	* generic/tclIntDecls.h:    const/void when appropriate. This allows to
	* generic/tclIntPlatDecls.h:use const/void in the *.decls file always,
	* generic/tclTomMathDecls.h:genStubs will do the right thing.

2011-01-18  Jan Nijtmans  <nijtmans@users.sf.net>

	* generic/tclBasic.c:      Various mismatches between Tcl_Panic
	* generic/tclCompCmds.c:   format string and its arguments,
	* generic/tclCompExpr.c:   discovered thanks to [Bug 3159920]
	* generic/tclPreserve.c:   (Backported)
	* generic/tclTest.c:

2011-01-17  Jan Nijtmans  <nijtmans@users.sf.net>

	* win/tcl.m4:         handle --enable-64bit=ia64 for gcc. BACKPORT.
	* win/configure:      (autoconf-2.59)
	* win/tclWin32Dll.c:  [Patch 3059922]: fixes for mingw64 - gcc4.5.1
	* generic/tclIOCmd.c: [Bug 3148192]: Commands "read/puts" incorrectly
	* tests/chanio.test:  interpret parameters. Improved error-message
	* tests/io.test       regarding legacy form.
	* tests/ioCmd.test

2011-01-15  Kevin B. Kenny  <kennykb@users.sf.net>

	* doc/tclvars.n:
	* generic/tclStrToD.c:
	* generic/tclUtil.c (Tcl_PrintDouble):
	* tests/util.test (util-16.*): Restored full Tcl 8.4 compatibility
	for the formatting of floating point numbers when $::tcl_precision
	is not zero. Added compatibility tests to make sure that excess
	trailing zeroes are suppressed for all eight major code paths.
	[Bug 3157475]

2011-01-13  Miguel Sofer  <msofer@users.sf.net>

	* generic/tclExecute.c (GrowEvaluationStack): Off-by-one error in
	sizing the new allocation - was ok in comment but wrong in the code.
	Triggered by [Bug 3142026] which happened to require exactly one more
	than what was in existence. BACKPORT.

2011-01-03  Jan Nijtmans  <nijtmans@users.sf.net>

	* tools/genStubs.tcl:  Fix "make genstubs", which was broken
	since 2010-11-30, the TclDoubleDigits backport.

2010-12-31  Jan Nijtmans  <nijtmans@users.sf.net>

	* generic/tclHash.c: [Bug 3007895]: Tcl_(Find|Create)HashEntry
	stub entries can never be called. They still cannot be called
	(no change in functionality), but at least they now do
	exactly the same as the Tcl_(Find|Create)HashEntry macro's,
	so the confusion addressed in this Bug report is gone.
	(Backported from Tcl 8.6)

2010-12-17  Stuart Cassoff  <stwo@users.sourceforge.net>

	* unix/Makefile.in:  Remove unwanted/obsolete 'ddd' target.

2010-12-17  Stuart Cassoff  <stwo@users.sourceforge.net>

	* unix/Makefile.in:  [Bug 2446711]: Remove 'allpatch' target.

2010-12-17  Stuart Cassoff  <stwo@users.sourceforge.net>

	* unix/Makefile.in:  Use 'rpmbuild', not 'rpm' [Bug 2537626].

2010-12-13  Jan Nijtmans  <nijtmans@users.sf.net>

	* unix/tcl.m4:    Cross-compile support for Win and UNIX (backported)
	* unix/configure: (autoconf-2.59)
	* win/tcl.m4:
	* win/configure.in:
	* win/configure: (autoconf-2.59)

2010-12-12  Stuart Cassoff  <stwo@users.sourceforge.net>

	* unix/tcl.m4: Better building on OpenBSD.
	* unix/configure: (autoconf-2.59)

2010-12-10 Alexandre Ferrieux  <ferrieux@users.sourceforge.net>

	* generic/tclIO.c: [backport] Make sure [fcopy -size ... -command ...] always
	* tests/io.test:   calls the callback asynchronously, even for size zero.

2010-12-03  Jeff Hobbs  <jeffh@ActiveState.com>

	* generic/tclUtil.c (TclReToGlob): add extra check for multiple
	inner *s that leads to poor recursive glob matching, defer to
	original RE instead.  tclbench RE var backtrack.

2010-12-01  Kevin B. Kenny  <kennykb@acm.org>

	* generic/tclStrToD.c (SetPrecisionLimits, TclDoubleDigits):
	Added meaningless initialization of 'i', 'ilim' and 'ilim1'
	to silence warnings from the C compiler about possible use of
	uninitialized variables, Added a panic to the 'switch' that
	assigns them, to assert that the 'default' case is impossible.
	[Bug 3124675]

2010-11-30  Andreas Kupries  <andreask@activestate.com>

	* generic/tclInt.decls: Backport of Kevin B. Kenny's work on
	* generic/tclInt.h: the Tcl Head, with help from Jeff Hobbs.
	* generic/tclStrToD.c:
	* generic/tclTest.c:
	* generic/tclTomMath.decls:
	* generic/tclUtil.c:
	* tests/util.test:
	* unix/Makefile.in:
	* win/Makefile.in:
	* win/makefile.vc: Rewrite of Tcl_PrintDouble and TclDoubleDigits
	that (a) fixes a severe performance problem with floating point
	shimmering reported by Karl Lehenbauer, (b) allows TclDoubleDigits
	to generate the digit strings for 'e' and 'f' format, so that it
	can be used for tcl_precision != 0 (and possibly later for [format]),
	(c) fixes [Bug 3120139] by making TclPrintDouble inherently
	locale-independent, (d) adds test cases to util.test for
	correct rounding in difficult cases of TclDoubleDigits where fixed-
	precision results are requested. (e) adds test cases to util.test for
	the controversial aspects of [Bug 3105247]. As a side effect, two
	more modules from libtommath (bn_mp_set_int.c and bn_mp_init_set_int.c)
	are brought into the build, since the new code uses them.

	* generic/tclIntDecls.h:
	* generic/tclStubInit.c:
	* generic/tclTomMathDecls.h:	Regenerated.

2010-11-30  Jeff Hobbs  <jeffh@ActiveState.com>

	* generic/tclInt.decls, generic/tclInt.h, generic/tclIntDecls.h:
	* generic/tclStubInit.c: TclFormatInt restored at slot 24
	* generic/tclUtil.c (TclFormatInt): restore TclFormatInt func from
	2005-07-05 macro-ization. Benchmarks indicate it is faster, as a
	key int->string routine (e.g. int-indexed arrays).

2010-11-23  Andreas Kupries  <andreask@activestate.com>

	* generic/tclVar.c (VarHashInvalidateEntry): Removed obsolete
	  patch for AIX defining this macro as function. This is not
	  necessary anymore. See ChangeLog entry 2010-07-28 (Bug 3037525)
	  for the actual bug and fix the patch was a workaround for.

2010-11-19  Jan Nijtmans  <nijtmans@users.sf.net>

	* generic/tclInterp.c:  fix gcc warning: passing argument 3 of
	'Tcl_GetIndexFromObj' discards qualifiers from pointer target type
	* generic/tclWinInit.c: fix gcc warning: dereferencing pointer
	'oemId' does break strict-aliasing rules
	* win/tclWin32Dll.c:    fix gcc warnings: unused variable 'registration'
	* win/tclWinChan.c:
	* win/tclWinFCmd.c:
	* win/configure.in:	    Allow cross-compilation by default. (backported)
	* win/tcl.m4:		    Use -pipe for gcc on win32 (backported)
	* win/configure:        (regenerated)

2010-11-18  Donal K. Fellows  <dkf@users.sf.net>

	* doc/file.n: [Bug 3111298]: Typofix.

2010-11-16  Jan Nijtmans  <nijtmans@users.sf.net>

	* generic/tclPlatDecls.h: [Bug 3110161]: Extensions using TCHAR don't
	compile on VS2005 SP1

2010-11-15  Andreas Kupries  <andreask@activestate.com>

	* doc/interp.n: [Bug 3081184]: TIP #378 backport.
	* doc/tclvars.n: Performance fix for TIP #280.
	* generic/tclBasic.c:
	* generic/tclExecute.c:
	* generic/tclInt.h:
	* generic/tclInterp.c:
	* tests/info.test:
	* tests/interp.test:

2010-11-03  Kevin B. Kenny  <kennykb@acm.org>

	* generic/tclCompCmds.c (TclCompileCatchCmd):
	* tests/compile.test (compile-3.6): [Bug 3098302]: Reworked the
	compilation of the [catch] command so as to avoid placing any code
	that might throw an exception (specifically, any initial substitutions
	or any stores to result or options variables) between the BEGIN_CATCH
	and END_CATCH but outside the exception range.  Added a test case that
	panics on a stack smash if the change is not made.

2010-11-01  Stuart Cassoff  <stwo@users.sourceforge.net>

	* library/safe.tcl:	Improved handling of non-standard module
	* tests/safe.test:	path lists, empty path lists in particular.

2010-11-01  Kevin B. Kenny  <kennykb@acm.org>

	* library/tzdata/Asia/Hong_Kong:
	* library/tzdata/Pacific/Apia:
	* library/tzdata/Pacific/Fiji:   Olson's tzdata2010o.

2010-10-23  Jan Nijtmans  <nijtmans@users.sf.net>

	* tools/uniParse.tcl:   [Bug 3085863]: tclUniData 9 years old
	* tools/uniClass.tcl:   Upgrade everything to Unicode 6.0, except
	* tests/utf.test:       non-BMP characters > 0xFFFF
	* generic/tclUniData.c: (re-generated)
	* generic/regc_locale.c:(re-generated)
	* generic/regcomp.c:    fix comment
	* win/rules.vc          Update for VS10

2010-10-09  Miguel Sofer  <msofer@users.sf.net>

	* generic/tclExecute.c: fix overallocation of exec stack in TEBC
	(mixing numwords and numbytes)

2010-10-01  Jeff Hobbs  <jeffh@ActiveState.com>

	* generic/tclExecute.c (EvalStatsCmd): change 'evalstats' to
	return data to interp by default, or if given an arg, use that as
	filename to output to (accepts 'stdout' and 'stderr').
	Fix output to print used inst count data.
	* generic/tclCkalloc.c: change TclDumpMemoryInfo sig to allow
	* generic/tclInt.decls: objPtr as well as FILE* as output.
	* generic/tclIntDecls.h:

2010-09-24  Andreas Kupries  <andreask@activestate.com>

	* tclWinsock.c: [Bug 3056775]: Fixed race condition between thread
	and internal co-thread access of a socket's structure because of
	the thread not using the socketListLock in TcpAccept(). Added
	documentation on how the module works to the top.

2010-09-23  Don Porter  <dgp@users.sourceforge.net>

	* generic/tclCmdAH.c:	Fix cases where value returned by 
	* generic/tclEvent.c:	Tcl_GetReturnOptions() was leaked.
	* generic/tclMain.c:	Thanks to Jeff Hobbs for discovery of the
	anti-pattern to seek and destroy.

2010-09-19  Donal K. Fellows  <dkf@users.sf.net>

	* doc/file.n (file readlink): [Bug 3070580]: Typofix.

2010-09-10  Donal K. Fellows  <dkf@users.sf.net>

	* doc/regsub.n: [Bug 3063568]: Fix for gotcha in example due to Tcl's
	special handling of backslash-newline. Makes example slightly less
	pure, but more useful.

2010-09-08  Andreas Kupries  <andreask@activestate.com>

	*** 8.5.9 TAGGED FOR RELEASE ***

	* doc/tm.n: Added underscore to the set of characters accepted in
	module names. This is true for quite some time in the code, this
	change catches up the documentation.

2010-09-08  Don Porter  <dgp@users.sourceforge.net>

	* changes:	Update for 8.5.9 release.

	* win/tclWin32Dll.c:	#ifdef protections to permit builds with
	* win/tclWinChan.c:	mingw on amd64 systems. Thanks to "mescalinum"
	* win/tclWinFCmd.c:	for reporting and testing.

2010-09-06  Stuart Cassoff  <stwo@users.sourceforge.net>

	* unix/configure.in, generic/tclIOUtil.c (Tcl_Stat): Updated so that
	we do not assume that all unix systems have the POSIX blkcnt_t type,
	since OpenBSD apparently does not. Backported from HEAD (2010-02-16).
	* unix/configure:	autoconf-2.59

2010-09-02  Andreas Kupries  <andreask@activestate.com>

	* doc/glob.n: Fixed documentation ambiguity regarding the handling
	of -join.

	* library/safe.tcl (::safe::AliasGlob): Fixed another problem, the
	option -join does not stop option processing in the core builtin,
	so the emulation must not do that either.

2010-09-01  Andreas Kupries  <andreas_kupries@users.sourceforge.net>

	* library/safe.tcl (::safe::AliasGlob): Moved the command
	extending the actual glob command with a -directory flag to when
	we actually have a proper untranslated path,

2010-09-01  Don Porter  <dgp@users.sourceforge.net>

	* changes:	Update for 8.5.9 release.

2010-09-01  Andreas Kupries  <andreask@activestate.com>

	* generic/tclExecute.c: [Bug 3057639]. Applied patch by Jeff to
	* generic/tclVar.c: make the behaviour of lappend in bytecompiled
	* tests/append.test: mode consistent with direct-eval and 'append'
	* tests/appendComp.test: generally. Added tests (append*-9.*)
	showing the difference.
	***POTENTIAL INCOMPATIBILITY***

2010-09-01  Donal K. Fellows  <dkf@users.sf.net>

	* tools/tcltk-man2html.tcl: Improve handling of cross-links for
	options between Ttk manual pages.

	* doc/Tcl.n: Avoid nroff hazards when generating documentation.

2010-08-31  Andreas Kupries  <andreask@activestate.com>

	* win/tcl.m4: Applied patch by Jeff fixing issues with the
	manifest handling on Win64.
	* win/configure: Regenerated.

2010-08-29  Donal K. Fellows  <dkf@users.sf.net>

	* doc/dict.n: [Bug 3046999]: Corrected cross reference to array
	manpage to refer to (correct) existing subcommand.

2010-08-26  Jeff Hobbs  <jeffh@ActiveState.com>

	* unix/configure, unix/tcl.m4: SHLIB_LD_LIBS='${LIBS}' for OSF1-V*.
	Add /usr/lib64 to set of auto-search dirs. [Bug 1230554]
	(SC_PATH_X): Correct syntax error when xincludes not found.

	* win/Makefile.in (VC_MANIFEST_EMBED_DLL VC_MANIFEST_EMBED_EXE):
	* win/configure, win/configure.in, win/tcl.m4: SC_EMBED_MANIFEST
	macro and --enable-embedded-manifest configure arg added to
	support manifest embedding where we know the magic.  Help prevents
	DLL hell with MSVC8+.

2010-08-24  Don Porter  <dgp@users.sourceforge.net>

	* changes:	Update for 8.5.9 release.

2010-08-23  Kevin B. Kenny  <kennykb@acm.org>

	* library/tzdata/Africa/Cairo:
	* library/tzdata/Asia/Gaza: Olson's tzdata2010l.

2010-08-19  Donal K. Fellows  <dkf@users.sf.net>

	* generic/tclTrace.c (TraceExecutionObjCmd, TraceCommandObjCmd)
	(TraceVariableObjCmd): [Patch 3048354]: Use memcpy() instead of
	strcpy() to avoid buffer overflow; we have the correct length of data
	to copy anyway since we've just allocated the target buffer.

2010-08-15  Donal K. Fellows  <dkf@users.sf.net>

	* generic/tclProc.c (ProcWrongNumArgs): [Bug 3045010]: Make the
	handling of passing the wrong number of arguments to [apply] somewhat
	less verbose when a lambda term is present.

2010-08-12  Donal K. Fellows  <dkf@users.sf.net>

	* generic/tclCmdMZ.c (Tcl_RegexpObjCmd): [Bug 2826551, Patch 2948425]:
	Backport of updates to make handling of RE line anchors correct.

2010-08-11  Jeff Hobbs  <jeffh@ActiveState.com>

	* unix/ldAix: Remove ancient (pre-4.2) AIX support
	* unix/configure: regen with ac-2.59
	* unix/configure.in, unix/tclConfig.sh.in, unix/Makefile.in:
	* unix/tcl.m4 (AIX): Remove the need for ldAIX, replace with
	-bexpall/-brtl.  Remove TCL_EXP_FILE (export file) and other baggage
	that went with it.  Remove pre-4 AIX build support.

2010-08-10  Jeff Hobbs  <jeffh@ActiveState.com>

	* generic/tclUtil.c (TclByteArrayMatch): Patterns may not be
	null-terminated, so account for that.

2010-08-05  Don Porter  <dgp@users.sourceforge.net>

	* changes:	Update for 8.5.9 release.

2010-08-04  Jeff Hobbs  <jeffh@ActiveState.com>

	* unix/tclUnixFCmd.c: Adjust license header as per
	ftp://ftp.cs.berkeley.edu/pub/4bsd/README.Impt.License.Change

	* license.terms: Fix DFARs note for number-adjusted rights clause

	* win/tclWin32Dll.c (asciiProcs, unicodeProcs):
	* win/tclWinLoad.c (TclpDlopen): 'load' use LoadLibraryEx with
	* win/tclWinInt.h (TclWinProcs): LOAD_WITH_ALTERED_SEARCH_PATH to
	prefer dependent DLLs in same dir as loaded DLL.
	***POTENTIAL INCOMPATIBILITY***

	* win/Makefile.in (%.${OBJEXT}): better implicit rules support

2010-08-04  Don Porter  <dgp@users.sourceforge.net>

	* generic/tcl.h:	Bump to 8.5.9 for release.
	* library/init.tcl:
	* tools/tcl.wse.in:
	* unix/configure.in:
	* unix/tcl.spec:
	* win/configure.in:
	* README:

	* unix/configure:	autoconf-2.59
	* win/configure:

	* changes:	Update for 8.5.9 release.

2010-08-04  Andreas Kupries  <andreask@activestate.com>

	* generic/tclIORChan.c: [Bug 3034840]: Fixed reference counting
	* tests/ioCmd.test: in InvokeTclMethod and callers.

2010-08-03  Andreas Kupries  <andreask@activestate.com>

	* tests/var.test (var-19.1): [Bug 3037525]: Added test demonstrating
	the local hashtable deletion crash and fix.

	* tests/info.test (info-39.1, test_info_frame): Changed absolute to
	relative frame adressing to handle difference between testing with
	-singleproc 1 vs. the default -singleproc 0. Plus comment fix. The
	test and issue are not relevant to the trunk, forward porting is not
	required.

2010-08-03  Don Porter  <dgp@users.sourceforge.net>

	* changes:	Update for 8.5.9 release.

2010-08-02  Kevin B. Kenny  <kennykb@users.sf.net>

	* library/tzdata/America/Bahia_Banderas:
	* library/tzdata/Pacific/Chuuk:
	* library/tzdata/Pacific/Pohnpei:
	* library/tzdata/Africa/Cairo:
	* library/tzdata/Europe/Helsinki:
	* library/tzdata/Pacific/Ponape:
	* library/tzdata/Pacific/Truk:
	* library/tzdata/Pacific/Yap:			Olson's tzdata2010k.

2010-07-28  Miguel Sofer  <msofer@users.sf.net>

	* generic/tclVar.c: [Bug 3037525]: lose fickle optimisation in
	TclDeleteVars (used for runtime-created locals) that caused crashes.

2010-07-25  Jan Nijtmans  <nijtmans@users.sf.net>

	* generic/tclInt.h: [Bug 3030870]: Make itcl 3.x built with pre-8.6
	* generic/tclBasic.c: work in 8.6 revert tclInt.h to what it was
	before, and relax the relation between Tcl_CallFrame and CallFrame.

2010-07-17  Jan Nijtmans  <nijtmans@users.sf.net>

	* generic/tcl.h: [Bug 3030870]: Make itcl 3.x built with pre-8.6
	* generic/tclInt.h:		work in 8.6

2010-07-02  Donal K. Fellows  <dkf@users.sf.net>

	* generic/tclExecute.c (IllegalExprOperandType): [Bug 3024379]: Made
	sure that errors caused by an argument to an operator being outside
	the domain of the operator all result in ::errorCode being ARITH
	DOMAIN and not NONE.

2010-07-02  Jan Nijtmans  <nijtmans@users.sf.net>

	* generic/tclIntDecls.h: [Bug 803489]: Tcl_FindNamespace problem in
	the Stubs table.

2010-07-01  Donal K. Fellows  <dkf@users.sf.net>

	* doc/mathop.n: [Bug 3023165]: Fix typo that was preventing proper
	rendering of the exclusive-or operator.

2010-06-28  Jan Nijtmans  <nijtmans@users.sf.net>

	* generic/tclPosixStr.c: [Bug 3019634]: errno.h and tclWinPort.h have
	conflicting definitions.

2010-06-22  Donal K. Fellows  <dkf@users.sf.net>

	* generic/tclCmdIL.c (Tcl_LsetObjCmd): [Bug 3019351]: Corrected wrong
	args message.

2010-06-18  Donal K. Fellows  <dkf@users.sf.net>

	* library/init.tcl (auto_execok): [Bug 3017997]: Add .cmd to the
	default list of extensions that we can execute interactively.

2010-06-16  Jan Nijtmans  <nijtmans@users.sf.net>

	* tools/loadICU.tcl:   [Bug 3016135]: Traceback using clock format
	* library/msgs/he.msg: with locale of he_IL

2010-06-09  Andreas Kupries  <andreask@activestate.com>

	* library/platform/platform.tcl: Added OSX Intel 64bit
	* library/platform/pkgIndex.tcl: Package updated to version 1.0.9.
	* unix/Makefile.in:
	* win/Makefile.in:

2010-05-26  Donal K. Fellows  <dkf@users.sf.net>

	* doc/socket.n: [Bug 3007442]: Server sockets never took a host
	argument, so the list of options must precede the port argument.

2010-05-25  Jan Nijtmans  <nijtmans@users.sf.net>

	* unix/tclUnixPort.h: [Bug 2991415]: tclport.h #included before
	* win/tclWinPort.h:		     limits.h
	* generic/tclInt.h:

2010-05-21  Jan Nijtmans  <nijtmans@users.sf.net>

	* tools/installData.tcl:  Make sure that copyDir only receives
	normalized paths. Backported from trunk.
	* generic/tclPlatDecls.h: Fix <tchar.h> inclusion for CYGWIN.
	Backported from trunk (although for trunk this was moved to
	tclWinPort.h)
	* generic/tclPathObj.c:   Fix Tcl_SetStringObj usage for CYGWIN. This
	function can only be used with unshared objects. This causes a crash
	on CYGWIN. (backported from trunk)
	* generic/tclFileName.c:  Don't declare cygwin_conv_to_win32_path here
	* win/tclWinChan.c:       Fix various minor other gcc warnings, like
	* win/tclWinConsole.c:    signed<->unsigned mismatch. Backported from
	* win/tclWinDde.c:        trunk.
	* win/tclWinNotify.c:
	* generic/tclStrToD.c:    [Bug 3005233]: fix for build on OpenBSD vax

2010-05-19 Alexandre Ferrieux  <ferrieux@users.sourceforge.net>

	* generic/tclDictObj.c: Backport of fix for [Bug 3004007], EIAS
	* tests/dict.test:      violation in list-dict conversions.

2010-05-07  Andreas Kupries  <andreask@activestate.com>

	* library/platform/platform.tcl: Fix cpu name for Solaris/Intel 64bit.
	* library/platform/pkgIndex.tcl: Package updated to version 1.0.8.
	* unix/Makefile.in:		
	* win/Makefile.in:

2010-04-30  Don Porter  <dgp@users.sourceforge.net>

	* generic/tclBinary.c (UpdateStringOfByteArray): [Bug 2994924]: Add
	panic when the generated string representation would grow beyond Tcl's
	size limits.

2010-04-29  Andreas Kupries  <andreask@activestate.com>

	* library/platform/platform.tcl: Another stab at getting the /lib,
	* library/platform/pkgIndex.tcl: /lib64 difference right for linux.
	* unix/Makefile.in:		 Package updated to version 1.0.7.
	* win/Makefile.in:

2010-04-29  Kevin B. Kenny  <kennykb@acm.org>

	* library/tzdata/Antarctica/Macquarie:
	* library/tzdata/Africa/Casablanca:
	* library/tzdata/Africa/Tunis:
	* library/tzdata/America/Santiago:
	* library/tzdata/America/Argentina/San_Luis:
	* library/tzdata/Antarctica/Casey:
	* library/tzdata/Antarctica/Davis:
	* library/tzdata/Asia/Anadyr:
	* library/tzdata/Asia/Damascus:
	* library/tzdata/Asia/Dhaka:
	* library/tzdata/Asia/Gaza:
	* library/tzdata/Asia/Kamchatka:
	* library/tzdata/Asia/Karachi:
	* library/tzdata/Asia/Taipei:
	* library/tzdata/Europe/Samara:
	* library/tzdata/Pacific/Apia:
	* library/tzdata/Pacific/Easter:
	* library/tzdata/Pacific/Fiji:   Olson's tzdata2010i.
	
2010-04-19  Jan Nijtmans  <nijtmans@users.sf.net>

	* win/tclWinPort.h: [Patch 2986105]: Conditionally defining
	* win/tclWinFile.c: strcasecmp/strncasecmp

2010-04-18  Donal K. Fellows  <dkf@users.sf.net>

	* doc/unset.n: [Bug 2988940]: Fix typo.

2010-04-14  Andreas Kupries  <andreask@activestate.com>

	* library/platform/platform.tcl: Linux platform identification:
	* library/platform/pkgIndex.tcl: Check /lib64 for existence of
	* unix/Makefile.in: files matching libc* before accepting it as
	* win/Makefile.in: base directory. This can happen on weirdly
	installed 32bit systems which have an empty or partially filled
	/lib64 without an actual libc. Bumped to version 1.0.6.

2010-04-03  Zoran Vasiljevic <vasiljevic@users.sourceforge.net>

	* generic/tclStringObj.c: (SetStringFromAny): avoid trampling
	over the tclEmptyStringRep as it is thread-shared.

	* generic/tclThreadStorage.c (ThreadStorageGetHashTable):
	avoid accessing shared table index w/o mutex protection
	if VALGRIND defined on compilation time. This rules out
	helgrind complains about potential race-conditions at
	that place.

	Thanks to Gustaf Neumann for the (hard) work.

2010-03-31  Donal K. Fellows  <dkf@users.sf.net>

	* doc/package.n: [Bug 2980210]: Document the arguments taken by
	the [package present] command correctly.

2010-03-30  Andreas Kupries  <andreask@activestate.com>

	* generic/tclIORChan.c (ReflectClose, ReflectInput, ReflectOutput,
	ReflectSeekWide, ReflectWatch, ReflectBlock, ReflectSetOption,
	ReflectGetOption, ForwardProc): [Bug 2978773]: Preserve
	ReflectedChannel* structures across handler invokations, to avoid
	crashes when the handler implementation induces nested callbacks
	and destruction of the channel deep inside such a nesting.

2010-03-30  Don Porter  <dgp@users.sourceforge.net>

	* generic/tclObj.c (Tcl_GetCommandFromObj):	[Bug 2979402]: Reorder
	the validity tests on internal rep of a "cmdName" value to avoid
	invalid reads reported by valgrind.

2010-03-29  Don Porter  <dgp@users.sourceforge.net>

	* generic/tclStringObj.c:	Fix array overrun in test format-1.12
	caught by valgrind testing.

2010-03-25  Donal K. Fellows  <dkf@users.sf.net>

	* unix/tclUnixFCmd.c (TclUnixCopyFile): [Bug 2976504]: Corrected
	number of arguments to fstatfs() call.

2010-03-24  Don Porter  <dgp@users.sourceforge.net>

	* generic/tclResult.c:	[Bug 2383005]: Revise [return -errorcode] so
	* tests/result.test:	that it rejects illegal non-list values.

2010-03-20  Donal K. Fellows  <dkf@users.sf.net>

	* generic/tclIO.c (CopyData): Allow the total number of bytes copied
	by [fcopy] to exceed 2GB. Can happen when no -size parameter given.

2010-03-18  Don Porter  <dgp@users.sourceforge.net>

	* generic/tclListObj.c: [Bug 2971669]: Prevent in overflow trouble in
	* generic/tclTestObj.c: ListObjReplace operations.  Thanks to kbk for
	* tests/listObj.test:   fix and test.

2010-03-12  Jan Nijtmans  <nijtmans@users.sf.net>

	* win/makefile.vc:      Fix [Bug 2967340]: Static build failure
	* win/.cvsignore

2010-03-09  Andreas Kupries  <andreask@activestate.com>

	* generic/tclIORChan.c: [Bug 2936225]: Thanks to Alexandre Ferrieux
	* doc/refchan.n:	<ferrieux@users.sourceforge.net> for debugging
	* tests/ioCmd.test:	and fixing the problem. It is the write-side
				equivalent to the bug fixed 2009-08-06.

2010-03-09  Don Porter  <dgp@users.sourceforge.net>

	* library/tzdata/America/Matamoros: New locale
	* library/tzdata/America/Ojinaga: New locale
	* library/tzdata/America/Santa_Isabel: New locale
	* library/tzdata/America/Asuncion:
	* library/tzdata/America/Tijuana:
	* library/tzdata/Antarctica/Casey:
	* library/tzdata/Antarctica/Davis:
	* library/tzdata/Antarctica/Mawson:
	* library/tzdata/Asia/Dhaka:
	* library/tzdata/Pacific/Fiji:
	Olson tzdata2010c.

2010-03-01  Alexandre Ferrieux  <ferrieux@users.sourceforge.net>

	* unix/tclUnixChan.c: [backported] Refrain from a possibly lengthy
	reverse-DNS lookup on 0.0.0.0 when calling [fconfigure -sockname]
	on an universally-bound (default) server socket.

2010-02-27  Donal K. Fellows  <dkf@users.sf.net>

	* generic/tclCmdMZ.c (StringFirstCmd, StringLastCmd): [Bug 2960021]:
	Only search for the needle in the haystack when the needle isn't
	larger than the haystack. Prevents an odd crash from sometimes
	happening when things get mixed up (a common programming error).

2010-02-21  Jan Nijtmans  <nijtmans@users.sf.net>

	* generic/tclBasic.c:   Fix [Bug 2954959] expr abs(0.0) is -0.0
	* tests/expr.test

2010-02-19  Stuart Cassoff  <stwo@users.sourceforge.net>

	* tcl.m4: Correct compiler/linker flags for threaded builds on OpenBSD
	* configure: (regenerated).

2010-02-19  Donal K. Fellows  <dkf@users.sf.net>

	* unix/installManPage: [Bug 2954638]: Correct behaviour of manual page
	installer. Also added armouring to check that assumptions about the
	initial state are actually valid (e.g., look for existing input file).

2010-02-11  Donal K. Fellows  <dkf@users.sf.net>

	* generic/tclIOCmd.c (Tcl_OpenObjCmd): [Bug 2949740]: Make sure that
	we do not try to put a NULL pipeline channel into binary mode.

2010-02-07  Jan Nijtmans  <nijtmans@users.sf.net>

	* tools/genStubs.tcl     Backport various formatting (spacing)
	* generic/tcl*.decls     changes from HEAD, so diffing
	* generic/tcl*Decls.h    between 8.5.x and 8.6 shows the
	* generic/tclStubInit.c  real structural differences again.
	                         (any signature change not backported!)

2010-02-03  Donal K. Fellows  <dkf@users.sf.net>

	* generic/tclVar.c (Tcl_ArrayObjCmd): More corrections for the 'unset'
	subcommand.

2010-02-02  Andreas Kupries  <andreask@activestate.com>

	* generic/tclCompile.c: [Bug 2933089]: A literal sharing problem with
	* generic/tclCompile.h: 'info frame' affects not only 8.6 but 8.5 as
	* generic/tclExecute.h: well. Backported the fix done in 8.6, without
	* tests/info.test: changes. New testcase info-39.1.

2010-02-02  Donal K. Fellows  <dkf@users.sf.net>

	* generic/tclVar.c (Tcl_ArrayObjCmd): [Bug 2939073]: Stop the [array
	unset] command from having dangling pointer problems when an unset
	trace deletes the element that is going to be processed next. Many
	thanks to Alexandre Ferrieux for the bulk of this fix.

2010-02-01  Donal K. Fellows  <dkf@users.sf.net>

	* generic/regexec.c (ccondissect, crevdissect): [Bug 2942697]: Rework
	these functions so that certain pathological patterns are matched much
	more rapidly. Many thanks to Tom Lane for dianosing this issue and
	providing an initial patch.

2010-02-01  Jan Nijtmans  <nijtmans@users.sf.net>

	* generic/tclInt.decls:		Various CYGWIN-related fixes
	* generic/tclInt.h:		backported from HEAD. Still
	* generic/tclIntPlatDecls.h:	configure script not modified,
	* generic/tclPort.h:		so CYGWIN build is still
	* generic/tclTest.c:		disabled. Reason: although the
	* win/cat.c:			build succeeds with those changes,
	* win/tclWinDde.c:		many tests still fail.
	* win/tclWinError.c:
	* win/tclWinFile.c:
	* win/tclWinPipe.c:
	* win/tclWinPort.h:
	* win/tclWinReg.c:
	* win/tclWinSerial.c:
	* win/tclWinSock.c:
	* win/tclWinTest.c:
	* win/tclWinThrd.c:

2010-01-29  Jan Nijtmans  <nijtmans@users.sf.net>

	* generic/tcl.h:	Use correct TCL_LL_MODIFIER for CYGWIN.
				Formatting (all backported from HEAD)
	* generic/rege_dfa.c:	Fix macro conflict on CYGWIN: don't use
				"small".
	* generic/tclTest.c:	Fix gcc 4.4 warning: ignoring return value of
	* unix/tclUnixPipe.c:	'write'
	* unix/tclUnixNotify.c:

2010-01-19  Donal K. Fellows  <dkf@users.sf.net>

	* doc/dict.n: [Bug 2929546]: Clarify just what [dict with] and [dict
	update] are doing with variables.

2010-01-18  Andreas Kupries  <andreask@activestate.com>

	* generic/tclIO.c (CreateScriptRecord): [Bug 2918110]: Initialize
	the EventScriptRecord (esPtr) fully before handing it to
	Tcl_CreateChannelHandler for registration. Otherwise a reflected
	channel calling 'chan postevent' (== Tcl_NotifyChannel) in its
	'watchProc' will cause the function 'TclChannelEventScriptInvoker'
	to be run on an uninitialized structure.

2010-01-18  Donal K. Fellows  <dkf@users.sf.net>

	* generic/tclStringObj.c (Tcl_AppendFormatToObj): [Bug 2932421]: Stop
	the [format] command from causing argument objects to change their
	internal representation when not needed. Thanks to Alexandre Ferrieux
	for this fix.

2010-01-06  Jan Nijtmans  <nijtmans@users.sf.net>

	* generic/tclCompExpr.c: Warning: array subscript has type 'char'
	* generic/tclPkg.c:
	* libtommath/bn_mp_read_radix.c:
	* unix/tclUnixCompat.c:	Fix gcc warning: signed and unsigned type
				in conditional expression.
	* unix/tcl.m4: Add support for Haiku and CYGWIN dynamical loading
	* unix/configure: (regenerated)
	* unix/Makefile.in:
	* unix/.cvsignore:
	* tests/stack.test: Reduced minimum required C-stack size to 2034:
			    CYGWIN has this stack size and the test runs fine!
	* generic/tclEnv.c: Fix environment tests under CYGWIN
	* generic/tclPort.h:
	* tests/env.test:

2010-01-05  Don Porter  <dgp@users.sourceforge.net>

	* generic/tclPathObj.c (TclPathPart):	[Bug 2918610]: Correct
	* tests/fileName.test (filename-14.31):	inconsistency between the
	string rep and the intrep of a path value created by [file rootname].
	Thanks to Vitaly Magerya for reporting.

2010-01-03  Donal K. Fellows  <dkf@users.sf.net>

	* unix/tcl.m4 (SC_CONFIG_CFLAGS): [Bug 1636685]: Use the configuration
	for modern FreeBSD suggested by the FreeBSD porter.

2009-12-30  Donal K. Fellows  <dkf@users.sf.net>

	* library/safe.tcl (AliasSource): [Bug 2923613]: Make the safer
	* tests/safe.test (safe-8.9):	  [source] handle a [return] at the
					  end of the file correctly.

2009-12-29  Donal K. Fellows  <dkf@users.sf.net>

	* generic/tclInterp.c (Tcl_MakeSafe): [Bug 2895741]: Make sure that
	the min() and max() functions are supported in safe interpreters.

2009-12-28  Donal K. Fellows  <dkf@users.sf.net>

	* unix/configure.in: [Bug 942170]:	Detect the st_blocks field of
	* generic/tclCmdAH.c (StoreStatData):	'struct stat' correctly.
	* generic/tclIOUtil.c (Tcl_Stat, Tcl_FSStat):
	* generic/tclTest.c (PretendTclpStat):

	* generic/tclInterp.c (TimeLimitCallback): [Bug 2891362]: Ensure that
	* tests/interp.test (interp-34.13):	   the granularity ticker is
	reset when we check limits because of the time limit event firing.

2009-12-27  Donal K. Fellows  <dkf@users.sf.net>

	* doc/namespace.n (SCOPED SCRIPTS): [Bug 2921538]: Updated example to
	not be quite so ancient.

2009-12-23  Donal K. Fellows  <dkf@users.sf.net>

	* library/safe.tcl (AliasSource, AliasExeName): [Bug 2913625]: Stop
	information about paths from leaking through [info script] and [info
	nameofexecutable].

2009-12-16  Donal K. Fellows  <dkf@users.sf.net>

	* library/safe.tcl (::safe::AliasGlob): Upgrade to correctly support a
	larger fraction of [glob] functionality, while being stricter about
	directory management.

	* doc/tm.n: [Bug 1911342]: Formatting rewrite to avoid bogus crosslink
	to the list manpage when generating HTML.

	* library/msgcat/msgcat.tcl (Init): [Bug 2913616]: Do not use platform
	tests that are not needed and which don't work in safe interpreters.

2009-12-12  Donal K. Fellows  <dkf@users.sf.net>

	* generic/tclTest.c (TestconcatobjCmd): [Bug 2895367]: Stop memory
	leak when testing. We don't need extra noise of this sort when
	tracking down real problems!

2009-12-10  Andreas Kupries  <andreask@activestate.com>

	* generic/tclObj.c (TclContinuationsEnter): [Bug 2895323]: Updated
	comments to describe when the function can be entered for the same
	Tcl_Obj* multiple times. This is a continuation of the 2009-11-10
	entry where a memory leak was plugged, but where not sure if that was
	just a band-aid to paper over some other error. It isn't, this is a
	legal situation.

2009-12-09  Andreas Kupries  <andreask@activestate.com>

	* library/safe.tcl: Backport of the streamlined safe base from
	* tests/safe.test: head to the 8.5 branch (See head changelog entries
	2009-11-05, 2009-11-06, 2009-12-03).

2009-12-07  Don Porter  <dgp@users.sourceforge.net>

	* generic/tclStrToD.c:	[Bug 2902010]: Correct conditional compile
	directives to better detect the toolchain that needs extra work for
	proper underflow treatment instead of merely detecting the MIPS
	platform.

2009-12-02  Jan Nijtmans  <nijtmans@users.sf.net>

	* tools/genStubs.tcl: Add support for win32 CALLBACK functions (needed
	for Tk bugfix).

2009-11-30  Donal K. Fellows  <dkf@users.sf.net>

	* doc/Tcl.n: [Bug 2901433]: Improved description of expansion to
	mention that it is using list syntax.

2009-11-27  Donal K. Fellows  <dkf@users.sf.net>

	* doc/BoolObj.3, doc/CrtChannel.3, doc/DictObj.3, doc/DoubleObj.3: 
	* doc/Ensemble.3, doc/Environment.3, doc/FileSystem.3, doc/Hash.3: 
	* doc/IntObj.3, doc/Limit.3, doc/ObjectType.3, doc/PkgRequire.3: 
	* doc/SetChanErr.3, doc/SetResult.3: [Patch 2903921]: Many small
	spelling fixes from Larry Virden.

2009-11-25  Stuart Cassoff  <stwo@users.sf.net>

	* unix/configure.in:	[Patch 2892871]: Remove unneeded
	* unix/tcl.m4:		AC_STRUCT_TIMEZONE and use
	* unix/tclConfig.h.in:	AC_CHECK_MEMBERS([struct stat.st_blksize])
	* unix/tclUnixFCmd.c:	instead of AC_STRUCT_ST_BLKSIZE.
	* unix/configure:	Regenerated with autoconf-2.59.

2009-11-16  Alexandre Ferrieux  <ferrieux@users.sourceforge.net>

	* generic/tclEncoding.c: Fix [Bug 2891556] and improve test to detect
	* tests/decoding.test:   similar manifestations in the future.
	
2009-11-12  Don Porter  <dgp@users.sourceforge.net>

	*** 8.5.8 TAGGED FOR RELEASE ***

	* changes:	Update for 8.5.8 release.

	* generic/tclClock.c (TclClockInit):	Do not create [clock] support
	commands in safe interps.

	* tests/io.test:	New test io-53.11 to test for [Bug 2895565].

2009-11-12  Andreas Kupries  <andreask@activestate.com>

	* generic/tclIO.c (CopyData): [Bug 2895565]: Dropped bogosity which
	used the number of _written_ bytes or character to update the counters
	for the read bytes/characters. See last entry for the test case.

2009-11-11  Pat Thoyts  <patthoyts@users.sourceforge.net>

	* tests/fCmd.test:     Fixed a number of issues for Vista and Win7
	* tests/registry.test: that are due to restricted permissions.
	* tests/winFCmd.test:

2009-11-11  Don Porter  <dgp@users.sourceforge.net>

	* library/http/http.tcl:	[Bug 2891171]: Update the URL syntax
	check to RFC 3986 compliance on the subject of non-encoded question
	mark characters.
	
	* library/http/pkgIndex.tcl:	Bump to http 2.7.5 to avoid any
	* unix/Makefile.in:		confusion with snapshot "releases"
	* win/Makefile.in:		that might be in ActiveTcl, etc.

2009-11-11  Alexandre Ferrieux  <ferrieux@users.sourceforge.net>

	* generic/tclIO.c: Backported fix for [Bug 2888099] (close discards
	ENOSPC error) by saving the errno from the first of two
	FlushChannel()s. Uneasy to test; might need specific channel drivers.
	Four-hands with aku.

2009-11-10  Don Porter  <dgp@users.sourceforge.net>

	* generic/tclBasic.c:	Plug another leak in TCL_EVAL_DIRECT
	evaluation.

	* generic/tclObj.c:	Plug memory leak in TclContinuationsEnter().
	[Bug 2895323]

2009-11-09  Stuart Cassoff <stwo@users.sf.net>

	* win/README: [bug 2459744]: Removed outdated Msys + Mingw info.

2009-11-09  Don Porter  <dgp@users.sourceforge.net>

	* generic/tclBasic.c (TclEvalObjEx):	Plug memory leak in 
	TCL_EVAL_DIRECT evaluation.

	* tests/info.test:	Resolve ambiguous resolution of variable "res".

2009-11-03  Don Porter  <dgp@users.sourceforge.net>

	* generic/tcl.h:	Bump to 8.5.8 for release.
	* library/init.tcl:
	* tools/tcl.wse.in:
	* unix/configure.in:
	* unix/tcl.spec:
	* win/configure.in:
	* README:

	* unix/configure:	autoconf-2.59
	* win/configure:

	* changes:	Update for 8.5.8 release.

2009-11-03  Andreas Kupries  <andreask@activestate.com>

	* library/safe.tcl (::safe::InterpSetConfig): [Bug 2854929]: Added
	code to recursively find deeper paths which may contain modules.
	Required to handle modules with names like 'platform::shell', which
	translate into 'platform/shell-X.tm', i.e arbitrarily deep
	subdirectories.

2009-11-03  Kevin B. Kenny  <kennykb@acm.org>
	
	* library/tzdata/Asia/Novokuznetsk: New tzdata locale for Kemerovo
	oblast', which now keeps Novosibirsk time and not Kranoyarsk time.
	* library/tzdata/Asia/Damascus: Syrian DST changes.
	* library/tzdata/Asia/Hong_Kong: Hong Kong historic DST corrections.
	Olson tzdata2009q.

2009-11-03  Pat Thoyts  <patthoyts@users.sourceforge.net>

	* tests/tcltest.test: Backport permissions fix for Win7.

2009-10-31  Donal K. Fellows  <dkf@users.sf.net>

	* generic/tclBasic.c (ExprRoundFunc): [Bug 2889593]: Correctly report
	the expected number of arguments when generating an error for round().

2009-10-29  Don Porter  <dgp@users.sourceforge.net>

	* generic/tcl.h:	[Bug 2800740]: Changed the typedef for the
	mp_digit type from:
		typedef unsigned long mp_digit;
	to:
		typedef unsigned int mp_digit;
	For 32-bit builds where "long" and "int" are two names for the same
	thing, this is no change at all. For 64-bit builds, though, this
	causes the dp[] array of an mp_int to be made up of 32-bit elements
	instead of 64-bit elements. This is a huge improvement because details
	elsewhere in the mp_int implementation cause only 28 bits of each
	element to be actually used storing number data. Without this change
	bignums are over 50% wasted space on 64-bit systems.

	***POTENTIAL INCOMPATIBILITY***
	For 64-bit builds, callers of routines with (mp_digit) or (mp_digit *)
	arguments *will*, and callers of routines with (mp_int *) arguments
	*may* suffer both binary and stubs incompatibilities with Tcl releases
	8.5.0 - 8.5.7.  Such possibilities should be checked, and if such
	incompatibilities are present, suitable [package require] requirements
	on the Tcl release should be put in place to keep such built code
	[load]-ing only in Tcl interps that are compatible.

2009-10-29  Kevin B. Kenny  <kennykb@acm.org>

	* library/clock.tcl (LocalizeFormat):
	* tests/clock.test (clock-67.1): [Bug 2819334]:
	Corrected a problem where '%%' followed by a letter in a format group
	could expand recursively: %%R would turn into %%H:%M:%S.

2009-10-28  Don Porter  <dgp@users.sourceforge.net>

	* generic/tclLiteral.c:	Backport fix for [Bug 2888044].

2009-10-28  Kevin B. Kenny  <kennykb@acm.org>

	* tests/fileName.test (fileName-20.[78]): Corrected poor test
	hygiene (failure to save and restore the working directory) that
	caused these two tests to fail on Windows (and [Bug 2806250] to be
	reopened).

2009-10-27  Don Porter  <dgp@users.sourceforge.net>

	* generic/tclPathObj.c: [Bug 2884203]: Missing refcount on cached
	normalized path caused crashes.

2009-10-27  Kevin B. Kenny  <kennykb@acm.org>

	* library/clock.tcl (ParseClockScanFormat): [Bug 2886852]:
	Corrected a problem where [clock scan] didn't load the timezone soon
	enough when processing a time format that lacked a complete date.
	* tests/clock.test (clock-66.1):
	Added a test case for the above bug.
	* library/tzdata/America/Argentina/Buenos_Aires:
	* library/tzdata/America/Argentina/Cordoba:
	* library/tzdata/America/Argentina/San_Luis:
	* library/tzdata/America/Argentina/Tucuman:
	New DST rules for Argentina. (Olson's tzdata2009p.)

2009-10-24  Kevin B. Kenny  <kennykb@acm.org>

	* library/clock.tcl (ProcessPosixTimeZone):
	Corrected a regression in the fix to [Bug 2207436] that caused [clock]
	to apply EU daylight saving time rules in the US. Thanks to Karl
	Lehenbauer for reporting this regression.
	* tests/clock.test (clock-52.4):
	Added a regression test for the above regression.
	* library/tzdata/Asia/Dhaka:
	* library/tzdata/Asia/Karachi:
	New DST rules for Bangladesh and Pakistan. (Olson's tzdata2009o.)

2009-10-23  Andreas Kupries  <andreask@activestate.com>

	* generic/tclIO.c (FlushChannel): Skip OutputProc for low-level
	0-length writes. When closing pipes which have already been closed not
	skipping leads to spurious SIG_PIPE signals. Reported by Mikhail
	Teterin <mi+thun@aldan.algebra.com>.

2009-10-21  Donal K. Fellows  <dkf@users.sf.net>

	* generic/tclPosixStr.c: [Bug 2882561]: Work around oddity on Haiku OS
	where SIGSEGV and SIGBUS are the same value.

2009-10-19  Don Porter  <dgp@users.sourceforge.net>

	* generic/tclIO.c:	Revised ReadChars and FilterInputBytes
	routines to permit reads to continue up to the string limits of Tcl
	values. Before revisions, large read attempts could panic when as
	little as half the limiting value length was reached. [Patch 2107634]
	Thanks to Sean Morrison and Bob Parker for their roles in the fix.

2009-10-18  Joe Mistachkin  <joe@mistachkin.com>

	* tests/thread.test (thread-4.[345]): [Bug 1565466]: Correct tests to
	save their error state before the final call to threadReap just in
	case it triggers an "invalid thread id" error.  This error can occur
	if one or more of the target threads has exited prior to the attempt
	to send it an asynchronous exit command.

	* doc/memory.n: [Bug 988703]: Add mechanism for finding what Tcl_Objs
	* generic/tclCkalloc.c (MemoryCmd): are allocated when built for
	* generic/tclInt.decls: memory debugging. This was previously
	* generic/tclInt.h: backported from Tcl 8.6 with the corrections to
	* generic/tclObj.c (ObjData, TclFinalizeThreadObjects): fix [Bug
	2871908]. However, there were key elements missing. These changes make
	things consistent between branches.

2009-10-17  Donal K. Fellows  <dkf@users.sf.net>

	* generic/tclVar.c (TclDeleteCompiledLocalVars, UnsetVarStruct)
	(TclDeleteNamespaceVars):
	* generic/tclTrace.c (Tcl_UntraceVar2): [Bug 2629338]: Stop traces
	that are deleted part way through (a feature used by tdom) from
	causing freed memory to be accessed.

2009-10-08  Donal K. Fellows  <dkf@users.sf.net>

	* generic/tclDictObj.c (DictIncrCmd): [Bug 2874678]: Don't leak any
	bignums when doing [dict incr] with a value.
	* tests/dict.test (dict-19.3): Memory leak detection code.

2009-10-07  Andreas Kupries  <andreask@activestate.com>

	* generic/tclObj.c: [Bug 2871908]: Plug memory leaks of the
	objThreadMap and lineCLPtr hashtables.  Also make the names of the
	continuation line information initialization and finalization
	functions more consistent. Patch supplied by Joe Mistachkin
	<joe@mistachkin.com>.

	* generic/tclIORChan.c (ErrnoReturn): Replace the hardwired constant
	11 with the proper errno define, EAGAIN. What was I thinking? The
	BSD's have a different errno assignment and break with the hardwired
	number. Reported by emiliano on the chat.

2009-10-06  Don Porter  <dgp@users.sourceforge.net>

	* generic/tclTomMathInt.h (new): Public header tclTomMath.h had
	* generic/tclTomMath.h: dependence on private headers, breaking use
	* generic/tommath.h:    by extensions [Bug 1941434].

2009-10-05  Don Porter  <dgp@users.sourceforge.net>

	* changes:	Update for 8.5.8 release.

2009-10-04  Daniel Steffen  <das@users.sourceforge.net>

	* macosx/tclMacOSXBundle.c:	Workaround CF memory managment bug in
	* unix/tclUnixInit.c:		Mac OS X 10.4 & earlier. [Bug 2569449]

2009-10-02  Kevin B. Kenny  <kennykb@acm.org>

	* library/tzdata/Africa/Cairo:
	* library/tzdata/Asia/Gaza:
	* library/tzdata/Asia/Karachi:
	* library/tzdata/Pacific/Apia:	Olson's tzdata2009n.

2009-09-29  Don Porter  <dgp@users.sourceforge.net>

	* generic/tclAlloc.c:           Cleaned up various routines in the
	* generic/tclCkalloc.c:         call stacks for memory allocation to
	* generic/tclInt.h:		guarantee that any size values computed
	* generic/tclThreadAlloc.c:     are within the domains of the routines
	they get passed to.  [Bugs 2557696 and 2557796].

2009-09-11  Don Porter  <dgp@users.sourceforge.net>

	* library/http/http.tcl:	Bump to http 2.7.4 to account for
	* library/http/pkgIndex.tcl:	[Bug 2849860] fix.
	* unix/Makefile.in:
	* win/Makefile.in:

2009-09-10  Donal K. Fellows  <dkf@users.sf.net>

	* library/http/http.tcl (http::Event): [Bug 2849860]: Handle charset
	names in double quotes; some servers like generating them like that.

2009-09-01  Don Porter  <dgp@users.sourceforge.net>

	* library/tcltest/tcltest.tcl:	Bump to tcltest 2.3.2 after revision
	* library/tcltest/pkgIndex.tcl:	to verbose error message.
	* unix/Makefile.in:
	* win/Makefile.in:

2009-08-27  Don Porter  <dgp@users.sourceforge.net>

	* generic/tclStringObj.c:	[Bug 2845535]: A few more string
	overflow cases in [format].

2009-08-25  Andreas Kupries  <andreask@activestate.com>

	* generic/tclBasic.c (Tcl_CreateInterp, Tcl_EvalTokensStandard)
	(EvalTokensStandard, Tcl_EvalEx, EvalEx, TclAdvanceContinuations)
	(TclEvalObjEx):
	* generic/tclCmdMZ.c (Tcl_SwitchObjCmd, TclListLines):
	* generic/tclCompCmds.c (*):
	* generic/tclCompile.c (TclSetByteCodeFromAny, TclInitCompileEnv)
	(TclFreeCompileEnv, TclCompileScript):
	* generic/tclCompile.h (CompileEnv):
	* generic/tclInt.h (ContLineLoc, Interp):
	* generic/tclObj.c (ThreadSpecificData, ContLineLocFree)
	(TclThreadFinalizeObjects, TclInitObjSubsystem, TclContinuationsEnter)
	(TclContinuationsEnterDerived, TclContinuationsCopy)
	(TclContinuationsGet, TclFreeObj):
	* generic/tclParse.c (TclSubstTokens, Tcl_SubstObj):
	* generic/tclProc.c (TclCreateProc):
	* generic/tclVar.c (TclPtrSetVar):
	* tests/info.test (info-30.0-24):

	Extended parser, compiler, and execution with code and attendant data
	structures tracking the positions of continuation lines which are not
	visible in script Tcl_Obj*'s, to properly account for them while
	counting lines for #280.

2009-08-24  Daniel Steffen  <das@users.sourceforge.net>

	* macosx/tclMacOSXNotify.c: Fix multiple issues with nested event
	loops when CoreFoundation notifier is running in embedded mode. (Fixes
	problems in TkAqua Cocoa reported by Youness Alaoui on tcl-mac)

2009-08-21  Don Porter  <dgp@users.sourceforge.net>

	* generic/tclFileName.c: Correct regression in [Bug 2837800] fix.
	* tests/fileName.test:

2009-08-20  Don Porter  <dgp@users.sourceforge.net>

	* generic/tclFileName.c: [Bug 2837800]: Get the correct result from
	[glob */test] when * matches something like ~foo.

	* generic/tclPathObj.c:	[Bug 2806250]: Prevent the storage of strings
	starting with ~ in the "tail" part (normPathPtr field) of the path
	intrep when PATHFLAGS != 0.  This establishes the assumptions relied
	on elsewhere that the name stored there is a relative path.  Also
	refactored to make an AppendPath() routine instead of the cut/paste
	stanzas that were littered throughout.

2009-08-20  Donal K. Fellows  <dkf@users.sf.net>

	* generic/tclCmdIL.c (Tcl_LsortObjCmd): Plug memory leak.

2009-08-18  Don Porter  <dgp@users.sourceforge.net>

	* generic/tclPathObj.c:	[Bug 2837800]: Added NULL check to prevent
	* tests/fileName.test:	crashes during [glob].

2009-08-06  Andreas Kupries  <andreask@activestate.com>

	* doc/refchan.n [Bug 2827000]: Extended the implementation of
	* generic/tclIORChan.c: reflective channels (TIP 219, method 'read'),
	* tests/ioCmd.test: enabling handlers to signal EAGAIN to indicate 'no
	data, but not at EOF either', and other system errors. Updated
	documentation, extended testsuite (New test cases iocmd*-23.{9,10}).

2009-08-02  Donal K. Fellows  <dkf@users.sf.net>

	* unix/tclUnixFCmd.c (GetOwnerAttribute, SetOwnerAttribute)
	(GetGroupAttribute, SetGroupAttribute): [Bug 1942222]: Stop calling
	* unix/tclUnixFile.c (TclpGetUserHome): endpwent() and endgrent();
	they've been unnecessary for ages.

2009-07-31  Don Porter  <dgp@users.sourceforge.net>

	* generic/tclStringObj.c:       [Bug 2830354]: Corrected failure to
	* tests/format.test:            grow buffer when format spec request
	large width floating point values.  Thanks to Clemens Misch.

2009-07-24  Andreas Kupries  <andreask@activestate.com>

	* generic/tclIO.c (Tcl_GetChannelHandle): [Bug 2826248]: Do not crash
	* generic/tclPipe.c (FileForRedirect): for getHandleProc == NULL, this
	is allowed. Provide a nice error message in the bypass area. Updated
	caller to check the bypass for a mesage. Bug reported by Andy
	Sonnenburg <andy22286@users.sourceforge.net>. Backported from CVS
	head.

2009-07-23  Joe Mistachkin  <joe@mistachkin.com>

	* generic/tclNotify.c: [Bug 2820349]: Ensure that queued events are
	freed once processed.

2009-07-21  Kevin B. Kenny  <kennykb@acm.org>

	* library/tzdata/Asia/Dhaka:
	* library/tzdata/Indian/Mauritius: Olson's tzdata2009k.

2009-07-20  Donal K. Fellows  <dkf@users.sf.net>

	* generic/tclCmdMZ.c (StringIsCmd): Reorganize so that [string is] is
	more efficient when parsing things that are correct, at a cost of
	making the empty string test slightly more costly. With this, the cost
	of doing [string is integer -strict $x] matches [catch {expr {$x+0}}]
	in the successful case, and greatly outstrips it in the failing case.

2009-07-16  Don Porter  <dgp@users.sourceforge.net>

	* generic/tclCmdIL.c:	Removed unused variables.
	* generic/tclCompile.c:
	* generic/tclVar.c:
	* unix/tclUnixChan.c:

	* generic/tclScan.c:	Typo in ACCEPT_NAN configuration.

	* generic/tclStrToD.c:	[Bug 2819200]: Set floating point control
	register on MIPS systems so that the gradual underflow expected by Tcl
	is in effect.

2009-07-14  Andreas Kupries  <andreask@activestate.com>

	* generic/tclBasic.c (DeleteInterpProc,TclArgumentBCEnter,
	(TclArgumentBCRelease, TclArgumentGet):
	* generic/tclCompile.c (EnterCmdWordIndex, TclCleanupByteCode,
	(TclInitCompileEnv, TclCompileScript):
	* generic/tclCompile.h (ExtCmdLoc):
	* generic/tclExecute.c (TclExecuteByteCode):
	* generic/tclInt.h (ExtIndex, CFWordBC):
	* tests/info.test (info-39.0):

	Backport of some changes made to the Tcl head, to handle literal
	sharing better. The code here is much simpler (trimmed down) compared
	to the head as the 8.5 branch is not bytecode compiling whole files,
	and doesn't compile eval'd code either.

	Reworked the handling of literal command arguments in bytecode to be
	saved (compiler) and used (execution) per command (see the
	TCL_INVOKE_STK* instructions), and not per the whole bytecode.  This
	removes the problems with location data caused by literal sharing in
	proc bodies. Simplified the associated datastructures (ExtIndex is
	gone, as is the function EnterCmdWordIndex).

2009-07-01  Pat Thoyts  <patthoyts@users.sourceforge.net>

	* win/tclWinInt.h:   [Bug 2806622]: Handle the GetUserName API call
	* win/tclWin32Dll.c: via the tclWinProcs indirection structure. This
	* win/tclWinInit.c:  fixes a problem obtaining the username when the
	USERNAME environment variable is unset.

2009-06-15  Don Porter  <dgp@users.sourceforge.net>

	* generic/tclStringObj.c: sprintf() -> Tcl_ObjPrintf() conversion.

2009-06-13  Don Porter  <dgp@users.sourceforge.net>

	* generic/tclCompile.c:	The value stashed in iPtr->compiledProcPtr
	* generic/tclProc.c:	when compiling a proc survives too long.  We
	* tests/execute.test:	only need it there long enough for the right
	TclInitCompileEnv() call to re-stash it into envPtr->procPtr.  Once
	that is done, the CompileEnv controls.  If we let the value of
	iPtr->compiledProcPtr linger, though, then any other bytecode compile
	operation that takes place will also have its CompileEnv initialized
	with it, and that's not correct.  The value is meant to control the
	compile of the proc body only, not other compile tasks that happen
	along.  Thanks to Carlos Tasada for discovering and reporting the
	problem.  [Bug 2802881].

2009-06-10  Don Porter  <dgp@users.sourceforge.net>

	* generic/tclStringObj.c:	Revised [format] to not overflow the
	integer calculations computing the length of the %ll formats of
	really big integers.  Also added protections so that [format]s that
	would produce results overflowing the maximum string length of Tcl
	values throw a normal Tcl error instead of a panic. [Bug 2801413]

2006-06-09  Kevin B. Kenny  <kennykb@acm.org>

	* generic/tclGetDate.y: Fixed a thread safety bug in the generated
	* library/clock.tcl:    Bison parser (needed a %pure-parser
	* tests/clock.test:     declaration to avoid static variables).
				Discovered that the %pure-parser declaration
	                        allowed for returning the Bison error message
	                        to the Tcl caller in the event of a syntax
	                        error, so did so.
	* generic/tclDate.c: bison 2.3

2006-06-08  Kevin B. Kenny  <kennykb@acm.org>

	* library/tzdata/Asia/Dhaka: New DST rule for Bangladesh.
	(Olson's tzdata2009i.)

2009-06-02  Don Porter  <dgp@users.sourceforge.net>

	* generic/tclExecute.c:	Replace dynamically-initialized table with
	a table of static constants in the lookup table for exponent operator
	computations that fit in a 64 bit integer result.

	* generic/tclExecute.c:	Corrected implementations and selection
	logic of the INST_EXPON instruction to fix [Bug 2798543].

2009-06-01  Don Porter  <dgp@users.sourceforge.net>

	* tests/expr.test:	Added many tests demonstrating the broken
	cases of [Bug 2798543].

2009-05-30  Kevin B. Kenny  <kennykb@acm.org>

	* library/tzdata/Africa/Cairo:
	* library/tzdata/Asia/Amman: Olson's tzdata2009h.

2009-05-29  Andreas Kupries  <andreask@activestate.com>

	* library/platform/platform.tcl: Fixed handling of cpu ia64,
	* library/platform/pkgIndex.tcl: taking ia64_32 into account
	* unix/Makefile.in: now. Bumped version to 1.0.5. Updated the
	* win/Makefile.in: installation commands.

2009-05-07  Miguel Sofer  <msofer@users.sf.net>

	* generic/tclObj.c (Tcl_GetCommandFromObj): fix for bug [2785893],
	insure that a command in a deleted namespace cannot be found
	through a cached name.

2009-05-06  Don Porter  <dgp@users.sourceforge.net>

	* generic/tclCmdMZ.c:   Improve overflow error message from
	[string repeat].  [Bug 2582327]

2009-04-28  Jeff Hobbs  <jeffh@ActiveState.com>

	* unix/tcl.m4, unix/configure (SC_CONFIG_CFLAGS): harden the check
	to add _r to CC on AIX with threads.

2009-04-27  Alexandre Ferrieux  <ferrieux@users.sourceforge.net>

	* generic/tclInt.h:   Backport fix for [Bug 1028264]: WSACleanup() too early.
	* generic/tclEvent.c: The fix introduces "late exit handlers"
	* win/tclWinSock.c:   for similar late process-wide cleanups.

2009-04-27  Alexandre Ferrieux  <ferrieux@users.sourceforge.net>

	* win/tclWinSock.c: Backport fix for [Bug 2446662]: resync Win
	behavior on RST with that of unix (EOF).

2009-04-27  Donal K. Fellows  <dkf@users.sf.net>

	* doc/concat.n (EXAMPLES): [Bug 2780680]: Rewrote so that the spacing
	of result messages is correct. (The exact way they were wrong was
	different when rendered through groff or as HTML, but it was still
	wrong both ways.)

2009-04-24  Stuart Cassoff <stwo@users.sf.net>

	* unix/Makefile.in: [Patch 2769530]: Don't chmod/exec installManPage.

2009-04-15  Don Porter  <dgp@users.sourceforge.net>

	*** 8.5.7 TAGGED FOR RELEASE ***

	* generic/tclStringObj.c:	AppendUnicodeToUnicodeRep failed
	to set stringPtr->allocated to 0, leading to crashes.

	* changes:	Update for 8.5.7 release.

2009-04-14  Stuart Cassoff  <stwo@users.sourceforge.net>

	* unix/tcl.m4:	Removed -Wno-implicit-int from CFLAGS_WARNING.

2008-04-14  Kevin B. Kenny  <kennykb@acm.org>

	* library/tzdata/Asia/Karachi: Updated rules for Pakistan Summer
				       Time (Olson's tzdata2009f)

2009-04-10  Don Porter  <dgp@users.sourceforge.net>

	* changes:	Update for 8.5.7 release.

	* generic/tcl.h:	Bump to 8.5.7 for release.
	* library/init.tcl:
	* tools/tcl.wse.in:
	* unix/configure.in:
	* unix/tcl.spec:
	* win/configure.in:
	* README:

	* unix/configure:	autoconf-2.59
	* win/configure:

	* generic/tclStringObj.c (UpdateStringOfString):  Fix bug detected
	by compiler warning about undefined "dst".

	* tests/httpd:		Backport new tests for http 2.7.3.
	* tests/http.tcl:

2009-04-10  Daniel Steffen  <das@users.sourceforge.net>

	* unix/tclUnixChan.c:		TclUnixWaitForFile(): use FD_* macros
	* macosx/tclMacOSXNotify.c:	to manipulate select masks (Cassoff).
					[Freq 1960647] [Bug 3486554]

	* unix/tclLoadDyld.c:		use RTLD_GLOBAL instead of RTLD_LOCAL.
					[Bug 1961211]

	* macosx/tclMacOSXNotify.c:	revise CoreFoundation notifier to allow
					embedding into applications that
					already have a CFRunLoop running and
					want to run the tcl event loop via
					Tcl_ServiceModeHook(TCL_SERVICE_ALL).

	* macosx/tclMacOSXNotify.c:	add CFRunLoop based Tcl_Sleep() and
	* unix/tclUnixChan.c:		TclUnixWaitForFile() implementations
	* unix/tclUnixEvent.c:		and disable select() based ones in
					CoreFoundation builds.

	* unix/tclUnixNotify.c:		simplify, sync with tclMacOSXNotify.c.

	* generic/tclInt.decls: 	add TclMacOSXNotifierAddRunLoopMode()
	* generic/tclIntPlatDecls.h:	internal API, regen.
	* generic/tclStubInit.c:

	* unix/configure.in (Darwin):	use Darwin SUSv3 extensions if
					available; remove /Network locations
					from default tcl package search path
					(NFS mounted locations and thus slow).
	* unix/configure:		autoconf-2.59
	* unix/tclConfig.h.in:		autoheader-2.59

	* macosx/tclMacOSXBundle.c:	on Mac OS X 10.4 and later, replace
					deprecated NSModule API by dlfcn API.

2009-04-09  Kevin B. Kenny  <kennykb@acm.org>

	* tools/tclZIC.tcl:	Always emit Unix-style line terminators.
	* library/tzdata:	Olson's tzdata2009e.

2009-04-09  Don Porter  <dgp@users.sourceforge.net>

	* library/http/http.tcl:	Backport http 2.7.3 from HEAD for
	* library/http/pkgIndex.tcl:	bundling with the Tcl 8.5.7 release.
	* unix/Makefile.in:
	* win/Makefile.in:

2009-04-08  Andreas Kupries  <andreask@activestate.com>

	* library/platform/platform.tcl: Extended the darwin sections to
	* library/platform/pkgIndex.tcl: add a kernel version number to
	* unix/Makefile.in: the identifier for anything from Leopard (10.5)
	* win/Makefile.in: on up. Extended patterns for same. Extended cpu
	* doc/platform.n: recognition for 64bit Tcl running on a 32bit
	kernel on a 64bit processor (By Daniel Steffen). Bumped version to
	1.0.4. Updated Makefiles.

2009-04-08  Don Porter  <dgp@users.sourceforge.net>

	* library/tcltest/tcltest.tcl:	Converted [eval]s (some unsafe!) to
	* library/tcltest/pkgIndex.tcl:	{*} in tcltest package.  [Bug 2570363]
	* unix/Makefile.in:	=> tcltest 2.3.1
	* win/Makefile.in:

2009-04-07  Don Porter  <dgp@users.sourceforge.net>

	* generic/tclStringObj.c:	Completed backports of fixes for
	[Bug 2494093] and [Bug 2553906].

2009-03-30  Don Porter  <dgp@users.sourceforge.net>

	* doc/Alloc.3:  Size argument is "unsigned int".  [Bug 2556263]

	* generic/tclStringObj.c:       Added protections from invalid memory
	* generic/tclTestObj.c:         accesses when we append (some part of)
	* tests/stringObj.test:         a Tcl_Obj to itself.  Added the
	appendself and appendself2 subcommands to the [teststringobj] testing
	command and added tests to the test suite.  [Bug 2603158]

2009-03-27  Don Porter  <dgp@users.sourceforge.net>

	* generic/tclPathObj.c (TclPathPart):	TclPathPart() was computing
	* tests/fileName.test:	the wrong results for both [file dirname] and
	[file tail] on "path" arguments with the PATHFLAGS != 0 intrep and
	with an empty string for the "joined-on" part.  [Bug 2710920]

2009-03-20  Don Porter  <dgp@users.sourceforge.net>

	* generic/tclStringObj.c:       Test stringObj-6.9 checks that
	* tests/stringObj.test:         Tcl_AppendStringsToObj() no longer
	crashes when operating on a pure unicode value.  [Bug 2597185]

	* generic/tclExecute.c (INST_CONCAT1):  Panic when appends overflow
	the max length of a Tcl value.  [Bug 2669109]

2009-03-18  Don Porter  <dgp@users.sourceforge.net>

	* win/tclWinFile.c (TclpObjNormalizePath):      Corrected Tcl_Obj leak.
	Thanks to Joe Mistachkin for detection and patch.  [Bug 2688184].

2009-03-15  Donal K. Fellows  <dkf@users.sf.net>

	* generic/tclPosixStr.c (Tcl_SignalId,Tcl_SignalMsg): [Patch 1513655]:
	Added support for SIGINFO, which is present on BSD platforms.

2009-02-20  Don Porter  <dgp@users.sourceforge.net>

	* generic/tclPathObj.c: Fixed mistaken logic in TclFSGetPathType()
	* tests/fileName.test:  that assumed (not "absolute" => "relative").
	This is a false assumption on Windows, where "volumerelative" is
	another possibility.  [Bug 2571597].

2009-02-17  Jeff Hobbs  <jeffh@ActiveState.com>

	* win/tcl.m4, win/configure: Check if cl groks _WIN64 already to
	avoid CC manipulation that can screw up later configure checks.
	Use 'd'ebug runtime in 64-bit builds.

2009-02-05  Don Porter  <dgp@users.sourceforge.net>

	* generic/tclStringObj.c: Added overflow protections to the
	AppendUtfToUtfRep routine to either avoid invalid arguments and
	crashes, or to replace them with controlled panics.  [Bug 2561794]

2009-02-04  Don Porter  <dgp@users.sourceforge.net>

	* generic/tclStringObj.c (SetUnicodeObj):       Corrected failure of
	Tcl_SetUnicodeObj() to panic on a shared object.  [Bug 2561488].  Also
	factored out common code to reduce duplication.

	* generic/tclCmdMZ.c:   Prevent crashes due to int overflow of the
	length of the result of [string repeat].  [Bug 2561746]

2009-01-29  Donal K. Fellows  <dkf@users.sf.net>

	* generic/tclNamesp.c (Tcl_FindCommand): [Bug 2519474]: Ensure that
	the path is not searched when the TCL_NAMESPACE_ONLY flag is given.

2009-01-22  Kevin B. Kenny  <kennykb@acm.org>

	* unix/tcl.m4: Corrected a typo ($(SHLIB_VERSION) should be
	${SHLIB_VERSION}).
	* unix/configure: Autoconf 2.59

2009-01-21  Andreas Kupries  <andreask@activestate.com>

	* generic/tclIORChan.c (ReflectClose): Fix for [Bug 2458202].
	Closing a channel may supply NULL for the 'interp'. Test for
	finalization needs to be different, and one place has to pull the
	interp out of the channel instead.

2009-01-19  Kevin B. Kenny  <kennykb@acm.org>

	* unix/Makefile.in: Added a CONFIG_INSTALL_DIR parameter so that
	* unix/tcl.m4:      distributors can control where tclConfig.sh goes.
	Made the installation of 'ldAix' conditional
	upon actually being on an AIX system.  Allowed for downstream
	packagers to customize SHLIB_VERSION on BSD-derived systems.
	Thanks to Stuart Cassoff for [Patch 907924].
	* unix/configure: Autoconf 2.59

2009-01-09  Don Porter  <dgp@users.sourceforge.net>

	* generic/tclStringObj.c (STRING_SIZE):	Corrected failure to limit
	memory allocation requests to the sizes that can be supported by
	Tcl's memory allocation routines.  [Bug 2494093].

2009-01-08  Don Porter  <dgp@users.sourceforge.net>

	* generic/tclStringObj.c (STRING_UALLOC):  Added missing parens
	required to get correct results out of things like
	STRING_UALLOC(num + append).  [Bug 2494093].

2009-01-06  Donal K. Fellows  <dkf@users.sf.net>

	* generic/tclDictObj.c (DictIncrCmd): Corrected twiddling in internals
	of dictionaries so that literals can't get destroyed.

	* tests/expr.test, tests/string.test: Eliminate non-ASCII characters.
	[Bugs 2006884, 2006879]

2009-01-03  Kevin B. Kenny  <kennykb@acm.org>:

	* library/clock.tcl (tcl::clock::add): Fixed error message formatting
	in the case where [clock add] is presented with a bad switch.
	* tests/clock.test (clock-65.1) Added a test case for the above
	problem [Bug 2481670].

2008-12-21  Don Porter  <dgp@users.sourceforge.net>

	*** 8.5.6 TAGGED FOR RELEASE ***

	* generic/tcl.h:	Bump to 8.5.6 for release.
	* library/init.tcl:
	* tools/tcl.wse.in:
	* unix/configure.in:
	* unix/tcl.spec:
	* win/configure.in:
	* README:

	* unix/configure:	autoconf-2.59
	* win/configure:

	* changes:	Update for 8.5.6 release.

	* library/tclIndex: Removed reference to no-longer-extant procedure
	'tclLdAout'.
	* doc/library.n: Corrected mention of 'auto_exec' to 'auto_execok'.
	[Patch 2114900] thanks to Stu Cassoff <stwo@users.sf.net>
	Backport of 2008-11-26 commit from Kevin Kenny.

	* win/tclWinThrd.c (TclpThreadCreate): We need to initialize the
	thread id variable to 0 as on 64 bit windows this is a pointer sized
	field while windows only fills it with a 32 bit value. The result is
	an inability to join the threads as the ids cannot be matched.
	Backport of 2008-10-13 commit from Pat Thoyts.

2008-12-15  Donal K. Fellows  <donal.k.fellows@man.ac.uk>

	* generic/tclExecute.c (TEBC:INST_DICT_GET): Make sure that the result
	is empty when generating an error message. [Bug 2431847]

2008-12-12  Jan Nijtmans  <nijtmans@users.sf.net>

	* library/clock.tcl (ProcessPosixTimeZone): Fix time change in Eastern
	Europe (not 3:00 but 4:00 local time) [Bug 2207436]

2008-12-11  Andreas Kupries  <andreask@activestate.com>

	* generic/tclIO.c (SetChannelFromAny and related): Modified the
	* tests/io.test: internal representation of the tclChannelType to
	contain not only the ChannelState pointer, but also a reference to the
	interpreter it was made in. Invalidate and recompute the internal
	representation when it is used in a different interpreter (like
	cmdName intrep's). Added testcase. [Bug 2407783]

2008-12-11  Jan Nijtmans  <nijtmans@users.sf.net>

	* library/clock.tcl (ProcessPosixTimeZone): Fallback to European time
	zone DST rules, when the timezone is between 0 and -12. [Bug 2207436]
	* tests/clock.test (clock-52.[23]): Test cases.

2008-12-10  Kevin B. Kenny  <kennykb@acm.org>

	* library/tzdata/*: Update from Olson's tzdata2008i.

2008-12-04  Don Porter  <dgp@users.sourceforge.net>

	* generic/tclPathObj.c (Tcl_FSGetNormalizedPath):	Added another
	flag value TCLPATH_NEEDNORM to mark those intreps which need more
	complete normalization attention for correct results. [Bug 2385549]

2008-12-03  Don Porter  <dgp@users.sourceforge.net>

	* generic/tclFileName.c (DoGlob): One of the Tcl_FSMatchInDirectory
	calls did not have its return code checked. This caused error messages
	returned by some Tcl_Filesystem drivers to be swallowed.

2008-12-02  Andreas Kupries  <andreask@activestate.com>

	* generic/tclIO.c (TclFinalizeIOSubsystem): Replaced Alexandre
	Ferrieux's first patch for [Bug 2270477] with a gentler version, also
	supplied by him.

2008-12-01  Don Porter	<dgp@users.sourceforge.net>

	* generic/tclParse.c:	Backport fix for [Bug 2251175].

2008-11-30  Kevin B. Kenny  <kennykb@acm.org>

	* library/clock.tcl (format, ParseClockScanFormat): Added a [string
	map] to get rid of namespace delimiters before caching a scan or
	format procedure. [Bug 2362156]
	* tests/clock.test (clock-64.[12]): Added test cases for the bug that
	was tickled by a namespace delimiter inside a format string.

2008-11-25  Andreas Kupries  <andreask@activestate.com>

	* generic/tclIO.c (TclFinalizeIOSubsystem): Applied Alexandre
	Ferrieux's patch for [Bug 2270477] to prevent infinite looping during
	finalization of channels not bound to interpreters.

2008-08-23  Andreas Kupries  <andreask@activestate.com>

	* generic/tclIO.c: Backport of fix for [Bug 2333466].

2008-11-18  Jan Nijtmans  <nijtmans@users.sf.net>

	* generic/tcl.decls:	Fix signature and implementation of
	* generic/tclDecls.h:	Tcl_HashStats, such that it conforms
	* generic/tclHash.c:	to the documentation. [Bug 2308236]
	* doc/Hash.3:

2008-11-13  Jan Nijtmans  <nijtmans@users.sf.net>

	* generic/tclInt.h:	Rename static function FSUnloadTempFile to
	* generic/tclIOUtil.c:	TclFSUnloadTempFile, needed in tclLoad.c

	* generic/tclLoad.c:	Fixed [Bug 2269431]: load of shared
	                        objects leaves temporary files on windows

2008-11-10  Andreas Kupries  <andreask@activestate.com>

	* doc/platform_shell.n: Fixed [Bug 2255235], reported by Ulrich
	* library/platform/pkgIndex.tcl: Ring <uring@users.sourceforge.net>.
	* library/platform/shell.tcl: Updated the LOCATE command in the
	* library/tm.tcl: package 'platform::shell' to handle the new form
	* unix/Makefile.in: of 'provide' commands generated by tm.tcl. Bumped
	* win/Makefile.in: package to version 1.1.4. Added cross-references
	to the relevant parts of the code to avoid future desynchronization.

2008-11-04  Jeff Hobbs  <jeffh@ActiveState.com>

	* generic/tclPort.h: remove the ../win/ header dir as the build system
	already has it, and it confuses builds when used with private headers
	installed.

2008-10-24  Pat Thoyts  <patthoyts@users.sourceforge.net>

	* library/http/http.tcl: Backported a fix for reading HTTP-like
	protocols that used to work and were broken with http 2.7. Now http
	2.7.2

2008-10-23  Don Porter	<dgp@users.sourceforge.net>

	* generic/tcl.h:	Bump version number to 8.5.6b1 to distinguish
	* library/init.tcl:	CVS development snapshots from the 8.5.5 and
	* unix/configure.in:	8.5.6 releases.
	* unix/tcl.spec:
	* win/configure.in:
	* tools/tcl.wse.in:
	* README

	* unix/configure:	autoconf (2.59)
	* win/configure:

2008-10-19  Don Porter	<dgp@users.sourceforge.net>

	* generic/tclProc.c:	Reset -level and -code values to defaults
	after they are used. [Bug 2152286]

2008-10-16  Don Porter	<dgp@users.sourceforge.net>

	* library/init.tcl:	Revised [unknown] so that it carefully
	preserves the state of the ::errorInfo and ::errorCode variables at
	the start of auto-loading and restores that state before the
	autoloaded command is evaluated. [Bug 2140628]

2008-10-10  Don Porter	<dgp@users.sourceforge.net>

	*** 8.5.5 TAGGED FOR RELEASE ***

	* generic/tcl.h:	Bump to 8.5.5 for release.
	* library/init.tcl:
	* tools/tcl.wse.in:
	* unix/configure.in:
	* unix/tcl.spec:
	* win/configure.in:

	* unix/configure:	autoconf-2.59
	* win/configure:

	* changes:	Update for 8.5.5 release.

2008-10-08  Don Porter	<dgp@users.sourceforge.net>

	* generic/tclTrace.c:   Corrected handling of errors returned by
	variable traces so that the errorInfo value contains the original
	error message. [Bug 2151707]

	* generic/tclVar.c:     Revised implementation of TclObjVarErrMsg so
	that error message construction does not disturb an existing
	iPtr->errorInfo that may be in progress.

2008-10-06  Jan Nijtmans  <nijtmans@users.sf.net>

	* tclWinTest.c: Fix compiler warning when compiling this file with
	mingw gcc:
	    tclWinTest.c:706: warning: dereferencing type-punned pointer will
	    break strict-aliasing rules
	* generic/tclLoad.c: Make sure that any library which doesn't have an
	unloadproc is only really unloaded when no library code is executed
	yet. [Bug 2059262]

2008-10-06  Joe Mistachkin  <joe@mistachkin.com>

	* tools/man2tcl.c: Added missing line from patch by Harald Oehlmann.
	[Bug 1934200]

2008-10-05  Kevin B. Kenny  <kennykb@acm.org>

	* libtommath/bn_mp_sqrt.c (bn_mp_sqrt): Handle the case where a
	* tests/expr.test (expr-47.13):         number's square root is
	between n<<DIGIT_BIT and n<<DIGIT_BIT+1. [Bug 2143288]
	Thanks to Malcolm Boffey (malcolm.boffey@virgin.net) for the patch.

2008-10-02  Joe Mistachkin  <joe@mistachkin.com>

	* tools/man2help2.tcl: Integrated patches from Harald Oehlmann.
	* tools/man2tcl.c: [Bug 1934200, 1934272]

2008-09-27  Donal K. Fellows  <donal.k.fellows@man.ac.uk>

	* generic/tclCmdIL.c (Tcl_LrepeatObjCmd): Improve the handling of the
	case where the combination of number of elements and repeat count
	causes the resulting list to be too large. [Bug 2130992]

2008-09-25  Don Porter	<dgp@users.sourceforge.net>

	* doc/global.n:	Correct false claim about [info locals].

2008-09-17  Don Porter	<dgp@users.sourceforge.net>

	* generic/tclInt.h:     Correct the TclGetLongFromObj,
	TclGetIntFromObj, and TclGetIntForIndexM macros so that they
	retrieve the internalRep.longValue field instead of casting the
	internalRep.otherValuePtr field to type long.

2008-09-17  Miguel Sofer  <msofer@users.sf.net>

	* library/init.tcl: export min and max commands from the mathfunc
	namespace [Bug 2116053]

2008-09-10  Donal K. Fellows  <donal.k.fellows@man.ac.uk>

	* generic/tclListObj.c (Tcl_ListObjGetElements): Make this list->dict
	transformation - encountered when using [foreach] with dicts - not as
	expensive as it was before. Spotted by Kieran Elby and reported on
	tcl-core.

2008-09-07  Miguel Sofer  <msofer@users.sf.net>

	* doc/namespace.n: fix [Bug 2098441]

2008-08-28  Don Porter	<dgp@users.sourceforge.net>

	* generic/tcl.h:	Bump version number to 8.5.5b1 to distinguish
	* library/init.tcl:	CVS development snapshots from the 8.5.4 and
	* unix/configure.in:	8.5.5 releases.
	* unix/tcl.spec:
	* win/configure.in:
	* tools/tcl.wse.in:
	* README

	* unix/configure:	autoconf (2.59)
	* win/configure:

2008-08-22  Don Porter  <dgp@users.sourceforge.net>

	* generic/tclUtil.c (TclReToGlob):	Added missing set of the
	*exactPtr value to really fix [Bug 2065115]. Also avoid possible
	DString overflow.
	* tests/regexpComp.test:	Correct duplicate test names.

2008-08-21  Jeff Hobbs  <jeffh@ActiveState.com>

	* tests/regexp.test, tests/regexpComp.test: correct re2glob ***=
	* generic/tclUtil.c (TclReToGlob):          translation from exact
	to anywhere-in-string match. [Bug 2065115]

2008-08-20  Daniel Steffen  <das@users.sourceforge.net>

	* generic/tclTest.c (TestconcatobjCmd):	fix use of internal-only
						TclInvalidateStringRep macro.
						[Bug 2057479]

2008-08-17  Miguel Sofer  <msofer@users.sf.net>

	* generic/tclTest.c (TestconcatobjCmd):
	* generic/tclUtil.c (Tcl_ConcatObj):
	* tests/util.test (util-4.7):
	fix [Bug 1447328]; the original "fix" turned Tcl_ConcatObj() into
	a hairy monster. This was exposed by [Bug 2055782]. Additionally,
	Tcl_ConcatObj could corrupt its input under certain conditions!

	*** NASTY BUG FIXED ***

2008-08-14  Don Porter  <dgp@users.sourceforge.net>

	*** 8.5.4 TAGGED FOR RELEASE ***

	* tests/fileName.test:  Revise new tests for portability to case
	insensitive filesystems.

2008-08-14  Daniel Steffen  <das@users.sourceforge.net>

	* generic/tclCompile.h:		Add support for debug logging of DTrace
	* generic/tclBasic.c:		'proc', 'cmd' and 'inst' probes (does
					_not_ require a platform with DTrace).

	* generic/tclCmdIL.c (TclInfoFrame):	Check fPtr->line before
						dereferencing as line info may
						not exists when TclInfoFrame()
						is called from a DTrace probe.

	* tests/msgcat.test:		Fix for ::tcl::mac::locale with
					@modifier (HEAD backport 2008-06-01).

	* tests/fCmd.test (fCmd-6.23):	Made result matching robust when test
					workdir and /tmp are not on same FS.

	* unix/Makefile.in:		Ensure Makefile shell is /bin/bash for
	* unix/configure.in (SunOS):	DTrace-enabled build on Solaris.
					(followup to 2008-06-12) [Bug 2016584]

	* unix/tcl.m4 (SC_PATH_X):	Check for libX11.dylib in addition to
					libX11.so et al.

	* unix/configure: 		autoconf-2.59

2008-08-13  Don Porter  <dgp@users.sourceforge.net>

	* generic/tclFileName.c:        Fix for errors handling -types {}
	* tests/fileName.test:          option to [glob]. [Bug 1750300]
	Thanks to Matthias Kraft and George Peter Staplin.

2008-08-12  Don Porter  <dgp@users.sourceforge.net>

	* changes:	Update for 8.5.4 release.

2008-08-11  Pat Thoyts  <patthoyts@users.sourceforge.net>

	* library/http/http.tcl: Remove 8.5 requirement.
	* library/http/pkgIndex.tcl:
	* unix/Makefile.in:
	* win/Makefile.in:
	* win/makefile.vc:

2008-08-11  Andreas Kupries  <andreask@activestate.com>

	* library/tm.tcl: Added a 'package provide' command to the generated
	ifneeded scripts of Tcl Modules, for early detection of conflicts
	between the version specified through the file name and a 'provide'
	command in the module implementation, if any. Note that this change
	also now allows Tcl Modules to not provide a 'provide' command at all,
	and declaring their version only through their filename.

	* generic/tclProc.c (Tcl_ProcObjCmd): Fixed memory leak triggered
	* tests/proc.test: by procbody::test::proc. See [Bug 2043636]. Added a
	test case demonstrating the leak before the fix. Fixed a few spelling
	errors in test descriptions as well.

2008-08-11  Don Porter  <dgp@users.sourceforge.net>

	* library/http/http.tcl:	Bump http version to 2.7.1 to account
	* library/http/pkgIndex.tcl:	for [Bug 2046486] bug fix.  This
	* unix/Makefile.in:		release of http now requires a
	* win/Makefile.in:		dependency on Tcl 8.5 to be able to
	* win/makefile.bc:		use the unsigned formats in the
	* win/makefile.vc:		[binary scan] command.

2008-08-11  Pat Thoyts  <patthoyts@users.sourceforge.net>

	* library/http/http.tcl: crc field from zlib data should be treated as
	unsigned for 64bit support [Bug 2046846]

2008-08-08  Don Porter  <dgp@users.sourceforge.net>

	* generic/tcl.h:	Bump to 8.5.4 for release.
	* library/init.tcl:
	* tools/tcl.wse.in:
	* unix/configure.in:
	* unix/tcl.spec:
	* win/configure.in:

	* unix/configure:	autoconf-2.59
	* win/configure:

	* changes:	Update for 8.5.4 release.

2008-08-08  Kevin Kenny  <kennykb@acm.org>

	* library/tzdata/CET:
	* library/tzdata/MET:
	* library/tzdata/Africa/Casablanca:
	* library/tzdata/America/Eirunepe:
	* library/tzdata/America/Santarem:
	* library/tzdata/America/Rio_Branco:
	* library/tzdata/America/Argentina/San_Luis:
	* library/tzdata/Asia/Karachi:
	* library/tzdata/Europe/Belgrade:
	* library/tzdata/Europe/Berlin:
	* library/tzdata/Europe/Budapest:
	* library/tzdata/Europe/Sofia:
	* library/tzdata/Indian/Mauritius:  Olson's tzdata2008e.

2008-08-06  Don Porter  <dgp@users.sourceforge.net>

	* generic/tclVar.c (TclLookupSimpleVar):  Retrieve the number of
	locals in the localCache from the CallFrame and not from the Proc
	which may have been mangled by a (broken?) recompile. Backport from
	the HEAD.

2008-08-04  Don Porter  <dgp@users.sourceforge.net>

	* generic/tclExecute.c:	Stopped faulty double-logging of errors to
	* tests/execute.test:	stack trace when a compile epoch bump triggers
	fallback to direct evaluation of commands in a compiled script.
	[Bug 2037338]

2008-07-30  Don Porter  <dgp@users.sourceforge.net>

	* generic/tclBasic.c:	Corrected the timing of when the flag
	TCL_ALLOW_EXCEPTIONS is tested.

2008-07-29  Miguel Sofer  <msofer@users.sf.net>

	* generic/tclExecute.c:  fix [Bug 2030670] that cause
	TclStackRealloc to panic on rare corner cases. Thx ajpasadyn for
	diagnose and patch.

2008-07-28  Andreas Kupries  <andreask@activestate.com>

	* generic/tclBasic.c: Added missing ref count when creating an empty
	string as path (TclEvalEx). In 8.4 the missing code caused panics in
	the testsuite. It doesn't in 8.5. I am guessing that the code path
	with the missing the incr-refcount is not invoked any longer. Because
	the bug in itself is certainly the same.

2008-07-25  Daniel Steffen  <das@users.sourceforge.net>

	* tests/info.test (info-37.0): Add !singleTestInterp constraint;
	(info-22.8, info-23.0): switch to glob matching to avoid sensitivity
	to tcltest.tcl line number changes, remove knownBug constraint, fix
	expected result. [Bug 1605269]

2008-07-25  Andreas Kupries  <andreask@activestate.com>

	* tests/info.test: Tests 38.* added, exactly testing the tracking of
	location for uplevel scripts.

	* generic/tclCompile.c (TclInitCompileEnv): Reorganized the
	initialization of the #280 location information to match the flow in
	TclEvalObjEx to get more absolute contexts.

	* generic/tclBasic.c (TclEvalObjEx): Moved the pure-list optimization
	out of the eval-direct code path to be done always, i.e. even when a
	compile is requested. This way we do not loose the association between
	#280 location information and the list elements, if any.

2008-07-23  Andreas Kupries  <andreask@activestate.com>

	* tests/info.test: Reordered the tests to have monotonously
	increasing numbers.

	* generic/tclBasic.c: Modified TclArgumentGet to reject pure lists
	* generic/tclCmdIL.c: immediately, without search. Reworked setup
	* generic/tclCompile.c: of eoFramePtr, doesn't need the line
	* tests/info.test: information, more sensible to have everything on
	line 1 when eval'ing a pure list. Updated the users of the line
	information to special case this based on the frame type (i.e.
	TCL_LOCATION_EVAL_LIST). Added a testcase demonstrating the new
	behaviour.

2008-07-22  Andreas Kupries  <andreask@activestate.com>

	* generic/tclBasic.c: Added missing function comments.

	* generic/tclCompile.c: Made the new TclEnterCmdWordIndex
	* generic/tclCompile.h: static, and ansified.

	* generic/tclBasic.c: Reworked the handling of bytecode literals
	* generic/tclCompile.c: for #280 to fix the abysmal performance
	* generic/tclCompile.h: for deep recursion, replaced the linear
	* generic/tclExecute.c: search through the whole stack with another
	* generic/tclInt.h: hashtable and simplified the data structure used
	by the compiler (array instead of hashtable). Incidentially this also
	fixes the memory leak reported via [Bug 2024937].

2008-07-21  Don Porter  <dgp@users.sourceforge.net>

	* tests/encoding.test:  Make failing tests pass again. [Bug 1972867]

2008-07-21  Andreas Kupries <andreask@activestate.com>

	* generic/tclBasic.c: Extended the existing TIP #280 system (info
	* generic/tclCmdAH.c: frame), added the ability to track the
	* generic/tclCompCmds.c: absolute location of literal procedure
	* generic/tclCompile.c: arguments, and making this information
	* generic/tclCompile.h: available to uplevel, eval, and
	* generic/tclInterp.c: siblings. This allows proper tracking of
	* generic/tclInt.h: absolute location through custom (Tcl-coded)
	* generic/tclNamesp.c: control structures based on uplevel, etc.
	* generic/tclProc.c:

2008-07-21  Pat Thoyts  <patthoyts@users.sourceforge.net>

	* generic/tclFCmd.c: Inodes on windows are unreliable [Bug 2015723]

2008-07-20  Donal K. Fellows  <donal.k.fellows@man.ac.uk>

	* generic/tclDictObj.c (SetDictFromAny): Make the list->dict
	transformation a bit more efficient; modern dicts are ordered and so
	we can round-trip through lists without needing the string rep at all.
	* generic/tclListObj.c (SetListFromAny): Make the dict->list
	transformation not lossy of internal representations and hence more
	efficient. [Bug 2008248] (ajpasadyn) but using a more efficient patch.

2008-07-15  Donal K. Fellows  <donal.k.fellows@man.ac.uk>

	* doc/DictObj.3: Fix error in example. [Bug 2016740]

2008-07-08  Don Porter  <dgp@users.sourceforge.net>

	* generic/tclGet.c:	Corrected out of date comments.

2008-07-07  Andreas Kupries  <andreask@activestate.com>

	* generic/tclCmdIL.c (InfoFrameCmd): Fixed unsafe idiom of setting the
	interp result found by Don Porter.

2008-07-07  Donal K. Fellows  <donal.k.fellows@man.ac.uk>

	* doc/regexp.n, doc/regsub.n: Correct examples. [Bug 1982642]

2008-07-04  Joe English  <jenglish@users.sourceforge.net>

	* generic/tclEncoding.c(UtfToUtfProc): Avoid unwanted sign extension
	when converting incomplete UTF-8 sequences. See [Bug 1908443] for
	details.

2008-07-03  Andreas Kupries  <andreask@activestate.com>

	* generic/tclIORChan.c (InvokeTclMethod): Fixed the memory leak
	reported in [Bug 1987821]. Thanks to Miguel for the rpeort and Don
	Porter for tracking the cause down.

2008-07-03  Don Porter  <dgp@users.sourceforge.net>

	* library/package.tcl:  Removed [file readable] testing from
	[tclPkgUnknown] and friends. We find out soon enough whether a file is
	readable when we try to [source] it, and not testing before allows us
	to workaround the bugs on some common filesystems where [file
	readable] lies to us. [Patch 1969717]

2008-06-29  Don Porter  <dgp@users.sourceforge.net>

	*** 8.5.3 TAGGED FOR RELEASE ***

	* generic/tcl.h:	Bump to 8.5.3 for release.
	* library/init.tcl:
	* tools/tcl.wse.in:
	* unix/configure.in:
	* unix/tcl.spec:
	* win/configure.in:

	* unix/configure:	autoconf-2.59
	* win/configure:

	* doc/ObjectType.3:	Updated documentation of the Tcl_ObjType
	struct to match expectations of Tcl 8.5 [Bug 1917650].

	* generic/tclPathObj.c:  Plug memory leak in [Bug 1999176] fix. Thanks
	Rolf Ade for detecting.

2008-06-28  Don Porter  <dgp@users.sourceforge.net>

	* generic/tclPathObj.c:  Plug memory leak in [Bug 1972879] fix. Thanks
	Rolf Ade for detecting and Dan Steffen for the fix [Bug 2004654].

2008-06-26  Andreas Kupries  <andreask@activestate.com>

	* unix/Makefile.in: Followup to my change of 2008-06-25, make code
	generated by the Makefile and put into the installd tm.tcl conditional
	on interpreter safeness as well. Thanks to Daniel Steffen for
	reminding me of that code.

2008-06-25  Don Porter  <dgp@users.sourceforge.net>

	* changes:	Update for 8.5.3 release.

2008-06-25  Andreas Kupries  <andreask@activestate.com>

	* library/tm.tcl:	Modified the handling of Tcl Modules and of the
	* library/safe.tcl:	Safe Base to interact nicely with each other,
	* library/init.tcl:	enabling requiring Tcl Modules in safe
	* tests/safe.test:	interpreters. Fixes [Bug 1999119].

2008-06-25  Pat Thoyts  <patthoyts@users.sourceforge.net>

	* win/rules.vc:    Backported fix for dde/registry versions and
	* win/makefile.vc: the staticpkg build option

2008-06-24  Don Porter  <dgp@users.sourceforge.net>

	* generic/tclPathObj.c: Fixed some internals management in the "path"
	Tcl_ObjType for the empty string value. Problem led to a crash in the
	command [glob -dir {} a]. [Bug 1999176].

2008-06-23  Don Porter  <dgp@users.sourceforge.net>

	* generic/tclPathObj.c: Fixed bug in Tcl_GetTranslatedPath() when
	operating on the "Special path" variant of the "path" Tcl_ObjType
	intrep. A full normalization was getting done, in particular, coercing
	relative paths to absolute, contrary to what the function of
	producing the "translated path" is supposed to do. [Bug 1972879]

2008-06-19  Don Porter  <dgp@users.sourceforge.net>

	* changes:	Update for 8.5.3 release.

	* generic/tclInterp.c:	Fixed completely boneheaded mistake that
	* tests/interp.test:	[interp bgerror $slave] and [$slave bgerror]
	would always act like [interp bgerror {}]. [Bug 1999035]

	* tests/chanio.test:	Corrected flawed tests revealed by a -debug 1
	* tests/event.test:	-singleproc 1 test suite run.
	* tests/io.test:

2008-06-19  Don Porter  <dgp@users.sourceforge.net>

	* changes:	Updates for 8.5.3 release.

2008-06-17  Andreas Kupries  <andreask@activestate.com>

	* generic/tclClock.c (ClockConvertlocaltoutcObjCmd): Removed left
	over debug output.

2008-06-17  Andreas Kupries  <andreask@activestate.com>

	* doc/tm.n: Followup to changelog entry 2008-03-18 regarding
	::tcl::tm::Defaults. Updated the documentation to not only mention
	the new (underscored) form of environment variable names, but make
	it the encouraged form as well. See [Bug 1914604].

2008-06-17  Kevin Kenny  <kennykb@acm.org>

	* generic/tclClock.c (ConvertLocalToUTC):
	* tests/clock.test (clock-63.1): Fixed a bug where the
	internal ConvertLocalToUTC command segfaulted if passed a
	dictionary without the 'localSeconds' key.  To the best of
	my knowledge, the bug was not observable in the [clock]
	command itself.

2008-06-16  Andreas Kupries  <andreask@activestate.com>

	* generic/tclCmdIL.c (TclInfoFrame): Backport of fix made on the
	* tests/info.test: head branch :: Moved the code looking up the
	information for key 'proc' out of the TCL_LOCATION_BC branch to
	after the switch, this is common to all frame types. Updated the
	testsuite to match. This was exposed by the 2008-06-08 commit
	(Miguel), switching uplevel from direct eval to compilation. Fixes
	[Bug 1987851].

2008-06-12  Daniel Steffen  <das@users.sourceforge.net>

	* unix/Makefile.in:		add complete deps on tclDTrace.h.

	* unix/Makefile.in:		clean generated tclDTrace.h file.
	* unix/configure.in (SunOS): 	fix static DTrace-enabled build.

	* unix/tcl.m4 (SunOS-5.11): fix 64bit amd64 support with gcc & Sun cc.
	* unix/configure: autoconf-2.59

	* macosx/Tcl.xcodeproj/project.pbxproj:	add debug configs with gcov,
	and with corefoundation disabled; updates and cleanup for Xcode 3.1 and
	for Leopard.
	* macosx/Tcl.xcode/project.pbxproj:	sync Tcl.xcodeproj changes.
	* macosx/README:			document new build configs.

2008-05-26  Jeff Hobbs  <jeffh@ActiveState.com>

	* tests/io.test (io-53.9): need to close chan before removing file.

2008-05-23  Andreas Kupries  <andreask@activestate.com>

	* win/tclWinChan.c (FileWideSeekProc): Accepted a patch by
	Alexandre Ferrieux <ferrieux@users.sourceforge.net> to fix the
	[Bug 1965787]. 'tell' now works for locations > 2 GB as well
	instead of going negative.

	* generic/tclIO.c (Tcl_SetChannelBufferSize): Accepted a patch by
	* tests/io.test: Alexandre Ferrieux <ferrieux@users.sourceforge.net>
	* tests/chanio.test: to fix the [Bug 1969953]. Buffersize outside
	of the supported range are now clipped to nearest boundary instead
	of ignored.

2008-05-22  Don Porter  <dgp@users.sourceforge.net>

	* generic/tclNamesp.c (Tcl_LogCommandInfo):	Restored ability to
	handle the argument value length = -1.  Thanks to Chris Darroch for
	discovering the bug and providing the fix.  [Bug 1968245].

2008-05-21  Don Porter  <dgp@users.sourceforge.net>

	* generic/tclParse.c (ParseComment):    The new TclParseAllWhiteSpace
	* tests/parse.test (parse-15.60):       routine has no mechanism to
	return the "incomplete" status of "\\\n" so calling this routine
	anywhere that can be reached within a Tcl_ParseCommand call is a
	mistake. In particular, ParseComment must not use it. [Bug 1968882]

2008-05-21  Donal K. Fellows  <donal.k.fellows@man.ac.uk>

	* generic/tclNamesp.c (Tcl_SetNamespaceUnknownHandler): Corrected odd
	logic for handling installation of namespace unknown handlers which
	could lead too very strange things happening in the error case.

2008-05-16  Miguel Sofer  <msofer@users.sf.net>

	* generic/tclCompile.c: Fix crash with tcl_traceExec. Found and
	fixed by Alexander Pasadyn [Bug 1964803].

2008-05-07  Donal K. Fellows  <donal.k.fellows@man.ac.uk>

	* generic/tclCompCmds.c (TclCompileDictAppendCmd): Fix silly
	off-by-one error that caused a crash every time a compiled 'dict
	append' with more than one value argument was used. Found by Colin
	McCormack.

2008-04-26  Zoran Vasiljevic <vasiljevic@users.sourceforge.net>

	* generic/tclAsync.c: Tcl_AsyncDelete(): panic if attempt to locate
	handler token fails. Happens when some other thread attempts to delete
	somebody else's token.

	Also, panic early if we find out the wrong thread attempting to delete
	the async handler (common trap). As, only the one that created the
	handler is allowed to delete it.

2008-04-24  Andreas Kupries  <andreask@activestate.com>

	* tests/ioCmd.test: Extended testsuite for reflected channel
	implementation. Added test cases about how it handles if the rug is
	pulled out from under a channel (= killing threads, interpreters
	containing the tcl command for a channel, and channel sitting in a
	different interpreter/thread.)

	* generic/tclIORChan.c: Fixed the bugs exposed by the new testcases,
	redone most of the cleanup and exit handling.

2008-04-15  Andreas Kupries  <andreask@activestate.com>

	* generic/tclIO.c (CopyData): Applied another patch by Alexandre
	* io.test (io-53.8a): Ferrieux <ferrieux@users.sourceforge.net>,
	* chanio.test (chan-io-53.8a): to shift EOF handling to the async
	part of the command if a callback is specified, should the channel
	be at EOF already when fcopy is called. Testcase by myself.

2008-04-14  Kevin B. Kenny <kennykb@acm.org>

	* unix/tclUnixTime.c (NativeGetTime): Removed obsolete use of
	'struct timezone' in the call to 'gettimeofday'. [Bug 1942197].
	* tests/clock.test (clock-33.5, clock-33.5a, clock-33.8, clock-33.8a):
	Added comments to the test that it can fail on a heavily loaded
	system.

2008-04-11  Don Porter	<dgp@users.sourceforge.net>

	* generic/tcl.h:	Bump version number to 8.5.3b1 to distinguish
	* library/init.tcl:	CVS development snapshots from the 8.5.2 and
	* unix/configure.in:	8.5.3 releases.
	* unix/tcl.spec:
	* win/configure.in:
	* README

	* unix/configure:	autoconf (2.59)
	* win/configure:

2008-04-10  Andreas Kupries  <andreask@activestate.com>

	* generic/tclIOCmd.c (Tcl_FcopyObjCmd): Keeping check for negative
	values, changed to not be an error, but behave like the special
	value -1 (copy all, default).

	* tests/iocmd.test (iocmd-15.{12,13}): Removed.

	* tests/io.test (io-52.5{,a,b}): Reverted last change, added
	* tests/chanio.test (chan-io-52.5{,a,b}): comment regarding the
	meaning of -1, added two more testcases for other negative values,
	and input wrapped to negative.

2008-04-09  Andreas Kupries  <andreask@activestate.com>

	* tests/chanio.test (chan-io-52.5): Removed '-size -1' from test,
	* tests/io.test (io-52.5): does not seem to have any bearing, and
	  was an illegal value.

	* generic/tclIOCmd.c (Tcl_FcopyObjCmd): Added checking of -size
	* tests/ioCmd.test (iocmd-15.{13,14}): value to reject negative
	values, and values overflowing 32-bit signed. [Bug 1557855]. Basic
	patch by Alexandre Ferrieux <ferrieux@users.sourceforge.net>, with
	modifications from me to separate overflow from true negative
	value. Extended testsuite.

2008-04-08  Andreas Kupries  <andreask@activestate.com>

	* tests/io.test (io-53.8): Fixed ordering of vwait and after
	cancel. cancel has to be done after the vwait completes.

2008-04-09  Daniel Steffen  <das@users.sourceforge.net>

	* tests/chanio.test (chan-io-53.8,53.9,53.10):	fix typo & quoting for
	* tests/io.test (io-53.8,53.9,53.10):		spaces in builddir path

2008-04-07  Andreas Kupries  <andreask@activestate.com>

	* tests/io.test (io-53.10): Testcase for bi-directionaly fcopy.
	* tests/chanio.test:
	* generic/tclIO.c: Additional changes to data structures for fcopy
	* generic/tclIO.h: and channels to perform proper cleanup in case
	of a channel having two background copy operations running as is
	now possible.

	* tests/io.test (io-53.10): Testcase for bi-directionaly fcopy.
	* generic/tclIO.c: Additional changes to data structures for fcopy
	and channels to perform proper cleanup in case of a channel having
	two background copy operations running as is now possible.

2008-04-07  Andreas Kupries  <andreask@activestate.com>

	* generic/tclIO.c (BUSY_STATE, CheckChannelErrors,
	TclCopyChannel): New macro, and the places using it. This change
	allows for bi-directional fcopy on channels. [Bug 1350564]. Thanks
	to Alexandre Ferrieux <ferrieux@users.sourceforge.net> for the
	patch.

2008-04-07  Reinhard Max  <max@suse.de>

	* generic/tclStringObj.c (Tcl_AppendFormatToObj): Fix [format {% d}]
	so that it behaves the same way as in 8.4 and as C's printf().
	* tests/format.test: Add a test for '% d' and '%+d'.

2008-04-05  Kevin B. Kenny  <kennykb@acm.org>

	* tests/chanio.test (chan-io-53.9):
	* tests/io.test (io-53.9): Made test cleanup robust against the
	possibility of slow process shutdown on Windows.

	* win/tcl.m4: Added -D_CRT_SECURE_NO_DEPRECATE and
	-DCRT_NONSTDC_NO_DEPRECATE to the MSVC compilation flags so that
	the compilation doesn't barf on perfectly reasonable Posix system
	calls.
	* win/configure: Manually patched (don't have the right autoconf
	to hand).

	* win/tclWinFile.c: (WinSymLinkDirectory): Fixed a problem that
	Tcl was creating an NTFS junction point (IO_REPARSE_TAG_MOUNT_POINT)
	but filling in the union member for a Vista symbolic link. We had
	gotten away with this error because the union member
	(SymbolicLinkReparseBuffer) was misdefined in this file and in the
	'winnt.h' in early versions of MinGW. MinGW 3.4.2 has the correct
	definition of SymbolicLinkReparseBuffer, exposing the mismatch,
	and making tests cmdAH-19.4.1, fCmd-28.*, and filename-11.* fail.

2008-04-04  Andreas Kupries  <andreask@activestate.com>

	* tests/io.test (io-53.9): Added testcase for [Bug 780533], based
	* tests/chanio.test: on Alexandre's test script. Also fixed
	problem with timer in preceding test, was not canceled properly in
	the ok case.

2008-04-04  Andreas Kupries  <andreask@activestate.com>

	* generic/tclIORChan.c (ReflectOutput): Allow zero return from
	write when input was zero-length anyway. Otherwise keept it an
	error, and separate the message from 'written too much'.

	* tests/ioCmd.test (iocmd-24.6): Testcase updated for changed
	message.

	* generic/tclIORChan.c (ReflectClose): Added missing removal of
	the now closed channel from the reflection map. Before we could
	crash the system by invoking 'chan postevent' on a closed
	reflected channel, dereferencing the dangling pointer in the map.

	* tests/ioCmd.test (iocmd-31.8): Testcase for the above.

2008-04-03  Andreas Kupries  <andreask@activestate.com>

	* generic/tclIO.c (CopyData): Applied patch [Bug 1932639] to
	* tests/io.test: prevent fcopy from calling -command synchronously
	* tests/chanio.test: the first time. Thanks to Alexandre Ferrieux
	<ferrieux@users.sourceforge.net> for report and patch.

2008-04-02  Andreas Kupries  <andreask@activestate.com>

	* generic/tclIO.c (CopyData): Applied patch for the fcopy problem
	[Bug 780533], with many thanks to Alexandre Ferrieux
	<ferrieux@users.sourceforge.net> for tracking it down and
	providing a solution. Still have to convert his test script into a
	proper test case.

2008-04-01  Andreas Kupries  <andreask@activestate.com>

	* generic/tclStrToD.c: Applied patch for [Bug 1839067] (fp
	* unix/tcl.m4: rounding setup on solaris x86, native cc), provided
	* unix/configure: by Michael Schlenker. configure regen'd.

2008-04-01  Don Porter	<dgp@users.sourceforge.net>

	* generic/tclStubLib.c (Tcl_InitStubs):	Added missing error message.
	* generic/tclPkg.c (Tcl_PkgInitStubsCheck):

2008-03-30  Kevin Kenny  <kennykb@acm.org>

	* generic/tclInt.h (TclIsNaN):
	* unix/configure.in: Added code to the configurator to check for
	                     a standard isnan() macro and use it if one
	                     is found.  This change avoids bugs where
	                     the test of ((d) != (d)) is optimized away
			     by an overaggressive compiler. [Bug 1783544]
	* generic/tclObj.c: Added missing #include <math.h> needed to
			    locate isnan() after the above change.

	* unix/configure: autoconf-2.61

	* tests/mathop.test (mathop-25.9, mathop-25.14): Modified tests
	to deal with (slightly buggy) math libraries in which pow()
	returns an incorrectly rounded result. [Bug 1808174]

2008-03-26  Don Porter	<dgp@users.sourceforge.net>

	*** 8.5.2 TAGGED FOR RELEASE ***

	* generic/tcl.h:	Bump to 8.5.2 for release.
	* library/init.tcl:
	* tools/tcl.wse.in:
	* unix/configure.in:
	* unix/tcl.spec:
	* win/configure.in:

	* unix/configure:	autoconf-2.59
	* win/configure:

	* changes:		Updated for 8.5.2 release.

2008-03-28  Donal K. Fellows  <dkf@users.sf.net>

	* tests/fCmd.test: Substantial rewrite to use many more tcltest
	features. Great reduction in quantity of [catch] gymnastics. Several
	buggy tests fixed, including one where the result of the previous test
	was being checked!

2008-03-27  Kevin B. Kenny <kennykb@acm.org>

	* library/tzdata/America/Marigot:
	* library/tztata/America/St_Barthelemy:
	* library/tzdata/America/Argentina/San_Luis:
	* library/tzdata/Asia/Ho_Chi_Minh:
	* library/tzdata/Asia/Kolkata:  (new files)
	* library/tzdata/America/Caracas:
	* library/tzdata/America/Havana:
	* library/tzdata/America/Santiago:
	* library/tzdata/America/Argentina/Buenos_Aires:
	* library/tzdata/America/Argentina/Catamarca:
	* library/tzdata/America/Argentina/Cordoba:
	* library/tzdata/America/Argentina/Jujuy:
	* library/tzdata/America/Argentina/La_Rioja:
	* library/tzdata/America/Argentina/Mendoza:
	* library/tzdata/America/Argentina/Rio_Gallegos:
	* library/tzdata/America/Argentina/San_Juan:
	* library/tzdata/America/Argentina/Tucuman:
	* library/tzdata/America/Argentina/Ushuaia:
	* library/tzdata/Asia/Baghdad:
	* library/tzdata/Asia/Calcutta:
	* library/tzdata/Asia/Damascus:
	* library/tzdata/Asia/Saigon:
	* library/tzdata/Pacific/Easter:
		Changes up to and including Olson's tzdata2008b.

2008-03-27  Daniel Steffen  <das@users.sourceforge.net>

	* unix/tcl.m4 (SunOS-5.1x): fix 64bit support for Sun cc. [Bug 1921166]

	* unix/configure: autoconf-2.59

2008-03-26  Don Porter	<dgp@users.sourceforge.net>

	* changes:		Updated for 8.5.2 release.

2008-03-24  Pat Thoyts  <patthoyts@users.sourceforge.net>

	* generic/tclBinary.c: [Bug 1923966] - crash in binary format
	* tests/binary.test:   Added tests for the above crash condition.

2008-03-21  Donal K. Fellows  <dkf@users.sf.net>

	* doc/switch.n: Clarified documentation in respect of two-argument
	invokation. [Bug 1899962]

	* tests/switch.test: Added more tests of regexp-mode compilation of
	the [switch] command. [Bug 1854435]

2008-03-20  Donal K. Fellows  <dkf@users.sf.net>

	* generic/tcl.h, generic/tclThreadAlloc.c: Tidied up the declarations
	of Tcl_GetMemoryInfo so that it is always defined. Will panic when
	called against a Tcl that was previously built without it at all,
	which is OK because that also indicates a serious mismatch between
	memory configuration options.

2008-03-19  Donal K. Fellows  <dkf@users.sf.net>

	* generic/tcl.h, generic/tclThreadAlloc.c (Tcl_GetMemoryInfo): Make
	sure this function is available when direct linking. [Bug 1868171]

	* tests/reg.test (reg-33.14): Marked nonPortable because some
	environments have small default stack sizes. [Bug 1905562]

2008-03-18  Andreas Kupries  <andreask@activestate.com>

	* library/tm.tcl (::tcl::tm::UnknownHandler): Changed 'source' to
	'source -encoding utf-8'. This fixes a portability problem of Tcl
	Modules pointed out by Don Porter. By using plain 'source' we were at
	the mercy of 'encoding system', making modules less portable than they
	could be. The exact scenario: A writes a TM in some weird encoding
	which is A's system encoding, distributes it, and somewhere else it
	cannot be read/used because the system encoding is different. Forcing
	the use of utf-8 makes the module portable.

	***INCOMPATIBILITY*** for all Tcl Modules already written in non-utf-8
	compatible encodings.

2008-03-18  Don Porter	<dgp@users.sourceforge.net>

	* generic/tclExecute.c:	Patch from Miguel Sofer to correct the
	alignment of memory allocated by GrowEvaluationStack(). [Bug 1914503]

2008-03-18  Andreas Kupries  <andreask@activestate.com>

	* library/tm.tcl (::tcl::tm::Defaults): Modified handling of
	environment variables. See [Bug 1914604]. Solution slightly different
	than proposed in the report. Using the underscored form TCLX_y_TM_PATH
	even if TCLX.y_TM_PATH exists. Also using a loop to cut prevent code
	replication.

2008-03-16  Donal K. Fellows  <dkf@users.sf.net>

	* generic/tclCompCmds.c (TclCompileDictForCmd): Correct the handling
	of stack space calculation (the jump pattern used was confusing the
	simple-minded code doing the calculations). [Bug 1903325]

	* doc/lreplace.n: Clarified documentation of what happens with
	negative indices. [Bug 1905809] Added example, tidied up formatting.

2008-03-14  Don Porter	<dgp@users.sourceforge.net>

	* generic/tclBasic.c (OldMathFuncProc):	Same workaround protection
	from bad TclStackAlloc() alignment. Thanks George Peter Staplin.

	* generic/tclCmdIL.c (Tcl_LsortObjCmd):	Use ckalloc() to allocate
	SortElement arrays instead of TclStackAlloc() which isn't getting
	alignment right. Workaround for [Bug 1914503].

2008-03-14  Reinhard Max  <max@suse.de>

	* generic/tclTest.c:  Ignore the return value of write() when we are
	* unix/tclUnixPipe.c: about to exit anyways.

2008-03-13  Daniel Steffen  <das@users.sourceforge.net>

	* unix/configure.in:	Use backslash-quoting instead of double-quoting
	* unix/tcl.m4:		for lib paths in tclConfig.sh. [Bug 1913622]
	* unix/configure:	autoconf-2.59

2008-03-13  Don Porter	<dgp@users.sourceforge.net>

	* changes:		Updated for 8.5.2 release.

	* generic/tclStrToD.c:	Resolve identifier conflict over "pow10" with
	libm in Cygwin and DJGPP. Thanks to Gordon Schumacher and Philip
	Moore. [Patch 1800636]

2008-03-12  Daniel Steffen  <das@users.sourceforge.net>

	* macosx/Tcl.xcodeproj/project.pbxproj:	Add support for Xcode 3.1
	* macosx/Tcl.xcodeproj/default.pbxuser:	CODE_SIGN_IDENTITY and
	* macosx/Tcl-Common.xcconfig:		'xcodebuild install'.

2008-03-12  Andreas Kupries <andreask@activestate.com>

	* doc/info.n: Replaced {expand} with {*}.

2008-03-12  Jeff Hobbs  <jeffh@ActiveState.com>

	* unix/Makefile.in (install-libraries):	Bump http to 2.7
	* win/Makefile.in (install-libraries):	Added -myaddr option to allow
	* library/http/http.tcl (http::geturl):	control of selected socket
	* library/http/pkgIndex.tcl:		interface. [Bug 559898]
	* doc/http.n, tests/http.test:		Added -keepalive and
	-protocol 1.1 with chunked transfer encoding support. [Bug 1063703,
	1470377, 219225] (default keepalive is 0)
	Added ability to override Host in -headers. [Bug 928154]
	Added -strict option to control URL validation on per-call basis.
	[Bug 1560506]

2008-03-11  Jeff Hobbs  <jeffh@ActiveState.com>

	* library/http/http.tcl (http::geturl): Add -method option to support
	* tests/http.test (http-3.1):		http PUT and DELETE requests.
	* doc/http.n:				[Bug 1599901, 862554]

	* library/http/http.tcl: Whitespace changes, code cleanup. Allow http
	to be re-sourced without overwriting http state.

2008-03-11  Daniel Steffen  <das@users.sourceforge.net>

	* generic/tclEncoding.c (LoadEscapeEncoding): Avoid leaking escape
	sub-encodings, fixes encoding-11.1 failing after iso2022-jp loaded.
	[Bug 1893053]

	* macosx/tclMacOSXNotify.c: Avoid using CoreFoundation after fork() on
	Darwin 9 even when TclpCreateProcess() uses vfork().

	* macosx/Tcl.xcodeproj/project.pbxproj:	Add support for Xcode 3.1 and
	* macosx/Tcl.xcodeproj/default.pbxuser:	configs for building with
	* macosx/Tcl-Common.xcconfig:		gcc-4.2 and llvm-gcc-4.2.

	* unix/tclUnixPort.h:			Workaround vfork() problems
						in llvm-gcc-4.2.1 -O4 build.

	* unix/tclUnixPort.h:			Move MODULE_SCOPE compat define
						to top [Bug 1911102].

	* macosx/GNUmakefile:			Fix quoting to allow paths to
	* macosx/Tcl-Common.xcconfig:		${builddir} and ${INSTALL_ROOT}
	* unix/Makefile.in:			to contain spaces.
	* unix/configure.in:
	* unix/install-sh:
	* unix/tcl.m4:
	* tests/ioCmd.test:

	* unix/configure:			autoconf-2.59

	* unix/Makefile.in (install-strip):	Strip non-global symbols from
						dynamic library.

	* unix/tclUnixNotfy.c:			Fix warning.

	* tests/exec.test (exec-9.7):		Reduce timing sensitivity
	* tests/socket.test (socket-2.11):	(esp. on multi-proc machines).

	* tests/fCmd.test (fCmd-9.4):		Skip on Darwin 9 (xfail).

2008-03-11  Miguel Sofer  <msofer@users.sf.net>

	* generic/tclVar.c (TclDeleteNamespaceVars):
	* tests/var.test (var-8.2): Unset traces on vars should be called with
	a FQ named during namespace deletion. This was causing infinite loops
	when unset traces recreated the var, as reported by Julian Noble. [Bug
	1911919]

2008-03-10  Don Porter	<dgp@users.sourceforge.net>

	* changes:		Updated for 8.5.2 release.

	* doc/http.n:	Revised to indicate that [package require http 2.5.5]
	is needed to get all the documented commands ([http::meta]).

	* generic/tclEvent.c (TclDefaultBgErrorHandlerObjCmd):  Added error
	* tests/event.test (event-5.*):	checking to protect against callers
	passing invalid return options dictionaries. [Bug 1901113]

	* generic/tclBasic.c (ExprAbsFunc):	Revised so that the abs()
	* tests/expr.test:	function and the [::tcl::mathfunc::abs]
	command do not return the value of -0, or equivalent values with more
	alarming string reps like -1e-350. [Bug 1893815]

2008-03-07  Andreas Kupries  <andreask@activestate.com>

	* generic/tclResult.c (ReleaseKeys): Workaround for [Bug 1904907].
	Reset the return option keys to NULL to allow full re-initialization
	by GetKeys(). This introduces a memory leak for the key objects, but
	gets us around a crash in the finalization of reflected channels when
	handling returns, either at compile- or runtime. In both cases we
	access the keys after they have been released by their thread exit
	handler. A proper fix is entangled with the untangling of the
	finalization ordering and attendant issues. For now we choose the
	lesser evil.

2008-03-07  Don Porter	<dgp@users.sourceforge.net>

	* generic/tclExecute.c (Tcl_ExprObj):	Revised expression bytecode
	compiling so that bytecodes invalid due to changing context or due to
	the difference between expressions and scripts are not reused. [Bug
	1899164]

	* generic/tclCmdAH.c:	Revised direct evaluation implementation of
	[expr] so that [expr $e] caches compiled bytecodes for the expression
	as the intrep of $e.

	* tests/execute.test (execute-6.*):	More tests checking that
	script bytecode is invalidated in the right situations.

2008-03-07  Donal K. Fellows  <donal.k.fellows@man.ac.uk>

	* win/configure.in: Add AC_HEADER_STDC to support msys/win64.

2008-03-06  Donal K. Fellows  <dkf@users.sf.net>

	* doc/namespace.n: Minor tidying up. [Bug 1909019]

2008-03-04  Don Porter	<dgp@users.sourceforge.net>

	* tests/execute.test (6.3,4):	Added tests for [Bug 1899164].

2008-03-03  Reinhard Max  <max@suse.de>

	* unix/tclUnixChan.c: Fix mark and space parity on Linux, which uses
	CMSPAR instead of PAREXT.

2008-03-02  Miguel Sofer  <msofer@users.sf.net>

	* generic/tclNamesp.c (GetNamespaceFromObj):
	* tests/interp.test (interp-28.2): Spoil the intrep of an nsNameType
	obj when the reference crosses interpreter boundaries.

2008-02-29  Don Porter	<dgp@users.sourceforge.net>

	* generic/tclResult.c (Tcl_SetReturnOptions):	Revised the refcount
	management of Tcl_SetReturnOptions to become that of a conventional
	Consumer routine.  Thanks to Peter Spjuth for pointing out the
	difficulties calling Tcl_SetReturnOptions with non-0-count value for
	options.
	* generic/tclExecute.c (INST_RETURN_STK): Revised the one caller
	within Tcl itself which passes a non-0-count value to
	Tcl_SetReturnOptions().

	* generic/tclBasic.c (Tcl_AppendObjToErrorInfo):	Revised the
	refcount management of Tcl_AppendObjToErrorInfo to become that of a
	conventional Consumer routine. This preserves the ease of use for the
	overwhelming common callers who pass in a 0-count value, but makes the
	proper call with a non-0-count value less surprising.
	* generic/tclEvent.c (TclDefaultBgErrorHandlerObjCmd):	Revised the
	one caller within Tcl itself which passes a non-0-count value to
	Tcl_AppendObjToErrorInfo().

2008-02-28  Joe English  <jenglish@users.sourceforge.net>

	* unix/tclPort.h, unix/tclCompat.h, unix/tclUnixChan.h: Reduce scope
	of <sys/filio.h> and <sys/ioctl.h> #includes. [Patch 1903339]

2008-02-28  Joe English  <jenglish@users.sourceforge.net>

	* unix/tclUnixChan.c, unix/tclUnixNotfy.c, unix/tclUnixPipe.c:
	Consolidate all code conditionalized on -DUSE_FIONBIO into one place.
	* unix/tclUnixPort.h, unix/tclUnixCompat.c: New routine
	TclUnixSetBlockingMode() [Patch 1903339].

2008-02-28  Don Porter	<dgp@users.sourceforge.net>

	* generic/tclBasic.c (TclEvalObjvInternal):	Plug memory leak when
	an enter trace deletes or changes the command, prompting a reparsing.
	Don't let the second pass lose commandPtr value allocated during the
	first pass.

	* generic/tclCompExpr.c (ParseExpr):	Plug memory leak in error
	message generation.

	* generic/tclStringObj.c (Tcl_AppendFormatToObj): [format %llx $big]
	leaked an mp_int.

	* generic/tclCompCmds.c (TclCompileReturnCmd):	The 2007-10-18 commit
	to optimize compiled [return -level 0 $x] [RFE 1794073] introduced a
	memory leak of the return options dictionary. Fixing that.

2008-02-27  Pat Thoyts  <patthoyts@users.sourceforge.net>

	* library/http/http.tcl: [Bug 705956] - fix inverted logic when
	cleaning up socket error in geturl.

2008-02-27  Kevin B. Kenny  <kennykb@acm.org>

	* doc/clock.n: Corrected minor indentation gaffe in the penultimate
	paragraph. [Bug 1898025]
	* generic/tclClock.c (ParseClockFormatArgs): Changed to check that the
	clock value is in the range of a 64-bit integer. [Bug 1862555]
	* library/clock.tcl (::tcl::clock::format, ::tcl::clock::scan,
	(::tcl::clock::add, ::tcl::clock::LocalizeFormat): Fixed bugs in
	caching of localized strings that caused weird results when localized
	date/time formats were used. [Bug 1902423]
	* tests/clock.test (clock-61.*, clock-62.1): Regression tests for [Bug
	1862555] and [Bug 1902423].

2008-02-26  Joe English  <jenglish@users.sourceforge.net>

	* generic/tclIOUtil.c, unix/tclUnixPort.h, unix/tclUnixChan.c:
	Remove dead/unused portability-related #defines and unused conditional
	code.  See [Patch 1901828] for discussion.

2008-02-26  Joe English  <jenglish@users.sourceforge.net>

	* generic/tclIORChan.c (enum MethodName),
	* generic/tclCompExpr.c (enum Marks): More stray trailing ","s

2008-02-26  Joe English  <jenglish@users.sourceforge.net>

	* unix/configure.in(socklen_t test): Define socklen_t as "int" if
	missing, not "unsigned". Use AC_TRY_COMPILE instead of
	AC_EGREP_HEADER.
	* unix/configure: regenerated.

2008-02-26  Joe English  <jenglish@users.sourceforge.net>

	* generic/tclCompile.h: Remove stray trailing "," from enum
	InstOperandType definition (C99ism).

2008-02-26  Jeff Hobbs  <jeffh@ActiveState.com>

	* generic/tclUtil.c (TclReToGlob): Fix the handling of the last star
	* tests/regexpComp.test:	   possibly being escaped in
	determining right anchor. [Bug 1902436]

2008-02-26  Pat Thoyts  <patthoyts@users.sourceforge.net>

	* library/http/pkgIndex.tcl: Set version 2.5.5
	* library/http/http.tcl:     It is better to do the [eof] check after
	trying to read from the socket. No clashes found in testing. Added
	http::meta command to access the http headers. [Bug 1868845]

2008-02-22  Pat Thoyts  <patthoyts@users.sourceforge.net>

	* library/http/pkgIndex.tcl: Set version 2.5.4
	* library/http/http.tcl:     Always check that the state array exists
	in the http::status command. [Bug 1818565]

2008-02-13  Don Porter	<dgp@users.sourceforge.net>

	* generic/tcl.h:	Bump version number to 8.5.2b1 to distinguish
	* library/init.tcl:	CVS development snapshots from the 8.5.1 and
	* unix/configure.in:	8.5.2 releases.
	* unix/tcl.spec:
	* win/configure.in:
	* README

	* unix/configure:	autoconf (2.59)
	* win/configure:

2008-02-12  Donal K. Fellows  <donal.k.fellows@man.ac.uk>

	* generic/tclCompCmds.c (TclCompileSwitchCmd): Corrected logic for
	* tests/switch.test (switch-10.15): handling -nocase compilation; the
	-exact -nocase option cannot be compiled currently. [Bug 1891827]

	* unix/README: Documented missing configure flags. [Bug 1799011]

2008-02-06  Kevin B. Kenny  <kennykb@acm.org>

	* doc/clock.n (%N): Corrected an error in the explanation of the %N
	format group.
	* generic/tclClock.c (ClockParseformatargsObjCmd):
	* library/clock.tcl (::tcl::clock::format):
	* tests/clock.test (clock-1.0, clock-1.4):
	Performance enhancements in [clock format] (moving the analysis of
	$args into C code, holding on to Tcl_Objs with resolved command names,
	[lassign] in place of [foreach], avoiding [namespace which] for
	command resolution).

2008-02-04  Don Porter	<dgp@users.sourceforge.net>

	*** 8.5.1 TAGGED FOR RELEASE ***

	* changes:		Updated for 8.5.1 release.

	* generic/tcl.h:	Bump to 8.5.1 for release.
	* library/init.tcl:
	* tools/tcl.wse.in:
	* unix/configure.in:
	* unix/tcl.spec:
	* win/configure.in:

	* unix/configure:	autoconf-2.59
	* win/configure:

2008-02-04  Miguel Sofer  <msofer@users.sf.net>

	* generic/tclExecute.c (INST_CONCAT1): Fix optimisation for in-place
	concatenation (was going over String type)

2008-02-02  Daniel Steffen  <das@users.sourceforge.net>

	* unix/configure.in (Darwin):	Correct Info.plist year substitution in
					non-framework builds.

	* unix/configure:		autoconf-2.59

2008-01-30  Miguel Sofer  <msofer@users.sf.net>

	* generic/tclInterp.c (Tcl_GetAlias): Fix for [Bug 1882373], thanks go
	to an00na.

2008-01-30  Donal K. Fellows  <donal.k.fellows@man.ac.uk>

	* tools/tcltk-man2html.tcl: Reworked manual page scraper to do a
	proper job of handling references to Ttk options. [Tk Bug 1876493]

2008-01-29  Donal K. Fellows  <donal.k.fellows@man.ac.uk>

	* doc/man.macros (SO, SE): Adjusted macros so that it is possible for
	Ttk to have its "standard options" on a manual page that is not called
	"options". [Tk Bug 1876493]

2008-01-25  Don Porter	<dgp@users.sourceforge.net>

	* changes:		Updated for 8.5.1 release.

2008-01-23  Don Porter	<dgp@users.sourceforge.net>

	* generic/tclInt.h:		New macro TclGrowParseTokenArray() to
	* generic/tclCompCmds.c:	simplify code that might need to grow
	* generic/tclCompExpr.c:	an array of Tcl_Tokens in the parsePtr
	* generic/tclParse.c:		field of a Tcl_Parse. Replaces the
	TclExpandTokenArray() routine via replacing:
		int needed = parsePtr->numTokens + growth;
		while (needed > parsePtr->tokensAvailable) {
		    TclExpandTokenArray(parsePtr);
		}
	with:
		TclGrowParseTokenArray(parsePtr, growth);
	This revision merged over from dgp-refactor branch.

	* generic/tclCompile.h:	Demote TclCompEvalObj() from internal stubs to
	* generic/tclInt.decls:	a MODULE_SCOPE routine declared in
	tclCompile.h.

	* generic/tclIntDecls.h:	make genstubs
	* generic/tclStubInit.c:

2008-01-22  Don Porter	<dgp@users.sourceforge.net>

	* generic/tclTimer.c (AfterProc):	Replace Tcl_EvalEx() with
	Tcl_EvalObjEx() to evaluate [after] callbacks. Part of trend to favor
	compiled execution over direct evaluation.

2008-01-22  Miguel Sofer  <msofer@users.sf.net>

	* generic/tclCmdIl.c (Tcl_LreverseObjCmd):
	* tests/cmdIL.test (cmdIL-7.7): Fix crash on reversing an empty list.
	[Bug 1876793]

2008-01-20  Jeff Hobbs  <jeffh@ActiveState.com>

	* unix/README: Minor typo fixes [Bug 1853072]

	* generic/tclIO.c (TclGetsObjBinary): Operate on topmost channel.
	[Bug 1869405] (Ficicchia)

2008-01-17  Don Porter	<dgp@users.sourceforge.net>

	* generic/tclCompExpr.c:	Revision to preserve parsed intreps of
	numeric and boolean literals when compiling expressions with (optimize
	== 1).

2008-01-15  Miguel Sofer  <msofer@users.sf.net>

	* generic/tclCompExpr.c: Add an 'optimize' argument to
	* generic/tclCompile.c:  TclCompileExpr() to profit from better
	* generic/tclCompile.h:  literal management according to usage.
	* generic/tclExecute.c:

	* generic/tclCompExpr.c: Fix literal leak in exprs [Bug 1869989] (dgp)
	* generic/tclExecute.c:
	* tests/compExpr.test:

	* doc/proc.n: Changed wording for access to non-local variables; added
	mention to [namespace upvar]. Lame attempt at dealing with
	documentation. [Bug 1872708]

2008-01-15  Miguel Sofer  <msofer@users.sf.net>

	* generic/tclBasic.c:    Replacing 'operator' by 'op' in the def of
	* generic/tclCompExpr.c: struct TclOpCmdClientData to accommodate C++
	* generic/tclCompile.h:  compilers. [Bug 1855644]

2008-01-13  Jeff Hobbs  <jeffh@ActiveState.com>

	* win/tclWinSerial.c (SerialCloseProc, TclWinOpenSerialChannel): Use
	critical section for read & write side. [Bug 1353846] (newman)

2008-01-11  Miguel Sofer  <msofer@users.sf.net>

	* unix/tclUnixThrd.c (TclpThreadGetStackSize): Restore stack checking
	functionality in freebsd. [Bug 1850424]

	* unix/tclUnixThrd.c (TclpThreadGetStackSize): Fix for crash in
	freebsd. [Bug 1860425]

2008-01-10  Don Porter	<dgp@users.sourceforge.net>

	* generic/tclStringObj.c (Tcl_AppendFormatToObj):  Correct failure to
	* tests/format.test:	account for big.used == 0 corner case in the
	%ll(idox) format directives. [Bug 1867855]

2008-01-09  George Peter Staplin <georgeps@xmission.com>

	* doc/vwait.n: Add a missing be to fix a typo.

2008-01-04  Jeff Hobbs  <jeffh@ActiveState.com>

	* tools/tcltk-man2html.tcl (make-man-pages): Make man page title use
	more specific info on lhs to improve tabbed browser view titles.

2008-01-02  Donal K. Fellows  <dkf@users.sf.net>

	* doc/binary.n: Fixed documentation bug reported on tcl-core, and
	reordered documentation to discourage people from using the hex
	formatter that is hardly ever useful.

2008-01-02  Don Porter	<dgp@users.sourceforge.net>

	* generic/tcl.h:	Bump version number to 8.5.1b1 to distinguish
	* library/init.tcl:	CVS development snapshots from the 8.5.0 and
	* unix/configure.in:	8.5.1 releases.
	* unix/tcl.spec:
	* win/configure.in:
	* README

	* unix/configure:	autoconf (2.59)
	* win/configure:

2007-12-31  Donal K. Fellows  <dkf@users.sf.net>

	* doc/dict.n: Clarified meaning of dictionary values following
	discussion on comp.lang.tcl.

2007-12-26  Miguel Sofer  <msofer@users.sf.net>

	* generic/tclCmdIL.c: More [lsort] data handling streamlines. The
	function MergeSort is gone, essentially inlined into Tcl_LsortObjCmd.
	It is not a straight inlining, two loops over all lists elements where
	merged in the process: the linked list elements are now built and
	merged into the temporary sublists in the same pass.

2007-12-25  Miguel Sofer  <msofer@users.sf.net>

	* generic/tclCmdIL.c: More [lsort] data handling streamlines. Extra
	mem reqs of latest patches removed, restored to previous mem profile.
	Improved -unique handling, now eliminating repeated elems immediately
	instead of marking them to avoid reinsertion at the end.

2007-12-23  Jeff Hobbs  <jeffh@ActiveState.com>

	* generic/tclCompCmds.c (TclCompileRegexpCmd):  TCL_REG_NOSUB cannot
	* tests/regexp.test (regexp-22.2):		be used because it
	* tests/regexpComp.test:	[Bug 1857126]	disallows backrefs.

2007-12-21  Miguel Sofer  <msofer@users.sf.net>

	* generic/tclCmdIL.c: Speed patch for lsort [Patch 1856994].

2007-12-21  Miguel Sofer  <msofer@users.sf.net>

	* generic/tclCmdIL.c (Tcl_LsortObjCmd, Tcl_LsearchObjCmd): Avoid
	calling SelectObjFromSublist when there are no sublists.

2007-12-21  Miguel Sofer  <msofer@users.sf.net>

	* generic/tclCmdIL.c (Tcl_LsortObjCmd): Preallocate a listObj of
	sufficient length for the sorted list instead of growing it. Second
	commit replaces calls to Tcl_ListObjAppenElement with direct access to
	the internal rep.

2007-12-19  Don Porter	<dgp@users.sourceforge.net>

	*** 8.5.0 TAGGED FOR RELEASE ***

	* changes:		Updated for 8.5.0 release.

2007-12-19  Jeff Hobbs  <jeffh@ActiveState.com>

	* generic/tclCompCmds.c (TclCompileSwitchCmd):	update switch -regexp
	* tests/switch.test-14.*:			compilation to pass
	the cflags to INST_REGEXP (changed on 12-07).  Added tests for
	switch -regexp compilation (need more). [Bug 1854399]

2007-12-18  Don Porter	<dgp@users.sourceforge.net>

	* changes:		Updated for 8.5.0 release.

2007-12-18  Donal K. Fellows  <donal.k.fellows@manchester.ac.uk>

	* generic/regguts.h, generic/regc_color.c, generic/regc_nfa.c:
	Fixes for problems created when processing regular expressions that
	generate very large automata. An enormous number of thanks to Will
	Drewry <wad_at_google.com>, Tavis Ormandy <taviso_at_google.com>,
	and Tom Lane <tgl_at_sss.pgh.pa.us> from the Postgresql crowd for
	their help in tracking these problems down. [Bug 1810264]

2007-12-17  Don Porter	<dgp@users.sourceforge.net>

	* changes:		Updated for 8.5.0 release.

2007-12-17  Miguel Sofer  <msofer@users.sf.net>

	* generic/tclAlloc.c:
	* generic/tclExecute.c:
	* generic/tclInt.h:
	* generic/tclThreadAlloc.c: Fix alignment for memory returned by
	TclStackAlloc; insure that all memory allocators align to 16-byte
	boundaries on 64 bit platforms [Bug 1851832, 1851524]

2007-12-14  Jeff Hobbs  <jeffh@ActiveState.com>

	* generic/tclIOUtil.c (FsAddMountsToGlobResult): fix the tail
	conversion of vfs mounts. [Bug 1602539]

	* win/README: updated notes

2007-12-14  Pat Thoyts  <patthoyts@users.sourceforge.net>

	* tests/winFile.test: Fixed tests for win2k with long machine name

2007-12-14  Pat Thoyts <patthoyts@users.sourceforge.net>

	* win/nmakehlp.c:  Support compilation with MSVC9 for AMD64.
	* win/makefile.vc:

2007-12-13  Donal K. Fellows  <donal.k.fellows@manchester.ac.uk>

	* doc/trace.n: Clarified documentation of enterstep and leavestep
	traces, including adding example. [Bug 614282, 1701540, 1755984]

2007-12-12  Don Porter	<dgp@users.sourceforge.net>

	* doc/IntObj.3:	Update docs for the Tcl_GetBignumAndClearObj() ->
	Tcl_TakeBignumFromObj() revision [TIP 298].  Added docs for the
	Tcl_InitBignumFromDouble() routine. [Bug 1446971].

	* changes:		Updated for 8.5.0 release.

2007-12-10  Jeff Hobbs  <jeffh@ActiveState.com>

	* generic/tclUtil.c (TclReToGlob): reduce escapes in conversion
	when not necessary

	* generic/tclInt.decls:  move TclByteArrayMatch and TclReToGlob
	* generic/tclIntDecls.h: to tclInt.h from stubs.
	* generic/tclStubInit.c: Add flags var to TclByteArrayMatch for
	* generic/tclInt.h:      future extensibility
	* generic/tcl.h:  define TCL_MATCH_EXACT doc for Tcl_StringCaseMatch.
	* doc/StrMatch.3: It is compatible with existing usage.
	* generic/tclExecute.c (INST_STR_MATCH): flag for TclByteArrayMatch
	* generic/tclUtil.c (TclByteArrayMatch, TclStringMatchObj):
	* generic/tclRegexp.c (Tcl_RegExpExecObj):
	* generic/tclCmdMZ.c (StringMatchCmd): Use TclStringMatchObj
	* tests/string.test (11.9.* 11.10.*): more tests

2007-12-10  Joe English  <jenglish@users.sourceforge.net>

	* doc/string.n, doc/UniCharIsAlpha.3: Fix markup errors.
	* doc/CrtCommand.3, doc/CrtMathFnc.3, doc/FileSystem.3,
	* doc/GetStdChan.3, doc/OpenFileChnl.3, doc/SetChanErr.3,
	* doc/eval.n, doc/filename.n: Consistency: Move "KEYWORDS" section
	after "SEE ALSO".

2007-12-10  Daniel Steffen  <das@users.sourceforge.net>

	* tools/genStubs.tcl:		fix numerous issues handling 'macosx',
					'aqua' or 'x11' entries interleaved
					with 'unix' entries [Bug 1834288]; add
					genStubs::export command
					[Tk FR 1716117]; cleanup formatting.

	* generic/tcl.decls:		use new genstubs 'export' command to
	* generic/tclInt.decls:		mark exported symbols not in stubs
	* generic/tclTomMath.decls:	table [Tk FR 1716117]; cleanup
					formatting.

	* generic/tclDecls.h:		regen with new genStubs.tcl.
	* generic/tclIntDecls.h:	[Bug 1834288]
	* generic/tclIntPlatDecls.h:
	* generic/tclPlatDecls.h:
	* generic/tclStubInit.c:

2007-12-09  Jeff Hobbs  <jeffh@ActiveState.com>

	* tests/io.test, tests/chanio.test (io-73.1): Make sure to invalidate
	* generic/tclIO.c (SetChannelFromAny):        internal rep only after
	validating channel rep. [Bug 1847044]

2007-12-08  Donal K. Fellows  <dkf@users.sf.net>

	* doc/expr.n, doc/mathop.n: Improved the documentation of the
	operators. [Bug 1823622]

	* generic/tclBasic.c (builtInCmds): Corrected list of hidden and
	* doc/interp.n (SAFE INTERPRETERS): exposed commands so that the
	documentation and reality now match. [Bug 1662436]

2007-12-07  Jeff Hobbs  <jeffh@ActiveState.com>

	* generic/tclExecute.c (TclExecuteByteCode INST_REGEXP):
	* generic/tclCompCmds.c (TclCompileRegexpCmd): Pass correct RE
	compile flags at compile time, and use TCL_REG_NOSUB.

	* generic/tclIOCmd.c (FinalizeIOCmdTSD, Tcl_PutsObjCmd): cache
	stdout channel object for [puts $str] calls.

2007-12-06  Don Porter	<dgp@users.sourceforge.net>

	* README:	Remove mention of dead comp.lang.tcl.announce
	newsgroup.  [Bug 1846433].

	* unix/README:	Mention the stub library created by `make` and warn
	about the effect of embedded paths in the installed binaries.
	Thanks to Larry Virden.  [Bug 1794084]

	* doc/AddErrInfo.3:	Documentation for the new routines in TIP 270.
	* doc/Interp.3:
	* doc/StringObj.3:

2007-12-06  Don Porter	<dgp@users.sourceforge.net>

	* doc/namespace.n:	Documentation for zero-argument form of
	[namespace import] (TIP 261) [Bug 1596416]

2007-12-06  Jeff Hobbs  <jeffh@ActiveState.com>

	* generic/tclInt.h: add TclGetChannelFromObj decl
	(TclMatchIsTrivial): simplify TclMatchIsTrivial to remove ] check.

2007-12-06  Donal K. Fellows  <donal.k.fellows@manchester.ac.uk>


	* generic/tclBasic.c (Tcl_CreateInterp): Simplify the setting up of
	* generic/tclIOCmd.c (TclInitChanCmd):	 the [chan] ensemble. This
	* library/init.tcl:			 gets rid of quite a bit of
	code and makes it possible to understand the whole with less effort.

	* generic/tclCompCmds.c (TclCompileEnsemble): Ensure that the right
	number of tokens are copied. [Bug 1845320]

	* generic/tclNamesp.c (TclMakeEnsemble): Added missing release of a
	DString. [Bug 1845397]

2007-12-05  Jeff Hobbs  <jeffh@ActiveState.com>

	* generic/tclIO.h:    Create Tcl_Obj for Tcl channels to reduce
	* generic/tclIO.c:    overhead in lookup by Tcl_GetChannel.  New
	* generic/tclIOCmd.c: TclGetChannelFromObj for internal use.
	* generic/tclIO.c (WriteBytes, WriteChars): add opt check to avoid
	EOL translation when not linebuffered or using lf. [Bug 1845092]

2007-12-05  Miguel Sofer  <msofer@users.sf.net>

	* tests/stack.test: made the tests for stack overflow not care
	about which mechanism caused the error (interp's recursion limit
	or C-stack depth detector).

2007-12-05  Jeff Hobbs  <jeffh@ActiveState.com>

	* win/configure, win/tcl.m4 (LIBS_GUI): mingw needs -lole32
	-loleaut32 but not msvc for Tk's [send]. [Bug 1844749]

2007-12-05  Donal K. Fellows  <donal.k.fellows@manchester.ac.uk>

	* generic/tclCmdIL.c (Tcl_LsearchObjCmd): Prevent shimmering crash
	when -exact and -integer/-real are mixed. [Bug 1844789]

2007-12-03  Donal K. Fellows  <dkf@users.sf.net>

	* unix/tclUnixChan.c (CreateSocketAddress): Add extra #ifdef-fery to
	make code compile on BSD 5. [Bug 1618235, again]

2007-12-03  Don Porter	<dgp@users.sourceforge.net>

	* library/tcltest/tcltest.tcl:	Bump tcltest to version 2.3.0 so that
	* library/tcltest/pkgIndex.tcl: we release a stable tcltest with a
	* unix/Makefile.in:	stable Tcl.
	* win/Makefile.in:

2007-12-03  Jeff Hobbs  <jeffh@ActiveState.com>

	* win/configure, win/tcl.m4 (LIBS_GUI): remove ole32.lib oleaut32.lib

2007-12-03  Donal K. Fellows  <donal.k.fellows@manchester.ac.uk>

	* generic/tclCompCmds.c (TclCompileSwitchCmd): Adjusted the [switch]
	* generic/tclCmdMZ.c (Tcl_SwitchObjCmd):       command so that when
	passed two arguments, no check for options are performed. This is OK
	since in the two-arg case, detecting an option would definitely lead
	to a syntax error. [Patch 1836519]

2007-11-29  Jeff Hobbs  <jeffh@ActiveState.com>

	* win/makefile.vc: add ws2_32.lib to baselibs
	* win/configure, win/tcl.m4: add ws2_32.lib / -lws2_32 to build.
	* win/tclWinSock.c: remove dyn loading of winsock, assume that it is
	always available now.

2007-11-29  Don Porter	<dgp@users.sourceforge.net>

	* generic/tclWinSock.c (InitializeHostName):	Correct error in
	buffer length tracking. After gethostname() writes into a buffer,
	convert only the written string to internal encoding, not the whole
	buffer.

2007-11-28  Don Porter	<dgp@users.sourceforge.net>

	* generic/tclConfig.c:	Corrected failure of the [::foo::pkgconfig]
	command to clean up registered configuration data when the query
	command is deleted from the interp. [Bug 983501]

	* generic/tclNamesp.c (Tcl_SetEnsembleMappingDict):	Added checks
	that the dict value passed in is in the format required to make the
	internals of ensembles work. [Bug 1436096]

	* generic/tclIO.c:	Simplify test and improve accuracy of error
	message in latest changes.

2007-11-28  Pat Thoyts  <patthoyts@users.sourceforge.net>

	* generic/tclIO.c: -eofchar must support no eofchar.

2007-11-27  Miguel Sofer  <msofer@users.sf.net>

	* generic/tclBasic.c: remove unneeded call in Tcl_CreateInterp, add
	comments.

2007-11-27  Don Porter	<dgp@users.sourceforge.net>

	* win/tclWinSock.c:	Add mising encoding conversion of the [info
	hostname] value from the system encoding to Tcl's internal encoding.

	* doc/chan.n:		"Fix" the limitation on channel -eofchar
	* doc/fconfigure.n:	values to single byte characters by documenting
	* generic/tclIO.c:	it and making it fail loudly. Thanks to Stuart
	* tests/chan.test:	Cassoff for contributing the fix. [Bug 800753]

2007-11-26  Miguel Sofer  <msofer@users.sf.net>

	* generic/tclBasic.c:
	* generic/tclInt.h:
	* unix/tclUnixInit.c:
	* unix/tclUnixThrd.c: Fix stack checking via workaround for bug in
	glibc's pthread_attr_get_np, patch from [Bug 1815573]. Many thanks to
	Sergei Golovan (aka Teo) for detecting the bug and helping diagnose
	and develop the fix.

2007-11-24  Donal K. Fellows  <dkf@users.sf.net>

	* generic/tclCompCmds.c (TclCompileDictAppendCmd): Fix bug in [dict
	append] compiler which caused strange stack corruption. [Bug 1837392]

2007-11-23  Andreas Kupries  <andreask@activestate.com>

	* generic/tclIORChan.c: Fixed a problem with reflected channels. 'chan
	postevent' is defined to work only from within the interpreter
	containing the handler command. Sensible, we want only handler
	commands to use it. It identifies the channel by handle. The channel
	moves to a different interpreter or thread. The interpreter containing
	the handler command doesn't know the channel any longer. 'chan
	postevent' fails, not finding the channel any longer. Uhm.

	Fixed by creating a second per-interpreter channel table, just for
	reflected channels, where each interpreter remembers for which
	reflected channels it has the handler command. This info does not move
	with the channel itself. The table is updated by 'chan create', and
	used by 'chan postevent'.

	* tests/ioCmd.test: Updated the testsuite.

2007-11-23  Jeff Hobbs  <jeffh@ActiveState.com>

	* generic/tclVar.c (Tcl_ArrayObjCmd): handle the right data for
	* tests/var.test (var-14.2):          [array names $var -glob $ptn]

2007-11-23  Donal K. Fellows  <donal.k.fellows@manchester.ac.uk>

	* generic/tclCmdMZ.c (String*Cmd, TclInitStringCmd): Rebuilt [string]
	* generic/tclCompCmds.c (TclCompileString*Cmd): as an ensemble.

2007-11-22  Donal K. Fellows  <dkf@users.sf.net>

	* generic/tclDictObj.c (Dict*Cmd,TclInitDictCmd): Rebuilt the [dict]
	* generic/tclCompCmds.c (TclCompileDict*Cmd): command as an ensemble.

2007-11-22  Donal K. Fellows  <donal.k.fellows@manchester.ac.uk>

	* generic/tclCmdMZ.c (Tcl_StringObjCmd): Rewrote the [string] and
	* generic/tclDictObj.c (Tcl_DictObjCmd): [dict] implementations to be
	ready for conversion to ensembles.

	* tests/string.test (string-12.22): Flag shimmering bug found in
	[string range].

2007-11-21  Donal K. Fellows  <dkf@users.sf.net>

	* generic/tclCompCmds.c (TclCompileEnsemble): Rewrote the ensemble
	compiler to remove many of the limitations. Can now compile scripts
	that use unique prefixes of subcommands, and which have mappings of a
	command to multiple words (provided the first is a compilable command
	of course).

2007-11-21  Donal K. Fellows  <donal.k.fellows@manchester.ac.uk>

	* generic/tclNamesp.c (TclMakeEnsemble): Factor out the code to set up
	a core ensemble from a table of information about subcommands, ready
	for reuse within the core.

	* generic/various: Start to return more useful Error codes, currently
	mainly on assorted lookup failures.

2007-11-20  Donal K. Fellows  <dkf@users.sf.net>

	* generic/tclDictObj.c: Changed the underlying implementation of the
	hash table used in dictionaries to additionally keep all entries in
	the hash table in a linked list, which is only ever added to at the
	end. This makes iteration over all entries in the dictionary in
	key insertion order a trivial operation, and so cleans up a great deal
	of complexity relating to dictionary representation and stability of
	iteration order.

	***POTENTIAL INCOMPATIBILITY***
	For any code that depended on the (strange) old iteration order.

	* generic/tclConfig.c (QueryConfigObjCmd): Correct usage of
	Tcl_WrongNumArgs.

2007-11-19  Don Porter	<dgp@users.sourceforge.net>

	*** 8.5b3 TAGGED FOR RELEASE ***

	* README:		Bump version number to 8.5b3.
	* generic/tcl.h:
	* library/init.tcl:
	* tools/tcl.wse.in:
	* unix/configure.in:
	* unix/tcl.spec:
	* win/configure.in:

	* unix/configure:	autoconf (2.59)
	* win/configure:

	* changes:		Updated for 8.5b3 release.

2007-11-19  Kevin Kenny  <kennykb@users.sourceforge.net>

	* library/tzdata/Africa/Cairo:
	* library/tzdata/America/Campo_Grande:
	* library/tzdata/America/Caracas:
	* library/tzdata/America/Cuiaba:
	* library/tzdata/America/Havana:
	* library/tzdata/America/Sao_Paulo:
	* library/tzdata/Asia/Damascus:
	* library/tzdata/Asia/Gaza:
	* library/tzdata/Asia/Tehran:  Olson's tzdata2007i imported.

2007-11-18  Daniel Steffen  <das@users.sourceforge.net>

	* generic/tclExecute.c (TclExecuteByteCode:INST_EXIST_*): Fix read
	traces not firing on non-existent array elements. [Bug 1833522]

2007-11-16  Donal K. Fellows  <donal.k.fellows@man.ac.uk>

	* generic/tclCmdIL.c (TclInitInfoCmd): Rename the implementation
	commands for [info] to be something more "expected".

	* generic/tclCompCmds.c (TclCompileInfoExistsCmd): Compiler for the
	[info exists] subcommand.
	(TclCompileEnsemble): Cleaned up version of ensemble compiler that was
	in TclCompileInfoCmd, but which is now much more generally applicable.

	* generic/tclInt.h (ENSEMBLE_COMPILE): Added flag to allow for cleaner
	turning on and off of ensemble bytecode compilation.

	* generic/tclCompile.c (TclCompileScript): Add the cmdPtr to the list
	of arguments passed to command compilers.

2007-11-15  Don Porter	<dgp@users.sourceforge.net>

	* generic/regc_nfa.c:	Fixed infinite loop in the regexp compiler.
	[Bug 1810038]

	* generic/regc_nfa.c:	Corrected looping logic in fixempties() to
	avoid wasting time walking a list of dead states. [Bug 1832612]

2007-11-15  Donal K. Fellows  <donal.k.fellows@man.ac.uk>

	* generic/tclNamesp.c (NamespaceEnsembleCmd): Must pass a non-NULL
	interp to Tcl_SetEnsemble* functions.

	* doc/re_syntax.n: Try to make this easier to read. It's still a very
	difficult manual page!

	* unix/tcl.m4 (SC_CONFIG_CFLAGS): Allow people to turn off the -rpath
	option to their linker if they so desire. This is a configuration only
	recommended for (some) vendors. Relates to [Patch 1231022].

2007-11-15  Pat Thoyts  <patthoyts@users.sourceforge.net>

	* win/tclWin32Dll.c: Prefer UINT_PTR to DWORD_PTR when casting pointers
	to integer types for greater portability. [Bug 1831253]

2007-11-15  Daniel Steffen  <das@users.sourceforge.net>

	* macosx/Tcl.xcodeproj/project.pbxproj: add new chanio.test.
	* macosx/Tcl.xcode/project.pbxproj:

2007-11-14  Donal K. Fellows  <donal.k.fellows@man.ac.uk>

	* generic/tclCompile.c (TclCompileScript): Ensure that we get our count
	in our INST_START_CMD calls right, even when there's a failure to
	compile a command directly.

	* generic/tclNamesp.c (Tcl_SetEnsembleSubcommandList)
	(Tcl_SetEnsembleMappingDict):		Special code to make sure that
	* generic/tclCmdIL.c (TclInitInfoCmd):	[info exists] is compiled right
	while not allowing changes to the ensemble to cause havok.

	* generic/tclCompCmds.c (TclCompileInfoCmd): Simple compiler for the
	[info] command that only handles [info exists].

	* generic/tclExecute.c (TclExecuteByteCode:INST_EXIST_*): New
	instructions to allow the testing of whether a variable exists.

2007-11-14  Andreas Kupries  <andreask@activestate.com>

	* tests/chanio.test: New file. This is essentially a duplicate of
	'io.test', with all channel commands converted to their 'chan xxx'
	notation.
	* tests/io.test: Fixed typo in test description.

2007-11-14  Donal K. Fellows  <donal.k.fellows@man.ac.uk>

	* generic/regc*.c: Eliminate multi-char collating element code
	completely. Simplifies the code quite a bit. If people still want the
	full code, it will remain on the 8.4 branch. [Bug 1831425]

2007-11-13  Jeff Hobbs  <jeffh@ActiveState.com>

	* generic/tclCompCmds.c (TclCompileRegexpCmd): clean up comments, only
	free dstring on OK from TclReToGlob.
	(TclCompileSwitchCmd): simplify TclReToGlob usage.

2007-11-14  Donal K. Fellows  <dkf@users.sf.net>

	* generic/regc*.c: #ifdef/comment out the code that deals with
	multi-character collating elements, which have never been supported.
	Cuts the memory consumption of the RE compiler. [Bug 1831425]

2007-11-13  Donal K. Fellows  <dkf@users.sf.net>

	* generic/tclCompCmds.c (TclCompileSwitchCmd, TclCompileRegexpCmd):
	Extend [switch] compiler to handle regular expressions as long as
	things are not too complex. Fix [regexp] compiler so that non-trivial
	literal regexps get fed to INST_REGEXP.

	* doc/mathop.n: Clarify definitions of some operations.

2007-11-13  Miguel Sofer  <msofer@users.sf.net>

	* unix/tclUnixInit.c: the TCL_NO_STACK_CHECK was being incorrectly
	undefined here; this should be set (or not) in the compile options, it
	is used elsewhere and needs to be consistent.

2007-11-13  Pat Thoyts  <patthoyts@users.sourceforge.net>

	* unix/tcl.m4:		Added autoconf goo to detect and make use of
	* unix/configure.in:	getaddrinfo and friends.
	* unix/configure:	(regenerated)

2007-11-13  Donal K. Fellows  <donal.k.fellows@man.ac.uk>

	* unix/tclUnixCompat.c (TclpGetHostByName): The six-argument form of
	getaddressbyname_r() uses the fifth argument to indicate whether the
	lookup succeeded or not on at least one platform. [Bug 1618235]

2007-11-13  Don Porter	<dgp@users.sourceforge.net>

	* generic/regcomp.c:	Convert optst() from expensive no-op to a
	cheap no-op.

2007-11-13  Donal K. Fellows  <donal.k.fellows@man.ac.uk>

	* unix/tclUnixChan.c (CreateSocketAddress): Rewrote to use the
	thread-safe version of gethostbyname() by forward-porting the code used
	in 8.4, and added rudimentary support for getaddrinfo() (not enabled by
	default, as no autoconf-ery written). Part of fix for [Bug 1618235].

2007-11-12  Jeff Hobbs  <jeffh@ActiveState.com>

	* generic/tclGet.c (Tcl_Get, Tcl_GetInt): revert use of TclGet* macros
	due to compiler warning. These cases won't save time either.

	* generic/tclUtil.c (TclReToGlob): add more comments, set interp result
	if specified on error.

2007-11-12  Miguel Sofer  <msofer@users.sf.net>

	* generic/tclBasic.c:		New macro TclResetResult, new iPtr flag
	* generic/tclExecute.c:		bit INTERP_RESULT_UNCLEAN: shortcut for
	* generic/tclInt.h:		Tcl_ResetResult for the "normal" case:
	* generic/tclProc.c:		TCL_OK, no return options, no errorCode
	* generic/tclResult.c:		nor errorInfo, return at normal level.
	* generic/tclStubLib.c:		[Patch 1830184]
	* generic/tclUtil.c:

	THIS PATCH WAS REVERTED: initial (mis)measurements overstated the
	perfomance wins, which turn out to be tiny. Not worth the complication.

2007-11-11  Jeff Hobbs  <jeffh@ActiveState.com>

	* generic/tclCompCmds.c, generic/tclCompile.c, generic/tclCompile.h:
	* generic/tclExecute.c, generic/tclInt.decls, generic/tclIntDecls.h:
	* generic/tclRegexp.c, generic/tclRegexp.h: Add INST_REGEXP and fully
	* generic/tclStubInit.c, generic/tclUtil.c: compiled [regexp] for the
	* tests/regexpComp.test:     [Bug 1830166]  simple cases. Also added
	TclReToGlob function to convert RE to glob patterns and use these in
	the possible cases.

2007-11-11  Miguel Sofer  <msofer@users.sf.net>

	* generic/tclResult.c (ResetObjResult): clarify the logic.

	* generic/tclBasic.c:		Increased usage of macros to detect
	* generic/tclBinary.c:		and take advantage of objTypes. Added
	* generic/tclClock.c:		macros TclGet(Int|Long)FromObj,
	* generic/tclCmdAH.c:		TclGetIntForIndexM & TclListObjLength,
	* generic/tclCmdIL.c:		modified TclListObjGetElements.
	* generic/tclCmdMZ.c:
	* generic/tclCompCmds.c:	The TclGetInt* macros are only a
	* generic/tclCompExpr.c:	shortcut on platforms where 'long' is
	* generic/tclCompile.c:		'int'; it may be worthwhile to extend
	* generic/tclDictObj.c:		their functionality to other cases.
	* generic/tclExecute.c:
	* generic/tclGet.c:		As this patch touches many files it has
	* generic/tclIO.c:		been recorded as [Patch 1830038] in
	* generic/tclIOCmd.c:		order to facilitate reviewing.
	* generic/tclIOGT.c:
	* generic/tclIndexObj.c:
	* generic/tclInt.h:
	* generic/tclInterp.c:
	* generic/tclListObj.c:
	* generic/tclLiteral.c:
	* generic/tclNamesp.c:
	* generic/tclObj.c:
	* generic/tclParse.c:
	* generic/tclProc.c:
	* generic/tclRegexp.c:
	* generic/tclResult.c:
	* generic/tclScan.c:
	* generic/tclStringObj.c:
	* generic/tclUtil.c:
	* generic/tclVar.c:

2007-11-11  Daniel Steffen  <das@users.sourceforge.net>

	* unix/tclUnixTime.c (TclpWideClicksToNanoseconds): Fix issues with
	* generic/tclInt.h:				    int64_t overflow.

	* generic/tclBasic.c:	Fix stack check failure case if stack grows up
	* unix/tclUnixInit.c:	Simplify non-crosscompiled case.

	* unix/configure:	autoconf-2.59
	* unix/tclConfig.h.in:	autoheader-2.59

2007-11-10  Miguel Sofer  <msofer@users.sf.net>

	* generic/tclExecute.c: Fast path for INST_LIST_INDEX when the index is
	not a list.

	* generic/tclBasic.c:
	* unix/configure.in:
	* unix/tclUnixInit.c: Detect stack grwoth direction at compile time,
	only fall to runtime detection when crosscompiling.

	* unix/configure: autoconf 2.61

	* generic/tclBasic.c:
	* generic/tclInt.h:
	* tests/interp.test:
	* unix/tclUnixInit.c:
	* win/tclWin32Dll.c: Restore simpler behaviour for stack checking, not
	adaptive to stack size changes after a thread is launched. Consensus is
	that "nobody does that", and so it is not worth the cost. Improved
	failure comments (mistachkin).

2007-11-10  Kevin Kenny  <kennykb@acm.org>

	* win/tclWin32Dll.c: Rewrote the Windows stack checking algorithm to
	use information from VirtualQuery to determine the bound of the stack.
	This change fixes a bug where the guard page of the stack was never
	restored after an overflow. It also eliminates a nasty piece of
	assembly code for structured exception handling on mingw. It introduces
	an assumption that the stack is a single memory arena returned from
	VirtualAlloc, but the code in MSVCRT makes the same assumption, so it
	should be fairly safe.

2007-11-10  Miguel Sofer  <msofer@users.sf.net>

	* generic/tclBasic.c:
	* generic/tclInt.h:
	* unix/tclUnixInit.c:
	* unix/tclUnixPort.h:
	* win/tclWin32Dll.c: Modify the stack checking algorithm to recheck in
	case of failure. The working assumptions are now that (a) a thread's
	stack is never moved, and (b) a thread's stack can grow but not shrink.
	Port to windows - could be more efficient, but is already cheaper than
	it was.

2007-11-09  Miguel Sofer  <msofer@users.sf.net>

	* generic/tclResult.c (ResetObjResult): new shortcut.

	* generic/tclAsync.c:
	* generic/tclBasic.c:
	* generic/tclExecute.c:
	* generic/tclInt.h:
	* generic/tclUnixInit.c:
	* generic/tclUnixPort.h: New fields in interp (ekeko!) to cache TSD
	data that is accessed at each command invocation, access macros to
	replace Tcl_AsyncReady and TclpCheckStackSpace by much faster variants.
	[Patch 1829248]

2007-11-09  Jeff Hobbs  <jeffh@ActiveState.com>

	* generic/tclInt.decls, generic/tclIntDecls.h: Use unsigned char for
	* generic/tclExecute.c, generic/tclUtil.c:     TclByteArrayMatch and
	don't allow a nocase option. [Bug 1828296]
	For INST_STR_MATCH, ignore pattern type for TclByteArrayMatch case.

	* generic/tclBinary.c (Tcl_GetByteArrayFromObj): check type before
	func jump (perf).

2007-11-07  Jeff Hobbs  <jeffh@ActiveState.com>

	* generic/tclStubInit.c:			Added TclByteArrayMatch
	* generic/tclInt.decls:				for efficient glob
	* generic/tclIntDecls.h:			matching of ByteArray
	* generic/tclUtil.c (TclByteArrayMatch):	Tcl_Objs, used in
	* generic/tclExecute.c (TclExecuteByteCode):	INST_STR_MATCH. [Bug
							1827996]

	* generic/tclIO.c (TclGetsObjBinary): Add an efficient binary path for
					      [gets].
	(DoWriteChars): Special case for 1-byte channel write.

2007-11-06  Miguel Sofer  <msofer@users.sf.net>

	* generic/tclEncoding.c: Version of the embedded iso8859-1 encoding
	handler that is faster (functions to do the encoding know exactly what
	they're doing instead of pulling it from a table, though the table
	itself has to be retained for use by shift encodings that depend on
	iso8859-1). [Patch 1826906], committing for dkf.

2007-11-05  Andreas Kupries  <andreask@activestate.com>

	* generic/tclConfig.c (Tcl_RegisterConfig): Modified to not extend the
	config database if the encoding provided by the user is not found
	(venc == NULL). Scripts expecting the data will error out, however we
	neither crash nor provide bogus information. See [Bug 983509] for more
	discussion.

	* unix/tclUnixChan.c (TtyGetOptionProc): Accepted [Patch 1823576]
	provided by Stuart Cassof <stwo@users.sourceforge.net>. The patch adds
	the necessary utf/external conversions to the handling of the arguments
	of option -xchar which will allow the use of \0 and similar characters.

2007-11-03  Miguel Sofer  <msofer@users.sf.net>

	* generic/tclTest.c (TestSetCmd2):
	* generic/tclVar.c (TclObjLookupVarEx):
	* tests/set.test (set-5.1): Fix error branch when array name looks
	like array element (code not normally exercised).

2007-11-01  Donal K. Fellows  <donal.k.fellows@man.ac.uk>

	* tools/tcltk-man2html.tcl (output-directive): Convert .DS/.DE pairs
	into tables since that is now all that they are used for.

	* doc/RegExp.3: Clarified documentation of RE flags. [Bug 1167840]

	* doc/refchan.n: Adjust internal name to be consistent with the file
	name for reduced user confusion. After comment by Dan Steffen.

	* generic/tclCmdMZ.c (Tcl_StringObjCmd, UniCharIsAscii): Remember, the
	NUL character is in ASCII too. [Bug 1808258]

	* doc/file.n: Clarified use of [file normalize]. [Bug 1185154]

2007-10-30  Don Porter	<dgp@users.sourceforge.net>

	* generic/tcl.h:	Bump version number to 8.5b2.1 to distinguish
	* library/init.tcl:	CVS development snapshots from the 8.5b2
	* unix/configure.in:	release.
	* unix/tcl.spec:
	* win/configure.in:

	* unix/configure:	autoconf (2.59)
	* win/configure:

2007-10-30  Donal K. Fellows  <donal.k.fellows@man.ac.uk>

	* doc/expr.n, doc/mathfunc.n: Improve documentation to try to make
	clearer what is going on.

	* doc/interp.n: Shorten the basic descriptive text for some interp
	subcommands so Solaris nroff doesn't truncate them. [Bug 1822268]

2007-10-30  Donal K. Fellows  <dkf@users.sf.net>

	* tools/tcltk-man2html.tcl (output-widget-options): Enhance the HTML
	generator so that it can produce multi-line option descriptions.

2007-10-28  Miguel Sofer  <msofer@users.sf.net>

	* generic/tclUtil.c (Tcl_ConcatObj): optimise for some of the
	concatenees being empty objs. [Bug 1447328]

2007-10-28  Donal K. Fellows  <dkf@users.sf.net>

	* generic/tclEncoding.c (TclInitEncodingSubsystem): Hard code the
	iso8859-1 encoding, as it's needed for more than just text (especially
	binary encodings...) Note that other encodings rely on the encoding
	being a table encoding (!) so we can't use more efficient encoding
	mapping functions.

2007-10-27  Donal K. Fellows  <dkf@users.sf.net>

	* generic/regc_lex.c (lexescape): Close off one of the problems
	mentioned in [Bug 1810264].

2007-10-27  Miguel Sofer  <msofer@users.sf.net>

	* generic/tclNamesp.c (Tcl_FindCommand): insure that FQ command names
	are searched from the global namespace, ie, bypassing resolvers of the
	current namespace. [Bug 1114355]

	* doc/apply.n: fixed example [Bug 1811791]
	* doc/namespace.n: improved example [Bug 1788984]
	* doc/AddErrInfo.3: typo [Bug 1715087]
	* doc/CrtMathFnc.3: fixed Tcl_ListMathFuncs entry [Bug 1672219]

	* generic/tclCompile.h:
	* generic/tclInt.h: moved declaration of TclSetCmdNameObj from
	tclCompile.h to tclInt.h, reverting linker [Bug 1821159] caused by
	commit of 2007-10-11 (both I and gcc missed one dep).

	* generic/tclVar.c: try to preserve Tcl_Objs when doing variable
	lookups by name, partially addressing [Bug 1793601].

2007-10-27  Donal K. Fellows  <dkf@users.sf.net>

	* tools/tcltk-man2html.tcl (make-man-pages, htmlize-text)
	(process-text): Make the man->HTML scraper work better.

2007-10-26  Don Porter	<dgp@users.sourceforge.net>

	*** 8.5b2 TAGGED FOR RELEASE ***

	* changes:		Updated for 8.5b2 release.

	* doc/*.1:		Revert doc changes that broke
	* doc/*.3:		`make html` so we can get the release
	* doc/*.n:		out the door.

	* README:		Bump version number to 8.5b2.
	* generic/tcl.h:
	* library/init.tcl:
	* tools/tcl.wse.in:
	* unix/configure.in:
	* unix/tcl.spec:
	* win/configure.in:

	* unix/configure:	autoconf (2.59)
	* win/configure:

2007-10-26  Donal K. Fellows  <donal.k.fellows@man.ac.uk>

	* tools/man2help2.tcl, tools/man2tcl.c: Made some of the tooling code
	to do man->other formats work better with current manpage set. Long
	way still to go.

2007-10-25  Zoran Vasiljevic <vasiljevic@users.sourceforge.net>

	* generic/tclThread.c: Added TclpMasterLock/Unlock arround calls to
	ForgetSyncObject in Tcl_MutexFinalize and Tcl_ConditionFinalize to
	prevent from garbling the internal lists that track sync objects. [Bug
	1726873]

2007-10-24  Donal K. Fellows  <donal.k.fellows@man.ac.uk>

	* tools/man2html2.tcl (macro): Added support for converting the new
	macros into HTML.

	* doc/man.macros (QW,PQ,QR,MT): New macros that hide the ugly mess
	needed to get proper GOOBE quoting in the manual pages.
	* doc/*.n, doc/*.3, doc/*.1: Lots of changes to take advantage of the
	new macros.

2007-10-20  Miguel Sofer  <msofer@users.sf.net>

	* generic/tclCompile.c:   Fix comments.
	* generic/tclExecute.c:

2007-10-18  David Gravereaux <davygrvy@pobox.com>

	* tools/mkdepend.tcl: sort the dep list for a more humanly readable
	output.

2007-10-18  Don Porter	<dgp@users.sourceforge.net>

	* generic/tclResult.c (TclMergeReturnOptions):	Make sure any -code
	values get pulled out of the dictionary, even if they are integer
	valued.

	* generic/tclCompCmds.c (TclCompileReturnCmd):	Added code to more
	optimally compile [return -level 0 $x] to "push $x". [RFE 1794073]

	* compat/tmpnam.c (removed):	The routine tmpnam() is no longer
	* unix/Makefile.in:	called by Tcl source code. Remove autogoo the
	* unix/configure.in:	supplied a replacement version on systems
	* win/tcl.dsp:		where the routine was not available. [RFE
	1811848]

	* unix/configure:	autoconf-2.59

	* generic/tcl.h:	Remove TCL_LL_MODIFIER_SIZE. [RFE 1811837]

2007-10-17  David Gravereaux <davygrvy@pobox.com>

	* tools/mkdepend.tcl:	Improved defense from malformed object list
	infile.

2007-10-17  Donal K. Fellows  <donal.k.fellows@manchester.ac.uk>

	* tools/man2html2.tcl: Convert .DS/.DE into HTML tables, not
	preformatted text.

2007-10-17  Kevin B. Kenny  <kennykb@acm.org>

	* generic/tclCompExpr.c: Moved a misplaced declaration that blocked
				 compilation on VC++.
	* generic/tclExecute.c: Silenced several VC++ compiler warnings about
				converting 'long' to 'unsigned short'.

2007-10-16  David Gravereaux <davygrvy@pobox.com>

	* win/makefile.vc: removed old dependency cruft that is no longer
	needed.

2007-10-15  Don Porter	<dgp@users.sourceforge.net>

	* generic/tclIOCmd.c:	Revise [open] so that it interprets leading
	zero strings passed as the "permissions" argument as octal numbers,
	even if Tcl itself no longer parses integers in that way.

	* unix/tclUnixFCmd.c:	Revise the "-permissions" [file attribute] so
	that it interprets leading zero strings as octal numbers, even if Tcl
	itself no longer parses integers in that way.

	* generic/tclCompExpr.c:	Corrections to code that produces
	* generic/tclUtil.c:		extended "bad octal" error messages.

	* tests/cmdAH.test:	Test revisions so that tests pass whether or
	* tests/cmdIL.test:	not Tcl parses leading zero strings as octal.
	* tests/compExpr-old.test:
	* tests/compExpr.test:
	* tests/compile.test:
	* tests/expr-old.test:
	* tests/expr.test:
	* tests/incr.test:
	* tests/io.test:
	* tests/lindex.test:
	* tests/link.test:
	* tests/mathop.test:
	* tests/parseExpr.test:
	* tests/set.test:
	* tests/string.test:
	* tests/stringComp.test:

2007-10-15  David Gravereaux <davygrvy@pobox.com>

	* tools/mkdepend.tcl:	Produces usable output. Include path problem
	* win/makefile.vc:	fixed. Never fight city hall when it comes to
	levels of quoting issues.

2007-10-15  Miguel Sofer  <msofer@users.sf.net>

	* generic/tclParse.c (Tcl_ParseBraces): fix for possible read after
	the end of buffer. [Bug 1813528] (Joe Mistachkin)

2007-10-14  David Gravereaux <davygrvy@pobox.com>

	* tools/mkdepend.tcl (new):  Initial stab at generating automatic
	* win/makefile.vc:           dependencies.

2007-10-12  Pat Thoyts  <patthoyts@users.sourceforge.net>

	* win/makefile.vc:  Mine all version information from headers.
	* win/rules.vc:     Sync tcl and tk and bring extension versions
	* win/nmakehlp.c:   closer together. Try and avoid using tclsh to do
			    substitutions as we may cross compile.
	* win/coffbase.txt: Added offsets for snack dlls.

2007-10-11  David Gravereaux <davygrvy@pobox.com>

	* win/makefile.vc:  Fixed my bad spelling mistakes from years back.
	Dedependency, duh!  Rather funny.

2007-10-11  Don Porter	<dgp@users.sourceforge.net>

	* generic/tclCmdMZ.c:	Correct [string is (wide)integer] failure
	* tests/string.test:	to report correct failindex values for
	non-decimal integer strings. [Bug 1805887]

	* compat/strtoll.c (removed):	The routines strtoll() and strtoull()
	* compat/strtoull.c (removed):	are no longer called by the Tcl source
	* generic/tcl.h:	code. (Their functionality has been replaced
	* unix/Makefile.in:	by TclParseNumber().) Remove outdated comments
	* unix/configure.in:	and mountains of configury autogoo that
	* unix/tclUnixPort.h:	allegedly support the mythical systems where
	* win/Makefile.in:	these routines might not have been available.
	* win/makefile.bc:
	* win/makefile.vc:
	* win/tclWinPort.h:

	* unix/configure:	autoconf-2.59

2007-10-11  Miguel Sofer  <msofer@users.sf.net>

	* generic/tclObj.c: remove superfluous #include of tclCompile.h

2007-10-08  George Peter Staplin <georgeps@xmission.com>

	* doc/Hash.3: Correct the valid usage of the flags member for the
	Tcl_HashKeyType. It should be 0 or more of the flags mentioned.

2007-10-02  Jeff Hobbs  <jeffh@ActiveState.com>

	* generic/tcl.h (Tcl_DecrRefCount): Update change from 2006-05-29 to
	make macro more warning-robust in unbraced if code.

2007-10-02  Don Porter	<dgp@users.sourceforge.net>

	[core-stabilizer-branch]

	* README:               Bump version number to 8.5.0
	* generic/tcl.h:
	* library/init.tcl:
	* tools/tcl.wse.in:
	* unix/configure.in:
	* unix/tcl.spec:
	* win/configure.in:

	* unix/configure:	autoconf (2.59)
	* win/configure:

2007-10-02  Andreas Kupries  <andreask@activestate.com>

	* library/tclIndex: Added 'tcl::tm::path' to the tclIndex. This fixes
	[Bug 1806422] reported by Don Porter.

2007-09-25  Donal K. Fellows  <donal.k.fellows@manchester.ac.uk>

	* generic/tclProc.c (Tcl_DisassembleObjCmd): Define a command,
	::tcl::unsupported::disassemble, which can disassemble procedures,
	lambdas and general scripts.
	* generic/tclCompile.c (TclDisassembleByteCodeObj): Split apart the
	code to print disassemblies of bytecode so that there is reusable code
	that spits it out in a Tcl_Obj and then that code is used when doing
	tracing.

2007-09-20  Don Porter	<dgp@users.sourceforge.net>

	*** 8.5b1 TAGGED FOR RELEASE ***

	* changes: updates for 8.5b1 release.

2007-09-19  Don Porter	<dgp@users.sourceforge.net>

	* README:		Bump version number to 8.5b1
	* generic/tcl.h:	Merge from core-stabilizer-branch.
	* library/init.tcl:	Stabilizing toward 8.5b1 release now done on
	* tools/tcl.wse.in:	the HEAD. core-stabilizer-branch is now
	* unix/configure.in:	suspended.
	* unix/tcl.spec:
	* win/configure.in:

2007-09-19  Pat Thoyts  <patthoyts@users.sourceforge.net>

	* generic/tclStubLib.: Replaced isdigit with internal implementation.

2007-09-18  Don Porter	<dgp@users.sourceforge.net>

	* generic/tclStubLib.c:	Remove C library calls from Tcl_InitStubs() so
	* win/makefile.vc:	that we don't need the C library linked in to
	libtclStub.

2007-09-17  Pat Thoyts  <patthoyts@users.sourceforge.net>

	* win/makefile.vc: Add crt flags for tclStubLib now it uses C-library
			   functions.

2007-09-17  Joe English	 <jenglish@users.sourceforge.net>

	* tcl.m4: use '${CC} -shared' instead of 'ld -Bshareable' to build
	shared libraries on current NetBSDs. [Bug 1749251]
	* unix/configure: regenerated (autoconf-2.59).

2007-09-17  Don Porter	<dgp@users.sourceforge.net>

	* unix/Makefile.in:	Update `make dist` so that tclDTrace.d is
	included in the source code distribution.

	* generic/tcl.h:	Revised Tcl_InitStubs() to restore Tcl 8.4
	* generic/tclPkg.c:	source compatibility with callers of
	* generic/tclStubLib.c:	Tcl_InitStubs(interp, TCL_VERSION, 1). [Bug
	1578344]

2007-09-17  Donal K. Fellows  <donal.k.fellows@man.ac.uk>

	* generic/tclTrace.c (Tcl_TraceObjCmd, TraceExecutionObjCmd)
	(TraceCommandObjCmd, TraceVariableObjCmd):   Generate literal values
	* generic/tclNamesp.c (NamespaceCodeCmd):    more efficiently using
	* generic/tclFCmd.c (CopyRenameOneFile):     TclNewLiteralStringObj
	* generic/tclEvent.c (TclSetBgErrorHandler): macro.

2007-09-15  Daniel Steffen  <das@users.sourceforge.net>

	* unix/tcl.m4:	replace all direct references to compiler by ${CC} to
			enable CC overriding at configure & make time; run
			check for visibility "hidden" with all compilers;
			quoting fixes from TEA tcl.m4.
	(SunOS-5.1x):	replace direct use of '/usr/ccs/bin/ld' in SHLIB_LD by
			'cc' compiler driver.
	* unix/configure: autoconf-2.59

2007-09-14  Donal K. Fellows  <donal.k.fellows@man.ac.uk>

	* generic/tclBasic.c (Tcl_CreateObjCommand): Only invalidate along the
	namespace path once; that is enough. [Bug 1519940]

2007-09-14  Daniel Steffen  <das@users.sourceforge.net>

	* generic/tclDTrace.d (new file): Add DTrace provider for Tcl; allows
	* generic/tclCompile.h:		  tracing of proc and command entry &
	* generic/tclBasic.c:		  return, bytecode execution, object
	* generic/tclExecute.c:		  allocation and more; with
	* generic/tclInt.h:		  essentially zero cost when tracing
	* generic/tclObj.c:		  is inactive; enable with
	* generic/tclProc.c:		  --enable-dtrace configure arg
	* unix/Makefile.in:		  (disabled by default, will only
	* unix/configure.in:		  enable if DTrace is present). [Patch
	1793984]

	* macosx/GNUmakefile:		  Enable DTrace support.
	* macosx/Tcl-Common.xcconfig:
	* macosx/Tcl.xcodeproj/project.pbxproj:

	* generic/tclCmdIL.c:	Factor out core of InfoFrameCmd() into
				internal TclInfoFrame() for use by DTrace
				probes.

	* unix/configure: autoconf-2.59
	* unix/tclConfig.h.in: autoheader-2.59

2007-09-12  Don Porter	<dgp@users.sourceforge.net>

	* unix/Makefile.in:	Perform missing updates of the tcltest Tcl
	* win/Makefile.in:	Module installed filename that should have
	been part of the bump to tcltest 2.3b1. Thanks Larry Virden.

2007-09-12  Pat Thoyts	<patthoyts@users.sourceforge.net>

	* win/makefile.vc, win/rules.vc, win/nmakehlp.c: Use nmakehlp to
	substitute values for tclConfig.sh (helps cross-compiling).

2007-09-11  Don Porter	<dgp@users.sourceforge.net>

	* library/tcltest/tcltest.tcl:	Accept underscores and colons in
	* library/tcltest/pkgIndex.tcl: constraint names. Properly handle
	constraint expressions that return non-numeric boolean results like
	"false". Bump to tcltest 2.3b1. [Bug 1772989; RFE 1071322]
	* tests/info.test:	Disable fragile tests.

	* doc/package.n:	Restored the functioning of [package require
	* generic/tclPkg.c:	-exact] to be compatible with Tcl 8.4. [Bug
	* tests/pkg.test:	1578344]

2007-09-11  Miguel Sofer  <msofer@users.sf.net>

	* generic/tclCompCmds.c (TclCompileDictCmd-update):
	* generic/tclCompile.c (tclInstructionTable):
	* generic/tclExecute.c (INST_DICT_UPDATE_END): fix stack management in
	compiled [dict update]. [Bug 1786481]

	***POTENTIAL INCOMPATIBILITY***
	Scripts that were precompiled on earlier versions of 8.5 and use [dict
	update] will crash. Workaround: recompile.

2007-09-11  Kevin B. Kenny  <kennykb@acm.org>

	* generic/tclExecute.c: Corrected an off-by-one error in the setting
	of MaxBaseWide for certain powers. [Bug 1767293 - problem reported in
	comments when bug was reopened]

2007-09-10  Jeff Hobbs	<jeffh@ActiveState.com>

	* generic/tclLink.c (Tcl_UpdateLinkedVar): guard against var being
	unlinked. [Bug 1740631] (maros)

2007-09-10  Miguel Sofer  <msofer@users.sf.net>

	* generic/tclCompile.c: fix tclInstructionTable entry for
	dictUpdateEnd

	* generic/tclExecute.c: remove unneeded setting of 'cleanup' variable
	before jumping to checkForCatch.

2007-09-10  Don Porter	<dgp@users.sourceforge.net>

	* doc/package.n:	Restored the document parallel syntax of the
	* generic/tclPkg.c:	[package present] and [package require]
	* tests/pkg.test:	commands. [Bug 1723675]

2007-09-09  Don Porter	<dgp@users.sourceforge.net>

	* generic/tclInt.h:	Removed the "nsName" Tcl_ObjType from the
	* generic/tclNamesp.c:	registered set. Revised the management of the
	* generic/tclObj.c:	intrep of that Tcl_ObjType. Revised the
	* tests/obj.test:	TclGetNamespaceFromObj() routine to return
	TCL_ERROR and write a consistent error message when a namespace is not
	found. [Bug 1588842. Patch 1686862]

	***POTENTIAL INCOMPATIBILITY***
	For callers of Tcl_GetObjType() on the name "nsName".

	* generic/tclExecute.c: Update TclGetNamespaceFromObj() callers.
	* generic/tclProc.c:

	* tests/apply.test:		Updated tests to expect new consistent
	* tests/namespace-old.test:	error message when a namespace is not
	* tests/namespace.test:		found.
	* tests/upvar.test:

	* generic/tclCompCmds.c:	Use the new INST_REVERSE instruction
	* tests/mathop.test:	to correct the compiled versions of math
	operator commands. [Bug 1724437]

	* generic/tclCompile.c: New bytecode instruction INST_REVERSE to
	* generic/tclCompile.h: reverse the order of N items at the top of
	* generic/tclExecute.c: stack.

	* generic/tclCompCmds.c (TclCompilePowOpCmd):	Make a separate
	routine to compile ** to account for its different associativity.

2007-09-08  Miguel Sofer  <msofer@users.sf.net>

	* generic/tclVar.c (Tcl_SetVar2, TclPtrSetVar): [Bug 1710710] fixed
	correctly, reverted fix of 2007-05-01.

2007-09-08  Donal K. Fellows  <dkf@users.sf.net>

	* generic/tclDictObj.c (DictUpdateCmd, DictWithCmd): Plug a hole that
	* generic/tclExecute.c (TEBC,INST_DICT_UPDATE_END): allowed a careful
	* tests/dict.test (dict-21.16,21.17,22.11): attacker to craft a dict
	containing a recursive link to itself, violating one of Tcl's
	fundamental datatype assumptions and causing a stack crash when the
	dict was converted to a string. [Bug 1786481]

2007-09-07  Don Porter	<dgp@users.sourceforge.net>

	* generic/tclEvent.c ([::tcl::Bgerror]):	Corrections to Tcl's
	* tests/event.test:	default [interp bgerror] handler so that when
	it falls back to a hidden [bgerror] in a safe interp, it gets the
	right error context data. [Bug 1790274]

2007-09-07  Miguel Sofer  <msofer@users.sf.net>

	* generic/tclProc.c (TclInitCompiledLocals): the refCount of resolved
	variables was being managed without checking if they were Var or
	VarInHash: itcl [Bug 1790184]

2007-09-06  Don Porter	<dgp@users.sourceforge.net>

	* generic/tclResult.c (Tcl_GetReturnOptions):	Take care that a
	* tests/init.test:	non-TCL_ERROR code doesn't cause existing
	-errorinfo, -errorcode, and -errorline entries to be omitted.
	* generic/tclEvent.c:	With -errorInfo no longer lost, generate more
	complete ::errorInfo when calling [bgerror] after a non-TCL_ERROR
	background exception.

2007-09-06  Don Porter	<dgp@users.sourceforge.net>

	* generic/tclInterp.c (Tcl_Init):	Removed constraint on ability
	to define a custom [tclInit] before calling Tcl_Init(). Until now the
	custom command had to be a proc. Now it can be any command.

	* generic/tclInt.decls: New internal routine TclBackgroundException()
	* generic/tclEvent.c:	that for the first time permits non-TCL_ERROR
	exceptions to trigger [interp bgerror] handling. Closes a gap in TIP
	221. When falling back to [bgerror] (which is designed only to handle
	TCL_ERROR), convert exceptions into errors complaining about the
	exception.

	* generic/tclInterp.c:	Convert Tcl_BackgroundError() callers to call
	* generic/tclIO.c:	TclBackgroundException().
	* generic/tclIOCmd.c:
	* generic/tclTimer.c:

	* generic/tclIntDecls.h:	make genstubs
	* generic/tclStubInit.c:

2007-09-06  Daniel Steffen  <das@users.sourceforge.net>

	* macosx/Tcl.xcode/project.pbxproj: discontinue unmaintained support
	* macosx/Tcl.xcode/default.pbxuser: for Xcode 1.5; replace by Xcode2
	project for use on Tiger (with Tcl.xcodeproj to be used on Leopard).

	* macosx/Tcl.xcodeproj/project.pbxproj: updates for Xcode 2.5 and 3.0.
	* macosx/Tcl.xcodeproj/default.pbxuser:
	* macosx/Tcl.xcode/project.pbxproj:
	* macosx/Tcl.xcode/default.pbxuser:
	* macosx/Tcl-Common.xcconfig:

	* macosx/README: document project changes.

2007-09-05  Don Porter	<dgp@users.sourceforge.net>

	* generic/tclBasic.c:	Removed support for the unmaintained
	* generic/tclExecute.c: -DTCL_GENERIC_ONLY configuration. [Bug
	* unix/Makefile.in:	1264623]

2007-09-04  Don Porter	<dgp@users.sourceforge.net>

	* unix/Makefile.in:	It's unreliable to count on the release
	manager to remember to `make genstubs` before `make dist`. Let the
	Makefile remember the dependency for us.

	* unix/Makefile.in:	Corrections to `make dist` dependencies to be
	sure that macosx/configure gets generated whenever it does not exist.

2007-09-03  Kevin B, Kenny  <kennykb@acm.org>

	* library/tzdata/Africa/Cairo:
	* library/tzdata/America/Grand_Turk:
	* library/tzdata/America/Port-au-Prince:
	* library/tzdata/America/Indiana/Petersburg:
	* library/tzdata/America/Indiana/Tell_City:
	* library/tzdata/America/Indiana/Vincennes:
	* library/tzdata/Antarctica/McMurdo:
	* library/tzdata/Australia/Adelaide:
	* library/tzdata/Australia/Broken_Hill:
	* library/tzdata/Australia/Currie:
	* library/tzdata/Australia/Hobart:
	* library/tzdata/Australia/Lord_Howe:
	* library/tzdata/Australia/Melbourne:
	* library/tzdata/Australia/Sydney:
	* library/tzdata/Pacific/Auckland:
	* library/tzdata/Pacific/Chatham: Olson's tzdata2007g.

	* generic/tclListObj.c (TclLindexFlat):
	* tests/lindex.test (lindex-17.[01]):	Added code to detect the error
	when a script does [lindex {} end foo]; an overaggressive optimisation
	caused this call to return an empty object rather than an error.

2007-09-03  Daniel Steffen  <das@users.sourceforge.net>

	* generic/tclObj.c (TclInitObjSubsystem): restore registration of the
	"wideInt" Tcl_ObjType for compatibility with 8.4 extensions that
	access the tclWideIntType Tcl_ObjType; add setFromAnyProc for
	tclWideIntType.

2007-09-02  Donal K. Fellows  <dkf@users.sf.net>

	* doc/lsearch.n: Added note that order of results with the -all option
	is that of the input list. It always was, but this makes it crystal.

2007-08-30  Don Porter	<dgp@users.sourceforge.net>

	* generic/tclCompile.c: Added fflush() calls following all callers of
	* generic/tclExecute.c: TclPrintByteCodeObj() so that tcl_traceCompile
	output is less likely to get mangled when writes to stdout interleave
	with other code.

2007-08-28  Don Porter	<dgp@users.sourceforge.net>

	* generic/tclCompExpr.c:	Use a table lookup in ParseLexeme() to
	determine lexemes with single-byte representations.

	* generic/tclBasic.c:	Used unions to better clarify overloading of
	* generic/tclCompExpr.c:	the fields of the OpCmdInfo and
	* generic/tclCompile.h:		TclOpCmdClientData structs.

2007-08-27  Don Porter	<dgp@users.sourceforge.net>

	* generic/tclCompExpr.c:	Call TclCompileSyntaxError() when
	expression syntax errors are found when compiling expressions. With
	this in place, convert TclCompileExpr to return void, since there's no
	longer any need to report TCL_ERROR.
	* generic/tclCompile.c: Update callers.
	* generic/tclExecute.c:

	* generic/tclCompCmds.c:	New routine TclCompileSyntaxError()
	* generic/tclCompile.h: to directly compile bytecodes that report a
	* generic/tclCompile.c: syntax error, rather than (ab)use a call to
	TclCompileReturnCmd. Also, undo the most recent commit that papered
	over some issues with that (ab)use. New routine produces a new opcode
	INST_SYNTAX, which is a minor variation of INST_RETURN_IMM. Also a bit
	of constification.

	* generic/tclCompile.c: Move the deallocation of local LiteralTable
	* generic/tclCompExpr.c:	entries into TclFreeCompileEnv().
	* generic/tclExecute.c: Update callers.

	* generic/tclCompExpr.c:	Force numeric and boolean literals in
	expressions to register with their intreps intact, even if that means
	overwriting existing intreps in already registered literals.

2007-08-25  Kevin B. Kenny  <kennykb@acm.org>

	* generic/tclExecute.c (TclExecuteByteCode): Added code to handle
	* tests/expr.test (expr-23.48-53)	     integer exponentiation
	that results in 32- and 64-bit integer results, avoiding calls to wide
	integer exponentiation routines in this common case. [Bug 1767293]

	* library/clock.tcl (ParseClockScanFormat): Modified code to allow
	* tests/clock.test (clock-60.*):	    case-insensitive matching
	of time zone and month names. [Bug 1781282]

2007-08-24  Don Porter	<dgp@users.sourceforge.net>

	* generic/tclCompExpr.c:	Register literals found in expressions
	* tests/compExpr.test:	to restore literal sharing. Preserve numeric
	intreps when literals are created for the first time. Correct memleak
	in ExecConstantExprTree() and add test for the leak.

2007-08-24  Miguel Sofer  <msofer@users.sf.net>

	* generic/tclCompile.c: replaced copy loop that tripped some compilers
	with memmove. [Bug 1780870]

2007-08-23  Don Porter	<dgp@users.sourceforge.net>

	* library/init.tcl ([auto_load_index]): Delete stray "]" that created
	an expr syntax error (masked by a [catch]).

	* generic/tclCompCmds.c (TclCompileReturnCmd):	Added crash protection
	to handle callers other than TclCompileScript() failing to meet the
	initialization assumptions of the TIP 280 code in CompileWord().

	* generic/tclCompExpr.c:	Suppress the attempt to convert to
	numeric when pre-compiling a constant expresion indicates an error.

2007-08-22  Miguel Sofer  <msofer@users.sf.net>

	* generic/tclExecute.c (TEBC): disable the new shortcut to frequent
	INSTs for debug builds. REVERTED (collision with alternative fix)

2007-08-21  Don Porter	<dgp@users.sourceforge.net>

	* generic/tclMain.c:	Corrected the logic of dropping the last
	* tests/main.test:	newline from an interactively typed command.
	[Bug 1775878]

2007-08-21  Pat Thoyts	<patthoyts@users.sourceforge.net>

	* tests/thread.test: thread-4.4: clear ::errorInfo in the thread as a
	message is left here from init.tcl on windows due to no tcl_pkgPath.

2007-08-20  Miguel Sofer  <msofer@users.sf.net>

	* generic/tclExecute.c (INST_SUB): fix usage of the new macro for
	overflow detection in sums, adapt to subtraction. Lengthy comment
	added.

2007-08-19  Donal K. Fellows  <dkf@users.sf.net>

	* generic/tclExecute.c (Overflowing, TclIncrObj, TclExecuteByteCode):
	Encapsulate Miguel's last change in a more mnemonic macro.

2007-08-19  Miguel Sofer  <msofer@users.sf.net>

	* generic/tclExecute.c: changed the check for overflow in sums,
	reducing objsize, number of branches and cache misses (according to
	cachegrind). Non-overflow for s=a+b:
	previous
	  ((a >= 0 || b >= 0 || s < 0) && (s >= 0 || b < 0 || a < 0))
	now
	  (((a^s) >= 0) || ((a^b) < 0))
	This expresses: "a and s have the same sign or else a and b have
	different sign".

2007-08-19  Donal K. Fellows  <dkf@users.sf.net>

	* doc/interp.n (RESOURCE LIMITS): Added text to better explain why
	time limits are described using absolute times. [Bug 1752148]

2007-08-16  Miguel Sofer  <msofer@users.sf.net>

	* generic/tclVar.c: improved localVarNameType caching to leverage
	the new availability of Tcl_Obj in variable names, avoiding string
	comparisons to verify that the cached value is usable.

	* generic/tclExecute.c: check the two most frequent instructions
	before the switch. Reduces both runtime and obj size a tiny bit.

2007-08-16  Don Porter	<dgp@users.sourceforge.net>

	* generic/tclCompExpr.c:	Added a "constant" field to the OpNode
	struct (again "free" due to alignment requirements) to mark those
	subexpressions that are completely known at compile time. Enhanced
	CompileExprTree() and its callers to precompute these constant
	subexpressions at compile time. This resolves the issue raised in [Bug
	1564517].

2007-08-15  Donal K. Fellows  <donal.k.fellows@man.ac.uk>

	* generic/tclIOUtil.c (TclGetOpenModeEx): Only set the O_APPEND flag
	* tests/ioUtil.test (ioUtil-4.1):	  on a channel for the 'a'
	mode and not for 'a+'. [Bug 1773127]

2007-08-14  Miguel Sofer  <msofer@users.sf.net>

	* generic/tclExecute.c (INST_INVOKE*): peephole opt, do not get the
	interp's result if it will be pushed/popped.

2007-08-14  Don Porter	<dgp@users.sourceforge.net>

	* generic/tclBasic.c:	Use fully qualified variable names for
	* tests/thread.test:	::errorInfo and ::errorCode so that string
	* tests/trace.test:	reported to variable traces are fully
	qualified in agreement with Tcl 8.4 operations.

2007-08-14  Daniel Steffen  <das@users.sourceforge.net>

	* unix/tclLoadDyld.c: use dlfcn API on Mac OS X 10.4 and later; fix
	issues with loading from memory on intel and 64bit; add debug messages

	* tests/load.test: add test load-10.1 for loading from vfs.

	* unix/dltest/pkga.c:		whitespace & comment cleanup, remove
	* unix/dltest/pkgb.c:		unused pkgf.c.
	* unix/dltest/pkgc.c:
	* unix/dltest/pkge.c:
	* unix/dltest/pkgf.c (removed):
	* unix/dltest/pkgua.c:
	* macosx/Tcl.xcodeproj/project.pbxproj:

2007-08-13  Don Porter	<dgp@users.sourceforge.net>

	* generic/tclExecute.c: Provide DECACHE/CACHE protection to the
	* tests/trace.test:	Tcl_LogCommandInfo() call. [Bug 1773040]

2007-08-12  Miguel Sofer  <msofer@users.sf.net>

	* generic/tclCmdMZ.c (Tcl_SplitObjCmd): use TclNewStringObj macro
	instead of calling the function.

	* generic/tcl_Obj.c (TclAllocateFreeObjects): remove unneeded memset
	to 0 of all allocated objects.

2007-08-10  Miguel Sofer  <msofer@users.sf.net>

	* generic/tclInt.h: remove redundant ops in TclNewStringObj macro.

2007-08-10  Miguel Sofer  <msofer@users.sf.net>

	* generic/tclInt.h: fix the TclSetVarNamespaceVar macro, was causing a
	leak.

2007-08-10  Don Porter	<dgp@users.sourceforge.net>

	* generic/tclCompExpr.c:	Revise CompileExprTree() to use the
	OpNode mark field scheme of tree traversal. This eliminates the need
	to use magic values in the left and right fields for that purpose.
	Also stop abusing the left field within ParseExpr() to store the
	number of arguments in a parsed function call. CompileExprTree() now
	determines that for itself at compile time. Then reorder code to
	eliminate duplication.

2007-08-09  Miguel Sofer  <msofer@users.sf.net>

	* generic/tclProc.c (TclCreateProc): better comments on the required
	varflag values when loading precompiled procs.

	* generic/tclExecute.c (INST_STORE_ARRAY):
	* tests/trace.test (trace-2.6): whole array write traces on compiled
	local variables were not firing. [Bug 1770591]

2007-08-08  Jeff Hobbs	<jeffh@ActiveState.com>

	* generic/tclProc.c (InitLocalCache): reference firstLocalPtr via
	procPtr. codePtr->procPtr == NULL exposed by tbcload.

2007-08-08  Don Porter	<dgp@users.sourceforge.net>

	* generic/tclExecute.c: Corrected failure to compile/link in the
	-DNO_WIDE_TYPE configuration.

	* generic/tclExecute.c: Corrected improper use of bignum arguments to
	* tests/expr.test:	*SHIFT operations. [Bug 1770224]

2007-08-07  Miguel Sofer  <msofer@users.sf.net>

	* generic/tclInt.h: remove comments refering to VAR_SCALAR, as that
	flag bit does not exist any longer.
	* generic/tclProc.c (InitCompiledLocals): removed optimisation for
	non-resolved case, as the function is never called in that case.
	Renamed the function to InitResolvedLocals to calrify the point.

	* generic/tclInt.decls:	  Exporting via stubs to help xotcl adapt to
	* generic/tclInt.h:	  VarReform.
	* generic/tclIntDecls.h:
	* generic/tclStubInit.c:

2007-08-07  Daniel Steffen  <das@users.sourceforge.net>

	* generic/tclEnv.c:	improve environ handling on Mac OS X (adapted
	* unix/tclUnixPort.h:	from Apple changes in Darwin tcl-64).

	* unix/Makefile.in:	add support for compile flags specific to
				object files linked directly into executables.

	* unix/configure.in (Darwin): only use -seg1addr flag when prebinding;
	use -mdynamic-no-pic flag for object files linked directly into exes;
	support overriding TCL_PACKAGE_PATH/TCL_MODULE_PATH in environment.

	* unix/configure: autoconf-2.59

2007-08-06  Don Porter	<dgp@users.sourceforge.net>

	* tests/parseExpr.test: Update source file name of expr parser code.

	* generic/tclCompExpr.c:	Added a "mark" field to the OpNode
	struct, which is used to guide tree traversal. This field costs
	nothing since alignement requirements used the memory already.
	Rewrote ConvertTreeToTokens() to use the new field, which permitted
	consolidation of utility routines CopyTokens() and
	GenerateTokensForLiteral().

2007-08-06  Kevin B. Kenny  <kennykb@users.sf.net>

	* generic/tclGetDate.y: Added a cast to the definition of YYFREE to
				silence compiler warnings.
	* generic/tclDate.c:	Regenerated
	* win/tclWinTest.c:	Added a cast to GetSecurityDescriptorDacl call
				to silence compiler warnings.

2007-08-04  Miguel Sofer  <msofer@users.sf.net>

	* generic/tclInt.decls:	  Exporting via stubs to help itcl adapt to
	* generic/tclInt.h:	  VarReform. Added localCache initialization
	* generic/tclIntDecls.h:  to TclInitCompiledLocals (which only exists
	* generic/tclProc.c:	  for itcl).
	* generic/tclStubInit.c:
	* generic/tclVar.c:

2007-08-01  Donal K. Fellows  <donal.k.fellows@manchester.ac.uk>

	* library/word.tcl: Rewrote for greater efficiency. [Bug 1764318]

2007-08-01  Pat Thoyts	<patthoyts@users.sourceforge.net>

	* generic/tclInt.h:	Added a TclOffset macro ala Tk_Offset to
	* generic/tclVar.c:	abstract out 'offsetof' which may not be
	* generic/tclExceute.c: defined (eg: msvc6).

2007-08-01  Miguel Sofer  <msofer@users.sf.net>

	* generic/tclVar.c (TclCleanupVar): fix [Bug 1765225], thx Larry
	Virden.

2007-07-31  Miguel Sofer  <msofer@users.sf.net>

	* doc/Hash.3:
	* generic/tclHash.c:
	* generic/tclObj.c:
	* generic/tclThreadStorage.c: (changes part of the patch below)
	Stop Tcl_CreateHashVar from resetting hPtr->clientData to NULL after
	calling the allocEntryProc for a custom table.

	* generic/tcl.h:
	* generic/tclBasic.c:
	* generic/tclCmdIL.c:
	* generic/tclCompCmds.c:
	* generic/tclCompile.c:
	* generic/tclCompile.h:
	* generic/tclExecute.c:
	* generic/tclHash.c:
	* generic/tclInt.decls:
	* generic/tclInt.h:
	* generic/tclIntDecls.h:
	* generic/tclLiteral.c:
	* generic/tclNamesp.c:
	* generic/tclObj.c:
	* generic/tclProc.c:
	* generic/tclThreadStorage.c:
	* generic/tclTrace.c:
	* generic/tclVar.c: VarReform [Patch 1750051]

	*** POTENTIAL INCOMPATIBILITY *** (tclInt.h and tclCompile.h)
	Extensions that access internals defined in tclInt.h and/or
	tclCompile.h may lose both binary and source compatibility. The
	relevant changes are:
	1. 'struct Var' is completely changed, all acceses to its internals
	   (either direct or via the TclSetVar* and TclIsVar* macros) will
	   malfunction. Var flag values and semantics changed too.
	2. 'struct Bytecode' has an additional field that has to be
	   initialised to NULL
	3. 'struct Namespace' is larger, as the varTable is now one pointer
	   larger than a Tcl_HashTable. Direct access to its fields will
	   malfunction.
	4. 'struct CallFrame' grew one more field (the second such growth with
	   respect to Tcl8.4).
	5. API change for the functions TclFindCompiledLocal, TclDeleteVars
	   and many internal functions in tclVar.c

	Additionally, direct access to variable hash tables via the standard
	Tcl_Hash* interface is to be considered as deprecated. It still works
	in the present version, but will be broken by further specialisation
	of these hash tables. This concerns especially the table of array
	elements in an array, as well as the varTable field in the Namespace
	struct.

2007-07-31  Miguel Sofer  <msofer@users.sf.net>

	* unix/configure.in: allow use of 'inline' in Tcl sources. [Patch
	* win/configure.in:  1754128]
	* win/makefile.vc:   Regen with autoconf 2.61

2007-07-31  Donal K. Fellows  <donal.k.fellows@manchester.ac.uk>

	* unix/tclUnixInit.c (TclpSetVariables): Use the thread-safe getpwuid
	replacement to fill the tcl_platform(user) field as it is not subject
	to spoofing. [Bug 681877]

	* unix/tclUnixCompat.c: Simplify the #ifdef logic.

	* unix/tclUnixChan.c (FileWatchProc): Fix test failures.

2007-07-30  Donal K. Fellows  <donal.k.fellows@manchester.ac.uk>

	* unix/tclUnixChan.c (SET_BITS, CLEAR_BITS): Added macros to make this
	file clearer.

2007-07-24  Miguel Sofer  <msofer@users.sf.net>

	* generic/tclBasic.c (TEOvI, GetCommandSource):
	* generic/tclExecute.c (TEBC, TclGetSrcInfoForCmd):
	* generic/tclInt.h:
	* generic/tclTrace.c (TclCheck(Interp|Execution)Traces):
	Removed the need for TEBC to inspect the command before calling TEOvI,
	leveraging the TIP 280 infrastructure. Moved the generation of a
	correct nul-terminated command string away from the trace code, back
	into TEOvI/GetCommandSource.

2007-07-20  Andreas Kupries  <andreask@activestate.com>

	* library/platform/platform.tcl: Fixed bug in 'platform::patterns'
	* library/platform/pkgIndex.tcl: where identifiers not matching
	* unix/Makefile.in: the special linux and solaris forms would not
	* win/Makefile.in: get 'tcl' as an acceptable platform added to
	* doc/platform.n: the result. Bumped package to version 1.0.3 and
	* doc/platform_shell.n: updated documentation and Makefiles. Also
	fixed bad version info in the documentation of platform::shell.

2007-07-19  Don Porter	<dgp@users.sourceforge.net>

	* generic/tclParse.c:	In contexts where interp and parsePtr->interp
	might be different, be sure to use the latter for error reporting.
	Also pulled the interp argument back out of ParseTokens() since we
	already had a parsePtr->interp to work with.

2007-07-18  Don Porter	<dgp@users.sourceforge.net>

	* generic/tclCompExpr.c:	Removed unused arguments and variables

2007-07-17  Don Porter	<dgp@users.sourceforge.net>

	* generic/tclCompExpr.c (ParseExpr):	While adding comments to
	explain the operations of ParseExpr(), made significant revisions to
	the code so it would be easier to explain, and in the process made the
	code simpler and clearer as well.

2007-07-15  Don Porter	<dgp@users.sourceforge.net>

	* generic/tclCompExpr.c:	More commentary.
	* tests/parseExpr.test:		Several tests of syntax error messages
	to check that when expression substrings are truncated they leave
	visible the context relevant to the reported error.

2007-07-12  Don Porter	<dgp@users.sourceforge.net>

	* generic/tclCompExpr.c:	Factored out, corrected, and commented
	common code for reporting syntax errors in LEAF elements.

2007-07-11  Miguel Sofer  <msofer@users.sf.net>

	* generic/tclCompCmds.c (TclCompileWhileCmd):
	* generic/tclCompile.c (TclCompileScript):
	Corrected faulty avoidance of INST_START_CMD when the first opcode in
	a script is within a loop (as produced by 'while 1'), so that the
	corresponding command is properly counted. [Bug 1752146]

2007-07-11  Don Porter	<dgp@users.sourceforge.net>

	* generic/tclCompExpr.c:	Added a "parseOnly" flag argument to
	ParseExpr() to indicate whether the caller is Tcl_ParseExpr(), with an
	end goal of filling a Tcl_Parse with Tcl_Tokens representing the
	parsed expression, or TclCompileExpr() with the goal of compiling and
	executing the expression. In the latter case, more aggressive
	conversion of QUOTED and BRACED lexeme to literals is done. In the
	former case, all such conversion is avoided, since Tcl_Token
	production would revert it anyway. This enables simplifications to the
	GenerateTokensForLiteral() routine as well.

2007-07-10  Don Porter	<dgp@users.sourceforge.net>

	* generic/tclCompExpr.c:	Added a field for operator precedence
	to be stored directly in the parse tree. There's no memory cost to
	this addition, since that memory would have been lost to alignment
	issues anyway. Also, converted precedence definitions and lookup
	tables to use symbolic constants instead of raw number for improved
	readability, and continued extending/improving/correcting comments.
	Removed some unused counter variables. Renamed some variables for
	clarity and replaced some cryptic logic with more readable macros.

2007-07-09  Don Porter	<dgp@users.sourceforge.net>

	* generic/tclCompExpr.c:	Revision so that the END lexeme never
	gets inserted into the parse tree. Later tree traversal never reaches
	it since its location in the tree is not variable. Starting and
	stopping with the START lexeme (node 0) is sufficient. Also finished
	lexeme code commentary.

	* generic/tclCompExpr.c:	Added missing creation and return of
	the Tcl_Parse fields that indicate error conditions. [Bug 1749987]

2007-07-05  Don Porter	<dgp@users.sourceforge.net>

	* library/init.tcl (unknown):	Corrected inconsistent error message
	in interactive [unknown] when empty command is invoked. [Bug 1743676]

2007-07-05  Miguel Sofer  <msofer@users.sf.net>

	* generic/tclNamesp.c (SetNsNameFromAny):
	* generic/tclObj.c (SetCmdNameFromAny): Avoid unnecessary
	ckfree/ckalloc when the old structs can be reused.

2007-07-04  Miguel Sofer  <msofer@users.sf.net>

	* generic/tclNamesp.c: Fix case where a FQ cmd or ns was being cached
	* generic/tclObj.c:    in a different interp, tkcon. [Bug 1747512]

2007-07-03  Don Porter	<dgp@users.sourceforge.net>

	* generic/tclCompExpr.c:	Revised #define values so that there
	is now more expansion room to define more BINARY operators.

2007-07-02  Donal K. Fellows  <dkf@users.sf.net>

	* generic/tclHash.c (CompareStringKeys): Always use the strcmp()
	version; the operation is functionally equivalent, the speed is
	identical (up to measurement limitations), and yet the code is
	simpler. [FRQ 951168]

2007-07-02  Don Porter	<dgp@users.sourceforge.net>

	* generic/tcl.h:	Removed TCL_PRESERVE_BINARY_COMPATIBILITY and
	* generic/tclHash.c:	any code enabled when it is set to 0. We will
	* generic/tclStubInit.c:	always want to preserve binary compat
	of the structs that appear in the interface through the 8.* series of
	releases, so it's pointless to drag around this never-enabled
	alternative.

	* generic/tclIO.c:	Removed dead code.
	* unix/tclUnixChan.c:

	* generic/tclCompExpr.c:	Removed dead code, old implementations
	* generic/tclEvent.c:	of expr parsing and compiling, including the
	* generic/tclInt.h:	routine TclFinalizeCompilation().

2007-06-30  Donal K. Fellows  <dkf@users.sf.net>

	* generic/tclCmdIL.c (Tcl_LsortObjCmd): Plug a memory leak caused by a
	missing Tcl_DecrRefCount on an error path. [Bug 1717186]

2007-06-30  Zoran Vasiljevic <vasiljevic@users.sourceforge.net>

	* generic/tclThread.c: Prevent RemeberSyncObj() from growing the sync
	object lists by reusing already free'd slots, if possible. See
	discussion on Bug 1726873 for more information.

2007-06-29  Donal K. Fellows  <dkf@users.sf.net>

	* doc/DictObj.3 (Tcl_DictObjDone): Improved documentation of this
	function to make it clearer how to use it. [Bug 1710795]

2007-06-29  Daniel Steffen  <das@users.sourceforge.net>

	* generic/tclAlloc.c:		on Darwin, ensure memory allocated by
	* generic/tclThreadAlloc.c:	the custom TclpAlloc()s is aligned to
	16 byte boundaries (as is the case with the Darwin system malloc).

	* generic/tclGetDate.y: use ckalloc/ckfree instead of malloc/free.
	* generic/tclDate.c:	bison 1.875e

	* generic/tclBasic.c (TclEvalEx): fix warnings.

	* macosx/Tcl.xcodeproj/project.pbxproj: better support for renamed tcl
	* macosx/Tcl.xcodeproj/default.pbxuser: source dir; add 10.5 SDK build
	* macosx/Tcl-Common.xcconfig:		config; remove tclMathOp.c.

	* macosx/README: document Tcl.xcodeproj changes.

2007-06-28  Don Porter	<dgp@users.sourceforge.net>

	* generic/tclBasic.c:		Removed dead code, including the
	* generic/tclExecute.c:		entire file tclMathOp.c.
	* generic/tclInt.h:
	* generic/tclMathOp.c (removed):
	* generic/tclTestObj.c:
	* win/tclWinFile.c:

	* unix/Makefile.in:	Updated to reflect deletion of tclMathOp.c.
	* win/Makefile.in:
	* win/makefile.bc:
	* win/makefile.vc:

2007-06-28  Pat Thoyts	<patthoyts@users.sourceforge.net>

	* generic/tclBasic.c:	  Silence constness warnings for TclStackFree
	* generic/tclCompCmds.c:  when building with msvc.
	* generic/tclFCmd.c:
	* generic/tclIOCmd.c:
	* generic/tclTrace.c:

2007-06-28  Miguel Sofer  <msofer@users.sf.net>

	* generic/tclVar.c (UnsetVarStruct): fix possible segfault.

2007-06-27  Don Porter	<dgp@users.sourceforge.net>

	* generic/tclTrace.c:	Corrected broken trace reversal logic in
	* generic/tclTest.c:	TclCheckInterpTraces that led to infinite loop
	* tests/trace.test:	when multiple Tcl_CreateTrace traces were set
	and one of them did not fire due to level restrictions. [Bug 1743931]

2007-06-26  Don Porter	<dgp@users.sourceforge.net>

	* generic/tclBasic.c (TclEvalEx):	Moved some arrays from the C
	stack to the Tcl stack.

2007-06-26  Miguel Sofer  <msofer@users.sf.net>

	* generic/tclVar.c (UnsetVarStruct): more streamlining.

2007-06-25  Don Porter	<dgp@users.sourceforge.net>

	* generic/tclExecute.c: Safety checks to avoid crashes in the
	TclStack* routines when called with an incompletely initialized
	interp. [Bug 1743302]

2007-06-25  Miguel Sofer  <msofer@users.sf.net>

	* generic/tclVar.c (UnsetVarStruct): fixing incomplete change, more
	streamlining.

2007-06-24  Miguel Sofer  <msofer@users.sf.net>

	* generic/tclVar.c (TclDeleteCompiledLocalVars): removed inlining that
	ended up not really optimising (limited benchmarks). Now calling
	UnsetVarStruct (streamlined old code is #ifdef'ed out, in case better
	benchmarks do show a difference).

	* generic/tclVar.c (UnsetVarStruct): fixed a leak introduced in last
	commit.

2007-06-23  Miguel Sofer  <msofer@users.sf.net>

	* generic/tclVar.c (UnsetVarStruct, TclDeleteVars): made the logic
	slightly clearer, eliminated some duplicated code.

	*** POTENTIAL INCOMPATIBILITY *** (tclInt.h and Var struct users)
	The core never builds VAR_LINK variable to have traces. Such a
	"monster", should one exist, will now have its unset traces called
	*before* it is unlinked.

2007-06-23  Daniel Steffen  <das@users.sourceforge.net>

	* macosx/tclMacOSXNotify.c (AtForkChild): don't call CoreFoundation
	APIs after fork() on systems where that would lead to an abort().

2007-06-22  Don Porter	<dgp@users.sourceforge.net>

	* generic/tclExecute.c: Revised TclStackRealloc() signature to better
	* generic/tclInt.h:	parallel (and fall back on) Tcl_Realloc.

	* generic/tclNamesp.c (TclResetShadowesCmdRefs):	Replaced
	ckrealloc based allocations with TclStackRealloc allocations.

	* generic/tclCmdIL.c:	More conversions to use TclStackAlloc.
	* generic/tclScan.c:

2007-06-21  Don Porter	<dgp@users.sourceforge.net>

	* generic/tclBasic.c:	 Move most instances of the Tcl_Parse struct
	* generic/tclCompExpr.c: off the C stack and onto the Tcl stack. This
	* generic/tclCompile.c:	 is a rather large struct (> 3kB).
	* generic/tclParse.c:

2007-06-21  Miguel Sofer  <msofer@users.sf.net>

	* generic/tclBasic.c (TEOvI):		Made sure that leave traces
	* generic/tclExecute.c (INST_INVOKE):	that were created during
	* tests/trace.test (trace-36.2):	execution of an originally
	untraced command do not fire [Bug 1740962], partial fix.

2007-06-21  Donal K. Fellows  <donal.k.fellows@man.ac.uk>

	* generic/tcl.h, generic/tclCompile.h, generic/tclCompile.c: Remove
	references in comments to obsolete {expand} notation. [Bug 1740859]

2007-06-20  Miguel Sofer  <msofer@users.sf.net>

	* generic/tclVar.c: streamline namespace vars deletion: only compute
	the variable's full name if the variable is traced.

2007-06-20  Don Porter	<dgp@users.sourceforge.net>

	* generic/tclInt.decls: Revised the interfaces of the routines
	* generic/tclExecute.c: TclStackAlloc and TclStackFree to make them
	easier for callers to use (or more precisely, harder to misuse).
	TclStackFree now takes a (void *) argument which is the pointer
	intended to be freed. TclStackFree will panic if that's not actually
	the memory the call will free. TSA/TSF also now tolerate receiving
	(interp == NULL), in which case they simply fall back to be calls to
	Tcl_Alloc/Tcl_Free.

	* generic/tclIntDecls.h:	make genstubs

	* generic/tclBasic.c:	Updated callers
	* generic/tclCmdAH.c:
	* generic/tclCmdIL.c:
	* generic/tclCompCmds.c:
	* generic/tclCompExpr.c:
	* generic/tclCompile.c:
	* generic/tclFCmd.c:
	* generic/tclFileName.c:
	* generic/tclIOCmd.c:
	* generic/tclIndexObj.c:
	* generic/tclInterp.c:
	* generic/tclNamesp.c:
	* generic/tclProc.c:
	* generic/tclTrace.c:
	* unix/tclUnixPipe.c:

2007-06-20  Jeff Hobbs	<jeffh@ActiveState.com>

	* tools/tcltk-man2html.tcl: revamp of html doc output to use CSS,
	standardized headers, subheaders, dictionary sorting of names.

2007-06-18  Jeff Hobbs	<jeffh@ActiveState.com>

	* tools/tcltk-man2html.tcl: clean up copyright merging and output.
	clean up coding constructs.

2007-06-18  Miguel Sofer  <msofer@users.sf.net>

	* generic/tclCmdIL.c (InfoFrameCmd):
	* generic/tclCmdMZ.c (Tcl_SwitchObjCmd):
	* generic/tclCompile.c (TclInitCompileEnv):
	* generic/tclProc.c (Tcl_ProcObjCmd, SetLambdaFromAny): Moved the
	CmdFrame off the C stack and onto the Tcl stack.

	* generic/tclExecute.c (TEBC):	Moved the CmdFrame off the C stack and
	onto the Tcl stack, between the catch and the execution stacks

2007-06-18  Don Porter	<dgp@users.sourceforge.net>

	* generic/tclBasic.c (TclEvalEx,TclEvalObjEx):	Moved the CmdFrame off
	the C stack and onto the Tcl stack.

2007-06-17  Donal K. Fellows  <dkf@users.sf.net>

	* generic/tclProc.c (TclObjInterpProcCore): Minor fixes to make
	* generic/tclExecute.c (TclExecuteByteCode): compilation debugging
	builds work again. [Bug 1738542]

2007-06-16  Donal K. Fellows  <dkf@users.sf.net>

	* generic/tclProc.c (TclObjInterpProcCore): Use switch instead of a
	chain of if's for a modest performance gain and a little more clarity.

2007-06-15  Miguel Sofer  <msofer@users.sf.net>

	* generic/tclCompCmds.c:  Simplified [variable] compiler and executor.
	* generic/tclExecute.c:	  Missed updates to "there is always a valid
	frame".

	* generic/tclCompile.c: reverted TclEvalObjvInternal and INST_INVOKE
	* generic/tclExecute.c: to essentially what they were previous to the
	* generic/tclBasic.c:	commit of 2007-04-03 [Patch 1693802] and the
	subsequent optimisations, as they break the new trace tests described
	below.

	* generic/trace.test: added tests 36 to 38 for dynamic trace creation
	and addition. These tests expose a change in dynamics due to a recent
	round of optimisations. The "correct" behaviour is not described in
	docs nor TIP 62.

2007-06-14  Miguel Sofer  <msofer@users.sf.net>

	* generic/tclInt.decls:	  Modif to the internals of TclObjInterpProc
	* generic/tclInt.h:	  to reduce stack consumption and improve task
	* generic/tclIntDecls.h:  separation. Changes the interface of
	* generic/tclProc.c:	  TclObjInterpProcCore (patching TclOO
	simultaneously).

	* generic/tclProc.c (TclObjInterpProcCore): simplified obj management
	in wrongNumArgs calls.

2007-06-14  Don Porter	<dgp@users.sourceforge.net>

	* generic/tclCompile.c: SetByteCodeFromAny() can no longer return any
	* generic/tclExecute.c: code other than TCL_OK, so remove code that
	* generic/tclProc.c:	formerly handled exceptional codes.

2007-06-13  Miguel Sofer  <msofer@users.sf.net>

	* generic/tclExecute.c (TclCompEvalObj): missed update to "there is
	always a valid frame".

	* generic/tclProc.c (TclObjInterpProcCore): call TEBC directly instead
	of going through TclCompEvalObj - no need to check the compilation's
	freshness, this has already been done. This improves speed and should
	also provide some relief to [Bug 1066755].

2007-06-12  Donal K. Fellows  <donal.k.fellows@man.ac.uk>

	* generic/tclBasic.c (Tcl_CreateInterp): Turn the [info] command into
	* generic/tclCmdIL.c (TclInitInfoCmd):	 an ensemble, making it easier
	for third-party code to plug into.

	* generic/tclIndexObj.c (Tcl_WrongNumArgs):
	* generic/tclNamesp.c, generic/tclInt.h (tclEnsembleCmdType): Make
	Tcl_WrongNumArgs do replacement correctly with ensembles and other
	sorts of complex replacement strategies.

2007-06-11  Miguel Sofer  <msofer@users.sf.net>

	* generic/tclExecute.c:	 comments added to explain iPtr->numLevels
	management.

	* generic/tclNamesp.c:	 tweaks to Tcl_GetCommandFromObj and
	* generic/tclObj.c:	 TclGetNamespaceFromObj; modified the usage of
	structs ResolvedCmdName and ResolvedNsname so that the field refNsPtr
	is NULL for fully qualified names.

2007-06-10  Miguel Sofer  <msofer@users.sf.net>

	* generic/tclBasic.c:	 Further TEOvI split, creating a new
	* generic/tclCompile.h:	 TclEvalObjvKnownCommand() function to handle
	* generic/tclExecute.c:	 commands that are already known and are not
	traced. INST_INVOKE now calls into this function instead of inlining
	parts of TEOvI. Same perf, better isolation.

	***POTENTIAL INCOMPAT*** There is a subtle issue with the timing of
	execution traces that is changed here - first change appeared in my
	commit of 2007-04-03 [Patch 1693802], which caused some divergence
	between compiled and non-compiled code.
	***THIS CHANGE IS UNDER REVIEW***

2007-06-10  Jeff Hobbs	<jeffh@ActiveState.com>

	* README: updated links. [Bug 1715081]

	* generic/tclExecute.c (TclExecuteByteCode): restore support for
	INST_CALL_BUILTIN_FUNC1 and INST_CALL_FUNC1 bytecodes to support 8.4-
	precompiled sources (math functions). [Bug 1720895]

2007-06-10  Miguel Sofer  <msofer@users.sf.net>

	* generic/tclInt.h:
	* generic/tclNamesp.c:
	* generic/tclObj.c:
	* generic/tclvar.c: new macros TclGetCurrentNamespace() and
	TclGetGlobalNamespace(); Tcl_GetCommandFromObj and
	TclGetNamespaceFromObj rewritten to make the logic clearer; slightly
	faster too.

2007-06-09  Miguel Sofer  <msofer@users.sf.net>

	* generic/tclExecute.c (INST_INVOKE): isolated two vars to the small
	block where they are actually used.

	* generic/tclObj.c (Tcl_GetCommandFromObj): rewritten to make the
	logic clearer; slightly faster too.

	* generic/tclBasic.c:	Split TEOv in two, by separating a processor
	for non-TCL_OK returns. Also split TEOvI in a full version that
	handles non-existing and traced commands, and a separate shorter
	version for the regular case.

	* generic/tclBasic.c:	Moved the generation of command strings for
	* generic/tclTrace.c:	traces: previously in Tcl_EvalObjv(), now in
	TclCheck[Interp|Execution]Traces(). Also insured that the strings are
	properly NUL terminated at the correct length. [Bug 1693986]

	***POTENTIAL INCOMPATIBILITY in internal API***
	The functions TclCheckInterpTraces() and TclCheckExecutionTraces() (in
	internal stubs) used to be noops if the command string was NULL, this
	is not true anymore: if the command string is NULL, they generate an
	appropriate string from (objc,objv) and use it to call the traces. The
	caller might as well not call them with a NULL string if he was
	expecting a noop.

	* generic/tclBasic.c:	Extend usage of TclLimitReady() and
	* generic/tclExecute.c: (new) TclLimitExceeded() macros.
	* generic/tclInt.h:
	* generic/tclInterp.c:

	* generic/tclInt.h:	New TclCleanupCommandMacro for core usage.
	* generic/tclBasic.c:
	* generic/tclExecute.c:
	* generic/tclObj.c:

2007-06-09 Daniel Steffen  <das@users.sourceforge.net>

	* macosx/Tcl.xcodeproj/project.pbxproj: add new Tclsh-Info.plist.in.

2007-06-08  Donal K. Fellows  <dkf@users.sf.net>

	* generic/tclCmdMZ.c (Tcl_StringObjCmd): Changed [string first] and
	* doc/string.n: [string last] so that they have clearer descriptions
	for those people who know the adage about needles and haystacks. This
	follows suggestions on comp.lang.tcl...

2007-06-06  Miguel Sofer  <msofer@users.sf.net>

	* generic/tclParse.c: fix for uninit read. [Bug 1732414]

2007-06-06  Daniel Steffen  <das@users.sourceforge.net>

	* macosx/Tcl.xcodeproj/project.pbxproj: add settings for Fix&Continue.

	* unix/configure.in (Darwin):		add plist for tclsh; link the
	* unix/Makefile.in  (Darwin):		Tcl and tclsh plists into
	* macosx/Tclsh-Info.plist.in (new):	their binaries in all cases.
	* macosx/Tcl-Common.xcconfig:

	* unix/tcl.m4 (Darwin): fix CF checks in fat 32&64bit builds.
	* unix/configure: autoconf-2.59

2007-06-05  Don Porter	<dgp@users.sourceforge.net>

	* generic/tclBasic.c:	Added interp flag value ERR_LEGACY_COPY to
	* generic/tclInt.h:	control the timing with which the global
	* generic/tclNamesp.c:	variables ::errorCode and ::errorInfo get
	* generic/tclProc.c:	updated after an error. This keeps more
	* generic/tclResult.c:	precise compatibility with Tcl 8.4.
	* tests/result.test (result-6.2):	[Bug 1649062]

2007-06-05  Miguel Sofer  <msofer@users.sf.net>

	* generic/tclInt.h:
	* generic/tclExecute.c: Tcl-stack reform, [Patch 1701202]

2007-06-03  Daniel Steffen  <das@users.sourceforge.net>

	* unix/Makefile.in: add datarootdir to silence autoconf-2.6x warning.

2007-05-30  Don Porter	<dgp@users.sourceforge.net>

	* generic/tclBasic.c:	Removed code that dealt with
	* generic/tclCompile.c: TCL_TOKEN_EXPAND_WORD tokens representing
	* generic/tclCompile.h: expanded literal words. These sections were
	mostly in place to enable [info frame] to discover line information in
	expanded literals. Since the parser now generates a token for each
	post-expansion word referring to the right location in the original
	script string, [info frame] gets all the data it needs.

	* generic/tclInt.h:	Revised the parser so that it never produces
	* generic/tclParse.c:	TCL_TOKEN_EXPAND_WORD tokens when parsing an
	* tests/parse.test:	expanded literal word; that is, something like
	{*}{x y z}. Instead, generate the series of TCL_TOKEN_SIMPLE_WORD
	tokens to represent the words that expansion of the literal string
	produces. [RFE 1725186]

2007-05-29  Jeff Hobbs	<jeffh@ActiveState.com>

	* unix/tclUnixThrd.c (Tcl_JoinThread): fix for 64-bit handling of
	pthread_join exit return code storage. [Bug 1712723]

2007-05-22  Don Porter	<dgp@users.sourceforge.net>

	[core-stabilizer-branch]

	* unix/configure:	autoconf-2.59 (FC6 fork)
	* win/configure:

	* README:		Bump version number to 8.5b1
	* generic/tcl.h:
	* library/init.tcl:
	* tools/tcl.wse.in:
	* unix/configure.in:
	* unix/tcl.spec:
	* win/configure.in:

2007-05-18  Don Porter	<dgp@users.sourceforge.net>

	* unix/configure:	autoconf-2.59 (FC6 fork)
	* win/configure:

	* README:		Bump version number to 8.5a7
	* generic/tcl.h:
	* library/init.tcl:
	* tools/tcl.wse.in:
	* unix/configure.in:
	* unix/tcl.spec:
	* win/configure.in:

	* generic/tclParse.c:	Disable and remove the ALLOW_EXPAND sections
	* tests/info.test:	that continued to support the deprecated
	* tests/mathop.test:	{expand} syntax. Updated the few remaining
	users of that syntax in the test suite.

2007-05-17  Donal K. Fellows  <dkf@users.sf.net>

	* generic/tclExecute.c (TclLimitReady): Created a macro version of
	Tcl_LimitReady just for TEBC, to reduce the amount of times that the
	bytecode engine calls out to external functions on the critical path.
	* generic/tclInterp.c (Tcl_LimitReady): Added note to remind anyone
	doing maintenance that there is a macro version to update.

2007-05-17  Daniel Steffen  <das@users.sourceforge.net>

	* generic/tcl.decls: workaround 'make checkstubs' failures from
	tclStubLib.c MODULE_SCOPE revert. [Bug 1716117]

2007-05-16  Joe English	 <jenglish@users.sourceforge.net>

	* generic/tclStubLib.c:	 Change Tcl_InitStubs(), tclStubsPtr, and the
	auxilliary stubs table pointers back to public visibility.

	These symbols need to be exported so that stub-enabled extensions may
	be statically linked into an extended tclsh or Big Wish with a
	dynamically-linked libtcl. [Bug 1716117]

2007-05-15  Don Porter	<dgp@users.sourceforge.net>

	* win/configure:	autoconf-2.59 (FC6 fork)

	* library/reg/pkgIndex.tcl:	Bump to registry 1.2.1 to account for
	* win/configure.in:		[Bug 1682211] fix.
	* win/makefile.bc:
	* win/tclWinReg.c:

2007-05-11  Pat Thoyts	<patthoyts@users.sourceforge.net>

	* generic/tclInt.h: Removed TclEvalObjEx and TclGetSrcInfoForPc from
	tclInt.h now they are in the internal stubs table.

2007-05-09  Don Porter	<dgp@users.sourceforge.net>

	* generic/tclInt.h:	TclFinalizeThreadAlloc() is always defined, so
	make sure it is also always declared (with MODULE_SCOPE).

2007-05-09  Daniel Steffen  <das@users.sourceforge.net>

	* generic/tclInt.h: fix warning when building threaded with -DPURIFY.

	* macosx/Tcl.xcodeproj/project.pbxproj: add 'DebugUnthreaded' &
	* macosx/Tcl.xcodeproj/default.pbxuser: 'DebugLeaks' configs and env
	var settings needed to run the 'leaks' tool.

2007-05-07  Don Porter	<dgp@users.sourceforge.net>

	[Tcl Bug 1706140]

	* generic/tclLink.c (LinkTraceProc):	Update Tcl_VarTraceProcs so
	* generic/tclNamesp.c (Error*Read):	they call Tcl_InterpDeleted()
	* generic/tclTrace.c (Trace*Proc):	for themselves, and do not
	* generic/tclUtil.c (TclPrecTraceProc): rely on (frequently buggy)
	setting of the TCL_INTERP_DESTROYED flag by the trace core.

	* generic/tclVar.c:	Update callers of TclCallVarTraces to not pass
	in the TCL_INTERP_DESTROYED flag. Also apply filters so that public
	routines only pass documented flag values down to lower level routines

	* generic/tclTrace.c (TclCallVarTraces):	The setting of the
	TCL_INTERP_DESTROYED flag is now done entirely within the
	TclCallVarTraces routine, the only place it can be done right.

2007-05-06  Donal K. Fellows  <dkf@users.sf.net>

	* generic/tclInt.h (ExtraFrameInfo): Create a new mechanism for
	* generic/tclCmdIL.c (InfoFrameCmd): conveying what information needs
	to be added to the results of [info frame] to replace the hack that
	was there before.
	* generic/tclProc.c (Tcl_ApplyObjCmd): Use the new mechanism for the
	[apply] command, the only part of Tcl itself that needs it (so far).

	* generic/tclInt.decls (TclEvalObjEx, TclGetSrcInfoForPc): Expose
	these two functions through the internal stubs table, necessary for
	extensions that need to integrate deeply with TIP#280.

2007-05-05  Donal K. Fellows  <dkf@users.sf.net>

	* win/tclWinFile.c (TclpGetUserHome):	Squelch type-pun warnings in
	* win/tclWinInit.c (TclpSetVariables):	Win-specific code not found
	* win/tclWinReg.c (AppendSystemError):	during earlier work on Unix.

2007-05-04  Kevin B. Kenny  <kennykb@acm.org>

	* generic/tclIO.c (TclFinalizeIOSubsystem): Added an initializer to
	silence a spurious gcc warning about use of an uninitialized
	variable.
	* tests/encoding.test: Modified so that encoding tests happen in a
	private namespace, to avoid polluting the global one. This problem was
	discovered when running the test suite '-singleproc 1 -skip exec.test'
	because the 'path' variable in encoding.test conflicted with the one
	in io.test.
	* tests/io.test: Made more of the working variables private to the
	namespace.

2007-05-02  Kevin B. Kenny  <kennykb@acm.org>

	* generic/tclTest.c (SimpleMatchInDirectory): Corrected a refcount
	imbalance that affected the filesystem-[147]* tests in the test suite.
	Thanks to Don Porter for the patch. [Bug 1710707]
	* generic/tclPathObj.c (Tcl_FSJoinPath, Tcl_FSGetNormalizedPath):
	Corrected several memory leaks that caused refcount imbalances
	resulting in memory leaks on Windows. Thanks to Joe Mistachkin for the
	patch.

2007-05-01  Miguel Sofer  <msofer@users.sf.net>

	* generic/tclVar.c (TclPtrSetVar): fixed leak whenever newvaluePtr had
	refCount 0 and was used for appending (but not lappending). Thanks to
	mistachkin and kbk. [Bug 1710710]

2007-05-01  Kevin B. Kenny  <kennykb@acm.org>

	* generic/tclIO.c (DeleteChannelTable): Made changes so that
	DeleteChannelTable tries to close all open channels, not just the
	first. [Bug 1710285]
	* generic/tclThread.c (TclFinalizeSynchronization): Make sure that TSD
	blocks get freed on non-threaded builds. [Bug 1710825]
	* tests/utf.test (utf-25.1--utf-25.4): Modified tests to clean up
	after the 'testobj' extension to avoid spurious reports of memory
	leaks.

2007-05-01  Don Porter	<dgp@users.sourceforge.net>

	* generic/tclCmdMZ.c (STR_MAP): When [string map] has a pure dict map,
	a missing Tcl_DictObjDone() call led to a memleak. [Bug 1710709]

2007-04-30  Daniel Steffen  <das@users.sourceforge.net>

	* unix/Makefile.in: add 'tclsh' dependency to install targets that
	rely on tclsh, fixes parallel 'make install' from empty build dir.

2007-04-30  Andreas Kupries <andreask@gactivestate.com>

	* generic/tclIO.c (FixLevelCode): Corrected reference count
	mismanagement of newlevel, newcode. Changed to allocate the Tcl_Obj's
	as late as possible, and only when actually needed. [Bug 1705778, leak
	K29]

2007-04-30  Kevin B. Kenny  <kennykb@acm.org>

	* generic/tclProc.c (Tcl_ProcObjCmd, SetLambdaFromAny): Corrected
	reference count mismanagement on the name of the source file in the
	TIP 280 code. [Bug 1705778, leak K02 among other manifestations]

2007-04-25  Donal K. Fellows  <dkf@users.sf.net>

	*** 8.5a6 TAGGED FOR RELEASE ***

	* generic/tclProc.c (TclObjInterpProcCore): Only allocate objects for
	error message generation when associated with argument names that are
	really used. [Bug 1705778, leak K15]

2007-04-25  Kevin B. Kenny  <kennykb@acm.org>

	* generic/tclIOUtil.c (Tcl_FSChdir): Changed the memory management so
	that the path returned from Tcl_FSGetNativePath is not duplicated
	before being stored as the current directory, to avoid a memory leak.
	[Bug 1705778, leak K01 among other manifestations]

2007-04-25  Don Porter	<dgp@users.sourceforge.net>

	* generic/tclCompExpr.c (ParseExpr):	Revised to be sure that an
	error return doesn't prevent all literals getting placed on the
	litList to be returned to the caller for freeing. Corrects some
	memleaks. [Bug 1705778, leak K23]

2007-04-25  Daniel Steffen  <das@users.sourceforge.net>

	* unix/Makefile.in (dist): add macosx/*.xcconfig files to src dist;
	copy license.terms to dist macosx dir; fix autoheader bits.

2007-04-24  Miguel Sofer  <msofer@users.sf.net>

	* generic/tclListObj.c: reverting [Patch 738900] (committed on
	2007-04-20). Causes some Tk test breakage of unknown importance, but
	the impact of the patch itself is likely to be so small that it does
	not warrant investigation at this time.

2007-04-24  Donal K. Fellows  <dkf@users.sf.net>

	* generic/tclDictObj.c (DictKeysCmd): Rewrote so that the lock on the
	internal representation of a dict is only set when necessary. [Bug
	1705778, leak K04]
	(DictFilterCmd): Added code to drop the lock in the trivial match
	case. [Bug 1705778, leak K05]

2007-04-24  Kevin B. Kenny  <kennykb@acm.org>

	* generic/tclBinary.c: Addressed several code paths where the error
	return from the 'binary format' command leaked the result buffer.
	* generic/tclListObj.c (TclLsetFlat): Fixed a bug where the new list
	under construction was leaked in the error case. [Bug 1705778, leaks
	K13 and K14]

2007-04-24  Jeff Hobbs	<jeffh@ActiveState.com>

	* unix/Makefile.in (dist): add platform library package to src dist

2007-04-24  Don Porter	<dgp@users.sourceforge.net>

	* generic/tclCompExpr.c (ParseExpr): Memory leak in error case; the
	literal Tcl_Obj was not getting freed. [Bug 1705778, leak #1 (new)]

	* generic/tclNamesp.c (Tcl_DeleteNamespace):	Corrected flaw in the
	flag marking scheme to be sure that global namespaces are freed when
	their interp is deleted. [Bug 1705778]

2007-04-24  Kevin B. Kenny  <kennykb@acm.org>

	* generic/tclExecute.c (TclExecuteByteCode): Plugged six memory leaks
	in bignum arithmetic.
	* generic/tclIOCmd.c (Tcl_ReadObjCmd): Plugged a leak of the buffer
	object if the physical read returned an error and the bypass area had
	no message.
	* generic/tclIORChan.c (TclChanCreateObjCmd): Plugged a leak of the
	return value from the "initialize" method of a channel handler.
	(All of the above under [Bug 1705778])

2007-04-23  Daniel Steffen  <das@users.sourceforge.net>

	* generic/tclCkalloc.c: fix warnings from gcc build configured with
	* generic/tclCompile.c: --enable-64bit --enable-symbols=all.
	* generic/tclExecute.c:

	* unix/tclUnixFCmd.c: add workaround for crashing bug in fts_open()
	* unix/tclUnixInit.c: without FTS_NOSTAT on 64bit Darwin 8 or earlier.

	* unix/tclLoadDyld.c (TclpLoadMemory): fix (void*) arithmetic.

	* macosx/Tcl-Common.xcconfig: enable more warnings.

	* macosx/Tcl.xcodeproj/project.pbxproj: add 'DebugMemCompile' build
	configuration that calls configure with --enable-symbols=all; override
	configure check for __attribute__((__visibility__("hidden"))) in Debug
	configuration to restore availability of ZeroLink.

	* macosx/tclMacOSXNotify.c: fix warnings.

	* macosx/tclMacOSXFCmd.c: const fixes.

	* macosx/Tcl-Common.xcconfig:	fix whitespace.
	* macosx/Tcl-Debug.xcconfig:
	* macosx/Tcl-Release.xcconfig:
	* macosx/README:

	* macosx/GNUmakefile:		fix/add copyright and license refs.
	* macosx/tclMacOSXBundle.c:
	* macosx/Tcl-Info.plist.in:
	* macosx/Tcl.xcode/project.pbxproj:
	* macosx/Tcl.xcodeproj/project.pbxproj:

	* unix/configure.in: install license.terms into Tcl.framework.
	* unix/configure: autoconf-2.59

2007-04-23  Don Porter	<dgp@users.sourceforge.net>

	* generic/tclVar.c (UnsetVarStruct):	Make sure the
	TCL_INTERP_DESTROYED flags gets passed to unset trace routines so they
	can respond appropriately. [Bug 1705778, leak #9]

2007-04-23  Miguel Sofer  <msofer@users.sf.net>

	* generic/tclCompile.c (TclFreeCompileEnv): Tip 280's new field
	extCmdMapPtr was not being freed. [Bug 1705778, leak #1]

2007-04-23  Kevin B. Kenny  <kennykb@acm.org>

	* generic/tclCompCmds.c (TclCompileUpvarCmd): Plugged a memory leak in
	'upvar' when compiling (a) upvar outside a proc, (b) upvar with a
	syntax error, or (c) upvar where the frame index is not known at
	compile time.
	* generic/tclCompExpr.c (ParseExpr): Plugged a memory leak when
	parsing expressions that contain syntax errors.
	* generic/tclEnv.c (ReplaceString): Clear memory correctly when
	growing the cache to avoid reads of uninitialised data.
	* generic/tclIORChan.c (TclChanCreateObjCmd, FreeReflectedChannel):
	Plugged two memory leaks.
	* generic/tclStrToD.c (AccumulateDecimalDigit): Fixed a mistake where
	we'd run beyond the end of the 'pow10_wide' array if a number begins
	with a string of more than 'maxpow10_wide' zeroes.
	* generic/tclTest.c (Testregexpobjcmd): Removed an invalid access
	beyond the end of 'objv' in 'testregexp -about'.
	All of these issues reported under [Bug 1705778] - detected with the
	existing test suite, no new regression tests required.

2007-04-22  Miguel Sofer  <msofer@users.sf.net>

	* generic/tclVar.c (TclDeleteNamespaceVars): fixed access to freed
	memory detected by valgrind: Tcl_GetCurrentNamespace was being
	called after freeing root CallFrame (on interp deletion).

2007-04-20  Miguel Sofer  <msofer@users.sf.net>

	* generic/tclListObj.c (SetListFromAny): avoid discarding internal
	reps of objects converted to singleton lists. [Patch 738900]

2007-04-20  Kevin B. Kenny  <kennykb@acm.org>

	* doc/clock.n: Corrected a silly error (transposed 'uppercase' and
	'lowercase' in clock.n. [Bug 1656002]
	Clarified that [clock scan] does not recognize a locale's alternative
	calendar.
	Deleted an entirely superfluous (and also incorrect) remark about the
	effect of Daylight Saving Time on relative times in [clock scan]. [Bug
	1582951]
	* library/clock.tcl: Corrected an error in skipping over the %Ey field
	on input.
	* library/msgs/ja.msg:
	* tools/loadICU.tcl: Corrected several localisation faults in the
	Japanese locale (most notably, incorrect dates for the Emperors'
	eras). [Bug 1637471]. Many thanks to SourceForge user 'nyademo' for
	pointing this out and developing a fix.
	* generic/tclPathObj.c: Corrected a 'const'ness fault that caused
	bitter complaints from MSVC.
	* tests/clock.test (clock-40.1, clock-58.1, clock-59.1): Corrected a
	test case that depended on ":localtime" being able to handle dates
	prior to the Posix epoch. [Bug 1618445] Added a test case for the
	dates of the Japanese emperors. [Bug 1637471] Added a regression test
	for military time zone input conversion. [Bug 1586828]
	* generic/tclGetDate.y (MilitaryTable): Fixed an ancient bug where the
	military NZA time zones had the signs reversed. [Bug 1586828]
	* generic/tclDate.c: Regenerated.
	* doc/Notifier.3: Documented Tcl_SetNotifier and Tcl_ServiceModeHook.
	Quite against my better judgment. [Bug 414933]
	* generic/tclBasic.c, generic/tclCkalloc.c, generic/tclClock.c:
	* generic/tclCmdIL.c, generic/tclCmdMZ.c, generic/tclFCmd.c:
	* generic/tclFileName.c, generic/tclInterp.c, generic/tclIO.c:
	* generic/tclIOUtil.c, generic/tclNamesp.c, generic/tclObj.c:
	* generic/tclPathObj.c, generic/tclPipe.c, generic/tclPkg.c:
	* generic/tclResult.c, generic/tclTest.c, generic/tclTestObj.c:
	* generic/tclVar.c, unix/tclUnixChan.c, unix/tclUnixTest.c:
	* win/tclWinLoad.c, win/tclWinSerial.c: Replaced commas in varargs
	with string concatenation where possible. [Patch 1515234]
	* library/tzdata/America/Tegucigalpa:
	* library/tzdata/Asia/Damascus: Olson's tzdata 2007e.

2007-04-19  Donal K. Fellows  <donal.k.fellows@manchester.ac.uk>

	* generic/regcomp.c, generic/regc_cvec.c, generic/regc_lex.c,
	* generic/regc_locale.c: Improve the const-correctness of the RE
	compiler.

2007-04-18  Miguel Sofer  <msofer@users.sf.net>

	* generic/tclExecute.c (INST_LSHIFT): fixed a mistake introduced in
	version 1.266 ('=' became '=='), which effectively turned the block
	that handles native shifts into dead code. This explains why the
	testsuite did not pick this mistake. Rewrote to make the intention
	clear.

	* generic/tclInt.h (TclDecrRefCount): change the order of the
	branches, use empty 'if ; else' to handle use in unbraced outer
	if/else conditions (as already done in tcl.h)

	* generic/tclExecute.c: slight changes in Tcl_Obj management.

2007-04-17  Kevin B. Kenny  <kennykb@acm.org>

	* library/clock.tcl: Fixed the naming of
	::tcl::clock::ReadZoneinfoFile because (yoicks!) it was in the global
	namespace.
	* doc/clock.n: Clarified the cases in which legacy time zone is
	recognized. [Bug 1656002]

2007-04-17  Miguel Sofer  <msofer@users.sf.net>

	* generic/tclExecute.c: fixed checkInterp logic [Bug 1702212]

2007-04-16  Donal K. Fellows  <donal.k.fellows@man.ac.uk>

	* various (including generic/tclTest.c): Complete the purge of K&R
	function definitions from manually-written code.

2007-04-15  Kevin B. Kenny  <kennykb@acm.org>

	* generic/tclCompCmds.c: added a cast to silence a compiler error on
	VC2005.
	* library/clock.tcl: Restored unique-prefix matching of keywords on
	the [clock] command. [Bug 1690041]
	* tests/clock.test: Added rudimentary test cases for unique-prefix
	matching of keywords.

2007-04-14  Miguel Sofer  <msofer@users.sf.net>

	* generic/tclExecute.c: removed some code at INST_EXPAND_SKTOP that
	duplicates functionality already present at checkForCatch.

2007-04-12  Miguel Sofer  <msofer@users.sf.net>

	* generic/tclExecute.c: new macros OBJ_AT_TOS, OBJ_UNDER_TOS,
	OBJ_AT_DEPTH(n) and CURR_DEPTH that remove all direct references to
	tosPtr from TEBC (after initialisation and the code at the label
	cleanupV_pushObjResultPtr).

2007-04-11  Miguel Sofer  <msofer@users.sf.net>

	* generic/tclCompCmds.c: moved all exceptDepth management to the
	macros - the decreasing half was managed by hand.

2007-04-10  Donal K. Fellows  <donal.k.fellows@man.ac.uk>

	* generic/tclInt.h (TclNewLiteralStringObj): New macro to make
	allocating literal string objects (i.e. objects whose value is a
	constant string) easier and more efficient, by allowing the omission
	of the length argument. Based on [Patch 1529526] (afredd)
	* generic/*.c: Make use of this (in many files).

2007-04-08  Miguel Sofer  <msofer@users.sf.net>

	* generic/tclCompile (tclInstructionTable): Fixed bugs in description
	of dict instructions.

2007-04-07  Miguel Sofer  <msofer@users.sf.net>

	* generic/tclCompile (tclInstructionTable): Fixed bug in description
	of INST_START_COMMAND.

	* generic/tclExecute.c (TEBC): Small code reduction.

2007-04-06  Miguel Sofer  <msofer@users.sf.net>

	* generic/tclExecute.c (TEBC):
	* generic/tclNamespace.c (NsEnsembleImplementationCmd):
	* generic/tclProc.c (InitCompiledLocals, ObjInterpProcEx)
	(TclObjInterpProcCore, ProcCompileProc): Code reordering to reduce
	branching and improve branch prediction (assume that forward branches
	are typically not taken).

2007-04-03  Miguel Sofer  <msofer@users.sf.net>

	* generic/tclExecute.c: INST_INVOKE optimisation. [Patch 1693802]

2007-04-03  Don Porter	<dgp@users.sourceforge.net>

	* generic/tclNamesp.c:	Revised ErrorCodeRead and ErrorInfoRead trace
	routines so they guarantee the ::errorCode and ::errorInfo variable
	always appear to exist. [Bug 1693252]

2007-04-03  Miguel Sofer  <msofer@users.sf.net>

	* generic/tclInt.decls:	 Moved TclGetNamespaceFromObj() to the
	* generic/tclInt.h:	 internal stubs table; regen.
	* generic/tclIntDecls.h:
	* generic/tclStubInit.c:

2007-04-02  Miguel Sofer  <msofer@users.sf.net>

	* generic/tclBasic.c:	  Added bytecode compilers for the variable
	* generic/tclCompCmds.c:  linking commands: 'global', 'variable',
	* generic/tclCompile.h:	  'upvar', 'namespace upvar' [Patch 1688593]
	* generic/tclExecute.c:
	* generic/tclInt.h:
	* generic/tclVar.c:

2007-04-02  Don Porter	<dgp@users.sourceforge.net>

	* generic/tclBasic.c:	Replace arrays on the C stack and ckalloc
	* generic/tclExecute.c: calls with TclStackAlloc calls to use memory
	* generic/tclFCmd.c:	on Tcl's evaluation stack.
	* generic/tclFileName.c:
	* generic/tclIOCmd.c:
	* generic/tclIndexObj.c:
	* generic/tclInterp.c:
	* generic/tclNamesp.c:
	* generic/tclTrace.c:
	* unix/tclUnixPipe.c:

2007-04-01  Donal K. Fellows  <dkf@users.sf.net>

	* generic/tclCompile.c (TclCompileScript, TclPrintInstruction):
	* generic/tclExecute.c (TclExecuteByteCode): Changed the definition of
	INST_START_CMD so that it knows how many commands start at the current
	location. This makes the interpreter command counter correct without
	requiring a large number of instructions to be issued. (See my change
	from 2007-01-19 for what triggered this.)

2007-03-30  Don Porter	<dgp@users.sourceforge.net>

	* generic/tclCompile.c:
	* generic/tclCompExpr.c:
	* generic/tclCompCmds.c:	Replace arrays on the C stack and
	ckalloc calls with TclStackAlloc calls to use memory on Tcl's
	evaluation stack.

	* generic/tclCmdMZ.c:	Revised [string to* $s $first $last]
	implementation to reduce number of allocs/copies.

	* tests/string.test:  More [string reverse] tests.

2007-03-30  Miguel Sofer  <msofer@users.sf.net>

	* generic/tclExecute.c: optimise the lookup of elements of indexed
	arrays.

2007-03-29  Miguel Sofer  <msofer@users.sf.net>

	* generic/tclProc.c (Tcl_ApplyObjCmd):
	* tests/apply.test (9.3): Fixed Tcl_Obj leak on error return; an
	unneeded ref to lambdaPtr was being set and not released on an error
	return path.

2007-03-28  Don Porter	<dgp@users.sourceforge.net>

	* generic/tclCmdMZ.c (STR_REVERSE):	Implement the actual [string
	reverse] command in terms of the new TclStringObjReverse() routine.

	* generic/tclInt.h (TclStringObjReverse):	New internal routine
	* generic/tclStringObj.c (TclStringObjReverse): that implements the
	[string reverse] operation, making use of knowledge/surgery of the
	String intrep to minimize the number of allocs and copies needed to do
	the job.

2007-03-27  Don Porter	<dgp@users.sourceforge.net>

	* generic/tclCmdMZ.c (STR_MAP): Replace ckalloc calls with
	TclStackAlloc calls.

2007-03-24  Zoran Vasiljevic <vasiljevic@users.sourceforge.net>

	* win/tclWinThrd.c: Thread exit handler marks the current thread as
	un-initialized. This allows exit handlers that are registered later to
	re-initialize this subsystem in case they need to use some sync
	primitives (cond variables) from this file again.

2007-03-23  Miguel Sofer  <msofer@users.sf.net>

	* generic/tclBasic.c (DeleteInterpProc): pop the root frame pointer
	before deleting the global namespace [Bug 1658572]

2007-03-23  Kevin B. Kenny  <kennykb@acm.org>

	* win/Makefile.in: Added code to keep a Cygwin path name from leaking
	into LIBRARY_DIR when doing 'make test' or 'make runtest'.

2007-03-22  Don Porter	<dgp@users.sourceforge.net>

	* generic/tclCmdAH.c (Tcl_ForeachObjCmd):	Replaced arrays on the
	C stack and ckalloc calls with TclStackAlloc calls to use memory on
	Tcl's evaluation stack.

	* generic/tclExecute.c: Revised GrowEvaluationStack to take an
	argument specifying the growth required by the caller, so that a
	single reallocation / copy is the most that will ever be needed even
	when required growth is large.

2007-03-21  Don Porter	<dgp@users.sourceforge.net>

	* generic/tclExecute.c: More ckalloc -> ckrealloc conversions.
	* generic/tclLiteral.c:
	* generic/tclNamesp.c:
	* generic/tclParse.c:
	* generic/tclPreserve.c:
	* generic/tclStringObj.c:
	* generic/tclUtil.c:

2007-03-20  Don Porter	<dgp@users.sourceforge.net>

	* generic/tclEnv.c:	Some more ckalloc -> ckrealloc replacements.
	* generic/tclLink.c:

2007-03-20  Kevin B. Kenny  <kennykb@acm.org>

	* generic/tclDate.c: Rebuilt, despite Donal Fellows's comment when
	committing it that no rebuild was required.
	* generic/tclGetDate.y: According to Donal Fellows, "Introduce modern
	formatting standards; no need for rebuild of tclDate.c."

	* library/tzdata/America/Cambridge_Bay:
	* library/tzdata/America/Havana:
	* library/tzdata/America/Inuvik:
	* library/tzdata/America/Iqaluit:
	* library/tzdata/America/Pangnirtung:
	* library/tzdata/America/Rankin_Inlet:
	* library/tzdata/America/Resolute:
	* library/tzdata/America/Yellowknife:
	* library/tzdata/Asia/Choibalsan:
	* library/tzdata/Asia/Dili:
	* library/tzdata/Asia/Hovd:
	* library/tzdata/Asia/Jakarta:
	* library/tzdata/Asia/Jayapura:
	* library/tzdata/Asia/Makassar:
	* library/tzdata/Asia/Pontianak:
	* library/tzdata/Asia/Ulaanbaatar:
	* library/tzdata/Europe/Istanbul: Upgraded to Olson's tzdata2007d.

	* generic/tclListObj.c (TclLsetList, TclLsetFlat):
	* tests/lset.test: Changes to deal with shared internal representation
	for lists passed to the [lset] command. Thanks to Don Porter for
	fixing this issue. [Bug 1677512]

2007-03-19  Don Porter	<dgp@users.sourceforge.net>

	* generic/tclCompile.c: Revise the various expansion routines for
	CompileEnv fields to use ckrealloc() where appropriate.

	* generic/tclBinary.c (Tcl_SetByteArrayLength): Replaced ckalloc() /
	memcpy() sequence with ckrealloc() call.

	* generic/tclBasic.c (Tcl_CreateMathFunc):	Replaced some calls to
	* generic/tclEvent.c (Tcl_CreateThread):	Tcl_Alloc() with calls
	* generic/tclObj.c (UpdateStringOfBignum):	to ckalloc(), which
	* unix/tclUnixTime.c (SetTZIfNecessary):	better supports memory
	* win/tclAppInit.c (setargv):			debugging.

2007-03-19  Donal K. Fellows  <donal.k.fellows@manchester.ac.uk>

	* doc/regsub.n: Corrected example so that it doesn't recommend
	potentially unsafe practice. Many thanks to Konstantin Kushnir
	<chpock@gmail.com> for reporting this.

2007-03-17  Kevin B. Kenny  <kennykb@acm.org>

	* win/tclWinReg.c (GetKeyNames): Size the buffer for enumerating key
	names correctly, so that Unicode names exceeding 127 chars can be
	retrieved without crashing. [Bug 1682211]
	* tests/registry.test (registry-4.9): Added test case for the above
	bug.

2007-03-15  Mo DeJong  <mdejong@users.sourceforge.net>

	* generic/tclIOUtil.c (Tcl_Stat): Reimplement workaround to avoid gcc
	warning by using local variables. When the macro argument is of type
	long long instead of long, the incorrect warning is not generated.

2007-03-15  Mo DeJong  <mdejong@users.sourceforge.net>

	* win/Makefile.in: Fully qualify LIBRARY_DIR so that `make test` does
	not depend on working dir.

2007-03-15  Mo DeJong  <mdejong@users.sourceforge.net>

	* tests/parse.test: Add two backslash newline parse tests.

2007-03-12  Don Porter	<dgp@users.sourceforge.net>

	* generic/tclExecute.c (INST_FOREACH_STEP4):	Make private copy of
	* tests/foreach.test (foreach-10.1):	value list to be assigned to
	variables so that shimmering of that list doesn't lead to invalid
	pointers. [Bug 1671087]

	* generic/tclEvent.c (HandleBgErrors):	Make efficient private copy
	* tests/event.test (event-5.3): of the command prefix for the interp's
	background error handling command to avoid panics due to pointers to
	memory invalid after shimmering. [Bug 1670155]

	* generic/tclNamesp.c (NsEnsembleImplementationCmd):	Make efficient
	* tests/namespace.test (namespace-42.8):	private copy of the
	command prefix as we invoke the command appropriate to a particular
	subcommand of a particular ensemble to avoid panic due to shimmering
	of the List intrep. [Bug 1670091]

	* generic/tclVar.c (TclArraySet):	Make efficient private copy of
	* tests/var.test (var-17.1):	the "list" argument to [array set] to
	avoid crash due to shimmering invalidating pointers. [Bug 1669489]

2007-03-12  Donal K. Fellows  <donal.k.fellows@manchester.ac.uk>

	* generic/tclCmdIL.c (Tcl_LsortObjCmd): Fix problems with declaration
	positioning and memory leaks. [Bug 1679072]

2007-03-11  Donal K. Fellows  <dkf@users.sf.net>

	* generic/tclCmdIL.c (Tcl_LreverseObjCmd): Ensure that a list is
	correctly reversed even if its internal representation is shared
	without the object itself being shared. [Bug 1675044]

2007-03-10  Miguel Sofer  <msofer@users.sf.net>

	* generic/tclCmdIL (Tcl_LsortObjCmd): changed fix to [Bug 1675116] to
	use the cheaper TclListObjCopy() instead of Tcl_DuplicateObj().

2007-03-09  Andreas Kupries  <andreask@activestate.com>

	* library/platform/shell.tcl: Made more robust if an older platform
	* library/platform/pkgIndex.tcl: package is present in the inspected
	* unix/Makefile.in: shell. Package forget it to prevent errors. Bumped
	* win/Makefile.in: package version to 1.1.3, and updated the Makefiles
	installing it as Tcl Module.

2007-03-09  Donal K. Fellows  <donal.k.fellows@man.ac.uk>

	* generic/tclCmdIL.c (Tcl_LsortObjCmd): Handle tricky case with loss
	* tests/cmdIL.test (cmdIL-1.29):	of list rep during sorting due
	to shimmering. [Bug 1675116]

2007-03-09  Kevin B. Kenny  <kennykb@acm.org>

	* library/clock.tcl (ReadZoneinfoFile): Added Y2038 compliance to the
	code for version-2 'zoneinfo' files.
	* tests/clock.test (clock-56.3): Added a test case for Y2038 and
	'zoneinfo'. Modified test initialisation to use the
	'loadTestedCommands' function of tcltest to bring in the correct path
	for the registry library.

2007-03-08  Don Porter	<dgp@users.sourceforge.net>

	* generic/tclListObj.c (TclLsetList):	Rewrite so that the routine
	itself does not do any direct intrep surgery. Better isolates those
	things into the implementation of the "list" Tcl_ObjType.

2007-03-08  Donal K. Fellows  <donal.k.fellows@man.ac.uk>

	* generic/tclListObj.c (TclLindexList, TclLindexFlat): Moved these
	functions to tclListObj.c from tclCmdIL.c to mirror the way that the
	equivalent functions for [lset]'s guts are arranged.

2007-03-08  Kevin B. Kenny  <kennykb@acm.org>

	* library/clock.tcl: Further tweaks to the Windows time zone table
	(restoring missing Mexican time zones). Added rudimentary handling of
	version-2 'zoneinfo' files. Update US DST rules so that zones such as
	'EST5EDT' get the correct transition dates.
	* tests/clock.test: Added rudimentary test cases for 'zoneinfo'
	parsing. Adjusted several tests that depended on obsolete US DST
	transition rules.

2007-03-07  Daniel Steffen  <das@users.sourceforge.net>

	* macosx/tclMacOSXNotify.c: add spinlock debugging and sanity checks.

	* macosx/Tcl.xcodeproj/project.pbxproj: ensure gcc version used by
	* macosx/Tcl.xcodeproj/default.pbxuser: Xcode and configure/make are
	* macosx/Tcl-Common.xcconfig:		consistent and independent of
	gcc_select default and CC env var; fixes for Xcode 3.0.

	* unix/tcl.m4 (Darwin): s/CFLAGS/CPPFLAGS/ in macosx-version-min check
	* unix/configure: autoconf-2.59

2007-03-07  Don Porter	<dgp@users.sourceforge.net>

	* generic/tclCmdIL.c (TclLindex*):	Rewrites to make efficient
	private copies of the list and indexlist arguments, so we can operate
	on the list elements directly with no fear of shimmering effects.
	Replaces defensive coding schemes that are otherwise required. End
	result is that TclLindexList is entirely a wrapper around
	TclLindexFlat, which is now the core engine of all [lindex]
	operations.

	* generic/tclObj.c (Tcl_AppendAllObjTypes):	Converted to simpler
	list validity test.

2007-03-07  Donal K. Fellows  <donal.k.fellows@man.ac.uk>

	* generic/tclRegexp.c (TclRegAbout): Generate information about a
	regexp as a Tcl_Obj instead of as a string, which is more efficient.

2007-03-07  Kevin B. Kenny  <kennykb@acm.org>

	* library/clock.tcl: Adjusted Windows time zone table to handle new US
	DST rules by locale rather than as Posix time zone spec.
	* tests/clock.test (clock-39.6, clock-49.2, testclock::registry):
	Adjusted tests to simulate new US rules.
	* library/tzdata/America/Indiana/Winamac:
	* library/tzdata/Europe/Istanbul:
	* library/tzdata/Pacific/Easter:
	Olson's tzdata2007c.

2007-03-05  Andreas Kupries  <andreask@activestate.com>

	* library/platform/shell.tcl (::platform::shell::RUN): In the case of
	* library/platform/pkgIndex.tcl: a failure put the captured stderr
	* unix/Makefile.in: into the error message to aid in debugging. Bumped
	* win/Makefile.in: package version to 1.1.2, and updated the makefiles
	installing it as Tcl Module.

2007-03-03  Donal K. Fellows  <dkf@users.sf.net>

	* generic/tclLink.c (LinkedVar): Added macro to conceal at least some
	of the pointer hackery.

2007-03-02  Don Porter	<dgp@users.sourceforge.net>

	* generic/tclCmdIL.c (Tcl_LreverseObjCmd):	Added missing
	TclInvalidateStringRep() call when we directly manipulate the intrep
	of an unshared "list" Tcl_Obj. [Bug 1672585]

	* generic/tclCmdIL.c (Tcl_JoinObjCmd):	Revised [join] implementation
	to append Tcl_Obj's instead of strings. [RFE 1669420]

	* generic/tclCmdIL.c (Info*Cmd):	Code simplifications and
	optimizations.

2007-03-02  Donal K. Fellows  <donal.k.fellows@manchester.ac.uk>

	* generic/tclCompile.c (TclPrintInstruction): Added a scheme to allow
	* generic/tclCompile.h (AuxDataPrintProc):    aux-data to be printed
	* generic/tclCompCmds.c (Print*Info):	      out for debugging. For
	this to work, immediate operands referring to aux-data must be
	identified as such in the instruction descriptor table using
	OPERAND_AUX4 (all are always 4 bytes).

	* generic/tclExecute.c (TclExecuteByteCode): Rewrote the compiled
	* generic/tclCompCmds.c (TclCompileDictCmd): [dict update] so that it
	* generic/tclCompile.h (DictUpdateInfo):     stores critical
	* tests/dict.test (dict-21.{14,15}):	     non-varying data in an
	aux-data value instead of a (shimmerable) literal. [Bug 1671001]

2007-03-01  Don Porter	<dgp@users.sourceforge.net>

	* generic/tclCmdIL.c (Tcl_LinsertObjCmd):	Code simplifications
	and optimizations.

	* generic/tclCmdIL.c (Tcl_LreplaceObjCmd):	Code simplifications
	and optimizations.

	* generic/tclCmdIL.c (Tcl_LrangeObjCmd):	Rewrite in the same
	spirit; avoid shimmer effects rather than react to them.

	* generic/tclCmdAH.c (Tcl_ForeachObjCmd):	Stop throwing away
	* tests/foreach.test (foreach-1.14):	useful error information when
	loop variable sets fail.

	* generic/tclCmdIL.c (Tcl_LassignObjCmd):	Rewrite to make an
	efficient private copy of the list argument, so we can operate on the
	list elements directly with no fear of shimmering effects. Replaces
	defensive coding schemes that are otherwise required.

	* generic/tclCmdAH.c (Tcl_ForeachObjCmd):	Rewrite to make
	efficient private copies of the variable and value lists, so we can
	operate on them without any special shimmer defense coding schemes.

2007-03-01  Donal K. Fellows  <donal.k.fellows@manchester.ac.uk>

	* generic/tclCompCmds.c (TclCompileForeachCmd): Prevent an unexpected
	* tests/foreach.test (foreach-9.1):		infinite loop when the
	variable list is empty and the foreach is compiled. [Bug 1671138]

2007-02-26  Andreas Kupries  <andreask@activestate.com>

	* generic/tclIORChan.c (FreeReflectedChannel): Added the missing
	refcount release between NewRC and FreeRC for the channel handle
	object, spotted by Don Porter. [Bug 1667990]

2007-02-26  Don Porter	<dgp@users.sourceforge.net>

	* generic/tclCmdAH.c (Tcl_ForeachObjCmd):	Removed surplus
	copying of the objv array that used to be a workaround for [Bug
	404865]. That bug is long fixed.

2007-02-24  Don Porter	<dgp@users.sourceforge.net>

	* generic/tclBasic.c:	Use new interface in Tcl_EvalObjEx so that the
	recounting logic of the List internal rep need not be repeated there.
	Better encapsulation of internal details.

	* generic/tclInt.h:	New internal routine TclListObjCopy() used
	* generic/tclListObj.c: to efficiently do the equivalent of [lrange
	$list 0 end]. After some experience with this, might be a good
	candidate for exposure as a public interface. It's useful for callers
	of Tcl_ListObjGetElements() who want to control the ongoing validity
	of the returned objv pointer.

2007-02-22  Andreas Kupries  <andreask@activestate.com>

	* tests/pkg.test: Added tests for the case of an alpha package
	satisfying a require for the regular package, demonstrating a corner
	case specified in TIP#280. More notes in the comments to the test.

2007-02-20  Jan Nijtmans  <nijtmans@users.sf.net>

	* generic/tclInt.decls: Added "const" specifiers in TclSockGetPort
	* generic/tclIntDecls.h: regenerated
	* generic/*.c:
	* unix/tclUnixChan.c
	* unix/tclUnixPipe.c
	* win/tclWinPipe.c
	* win/tclWinSock.c: Added many "const" specifiers in implementation.

2007-02-20  Don Porter	<dgp@users.sourceforge.net>

	* doc/tcltest.n:	Typo fix. [Bug 1663539]

2007-02-20  Pat Thoyts	<patthoyts@users.sourceforge.net>

	* generic/tclFileName.c:  Handle extended paths on Windows NT and
	* generic/tclPathObj.c:	  above. These have a \\?\ prefix. [Bug
	* win/tclWinFile.c:	  1479814]
	* tests/winFCmd.test:	  Tests for extended path handling.

2007-02-19  Jeff Hobbs	<jeffh@ActiveState.com>

	* unix/tcl.m4: use SHLIB_SUFFIX=".so" on HP-UX ia64 arch.
	* unix/configure: autoconf-2.59

	* generic/tclIOUtil.c (Tcl_FSEvalFileEx): safe incr of objPtr ref.

2007-02-18  Donal K. Fellows  <dkf@users.sf.net>

	* doc/chan.n, doc/clock.n, doc/eval.n, doc/exit.n, doc/expr.n:
	* doc/interp.n, doc/open.n, doc/platform_shell.n, doc/pwd.n:
	* doc/refchan.n, doc/regsub.n, doc/scan.n, doc/tclvars.n, doc/tm.n:
	* doc/unload.n: Apply [Bug 1610310] to fix typos. Thanks to Larry
	Virden for spotting them.

	* doc/interp.n: Partial fix of [Bug 1662436]; rest requires some
	policy decisions on what should and shouldn't be safe commands from
	the "new in 8.5" set.

2007-02-13  Kevin B. Kenny  <kennykb@acm.org>

	* tools/fix_tommath_h.tcl: Further tweaking for the x86-64. The change
	is to make 'mp_digit' be an 'unsigned int' on that platform; since
	we're using only 32 bits of it, there's no reason to make it a 64-bit
	'unsigned long.'
	* generic/tclTomMath.h: Regenerated.

2007-02-13  Donal K. Fellows  <donal.k.fellows@man.ac.uk>

	* doc/re_syntax.n: Corrected description of 'print' class [Bug
	1614687] and enhanced description of 'graph' class.

2007-02-12  Kevin B. Kenny  <kennykb@acm.org>

	* tools/fix_tommath_h.tcl: Added code to patch out a check for
	__x86_64__ that caused Tommath to use __attributes(TI)__ for the
	mp_word type. Tetra-int's simply fail on too many gcc-glibc-OS
	combinations to be ready for shipment today, even if they work for
	some of us. This change allows reversion of das's change of 2006-08-18
	that accomplised the same thing on Darwin. [Bugs 1601380, 1603737,
	1609936, 1656265]
	* generic/tclTomMath.h: Regenerated.
	* library/tzdata/Africa/Asmara:
	* library/tzdata/Africa/Asmera:
	* library/tzdata/America/Nassau:
	* library/tzdata/Atlantic/Faeroe:
	* library/tzdata/Atlantic/Faroe:
	* library/tzdata/Australia/Eucla:
	* library/tzdata/Pacific/Easter: Rebuilt from Olson's tzdata2007b.

2007-02-09  Joe Mistachkin  <joe@mistachkin.com>

	* win/nmakehlp.c: Properly cleanup after nmakehlp, including the
	* win/makefile.vc: vcX0.pch file.

2007-02-08  Jeff Hobbs	<jeffh@ActiveState.com>

	* unix/tclUnixInit.c (TclpCheckStackSpace): do stack size checks with
	unsigned size_t to correctly validate stackSize in the 2^31+ range.
	[Bug 1654104]

2007-02-08  Don Porter	<dgp@users.sourceforge.net>

	* generic/tclNamesp.c:	Corrected broken logic in Tcl_DeleteNamespace
	* tests/namespace.test: introduced in Patch 1577278 that caused
	[namespace delete ::] to be effective only at level #0. New test
	namespace-7.7 should prevent similar error in the future [Bug 1655305]

2007-02-06  Don Porter	<dgp@users.sourceforge.net>

	* generic/tclNamesp.c:	Corrected broken implementation of the
	* tests/namespace.test: TclMatchIsTrivial optimization on [namespace
	children $namespace $pattern].

2007-02-04  Daniel Steffen  <das@users.sourceforge.net>

	* unix/tcl.m4: use gcc4's __attribute__((__visibility__("hidden"))) if
	available to define MODULE_SCOPE effective on all platforms.
	* unix/configure.in: add caching to -pipe and zoneinfo checks.
	* unix/configure: autoconf-2.59
	* unix/tclConfig.h.in: autoheader-2.59

2007-02-03  Joe Mistachkin  <joe@mistachkin.com>

	* win/rules.vc: Fix platform specific file copy macros for downlevel
	Windows.

2007-01-29  Don Porter	<dgp@users.sourceforge.net>

	* generic/tclResult.c: Added optimization case to TclTransferResult to
	cover common case where there's big savings over the fully general
	path. Thanks to Peter MacDonald. [Bug 1626518]

	* generic/tclLink.c:	Broken linked float logic corrected. Thanks to
	Andy Goth. [Bug 1602538]

	* doc/fcopy.n:	Typo fix. [Bug 1630627]

2007-01-28  Daniel Steffen  <das@users.sourceforge.net>

	* macosx/Tcl.xcodeproj/project.pbxproj:	  extract build settings that
	* macosx/Tcl.xcodeproj/default.pbxuser:	  were common to multiple
	* macosx/Tcl-Common.xcconfig (new file):  configurations into external
	* macosx/Tcl-Debug.xcconfig (new file):	  xcconfig files; add extra
	* macosx/Tcl-Release.xcconfig (new file): configurations for building
	with SDKs and 64bit; convert legacy jam-based 'Tcl' target to native
	target with single script phase; correct syntax of build setting
	references to use $() throughout.

	* macosx/README: document new Tcl.xcodeproj configurations; other
	minor updates/corrections.

	* generic/tcl.h: update location of version numbers in macosx files.

	* macosx/Tcl.xcode/project.pbxproj: restore 'tcltest' target to
	* macosx/Tcl.xcode/default.pbxuser: working order by replicating
	applicable changes to Tcl.xcodeproj since 2006-07-20.

2007-01-25  Daniel Steffen  <das@users.sourceforge.net>

	* unix/tcl.m4: integrate CPPFLAGS into CFLAGS as late as possible and
	move (rather than duplicate) -isysroot flags from CFLAGS to CPPFLAGS
	to avoid errors about multiple -isysroot flags from some older gcc
	builds.

	* unix/configure: autoconf-2.59

2007-01-22  Donal K. Fellows  <donal.k.fellows@manchester.ac.uk>

	* compat/memcmp.c (memcmp): Reworked so that arithmetic is never
	performed upon void pointers, since that is illegal. [Bug 1631017]

2007-01-19  Donal K. Fellows  <donal.k.fellows@man.ac.uk>

	* generic/tclCompile.c (TclCompileScript): Reduce the frequency with
	which we issue INST_START_CMD, making bytecode both more compact and
	somewhat faster. The optimized case is where we would otherwise be
	issuing a sequence of those instructions; in those cases, it is only
	ever the first one encountered that could possibly trigger.

2007-01-19  Joe Mistachkin  <joe@mistachkin.com>

	* tools/man2tcl.c: Include stdlib.h for exit() and improve comment
	detection.
	* win/nmakehlp.c: Update usage.
	* win/makefile.vc: Properly build man2tcl.c for MSVC8.

2007-01-19  Daniel Steffen  <das@users.sourceforge.net>

	* macosx/tclMacOSXFCmd.c (TclMacOSXSetFileAttribute): on some versions
	of Mac OS X, truncate() fails on resource forks, in that case use
	open() with O_TRUNC instead.

	* macosx/tclMacOSXNotify.c: accommodate changes to prototypes of
	OSSpinLock(Un)Lock API.

	* macosx/Tcl.xcodeproj/project.pbxproj: ensure HOME and USER env vars
	* macosx/Tcl.xcodeproj/default.pbxuser: are defined when running
						testsuite from Xcode.

	* tests/env.test: add extra system env vars that need to be preserved
	on some Mac OS X versions for testsuite to work.

	* unix/Makefile.in:  Move libtommath defines into configure.in to
	* unix/configure.in: avoid replicating them across multiple
	* macosx/Tcl.xcodeproj/project.pbxproj: buildsystems.

	* unix/tcl.m4: ensure CPPFLAGS env var is used when set. [Bug 1586861]
	(Darwin): add -isysroot and -mmacosx-version-min flags to CPPFLAGS
	when present in CFLAGS to avoid discrepancies between what headers
	configure sees during preprocessing tests and compiling tests.

	* unix/configure: autoconf-2.59
	* unix/tclConfig.h.in: autoheader-2.59

2007-01-18  Donal K. Fellows  <donal.k.fellows@man.ac.uk>

	* generic/tclCompile.c (TclCompileScript): Make sure that when parsing
	an expanded literal fails, a correct bytecode sequence is still
	issued. [Bug 1638414]. Also make sure that the start of the expansion
	bytecode sequence falls inside the span of bytecodes for a command.
	* tests/compile.test (compile-16.24): Added test for [Bug 1638414]

2007-01-17  Donal K. Fellows  <dkf@users.sf.net>

	* generic/tclIO.c: Added macros to make usage of ChannelBuffers
	clearer.

2007-01-11  Joe English	 <jenglish@users.sourceforge.net>

	* win/tcl.m4(CFLAGS_WARNING): Remove "-Wconversion". This was removed
	from unix/tcl.m4 2004-07-16 but not from here.
	* win/configure: Regenerated.

2007-01-11  Pat Thoyts	<patthoyts@users.sourceforge.net>

	* win/makefile.vc: Fixes to work better on Win98. Read version numbers
	* win/nmakehlp.c:  from package index file to avoid keeping numbers in
	* win/rules.vc:	   the makefile where they may become de-synchronized.

2007-01-10  Donal K. Fellows  <donal.k.fellows@manchester.ac.uk>

	* generic/regcomp.c (compile, freev):	     Define a strategy for
	* generic/regexec.c (exec):		     managing the internal
	* generic/regguts.h (AllocVars, FreeVars):   vars of the RE engine to
	* generic/regcustom.h (AllocVars, FreeVars): reduce C stack usage.
	This will make Tcl as a whole much less likely to run out of stack
	space...

2007-01-09  Donal K. Fellows  <donal.k.fellows@man.ac.uk>

	* generic/tclCompCmds.c (TclCompileLindexCmd):
	* tests/lindex.test (lindex-9.2): Fix silly bug that ended up
	sometimes compiling list arguments in the wrong order. [Bug 1631364]

2007-01-03  Kevin B. Kenny  <kennykb@acm.org>

	* generic/tclDate.c: Regenerated to recover a lost fix from patthoyts.
	[Bug 1618523]

2006-12-26  Mo DeJong  <mdejong@users.sourceforge.net>

	* generic/tclIO.c (Tcl_GetsObj): Avoid checking for for the LF in a
	possible CRLF sequence when EOF has already been found.

2006-12-26  Mo DeJong  <mdejong@users.sourceforge.net>

	* generic/tclEncoding.c (EscapeFromUtfProc): Clear the
	TCL_ENCODING_END flag when end bytes are written. This fix keep this
	method from writing escape bytes for an encoding like iso2022-jp
	multiple times when the escape byte overlap with the end of the IO
	buffer.
	* tests/io.test: Add test for escape byte overlap issue.

2006-12-19  Donal K. Fellows  <donal.k.fellows@man.ac.uk>

	* unix/tclUnixThrd.c (Tcl_GetAllocMutex, TclpNewAllocMutex): Add
	intermediate variables to shut up unwanted warnings. [Bug 1618838]

2006-12-19  Daniel Steffen  <das@users.sourceforge.net>

	* unix/tclUnixThrd.c (TclpInetNtoa): fix for 64 bit.

	* unix/tcl.m4 (Darwin): --enable-64bit: verify linking with 64bit
	-arch flag succeeds before enabling 64bit build.
	* unix/configure: autoconf-2.59

2006-12-17  Daniel Steffen  <das@users.sourceforge.net>

	* tests/macOSXLoad.test (new file): add testing of .bundle loading and
	* tests/load.test:		    unloading on Darwin (in addition
	* tests/unload.test:		    to existing tests of .dylib
	loading).
	* macosx/Tcl.xcodeproj/project.pbxproj: add building of dltest
	binaries so that testsuite run from Xcode can use them; fix testsuite
	run script
	* unix/configure.in:	   add support for building dltest binaries as
	* unix/dltest/Makefile.in: .bundle (in addition to .dylib) on Darwin.
	* unix/Makefile.in: add stub lib dependency to dltest target.
	* unix/configure: autoconf-2.59

	* tests/append.test: fix cleanup failure when all tests are skipped.

	* tests/chan.test (chan-16.9): cleanup chan event handler to avoid
	causing error in event.test when running testsuite with -singleproc 1.

	* tests/info.test: add !singleTestInterp constraint to tests that fail
	when running testsuite with -singleproc 1. [Bug 1605269]

2006-12-14  Donal K. Fellows  <donal.k.fellows@manchester.ac.uk>

	* doc/string.n: Fix example. [Bug 1615277]

2006-12-12  Don Porter	<dgp@users.sourceforge.net>

	* generic/tclCompExpr.c:	Now that the new internal structs are
	in use to support operator commands, might as well make them the
	default for [expr] as well and avoid passing every parsed expression
	through the inefficient Tcl_Token array format. This addresses most
	issues in [RFE 1517602]. Assuming no performance disasters result from
	this, much dead code supporting the other implementation might now be
	removed.

	* generic/tclBasic.c:	Final step routing all direct evaluation forms
	* generic/tclCompExpr.c: of the operator commands through TEBC,
	* generic/tclCompile.h: dropping all the routines in tclMathOp.c.
	* generic/tclMathOp.c:	Still needs Engineering Manual attention.

2006-12-11  Don Porter	<dgp@users.sourceforge.net>

	* generic/tclBasic.c:	Another step with all sorting operator
	* generic/tclCompExpr.c: commands now routing through TEBC via
	* generic/tclCompile.h: TclSortingOpCmd().

2006-12-08  Don Porter	<dgp@users.sourceforge.net>

	* generic/tclBasic.c:	 Another step down the path of re-using
	* generic/tclCompExpr.c: TclExecuteByteCode to implement the TIP 174
	* generic/tclCompile.h: commands instead of using a mass of code
	* generic/tclMathOp.c:	duplication. Now all operator commands that
	* tests/mathop.test:	demand exactly one operation are implemented
	via TclSingleOpCmd and a call to TEBC.

	* generic/tclCompExpr.c: Revised implementation of TclInvertOpCmd to
	* generic/tclMathOp.c:	perform a bytecode compile / execute sequence.
	This demonstrates a path toward avoiding mountains of code duplication
	in tclMathOp.c and tclExecute.c.

	* generic/tclCompile.h: Change TclExecuteByteCode() from static to
	* generic/tclExecute.c: MODULE_SCOPE so all files including
	tclCompile.h may call it.

	* generic/tclMathOp.c:	More revisions to make tests pass.
	* tests/mathop.test:

2006-12-08  Donal K. Fellows  <donal.k.fellows@manchester.ac.uk>

	* generic/tclNamesp.c (TclTeardownNamespace): Ensure that dying
	namespaces unstitch themselves from their referents. [Bug 1571056]
	(NsEnsembleImplementationCmd): Silence GCC warning.

	* tests/mathop.test: Full tests for & | and ^ operators

2006-12-08  Daniel Steffen  <das@users.sourceforge.net>

	* library/tcltest/tcltest.tcl: use [info frame] for "-verbose line".

2006-12-07  Don Porter	<dgp@users.sourceforge.net>

	* generic/tclCompCmds.c:	Additional commits correct most
	* generic/tclExecute.c:		failing tests illustrating bugs
	* generic/tclMathOp.c:		uncovered in [Patch 1578137].

	* generic/tclBasic.c:	Biggest source of TIP 174 failures was that
	the commands were not [namespace export]ed from the ::tcl::mathop
	namespace. More bits from [Patch 1578137] correct that.

	* tests/mathop.test:	Commmitted several new tests from Peter Spjuth
	found in [Patch 1578137]. Many failures now demonstrate issues to fix
	in the TIP 174 implementation.

2006-12-07  Donal K. Fellows  <donal.k.fellows@manchester.ac.uk>

	* tests/mathop.test: Added tests for ! ~ eq operators.
	* generic/tclMathOp.c (TclInvertOpCmd): Add in check for non-integral
	numeric values.
	* generic/tclCompCmds.c (CompileCompareOpCmd): Factor out the code
	generation for the chained comparison operators.

2006-12-07  Pat Thoyts	<patthoyts@users.sourceforge.net>

	* tests/exec.test: Fixed line endings (caused win32 problems).

2006-12-06  Don Porter	<dgp@users.sourceforge.net>

	* generic/tclCompCmds.c:	Revised and consolidated into utility
	* tests/mathop.test:		routines some of routines that compile
	the new TIP 174 commands. This corrects some known bugs. More to come.

2006-12-06  Kevin B. Kenny  <kennykb@acm.org>

	* tests/expr.test (expr-47.12): Improved error reporting in hopes of
	having more information to pursue [Bug 1609936].

2006-12-05  Andreas Kupries  <andreask@activestate.com>

	TIP#291 IMPLEMENTATION

	* generic/tclBasic.c: Define tcl_platform element for pointerSize.
	* doc/tclvars.n:

	* win/Makefile.in: Added installation instructions for the platform
	* win/makefile.vc: package. Added the platform package.
	* win/makefile.bc:
	* unix/Makefile.in:

	* tests/platform.test:
	* tests/safe.test:

	* library/platform/platform.tcl:
	* library/platform/shell.tcl:
	* library/platform/pkgIndex.tcl:

	* doc/platform.n:
	* doc/platform_shell.n:

2006-12-05  Don Porter	<dgp@users.sourceforge.net>

	* generic/tclPkg.c:	When no requirements are supplied to a
	* tests/pkg.test:	[package require $pkg] and [package unknown]
	is invoked to find a satisfying package, pass the requirement argument
	"0-" (which means all versions are acceptable). This permits a
	registered [package unknown] command to call [package vsatisfies
	$testVersion {*}$args] without any special handling of the empty $args
	case. This fixes/avoids a bug in [::tcl::tm::UnknownHandler] that was
	causing old TM versions to be provided in preference to newer TM
	versions. Thanks to Julian Noble for discovering the issue.

2006-12-04  Donal K. Fellows  <dkf@users.sf.net>

	TIP#267 IMPLEMENTATION

	* generic/tclIOCmd.c (Tcl_ExecObjCmd): Added -ignorestderr option,
	* tests/exec.test, doc/exec.n:	       loosely from [Patch 1476191]

2006-12-04  Don Porter	<dgp@users.sourceforge.net>

	* generic/tclCompExpr.c:	Added implementation for the
	CompileExprTree() routine that can produce expression bytecode
	directly from internal structures with no need to pass through the
	Tcl_Token array representation. Still disabled by default. #undef
	USE_EXPR_TOKENS to try it out.

2006-12-03  Don Porter	<dgp@users.sourceforge.net>

	* generic/tclCompExpr.c:	Added expr parsing routines that
	produce a different set of internal structures representing the parsed
	expression, as well as routines that go on to convert those structures
	into the traditional Tcl_Token array format. Use of these routines is
	currently disabled. #undef PARSE_DIRECT_EXPR_TOKENS to enable them.
	These routines will only become really useful when more routines that
	compile directly from the new internal structures are completed.

2006-12-02  Donal K. Fellows  <dkf@users.sf.net>

	* doc/file.n: Clarification of [file pathtype] docs. [Bug 1606454]

2006-12-01  Kevin B. Kenny	 <kennykb@acm.org>

	* libtommath/bn_mp_add.c:	Corrected the effects of a
	* libtommath/bn_mp_div.c:	bollixed 'cvs merge' operation
	* libtommath/bncore.c:		that inadvertently committed some
	* libtommath/tommath_class.h:	half-developed code.

	TIP#299 IMPLEMENTATION

	* doc/mathfunc.n:	Added isqrt() function to docs
	* generic/tclBasic.c:	Added isqrt() math function (ExprIsqrtFunc)
	* tests/expr.test (expr-47.*): Added tests for isqrt()
	* tests/info.test (info-20.2): Added isqrt() to expected math funcs.

2006-12-01  Don Porter	<dgp@users.sourceforge.net>

	* tests/chan.test:	Correct timing sensitivity in new test. [Bug
	1606860]

	TIP#287 IMPLEMENTATION

	* doc/chan.n:		New subcommand [chan pending].
	* generic/tclBasic.c:	Thanks to Michael Cleverly for proposal
	* generic/tclInt.h:	and implementation.
	* generic/tclIOCmd.c:
	* library/init.tcl:
	* tests/chan.test:
	* tests/ioCmd.test:

	TIP#298 IMPLEMENTATION

	* generic/tcl.decls: Tcl_GetBignumAndClearObj -> Tcl_TakeBignumFromObj
	* generic/tclObj.c:

	* generic/tclDecls.h:	make genstubs
	* generic/tclStubInit.c:

	* generic/tclExecute.c: Update callers.
	* generic/tclMathOp.c:

2006-11-30  Kevin B. Kenny  <kennykb@acm.org>

	* library/tzdata: Olson's tzdata2006p.
	* libtommath/bn_mp_sqrt.c: Fixed a bug where the initial approximation
	to the square root could be on the wrong side, causing failure of
	convergence.

2006-11-29  Don Porter	<dgp@users.sourceforge.net>

	* generic/tclBasic.c (Tcl_AppendObjToErrorInfo):  Added
	Tcl_DecrRefCount() on the objPtr argument to plug memory leaks. This
	makes the routine a consumer, which makes it easiest to use.

2006-11-28  Andreas Kupries  <andreask@activestate.com>

	* generic/tclBasic.c: TIP #280 implementation.
	* generic/tclCmdAH.c:
	* generic/tclCmdIL.c:
	* generic/tclCmdMZ.c:
	* generic/tclCompCmds.c:
	* generic/tclCompExpr.c:
	* generic/tclCompile.c:
	* generic/tclCompile.h:
	* generic/tclExecute.c:
	* generic/tclIOUtil.c:
	* generic/tclInt.h:
	* generic/tclInterp.c:
	* generic/tclNamesp.c:
	* generic/tclObj.c:
	* generic/tclProc.c:
	* tests/compile.test:
	* tests/info.test:
	* tests/platform.test:
	* tests/safe.test:

2006-11-27  Kevin B. Kenny  <kennykb@acm.org>

	* unix/tclUnixChan.c (TclUnixWaitForFile):
	* tests/event.test (event-14.*): Corrected a bug where
	TclUnixWaitForFile would present select() with the wrong mask on an
	LP64 machine if a fd number exceeds 32. Thanks to Jean-Luc Fontaine
	for reporting and diagnosing [Bug 1602208].

2006-11-27  Don Porter	<dgp@users.sourceforge.net>

	* generic/tclExecute.c (TclIncrObj):	Correct failure to detect
	floating-point increment values. Thanks to William Coleda [Bug
	1602991]

2006-11-26  Donal K. Fellows  <dkf@users.sf.net>

	* tests/mathop.test, doc/mathop.n: More bits and pieces of the TIP#174
	implementation. Note that the test suite is not yet complete.

2006-11-26  Daniel Steffen  <das@users.sourceforge.net>

	* unix/tcl.m4 (Linux): --enable-64bit support.	[Patch 1597389]
	* unix/configure: autoconf-2.59			[Bug 1230558]

2006-11-25  Donal K. Fellows  <dkf@users.sf.net>

	TIP#174 IMPLEMENTATION

	* generic/tclMathOp.c (new file): Completed the implementation of the
	interpreted versions of all the tcl::mathop commands. Moved to a new
	file to make tclCompCmds.c more focused in purpose.

2006-11-23  Donal K. Fellows  <dkf@users.sf.net>

	* generic/tclCompCmds.c (Tcl*OpCmd, TclCompile*OpCmd):
	* generic/tclBasic.c (Tcl_CreateInterp): Partial implementation of
	TIP#174; the commands are compiled, but (mostly) not interpreted yet.

2006-11-22  Donal K. Fellows  <dkf@users.sf.net>

	TIP#269 IMPLEMENTATION

	* generic/tclCmdMZ.c (Tcl_StringObjCmd): Implementation of the [string
	* tests/string.test (string-25.*):	 is list] command, based on
	* doc/string.n:				 work by Joe Mistachkin, with
	enhancements by Donal Fellows for better failindex behaviour.

2006-11-22  Don Porter	<dgp@users.sourceforge.net>

	* tools/genWinImage.tcl (removed):	Removed two files used in
	* win/README.binary (removed):	production of binary distributions
	for Windows, a task we no longer perform. [Bug 1476980]
	* generic/tcl.h:	Remove mention of win/README.binary in comment

	* generic/tcl.h:	Moved TCL_REG_BOSONLY #define from tcl.h to
	* generic/tclInt.h:	tclInt.h. Only know user is Expect, which
	already #include's tclInt.h. No need to continue greater exposure.
	[Bug 926500]

2006-11-20  Donal K. Fellows  <dkf@users.sf.net>

	* generic/tclBasic.c (Tcl_CreateInterp, TclHideUnsafeCommands):
	* library/init.tcl: Refactored the [chan] command's guts so that it
	does not use aliases to global commands, making the code more robust.

2006-11-17  Don Porter	<dgp@users.sourceforge.net>

	* generic/tclExecute.c (INST_EXPON):	Corrected crash on
	[expr 2**(1<<63)]. Was operating on cleared bignum Tcl_Obj.

2006-11-16  Donal K. Fellows  <dkf@users.sf.net>

	* doc/apply.n, doc/chan.n: Added examples.

2006-11-15  Don Porter	<dgp@users.sourceforge.net>

	TIP#270 IMPLEMENTATION

	* generic/tcl.decls:		New public routines Tcl_ObjPrintf,
	* generic/tclStringObj.c:	Tcl_AppendObjToErrorInfo, Tcl_Format,
	* generic/tclInt.h:		Tcl_AppendLimitedToObj,
	Tcl_AppendFormatToObj and Tcl_AppendPrintfToObj. Former internal
	versions removed.

	* generic/tclDecls.h:		make genstubs
	* generic/tclStubInit.c:

	* generic/tclBasic.c:		Updated callers.
	* generic/tclCkalloc.c:
	* generic/tclCmdAH.c:
	* generic/tclCmdIL.c:
	* generic/tclCmdMZ.c:
	* generic/tclCompExpr.c:
	* generic/tclCompile.c:
	* generic/tclDictObj.c:
	* generic/tclExecute.c:
	* generic/tclIORChan.c:
	* generic/tclIOUtil.c:
	* generic/tclMain.c:
	* generic/tclNamesp.c:
	* generic/tclObj.c:
	* generic/tclPkg.c:
	* generic/tclProc.c:
	* generic/tclStrToD.c:
	* generic/tclTimer.c:
	* generic/tclUtil.c:
	* unix/tclUnixFCmd.c:

	* tools/genStubs.tcl:	Updated script to no longer produce the
	_ANSI_ARGS_ wrapper in generated declarations. Also revised to accept
	variadic prototypes with more than one fixed argument. (This is
	possible since TCL_VARARGS and its limitations are no longer in use).
	* generic/tcl.h:	Some reordering so that macro definitions do
	not interfere with the now _ANSI_ARGS_-less stub declarations.

	* generic/tclDecls.h:		make genstubs
	* generic/tclIntDecls.h:
	* generic/tclIntPlatDecls.h:
	* generic/tclPlatDecls.h:
	* generic/tclTomMathDecls.h:

2006-11-15  Donal K. Fellows  <dkf@users.sf.net>

	* doc/ChnlStack.3, doc/CrtObjCmd.3, doc/GetIndex.3, doc/OpenTcp.3:
	* doc/chan.n, doc/fconfigure.n, doc/fcopy.n, doc/foreach.n:
	* doc/history.n, doc/http.n, doc/library.n, doc/lindex.n:
	* doc/lrepeat.n, doc/lreverse.n, doc/pkgMkIndex.n, doc/re_syntax.n:
	Convert \fP to \fR so that man-page scrapers have an easier time.

2006-11-14  Don Porter	<dgp@users.sourceforge.net>

	TIP#261 IMPLEMENTATION

	* generic/tclNamesp.c:	[namespace import] with 0 arguments
	introspects the list of imported commands.

2006-11-13  Kevin B. Kenny  <kennykb@users.sourceforge.net>

	* generic/tclThreadStorage.c (Tcl_InitThreadStorage):
	(Tcl_FinalizeThreadStorage): Silence a compiler warning about
	presenting a volatile pointer to 'memset'.

2006-11-13  Don Porter	<dgp@users.sourceforge.net>

	* generic/tclIO.c:	When [gets] on a binary channel needs to use
	the "iso8859-1" encoding, save a copy of that encoding per-thread to
	avoid repeated freeing and re-loading of it from the file system. This
	replaces the cached copy of this encoding that the platform
	initialization code used to keep in pre-8.5 releases.

2006-11-13  Daniel Steffen  <das@users.sourceforge.net>

	* generic/tclCompExpr.c:	Fix gcc warnings about 'cast to/from
	* generic/tclEncoding.c:	pointer from/to integer of different
	* generic/tclEvent.c:		size' on 64-bit platforms by casting
	* generic/tclExecute.c:		to intermediate types
	* generic/tclHash.c:		intptr_t/uintptr_t via new PTR2INT(),
	* generic/tclIO.c:		INT2PTR(), PTR2UINT() and UINT2PTR()
	* generic/tclInt.h:		macros. [Patch 1592791]
	* generic/tclProc.c:
	* generic/tclTest.c:
	* generic/tclThreadStorage.c:
	* generic/tclTimer.c:
	* generic/tclUtil.c:
	* unix/configure.in:
	* unix/tclUnixChan.c:
	* unix/tclUnixPipe.c:
	* unix/tclUnixPort.h:
	* unix/tclUnixTest.c:
	* unix/tclUnixThrd.c:

	* unix/configure: autoconf-2.59
	* unix/tclConfig.h.in: autoheader-2.59

2006-11-12  Donal K. Fellows  <dkf@users.sf.net>

	* generic/tclInt.h, generic/tclInt.decls: Transfer TclPtrMakeUpvar and
	TclObjLookupVar to the internal stubs table.

2006-11-10  Daniel Steffen  <das@users.sourceforge.net>

	* tests/fCmd.test (fCmd-6.26): fix failure when env(HOME) path
	contains symlinks.

	* macosx/Tcl.xcodeproj/project.pbxproj: remove tclParseExpr.c; when
	running testsuite from inside Xcdoe, skip stack-3.1 (it only fails
	under those circumstances).

	* unix/tcl.m4 (Darwin): suppress linker arch warnings when building
	universal for both 32 & 64 bit and no 64bit CoreFoundation is
	available; sync with tk tcl.m4 change.
	* unix/configure.in: whitespace.
	* unix/configure: autoconf-2.59

2006-11-09  Don Porter	<dgp@users.sourceforge.net>

	* generic/tclParseExpr.c (removed):	Moved all the code of
	* generic/tclCompExpr.c:	tclParseExpr.c into tclCompExpr.c.
	* unix/Makefile.in:	This sets the stage for expr compiling to work
	* win/Makefile.in:	directly with the full parse tree structures,
	* win/makefile.bc:	and not have to pass through the information
	* win/makefile.vc:	lossy format of an array of Tcl_Tokens.
	* win/tcl.dsp:

2006-11-09  Donal K. Fellows  <donal.k.fellows@manchester.ac.uk>

	TIP#272 IMPLEMENTATION

	* generic/tclCmdMZ.c (Tcl_StringObjCmd):    Implementation of the
	* tests/string.test, tests/stringComp.test: [string reverse] command
	* doc/string.n:				    from TIP#272.

	* generic/tclCmdIL.c (Tcl_LreverseObjCmd): Implementation of the
	* generic/tclBasic.c, generic/tclInt.h:	   [lreverse] command from
	* tests/cmdIL.test (cmdIL-7.*):		   TIP#272.
	* doc/lreverse.n:

2006-11-08  Donal K. Fellows  <dkf@users.sf.net>

	* generic/tclIO.c, generic/tclPkg.c: Style & clarity rewrites.

2006-11-07  Andreas Kupries  <andreask@activestate.com>

	* unix/tclUnixFCmd.c (CopyFile): Added code to fall back to a
	hardwired default block size should the filesystem report a bogus
	value. [Bug 1586470]

2006-11-04  Don Porter	<dgp@users.sourceforge.net>

	* generic/tclStringObj.c:	Changed Tcl_ObjPrintf() response to an
	invalid format specifier string. No longer panics; now produces an
	error message as output.

	TIP#274 IMPLEMENTATION

	* generic/tclParseExpr.c:	Exponentiation operator is now right
	* tests/expr.test:		associative. [Patch 1556802]

2006-11-03  Miguel Sofer  <msofer@users.sf.net>

	* generic/tclBasic.c (TEOVI): fix por possible leak of a Command in
	the presence of execution traces that delete it.

	* generic/tclBasic.c (TEOVI):
	* tests/trace.test (trace-21.11): fix for [Bug 1590232], execution
	traces may cause a second command resolution in the wrong namespace.

2006-11-03  Donal K. Fellows  <donal.k.fellows@manchester.ac.uk>

	* tests/event.test (event-11.5):	Rewrote tests to stop Tcl from
	* tests/io.test (multiple tests):	opening sockets that are
	* tests/ioCmd.test (iocmd-15.1,16,17):	reachable from outside hosts
	* tests/iogt.test (__echo_srv__.tcl):	where not necessary. This is
	* tests/socket.test (multiple tests):	noticably annoying on some
	* tests/unixInit.test (unixInit-1.2):	systems (e.g., Windows).

2006-11-02  Daniel Steffen  <das@users.sourceforge.net>

	* macosx/Tcl.xcodeproj/project.pbxproj: check autoconf/autoheader exit
	status and stop build if they fail.

2006-11-02  Jeff Hobbs	<jeffh@ActiveState.com>

	* doc/ParseCmd.3, doc/Tcl.n, doc/eval.n, doc/exec.n:
	* doc/fconfigure.n, doc/interp.n, doc/unknown.n:
	* library/auto.tcl, library/init.tcl, library/package.tcl:
	* library/safe.tcl, library/tm.tcl, library/msgcat/msgcat.tcl:
	* tests/all.tcl, tests/basic.test, tests/cmdInfo.test:
	* tests/compile.test, tests/encoding.test, tests/execute.test:
	* tests/fCmd.test, tests/http.test, tests/init.test:
	* tests/interp.test, tests/io.test, tests/ioUtil.test:
	* tests/iogt.test, tests/namespace-old.test, tests/namespace.test:
	* tests/parse.test, tests/pkg.test, tests/pkgMkIndex.test:
	* tests/proc.test, tests/reg.test, tests/trace.test:
	* tests/upvar.test, tests/winConsole.test, tests/winFCmd.test:
	* tools/tclZIC.tcl:
	* generic/tclParse.c (Tcl_ParseCommand): Replace {expand} with {*}
	officially (TIP #293). Leave -DALLOW_EXPAND=0|1 option to keep
	{expand} syntax for transition users. [Bug 1589629]

2006-11-02  Donal K. Fellows  <donal.k.fellows@manchester.ac.uk>

	* generic/tclBasic.c, generic/tclInterp.c, generic/tclProc.c: Silence
	warnings from gcc over signed/unsigned and TclStackAlloc().
	* generic/tclCmdMZ.c: Update to more compact and clearer coding style.

2006-11-02  Don Porter	<dgp@users.sourceforge.net>

	* generic/tclCmdAH.c:	Further revisions to produce the routines
	* generic/tclInt.h:	TclFormat() and TclAppendFormatToObj() that
	* generic/tclNamesp.c:	accept (objc, objv) arguments rather than
	* generic/tclStringObj.c:	any varargs stuff.

	* generic/tclBasic.c:	Further revised TclAppendPrintToObj() and
	* generic/tclCkalloc.c: TclObjPrintf() routines to panic when unable
	* generic/tclCmdAH.c:	to complete their formatting operations,
	* generic/tclCmdIL.c:	rather than report an error message. This
	* generic/tclCmdMZ.c:	means an interp argument for error message
	* generic/tclDictObj.c: recording is no longer needed, further
	* generic/tclExecute.c: simplifying the interface for callers.
	* generic/tclIORChan.c:
	* generic/tclIOUtil.c:
	* generic/tclInt.h:
	* generic/tclMain.c:
	* generic/tclNamesp.c:
	* generic/tclParseExpr.c:
	* generic/tclPkg.c:
	* generic/tclProc.c:
	* generic/tclStringObj.c:
	* generic/tclTimer.c:
	* generic/tclUtil.c:
	* unix/tclUnixFCmd.c:

2006-11-02  Donal K. Fellows  <donal.k.fellows@manchester.ac.uk>

	* tests/winPipe.test (winpipe-4.[2345]): Made robust when run in
	directory with spaces in its name.

	* generic/tclCmdAH.c: Clean up uses of cast NULLs.

	* generic/tclInterp.c (AliasObjCmd): Added more explanatory comments.

	* generic/tclBasic.c (TclEvalObjvInternal): Rewrote so that comments
	are relevant and informative once more. Also made the unknown handler
	processing use the Tcl execution stack for working space, and not the
	general heap.

2006-11-01  Daniel Steffen  <das@users.sourceforge.net>

	* unix/tclUnixPort.h: ensure MODULE_SCOPE is defined before use, so
	that tclPort.h can once again be included without tclInt.h.

	* generic/tclEnv.c (Darwin): mark _environ symbol as unexported even
	when MODULE_SCOPE != __private_extern__.

2006-10-31  Don Porter	<dgp@users.sourceforge.net>

	* generic/tclBasic.c:	Refactored and renamed the routines
	* generic/tclCkalloc.c: TclObjPrintf, TclFormatObj, and
	* generic/tclCmdAH.c:	TclFormatToErrorInfo to a new set of routines
	* generic/tclCmdIL.c:	TclAppendPrintfToObj, TclAppendFormatToObj,
	* generic/tclCmdMZ.c:	TclObjPrintf, and TclObjFormat, with the
	* generic/tclDictObj.c: intent of making the latter list, plus
	* generic/tclExecute.c: TclAppendLimitedToObj and
	* generic/tclIORChan.c: TclAppendObjToErrorInfo, public via a revised
	* generic/tclIOUtil.c:	TIP 270.
	* generic/tclInt.h:
	* generic/tclMain.c:
	* generic/tclNamesp.c:
	* generic/tclParseExpr.c:
	* generic/tclPkg.c:
	* generic/tclProc.c:
	* generic/tclStringObj.c:
	* generic/tclTimer.c:
	* generic/tclUtil.c:
	* unix/tclUnixFCmd.c:

2006-10-31  Miguel Sofer  <msofer@users.sf.net>

	* generic/tclBasic.c, generic/tcl.h, generic/tclInterp.c:
	* generic/tclNamesp.c: removing the flag bit TCL_EVAL_NOREWRITE, the
	last remnant of the callObjc/v fiasco. It is not needed, as it is now
	always set and checked or'ed with TCL_EVAL_INVOKE.

2006-10-31  Pat Thoyts	<patthoyts@users.sourceforge.net>

	* win/rules.vc: Fix for [Bug 1582769] - options conflict with VC2003.

2006-10-31  Donal K. Fellows  <dkf@users.sf.net>

	* generic/tclBasic.c, generic/tclNamesp.c, generic/tclProc.c:
	* generic/tclInt.h: Removed the callObjc and callObjv fields from the
	Interp structure. They did not function correctly and made other parts
	of the core amazingly complex, resulting in a substantive change to
	[info level] behaviour. [Bug 1587618]
	* library/clock.tcl: Removed use of [info level 0] for calculating the
	command name as used by the user and replace with a literal. What's
	there now is sucky, but at least appears to be right to most users.
	* tests/namespace.test (namespace-42.7,namespace-47.1): Reverted
	changes to these tests.
	* tests/info.test (info-9.11,info-9.12): Added knownBug constraint
	since these tests require a different behaviour of [info level] than
	is possible because of other dependencies.

2006-10-30  Jeff Hobbs	<jeffh@ActiveState.com>

	* tools/tcltk-man2html.tcl (option-toc): handle any kind of options
	defined toc section (needed for ttk docs)

2006-10-30  Miguel Sofer  <msofer@users.sf.net>

	* generic/tclBasic.c (TEOVI): insured that the interp's callObjc/v
	fields are restored after traces run, as they be spoiled. This was
	causing a segfault in tcllib's profiler tests.

2006-10-30  Don Porter	<dgp@users.sourceforge.net>

	* generic/tclExecute.c (INST_MOD): Corrected improper testing of the
	* tests/expr.test:		   sign of bignums when applying Tcl's
	division rules. Thanks to Peter Spjuth. [Bug 1585704]

2006-10-29  Miguel Sofer  <msofer@users.sf.net>

	* generic/tclNamesp.c (EnsembleImplementationCmd):
	* tests/namespace.test (47.7-8): reverted a wrong "optimisation" that
	completely broke snit; added two tests.

2006-10-28  Donal K. Fellows  <dkf@users.sf.net>

	* generic/tclProc.c (ObjInterpProcEx, TclObjInterpProcCore): Split the
	core of procedures to make it easier to build procedure-like code
	without going through horrible contortions. This is the last critical
	component to make advanced OO systems workable as simple loadable
	extensions. TOIPC is now in the internal stub table.
	(MakeProcError, MakeLambdaError): Refactored ProcessProcResultCode to
	be simpler, some of which goes to TclObjInterpProcCore, and the rest
	of which is now in these far simpler routines which just do errorInfo
	stack generation for different types of procedure-like entity.
	* tests/apply.test (apply-5.1): Updated to expect the more informative
	form of message.

2006-10-27  Donal K. Fellows  <dkf@users.sf.net>

	* generic/tclVar.c (HasLocalVars): New macro to make various bits and
	pieces cleaner.

	* generic/tclNamesp.c (TclSetNsPath): Expose SetNsPath() through
	internal stubs table with semi-external name.

	* generic/tclInt.h (CallFrame): Add a field for handling context data
	for extensions (like object systems) that should be tied to a call
	frame (and not a command or interpreter).

	* generic/tclBasic.c (TclRenameCommand): Change to take CONST args;
	they were only ever used in a constant way anyway, so this appears to
	be a spot that was missed during TIP#27 work.

2006-10-26  Miguel Sofer  <msofer@users.sf.net>

	* generic/tclProc.c (SetLambdaFromAny): minor change, eliminate
	redundant call to Tcl_GetString (thanks aku).

	* generic/tclInterp.c (ApplyObjCmd):
	* generic/tclNamesp.c (EnsembleImplementationCmd): replaced ckalloc
	(heap) with TclStackAlloc (execution stack).

2006-10-24  Miguel Sofer  <msofer@users.sf.net>

	* tests/info.test (info-9.11-12): tests for [Bug 1577492]
	* tests/apply.test (apply-4.3-5): tests for [Bug 1574835]

	* generic/tclProc.c (ObjInterpProcEx): disable itcl hacks for calls
	from ApplyObjCmd (islambda==1), as they mess apply's error messages
	[Bug 1583266]

2006-10-23  Miguel Sofer  <msofer@users.sf.net>

	* generic/tclProc.c (ApplyObjCmd): fix wrong#args for apply by using
	the ensemble rewrite engine. [Bug 1574835]
	* generic/tclInterp.c (AliasObjCmd): previous commit missed usage of
	TCL_EVAL_NOREWRITE for aliases.

	* generic/tclBasic.c (TclEvalObjvInternal): removed redundant check
	for ensembles. [Bug 1577628]

	* library/clock.tcl (format, scan): corrected wrong # args messages to
	* tests/clock.test (3.1, 34.1):	    make use of the new rewrite
	capabilities of [info level]

	* generic/tcl.h:	   Lets TEOV update the iPtr->callObj[cv] new
	* generic/tclBasic.c:	   fields, except when the flag bit
	* generic/tclInt.h:	   TCL_EVAL_NOREWRITE is present. These values
	* generic/tclNamesp.c:	   are used by Tcl_PushCallFrame to initialise
	* generic/tclProc.c:	   the frame's obj[cv] fields, and allows
	* tests/namespace.test:	   [info level] to know and use ensemble
	rewrites. [Bug 1577492]

	***POTENTIAL INCOMPATIBILITY***
	The return value from [info level 0] on interp alias calls is changed:
	previously returned the target command (including curried values), now
	returns the source - what was actually called.

2006-10-23  Miguel Sofer  <msofer@users.sf.net>

	* generic/tcl.h:	   Modified the Tcl call stack so there is
	* generic/tclBasic.c:	   always a valid CallFrame, even at level 0
	* generic/tclCmdIL.c:	   [Patch 1577278]. Most of the changes
	* generic/tclInt.h:	   involve removing tests for a NULL
	* generic/tclNamesp.c:	   iPtr->(var)framePtr. There is now a
	* generic/tclObj.c:	   CallFrame pushed at interp creation with a
	* generic/tclProc.c:	   pointer to it stored in iPtr->rootFramePtr.
	* generic/tclTrace.c:	   A second unused field in Interp is
	* generic/tclVar.c:	   hijacked to enable further functionality,
	currently unused (but with several FRQs depending on it).

	***POTENTIAL INCOMPATIBILITY***
	Any user that includes tclInt.h and needs to determine if it is
	running at level 0 should change (iPtr->varFramePtr == NULL) to
	(iPtr->varFramePtr == iPtr->rootFramePtr).

2006-10-23  Don Porter	<dgp@users.sourceforge.net>

	* README:		Bump version number to 8.5a6
	* generic/tcl.h:
	* tools/tcl.wse.in:
	* unix/configure.in:
	* unix/tcl.spec:
	* win/README.binary:
	* win/configure.in:

	* unix/configure:	autoconf-2.59
	* win/configure:

2006-10-21  Miguel Sofer  <msofer@users.sf.net>

	* generic/tcl.h, generic/tclHash.c: Tcl_FindHashEntry now calls
	Tcl_CreateHashEntry with a newPtr set to NULL: this would have caused
	a segfault previously and eliminates duplicated code. A macro has been
	added to tcl.h (only used when TCL_PRESERVE_BINARY_COMPATABALITY is
	not set - i.e., not by default).

2006-10-20  Reinhard Max  <max@tclers.tk>

	* unix/configure.in: Added autodetection for OS-supplied timezone
	* unix/Makefile.in:  files and configure switches to override the
	* unix/configure:    detected default.

2006-10-20  Daniel Steffen  <das@users.sourceforge.net>

	*** 8.5a5 TAGGED FOR RELEASE ***

	* tools/tcltk-man2html.tcl: add support for alpha & beta versions to
	useversion glob pattern. [Bug 1579941]

2006-10-18  Don Porter	<dgp@users.sourceforge.net>

	* changes:		8.5a5 release date set

	* doc/Encoding.3:	Missing doc updates (mostly Table of
	* doc/Ensemble.3:	Contents) exposed by `make checkdoc`
	* doc/FileSystem.3:
	* doc/GetTime.3:
	* doc/PkgRequire.3:

2006-10-17  Miguel Sofer  <msofer@users.sf.net>

	* generic/tclInterp.c (ApplyObjCmd): fixed bad error in 2006-10-12
	commit: interp released too early. Spotted by mistachkin.

2006-10-16  Miguel Sofer  <msofer@users.sf.net>

	* tclProc.c (SetLambdaFromAny):
	* tests/apply.test (9.1-9.2): plugged intrep leak [Bug 1578454],
	found by mjanssen.

2006-10-16  Andreas Kupries  <andreask@activestate.com>

	* generic/tclBasic.c: Moved TIP#219 cleanup to DeleteInterpProc.

2006-10-16  Daniel Steffen  <das@users.sourceforge.net>

	* changes: updates for 8.5a5 release.

	* unix/tclUnixThrd.c (TclpThreadGetStackSize): Darwin: fix for main
	thread, where pthread_get_stacksize_np() returns incorrect info.

	* macosx/GNUmakefile: don't redo prebinding of non-prebound binaires.

2006-10-16  Don Porter	<dgp@users.sourceforge.net>

	* generic/tclPkg.c (ExactRequirement):	Plugged memory leak. Also
	changed Tcl_Alloc()/Tcl_Free() calls to ckalloc()/ckfree() for easier
	memory debugging in the future. [Bug 1568373]

	* library/tcltest/tcltest.tcl:	Revise tcltest bump to 2.3a1.
	* library/tcltest/pkgIndex.tcl: This permits more features to be
	* unix/Makefile.in:	added to tcltest before we reach version 2.3.0
	* win/Makefile.in:	best timed to match the release of Tcl 8.5.0.
	* win/makefile.vc:	This also serves as a demo of TIP 268 features

2006-10-13  Colin McCormack <coldstore@users.sf.net>

	* win/tclWinFile.c: corrected erroneous attempt to protect against
	NULL return from Tcl_FSGetNormalizedPath per [Bug 1548263] causing
	[Bug 1575837].
	* win/tclWinFile.c: alfredd supplied patch to fix [Bug 1575837]

2006-10-13  Daniel Steffen  <das@users.sourceforge.net>

	* unix/tclUnixThrd.c (TclpThreadGetStackSize): on Darwin, use
	* unix/tcl.m4: pthread_get_stacksize_np() API to get thread stack size
	* unix/configure: autoconf-2.59
	* unix/tclConfig.h.in: autoheader-2.59

2006-10-12  Miguel Sofer  <msofer@users.sf.net>

	* generic/tclInterp.c (ApplyObjCmd):
	* tests/interp.test (interp-14.5-10): made [interp alias] use the
	ensemble rewrite machinery to produce better error messages [Bug
	1576006]

2006-10-12  David Gravereaux <davygrvy@pobox.com>

	* win/nmakehlp.c: Replaced all wnsprintf() calls with snprintf().
	wnsprintf was not in my shwlapi header file (VC++6)

2006-10-11  Don Porter	<dgp@users.sourceforge.net>

	* generic/tclPkg.c (Tcl_PackageRequireEx):	Corrected crash when
	argument version=NULL passed in.

2006-10-10  Don Porter	<dgp@users.sourceforge.net>

	* changes:	Updates for 8.5a5 release.

	* generic/tclNamespace.c (TclTeardownNamespace):  After the
	commandPathSourceList of a namespace is cleared, set the
	commandPathSourceList to NULL so we don't try to walk the list a
	second time, possibly after it is freed. [Bug 1566526]
	* tests/namespace.test (namespace-51.16):	Added test.

2006-10-09  Miguel Sofer  <msofer@users.sf.net>

	* doc/UpVar.3: brough the docs in accordance to the code. Ever since
	8.0, Tcl_UpVar(2)? accepts TCL_NAMESPACE_ONLY as a flag value, and
	var-3.4 tests for proper behaviour. The docs only allowed 0 and
	TCL_GLOBAL_ONLY. [Bug 1574099]

2006-10-09  Miguel Sofer  <msofer@users.sf.net>

	* tests/*.test: updated all tests to refer explicitly to the global
	variables ::errorInfo, ::errorCode, ::env and ::tcl_platform: many
	were relying on the alternative lookup in the global namespace, that
	feature is tested specifically in namespace and variable tests.

	The modified testfiles are: apply.test, basic.test, case.test,
	cmdIL.test, cmdMZ.test, compExpr-old.test, error.test, eval.test,
	event.test, expr.test, fileSystem.test, for.test, http.test, if.test,
	incr-old.test, incr.test, interp.test, io.test, ioCmd.test, load.test,
	misc.test, namespace.test, parse.test, parseOld.test, pkg.test,
	proc-old.test, set.test, switch.test, tcltest.test, thread.test,
	var.test, while-old.test, while.test.

2006-10-06  Pat Thoyts	<patthoyts@users.sourceforge.net>

	* win/rules.vc: [Bug 1571954] avoid /RTCc flag with MSVC8

2006-10-06  Pat Thoyts	<patthoyts@users.sourceforge.net>

	* doc/binary.n:	       TIP #275: Support unsigned values in binary
	* generic/tclBinary.c: command. Tests and documentation updated.
	* tests/binary.test:

2006-10-05  Andreas Kupries  <andreask@activestate.com>

	* library/tm.tcl: Fixed bug in TIP #189 implementation, now allowing
	'_' in module names.

2006-10-05  Jeff Hobbs	<jeffh@ActiveState.com>

	* library/http/http.tcl (http::geturl): only do geturl url rfc 3986
	validity checking if $::http::strict is true (default true for 8.5).
	[Bug 1560506]

	* generic/tcl.h: note limitation on changing Tcl_UniChar size
	* generic/tclEncoding.c (UtfToUnicodeProc, UnicodeToUtfProc):
	* tests/encoding.test (encoding-16.1): fix alignment issues in
	unicode <> utf conversion procs. [Bug 1122671]

2006-10-05  Miguel Sofer  <msofer@users.sf.net>

	* generic/tclVar.c (Tcl_LappendObjCmd):
	* tests/append.test(4.21-22): fix for longstanding [Bug 1570718],
	lappending nothing to non-list. Reported by lvirden

2006-10-04  Kevin B. Kenny  <kennykb@acm.org>

	* tzdata/: Olson's tzdata2006m.

2006-10-01  Kevin B. Kenny  <kennykb@acm.org>

	* tests/clock.test (clock-49.2): Removed a locale dependency that
	caused a spurious failure in the German locale. [Bug 1567956]

2006-10-01  Miguel Sofer  <msofer@users.sf.net>

	* doc/Eval.3 (TclEvalObjv): added note on refCount management for the
	elements of objv. [Bug 730244]

2006-10-01  Pat Thoyts	<patthoyts@users.sourceforge.net>

	* win/tclWinFile.c: Handle possible missing define.

	* win/tclWinFile.c (TclpUtime): [Bug 1420432] file mtime fails for
	* tests/cmdAH.test:		directories on windows

	* tests/winFile.test: Handle Msys environment a little differently in
	getuser function. [Bug 1567956]

2006-09-30  Miguel Sofer  <msofer@users.sf.net>

	* generic/tclUtil.c (Tcl_SplitList): optimisation, [Patch 1344747] by
	dgp.

	* generic/tclInt.decls:
	* generic/tclInt.h:
	* generic/tclIntDecls.h:
	* generic/tclObj.c:
	* generic/tclStubInit.c: added an internal function TclObjBeingDeleted
	to provide info as to the reason for the loss of an internal rep. [FR
	1512138]

	* generic/tclCompile.c:
	* generic/tclHistory.c:
	* generic/tclInt.h:
	* generic/tclProc.c: made Tcl_RecordAndEvalObj not call "history" if
	it has been redefined to an empty proc, in order to reduce the noise
	when debugging [FR 1190441]. Moved TclCompileNoOp from tclProc.c to
	tclCompile.c

2006-09-28  Andreas Kupries  <andreask@activestate.com>

	* generic/tclPkg.c (CompareVersions): Bugfix. Check string lengths
	* tests/pkg.test: before comparison. The shorter string is the smaller
	number. Added testcases as well. Interestingly all existing test cases
	for vcompare compared numbers of the same length with each other. [Bug
	1563836]

2006-09-28  Miguel Sofer  <msofer@users.sf.net>

	* generic/tclIO.c (Tcl_GetsObj): added two test'n'panic guards for
	possible NULL derefs, [Bug 1566382] and coverity #33.

2006-09-27  Don Porter	<dgp@users.sourceforge.net>

	* generic/tclExecute.c: Corrected error in INST_LSHIFT in the
	* tests/expr.test:	calculation done to determine whether a shift
	in the (long int) type is possible. The calculation had literal value
	"1" where it needed a value "1L" to compute the correct result. Error
	detected via testing with the math::bigfloat package [Bug 1567222]

	* generic/tclPkg.c (CompareVersion):	Flatten strcmp() results to
	{-1, 0, 1} to match expectations of CompareVersion() callers.

2006-09-27  Miguel Sofer  <msofer@users.sf.net>

	* generic/regc_color.c (singleton):
	* generic/regc_cvec.c (addmcce):
	* generic/regcomp.c (compile, dovec): the static function addmcce does
	nothing when called with two NULL pointers; the only call is by
	compile with two NULL pointers (regcomp.c #includes regc_cvec.c).
	Large parts (all?) the code for mcce (multi character collating
	element) that we do not use is ifdef'ed out with the macro
	REGEXP_MCCE_ENABLE.
	This silences coverity bugs 7, 16, 80

	* generic/regc_color.c (uncolorchain):
	* generic/regc_nfa.c (freearc): changed tests and asserts to
	equivalent formulation, designed to avoid an explicit comparison to
	NULL and satisfy coverity that 6 and 9 are not bugs.

2006-09-27  Andreas Kupries  <andreask@activestate.com>

	* tests/pkg.test: Added test for version comparison at the 32bit
	boundary. [Bug 1563836]

	* generic/tclPkg.c: Rewrote CompareVersion to perform string
	comparison instead of numeric. This breaks through the 32bit limit on
	version numbers. See code for details (handling of leading zeros,
	signs, etc.). un-CONSTed some arguments of CompareVersions,
	RequirementSatisfied, and AllRequirementsSatisfied. The new compare
	modifies the string (temporary string terminators). All callers use
	heap-allocated ver-intreps, so we are good with that. [Bug 1563836]

2006-09-27  Miguel Sofer  <msofer@users.sf.net>

	* generic/tclFileName.c (TclGlob): added a panic for a call with
	TCL_GLOBMODE_TAILS and pathPrefix==NULL. This would cause a segfault,
	as found by coverity #26.

2006-09-26  Kevin B. Kenny  <kennykb@acm.org>

	* doc/Encoding.3:	 Added covariant 'const' qualifier for the
	* generic/tcl.decls:	 Tcl_EncodingType argument to
	* generic/tclEncoding.c: Tcl_CreateEncoding. [Further TIP#27 work.]
	* generic/tclDecls.h:	 Reran 'make genstubs'.

2006-09-26  Pat Thoyts	<patthoyts@users.sourceforge.net>

	* win/makefile.vc:  Additional compiler flags and amd64 support.
	* win/nmakehlp.c:
	* win/rules.vc:

2006-09-26  Don Porter	<dgp@users.sourceforge.net>

	* generic/tcl.h:	As 2006-09-22 commit from Donal K. Fellows
	demonstrates, "#define NULL 0" is just wrong, and as a quotable chat
	figure observed, "If NULL isn't defined, we're not using a C compiler"
	Improper fallback definition of NULL removed.

2006-09-25  Pat Thoyts	<patthoyts@users.sourceforge.net>

	* generic/tcl.h:	More fixing which struct stat to refer to.
	* generic/tclGetDate.y: Some casts from time_t to int required.
	* generic/tclTimer.c:	Tcl_Time structure members are longs.
	* win/makefile.vc:	Support for varying compiler options
	* win/rules.vc:		and build to platform-specific subdirs.

2006-09-25  Andreas Kupries  <andreask@activestate.com>

	* generic/tclIO.c (Tcl_StackChannel): Fixed [Bug 1564642], aka
	coverity #51. Extended loop condition, added checking for NULL to
	prevent seg.fault.

2006-09-25  Andreas Kupries  <andreask@activestate.com>

	* doc/package.n: Fixed nits reported by Daniel Steffen in the TIP#268
	changes.

2006-09-25  Kevin B. Kenny  <kennykb@acm.org>

	* generic/tclNotify.c (Tcl_DeleteEvents): Simplified the code in hopes
	of making the invariants clearer and proving to Coverity that the
	event queue memory is managed correctly.

2006-09-25  Donal K. Fellows  <dkf@users.sf.net>

	* generic/tclNotify.c (Tcl_DeleteEvents): Make it clear what happens
	when the event queue is mismanaged. [Bug 1564677], coverity bug #10.

2006-09-24  Miguel Sofer  <msofer@users.sf.net>

	* generic/tclParse.c (Tcl_ParseCommand): also return an error if
	start==NULL and numBytes<0. This is coverity's bug #20

	* generic/tclStringObj.c (STRING_SIZE): fix allocation for 0-length
	strings. This is coverity's bugs #54-5

2006-09-22  Andreas Kupries  <andreask@activestate.com>

	* generic/tclInt.h: Moved TIP#268's field 'packagePrefer' to the end
	of the structure, for better backward compatibility.

2006-09-22  Andreas Kupries  <andreask@activestate.com>

	TIP#268 IMPLEMENTATION

	* generic/tclDecls.h:	 Regenerated from tcl.decls.
	* generic/tclStubInit.c:

	* doc/PkgRequire.3: Documentation of extended API, extended testsuite.
	* doc/package.n:
	* tests/pkg.test:

	* generic/tcl.decls: Implementation.
	* generic/tclBasic.c:
	* generic/tclConfig.c:
	* generic/tclInt.h:
	* generic/tclPkg.c:
	* generic/tclTest.c:
	* generic/tclTomMathInterface.c:
	* library/init.tcl:
	* library/package.tcl:
	* library/tm.tcl:

2006-09-22  Donal K. Fellows  <donal.k.fellows@man.ac.uk>

	* generic/tclThreadTest.c (TclCreateThread): Use NULL instead of 0 as
	end-of-strings marker to Tcl_AppendResult; the difference matters on
	64-bit machines. [Bug 1562528]

2006-09-21  Don Porter	<dgp@users.sourceforge.net>

	* generic/tclUtil.c:	Dropped ParseInteger() routine. TclParseNumber
	covers the task just fine.

2006-09-19  Donal K. Fellows  <dkf@users.sf.net>

	* generic/tclEvent.c (Tcl_VwaitObjCmd): Rewrite so that an exceeded
	limit trapped in a vwait cannot cause a dangerous dangling trace.

2006-09-19  Don Porter	<dgp@users.sourceforge.net>

	* generic/tclExecute.c (INST_EXPON):	Native type overflow detection
	* tests/expr.test:	was completely broken. Falling back on use of
	bignums for all non-trivial ** calculations until
	native-type-constrained special cases can be done carefully and
	correctly. [Bug 1561260]

2006-09-15  Jeff Hobbs	<jeffh@ActiveState.com>

	* library/http/http.tcl:      Change " " -> "+" url encoding mapping
	* library/http/pkgIndex.tcl:  to " " -> "%20" as per RFC 3986.
	* tests/http.test (http-5.1): bump http to 2.5.3
	* unix/Makefile.in:
	* win/Makefile.in:

2006-09-12  Andreas Kupries  <andreask@activestate.com>

	* unix/configure.in (HAVE_MTSAFE_GETHOST*): Modified to recognize
	HP-UX 11.00 and beyond as having mt-safe implementations of the
	gethost functions.
	* unix/configure: Regenerated, using autoconf 2.59

	* unix/tclUnixCompat.c (PadBuffer): Fixed bug in calculation of the
	increment needed to align the pointer, and added documentation
	explaining why the macro is implemented as it is.

2006-09-11  Pat Thoyts	<patthoyts@users.sourceforge.net>

	* win/rules.vc:	   Updated to install http, tcltest and msgcat as
	* win/makefile.vc: Tcl Modules (as per Makefile.in).
	* win/makefile.vc: Added tommath_(super)class headers.

2006-09-11  Andreas Kupries  <andreask@activestate.com>

	* unix/Makefile.in (install-libraries): Fixed typo tcltest 2.3.9 ->
	2.3.0.

2006-09-11  Daniel Steffen  <das@users.sourceforge.net>

	* unix/tclUnixCompat.c: make compatLock static and only declare it
	when it will actually be used; #ifdef parts of TSD that are not always
	needed; adjust #ifdefs to cover all possible cases; fix whitespace.

2006-09-11  Andreas Kupries  <andreask@activestate.com>

	* tests/msgcat.test: Bumped version in auxiliary files as well.
	* doc/msgcat.n:

2006-09-11  Kevin B. Kenny  <kennykb@acm.org>

	* unix/Makefile.in:	Bumped msgcat version to 1.4.2 to be
	* win/Makefile.in:	consistent with dgp's commits of 2006-09-10.

2006-09-11  Don Porter	<dgp@users.sourceforge.net>

	* library/msgcat/msgcat.tcl:	Removed some unneeded [uplevel]s.

2006-09-10  Don Porter	<dgp@users.sourceforge.net>

	* generic/tclExecute.c:		Corrected INST_EXPON flaw that treated
	* tests/expr.test:		$x**1 as $x**3. [Bug 1555371]

	* doc/tcltest.n:		Bump to version tcltest 2.3.0 to
	* library/tcltest/pkgIndex.tcl: account for new "-verbose line"
	* library/tcltest/tcltest.tcl:	feature.
	* unix/Makefile.in:
	* win/Makefile.in:
	* win/makefile.bc:
	* win/makefile.vc:

	* library/msgcat/msgcat.tcl:	Bump to version msgcat 1.4.2 to
	* library/msgcat/pkgIndex.tcl:	account for modifications.

2006-09-10  Daniel Steffen  <das@users.sourceforge.net>

	* library/msgcat/msgcat.tcl (msgcat::Init): on Darwin, add fallback of
	* tests/msgcat.test:			    default msgcat locale to
	* unix/tclUnixInit.c (TclpSetVariables):    current CFLocale
	identifier if available (via private ::tcl::mac::locale global, set at
	interp init when on Mac OS X 10.3 or later with CoreFoundation).

	* library/tcltest/tcltest.tcl: add 'line' verbose level: prints source
	* doc/tcltest.n:	       file line information of failing tests.

	* macosx/Tcl.xcodeproj/project.pbxproj: add new tclUnixCompat.c file;
	revise tests target to use new tcltest 'line' verbose level.

	* unix/configure.in: add descriptions to new AC_DEFINEs for MT-safe.
	* unix/tcl.m4: add caching to new SC_TCL_* macros for MT-safe wrappers
	* unix/configure: autoconf-2.59
	* unix/tclConfig.h.in: autoheader-2.59

2006-09-08  Zoran Vasiljevic <vasiljevic@users.sourceforge.net>

	* unix/tclUnixCompat.c: Added fallback to gethostbyname() and
	gethostbyaddr() if the implementation is known to be MT-safe
	(currently for Darwin 6 or later only).

	* unix/configure.in: Assume gethostbyname() and gethostbyaddr() are
	MT-safe starting with Darwin 6 (Mac OSX 10.2).

	* unix/configure: Regenerated with autoconf V2.59

2006-09-08  Andreas Kupries  <andreask@activestate.com>

	* unix/tclUnixCompat.c: Fixed conditions for CopyArray/CopyString, and
	CopyHostent. Also fixed bad var names in TclpGetHostByName.

2006-09-07  Zoran Vasiljevic <vasiljevic@users.sourceforge.net>

	* unix/tclUnixCompat.c: Added fallback to MT-unsafe library calls if
	TCL_THREADS is not defined.
	Fixed alignment of arrays copied by CopyArray() to be on the
	sizeof(char *) boundary.

2006-09-07  Zoran Vasiljevic <vasiljevic@users.sourceforge.net>

	* unix/tclUnixChan.c:	Rewritten MT-safe wrappers to return ptrs to
	* unix/tclUnixCompat.c: TSD storage making them all look like their
	* unix/tclUnixFCmd.c:	MT-unsafe pendants API-wise.
	* unix/tclUnixPort.h:
	* unix/tclUnixSock.c:

2006-09-06  Zoran Vasiljevic <vasiljevic@users.sourceforge.net>

	* unix/tclUnixChan.c: Added TCL_THREADS ifdef'ed usage of MT-safe
	* unix/tclUnixFCmd.c: calls like: getpwuid, getpwnam, getgrgid,
	* unix/tclUnixSock.c: getgrnam, gethostbyname and gethostbyaddr.
	* unix/tclUnixPort.h: See [Bug 999544]
	* unix/Makefile.in:
	* unix/configure.in:
	* unix/tcl.m4:
	* unix/configure: Regenerated.

	* unix/tclUnixCompat.c: New file containing MT-safe implementation of
	some library calls.

2006-09-04  Don Porter	<dgp@users.sourceforge.net>

	* generic/tclCompExpr.c:	Removed much complexity that is no
	longer needed.

	* tests/main.text (Tcl_Main-4.4):	Test corrected to not be
	timing sensitive to the Bug 1481986 fix. [Bug 1550858]

2006-09-04  Jeff Hobbs	<jeffh@ActiveState.com>

	* doc/package.n: correct package example

2006-08-31  Don Porter	<dgp@users.sourceforge.net>

	* generic/tclCompExpr.c:	Corrected flawed logic for disabling
	the INST_TRY_CVT_TO_NUMERIC instruction at the end of an expression
	when function arguments contain operators. [Bug 1541274]

	* tests/expr-old.test:	The remaining failing tests reported in
	* tests/expr.test:	[Bug 1381715] are all new in Tcl 8.5, so
	there's really no issue of compatibility with Tcl 8.4 result to deal
	with. Fixed by updating tests to expect 8.5 results.

2006-08-29  Don Porter	<dgp@users.sourceforge.net>

	* generic/tclParseExpr.c:	Dropped the old expr parser.

2006-08-30  Jeff Hobbs	<jeffh@ActiveState.com>

	* generic/tclBasic.c (Tcl_CreateInterp): init iPtr->threadId

	* win/tclWinChan.c [Bug 819667] Improve logic for identifying COM
	ports.

	* generic/tclIOGT.c (ExecuteCallback):
	* generic/tclPkg.c (Tcl_PkgRequireEx): replace Tcl_GlobalEval(Obj)
	with more efficient Tcl_Eval(Obj)Ex

	* unix/Makefile.in (valgrindshell): add valgrindshell target and
	update default VALGRINDARGS. User can override, or add to it with
	VALGRIND_OPTS env var.

	* generic/tclFileName.c (DoGlob): match incrs with decrs.

2006-08-29  Don Porter	<dgp@users.sourceforge.net>

	* generic/tclParseExpr.c:	Use the "parent" field of orphan
	ExprNodes to store the closure of left pointers. This lets us avoid
	repeated re-scanning leftward for the left boundary of subexpressions,
	which in worst case led to near O(N^2) runtime.

2006-08-29  Joe Mistachkin  <joe@mistachkin.com>

	* unix/tclUnixInit.c: Fixed the issue (typo) that was causing
	* unix/tclUnixThrd.c (TclpThreadGetStackSize): stack.test to fail on
	FreeBSD (and possibly other Unix platforms).

2006-08-29  Colin McCormack  <coldstore@users.sourceforge.net>

	* generic/tclIOUtil.c:	Added test for NULL return from
	* generic/tclPathObj.c: Tcl_FSGetNormalizedPath which was causing
	* unix/tclUnixFile.c:	segv's per [Bug 1548263]
	* win/tclWinFCmd.c:
	* win/tclWinFile.c:

2006-08-28  Kevin B. Kenny  <kennykb@acm.org>

	* library/tzdata/America/Havana:      Regenerated from Olson's
	* library/tzdata/America/Tegucigalpa: tzdata2006k.
	* library/tzdata/Asia/Gaza:

2006-08-28  Don Porter	<dgp@users.sourceforge.net>

	* generic/tclStringObj.c:	Revised ObjPrintfVA to take care to
	* generic/tclParseExpr.c:	copy only whole characters when doing
	%s formatting. This relieves callers of TclObjPrintf() and
	TclFormatToErrorInfo() from needing to fix arguments to character
	boundaries. Tcl_ParseExpr() simplified by taking advantage. [Bug
	1547786]

	* generic/tclStringObj.c:	Corrected TclFormatObj's failure to
	count up the number of arguments required by examining the format
	string. [Bug 1547681]

2006-08-27  Joe Mistachkin  <joe@mistachkin.com>

	* generic/tclClock.c (ClockClicksObjCmd): Fix nested macro breakage
	with TCL_MEM_DEBUG enabled. [Bug 1547662]

2006-08-26  Miguel Sofer  <msofer@users.sf.net>

	* doc/namespace.n:
	* generic/tclNamesp.c:
	* tests/upvar.test: bugfix, docs clarification and new tests for
	[namespace upvar] as follow up to [Bug 1546833], reported by Will
	Duquette.

2006-08-24  Kevin B. Kenny  <kennykb@acm.org>

	* library/tzdata: Regenerated, including several new files, from
	Olson's tzdata2006j.
	* library/clock.tcl:
	* tests/clock.test: Removed an early testing hack that allowed loading
	'registry' from the build tree rather than an installed one. This is a
	workaround for [Bug 15232730], which remains open because it's a
	symptom of a deeper underlying problem.

2006-08-23  Don Porter	<dgp@users.sourceforge.net>

	* generic/tclParseExpr.c:	Minimal collection of new tests
	* tests/parseExpr.test:		testing the error messages of the new
	expr parser. Several bug fixes and code simplifications that appeared
	during that effort.

2006-08-21  Don Porter	<dgp@users.sourceforge.net>

	* generic/tclIOUtil.c:	Revisions to complete the thread finalization
	of the cwdPathPtr. [Bug 1536142]

	* generic/tclParseExpr.c:	Revised mistaken call to
	TclCheckBadOctal(), so both [expr 08] and [expr 08z] have same
	additional info in error message.

	* tests/compExpr-old.test:	Update existing tests to not fail with
	* tests/compExpr.test:		the new expr parser.
	* tests/compile.test:
	* tests/expr-old.test:
	* tests/expr.test:
	* tests/for.test:
	* tests/if.test:
	* tests/parseExpr.test:
	* tests/while.test:

2006-08-21  Donal K. Fellows  <donal.k.fellows@manchester.ac.uk>

	* win/Makefile.in (gdb): Make this target work so that debugging an
	msys build is possible.

2006-08-21  Daniel Steffen  <das@users.sourceforge.net>

	* macosx/tclMacOSXNotify.c (Tcl_WaitForEvent): if the run loop is
	already running (e.g. if Tcl_WaitForEvent was called recursively),
	re-run it in a custom run loop mode containing only the source for the
	notifier thread, otherwise wakeups from other sources added to the
	common run loop modes might get lost.

	* unix/tclUnixNotfy.c (Tcl_WaitForEvent): on 64-bit Darwin,
	pthread_cond_timedwait() appears to have a bug that causes it to wait
	forever when passed an absolute time which has already been exceeded
	by the system time; as a workaround, when given a very brief timeout,
	just do a poll on that platform. [Bug 1457797]

	* generic/tclClock.c (ClockClicksObjCmd): add support for Darwin
	* generic/tclCmdMZ.c (Tcl_TimeObjCmd):	  nanosecond resolution timer
	* generic/tclInt.h:			  to [clock clicks] and [time]
	* unix/configure.in (Darwin):		  when TCL_WIDE_CLICKS defined
	* unix/tclUnixTime.c (TclpGetWideClicks, TclpWideClicksToNanoseconds):
	* unix/configure: autoconf-2.59
	* unix/tclConfig.h.in: autoheader-2.59

	* unix/tclUnixPort.h (Darwin): override potentially faulty configure
	detection of termios availability in all cases, since termios is known
	to be present on all Mac OS X releases since 10.0. [Bug 497147]

2006-08-18  Daniel Steffen  <das@users.sourceforge.net>

	* unix/tcl.m4 (Darwin): add support for --enable-64bit on x86_64, for
	universal builds including x86_64, for 64-bit CoreFoundation on
	Leopard and for use of -mmacosx-version-min instead of
	MACOSX_DEPLOYMENT_TARGET
	* unix/configure: autoconf-2.59
	* unix/tclConfig.h.in: autoheader-2.59

	* generic/tcl.h:	  add fixes for building on Leopard and
	* unix/tclUnixPort.h:	  support for 64-bit CoreFoundation on Leopard
	* macosx/tclMacOSXFCmd.c:

	* unix/tclUnixPort.h: on Darwin x86_64, disable use of vfork as it
	causes execve to fail intermittently. (rdar://4685553)

	* generic/tclTomMath.h: on Darwin 64-bit, for now disable use of
	128-bit arithmetic through __attribute__ ((mode(TI))), as it leads to
	link errors due to missing fallbacks. (rdar://4685527)

	* macosx/Tcl.xcodeproj/project.pbxproj: add x86_64 to universal build,
	switch native release targets to use DWARF with dSYM, Xcode 3.0
	changes
	* macosx/README: updates for x86_64 and Xcode 2.4.

	* macosx/Tcl.xcodeproj/default.pbxuser: add test suite target that
	* macosx/Tcl.xcodeproj/project.pbxproj: runs the tcl test suite at
	build time and shows clickable test suite errors in the GUI build
	window.

	* tests/macOSXFCmd.test: fix use of deprecated resource fork paths.

	* unix/tclUnixInit.c (TclpInitLibraryPath): move code that is only
	needed when TCL_LIBRARY is defined to run only in that case.

	* generic/tclLink.c (LinkTraceProc): fix 64-bit signed-with-unsigned
	comparison warning from gcc4 -Wextra.

	* unix/tclUnixChan.c (TclUnixWaitForFile): with timeout < 0, if
	select() returns early (e.g. due to a signal), call it again instead
	of returning a timeout result. Fixes intermittent event-13.8 failures.

2006-08-17  Don Porter	<dgp@users.sourceforge.net>

	* generic/tclCompile.c:		Revised the new set of expression
	* generic/tclParseExpr.c:	parse error messages.

2006-08-16  Don Porter	<dgp@users.sourceforge.net>

	* generic/tclParseExpr.c:	Replace PrecedenceOf() function with
	prec[] static array.

2006-08-14  Donal K. Fellows  <donal.k.fellows@manchester.ac.uk>

	* library/clock.tcl (::tcl::clock::add): Added missing braces to
	clockval validation code. Pointed out on comp.lang.tcl.

2006-08-11  Donal K. Fellows  <donal.k.fellows@manchester.ac.uk>

	* generic/tclNamesp.c: Improvements in buffer management to make
	namespace creation faster. Plus selected other minor improvements to
	code quality. [Patch 1352382]

2006-08-10  Donal K. Fellows  <donal.k.fellows@manchester.ac.uk>

	Misc patches to make code more efficient. [Bug 1530474] (afredd)
	* generic/*.c, macosx/tclMacOSXNotify.c, unix/tclUnixNotfy.c,
	* win/tclWinThrd.c: Tidy up invokations of Tcl_Panic() to promote
	string constant sharing and consistent style.
	* generic/tclBasic.c (Tcl_CreateInterp): More efficient handling of
	* generic/tclClock.c (TclClockInit):	 registration of commands not
						 in global namespace.
	* generic/tclVar.c (Tcl_UnsetObjCmd): Remove unreachable clause.

2006-08-09  Don Porter	<dgp@users.sourceforge.net>

	* generic/tclEncoding.c:	Replace buffer copy in for loop with
	call to memcpy(). Thanks to afredd. [Patch 1530262]

2006-08-09  Donal K. Fellows  <donal.k.fellows@manchester.ac.uk>

	* generic/tclCmdIL.c (Tcl_LassignObjCmd): Make the wrong#args message
	a bit more consistent with those used elsewhere. [Bug 1534628]

	* generic/tclDictObj.c (DictForCmd): Stop crash when attempting to
	iterate over an invalid dictionary. [Bug 1531184]

	* doc/ParseCmd.3, doc/expr.n, doc/set.n, doc/subst.n, doc/switch.n:
	* doc/tclvars.n: Ensure that uses of [expr] in documentation examples
	are also good style (with braces) unless otherwise necessary. [Bug
	1526581]

2006-08-03  Daniel Steffen  <das@users.sourceforge.net>

	* unix/tclUnixPipe.c (TclpCreateProcess): for USE_VFORK: ensure
	standard channels are initialized before vfork() so that the child
	doesn't potentially corrupt global state in the parent's address space

	* tests/compExpr-old.test: add 'oldExprParser' constraint to all tests
	* tests/compExpr.test:	   that depend on the exact format of the
	* tests/compile.test:	   error messages of the pre-2006-07-05
	* tests/expr-old.test:	   expression parser. The constraint is on by
	* tests/expr.test:	   default (i.e those tests still fail), but
	* tests/for.test:	   can be turned off by passing '-constraints
	* tests/if.test:	   newExprParser' to tcltest, which will skip
	* tests/parseExpr.test:	   the 196 failing tests in the testsuite that
	* tests/while.test:	   are caused by the new expression parser
	error messages.

2006-07-31  Kevin B. Kenny  <kennykb@acm.org>

	* generic/tclClock.c (ConvertLocalToUTCUsingC): Corrected a regression
	that caused dates before 1969 to be one day off in the :localtime time
	zone if TZ is not set. [Bug 1531530]

2006-07-30  Kevin B. Kenny  <kennykb@acm.org>

	* generic/tclClock.c (GetJulianDayFromEraYearMonthDay): Corrected
	several errors in converting dates before the Common Era [Bug 1426279]
	* library/clock.tcl: Corrected syntax errors in generated code for %EC
	%Ey, and %W format groups [Bug 1505383]. Corrected a bug in cache
	management for format strings containing [glob] metacharacters [Bug
	1494664]. Corrected several errors in formatting/scanning of years
	prior to the Common Era, and added the missing %EE format group to
	indicate the era.
	* tools/makeTestCases.tcl: Added code to make sure that %U and %V
	format groups are included in the tests. (The code depends on %U and
	%V formatting working correctly when 'makeTestCases.tcl' is run,
	rather than making a completely independent check.) Added tests for
	[glob] metacharacters in strings. Added tests for years prior to the
	Common Era.
	* tests/clock.test: Rebuilt with new test cases for all the above.

2006-07-30  Joe English	 <jenglish@users.sourceforge.net>

	* doc/AppInit.3: Fix typo [Bug 1496886]

2006-07-26  Don Porter	<dgp@users.sourceforge.net>

	* generic/tclExecute.c: Corrected flawed overflow detection in
	* tests/expr.test:	INST_EXPON that caused [expr 2**64] to return
	0 instead of the same value as [expr 1<<64].

2006-07-24  Don Porter	<dgp@users.sourceforge.net>

	* win/tclWinSock.c:	Correct un-initialized Tcl_DString. Thanks to
	afredd. [Bug 1518166]

2006-07-21  Miguel Sofer  <msofer@users.sf.net>

	* generic/tclExecute.c:
	* tests/execute.test (execute-9.1): dgp's fix for [Bug 1522803].

2006-07-20  Daniel Steffen  <das@users.sourceforge.net>

	* macosx/tclMacOSXNotify.c (Tcl_InitNotifier, Tcl_WaitForEvent):
	create notifier thread lazily upon first call to Tcl_WaitForEvent()
	rather than in Tcl_InitNotifier(). Allows calling exeve() in processes
	where the event loop has not yet been run (Darwin's execve() fails in
	processes with more than one thread), in particular allows embedders
	to call fork() followed by execve(), previously the pthread_atfork()
	child handler's call to Tcl_InitNotifier() would immediately recreate
	the notifier thread in the child after a fork.

	* macosx/tclMacOSXFCmd.c (TclMacOSXCopyFileAttributes):	   add support
	* macosx/tclMacOSXNotify.c (Tcl_InitNotifier):		   for weakly
	* unix/tclUnixInit.c (Tcl_GetEncodingNameFromEnvironment): importing
	symbols not available on OSX 10.2 or 10.3, enables binaires built on
	later OSX versions to run on earlier ones.
	* macosx/Tcl.xcodeproj/project.pbxproj: enable weak-linking; turn on
						extra warnings.
	* macosx/README: document how to enable weak-linking; cleanup.
	* unix/tclUnixPort.h: add support for weak-linking; conditionalize
	AvailabilityMacros.h inclusion; only disable realpath on 10.2 or
	earlier when threads are enabled.
	* unix/tclLoadDyld.c (TclpLoadMemoryGetBuffer): change runtime Darwin
	* unix/tclUnixInit.c (TclpInitPlatform):	release check to use
							global initialized
							once
	* unix/tclUnixFCmd.c (DoRenameFile, TclpObjNormalizePath): add runtime
	Darwin release check to determine if realpath is threadsafe.
	* unix/configure.in: add check on Darwin for compiler support of weak
	* unix/tcl.m4:	     import and for AvailabilityMacros.h header; move
	Darwin specific checks & defines that are only relevant to the tcl
	build out of tcl.m4; restrict framework option to Darwin; clean up
	quoting and help messages.
	* unix/configure: autoconf-2.59
	* unix/tclConfig.h.in: autoheader-2.59

	* generic/regc_locale.c (cclass):
	* generic/tclExecute.c (TclExecuteByteCode):
	* generic/tclIOCmd.c (Tcl_ExecObjCmd):
	* generic/tclListObj.c (NewListIntRep):
	* generic/tclObj.c (Tcl_GetLongFromObj, Tcl_GetWideIntFromObj)
	(FreeBignum, Tcl_SetBignumObj):
	* generic/tclParseExpr.c (Tcl_ParseExpr):
	* generic/tclStrToD.c (TclParseNumber):
	* generic/tclStringObj.c (TclAppendFormattedObjs):
	* unix/tclLoadDyld.c (TclpLoadMemory):
	* unix/tclUnixPipe.c (TclpCreateProcess): fix signed-with-unsigned
	comparison and other warnings from gcc4 -Wextra.

2006-07-13  Andreas Kupries <andreask@activestate.com>

	* unix/tclUnixPort.h: Added the inclusion of <AvailabilityMacros.h>.
	The missing header caused the upcoming #if conditions to wrongly
	exclude realpath, causing file normalize to ignore symbolic links in
	the path.

2006-07-11  Zoran Vasiljevic <vasiljevic@users.sourceforge.net>

	* generic/tclAsync.c: Made Tcl_AsyncDelete() more tolerant when called
	after all thread TSD has been garbage-collected.

2006-07-05  Don Porter	<dgp@users.sourceforge.net>

	* generic/tclParseExpr.c:	Completely new expression parser that
	builds a parse tree instead of operating with deep recursion. This
	corrects reports of stack-blowing crashes parsing long expressions
	[Bug 906201] and replaces a fundamentally O(N^2) algorithm with an
	O(N) one [RFE 903765]. The new parser is better able to generate error
	messages that clearly report both the nature and context of the syntax
	error [Bugs 1029267, 1381715]. For now, the code for the old parser is
	still present and can be activated with a "#define OLD_EXPR_PARSER
	1". This is for the sake of a clean implementation patch, and for ease
	of benchmarking. The new parser is non-recursive, so much lighter in
	stack consumption, but it does use more heap, so there may be cases
	where parsing of long expressions that succeeded with the old parser
	will lead to out of memory panics with the new one. There are still
	more improvements possible on that point, though significant progress
	may require changes to the Tcl_Token specifications documented for the
	public Tcl_Parse*() routines.
	***POTENTIAL INCOMPATIBILITY*** for any callers that rely on the exact
	(usually terrible) error messages generated by the old parser. This
	includes a large number of tests in the test suite.

	* generic/tclInt.h:		Replaced TclParseWhiteSpace() with
	* generic/tclParse.c:		TclParseAllWhiteSpace() which is what
	* generic/tclParseExpr.c:	all the callers really needed.
	Breaking whitespace runs at newlines is useful only to the command
	parsing function, and it can call the file scoped routine
	ParseWhiteSpace() to do that.

	* tests/expr-old.test:	Removed knownBug constraints that masked
	* tests/expr.test:	failures due to revised error messages.
	* tests/parseExpr.test:

2006-06-20  Don Porter	<dgp@users.sourceforge.net>

	* generic/tclIOUtil.c:	Changed default configuration to
	* generic/tclInt.decls: #undef USE_OBSOLETE_FS_HOOKS which disables
	* generic/tclTest.c:	access to the Tcl 8.3 internal routines for
	hooking into filesystem operations. Everyone ought to have migrated to
	Tcl_Filesystems by now.
	***POTENTIAL INCOMPATIBILITY*** for any code still stuck in the
	pre-Tcl_Filesystem era.

	* generic/tclIntDecls.h:	make genstubs
	* generic/tclStubInit.c:

	* generic/tclStrToD.c:	Removed dead code that permitted disabling of
	recognition of the new 0b and 0o numeric formats.

	* generic/tclExecute.c: Removed dead code that implemented alternative
	* generic/tclObj.c:	design where numeric values did not
	automatically narrow to the smallest Tcl_ObjType required to hold them

	* generic/tclCmdAH.c:	Removed dead code that was old implementation
	of [format].

2006-06-14  Daniel Steffen  <das@users.sourceforge.net>

	* unix/tclUnixPort.h (Darwin): support MAC_OS_X_VERSION_MAX_ALLOWED
	define from AvailabilityMacros.h: override configure detection and
	only use API available in the indicated OS version or earlier.

2006-06-14  Donal K. Fellows  <donal.k.fellows@manchester.ac.uk>

	* doc/format.n, doc/scan.n: Added examples for converting between
	characters and their numeric interpretations following user prompting.

2006-06-13  Donal K. Fellows  <dkf@users.sf.net>

	* unix/tclLoadDl.c (TclpDlopen): Workaround for a compiler bug in Sun
	Forte 6. [Bug 1503729]

2006-06-06  Don Porter	<dgp@users.sourceforge.net>

	* doc/GetStdChan.3:	Added recommendation that each call to
	Tcl_SetStdChannel() be accompanied by a call to Tcl_RegisterChannel().

2006-06-05  Donal K. Fellows  <donal.k.fellows@manchester.ac.uk>

	* doc/Alloc.3: Added documentation of promise that Tcl_Realloc(NULL,x)
	is the same as Tcl_Alloc(x), as discussed in comp.lang.tcl. Also fixed
	nonsense sentence to say something meaningful.

2006-05-29  Jeff Hobbs	<jeffh@ActiveState.com>

	* generic/tcl.h (Tcl_DecrRefCount): use if/else construct to allow
	placement in unbraced outer if/else conditions. (jcw)

2006-05-27  Daniel Steffen  <das@users.sourceforge.net>

	* macosx/tclMacOSXNotify.c: implemented pthread_atfork() handler that
	* unix/tcl.m4 (Darwin):	    recreates CoreFoundation state and
	notifier thread in the child after a fork(). Note that pthread_atfork
	is available starting with Tiger only. Because vfork() is used by the
	core on Darwin, [exec]/[open] are not affected by this fix, only
	extensions or embedders that call fork() directly (such as TclX).
	However, this only makes fork() safe from corefoundation tcl with
	--disable-threads; as on all platforms, forked children may deadlock
	in threaded tcl due to the potential for stale locked mutexes in the
	child. [Patch 923072]

	* unix/configure: autoconf-2.59
	* unix/tclConfig.h.in: autoheader-2.59

2006-05-24  Donal K. Fellows  <donal.k.fellows@manchester.ac.uk>

	* unix/tcl.m4 (SC_CONFIG_SYSTEM): Fixed quoting of command script to
	awk; it was a rarely used branch, but it was wrong. [Bug 1494160]

2006-05-23  Donal K. Fellows  <donal.k.fellows@manchester.ac.uk>

	* doc/chan.n, doc/refchan.n: Tighten up the documentation to follow a
	slightly more consistent style with regard to argument capitalization.

2006-05-13  Don Porter	<dgp@users.sourceforge.net>

	* generic/tclProc.c (ProcCompileProc): When a bump of the compile
	epoch forces the re-compile of a proc body, take care not to overwrite
	any Proc struct that may be referred to on the active call stack. This
	fixes [Bug 1482718]. Note that the fix will not be effective for code
	that calls the private routine TclProcCompileProc() directly.

2006-05-13  Daniel Steffen  <das@users.sourceforge.net>

	* generic/tclEvent.c (HandleBgErrors): fix leak. [Coverity issue 86]

2006-05-05  Don Porter	<dgp@users.sourceforge.net>

	* generic/tclMain.c (Tcl_Main):		Corrected flaw that required
	* tests/main.test: (Tcl_Main-4.5):	processing of one interactive
	command before passing control to the loop routine registered with
	Tcl_SetMainLoop(). [Bug 1481986]

2006-05-04  Don Porter	<dgp@users.sourceforge.net>

	* README:		Bump version number to 8.5a5
	* generic/tcl.h:
	* tools/tcl.wse.in:
	* unix/configure.in:
	* unix/tcl.spec:
	* win/README.binary:
	* win/configure.in:

	* unix/configure:	autoconf-2.59
	* win/configure:

	* generic/tclBasic.c (ExprSrandFunc): Restore acceptance of wide/big
	* doc/mathfunc.n: integer values by srand(). [Bug 1480509]

2006-04-26  Don Porter	<dgp@users.sourceforge.net>

	*** 8.5a4 TAGGED FOR RELEASE ***

	* changes:	Updates for another RC.

	* generic/tclBinary.c:	Revised the handling of the Q and q format
	* generic/tclInt.h:	specifiers for [binary] to account for the
	* generic/tclStrToD.c:	"middle endian" floating point format used in
	Nokia N770.

2006-04-25  Don Porter	<dgp@users.sourceforge.net>

	* doc/DoubleObj.3:	More doc updates for TIP 237.
	* doc/expr.n:
	* doc/format.n:
	* doc/mathfunc.n:
	* doc/scan.n:
	* doc/string.n:

	* generic/tclScan.c:	[scan $s %u] is documented to accept only
	* tests/scan.test:	decimal formatted integers. Fixed to match.

2006-04-19  Kevin B. Kenny  <kennykb@acm.org>

	* generic/tclStrToD.c: Added code to support the "middle endian"
	floating point format used in the Nokia N770's software-based floating
	point. Thanks to Bruce Johnson for reporting this bug, originally on
	http://wiki.tcl.tk/15408.
	* library/clock.tcl: Fixed a bug with Daylight Saving Time and Posix
	time zone specifiers reported by Martin Lemburg in
	http://groups.google.com/group/comp.lang.tcl/browse_thread/thread/9a8b15a4dfc0b7a0
	(and not at SourceForge).
	* tests/clock.test: Added test case for the above bug.

2006-04-18  Donal K. Fellows  <dkf@users.sf.net>

	* doc/IntObj.3: Minor review fixes, including better documentation of
	the behaviour of Tcl_GetBignumAndClearObj.

2006-04-17  Don Porter	<dgp@users.sourceforge.net>

	* doc/IntObj.3: Documentation changes to account for TIP 237 changes.
	* doc/Object.3: [Bug 1446971]

2006-04-12  Donal K. Fellows  <donal.k.fellows@manchester.ac.uk>

	* generic/regc_locale.c (cclass): Redefined the meaning of [:print:]
	to be exactly UNICODE letters, numbers, punctuation, symbols and
	spaces (*not* whitespace). [Bug 1376892]

2006-04-11  Don Porter	<dgp@users.sourceforge.net>

	* generic/tclTrace.c:	Stop some interference between enter traces
	* tests/trace.test:	and enterstep traces. [Bug 1458266]

2006-04-07  Don Porter	<dgp@users.sourceforge.net>

	* generic/tclPathObj.c: Yet another revised fix for the [Bug 1379287]
	* tests/fileSystem.test:	family of path normalization bugs.

2006-04-06  Jeff Hobbs	<jeffh@ActiveState.com>

	* generic/tclRegexp.c (FinalizeRegexp): full reset data to indicate
	readiness for reinitialization.

2006-04-06  Don Porter	<dgp@users.sourceforge.net>

	* generic/tclIndexObj.c (Tcl_GetIndexFromObjStruct):	It seems there
	* tests/indexObj.test:	are extensions that rely on the prior behavior
	* doc/GetIndex.3:	that the empty string cannot succeed as a
	unique prefix matcher, so I'm restoring Donal Fellows's solution.
	Added mention of this detail to the documentation. [Bug 1464039]

	* tests/compExpr-old.test:	Updated testmathfunctions constraint
	* tests/compExpr.test:		to post-TIP-232 world.
	* tests/expr-old.test:
	* tests/expr.test:
	* tests/info.test:

	* tests/indexObj.test:	Corrected other test errors revealed by
	* tests/upvar.test:	testing outside the tcltest application.

	* generic/tclPathObj.c: Revised fix for the [Bug 1379287] family of
	path normalization bugs.

2006-04-06  Daniel Steffen  <das@users.sourceforge.net>

	* unix/tcl.m4: removed TCL_IO_TRACK_OS_FOR_DRIVER_WITH_BAD_BLOCKING
	define on Darwin. [Bug 1457515]
	* unix/configure: autoconf-2.59
	* unix/tclConfig.h.in: autoheader-2.59

2006-04-05  Don Porter	<dgp@users.sourceforge.net>

	* win/tclWinInit.c:	More careful calls to Tcl_DStringSetLength()
	* win/tclWinSock.c:	to avoid creating invalid DString states. Bump
	* win/tclWinDde.c:	to version 1.3.2. [RFE 1366195]
	* library/dde/pkgIndex.tcl:

	* library/reg/pkgIndex.tcl:	Bump to registry 1.2 because
	* win/tclWinReg.c:	Registry_Unload() is a new public routine
	* win/Makefile.in:	compared to the 1.1.* releases.

	* win/configure.in:	Bump package version numbers.
	* win/configure:	autoconf 2.59

2006-04-05  Donal K. Fellows  <donal.k.fellows@manchester.ac.uk>

	* generic/tclIndexObj.c (Tcl_GetIndexFromObjStruct): Allow empty
	strings to be matched by the Tcl_GetIndexFromObj machinery, in the
	same manner as any other key. [Bug 1464039]

2006-04-03  Andreas Kupries <andreask@activestate.com>

	* generic/tclIO.c (ReadChars): Added check, panic and commentary to a
	piece of code which relies on BUFFER_PADDING to create enough space at
	the beginning of each buffer for the insertion of partial multibyte
	data at the beginning of a buffer. Commentary explains why this code
	is OK, and the panic is as a precaution if someone twiddled the
	BUFFER_PADDING into uselessness.

	* generic/tclIO.c (ReadChars): Temporarily suppress the use of
	TCL_ENCODING_END set when EOF was reached while the buffer we are
	converting is not truly the last buffer in the queue. Together with
	the Utf bug below it was possible to completely wreck the buffer data
	structures, eventually crashing Tcl. [Bug 1462248]

	* generic/tclEncoding.c (UtfToUtfProc): Stop accessing memory beyond
	the end of the input buffer when TCL_ENCODING_END is set and the last
	bytes of the buffer start a multi-byte sequence. This bug contributed
	to [Bug 1462248].

2006-03-30  Miguel Sofer  <msofer@users.sf.net>

	* generic/tclExecute.c: remove unused var and silence gcc warning

2006-03-29  Jeff Hobbs	<jeffh@ActiveState.com>

	* win/Makefile.in: convert _NATIVE paths to use / to avoid ".\"
	path-as-escape issue.

2006-03-29  Don Porter	<dgp@users.sourceforge.net>

	* changes:	Updates for another RC.

	* generic/tclPathObj.c:	 More fixes for path normalization when /../
	* tests/fileSystem.test: tries to go beyond root.[Bug 1379287]

	* generic/tclExecute.c: Revised INST_MOD implementation to do
	calculations in native types as much as possible, moving to mp_ints
	only when necessary.

2006-03-28  Jeff Hobbs	<jeffh@ActiveState.com>

	* win/tclWinPipe.c (TclpCreateProcess): change panics to Tcl errors
	and do proper refcounting of noe objPtr. [Bug 1194429]

	* unix/tcl.m4, win/tcl.m4: []-quote AC_DEFUN functions.

2006-03-28  Daniel Steffen  <das@users.sourceforge.net>

	* macosx/Tcl.xcode/default.pbxuser:	add '-singleproc 1' cli arg to
	* macosx/Tcl.xcodeproj/default.pbxuser: tcltest to ease test debugging

	* macosx/Tcl.xcode/project.pbxproj:	removed $prefix/share from
	* macosx/Tcl.xcodeproj/project.pbxproj: TCL_PACKAGE_PATH as per change
	to unix/configure.in of 2006-03-13.

	* unix/tclUnixFCmd.c (TclpObjNormalizePath): deal with *BSD/Darwin
	realpath() converting relative paths into absolute paths [Bug 1064247]

2006-03-28  Vince Darley  <vincentdarley@sourceforge.net>

	* generic/tclIOUtil.c: fix to nativeFilesystemRecord comparisons
	(lesser part of [Bug 1064247])

2006-03-27  Pat Thoyts	<patthoyts@users.sourceforge.net>

	* win/tclWinTest.c:	Fixes for [Bug 1456373] (mingw-gcc issue)

2006-03-27  Andreas Kupries <andreask@activestate.com>

	* doc/CrtChannel.3:    Added TCL_CHANNEL_VERSION_5, made it the
	* generic/tcl.h:       version where the "truncateProc" is defined at,
	* generic/tclIO.c:     and moved all channel drivers of Tcl to v5.
	* generic/tclIOGT.c, generic/tclIORChan.c, unix/tclUnixChan.c:
	* unix/tclUnixPipe.c, win/tclWinChan.c, win/tclWinConsole.c:
	* win/tclWinPipe.c, win/tclWinSerial.c, win/tclWinSock.c:

2006-03-27  Don Porter	<dgp@users.sourceforge.net>

	* generic/tclExecute.c: Merge INST_MOD computation in with the
	INST_?SHIFT instructions, which also operate only on two integral
	values. Also corrected flaw that made INST_BITNOT of wide values
	require mp_int calculations. Also corrected type that missed optimized
	handling of the tclBooleanType by the TclGetBooleanFromObj macro.

	* changes:	Updates for another RC.

2006-03-25  Don Porter	<dgp@users.sourceforge.net>

	* generic/tclExecute.c: Corrections to INST_EXPON detection of
	overflow to use mp_int calculations.

2006-03-24  Kevin B. Kenny  <kennykb@acm.org>

	* generic/tclExecute.c (TclExecuteByteCode): Added a couple of missing
	casts to 'int' that were affecting compilablity on VC6.

2006-03-24  Don Porter	<dgp@users.sourceforge.net>

	* generic/tclEncoding.c: Reverted latest change [Bug 506653] since it
	reportedly killed test performance on Windows.

	* generic/tclExecute.c: Revised INST_EXPON implementation to do
	calculations in native types as much as possible, moving to mp_ints
	only when necessary.

2006-03-23  Don Porter	<dgp@users.sourceforge.net>

	* generic/tclExecute.c: Merged INST_EXPON handling in with the other
	binary operators that operate on all number types (INST_ADD, etc.).

	* tests/env.test: With case preserved (see 2006-03-21 commit) be sure
	to do case-insensitive filtering. [Bug 1457065]

2006-03-23  Reinhard Max  <max@suse.de>

	* unix/tcl.spec: Cleaned up and completed the spec file. An RPM can
	now be built from the tcl source distribution with "rpmbuild -tb
	<tarball>"

2006-03-22  Reinhard Max  <max@suse.de>

	* tests/stack.test: Run the stack tests in subshells, so that they are
	reported as failed tests rather than bugs in the test suite if the
	recursion causes a segfault.

2006-03-21  Don Porter	<dgp@users.sourceforge.net>

	* changes:	Updates for another RC.

	* generic/tclStrToD.c:	One of the branches of AccumulateDecimalDigit
	* tests/parseExpr.test: did not. [Bug 1451233]

	* tests/env.test:	Preserve case of saved env vars. [Bug 1409272]

2006-03-21  Daniel Steffen  <das@users.sourceforge.net>

	* generic/tclInt.decls:	 implement globbing for HFS creator & type
	* macosx/tclMacOSXFCmd.c:codes and 'hidden' flag, as documented in
	* tests/macOSXFCmd.test: glob.n; objectified OSType handling in [glob]
	* unix/tclUnixFile.c:	 and [file attributes]; fix globbing for
	hidden files with pattern==NULL arg. [Bug 823329]
	* generic/tclIntPlatDecls.h:
	* generic/tclStubInit.c: make genstubs

2006-03-20  Andreas Kupries <andreask@activestate.com>

	* win/Makefile.in (install-libraries): Generate tcl8/8.4 directory
	under Windows as well (cygwin Makefile). Related entry: 2006-03-07,
	dgp. This moved the installation of http from 8.2 to 8.4, partially. A
	fix of the required directory creation was done for unix on Mar 10,
	without entry in the Changelog. This entry is for the fix of the
	directory creation under Windows.

	* unix/installManPage: There is always one even more broken "sed".
	Moved the # comment starting character in the sed script to the
	beginning of their respective lines. The AIX sed will not recognize
	them as comments otherwise :( The actual text stays indented for
	better association with the commands they belong to.

2006-03-20  Donal K. Fellows  <donal.k.fellows@manchester.ac.uk>

	* tests/cmdAH.test, tests/fCmd.test, tests/unixFCmd.test:
	* tests/winFCmd.test: Cleanup of some test constraint handling, and a
	few other minor issues.

2006-03-18  Vince Darley  <vincentdarley@sourceforge.net>

	* generic/tclFileName.c:
	* doc/FileSystem.3:
	* tests/fileName.test: Fix to [Bug 1084705] so that 'glob -nocomplain'
	finally agrees with its documentation and doesn't swallow genuine
	errors.

	***POTENTIAL INCOMPATIBILITY*** for scripts that assumed '-nocomplain'
	removes the need for 'catch' to deal with non-understood path names.

	Small optimisation to implementation of pattern==NULL case of TclGlob,
	and clarification to the documentation. [Tclvfs bug 1405317]

2006-03-18  Vince Darley  <vincentdarley@sourceforge.net>

	* tests/fCmd.test: added knownBug test case for [Bug 1394972]

	* tests/winFCmd.test:
	* tests/tcltest.test: corrected tests to better account for behaviour
	of writable/non-writable directories on Windows 2000/XP. This, with
	the previous patches, closes [Bug 1193497]

2006-03-17  Andreas Kupries <andreask@activestate.com>

	* doc/chan.n: Updated with documentation for the commands 'chan
	create' and 'chan postevent' (TIP #219).

	* doc/refchan.n: New file. Documentation of the command handler API
	for reflected channels (TIP #219).

2006-03-17  Joe Mistachkin <joe@mistachkin.com>

	* unix/tclUnixPort.h: Include pthread.h prior to pthread_np.h [Bug
	1444692]

	* win/tclWinTest.c: Corrected typo of 'initializeMutex' that prevented
	successful compilation.

2006-03-16  Andreas Kupries <andreask@activestate.com>

	* doc/open.n: Documented the changed behaviour of 'a'ppend mode.

	* tests/io.test (io-43.1 io-44.[1234]): Rewritten to be self-contained
	with regard to setup and cleanup. [Bug 681793]

	* generic/tclIOUtil.c (TclGetOpenMode): Added the flag O_APPEND to the
	list of POSIX modes used when opening a file for 'a'ppend. This
	enables the proper automatic seek-to-end-on-write by the OS. See [Bug
	680143] for longer discussion.

	* tests/ioCmd.test (iocmd-13.7.*): Extended the testsuite to check the
	new handling of 'a'.

2006-03-15  Andreas Kupries <andreask@activestate.com>

	* tests/socket.test: Extended the timeout in socket-11.11 from 10 to
	40 seconds to allow for really slow machines. Also extended
	actual/expected results with value of variable 'done' to make it
	clearer when a test fails due to a timeout. [Bug 792159]

2006-03-15  Vince Darley  <vincentdarley@sourceforge.net>

	* win/fCmd.test: add proper test constraints so the new tests don't
	run on Unix.

2006-03-14  Andreas Kupries <andreask@activestate.com>

	* generic/tclPipe.c (TclCreatePipeline): Modified the processing of
	pipebars to fail if the last bar is followed only by redirections.
	[Bug 768659]

2006-03-14  Andreas Kupries <andreask@activestate.com>

	* doc/fconfigure.n: Clarified that -translation is binary is reported
	as lf when queried, because it is identical to lf, except for the
	special additional behaviour when setting it. [Bug 666770]

2006-03-14  Andreas Kupries <andreask@activestate.com>

	* doc/clock.n: Removed double-quotes around section title NAME; not
	needed.
	* unix/installManpage: Reverted part to handle double-quotes in
	section NAME, chokes older sed installations.

2006-03-14  Andreas Kupries <andreask@activestate.com>

	* library/tm.tcl (::tcl::tm::Defaults): Fixed handling of environment
	variable TCLX.y_TM_PATH, bad variable reference. Thanks to Julian
	Noble. [Bug 1448251]

2006-03-14  Vince Darley  <vincentdarley@sourceforge.net>

	* win/tclWinFile.c: updated patch to deal with 'file writable' issues
	on Windows XP/2000.
	* generic/tclTest.c:
	* unix/tclUnixTest.c:
	* win/tclWinTest.c:
	* tests/fCmd.test: updated test suite to deal with correct permissions
	setting and differences between XP/2000 and 95/98 3 tests still fail;
	to be dealt with shortly

2006-03-13  Don Porter	<dgp@users.sourceforge.net>

	* generic/tclEncoding.c: Report error when an escape encoding is
	missing one of its sub-encodings. [Bug 506653]

	* unix/configure.in:	Revert change from 2005-07-26 that sometimes
	* unix/configure:	added $prefix/share to the tcl_pkgPath. See
	[Patch 1231015]. autoconf-2.59.

2006-03-10  Miguel Sofer  <msofer@users.sf.net>

	* generic/tclProc.c (ObjInterpProcEx):
	* tests/apply.test (apply-5.1): Fix [apply] error messages so that
	they quote the lambda expression. [Bug 1447355]

2006-03-10  Zoran Vasiljevic  <vasiljevic@users.sourceforge.net>

	-- Summary of changes fixing [Bug 1437595] --

	* generic/tclEvent.c: Cosmetic touches and identation
	* generic/tclInt.h: Added TclpFinalizeSockets() call.

	* generic/tclIO.c: Calls TclpFinalizeSockets() as part of the
	TclFinalizeIOSubsystem().

	* unix/tclUnixSock.c: Added no-op TclpFinalizeSockets().

	* win/tclWinPipe.c, win/tclWinSock.c: Finalization of sockets/pipes is
	now solely done in TclpFinalizeSockets() and TclpFinalizePipes() and
	not over the thread-exit handler, because the order of actions the Tcl
	generic core will impose may result in cores/hangs if the thread exit
	handler tears down corresponding subsystem(s) too early.

2006-03-10  Vince Darley  <vincentdarley@sourceforge.net>

	* win/tclWinFile.c: previous patch breaks tests, so removed.

2006-03-09  Vince Darley  <vincentdarley@sourceforge.net>

	* win/tclWinFile.c: fix to 'file writable' in certain XP directories.
	Thanks to fvogel and jfg. [Patch 1344540] Modified patch to make use
	of existing use of getSecurityProc.

2006-03-08  Don Porter	<dgp@users.sourceforge.net>

	* generic/tclExecute.c: Complete missing bit of TIP 215 implementation
	* tests/incr.test:

2006-03-07  Joe English	 <jenglish@users.sourceforge.net>

	* unix/tcl.m4: Set SHLIB_LD_FLAGS='${LIBS}' on NetBSD, as per the
	other *BSD variants. [Bug 1334613]
	* unix/configure: Regenerated.

2006-03-07  Don Porter	<dgp@users.sourceforge.net>

	* changes:	Update in prep. for 8.5a4 release.

	* unix/Makefile.in:	Package http 2.5.2 requires Tcl 8.4, so the
	* win/Makefile.in:	*.tm installation has to be placed in an "8.4"
	directory, not an "8.2" directory.

2006-03-06  Don Porter	<dgp@users.sourceforge.net>

	* generic/tclBasic.c:	Revised handling of TCL_EVAL_* flags to
	* tests/parse.test:	simplify TclEvalObjvInternal and to correct
	the auto-loading of alias targets (parse-8.12). [Bug 1444291]

2006-03-03  Don Porter	<dgp@users.sourceforge.net>

	* generic/tclPathObj.c: Revised yesterday's fix for [Bug 1379287] to
	work on Windows.

	* generic/tclObj.c:	Compatibility support for existing code that
	calls Tcl_GetObjType("boolean").

2006-03-02  Don Porter	<dgp@users.sourceforge.net>

	* generic/tclPathObj.c:		Fix for failed normalization of paths
	* tests/fileSystem.test:	with /../ that lead back to the root
	of the filesystem, like /foo/.. [Bug 1379287]

2006-03-01  Reinhard Max  <max@suse.de>

	* unix/installManPage: Fix the script for manpages that have quotes
	around the .SH arguments, as doctools produces them. [Bug 1292145]
	Some minor cleanups and improvements.

2006-02-28  Don Porter	<dgp@users.sourceforge.net>

	* generic/tclBasic.c:	Corrections to be sure that TCL_EVAL_GLOBAL
	* tests/namespace.test: evaluations act the same as [uplevel #0]
	* tests/parse.test:	evaluations, even when execution traces or
	* tests/trace.test:	invocations of [::unknown] are present. [Bug
	1439836]

2006-02-22  Don Porter	<dgp@users.sourceforge.net>

	* generic/tclBasic.c:	Corrected a few bugs in how [namespace
	* tests/namespace.test: unknown] interacts with TCL_EVAL_* flags.
	[Patch 958222]

2006-02-17  Don Porter	<dgp@users.sourceforge.net>

	* generic/tclIORChan.c: Revised error message generation and handling
	* tests/ioCmd.test:	of exceptional return codes in the channel
	reflection layer. [Bug 1372348]

2006-02-16  Don Porter	<dgp@users.sourceforge.net>

	* generic/tclIndexObj.c:	Disallow the "ambiguous" error message
	* tests/indexObj.test:		when TCL_EXACT matching is requested.
	* tests/ioCmd.test:

2006-02-15  Don Porter	<dgp@users.sourceforge.net>

	* generic/tclIO.c:	Made several routines tolerant of
	* generic/tclIORChan.c: interp == NULL arguments. [Bug 1380662]
	* generic/tclIOUtil.c:

2006-02-09  Don Porter	<dgp@users.sourceforge.net>

	TIP#215 IMPLEMENTATION

	* doc/incr.n:		Revised [incr] to auto-initialize when varName
	* generic/tclExecute.c: argument is unset. [Patch 1413115]
	* generic/tclVar.c:
	* tests/compile.test:
	* tests/incr-old.test:
	* tests/incr.test:
	* tests/set.test:

	* tests/main.test (Tcl_Main-6.7):	Improved robustness of
	command auto-completion test. [Bug 1422736]

2006-02-08  Donal K. Fellows  <dkf@users.sf.net>

	* doc/Encoding.3, doc/encoding.n: Updates due to review at request of
	Don Porter. Mostly minor changes.

2006-02-08  Don Porter	<dgp@users.sourceforge.net>

	TIP#258 IMPLEMENTATION

	* doc/Encoding.3:	New subcommand [encoding dirs].
	* doc/encoding.n:	New routine Tcl_GetEncodingNameFromEnvironment
	* generic/tcl.decls:	Made public:
	* generic/tclBasic.c:	TclGetEncodingFromObj
	* generic/tclCmdAH.c:		-> Tcl_GetEncodingFromObj
	* generic/tclEncoding.c:TclGetEncodingSearchPath
	* generic/tclInt.decls:		-> Tcl_GetEncodingSearchPath
	* generic/tclInt.h:	TclSetEncodingSearchPath
	* generic/tclTest.c:		-> Tcl_SetEncodingSearchPath
	* library/init.tcl:	Removed commands:
	* tests/cmdAH.test:		[tcl::unsupported::EncodingDirs]
	* tests/encoding.test:		[testencoding path] (Tcltest)
	* unix/tclUnixInit.c:	[Patch 1413934]
	* win/tclWinInit.c:

	* generic/tclDecls.h:	make genstubs
	* generic/tclIntDecls.h:
	* generic/tclStubInit.c:

2006-02-01  Miguel Sofer  <msofer@users.sf.net>

	* generic/tclProc.c: minor improvements to [apply]
	* tests/apply.test: new tests; apply-5.1 currently fails to indicate
	missing work in error reporting

2006-02-01  Don Porter	<dgp@users.sourceforge.net>

	TIP#194 IMPLEMENTATION

	* doc/apply.n:	(New file)	New command [apply]. [Patch 944803]
	* doc/uplevel.n:
	* generic/tclBasic.c:
	* generic/tclInt.h:
	* generic/tclProc.c:
	* tests/apply.test: (New file)
	* tests/proc-old.test:
	* tests/proc.test:

	TIP#181 IMPLEMENTATION

	* doc/Namespace.3:	New command [namespace unknown]. New public C
	* doc/namespace.n:	routines Tcl_(Get|Set)NamespaceUnknownHandler.
	* doc/unknown.n:	[Patch 958222]
	* generic/tcl.decls:
	* generic/tclBasic.c:
	* generic/tclInt.h:
	* generic/tclNamesp.c:
	* tests/namespace.test:

	* generic/tclDecls.h:	make genstubs
	* generic/tclStubInit.c:

	TIP#250 IMPLEMENTATION

	* doc/namespace.n:	New command [namespace upvar]. [Patch 1275435]
	* generic/tclInt.h:
	* generic/tclNamesp.c:
	* generic/tclVar.c:
	* tests/namespace.test:
	* tests/upvar.test:

2006-01-26  Donal K. Fellows  <dkf@users.sf.net>

	* doc/dict.n: Fixed silly bug in example. Thanks to Heiner Marxen
	<heiner.marxen@unsel.de> for catching this! [Bug 1415725]

2006-01-26  Donal K. Fellows  <donal.k.fellows@manchester.ac.uk>

	* unix/tclUnixChan.c (TclpOpenFileChannel): Tidy up and comment the
	mess to do with setting up serial channels. This (deliberately) breaks
	a broken FreeBSD port, indicates what we're really doing, and reduces
	the amount of conditional compilation sections for better maintenance.

2006-01-25  Donal K. Fellows  <dkf@users.sf.net>

	* unix/tclUnixInit.c (TclpInitPlatform): Improved conditions on when
	to update the FP rounding mode on FreeBSD, taken from FreeBSD port.

2006-01-23  Donal K. Fellows  <dkf@users.sf.net>

	* tests/string.test (string-12.21): Added test for [Bug 1410553] based
	on original bug report.

2006-01-23  Miguel Sofer  <msofer@users.sf.net>

	* generic/tclStringObj.c: fixed incorrect handling of internal rep in
	Tcl_GetRange. Thanks to twylite and Peter Spjuth. [Bug 1410553]

	* generic/tclProc.c: fixed args handling for precompiled bodies [Bug
	1412695]; thanks to Uwe Traum.

2006-01-16  Reinhard Max  <max@suse.de>

	* generic/tclPipe.c (FileForRedirect): Prevent nameString from being
	freed without having been initialized.
	* tests/exec.test: Added a test for the above.

2006-01-12  Zoran Vasiljevic  <vasiljevic@users.sourceforge.net>

	* generic/tclPathObj.c (Tcl_FSGetInternalRep): backported patch from
	core-8-4-branch. A freed pointer has been overwritten causing all
	sorts of coredumps.

2006-01-12  Vince Darley  <vincentdarley@sourceforge.net>

	* win/tclWinFile.c: fix to sharing violation [Bug 1366227]

2006-01-11  Don Porter	<dgp@users.sourceforge.net>

	* generic/tclBasic.c:	Moved Tcl_LogCommandInfo from tclBasic.c to
	* generic/tclNamesp.c:	tclNamesp.c to get access to identifier with
	* tests/error.test (error-7.0): file scope. Added check for traces on
	::errorInfo, and when present fall back to contruction of the stack
	trace in the variable so that write trace notification timings are
	compatible with earlier Tcl releases. This reduces, but does not
	completely eliminate the ***POTENTIAL INCOMPATIBILITY*** created by
	the 2004-10-15 commit. [Bug 1397843]

2006-01-10  Daniel Steffen  <das@users.sourceforge.net>

	* unix/configure:    add caching, use AC_CACHE_CHECK instead of
	* unix/configure.in: AC_CACHE_VAL where possible, consistent message
	* unix/tcl.m4:	     quoting, sync relevant tclconfig/tcl.m4 changes
	and gratuitous formatting differences, fix SC_CONFIG_MANPAGES with
	default argument, Darwin improvements to SC_LOAD_*CONFIG.

2006-01-09  Don Porter	<dgp@users.sourceforge.net>

	* generic/tclNamesp.c (NamespaceInscopeCmd):	[namespace inscope]
	* tests/namespace.test: commands were not reported by [info level].
	[Bug 1400572]

2006-01-09  Donal K. Fellows  <donal.k.fellows@manchester.ac.uk>

	* generic/tclTrace.c: Stop exporting the guts of the trace command;
	nothing outside this file needs to see it. [Bug 971336]

2006-01-05  Donal K. Fellows  <donal.k.fellows@manchester.ac.uk>

	* unix/tcl.m4 (TCL_CONFIG_SYSTEM): Factor out the code to determine
	the operating system version number, as it was replicated in several
	places.

2006-01-04  David Gravereaux  <davygrvy@pobox.com>

	* win/tclAppInit.c: WIN32 native console signal handler removed. This
	was found to be interfering with TWAPI extension one. IMO, special
	services such as signal handlers should best be done with extensions
	to the core after discussions on c.l.t. about Roy Terry's tclsh
	children of a real windows service shell.

	******************************************************************
	*** CHANGELOG ENTRIES FOR 2005 IN "ChangeLog.2005"	       ***
	*** CHANGELOG ENTRIES FOR 2004 IN "ChangeLog.2004"	       ***
	*** CHANGELOG ENTRIES FOR 2003 IN "ChangeLog.2003"	       ***
	*** CHANGELOG ENTRIES FOR 2002 IN "ChangeLog.2002"	       ***
	*** CHANGELOG ENTRIES FOR 2001 IN "ChangeLog.2001"	       ***
	*** CHANGELOG ENTRIES FOR 2000 IN "ChangeLog.2000"	       ***
	*** CHANGELOG ENTRIES FOR 1999 AND EARLIER IN "ChangeLog.1999" ***
	******************************************************************<|MERGE_RESOLUTION|>--- conflicted
+++ resolved
@@ -1,14 +1,11 @@
 2012-03-30  Jan Nijtmans  <nijtmans@users.sf.net>
-<<<<<<< HEAD
-=======
 
 	* generic/tclInt.decls:      [Bug 3508771] load tclreg.dll in cygwin tclsh
 	* generic/tclIntPlatDecls.h: Implement TclWinGetTclInstance, TclpGetTZName,
 	* generic/tclStubInit.c:     and various more win32-specific internal functions for
 	Cygwin, so win32 extensions using those can be loaded in the cygwin version of tclsh.
 
-2012-03-29  Jan Nijtmans  <nijtmans@users.sf.net>
->>>>>>> 5d460159
+2012-03-30  Jan Nijtmans  <nijtmans@users.sf.net>
 
 	* unix/tcl.m4:               [Bug 3511806] Compiler checks too early
 	* unix/configure.in:         This change allows to build the cygwin
