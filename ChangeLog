<<<<<<< HEAD
2012-02-23  Donal K. Fellows  <dkf@users.sf.net>

	* tests/reg.test (14.21-23): Add tests relating to bug 1115587. Actual
	bug is characterised by test marked with 'knownBug'.

2012-02-17  Jan Nijtmans  <nijtmans@users.sf.net>

	* generic/tclIOUtil.c: [Bug 2233954]: AIX: compile error
	* unix/tclUnixPort.h:

2012-02-15  Donal K. Fellows  <dkf@users.sf.net>

	* generic/tclCompCmds.c (TclCompileDictForCmd): [Bug 3487626]: Fix
	crash in compilation of [dict for] when its implementation command is
	used directly rather than through the ensemble.
=======
2012-02-29  Jan Nijtmans  <nijtmans@users.sf.net>

	* generic/tclIOUtil.c:	[Bug 3466099] BOM in Unicode
	* generic/tclEncoding.c:
	* tests/source.test
>>>>>>> ef6e0a12

2012-02-09  Don Porter  <dgp@users.sourceforge.net>

	* generic/tclStringObj.c:	[Bug 3484402]: Correct Off-By-One
	error appending unicode. Thanks to Poor Yorick. Also corrected test
	for when growth is needed.

2012-02-06  Don Porter  <dgp@users.sourceforge.net>

	* generic/tclCompCmds.c: [Bug 3485022]: TclCompileEnsemble() avoid
	* tests/trace.test:	compile when exec traces set.

2012-02-06  Miguel Sofer  <msofer@users.sf.net>

	* generic/tclTrace.c:  Fix for [Bug 3484621]: insure that
	* tests/trace.test:    execution traces on bytecoded commands bump
	the interp's compile epoch.

2012-02-02  Jan Nijtmans  <nijtmans@users.sf.net>

	* generic/tclUniData.c: [FRQ 3464401]: Support Unicode 6.1
	* generic/regc_locale.c:

2012-02-02  Don Porter  <dgp@users.sourceforge.net>

	* win/tclWinFile.c:	[Bugs 2974459,2879351,1951574,1852572,
	1661378,1613456]: Revisions to the NativeAccess() routine that
	queries file permissions on Windows native filesystems.  Meant to
	fix numerous bugs where [file writable|readable|executable] "lies"
	about what operations are possible, especially when the file resides
	on a Samba share.  Patch merged from the fix-win-native-access branch.

2012-02-01  Donal K. Fellows  <dkf@users.sf.net>

	* doc/AddErrInfo.3: [Bug 3482614]: Documentation nit.

2012-01-26  Don Porter  <dgp@users.sourceforge.net>

	* generic/tclPathObj.c:	[Bug 3475569]: Add checks for unshared values
	before calls demanding them.  [Bug 3479689]: Stop memory corruption
	when shimmering 0-refCount value to "path" type.

2012-01-22  Jan Nijtmans  <nijtmans@users.sf.net>

	* tools/uniClass.tcl:    [Frq 3473670]: Various Unicode-related 
	* tools/uniParse.tcl:    speedups/robustness. Enhanced tools to
	* generic/tclUniData.c:  be able to handle characters > 0xffff
	* generic/tclUtf.c:      Done in all branches in order to simplify
	* generic/regc_locale.c: merges for new Unicode versions (such as 6.1)

2012-01-22  Donal K. Fellows  <dkf@users.sf.net>

	* generic/tclDictObj.c (DictExistsCmd): [Bug 3475264]: Ensure that
	errors only ever happen when insufficient arguments are supplied, and
	not when a path doesn't exist or a dictionary is poorly formatted (the
	two cases can't be easily distinguished).

2012-01-21  Jan Nijtmans  <nijtmans@users.sf.net>

	* generic/tcl.h:        [Bug 3474726]: Eliminate detection of struct
	* generic/tclWinPort.h: _stat32i64, just use _stati64 in combination
	* generic/tclFCmd.c:    with _USE_32BIT_TIME_T, which is the same then.
	* generic/tclTest.c:    Only keep _stat32i64 usage for cygwin, so it
	* win/configure.in:     will not conflict with cygwin's own struct stat.
	* win/configure:

2012-01-21  Don Porter  <dgp@users.sourceforge.net>

	* generic/tclCmdMZ.c:	[Bug 3475667]: Prevent buffer read overflow.
	Thanks to "sebres" for the report and fix.

2012-01-17  Donal K. Fellows  <dkf@users.sf.net>

	* doc/dict.n (dict with): [Bug 3474512]: Explain better what is going
	on when a dictionary key and the dictionary variable collide.

2012-01-17  Don Porter  <dgp@users.sourceforge.net>

	* library/http/http.tcl:	Bump to version 2.7.8
	* library/http/pkgIndex.tcl:
	* unix/Makefile.in:
	* win/Makefile.in:

2012-01-13  Donal K. Fellows  <dkf@users.sf.net>

	* library/http/http.tcl (http::Connect): [Bug 3472316]: Ensure that we
	only try to read the socket error exactly once.

2012-01-09  Jan Nijtmans  <nijtmans@users.sf.net>

	* generic/tclUtf.c:      [Bug 3464428]: string is graph \u0120 is wrong
	* generic/regc_locale.c: Add table for Unicode [:cntrl:] class
	* tools/uniClass.tcl:    Generate Unicode [:cntrl:] class table
	* tests/utf.test:

2012-01-08  Kevin B. Kenny  <kennykb@acm.org>

	* library/clock.tcl (ReadZoneinfoFile): Corrected a bug where loading
	* tests/clock.test (clock-56.4):        zoneinfo would fail if one
	timezone abbreviation was a proper tail of another, and zic used the
	same bytes of the file to represent both of them.  Added a test case
	for the bug, using the same data that caused the observed failure
	"in the wild." [Bug 3470928]

2011-12-30  Venkat Iyer <venkat@comit.com>

	* library/tzdata/America/Bahia : Update to Olson's tzdata2011n
	* library/tzdata/America/Havana
	* library/tzdata/Europe/Kiev
	* library/tzdata/Europe/Simferopol
	* library/tzdata/Europe/Uzhgorod
	* library/tzdata/Europe/Zaporozhye
	* library/tzdata/Pacific/Fiji

2011-12-23  Jan Nijtmans  <nijtmans@users.sf.net>

	* generic/tclUtf.c:     [Bug 3464428] string is graph \u0120 is wrong
	* generic/tclUniData.c:
	* generic/regc_locale.c:
	* tests/utf.test:
	* tools/uniParse.tcl:   clean up some unused stuff, and be more robust
	against changes in UnicodeData.txt syntax

2011-12-11  Jan Nijtmans  <nijtmans@users.sf.net>

	* generic/regc_locale.c: [Bug 3457031]: Some Unicode 6.0 chars not
	* tests/utf.test:        in [:print:] class

2011-12-07  Jan Nijtmans  <nijtmans@users.sf.net>

	* tools/uniParse.tcl:    [Bug 3444754] string tolower \u01c5 is wrong
	* generic/tclUniData.c:
	* tests/utf.test:

2011-11-30  Jan Nijtmans  <nijtmans@users.sf.net>

	* library/tcltest/tcltest.tcl: [Bug 967195]: Make tcltest work
	when tclsh is compiled without using the setargv() function on mingw.
	(no need to incr the version, since 2.2.10 is never released)

2011-11-29  Jan Nijtmans  <nijtmans@users.sf.net>

	* doc/tclsh.1:  Use the same shebang comment everywhere.
	* tools/str2c
	* tools/tcltk-man2html.tcl
	* win/Makefile.in: don't install tommath_(super)?class.h
	* unix/Makefile.in: don't install directories like 8.2 and 8.3

2011-11-22  Jan Nijtmans  <nijtmans@users.sf.net>

	* win/tclWinPort.h:   [Bug 2935503] Windows: file mtime
	* win/tclWinFile.c:  sets wrong time (VS2005+ only)
	* generic/tclTest.c:

2011-11-04  Don Porter  <dgp@users.sourceforge.net>

	*** 8.5.11 TAGGED FOR RELEASE ***

	* generic/tcl.h:	Bump to 8.5.11 for release.
	* library/init.tcl:
	* tools/tcl.wse.in:
	* unix/configure.in:
	* unix/tcl.spec:
	* win/configure.in:
	* README:

	* unix/configure:	autoconf-2.59
	* win/configure:

	* changes:	Update for 8.5.11 release.

2011-10-20  Don Porter  <dgp@users.sourceforge.net>

	* library/http/http.tcl:	Bump to version 2.7.7
	* library/http/pkgIndex.tcl:
	* unix/Makefile.in:
	* win/Makefile.in:

	* changes:	Updates for 8.5.11 release.

2011-10-18  Reinhard Max  <max@suse.de>

	* library/clock.tcl (::tcl::clock::GetSystemTimeZone): Cache the
	time zone only if it was detected by one of the expensive
	methods. Otherwise after unsetting TCL_TZ or TZ the previous value
	will still be used.

2011-10-15  Venkat Iyer <venkat@comit.com>
	* library/tzdata/America/Sitka : Update to Olson's tzdata2011l
	* library/tzdata/Pacific/Fiji
	* library/tzdata/Asia/Hebron (New)

2011-10-11  Jan Nijtmans  <nijtmans@users.sf.net>

	* win/tclWinFile.c:    [Bug 2935503] Incorrect mode field
	returned by file stat command

2011-10-07  Jan Nijtmans  <nijtmans@users.sf.net>

	* generic/tclIORChan.c:    Fix gcc warning
	(discovered with latest mingw, based on gcc 4.6.1)
	* tests/env.test:      Fix env.test, when running
	under wine 1.3 (partly backported from Tcl 8.6)

2011-10-03  Venkat Iyer <venkat@comit.com>

	* library/tzdata/Africa/Dar_es_Salaam: Update to Olson's tzdata2011k
	* library/tzdata/Africa/Kampala
	* library/tzdata/Africa/Nairobi
	* library/tzdata/Asia/Gaza
	* library/tzdata/Europe/Kaliningrad
	* library/tzdata/Europe/Kiev
	* library/tzdata/Europe/Minsk
	* library/tzdata/Europe/Simferopol
	* library/tzdata/Europe/Uzhgorod
	* library/tzdata/Europe/Zaporozhye
	* library/tzdata/Pacific/Apia

2011-09-16  Donal K. Fellows  <dkf@users.sf.net>

	* generic/tclProc.c (ProcWrongNumArgs): [Bugs 3400658,3408830]:
	Corrected the handling of procedure error messages (found by TclOO).

2011-09-16  Jan Nijtmans  <nijtmans@users.sf.net>

	* generic/tcl.h:        Don't change Tcl_UniChar type when
	* generic/regcustom.h:  TCL_UTF_MAX == 4 (not supported anyway)

2011-09-16  Donal K. Fellows  <dkf@users.sf.net>

	* library/http/http.tcl (http::geturl): [Bug 3391977]: Ensure that the
	-headers option overrides the -type option (important because -type
	has a default that is not always appropriate, and the header must not
	be duplicated).

2011-09-13  Don Porter  <dgp@users.sourceforge.net>

	* generic/tclUtil.c:	[Bug 3390638] Workaround broken solaris
	studio cc optimizer.  Thanks to Wolfgang S. Kechel.

	* generic/tclDTrace.d:	[Bug 3405652] Portability workaround for
	broken system DTrace support.  Thanks to Dagobert Michelson.

2011-09-12  Jan Nijtmans  <nijtmans@users.sf.net>

	* win/tclWinPort.h: [Bug 3407070] tclPosixStr.c won't build with
	EOVERFLOW==E2BIG

2011-09-07  Don Porter  <dgp@users.sourceforge.net>

	* generic/tclCompExpr.c: [Bug 3401704] Allow function names like
	* tests/parseExpr.test:	 influence(), nanobot(), and 99bottles()
	that have been parsed as missing operator syntax errors before
	with the form NUMBER + FUNCTION.
	***POTENTIAL INCOMPATIBILITY***

2011-09-06  Venkat Iyer <venkat@comit.com>

	* library/tzdata/America/Goose_Bay: Update to Olson's tzdata2011i
	* library/tzdata/America/Metlakatla:
	* library/tzdata/America/Resolute:
	* library/tzdata/America/St_Johns:
	* library/tzdata/Europe/Kaliningrad:
	* library/tzdata/Pacific/Apia:
	* library/tzdata/Pacific/Honolulu:
	* library/tzdata/Africa/Juba: (new)

2011-09-01  Don Porter  <dgp@users.sourceforge.net>

	* generic/tclStrToD.c:	[Bug 3402540] Corrections to TclParseNumber()
	* tests/binary.test:	to make it reject invalid Nan(Hex) strings.

	* tests/scan.test:	[scan Inf %g] is portable; remove constraint.

2011-08-30  Donal K. Fellows  <dkf@users.sf.net>

	* generic/tclInterp.c (SlaveCommandLimitCmd, SlaveTimeLimitCmd):
	[Bug 3398794]: Ensure that low-level conditions in the limit API are
	enforced at the script level through errors, not a Tcl_Panic. This
	means that interpreters cannot read their own limits (writing already
	did not work).

2011-08-19  Alexandre Ferrieux  <ferrieux@users.sourceforge.net>

	* generic/tclTest.c: [Bug 2981154]: async-4.3 segfault.
	* tests/async.test:  [Bug 1774689]: async-4.3 sometimes fails.

2011-08-18  Jan Nijtmans  <nijtmans@users.sf.net>

	* generic/tclUniData.c: [Bug 3393714]: Overflow in toupper delta
	* tools/uniParse.tcl
	* tests/utf.test

2011-08-17  Don Porter  <dgp@users.sourceforge.net>

	* generic/tclGet.c: [Bug 3393150]: Overlooked free of intreps.
	(It matters for bignums!)

2011-08-16  Jan Nijtmans  <nijtmans@users.sf.net>

	* generic/tclCmdAH.c:    [Bug 3388350]: mingw64 compiler warnings
	* generic/tclFCmd.c      In mingw, sys/stat.h must be included
	* generic/tclFileName.c  before winsock2.h, so make sure of that.
	* generic/tclIOUtil.c
	* generic/tclBasic.c
	* generic/tclBinary.c
	* generic/tclHash.c
	* generic/tclTest.c
	* win/tclWinChan.c
	* win/tclWinConsole.c
	* win/tclWinDde.c
	* win/tclWinFile.c
	* win/tclWinReg.c
	* win/tclWinSerial.c
	* win/tclWinSock.c
	* win/tclWinThrd.c

2011-08-15  Don Porter  <dgp@users.sourceforge.net>

	* generic/tclBasic.c: [Bug 3390272]: Leak of [info script] value.

2011-08-15  Jan Nijtmans  <nijtmans@users.sf.net>

	* win/tclWinPort.h:    [Bug 3388350]: mingw64 compiler warnings
	* win/tclWinPipe.c
	* win/tclWinSock.c
	* win/configure.in
	* win/configure
	* generic/tclPosixStr.c
	* generic/tclStrToD.c

2011-08-12  Don Porter  <dgp@users.sourceforge.net>

	* generic/tclPathObj.c:	[Bug 3389764]: Eliminate possibility that dup
	of a "path" value can create reference cycle.

2011-08-09  Jan Nijtmans  <nijtmans@users.sf.net>

	* win/tclWinConsole.c: [Bug 3388350]: mingw64 compiler warnings
	* win/tclWinDde.c
	* win/tclWinPipe.c
	* win/tclWinSerial.c

2011-08-05  Kevin B. Kenny  <kennykb@acm.org>

	* generic/tclStrToD.c: [Bug 3386975]: Plugged a memory leak in
	double->string conversion.

2011-07-28  Don Porter  <dgp@users.sourceforge.net>

	* library/tzdata/Asia/Anadyr: Update to Olson's tzdata2011h
	* library/tzdata/Asia/Irkutsk:
	* library/tzdata/Asia/Kamchatka:
	* library/tzdata/Asia/Krasnoyarsk:
	* library/tzdata/Asia/Magadan:
	* library/tzdata/Asia/Novokuznetsk:
	* library/tzdata/Asia/Novosibirsk:
	* library/tzdata/Asia/Omsk:
	* library/tzdata/Asia/Sakhalin:
	* library/tzdata/Asia/Vladivostok:
	* library/tzdata/Asia/Yakutsk:
	* library/tzdata/Asia/Yekaterinburg:
	* library/tzdata/Europe/Kaliningrad:
	* library/tzdata/Europe/Moscow:
	* library/tzdata/Europe/Samara:
	* library/tzdata/Europe/Volgograd:
	* library/tzdata/America/Kralendijk: (new)
	* library/tzdata/America/Lower_Princes: (new)

2011-07-21  Jan Nijtmans  <nijtmans@users.sf.net>

	* win/tclWinPort.h: [Bug 3372130]: Fix hypot math function with MSVC10

2011-07-19  Don Porter  <dgp@users.sourceforge.net>

	* generic/tclUtil.c:	[Bug 3371644]: Repair failure to properly handle
	* tests/util.test: (length == -1) scanning in TclConvertElement().

2011-07-15  Don Porter  <dgp@users.sourceforge.net>

	* generic/tclCompile.c: Avoid segfaults when RecordByteCodeStats()
	is called in a deleted interp.

2011-07-08  Donal K. Fellows  <dkf@users.sf.net>

	* doc/http.n: [FRQ 3358415]: State what RFC defines HTTP/1.1.

2011-07-03  Donal K. Fellows  <dkf@users.sf.net>

	* doc/FileSystem.3: Corrected statements about ctime field of 'struct
	stat'; that was always the time of the last metadata change, not the
	time of creation.

2011-07-02  Kevin B. Kenny  <kennykb@acm.org>

	* generic/tclStrToD.c:
	* generic/tclTomMath.decls:
	* generic/tclTomMathDecls.h:
	* macosx/Tcl.xcode/project.pbxproj:
	* macosx/Tcl.xcodeproj/project.pbxproj:
	* tests/util.test:
	* unix/Makefile.in:
	* win/Makefile.in:
	* win/Makefile.vc:
	Fix a bug where bignum->double conversion is "round up" and
	not "round to nearest" (causing expr double(1[string repeat 0 23])
	not to be 1e+23). [Bug 3349507]

2011-06-30  Reinhard Max  <max@suse.de>

	* unix/configure.in: Add a volatile declaration to the test for
	TCL_STACK_GROWS_UP to prevent gcc 4.6 from producing invalid
	results due to aggressive optimisation.

2011-06-23  Don Porter  <dgp@users.sourceforge.net>

	*** 8.5.10 TAGGED FOR RELEASE ***

	* changes:	Update for 8.5.10 release.

2011-06-22  Andreas Kupries  <andreask@activestate.com>

	* library/platform/pkgIndex.tcl: Updated to platform 1.0.10. Added
	* library/platform/platform.tcl: handling of the DEB_HOST_MULTIARCH
	* unix/Makefile.in: location change for libc.
	* win/Makefile.in:

	* generic/tclInt.h: Fixed the inadvertently committed disabling of
	  stack checks, see my 2010-11-15 commit.

2011-06-21  Don Porter  <dgp@users.sourceforge.net>

	* changes:	Update for 8.5.10 release.

	* library/tcltest/tcltest.tcl (loadIntoSlaveInterpreter):
	* library/tcltest/pkgIndex.tcl: Backport tcltest 2.3.3 for release
	* unix/Makefile.in: with Tcl 8.5.*.
	* win/Makefile.in:

	* tests/init.test:	Update test files to use new command.
	* tests/pkg.test:

	* generic/tclLink.c:	Prevent multiple links to a single Tcl
	variable when calling Tcl_LinkVar(). [Bug 3317466]

2011-06-13  Don Porter  <dgp@users.sourceforge.net>

	* generic/tclStrToD.c:  [Bug 3315098] Mem leak fix from Gustaf Neumann.

2011-06-02  Don Porter  <dgp@users.sourceforge.net>

	* generic/tclBasic.c:	Removed TclCleanupLiteralTable(), and old
	* generic/tclInt.h:	band-aid routine put in place while a fix
	* generic/tclLiteral.c:	for [Bug 994838] took shape.  No longer needed.

2011-06-02  Donal K. Fellows  <dkf@users.sf.net>

	* generic/tclInt.h (TclInvalidateNsCmdLookup): [Bug 3185407]: Extend
	the set of epochs that are potentially bumped when a command is
	created, for a slight performance drop (in some circumstances) and
	improved semantics.

2011-06-01  Jan Nijtmans  <nijtmans@users.sf.net>

	* generic/tclUtil.c:   Fix for [Bug 3309871]: Valgrind finds:
	invalid read in TclMaxListLength()

2011-05-25  Don Porter  <dgp@users.sourceforge.net>

	* library/msgcat/msgcat.tcl:	Backport improvements to msgcat
	* library/msgcat/pkgIndex.tcl:	package.  Bump to 1.4.4
	* unix/Makefile.in
	* win/Makefile.in

2011-05-24  Venkat Iyer <venkat@comit.com>

	* library/tzdata/Africa/Cairo: Update to Olson tzdata2011g

2011-05-17  Andreas Kupries  <andreask@activestate.com>

	* generic/tclCompile.c (TclFixupForwardJump): Tracked down and fixed
	* generic/tclBasic.c (TclArgumentBCEnter): the cause of a violation
	of my assertion that 'ePtr->nline == objc' in TclArgumentBCEnter.
	When a bytecode was grown during jump fixup the pc -> command line
	mapping was not updated. When things aligned just wrong the mapping
	would direct command A to the data for command B, with a different
	number of arguments.

2011-05-10  Don Porter  <dgp@users.sourceforge.net>

	* generic/tclInt.h:     New internal routines TclScanElement() and
	* generic/tclUtil.c:    TclConvertElement() are rewritten guts of
	machinery to produce string rep of lists.  The new routines avoid
	and correct [Bug 3173086].  See comments for much more detail.

	* generic/tclDictObj.c:         Update all callers.
	* generic/tclIndexObj.c:
	* generic/tclListObj.c:
	* generic/tclUtil.c:
	* tests/list.test:

2011-05-09  Don Porter  <dgp@users.sourceforge.net>

	* generic/tclListObj.c:	Revise empty string tests so that we avoid
	potentially expensive string rep generations, especially for dicts.

2011-05-07  Miguel Sofer  <msofer@users.sf.net>

	* generic/tclInt.h: fix USE_TCLALLOC so that it can be enabled
	* unix/Makefile.in: without editing the Makefile

2011-05-05  Don Porter  <dgp@users.sourceforge.net>

	* generic/tclListObj.c:	Stop generating string rep of dict when
	converting to list.  Tolerate NULL interps more completely.

2011-05-03  Don Porter  <dgp@users.sourceforge.net>

	* generic/tclUtil.c:	Tighten Tcl_SplitList().
	* generic/tclListObj.c:	Tighten SetListFromAny().
	* generic/tclDictObj.c:	Tighten SetDictFromAny().

2011-05-02  Don Porter  <dgp@users.sourceforge.net>

	* generic/tclCmdMZ.c:	Revised TclFindElement() interface.  The
	* generic/tclDictObj.c:	final argument had been bracePtr, the address
	* generic/tclListObj.c:	of a boolean var, where the caller can be told
	* generic/tclParse.c:	whether or not the parsed list element was
	* generic/tclUtil.c:	enclosed in braces.  In practice, no callers
	really care about that.  What the callers really want to know is 
	whether the list element value exists as a literal substring of the
	string being parsed, or whether a call to TclCopyAndCollpase() is
	needed to produce the list element value.  Now the final argument
	is changed to do what callers actually need.  This is a better fit
	for the calls in tclParse.c, where now a good deal of post-processing
	checking for "naked backslashes" is no longer necessary.
	***POTENTIAL INCOMPATIBILITY***
	For any callers calling in via the internal stubs table who really
	do use the final argument explicitly to check for the enclosing brace
	scenario.  Simply looking for the braces where they must be is the
	revision available to those callers, and it will backport cleanly.

	* tests/parse.test:	Tests for expanded literals quoting detection.

	* generic/tclCompCmds.c:	New TclFindElement() is also a better
	fit for the [switch] compiler.

	* generic/tclInt.h:	Replace TclCountSpaceRuns() with
	* generic/tclListObj.c:	TclMaxListLength() which is the function we
	* generic/tclUtil.c:	actually want.
	* generic/tclCompCmds.c:

	* generic/tclCompCmds.c: Rewrite of parts of the switch compiler to
	better use the powers of TclFindElement() and do less parsing on
	its own.

2011-04-28  Don Porter  <dgp@users.sourceforge.net>

	* generic/tclInt.h:	New utility routines:
	* generic/tclParse.c:	TclIsSpaceProc() and
	* generic/tclUtil.c:	TclCountSpaceRuns()

	* generic/tclCmdMZ.c:	Use new routines to replace calls to
	* generic/tclListObj.c:	isspace() and their /* INTL */ risk.
	* generic/tclStrToD.c:
	* generic/tclUtf.c:
	* unix/tclUnixFile.c:
	
2011-04-27  Don Porter  <dgp@users.sourceforge.net>

	* generic/tclListObj.c:	FreeListInternalRep() cleanup.

	* generic/tclBinary.c:	Backport fix for [Bug 2857044].
	* generic/tclDictObj.c:	All freeIntRepProcs set typePtr to NULL.
	* generic/tclEncoding.c:
	* generic/tclIndexObj.c:
	* generic/tclListObj.c:
	* generic/tclNamesp.c:
	* generic/tclObj.c:
	* generic/tclPathObj.c:
	* generic/tclProc.c:
	* generic/tclRegexp.c:
	* generic/tclStringObj.c:
	* generic/tclVar.c:

2011-04-21  Don Porter  <dgp@users.sourceforge.net>

	* generic/tclInt.h:	Use macro to set List intreps.
	* generic/tclListObj.c:

	* generic/tclCmdIL.c:	Limits on list length were too strict.
	* generic/tclInt.h:	Revised panics to errors where possible.
	* generic/tclListObj.c:

	* generic/tclCompile.c:	Make sure SetFooFromAny routines react
	* generic/tclIO.c:	reasonably when passed a NULL interp.
	* generic/tclIndexObj.c:
	* generic/tclListObj.c:
	* generic/tclNamesp.c:
	* generic/tclObj.c:
	* generic/tclProc.c:
	* macosx/tclMacOSXFCmd.c:

2011-04-21  Jan Nijtmans  <nijtmans@users.sf.net>

	* generic/tcl.h:       fix for [Bug 3288345]: Wrong Tcl_StatBuf
	* generic/tclInt.h:    used on MinGW. Make sure that all _WIN32
	* win/tclWinFile.c:    compilers use exactly the same layout
	* win/configure.in:    for Tcl_StatBuf - the one used by MSVC6 -
	* win/configure:       in all situations.

2011-04-20  Andreas Kupries  <andreask@activestate.com>

	* generic/tclFCmd.c (TclFileAttrsCmd): Added commands to reset the
	typePtr of the Tcl_Obj* whose int-rep was just purged. Required to
	prevent a dangling IndexRep* to reused, smashing the heap. See
	also the entries at 2011-04-16 and 2011-03-24 for the history of
	the problem.

2011-04-19  Don Porter  <dgp@users.sourceforge.net>

	* generic/tclConfig.c:	Reduce internals access in the implementation
	of [<foo>::pkgconfig list].

2011-04-18  Don Porter  <dgp@users.sourceforge.net>

	* generic/tclCmdIL.c:	Use ListRepPtr(.) and other cleanup.
	* generic/tclConfig.c:
	* generic/tclListObj.c:

	* generic/tclInt.h:	Define and use macros that test whether
	* generic/tclBasic.c:	a Tcl list value is canonical.
	* generic/tclUtil.c:

2011-04-16  Donal K. Fellows  <dkf@users.sf.net>

	* generic/tclFCmd.c (TclFileAttrsCmd): Tidied up the memory management
	a bit to try to ensure that the dynamic and static cases don't get
	confused while still promoting caching where possible. Added a panic
	to trap problems in the case where an extension is misusing the API.

2011-04-13  Don Porter  <dgp@users.sourceforge.net>

	* generic/tclUtil.c:	[Bug 3285375]: Rewrite of Tcl_Concat*()
	routines to prevent segfaults on buffer overflow.  Build them out of
	existing primitives already coded to handle overflow properly.  Uses
	the new TclTrim*() routines.

	* generic/tclCmdMZ.c:	New internal utility routines TclTrimLeft()
	* generic/tclInt.h:	and TclTrimRight().  Refactor the
	* generic/tclUtil.c:	[string trim*] implementations to use them.

2011-04-13  Miguel Sofer  <msofer@users.sf.net>

	* generic/tclVar.c: [Bug 2662380]: Fix crash caused by appending to a
	variable with a write trace that unsets it.

2011-04-12  Don Porter  <dgp@users.sourceforge.net>

	* generic/tclStringObj.c:	[Bug 3285472]: Repair corruption in
	* tests/string.test:	[string reverse] when string rep invalidation
	failed to also reset the bytes allocated for string rep to zero.

2011-04-12  Venkat Iyer <venkat@comit.com>

	* library/tzdata/Atlantic/Stanley: Update to Olson tzdata2011f

2011-04-06  Miguel Sofer  <msofer@users.sf.net>

	* generic/tclExecute.c (TclCompEvalObj): Earlier return if Tip280
	gymnastics not needed.

2011-04-05  Venkat Iyer <venkat@comit.com>

	* library/tzdata/Africa/Casablanca: Update to Olson's tzdata2011e
	* library/tzdata/America/Santiago:
	* library/tzdata/Pacific/Easter:
	* library/tzdata/America/Metlakatla: (new)
	* library/tzdata/America/North_Dakota/Beulah: (new)
	* library/tzdata/America/Sitka: (new)

2011-04-04  Don Porter  <dgp@users.sourceforge.net>

	* README:	Updated README files, repairing broken URLs and
	* macosx/README:	removing other bits that were clearly wrong.
	* unix/README:	Still could use more eyeballs on the detailed build
	* win/README:	advice on various plaforms. [Bug 3202030]

2011-04-02  Kevin B. Kenny  <kennykb@acm.org>

	* generic/tclStrToD.c (QuickConversion): Replaced another couple of
	'double' declarations with 'volatile double' to work around
	misrounding issues in mingw-gcc 3.4.5.

2011-03-24  Donal K. Fellows  <dkf@users.sf.net>

	* generic/tclFCmd.c (TclFileAttrsCmd): Ensure that any reference to
	temporary index tables is squelched immediately rather than hanging
	around to trip us up in the future.

2011-03-21  Jan Nijtmans  <nijtmans@users.sf.net>

	* unix/tclLoadDl.c:    [Bug #3216070]: Loading extension libraries
	* unix/tclLoadDyld.c:  from embedded Tcl applications.
	***POTENTIAL INCOMPATIBILITY***
	For extensions which rely on symbols from other extensions being
	present in the global symbol table. For an example and some discussion
	of workarounds, see http://stackoverflow.com/q/8330614/301832

2011-03-16  Jan Nijtmans  <nijtmans@users.sf.net>

	* generic/tclCkalloc.c: [Bug #3197864]: pointer truncation on Win64
	TCL_MEM_DEBUG builds

2011-03-16  Don Porter  <dgp@users.sourceforge.net>

	* generic/tclBasic.c:	Some rewrites to eliminate calls to
	* generic/tclParse.c:	isspace() and their /* INTL */ risk.
	* generic/tclProc.c:

2011-03-16  Jan Nijtmans  <nijtmans@users.sf.net>

	* unix/tcl.m4:    Make SHLIB_LD_LIBS='${LIBS}' the default and
	* unix/configure: set to "" on per-platform necessary basis.
	Backported from TEA, but kept all original platform code which was
	removed from TEA.

2011-03-14  Kevin B. Kenny  <kennykb@acm.org>

	* tools/tclZIC.tcl (onDayOfMonth): Allow for leading zeroes
	in month and day so that tzdata2011d parses correctly.
	* library/tzdata/America/Havana:
	* library/tzdata/America/Juneau:
	* library/tzdata/America/Santiago:
	* library/tzdata/Europe/Istanbul:
	* library/tzdata/Pacific/Apia:
	* library/tzdata/Pacific/Easter:
	* library/tzdata/Pacific/Honolulu:  tzdata2011d


	* unix/configure.in: [Bug 3205320]: stack space detection defeated by inlining
	* unix/configure:    (autoconf-2.59)

2011-03-09  Don Porter  <dgp@users.sourceforge.net>

	* generic/tclNamesp.c:	Tighten the detector of nested [namespace code]
	* tests/namespace.test:	quoting that the quoted scripts function
	properly even in a namespace that contains a custom "namespace"
	command.  [Bug 3202171]

	* doc/tclvars.n:	Formatting fix.  Thanks to Pat Thotys.

2011-03-08  Jan Nijtmans  <nijtmans@users.sf.net>

	* generic/tclBasic.c: Fix gcc warnings: variable set but not used

2011-03-08  Don Porter  <dgp@users.sourceforge.net>

	* generic/tclInt.h:	Remove TclMarkList() routine, an experimental
	* generic/tclUtil.c:	dead-end from the 8.5 alpha days.

	* generic/tclResult.c (ResetObjResult):	Correct failure to clear
	invalid intrep.  Thanks to Colin McDonald. [Bug 3202905]

2011-03-06  Don Porter  <dgp@users.sourceforge.net>

	* generic/tclBasic.c:	More replacements of Tcl_UtfBackslash() calls
	* generic/tclCompile.c:	with TclParseBackslash() where possible.
	* generic/tclParse.c:
	* generic/tclUtil.c:

	* generic/tclUtil.c (TclFindElement):	Guard escape sequence scans
	to not overrun the string end.  [Bug 3192636]

2011-03-05  Don Porter  <dgp@users.sourceforge.net>

	* generic/tclParse.c (TclParseBackslash): Correct trunction checks in
	* tests/parse.test:	\x and \u substitutions.  [Bug 3200987]

2011-01-26  Donal K. Fellows  <dkf@users.sf.net>

	* doc/RegExp.3: [Bug 3165108]: Corrected documentation of description
	of subexpression info in Tcl_RegExpInfo structure.

2011-01-25  Jan Nijtmans  <nijtmans@users.sf.net>

	* generic/tclCkalloc.c:  [Bug 3129448]: Possible over-allocation on
	* generic/tclHash.c:     64-bit platforms, part 2, backported
	* generic/tclProc.c:     strcpy->memcpy change but not change in any
				 struct.

2011-01-19 Alexandre Ferrieux  <ferrieux@users.sourceforge.net>

	* generic/tclExecute.c: [Bug 3138178]: Backport of Miguel's 2010-09-22
	fix on 8.6 branch (decache stack info wherever ::errorInfo may be
	updated, for trace sanity).

2011-01-19  Jan Nijtmans  <nijtmans@users.sf.net>

	* tools/genStubs.tcl:       Make sure to use CONST/VOID in stead of
	* generic/tclIntDecls.h:    const/void when appropriate. This allows to
	* generic/tclIntPlatDecls.h:use const/void in the *.decls file always,
	* generic/tclTomMathDecls.h:genStubs will do the right thing.

2011-01-18  Jan Nijtmans  <nijtmans@users.sf.net>

	* generic/tclBasic.c:      Various mismatches between Tcl_Panic
	* generic/tclCompCmds.c:   format string and its arguments,
	* generic/tclCompExpr.c:   discovered thanks to [Bug 3159920]
	* generic/tclPreserve.c:   (Backported)
	* generic/tclTest.c:

2011-01-17  Jan Nijtmans  <nijtmans@users.sf.net>

	* win/tcl.m4:         handle --enable-64bit=ia64 for gcc. BACKPORT.
	* win/configure:      (autoconf-2.59)
	* win/tclWin32Dll.c:  [Patch 3059922]: fixes for mingw64 - gcc4.5.1
	* generic/tclIOCmd.c: [Bug 3148192]: Commands "read/puts" incorrectly
	* tests/chanio.test:  interpret parameters. Improved error-message
	* tests/io.test       regarding legacy form.
	* tests/ioCmd.test

2011-01-15  Kevin B. Kenny  <kennykb@users.sf.net>

	* doc/tclvars.n:
	* generic/tclStrToD.c:
	* generic/tclUtil.c (Tcl_PrintDouble):
	* tests/util.test (util-16.*): Restored full Tcl 8.4 compatibility
	for the formatting of floating point numbers when $::tcl_precision
	is not zero. Added compatibility tests to make sure that excess
	trailing zeroes are suppressed for all eight major code paths.
	[Bug 3157475]

2011-01-13  Miguel Sofer  <msofer@users.sf.net>

	* generic/tclExecute.c (GrowEvaluationStack): Off-by-one error in
	sizing the new allocation - was ok in comment but wrong in the code.
	Triggered by [Bug 3142026] which happened to require exactly one more
	than what was in existence. BACKPORT.

2011-01-03  Jan Nijtmans  <nijtmans@users.sf.net>

	* tools/genStubs.tcl:  Fix "make genstubs", which was broken
	since 2010-11-30, the TclDoubleDigits backport.

2010-12-31  Jan Nijtmans  <nijtmans@users.sf.net>

	* generic/tclHash.c: [Bug 3007895]: Tcl_(Find|Create)HashEntry
	stub entries can never be called. They still cannot be called
	(no change in functionality), but at least they now do
	exactly the same as the Tcl_(Find|Create)HashEntry macro's,
	so the confusion addressed in this Bug report is gone.
	(Backported from Tcl 8.6)

2010-12-17  Stuart Cassoff  <stwo@users.sourceforge.net>

	* unix/Makefile.in:  Remove unwanted/obsolete 'ddd' target.

2010-12-17  Stuart Cassoff  <stwo@users.sourceforge.net>

	* unix/Makefile.in:  [Bug 2446711]: Remove 'allpatch' target.

2010-12-17  Stuart Cassoff  <stwo@users.sourceforge.net>

	* unix/Makefile.in:  Use 'rpmbuild', not 'rpm' [Bug 2537626].

2010-12-13  Jan Nijtmans  <nijtmans@users.sf.net>

	* unix/tcl.m4:    Cross-compile support for Win and UNIX (backported)
	* unix/configure: (autoconf-2.59)
	* win/tcl.m4:
	* win/configure.in:
	* win/configure: (autoconf-2.59)

2010-12-12  Stuart Cassoff  <stwo@users.sourceforge.net>

	* unix/tcl.m4: Better building on OpenBSD.
	* unix/configure: (autoconf-2.59)

2010-12-10 Alexandre Ferrieux  <ferrieux@users.sourceforge.net>

	* generic/tclIO.c: [backport] Make sure [fcopy -size ... -command ...] always
	* tests/io.test:   calls the callback asynchronously, even for size zero.

2010-12-03  Jeff Hobbs  <jeffh@ActiveState.com>

	* generic/tclUtil.c (TclReToGlob): add extra check for multiple
	inner *s that leads to poor recursive glob matching, defer to
	original RE instead.  tclbench RE var backtrack.

2010-12-01  Kevin B. Kenny  <kennykb@acm.org>

	* generic/tclStrToD.c (SetPrecisionLimits, TclDoubleDigits):
	Added meaningless initialization of 'i', 'ilim' and 'ilim1'
	to silence warnings from the C compiler about possible use of
	uninitialized variables, Added a panic to the 'switch' that
	assigns them, to assert that the 'default' case is impossible.
	[Bug 3124675]

2010-11-30  Andreas Kupries  <andreask@activestate.com>

	* generic/tclInt.decls: Backport of Kevin B. Kenny's work on
	* generic/tclInt.h: the Tcl Head, with help from Jeff Hobbs.
	* generic/tclStrToD.c:
	* generic/tclTest.c:
	* generic/tclTomMath.decls:
	* generic/tclUtil.c:
	* tests/util.test:
	* unix/Makefile.in:
	* win/Makefile.in:
	* win/makefile.vc: Rewrite of Tcl_PrintDouble and TclDoubleDigits
	that (a) fixes a severe performance problem with floating point
	shimmering reported by Karl Lehenbauer, (b) allows TclDoubleDigits
	to generate the digit strings for 'e' and 'f' format, so that it
	can be used for tcl_precision != 0 (and possibly later for [format]),
	(c) fixes [Bug 3120139] by making TclPrintDouble inherently
	locale-independent, (d) adds test cases to util.test for
	correct rounding in difficult cases of TclDoubleDigits where fixed-
	precision results are requested. (e) adds test cases to util.test for
	the controversial aspects of [Bug 3105247]. As a side effect, two
	more modules from libtommath (bn_mp_set_int.c and bn_mp_init_set_int.c)
	are brought into the build, since the new code uses them.

	* generic/tclIntDecls.h:
	* generic/tclStubInit.c:
	* generic/tclTomMathDecls.h:	Regenerated.

2010-11-30  Jeff Hobbs  <jeffh@ActiveState.com>

	* generic/tclInt.decls, generic/tclInt.h, generic/tclIntDecls.h:
	* generic/tclStubInit.c: TclFormatInt restored at slot 24
	* generic/tclUtil.c (TclFormatInt): restore TclFormatInt func from
	2005-07-05 macro-ization. Benchmarks indicate it is faster, as a
	key int->string routine (e.g. int-indexed arrays).

2010-11-23  Andreas Kupries  <andreask@activestate.com>

	* generic/tclVar.c (VarHashInvalidateEntry): Removed obsolete
	  patch for AIX defining this macro as function. This is not
	  necessary anymore. See ChangeLog entry 2010-07-28 (Bug 3037525)
	  for the actual bug and fix the patch was a workaround for.

2010-11-19  Jan Nijtmans  <nijtmans@users.sf.net>

	* generic/tclInterp.c:  fix gcc warning: passing argument 3 of
	'Tcl_GetIndexFromObj' discards qualifiers from pointer target type
	* generic/tclWinInit.c: fix gcc warning: dereferencing pointer
	'oemId' does break strict-aliasing rules
	* win/tclWin32Dll.c:    fix gcc warnings: unused variable 'registration'
	* win/tclWinChan.c:
	* win/tclWinFCmd.c:
	* win/configure.in:	    Allow cross-compilation by default. (backported)
	* win/tcl.m4:		    Use -pipe for gcc on win32 (backported)
	* win/configure:        (regenerated)

2010-11-18  Donal K. Fellows  <dkf@users.sf.net>

	* doc/file.n: [Bug 3111298]: Typofix.

2010-11-16  Jan Nijtmans  <nijtmans@users.sf.net>

	* generic/tclPlatDecls.h: [Bug 3110161]: Extensions using TCHAR don't
	compile on VS2005 SP1

2010-11-15  Andreas Kupries  <andreask@activestate.com>

	* doc/interp.n: [Bug 3081184]: TIP #378 backport.
	* doc/tclvars.n: Performance fix for TIP #280.
	* generic/tclBasic.c:
	* generic/tclExecute.c:
	* generic/tclInt.h:
	* generic/tclInterp.c:
	* tests/info.test:
	* tests/interp.test:

2010-11-03  Kevin B. Kenny  <kennykb@acm.org>

	* generic/tclCompCmds.c (TclCompileCatchCmd):
	* tests/compile.test (compile-3.6): [Bug 3098302]: Reworked the
	compilation of the [catch] command so as to avoid placing any code
	that might throw an exception (specifically, any initial substitutions
	or any stores to result or options variables) between the BEGIN_CATCH
	and END_CATCH but outside the exception range.  Added a test case that
	panics on a stack smash if the change is not made.

2010-11-01  Stuart Cassoff  <stwo@users.sourceforge.net>

	* library/safe.tcl:	Improved handling of non-standard module
	* tests/safe.test:	path lists, empty path lists in particular.

2010-11-01  Kevin B. Kenny  <kennykb@acm.org>

	* library/tzdata/Asia/Hong_Kong:
	* library/tzdata/Pacific/Apia:
	* library/tzdata/Pacific/Fiji:   Olson's tzdata2010o.

2010-10-23  Jan Nijtmans  <nijtmans@users.sf.net>

	* tools/uniParse.tcl:   [Bug 3085863]: tclUniData 9 years old
	* tools/uniClass.tcl:   Upgrade everything to Unicode 6.0, except
	* tests/utf.test:       non-BMP characters > 0xFFFF
	* generic/tclUniData.c: (re-generated)
	* generic/regc_locale.c:(re-generated)
	* generic/regcomp.c:    fix comment
	* win/rules.vc          Update for VS10

2010-10-09  Miguel Sofer  <msofer@users.sf.net>

	* generic/tclExecute.c: fix overallocation of exec stack in TEBC
	(mixing numwords and numbytes)

2010-10-01  Jeff Hobbs  <jeffh@ActiveState.com>

	* generic/tclExecute.c (EvalStatsCmd): change 'evalstats' to
	return data to interp by default, or if given an arg, use that as
	filename to output to (accepts 'stdout' and 'stderr').
	Fix output to print used inst count data.
	* generic/tclCkalloc.c: change TclDumpMemoryInfo sig to allow
	* generic/tclInt.decls: objPtr as well as FILE* as output.
	* generic/tclIntDecls.h:

2010-09-24  Andreas Kupries  <andreask@activestate.com>

	* tclWinsock.c: [Bug 3056775]: Fixed race condition between thread
	and internal co-thread access of a socket's structure because of
	the thread not using the socketListLock in TcpAccept(). Added
	documentation on how the module works to the top.

2010-09-23  Don Porter  <dgp@users.sourceforge.net>

	* generic/tclCmdAH.c:	Fix cases where value returned by 
	* generic/tclEvent.c:	Tcl_GetReturnOptions() was leaked.
	* generic/tclMain.c:	Thanks to Jeff Hobbs for discovery of the
	anti-pattern to seek and destroy.

2010-09-19  Donal K. Fellows  <dkf@users.sf.net>

	* doc/file.n (file readlink): [Bug 3070580]: Typofix.

2010-09-10  Donal K. Fellows  <dkf@users.sf.net>

	* doc/regsub.n: [Bug 3063568]: Fix for gotcha in example due to Tcl's
	special handling of backslash-newline. Makes example slightly less
	pure, but more useful.

2010-09-08  Andreas Kupries  <andreask@activestate.com>

	*** 8.5.9 TAGGED FOR RELEASE ***

	* doc/tm.n: Added underscore to the set of characters accepted in
	module names. This is true for quite some time in the code, this
	change catches up the documentation.

2010-09-08  Don Porter  <dgp@users.sourceforge.net>

	* changes:	Update for 8.5.9 release.

	* win/tclWin32Dll.c:	#ifdef protections to permit builds with
	* win/tclWinChan.c:	mingw on amd64 systems. Thanks to "mescalinum"
	* win/tclWinFCmd.c:	for reporting and testing.

2010-09-06  Stuart Cassoff  <stwo@users.sourceforge.net>

	* unix/configure.in, generic/tclIOUtil.c (Tcl_Stat): Updated so that
	we do not assume that all unix systems have the POSIX blkcnt_t type,
	since OpenBSD apparently does not. Backported from HEAD (2010-02-16).
	* unix/configure:	autoconf-2.59

2010-09-02  Andreas Kupries  <andreask@activestate.com>

	* doc/glob.n: Fixed documentation ambiguity regarding the handling
	of -join.

	* library/safe.tcl (::safe::AliasGlob): Fixed another problem, the
	option -join does not stop option processing in the core builtin,
	so the emulation must not do that either.

2010-09-01  Andreas Kupries  <andreas_kupries@users.sourceforge.net>

	* library/safe.tcl (::safe::AliasGlob): Moved the command
	extending the actual glob command with a -directory flag to when
	we actually have a proper untranslated path,

2010-09-01  Don Porter  <dgp@users.sourceforge.net>

	* changes:	Update for 8.5.9 release.

2010-09-01  Andreas Kupries  <andreask@activestate.com>

	* generic/tclExecute.c: [Bug 3057639]. Applied patch by Jeff to
	* generic/tclVar.c: make the behaviour of lappend in bytecompiled
	* tests/append.test: mode consistent with direct-eval and 'append'
	* tests/appendComp.test: generally. Added tests (append*-9.*)
	showing the difference.
	***POTENTIAL INCOMPATIBILITY***

2010-09-01  Donal K. Fellows  <dkf@users.sf.net>

	* tools/tcltk-man2html.tcl: Improve handling of cross-links for
	options between Ttk manual pages.

	* doc/Tcl.n: Avoid nroff hazards when generating documentation.

2010-08-31  Andreas Kupries  <andreask@activestate.com>

	* win/tcl.m4: Applied patch by Jeff fixing issues with the
	manifest handling on Win64.
	* win/configure: Regenerated.

2010-08-29  Donal K. Fellows  <dkf@users.sf.net>

	* doc/dict.n: [Bug 3046999]: Corrected cross reference to array
	manpage to refer to (correct) existing subcommand.

2010-08-26  Jeff Hobbs  <jeffh@ActiveState.com>

	* unix/configure, unix/tcl.m4: SHLIB_LD_LIBS='${LIBS}' for OSF1-V*.
	Add /usr/lib64 to set of auto-search dirs. [Bug 1230554]
	(SC_PATH_X): Correct syntax error when xincludes not found.

	* win/Makefile.in (VC_MANIFEST_EMBED_DLL VC_MANIFEST_EMBED_EXE):
	* win/configure, win/configure.in, win/tcl.m4: SC_EMBED_MANIFEST
	macro and --enable-embedded-manifest configure arg added to
	support manifest embedding where we know the magic.  Help prevents
	DLL hell with MSVC8+.

2010-08-24  Don Porter  <dgp@users.sourceforge.net>

	* changes:	Update for 8.5.9 release.

2010-08-23  Kevin B. Kenny  <kennykb@acm.org>

	* library/tzdata/Africa/Cairo:
	* library/tzdata/Asia/Gaza: Olson's tzdata2010l.

2010-08-19  Donal K. Fellows  <dkf@users.sf.net>

	* generic/tclTrace.c (TraceExecutionObjCmd, TraceCommandObjCmd)
	(TraceVariableObjCmd): [Patch 3048354]: Use memcpy() instead of
	strcpy() to avoid buffer overflow; we have the correct length of data
	to copy anyway since we've just allocated the target buffer.

2010-08-15  Donal K. Fellows  <dkf@users.sf.net>

	* generic/tclProc.c (ProcWrongNumArgs): [Bug 3045010]: Make the
	handling of passing the wrong number of arguments to [apply] somewhat
	less verbose when a lambda term is present.

2010-08-12  Donal K. Fellows  <dkf@users.sf.net>

	* generic/tclCmdMZ.c (Tcl_RegexpObjCmd): [Bug 2826551, Patch 2948425]:
	Backport of updates to make handling of RE line anchors correct.

2010-08-11  Jeff Hobbs  <jeffh@ActiveState.com>

	* unix/ldAix: Remove ancient (pre-4.2) AIX support
	* unix/configure: regen with ac-2.59
	* unix/configure.in, unix/tclConfig.sh.in, unix/Makefile.in:
	* unix/tcl.m4 (AIX): Remove the need for ldAIX, replace with
	-bexpall/-brtl.  Remove TCL_EXP_FILE (export file) and other baggage
	that went with it.  Remove pre-4 AIX build support.

2010-08-10  Jeff Hobbs  <jeffh@ActiveState.com>

	* generic/tclUtil.c (TclByteArrayMatch): Patterns may not be
	null-terminated, so account for that.

2010-08-05  Don Porter  <dgp@users.sourceforge.net>

	* changes:	Update for 8.5.9 release.

2010-08-04  Jeff Hobbs  <jeffh@ActiveState.com>

	* unix/tclUnixFCmd.c: Adjust license header as per
	ftp://ftp.cs.berkeley.edu/pub/4bsd/README.Impt.License.Change

	* license.terms: Fix DFARs note for number-adjusted rights clause

	* win/tclWin32Dll.c (asciiProcs, unicodeProcs):
	* win/tclWinLoad.c (TclpDlopen): 'load' use LoadLibraryEx with
	* win/tclWinInt.h (TclWinProcs): LOAD_WITH_ALTERED_SEARCH_PATH to
	prefer dependent DLLs in same dir as loaded DLL.
	***POTENTIAL INCOMPATIBILITY***

	* win/Makefile.in (%.${OBJEXT}): better implicit rules support

2010-08-04  Don Porter  <dgp@users.sourceforge.net>

	* generic/tcl.h:	Bump to 8.5.9 for release.
	* library/init.tcl:
	* tools/tcl.wse.in:
	* unix/configure.in:
	* unix/tcl.spec:
	* win/configure.in:
	* README:

	* unix/configure:	autoconf-2.59
	* win/configure:

	* changes:	Update for 8.5.9 release.

2010-08-04  Andreas Kupries  <andreask@activestate.com>

	* generic/tclIORChan.c: [Bug 3034840]: Fixed reference counting
	* tests/ioCmd.test: in InvokeTclMethod and callers.

2010-08-03  Andreas Kupries  <andreask@activestate.com>

	* tests/var.test (var-19.1): [Bug 3037525]: Added test demonstrating
	the local hashtable deletion crash and fix.

	* tests/info.test (info-39.1, test_info_frame): Changed absolute to
	relative frame adressing to handle difference between testing with
	-singleproc 1 vs. the default -singleproc 0. Plus comment fix. The
	test and issue are not relevant to the trunk, forward porting is not
	required.

2010-08-03  Don Porter  <dgp@users.sourceforge.net>

	* changes:	Update for 8.5.9 release.

2010-08-02  Kevin B. Kenny  <kennykb@users.sf.net>

	* library/tzdata/America/Bahia_Banderas:
	* library/tzdata/Pacific/Chuuk:
	* library/tzdata/Pacific/Pohnpei:
	* library/tzdata/Africa/Cairo:
	* library/tzdata/Europe/Helsinki:
	* library/tzdata/Pacific/Ponape:
	* library/tzdata/Pacific/Truk:
	* library/tzdata/Pacific/Yap:			Olson's tzdata2010k.

2010-07-28  Miguel Sofer  <msofer@users.sf.net>

	* generic/tclVar.c: [Bug 3037525]: lose fickle optimisation in
	TclDeleteVars (used for runtime-created locals) that caused crashes.

2010-07-25  Jan Nijtmans  <nijtmans@users.sf.net>

	* generic/tclInt.h: [Bug 3030870]: Make itcl 3.x built with pre-8.6
	* generic/tclBasic.c: work in 8.6 revert tclInt.h to what it was
	before, and relax the relation between Tcl_CallFrame and CallFrame.

2010-07-17  Jan Nijtmans  <nijtmans@users.sf.net>

	* generic/tcl.h: [Bug 3030870]: Make itcl 3.x built with pre-8.6
	* generic/tclInt.h:		work in 8.6

2010-07-02  Donal K. Fellows  <dkf@users.sf.net>

	* generic/tclExecute.c (IllegalExprOperandType): [Bug 3024379]: Made
	sure that errors caused by an argument to an operator being outside
	the domain of the operator all result in ::errorCode being ARITH
	DOMAIN and not NONE.

2010-07-02  Jan Nijtmans  <nijtmans@users.sf.net>

	* generic/tclIntDecls.h: [Bug 803489]: Tcl_FindNamespace problem in
	the Stubs table.

2010-07-01  Donal K. Fellows  <dkf@users.sf.net>

	* doc/mathop.n: [Bug 3023165]: Fix typo that was preventing proper
	rendering of the exclusive-or operator.

2010-06-28  Jan Nijtmans  <nijtmans@users.sf.net>

	* generic/tclPosixStr.c: [Bug 3019634]: errno.h and tclWinPort.h have
	conflicting definitions.

2010-06-22  Donal K. Fellows  <dkf@users.sf.net>

	* generic/tclCmdIL.c (Tcl_LsetObjCmd): [Bug 3019351]: Corrected wrong
	args message.

2010-06-18  Donal K. Fellows  <dkf@users.sf.net>

	* library/init.tcl (auto_execok): [Bug 3017997]: Add .cmd to the
	default list of extensions that we can execute interactively.

2010-06-16  Jan Nijtmans  <nijtmans@users.sf.net>

	* tools/loadICU.tcl:   [Bug 3016135]: Traceback using clock format
	* library/msgs/he.msg: with locale of he_IL

2010-06-09  Andreas Kupries  <andreask@activestate.com>

	* library/platform/platform.tcl: Added OSX Intel 64bit
	* library/platform/pkgIndex.tcl: Package updated to version 1.0.9.
	* unix/Makefile.in:
	* win/Makefile.in:

2010-05-26  Donal K. Fellows  <dkf@users.sf.net>

	* doc/socket.n: [Bug 3007442]: Server sockets never took a host
	argument, so the list of options must precede the port argument.

2010-05-25  Jan Nijtmans  <nijtmans@users.sf.net>

	* unix/tclUnixPort.h: [Bug 2991415]: tclport.h #included before
	* win/tclWinPort.h:		     limits.h
	* generic/tclInt.h:

2010-05-21  Jan Nijtmans  <nijtmans@users.sf.net>

	* tools/installData.tcl:  Make sure that copyDir only receives
	normalized paths. Backported from trunk.
	* generic/tclPlatDecls.h: Fix <tchar.h> inclusion for CYGWIN.
	Backported from trunk (although for trunk this was moved to
	tclWinPort.h)
	* generic/tclPathObj.c:   Fix Tcl_SetStringObj usage for CYGWIN. This
	function can only be used with unshared objects. This causes a crash
	on CYGWIN. (backported from trunk)
	* generic/tclFileName.c:  Don't declare cygwin_conv_to_win32_path here
	* win/tclWinChan.c:       Fix various minor other gcc warnings, like
	* win/tclWinConsole.c:    signed<->unsigned mismatch. Backported from
	* win/tclWinDde.c:        trunk.
	* win/tclWinNotify.c:
	* generic/tclStrToD.c:    [Bug 3005233]: fix for build on OpenBSD vax

2010-05-19 Alexandre Ferrieux  <ferrieux@users.sourceforge.net>

	* generic/tclDictObj.c: Backport of fix for [Bug 3004007], EIAS
	* tests/dict.test:      violation in list-dict conversions.

2010-05-07  Andreas Kupries  <andreask@activestate.com>

	* library/platform/platform.tcl: Fix cpu name for Solaris/Intel 64bit.
	* library/platform/pkgIndex.tcl: Package updated to version 1.0.8.
	* unix/Makefile.in:		
	* win/Makefile.in:

2010-04-30  Don Porter  <dgp@users.sourceforge.net>

	* generic/tclBinary.c (UpdateStringOfByteArray): [Bug 2994924]: Add
	panic when the generated string representation would grow beyond Tcl's
	size limits.

2010-04-29  Andreas Kupries  <andreask@activestate.com>

	* library/platform/platform.tcl: Another stab at getting the /lib,
	* library/platform/pkgIndex.tcl: /lib64 difference right for linux.
	* unix/Makefile.in:		 Package updated to version 1.0.7.
	* win/Makefile.in:

2010-04-29  Kevin B. Kenny  <kennykb@acm.org>

	* library/tzdata/Antarctica/Macquarie:
	* library/tzdata/Africa/Casablanca:
	* library/tzdata/Africa/Tunis:
	* library/tzdata/America/Santiago:
	* library/tzdata/America/Argentina/San_Luis:
	* library/tzdata/Antarctica/Casey:
	* library/tzdata/Antarctica/Davis:
	* library/tzdata/Asia/Anadyr:
	* library/tzdata/Asia/Damascus:
	* library/tzdata/Asia/Dhaka:
	* library/tzdata/Asia/Gaza:
	* library/tzdata/Asia/Kamchatka:
	* library/tzdata/Asia/Karachi:
	* library/tzdata/Asia/Taipei:
	* library/tzdata/Europe/Samara:
	* library/tzdata/Pacific/Apia:
	* library/tzdata/Pacific/Easter:
	* library/tzdata/Pacific/Fiji:   Olson's tzdata2010i.
	
2010-04-19  Jan Nijtmans  <nijtmans@users.sf.net>

	* win/tclWinPort.h: [Patch 2986105]: Conditionally defining
	* win/tclWinFile.c: strcasecmp/strncasecmp

2010-04-18  Donal K. Fellows  <dkf@users.sf.net>

	* doc/unset.n: [Bug 2988940]: Fix typo.

2010-04-14  Andreas Kupries  <andreask@activestate.com>

	* library/platform/platform.tcl: Linux platform identification:
	* library/platform/pkgIndex.tcl: Check /lib64 for existence of
	* unix/Makefile.in: files matching libc* before accepting it as
	* win/Makefile.in: base directory. This can happen on weirdly
	installed 32bit systems which have an empty or partially filled
	/lib64 without an actual libc. Bumped to version 1.0.6.

2010-04-03  Zoran Vasiljevic <vasiljevic@users.sourceforge.net>

	* generic/tclStringObj.c: (SetStringFromAny): avoid trampling
	over the tclEmptyStringRep as it is thread-shared.

	* generic/tclThreadStorage.c (ThreadStorageGetHashTable):
	avoid accessing shared table index w/o mutex protection
	if VALGRIND defined on compilation time. This rules out
	helgrind complains about potential race-conditions at
	that place.

	Thanks to Gustaf Neumann for the (hard) work.

2010-03-31  Donal K. Fellows  <dkf@users.sf.net>

	* doc/package.n: [Bug 2980210]: Document the arguments taken by
	the [package present] command correctly.

2010-03-30  Andreas Kupries  <andreask@activestate.com>

	* generic/tclIORChan.c (ReflectClose, ReflectInput, ReflectOutput,
	ReflectSeekWide, ReflectWatch, ReflectBlock, ReflectSetOption,
	ReflectGetOption, ForwardProc): [Bug 2978773]: Preserve
	ReflectedChannel* structures across handler invokations, to avoid
	crashes when the handler implementation induces nested callbacks
	and destruction of the channel deep inside such a nesting.

2010-03-30  Don Porter  <dgp@users.sourceforge.net>

	* generic/tclObj.c (Tcl_GetCommandFromObj):	[Bug 2979402]: Reorder
	the validity tests on internal rep of a "cmdName" value to avoid
	invalid reads reported by valgrind.

2010-03-29  Don Porter  <dgp@users.sourceforge.net>

	* generic/tclStringObj.c:	Fix array overrun in test format-1.12
	caught by valgrind testing.

2010-03-25  Donal K. Fellows  <dkf@users.sf.net>

	* unix/tclUnixFCmd.c (TclUnixCopyFile): [Bug 2976504]: Corrected
	number of arguments to fstatfs() call.

2010-03-24  Don Porter  <dgp@users.sourceforge.net>

	* generic/tclResult.c:	[Bug 2383005]: Revise [return -errorcode] so
	* tests/result.test:	that it rejects illegal non-list values.

2010-03-20  Donal K. Fellows  <dkf@users.sf.net>

	* generic/tclIO.c (CopyData): Allow the total number of bytes copied
	by [fcopy] to exceed 2GB. Can happen when no -size parameter given.

2010-03-18  Don Porter  <dgp@users.sourceforge.net>

	* generic/tclListObj.c: [Bug 2971669]: Prevent in overflow trouble in
	* generic/tclTestObj.c: ListObjReplace operations.  Thanks to kbk for
	* tests/listObj.test:   fix and test.

2010-03-12  Jan Nijtmans  <nijtmans@users.sf.net>

	* win/makefile.vc:      Fix [Bug 2967340]: Static build failure
	* win/.cvsignore

2010-03-09  Andreas Kupries  <andreask@activestate.com>

	* generic/tclIORChan.c: [Bug 2936225]: Thanks to Alexandre Ferrieux
	* doc/refchan.n:	<ferrieux@users.sourceforge.net> for debugging
	* tests/ioCmd.test:	and fixing the problem. It is the write-side
				equivalent to the bug fixed 2009-08-06.

2010-03-09  Don Porter  <dgp@users.sourceforge.net>

	* library/tzdata/America/Matamoros: New locale
	* library/tzdata/America/Ojinaga: New locale
	* library/tzdata/America/Santa_Isabel: New locale
	* library/tzdata/America/Asuncion:
	* library/tzdata/America/Tijuana:
	* library/tzdata/Antarctica/Casey:
	* library/tzdata/Antarctica/Davis:
	* library/tzdata/Antarctica/Mawson:
	* library/tzdata/Asia/Dhaka:
	* library/tzdata/Pacific/Fiji:
	Olson tzdata2010c.

2010-03-01  Alexandre Ferrieux  <ferrieux@users.sourceforge.net>

	* unix/tclUnixChan.c: [backported] Refrain from a possibly lengthy
	reverse-DNS lookup on 0.0.0.0 when calling [fconfigure -sockname]
	on an universally-bound (default) server socket.

2010-02-27  Donal K. Fellows  <dkf@users.sf.net>

	* generic/tclCmdMZ.c (StringFirstCmd, StringLastCmd): [Bug 2960021]:
	Only search for the needle in the haystack when the needle isn't
	larger than the haystack. Prevents an odd crash from sometimes
	happening when things get mixed up (a common programming error).

2010-02-21  Jan Nijtmans  <nijtmans@users.sf.net>

	* generic/tclBasic.c:   Fix [Bug 2954959] expr abs(0.0) is -0.0
	* tests/expr.test

2010-02-19  Stuart Cassoff  <stwo@users.sourceforge.net>

	* tcl.m4: Correct compiler/linker flags for threaded builds on OpenBSD
	* configure: (regenerated).

2010-02-19  Donal K. Fellows  <dkf@users.sf.net>

	* unix/installManPage: [Bug 2954638]: Correct behaviour of manual page
	installer. Also added armouring to check that assumptions about the
	initial state are actually valid (e.g., look for existing input file).

2010-02-11  Donal K. Fellows  <dkf@users.sf.net>

	* generic/tclIOCmd.c (Tcl_OpenObjCmd): [Bug 2949740]: Make sure that
	we do not try to put a NULL pipeline channel into binary mode.

2010-02-07  Jan Nijtmans  <nijtmans@users.sf.net>

	* tools/genStubs.tcl     Backport various formatting (spacing)
	* generic/tcl*.decls     changes from HEAD, so diffing
	* generic/tcl*Decls.h    between 8.5.x and 8.6 shows the
	* generic/tclStubInit.c  real structural differences again.
	                         (any signature change not backported!)

2010-02-03  Donal K. Fellows  <dkf@users.sf.net>

	* generic/tclVar.c (Tcl_ArrayObjCmd): More corrections for the 'unset'
	subcommand.

2010-02-02  Andreas Kupries  <andreask@activestate.com>

	* generic/tclCompile.c: [Bug 2933089]: A literal sharing problem with
	* generic/tclCompile.h: 'info frame' affects not only 8.6 but 8.5 as
	* generic/tclExecute.h: well. Backported the fix done in 8.6, without
	* tests/info.test: changes. New testcase info-39.1.

2010-02-02  Donal K. Fellows  <dkf@users.sf.net>

	* generic/tclVar.c (Tcl_ArrayObjCmd): [Bug 2939073]: Stop the [array
	unset] command from having dangling pointer problems when an unset
	trace deletes the element that is going to be processed next. Many
	thanks to Alexandre Ferrieux for the bulk of this fix.

2010-02-01  Donal K. Fellows  <dkf@users.sf.net>

	* generic/regexec.c (ccondissect, crevdissect): [Bug 2942697]: Rework
	these functions so that certain pathological patterns are matched much
	more rapidly. Many thanks to Tom Lane for dianosing this issue and
	providing an initial patch.

2010-02-01  Jan Nijtmans  <nijtmans@users.sf.net>

	* generic/tclInt.decls:		Various CYGWIN-related fixes
	* generic/tclInt.h:		backported from HEAD. Still
	* generic/tclIntPlatDecls.h:	configure script not modified,
	* generic/tclPort.h:		so CYGWIN build is still
	* generic/tclTest.c:		disabled. Reason: although the
	* win/cat.c:			build succeeds with those changes,
	* win/tclWinDde.c:		many tests still fail.
	* win/tclWinError.c:
	* win/tclWinFile.c:
	* win/tclWinPipe.c:
	* win/tclWinPort.h:
	* win/tclWinReg.c:
	* win/tclWinSerial.c:
	* win/tclWinSock.c:
	* win/tclWinTest.c:
	* win/tclWinThrd.c:

2010-01-29  Jan Nijtmans  <nijtmans@users.sf.net>

	* generic/tcl.h:	Use correct TCL_LL_MODIFIER for CYGWIN.
				Formatting (all backported from HEAD)
	* generic/rege_dfa.c:	Fix macro conflict on CYGWIN: don't use
				"small".
	* generic/tclTest.c:	Fix gcc 4.4 warning: ignoring return value of
	* unix/tclUnixPipe.c:	'write'
	* unix/tclUnixNotify.c:

2010-01-19  Donal K. Fellows  <dkf@users.sf.net>

	* doc/dict.n: [Bug 2929546]: Clarify just what [dict with] and [dict
	update] are doing with variables.

2010-01-18  Andreas Kupries  <andreask@activestate.com>

	* generic/tclIO.c (CreateScriptRecord): [Bug 2918110]: Initialize
	the EventScriptRecord (esPtr) fully before handing it to
	Tcl_CreateChannelHandler for registration. Otherwise a reflected
	channel calling 'chan postevent' (== Tcl_NotifyChannel) in its
	'watchProc' will cause the function 'TclChannelEventScriptInvoker'
	to be run on an uninitialized structure.

2010-01-18  Donal K. Fellows  <dkf@users.sf.net>

	* generic/tclStringObj.c (Tcl_AppendFormatToObj): [Bug 2932421]: Stop
	the [format] command from causing argument objects to change their
	internal representation when not needed. Thanks to Alexandre Ferrieux
	for this fix.

2010-01-06  Jan Nijtmans  <nijtmans@users.sf.net>

	* generic/tclCompExpr.c: Warning: array subscript has type 'char'
	* generic/tclPkg.c:
	* libtommath/bn_mp_read_radix.c:
	* unix/tclUnixCompat.c:	Fix gcc warning: signed and unsigned type
				in conditional expression.
	* unix/tcl.m4: Add support for Haiku and CYGWIN dynamical loading
	* unix/configure: (regenerated)
	* unix/Makefile.in:
	* unix/.cvsignore:
	* tests/stack.test: Reduced minimum required C-stack size to 2034:
			    CYGWIN has this stack size and the test runs fine!
	* generic/tclEnv.c: Fix environment tests under CYGWIN
	* generic/tclPort.h:
	* tests/env.test:

2010-01-05  Don Porter  <dgp@users.sourceforge.net>

	* generic/tclPathObj.c (TclPathPart):	[Bug 2918610]: Correct
	* tests/fileName.test (filename-14.31):	inconsistency between the
	string rep and the intrep of a path value created by [file rootname].
	Thanks to Vitaly Magerya for reporting.

2010-01-03  Donal K. Fellows  <dkf@users.sf.net>

	* unix/tcl.m4 (SC_CONFIG_CFLAGS): [Bug 1636685]: Use the configuration
	for modern FreeBSD suggested by the FreeBSD porter.

2009-12-30  Donal K. Fellows  <dkf@users.sf.net>

	* library/safe.tcl (AliasSource): [Bug 2923613]: Make the safer
	* tests/safe.test (safe-8.9):	  [source] handle a [return] at the
					  end of the file correctly.

2009-12-29  Donal K. Fellows  <dkf@users.sf.net>

	* generic/tclInterp.c (Tcl_MakeSafe): [Bug 2895741]: Make sure that
	the min() and max() functions are supported in safe interpreters.

2009-12-28  Donal K. Fellows  <dkf@users.sf.net>

	* unix/configure.in: [Bug 942170]:	Detect the st_blocks field of
	* generic/tclCmdAH.c (StoreStatData):	'struct stat' correctly.
	* generic/tclIOUtil.c (Tcl_Stat, Tcl_FSStat):
	* generic/tclTest.c (PretendTclpStat):

	* generic/tclInterp.c (TimeLimitCallback): [Bug 2891362]: Ensure that
	* tests/interp.test (interp-34.13):	   the granularity ticker is
	reset when we check limits because of the time limit event firing.

2009-12-27  Donal K. Fellows  <dkf@users.sf.net>

	* doc/namespace.n (SCOPED SCRIPTS): [Bug 2921538]: Updated example to
	not be quite so ancient.

2009-12-23  Donal K. Fellows  <dkf@users.sf.net>

	* library/safe.tcl (AliasSource, AliasExeName): [Bug 2913625]: Stop
	information about paths from leaking through [info script] and [info
	nameofexecutable].

2009-12-16  Donal K. Fellows  <dkf@users.sf.net>

	* library/safe.tcl (::safe::AliasGlob): Upgrade to correctly support a
	larger fraction of [glob] functionality, while being stricter about
	directory management.

	* doc/tm.n: [Bug 1911342]: Formatting rewrite to avoid bogus crosslink
	to the list manpage when generating HTML.

	* library/msgcat/msgcat.tcl (Init): [Bug 2913616]: Do not use platform
	tests that are not needed and which don't work in safe interpreters.

2009-12-12  Donal K. Fellows  <dkf@users.sf.net>

	* generic/tclTest.c (TestconcatobjCmd): [Bug 2895367]: Stop memory
	leak when testing. We don't need extra noise of this sort when
	tracking down real problems!

2009-12-10  Andreas Kupries  <andreask@activestate.com>

	* generic/tclObj.c (TclContinuationsEnter): [Bug 2895323]: Updated
	comments to describe when the function can be entered for the same
	Tcl_Obj* multiple times. This is a continuation of the 2009-11-10
	entry where a memory leak was plugged, but where not sure if that was
	just a band-aid to paper over some other error. It isn't, this is a
	legal situation.

2009-12-09  Andreas Kupries  <andreask@activestate.com>

	* library/safe.tcl: Backport of the streamlined safe base from
	* tests/safe.test: head to the 8.5 branch (See head changelog entries
	2009-11-05, 2009-11-06, 2009-12-03).

2009-12-07  Don Porter  <dgp@users.sourceforge.net>

	* generic/tclStrToD.c:	[Bug 2902010]: Correct conditional compile
	directives to better detect the toolchain that needs extra work for
	proper underflow treatment instead of merely detecting the MIPS
	platform.

2009-12-02  Jan Nijtmans  <nijtmans@users.sf.net>

	* tools/genStubs.tcl: Add support for win32 CALLBACK functions (needed
	for Tk bugfix).

2009-11-30  Donal K. Fellows  <dkf@users.sf.net>

	* doc/Tcl.n: [Bug 2901433]: Improved description of expansion to
	mention that it is using list syntax.

2009-11-27  Donal K. Fellows  <dkf@users.sf.net>

	* doc/BoolObj.3, doc/CrtChannel.3, doc/DictObj.3, doc/DoubleObj.3: 
	* doc/Ensemble.3, doc/Environment.3, doc/FileSystem.3, doc/Hash.3: 
	* doc/IntObj.3, doc/Limit.3, doc/ObjectType.3, doc/PkgRequire.3: 
	* doc/SetChanErr.3, doc/SetResult.3: [Patch 2903921]: Many small
	spelling fixes from Larry Virden.

2009-11-25  Stuart Cassoff  <stwo@users.sf.net>

	* unix/configure.in:	[Patch 2892871]: Remove unneeded
	* unix/tcl.m4:		AC_STRUCT_TIMEZONE and use
	* unix/tclConfig.h.in:	AC_CHECK_MEMBERS([struct stat.st_blksize])
	* unix/tclUnixFCmd.c:	instead of AC_STRUCT_ST_BLKSIZE.
	* unix/configure:	Regenerated with autoconf-2.59.

2009-11-16  Alexandre Ferrieux  <ferrieux@users.sourceforge.net>

	* generic/tclEncoding.c: Fix [Bug 2891556] and improve test to detect
	* tests/decoding.test:   similar manifestations in the future.
	
2009-11-12  Don Porter  <dgp@users.sourceforge.net>

	*** 8.5.8 TAGGED FOR RELEASE ***

	* changes:	Update for 8.5.8 release.

	* generic/tclClock.c (TclClockInit):	Do not create [clock] support
	commands in safe interps.

	* tests/io.test:	New test io-53.11 to test for [Bug 2895565].

2009-11-12  Andreas Kupries  <andreask@activestate.com>

	* generic/tclIO.c (CopyData): [Bug 2895565]: Dropped bogosity which
	used the number of _written_ bytes or character to update the counters
	for the read bytes/characters. See last entry for the test case.

2009-11-11  Pat Thoyts  <patthoyts@users.sourceforge.net>

	* tests/fCmd.test:     Fixed a number of issues for Vista and Win7
	* tests/registry.test: that are due to restricted permissions.
	* tests/winFCmd.test:

2009-11-11  Don Porter  <dgp@users.sourceforge.net>

	* library/http/http.tcl:	[Bug 2891171]: Update the URL syntax
	check to RFC 3986 compliance on the subject of non-encoded question
	mark characters.
	
	* library/http/pkgIndex.tcl:	Bump to http 2.7.5 to avoid any
	* unix/Makefile.in:		confusion with snapshot "releases"
	* win/Makefile.in:		that might be in ActiveTcl, etc.

2009-11-11  Alexandre Ferrieux  <ferrieux@users.sourceforge.net>

	* generic/tclIO.c: Backported fix for [Bug 2888099] (close discards
	ENOSPC error) by saving the errno from the first of two
	FlushChannel()s. Uneasy to test; might need specific channel drivers.
	Four-hands with aku.

2009-11-10  Don Porter  <dgp@users.sourceforge.net>

	* generic/tclBasic.c:	Plug another leak in TCL_EVAL_DIRECT
	evaluation.

	* generic/tclObj.c:	Plug memory leak in TclContinuationsEnter().
	[Bug 2895323]

2009-11-09  Stuart Cassoff <stwo@users.sf.net>

	* win/README: [bug 2459744]: Removed outdated Msys + Mingw info.

2009-11-09  Don Porter  <dgp@users.sourceforge.net>

	* generic/tclBasic.c (TclEvalObjEx):	Plug memory leak in 
	TCL_EVAL_DIRECT evaluation.

	* tests/info.test:	Resolve ambiguous resolution of variable "res".

2009-11-03  Don Porter  <dgp@users.sourceforge.net>

	* generic/tcl.h:	Bump to 8.5.8 for release.
	* library/init.tcl:
	* tools/tcl.wse.in:
	* unix/configure.in:
	* unix/tcl.spec:
	* win/configure.in:
	* README:

	* unix/configure:	autoconf-2.59
	* win/configure:

	* changes:	Update for 8.5.8 release.

2009-11-03  Andreas Kupries  <andreask@activestate.com>

	* library/safe.tcl (::safe::InterpSetConfig): [Bug 2854929]: Added
	code to recursively find deeper paths which may contain modules.
	Required to handle modules with names like 'platform::shell', which
	translate into 'platform/shell-X.tm', i.e arbitrarily deep
	subdirectories.

2009-11-03  Kevin B. Kenny  <kennykb@acm.org>
	
	* library/tzdata/Asia/Novokuznetsk: New tzdata locale for Kemerovo
	oblast', which now keeps Novosibirsk time and not Kranoyarsk time.
	* library/tzdata/Asia/Damascus: Syrian DST changes.
	* library/tzdata/Asia/Hong_Kong: Hong Kong historic DST corrections.
	Olson tzdata2009q.

2009-11-03  Pat Thoyts  <patthoyts@users.sourceforge.net>

	* tests/tcltest.test: Backport permissions fix for Win7.

2009-10-31  Donal K. Fellows  <dkf@users.sf.net>

	* generic/tclBasic.c (ExprRoundFunc): [Bug 2889593]: Correctly report
	the expected number of arguments when generating an error for round().

2009-10-29  Don Porter  <dgp@users.sourceforge.net>

	* generic/tcl.h:	[Bug 2800740]: Changed the typedef for the
	mp_digit type from:
		typedef unsigned long mp_digit;
	to:
		typedef unsigned int mp_digit;
	For 32-bit builds where "long" and "int" are two names for the same
	thing, this is no change at all. For 64-bit builds, though, this
	causes the dp[] array of an mp_int to be made up of 32-bit elements
	instead of 64-bit elements. This is a huge improvement because details
	elsewhere in the mp_int implementation cause only 28 bits of each
	element to be actually used storing number data. Without this change
	bignums are over 50% wasted space on 64-bit systems.

	***POTENTIAL INCOMPATIBILITY***
	For 64-bit builds, callers of routines with (mp_digit) or (mp_digit *)
	arguments *will*, and callers of routines with (mp_int *) arguments
	*may* suffer both binary and stubs incompatibilities with Tcl releases
	8.5.0 - 8.5.7.  Such possibilities should be checked, and if such
	incompatibilities are present, suitable [package require] requirements
	on the Tcl release should be put in place to keep such built code
	[load]-ing only in Tcl interps that are compatible.

2009-10-29  Kevin B. Kenny  <kennykb@acm.org>

	* library/clock.tcl (LocalizeFormat):
	* tests/clock.test (clock-67.1): [Bug 2819334]:
	Corrected a problem where '%%' followed by a letter in a format group
	could expand recursively: %%R would turn into %%H:%M:%S.

2009-10-28  Don Porter  <dgp@users.sourceforge.net>

	* generic/tclLiteral.c:	Backport fix for [Bug 2888044].

2009-10-28  Kevin B. Kenny  <kennykb@acm.org>

	* tests/fileName.test (fileName-20.[78]): Corrected poor test
	hygiene (failure to save and restore the working directory) that
	caused these two tests to fail on Windows (and [Bug 2806250] to be
	reopened).

2009-10-27  Don Porter  <dgp@users.sourceforge.net>

	* generic/tclPathObj.c: [Bug 2884203]: Missing refcount on cached
	normalized path caused crashes.

2009-10-27  Kevin B. Kenny  <kennykb@acm.org>

	* library/clock.tcl (ParseClockScanFormat): [Bug 2886852]:
	Corrected a problem where [clock scan] didn't load the timezone soon
	enough when processing a time format that lacked a complete date.
	* tests/clock.test (clock-66.1):
	Added a test case for the above bug.
	* library/tzdata/America/Argentina/Buenos_Aires:
	* library/tzdata/America/Argentina/Cordoba:
	* library/tzdata/America/Argentina/San_Luis:
	* library/tzdata/America/Argentina/Tucuman:
	New DST rules for Argentina. (Olson's tzdata2009p.)

2009-10-24  Kevin B. Kenny  <kennykb@acm.org>

	* library/clock.tcl (ProcessPosixTimeZone):
	Corrected a regression in the fix to [Bug 2207436] that caused [clock]
	to apply EU daylight saving time rules in the US. Thanks to Karl
	Lehenbauer for reporting this regression.
	* tests/clock.test (clock-52.4):
	Added a regression test for the above regression.
	* library/tzdata/Asia/Dhaka:
	* library/tzdata/Asia/Karachi:
	New DST rules for Bangladesh and Pakistan. (Olson's tzdata2009o.)

2009-10-23  Andreas Kupries  <andreask@activestate.com>

	* generic/tclIO.c (FlushChannel): Skip OutputProc for low-level
	0-length writes. When closing pipes which have already been closed not
	skipping leads to spurious SIG_PIPE signals. Reported by Mikhail
	Teterin <mi+thun@aldan.algebra.com>.

2009-10-21  Donal K. Fellows  <dkf@users.sf.net>

	* generic/tclPosixStr.c: [Bug 2882561]: Work around oddity on Haiku OS
	where SIGSEGV and SIGBUS are the same value.

2009-10-19  Don Porter  <dgp@users.sourceforge.net>

	* generic/tclIO.c:	Revised ReadChars and FilterInputBytes
	routines to permit reads to continue up to the string limits of Tcl
	values. Before revisions, large read attempts could panic when as
	little as half the limiting value length was reached. [Patch 2107634]
	Thanks to Sean Morrison and Bob Parker for their roles in the fix.

2009-10-18  Joe Mistachkin  <joe@mistachkin.com>

	* tests/thread.test (thread-4.[345]): [Bug 1565466]: Correct tests to
	save their error state before the final call to threadReap just in
	case it triggers an "invalid thread id" error.  This error can occur
	if one or more of the target threads has exited prior to the attempt
	to send it an asynchronous exit command.

	* doc/memory.n: [Bug 988703]: Add mechanism for finding what Tcl_Objs
	* generic/tclCkalloc.c (MemoryCmd): are allocated when built for
	* generic/tclInt.decls: memory debugging. This was previously
	* generic/tclInt.h: backported from Tcl 8.6 with the corrections to
	* generic/tclObj.c (ObjData, TclFinalizeThreadObjects): fix [Bug
	2871908]. However, there were key elements missing. These changes make
	things consistent between branches.

2009-10-17  Donal K. Fellows  <dkf@users.sf.net>

	* generic/tclVar.c (TclDeleteCompiledLocalVars, UnsetVarStruct)
	(TclDeleteNamespaceVars):
	* generic/tclTrace.c (Tcl_UntraceVar2): [Bug 2629338]: Stop traces
	that are deleted part way through (a feature used by tdom) from
	causing freed memory to be accessed.

2009-10-08  Donal K. Fellows  <dkf@users.sf.net>

	* generic/tclDictObj.c (DictIncrCmd): [Bug 2874678]: Don't leak any
	bignums when doing [dict incr] with a value.
	* tests/dict.test (dict-19.3): Memory leak detection code.

2009-10-07  Andreas Kupries  <andreask@activestate.com>

	* generic/tclObj.c: [Bug 2871908]: Plug memory leaks of the
	objThreadMap and lineCLPtr hashtables.  Also make the names of the
	continuation line information initialization and finalization
	functions more consistent. Patch supplied by Joe Mistachkin
	<joe@mistachkin.com>.

	* generic/tclIORChan.c (ErrnoReturn): Replace the hardwired constant
	11 with the proper errno define, EAGAIN. What was I thinking? The
	BSD's have a different errno assignment and break with the hardwired
	number. Reported by emiliano on the chat.

2009-10-06  Don Porter  <dgp@users.sourceforge.net>

	* generic/tclTomMathInt.h (new): Public header tclTomMath.h had
	* generic/tclTomMath.h: dependence on private headers, breaking use
	* generic/tommath.h:    by extensions [Bug 1941434].

2009-10-05  Don Porter  <dgp@users.sourceforge.net>

	* changes:	Update for 8.5.8 release.

2009-10-04  Daniel Steffen  <das@users.sourceforge.net>

	* macosx/tclMacOSXBundle.c:	Workaround CF memory managment bug in
	* unix/tclUnixInit.c:		Mac OS X 10.4 & earlier. [Bug 2569449]

2009-10-02  Kevin B. Kenny  <kennykb@acm.org>

	* library/tzdata/Africa/Cairo:
	* library/tzdata/Asia/Gaza:
	* library/tzdata/Asia/Karachi:
	* library/tzdata/Pacific/Apia:	Olson's tzdata2009n.

2009-09-29  Don Porter  <dgp@users.sourceforge.net>

	* generic/tclAlloc.c:           Cleaned up various routines in the
	* generic/tclCkalloc.c:         call stacks for memory allocation to
	* generic/tclInt.h:		guarantee that any size values computed
	* generic/tclThreadAlloc.c:     are within the domains of the routines
	they get passed to.  [Bugs 2557696 and 2557796].

2009-09-11  Don Porter  <dgp@users.sourceforge.net>

	* library/http/http.tcl:	Bump to http 2.7.4 to account for
	* library/http/pkgIndex.tcl:	[Bug 2849860] fix.
	* unix/Makefile.in:
	* win/Makefile.in:

2009-09-10  Donal K. Fellows  <dkf@users.sf.net>

	* library/http/http.tcl (http::Event): [Bug 2849860]: Handle charset
	names in double quotes; some servers like generating them like that.

2009-09-01  Don Porter  <dgp@users.sourceforge.net>

	* library/tcltest/tcltest.tcl:	Bump to tcltest 2.3.2 after revision
	* library/tcltest/pkgIndex.tcl:	to verbose error message.
	* unix/Makefile.in:
	* win/Makefile.in:

2009-08-27  Don Porter  <dgp@users.sourceforge.net>

	* generic/tclStringObj.c:	[Bug 2845535]: A few more string
	overflow cases in [format].

2009-08-25  Andreas Kupries  <andreask@activestate.com>

	* generic/tclBasic.c (Tcl_CreateInterp, Tcl_EvalTokensStandard)
	(EvalTokensStandard, Tcl_EvalEx, EvalEx, TclAdvanceContinuations)
	(TclEvalObjEx):
	* generic/tclCmdMZ.c (Tcl_SwitchObjCmd, TclListLines):
	* generic/tclCompCmds.c (*):
	* generic/tclCompile.c (TclSetByteCodeFromAny, TclInitCompileEnv)
	(TclFreeCompileEnv, TclCompileScript):
	* generic/tclCompile.h (CompileEnv):
	* generic/tclInt.h (ContLineLoc, Interp):
	* generic/tclObj.c (ThreadSpecificData, ContLineLocFree)
	(TclThreadFinalizeObjects, TclInitObjSubsystem, TclContinuationsEnter)
	(TclContinuationsEnterDerived, TclContinuationsCopy)
	(TclContinuationsGet, TclFreeObj):
	* generic/tclParse.c (TclSubstTokens, Tcl_SubstObj):
	* generic/tclProc.c (TclCreateProc):
	* generic/tclVar.c (TclPtrSetVar):
	* tests/info.test (info-30.0-24):

	Extended parser, compiler, and execution with code and attendant data
	structures tracking the positions of continuation lines which are not
	visible in script Tcl_Obj*'s, to properly account for them while
	counting lines for #280.

2009-08-24  Daniel Steffen  <das@users.sourceforge.net>

	* macosx/tclMacOSXNotify.c: Fix multiple issues with nested event
	loops when CoreFoundation notifier is running in embedded mode. (Fixes
	problems in TkAqua Cocoa reported by Youness Alaoui on tcl-mac)

2009-08-21  Don Porter  <dgp@users.sourceforge.net>

	* generic/tclFileName.c: Correct regression in [Bug 2837800] fix.
	* tests/fileName.test:

2009-08-20  Don Porter  <dgp@users.sourceforge.net>

	* generic/tclFileName.c: [Bug 2837800]: Get the correct result from
	[glob */test] when * matches something like ~foo.

	* generic/tclPathObj.c:	[Bug 2806250]: Prevent the storage of strings
	starting with ~ in the "tail" part (normPathPtr field) of the path
	intrep when PATHFLAGS != 0.  This establishes the assumptions relied
	on elsewhere that the name stored there is a relative path.  Also
	refactored to make an AppendPath() routine instead of the cut/paste
	stanzas that were littered throughout.

2009-08-20  Donal K. Fellows  <dkf@users.sf.net>

	* generic/tclCmdIL.c (Tcl_LsortObjCmd): Plug memory leak.

2009-08-18  Don Porter  <dgp@users.sourceforge.net>

	* generic/tclPathObj.c:	[Bug 2837800]: Added NULL check to prevent
	* tests/fileName.test:	crashes during [glob].

2009-08-06  Andreas Kupries  <andreask@activestate.com>

	* doc/refchan.n [Bug 2827000]: Extended the implementation of
	* generic/tclIORChan.c: reflective channels (TIP 219, method 'read'),
	* tests/ioCmd.test: enabling handlers to signal EAGAIN to indicate 'no
	data, but not at EOF either', and other system errors. Updated
	documentation, extended testsuite (New test cases iocmd*-23.{9,10}).

2009-08-02  Donal K. Fellows  <dkf@users.sf.net>

	* unix/tclUnixFCmd.c (GetOwnerAttribute, SetOwnerAttribute)
	(GetGroupAttribute, SetGroupAttribute): [Bug 1942222]: Stop calling
	* unix/tclUnixFile.c (TclpGetUserHome): endpwent() and endgrent();
	they've been unnecessary for ages.

2009-07-31  Don Porter  <dgp@users.sourceforge.net>

	* generic/tclStringObj.c:       [Bug 2830354]: Corrected failure to
	* tests/format.test:            grow buffer when format spec request
	large width floating point values.  Thanks to Clemens Misch.

2009-07-24  Andreas Kupries  <andreask@activestate.com>

	* generic/tclIO.c (Tcl_GetChannelHandle): [Bug 2826248]: Do not crash
	* generic/tclPipe.c (FileForRedirect): for getHandleProc == NULL, this
	is allowed. Provide a nice error message in the bypass area. Updated
	caller to check the bypass for a mesage. Bug reported by Andy
	Sonnenburg <andy22286@users.sourceforge.net>. Backported from CVS
	head.

2009-07-23  Joe Mistachkin  <joe@mistachkin.com>

	* generic/tclNotify.c: [Bug 2820349]: Ensure that queued events are
	freed once processed.

2009-07-21  Kevin B. Kenny  <kennykb@acm.org>

	* library/tzdata/Asia/Dhaka:
	* library/tzdata/Indian/Mauritius: Olson's tzdata2009k.

2009-07-20  Donal K. Fellows  <dkf@users.sf.net>

	* generic/tclCmdMZ.c (StringIsCmd): Reorganize so that [string is] is
	more efficient when parsing things that are correct, at a cost of
	making the empty string test slightly more costly. With this, the cost
	of doing [string is integer -strict $x] matches [catch {expr {$x+0}}]
	in the successful case, and greatly outstrips it in the failing case.

2009-07-16  Don Porter  <dgp@users.sourceforge.net>

	* generic/tclCmdIL.c:	Removed unused variables.
	* generic/tclCompile.c:
	* generic/tclVar.c:
	* unix/tclUnixChan.c:

	* generic/tclScan.c:	Typo in ACCEPT_NAN configuration.

	* generic/tclStrToD.c:	[Bug 2819200]: Set floating point control
	register on MIPS systems so that the gradual underflow expected by Tcl
	is in effect.

2009-07-14  Andreas Kupries  <andreask@activestate.com>

	* generic/tclBasic.c (DeleteInterpProc,TclArgumentBCEnter,
	(TclArgumentBCRelease, TclArgumentGet):
	* generic/tclCompile.c (EnterCmdWordIndex, TclCleanupByteCode,
	(TclInitCompileEnv, TclCompileScript):
	* generic/tclCompile.h (ExtCmdLoc):
	* generic/tclExecute.c (TclExecuteByteCode):
	* generic/tclInt.h (ExtIndex, CFWordBC):
	* tests/info.test (info-39.0):

	Backport of some changes made to the Tcl head, to handle literal
	sharing better. The code here is much simpler (trimmed down) compared
	to the head as the 8.5 branch is not bytecode compiling whole files,
	and doesn't compile eval'd code either.

	Reworked the handling of literal command arguments in bytecode to be
	saved (compiler) and used (execution) per command (see the
	TCL_INVOKE_STK* instructions), and not per the whole bytecode.  This
	removes the problems with location data caused by literal sharing in
	proc bodies. Simplified the associated datastructures (ExtIndex is
	gone, as is the function EnterCmdWordIndex).

2009-07-01  Pat Thoyts  <patthoyts@users.sourceforge.net>

	* win/tclWinInt.h:   [Bug 2806622]: Handle the GetUserName API call
	* win/tclWin32Dll.c: via the tclWinProcs indirection structure. This
	* win/tclWinInit.c:  fixes a problem obtaining the username when the
	USERNAME environment variable is unset.

2009-06-15  Don Porter  <dgp@users.sourceforge.net>

	* generic/tclStringObj.c: sprintf() -> Tcl_ObjPrintf() conversion.

2009-06-13  Don Porter  <dgp@users.sourceforge.net>

	* generic/tclCompile.c:	The value stashed in iPtr->compiledProcPtr
	* generic/tclProc.c:	when compiling a proc survives too long.  We
	* tests/execute.test:	only need it there long enough for the right
	TclInitCompileEnv() call to re-stash it into envPtr->procPtr.  Once
	that is done, the CompileEnv controls.  If we let the value of
	iPtr->compiledProcPtr linger, though, then any other bytecode compile
	operation that takes place will also have its CompileEnv initialized
	with it, and that's not correct.  The value is meant to control the
	compile of the proc body only, not other compile tasks that happen
	along.  Thanks to Carlos Tasada for discovering and reporting the
	problem.  [Bug 2802881].

2009-06-10  Don Porter  <dgp@users.sourceforge.net>

	* generic/tclStringObj.c:	Revised [format] to not overflow the
	integer calculations computing the length of the %ll formats of
	really big integers.  Also added protections so that [format]s that
	would produce results overflowing the maximum string length of Tcl
	values throw a normal Tcl error instead of a panic. [Bug 2801413]

2006-06-09  Kevin B. Kenny  <kennykb@acm.org>

	* generic/tclGetDate.y: Fixed a thread safety bug in the generated
	* library/clock.tcl:    Bison parser (needed a %pure-parser
	* tests/clock.test:     declaration to avoid static variables).
				Discovered that the %pure-parser declaration
	                        allowed for returning the Bison error message
	                        to the Tcl caller in the event of a syntax
	                        error, so did so.
	* generic/tclDate.c: bison 2.3

2006-06-08  Kevin B. Kenny  <kennykb@acm.org>

	* library/tzdata/Asia/Dhaka: New DST rule for Bangladesh.
	(Olson's tzdata2009i.)

2009-06-02  Don Porter  <dgp@users.sourceforge.net>

	* generic/tclExecute.c:	Replace dynamically-initialized table with
	a table of static constants in the lookup table for exponent operator
	computations that fit in a 64 bit integer result.

	* generic/tclExecute.c:	Corrected implementations and selection
	logic of the INST_EXPON instruction to fix [Bug 2798543].

2009-06-01  Don Porter  <dgp@users.sourceforge.net>

	* tests/expr.test:	Added many tests demonstrating the broken
	cases of [Bug 2798543].

2009-05-30  Kevin B. Kenny  <kennykb@acm.org>

	* library/tzdata/Africa/Cairo:
	* library/tzdata/Asia/Amman: Olson's tzdata2009h.

2009-05-29  Andreas Kupries  <andreask@activestate.com>

	* library/platform/platform.tcl: Fixed handling of cpu ia64,
	* library/platform/pkgIndex.tcl: taking ia64_32 into account
	* unix/Makefile.in: now. Bumped version to 1.0.5. Updated the
	* win/Makefile.in: installation commands.

2009-05-07  Miguel Sofer  <msofer@users.sf.net>

	* generic/tclObj.c (Tcl_GetCommandFromObj): fix for bug [2785893],
	insure that a command in a deleted namespace cannot be found
	through a cached name.

2009-05-06  Don Porter  <dgp@users.sourceforge.net>

	* generic/tclCmdMZ.c:   Improve overflow error message from
	[string repeat].  [Bug 2582327]

2009-04-28  Jeff Hobbs  <jeffh@ActiveState.com>

	* unix/tcl.m4, unix/configure (SC_CONFIG_CFLAGS): harden the check
	to add _r to CC on AIX with threads.

2009-04-27  Alexandre Ferrieux  <ferrieux@users.sourceforge.net>

	* generic/tclInt.h:   Backport fix for [Bug 1028264]: WSACleanup() too early.
	* generic/tclEvent.c: The fix introduces "late exit handlers"
	* win/tclWinSock.c:   for similar late process-wide cleanups.

2009-04-27  Alexandre Ferrieux  <ferrieux@users.sourceforge.net>

	* win/tclWinSock.c: Backport fix for [Bug 2446662]: resync Win
	behavior on RST with that of unix (EOF).

2009-04-27  Donal K. Fellows  <dkf@users.sf.net>

	* doc/concat.n (EXAMPLES): [Bug 2780680]: Rewrote so that the spacing
	of result messages is correct. (The exact way they were wrong was
	different when rendered through groff or as HTML, but it was still
	wrong both ways.)

2009-04-24  Stuart Cassoff <stwo@users.sf.net>

	* unix/Makefile.in: [Patch 2769530]: Don't chmod/exec installManPage.

2009-04-15  Don Porter  <dgp@users.sourceforge.net>

	*** 8.5.7 TAGGED FOR RELEASE ***

	* generic/tclStringObj.c:	AppendUnicodeToUnicodeRep failed
	to set stringPtr->allocated to 0, leading to crashes.

	* changes:	Update for 8.5.7 release.

2009-04-14  Stuart Cassoff  <stwo@users.sourceforge.net>

	* unix/tcl.m4:	Removed -Wno-implicit-int from CFLAGS_WARNING.

2008-04-14  Kevin B. Kenny  <kennykb@acm.org>

	* library/tzdata/Asia/Karachi: Updated rules for Pakistan Summer
				       Time (Olson's tzdata2009f)

2009-04-10  Don Porter  <dgp@users.sourceforge.net>

	* changes:	Update for 8.5.7 release.

	* generic/tcl.h:	Bump to 8.5.7 for release.
	* library/init.tcl:
	* tools/tcl.wse.in:
	* unix/configure.in:
	* unix/tcl.spec:
	* win/configure.in:
	* README:

	* unix/configure:	autoconf-2.59
	* win/configure:

	* generic/tclStringObj.c (UpdateStringOfString):  Fix bug detected
	by compiler warning about undefined "dst".

	* tests/httpd:		Backport new tests for http 2.7.3.
	* tests/http.tcl:

2009-04-10  Daniel Steffen  <das@users.sourceforge.net>

	* unix/tclUnixChan.c:		TclUnixWaitForFile(): use FD_* macros
	* macosx/tclMacOSXNotify.c:	to manipulate select masks (Cassoff).
					[Freq 1960647] [Bug 3486554]

	* unix/tclLoadDyld.c:		use RTLD_GLOBAL instead of RTLD_LOCAL.
					[Bug 1961211]

	* macosx/tclMacOSXNotify.c:	revise CoreFoundation notifier to allow
					embedding into applications that
					already have a CFRunLoop running and
					want to run the tcl event loop via
					Tcl_ServiceModeHook(TCL_SERVICE_ALL).

	* macosx/tclMacOSXNotify.c:	add CFRunLoop based Tcl_Sleep() and
	* unix/tclUnixChan.c:		TclUnixWaitForFile() implementations
	* unix/tclUnixEvent.c:		and disable select() based ones in
					CoreFoundation builds.

	* unix/tclUnixNotify.c:		simplify, sync with tclMacOSXNotify.c.

	* generic/tclInt.decls: 	add TclMacOSXNotifierAddRunLoopMode()
	* generic/tclIntPlatDecls.h:	internal API, regen.
	* generic/tclStubInit.c:

	* unix/configure.in (Darwin):	use Darwin SUSv3 extensions if
					available; remove /Network locations
					from default tcl package search path
					(NFS mounted locations and thus slow).
	* unix/configure:		autoconf-2.59
	* unix/tclConfig.h.in:		autoheader-2.59

	* macosx/tclMacOSXBundle.c:	on Mac OS X 10.4 and later, replace
					deprecated NSModule API by dlfcn API.

2009-04-09  Kevin B. Kenny  <kennykb@acm.org>

	* tools/tclZIC.tcl:	Always emit Unix-style line terminators.
	* library/tzdata:	Olson's tzdata2009e.

2009-04-09  Don Porter  <dgp@users.sourceforge.net>

	* library/http/http.tcl:	Backport http 2.7.3 from HEAD for
	* library/http/pkgIndex.tcl:	bundling with the Tcl 8.5.7 release.
	* unix/Makefile.in:
	* win/Makefile.in:

2009-04-08  Andreas Kupries  <andreask@activestate.com>

	* library/platform/platform.tcl: Extended the darwin sections to
	* library/platform/pkgIndex.tcl: add a kernel version number to
	* unix/Makefile.in: the identifier for anything from Leopard (10.5)
	* win/Makefile.in: on up. Extended patterns for same. Extended cpu
	* doc/platform.n: recognition for 64bit Tcl running on a 32bit
	kernel on a 64bit processor (By Daniel Steffen). Bumped version to
	1.0.4. Updated Makefiles.

2009-04-08  Don Porter  <dgp@users.sourceforge.net>

	* library/tcltest/tcltest.tcl:	Converted [eval]s (some unsafe!) to
	* library/tcltest/pkgIndex.tcl:	{*} in tcltest package.  [Bug 2570363]
	* unix/Makefile.in:	=> tcltest 2.3.1
	* win/Makefile.in:

2009-04-07  Don Porter  <dgp@users.sourceforge.net>

	* generic/tclStringObj.c:	Completed backports of fixes for
	[Bug 2494093] and [Bug 2553906].

2009-03-30  Don Porter  <dgp@users.sourceforge.net>

	* doc/Alloc.3:  Size argument is "unsigned int".  [Bug 2556263]

	* generic/tclStringObj.c:       Added protections from invalid memory
	* generic/tclTestObj.c:         accesses when we append (some part of)
	* tests/stringObj.test:         a Tcl_Obj to itself.  Added the
	appendself and appendself2 subcommands to the [teststringobj] testing
	command and added tests to the test suite.  [Bug 2603158]

2009-03-27  Don Porter  <dgp@users.sourceforge.net>

	* generic/tclPathObj.c (TclPathPart):	TclPathPart() was computing
	* tests/fileName.test:	the wrong results for both [file dirname] and
	[file tail] on "path" arguments with the PATHFLAGS != 0 intrep and
	with an empty string for the "joined-on" part.  [Bug 2710920]

2009-03-20  Don Porter  <dgp@users.sourceforge.net>

	* generic/tclStringObj.c:       Test stringObj-6.9 checks that
	* tests/stringObj.test:         Tcl_AppendStringsToObj() no longer
	crashes when operating on a pure unicode value.  [Bug 2597185]

	* generic/tclExecute.c (INST_CONCAT1):  Panic when appends overflow
	the max length of a Tcl value.  [Bug 2669109]

2009-03-18  Don Porter  <dgp@users.sourceforge.net>

	* win/tclWinFile.c (TclpObjNormalizePath):      Corrected Tcl_Obj leak.
	Thanks to Joe Mistachkin for detection and patch.  [Bug 2688184].

2009-03-15  Donal K. Fellows  <dkf@users.sf.net>

	* generic/tclPosixStr.c (Tcl_SignalId,Tcl_SignalMsg): [Patch 1513655]:
	Added support for SIGINFO, which is present on BSD platforms.

2009-02-20  Don Porter  <dgp@users.sourceforge.net>

	* generic/tclPathObj.c: Fixed mistaken logic in TclFSGetPathType()
	* tests/fileName.test:  that assumed (not "absolute" => "relative").
	This is a false assumption on Windows, where "volumerelative" is
	another possibility.  [Bug 2571597].

2009-02-17  Jeff Hobbs  <jeffh@ActiveState.com>

	* win/tcl.m4, win/configure: Check if cl groks _WIN64 already to
	avoid CC manipulation that can screw up later configure checks.
	Use 'd'ebug runtime in 64-bit builds.

2009-02-05  Don Porter  <dgp@users.sourceforge.net>

	* generic/tclStringObj.c: Added overflow protections to the
	AppendUtfToUtfRep routine to either avoid invalid arguments and
	crashes, or to replace them with controlled panics.  [Bug 2561794]

2009-02-04  Don Porter  <dgp@users.sourceforge.net>

	* generic/tclStringObj.c (SetUnicodeObj):       Corrected failure of
	Tcl_SetUnicodeObj() to panic on a shared object.  [Bug 2561488].  Also
	factored out common code to reduce duplication.

	* generic/tclCmdMZ.c:   Prevent crashes due to int overflow of the
	length of the result of [string repeat].  [Bug 2561746]

2009-01-29  Donal K. Fellows  <dkf@users.sf.net>

	* generic/tclNamesp.c (Tcl_FindCommand): [Bug 2519474]: Ensure that
	the path is not searched when the TCL_NAMESPACE_ONLY flag is given.

2009-01-22  Kevin B. Kenny  <kennykb@acm.org>

	* unix/tcl.m4: Corrected a typo ($(SHLIB_VERSION) should be
	${SHLIB_VERSION}).
	* unix/configure: Autoconf 2.59

2009-01-21  Andreas Kupries  <andreask@activestate.com>

	* generic/tclIORChan.c (ReflectClose): Fix for [Bug 2458202].
	Closing a channel may supply NULL for the 'interp'. Test for
	finalization needs to be different, and one place has to pull the
	interp out of the channel instead.

2009-01-19  Kevin B. Kenny  <kennykb@acm.org>

	* unix/Makefile.in: Added a CONFIG_INSTALL_DIR parameter so that
	* unix/tcl.m4:      distributors can control where tclConfig.sh goes.
	Made the installation of 'ldAix' conditional
	upon actually being on an AIX system.  Allowed for downstream
	packagers to customize SHLIB_VERSION on BSD-derived systems.
	Thanks to Stuart Cassoff for [Patch 907924].
	* unix/configure: Autoconf 2.59

2009-01-09  Don Porter  <dgp@users.sourceforge.net>

	* generic/tclStringObj.c (STRING_SIZE):	Corrected failure to limit
	memory allocation requests to the sizes that can be supported by
	Tcl's memory allocation routines.  [Bug 2494093].

2009-01-08  Don Porter  <dgp@users.sourceforge.net>

	* generic/tclStringObj.c (STRING_UALLOC):  Added missing parens
	required to get correct results out of things like
	STRING_UALLOC(num + append).  [Bug 2494093].

2009-01-06  Donal K. Fellows  <dkf@users.sf.net>

	* generic/tclDictObj.c (DictIncrCmd): Corrected twiddling in internals
	of dictionaries so that literals can't get destroyed.

	* tests/expr.test, tests/string.test: Eliminate non-ASCII characters.
	[Bugs 2006884, 2006879]

2009-01-03  Kevin B. Kenny  <kennykb@acm.org>:

	* library/clock.tcl (tcl::clock::add): Fixed error message formatting
	in the case where [clock add] is presented with a bad switch.
	* tests/clock.test (clock-65.1) Added a test case for the above
	problem [Bug 2481670].

2008-12-21  Don Porter  <dgp@users.sourceforge.net>

	*** 8.5.6 TAGGED FOR RELEASE ***

	* generic/tcl.h:	Bump to 8.5.6 for release.
	* library/init.tcl:
	* tools/tcl.wse.in:
	* unix/configure.in:
	* unix/tcl.spec:
	* win/configure.in:
	* README:

	* unix/configure:	autoconf-2.59
	* win/configure:

	* changes:	Update for 8.5.6 release.

	* library/tclIndex: Removed reference to no-longer-extant procedure
	'tclLdAout'.
	* doc/library.n: Corrected mention of 'auto_exec' to 'auto_execok'.
	[Patch 2114900] thanks to Stu Cassoff <stwo@users.sf.net>
	Backport of 2008-11-26 commit from Kevin Kenny.

	* win/tclWinThrd.c (TclpThreadCreate): We need to initialize the
	thread id variable to 0 as on 64 bit windows this is a pointer sized
	field while windows only fills it with a 32 bit value. The result is
	an inability to join the threads as the ids cannot be matched.
	Backport of 2008-10-13 commit from Pat Thoyts.

2008-12-15  Donal K. Fellows  <donal.k.fellows@man.ac.uk>

	* generic/tclExecute.c (TEBC:INST_DICT_GET): Make sure that the result
	is empty when generating an error message. [Bug 2431847]

2008-12-12  Jan Nijtmans  <nijtmans@users.sf.net>

	* library/clock.tcl (ProcessPosixTimeZone): Fix time change in Eastern
	Europe (not 3:00 but 4:00 local time) [Bug 2207436]

2008-12-11  Andreas Kupries  <andreask@activestate.com>

	* generic/tclIO.c (SetChannelFromAny and related): Modified the
	* tests/io.test: internal representation of the tclChannelType to
	contain not only the ChannelState pointer, but also a reference to the
	interpreter it was made in. Invalidate and recompute the internal
	representation when it is used in a different interpreter (like
	cmdName intrep's). Added testcase. [Bug 2407783]

2008-12-11  Jan Nijtmans  <nijtmans@users.sf.net>

	* library/clock.tcl (ProcessPosixTimeZone): Fallback to European time
	zone DST rules, when the timezone is between 0 and -12. [Bug 2207436]
	* tests/clock.test (clock-52.[23]): Test cases.

2008-12-10  Kevin B. Kenny  <kennykb@acm.org>

	* library/tzdata/*: Update from Olson's tzdata2008i.

2008-12-04  Don Porter  <dgp@users.sourceforge.net>

	* generic/tclPathObj.c (Tcl_FSGetNormalizedPath):	Added another
	flag value TCLPATH_NEEDNORM to mark those intreps which need more
	complete normalization attention for correct results. [Bug 2385549]

2008-12-03  Don Porter  <dgp@users.sourceforge.net>

	* generic/tclFileName.c (DoGlob): One of the Tcl_FSMatchInDirectory
	calls did not have its return code checked. This caused error messages
	returned by some Tcl_Filesystem drivers to be swallowed.

2008-12-02  Andreas Kupries  <andreask@activestate.com>

	* generic/tclIO.c (TclFinalizeIOSubsystem): Replaced Alexandre
	Ferrieux's first patch for [Bug 2270477] with a gentler version, also
	supplied by him.

2008-12-01  Don Porter	<dgp@users.sourceforge.net>

	* generic/tclParse.c:	Backport fix for [Bug 2251175].

2008-11-30  Kevin B. Kenny  <kennykb@acm.org>

	* library/clock.tcl (format, ParseClockScanFormat): Added a [string
	map] to get rid of namespace delimiters before caching a scan or
	format procedure. [Bug 2362156]
	* tests/clock.test (clock-64.[12]): Added test cases for the bug that
	was tickled by a namespace delimiter inside a format string.

2008-11-25  Andreas Kupries  <andreask@activestate.com>

	* generic/tclIO.c (TclFinalizeIOSubsystem): Applied Alexandre
	Ferrieux's patch for [Bug 2270477] to prevent infinite looping during
	finalization of channels not bound to interpreters.

2008-08-23  Andreas Kupries  <andreask@activestate.com>

	* generic/tclIO.c: Backport of fix for [Bug 2333466].

2008-11-18  Jan Nijtmans  <nijtmans@users.sf.net>

	* generic/tcl.decls:	Fix signature and implementation of
	* generic/tclDecls.h:	Tcl_HashStats, such that it conforms
	* generic/tclHash.c:	to the documentation. [Bug 2308236]
	* doc/Hash.3:

2008-11-13  Jan Nijtmans  <nijtmans@users.sf.net>

	* generic/tclInt.h:	Rename static function FSUnloadTempFile to
	* generic/tclIOUtil.c:	TclFSUnloadTempFile, needed in tclLoad.c

	* generic/tclLoad.c:	Fixed [Bug 2269431]: load of shared
	                        objects leaves temporary files on windows

2008-11-10  Andreas Kupries  <andreask@activestate.com>

	* doc/platform_shell.n: Fixed [Bug 2255235], reported by Ulrich
	* library/platform/pkgIndex.tcl: Ring <uring@users.sourceforge.net>.
	* library/platform/shell.tcl: Updated the LOCATE command in the
	* library/tm.tcl: package 'platform::shell' to handle the new form
	* unix/Makefile.in: of 'provide' commands generated by tm.tcl. Bumped
	* win/Makefile.in: package to version 1.1.4. Added cross-references
	to the relevant parts of the code to avoid future desynchronization.

2008-11-04  Jeff Hobbs  <jeffh@ActiveState.com>

	* generic/tclPort.h: remove the ../win/ header dir as the build system
	already has it, and it confuses builds when used with private headers
	installed.

2008-10-24  Pat Thoyts  <patthoyts@users.sourceforge.net>

	* library/http/http.tcl: Backported a fix for reading HTTP-like
	protocols that used to work and were broken with http 2.7. Now http
	2.7.2

2008-10-23  Don Porter	<dgp@users.sourceforge.net>

	* generic/tcl.h:	Bump version number to 8.5.6b1 to distinguish
	* library/init.tcl:	CVS development snapshots from the 8.5.5 and
	* unix/configure.in:	8.5.6 releases.
	* unix/tcl.spec:
	* win/configure.in:
	* tools/tcl.wse.in:
	* README

	* unix/configure:	autoconf (2.59)
	* win/configure:

2008-10-19  Don Porter	<dgp@users.sourceforge.net>

	* generic/tclProc.c:	Reset -level and -code values to defaults
	after they are used. [Bug 2152286]

2008-10-16  Don Porter	<dgp@users.sourceforge.net>

	* library/init.tcl:	Revised [unknown] so that it carefully
	preserves the state of the ::errorInfo and ::errorCode variables at
	the start of auto-loading and restores that state before the
	autoloaded command is evaluated. [Bug 2140628]

2008-10-10  Don Porter	<dgp@users.sourceforge.net>

	*** 8.5.5 TAGGED FOR RELEASE ***

	* generic/tcl.h:	Bump to 8.5.5 for release.
	* library/init.tcl:
	* tools/tcl.wse.in:
	* unix/configure.in:
	* unix/tcl.spec:
	* win/configure.in:

	* unix/configure:	autoconf-2.59
	* win/configure:

	* changes:	Update for 8.5.5 release.

2008-10-08  Don Porter	<dgp@users.sourceforge.net>

	* generic/tclTrace.c:   Corrected handling of errors returned by
	variable traces so that the errorInfo value contains the original
	error message. [Bug 2151707]

	* generic/tclVar.c:     Revised implementation of TclObjVarErrMsg so
	that error message construction does not disturb an existing
	iPtr->errorInfo that may be in progress.

2008-10-06  Jan Nijtmans  <nijtmans@users.sf.net>

	* tclWinTest.c: Fix compiler warning when compiling this file with
	mingw gcc:
	    tclWinTest.c:706: warning: dereferencing type-punned pointer will
	    break strict-aliasing rules
	* generic/tclLoad.c: Make sure that any library which doesn't have an
	unloadproc is only really unloaded when no library code is executed
	yet. [Bug 2059262]

2008-10-06  Joe Mistachkin  <joe@mistachkin.com>

	* tools/man2tcl.c: Added missing line from patch by Harald Oehlmann.
	[Bug 1934200]

2008-10-05  Kevin B. Kenny  <kennykb@acm.org>

	* libtommath/bn_mp_sqrt.c (bn_mp_sqrt): Handle the case where a
	* tests/expr.test (expr-47.13):         number's square root is
	between n<<DIGIT_BIT and n<<DIGIT_BIT+1. [Bug 2143288]
	Thanks to Malcolm Boffey (malcolm.boffey@virgin.net) for the patch.

2008-10-02  Joe Mistachkin  <joe@mistachkin.com>

	* tools/man2help2.tcl: Integrated patches from Harald Oehlmann.
	* tools/man2tcl.c: [Bug 1934200, 1934272]

2008-09-27  Donal K. Fellows  <donal.k.fellows@man.ac.uk>

	* generic/tclCmdIL.c (Tcl_LrepeatObjCmd): Improve the handling of the
	case where the combination of number of elements and repeat count
	causes the resulting list to be too large. [Bug 2130992]

2008-09-25  Don Porter	<dgp@users.sourceforge.net>

	* doc/global.n:	Correct false claim about [info locals].

2008-09-17  Don Porter	<dgp@users.sourceforge.net>

	* generic/tclInt.h:     Correct the TclGetLongFromObj,
	TclGetIntFromObj, and TclGetIntForIndexM macros so that they
	retrieve the internalRep.longValue field instead of casting the
	internalRep.otherValuePtr field to type long.

2008-09-17  Miguel Sofer  <msofer@users.sf.net>

	* library/init.tcl: export min and max commands from the mathfunc
	namespace [Bug 2116053]

2008-09-10  Donal K. Fellows  <donal.k.fellows@man.ac.uk>

	* generic/tclListObj.c (Tcl_ListObjGetElements): Make this list->dict
	transformation - encountered when using [foreach] with dicts - not as
	expensive as it was before. Spotted by Kieran Elby and reported on
	tcl-core.

2008-09-07  Miguel Sofer  <msofer@users.sf.net>

	* doc/namespace.n: fix [Bug 2098441]

2008-08-28  Don Porter	<dgp@users.sourceforge.net>

	* generic/tcl.h:	Bump version number to 8.5.5b1 to distinguish
	* library/init.tcl:	CVS development snapshots from the 8.5.4 and
	* unix/configure.in:	8.5.5 releases.
	* unix/tcl.spec:
	* win/configure.in:
	* tools/tcl.wse.in:
	* README

	* unix/configure:	autoconf (2.59)
	* win/configure:

2008-08-22  Don Porter  <dgp@users.sourceforge.net>

	* generic/tclUtil.c (TclReToGlob):	Added missing set of the
	*exactPtr value to really fix [Bug 2065115]. Also avoid possible
	DString overflow.
	* tests/regexpComp.test:	Correct duplicate test names.

2008-08-21  Jeff Hobbs  <jeffh@ActiveState.com>

	* tests/regexp.test, tests/regexpComp.test: correct re2glob ***=
	* generic/tclUtil.c (TclReToGlob):          translation from exact
	to anywhere-in-string match. [Bug 2065115]

2008-08-20  Daniel Steffen  <das@users.sourceforge.net>

	* generic/tclTest.c (TestconcatobjCmd):	fix use of internal-only
						TclInvalidateStringRep macro.
						[Bug 2057479]

2008-08-17  Miguel Sofer  <msofer@users.sf.net>

	* generic/tclTest.c (TestconcatobjCmd):
	* generic/tclUtil.c (Tcl_ConcatObj):
	* tests/util.test (util-4.7):
	fix [Bug 1447328]; the original "fix" turned Tcl_ConcatObj() into
	a hairy monster. This was exposed by [Bug 2055782]. Additionally,
	Tcl_ConcatObj could corrupt its input under certain conditions!

	*** NASTY BUG FIXED ***

2008-08-14  Don Porter  <dgp@users.sourceforge.net>

	*** 8.5.4 TAGGED FOR RELEASE ***

	* tests/fileName.test:  Revise new tests for portability to case
	insensitive filesystems.

2008-08-14  Daniel Steffen  <das@users.sourceforge.net>

	* generic/tclCompile.h:		Add support for debug logging of DTrace
	* generic/tclBasic.c:		'proc', 'cmd' and 'inst' probes (does
					_not_ require a platform with DTrace).

	* generic/tclCmdIL.c (TclInfoFrame):	Check fPtr->line before
						dereferencing as line info may
						not exists when TclInfoFrame()
						is called from a DTrace probe.

	* tests/msgcat.test:		Fix for ::tcl::mac::locale with
					@modifier (HEAD backport 2008-06-01).

	* tests/fCmd.test (fCmd-6.23):	Made result matching robust when test
					workdir and /tmp are not on same FS.

	* unix/Makefile.in:		Ensure Makefile shell is /bin/bash for
	* unix/configure.in (SunOS):	DTrace-enabled build on Solaris.
					(followup to 2008-06-12) [Bug 2016584]

	* unix/tcl.m4 (SC_PATH_X):	Check for libX11.dylib in addition to
					libX11.so et al.

	* unix/configure: 		autoconf-2.59

2008-08-13  Don Porter  <dgp@users.sourceforge.net>

	* generic/tclFileName.c:        Fix for errors handling -types {}
	* tests/fileName.test:          option to [glob]. [Bug 1750300]
	Thanks to Matthias Kraft and George Peter Staplin.

2008-08-12  Don Porter  <dgp@users.sourceforge.net>

	* changes:	Update for 8.5.4 release.

2008-08-11  Pat Thoyts  <patthoyts@users.sourceforge.net>

	* library/http/http.tcl: Remove 8.5 requirement.
	* library/http/pkgIndex.tcl:
	* unix/Makefile.in:
	* win/Makefile.in:
	* win/makefile.vc:

2008-08-11  Andreas Kupries  <andreask@activestate.com>

	* library/tm.tcl: Added a 'package provide' command to the generated
	ifneeded scripts of Tcl Modules, for early detection of conflicts
	between the version specified through the file name and a 'provide'
	command in the module implementation, if any. Note that this change
	also now allows Tcl Modules to not provide a 'provide' command at all,
	and declaring their version only through their filename.

	* generic/tclProc.c (Tcl_ProcObjCmd): Fixed memory leak triggered
	* tests/proc.test: by procbody::test::proc. See [Bug 2043636]. Added a
	test case demonstrating the leak before the fix. Fixed a few spelling
	errors in test descriptions as well.

2008-08-11  Don Porter  <dgp@users.sourceforge.net>

	* library/http/http.tcl:	Bump http version to 2.7.1 to account
	* library/http/pkgIndex.tcl:	for [Bug 2046486] bug fix.  This
	* unix/Makefile.in:		release of http now requires a
	* win/Makefile.in:		dependency on Tcl 8.5 to be able to
	* win/makefile.bc:		use the unsigned formats in the
	* win/makefile.vc:		[binary scan] command.

2008-08-11  Pat Thoyts  <patthoyts@users.sourceforge.net>

	* library/http/http.tcl: crc field from zlib data should be treated as
	unsigned for 64bit support [Bug 2046846]

2008-08-08  Don Porter  <dgp@users.sourceforge.net>

	* generic/tcl.h:	Bump to 8.5.4 for release.
	* library/init.tcl:
	* tools/tcl.wse.in:
	* unix/configure.in:
	* unix/tcl.spec:
	* win/configure.in:

	* unix/configure:	autoconf-2.59
	* win/configure:

	* changes:	Update for 8.5.4 release.

2008-08-08  Kevin Kenny  <kennykb@acm.org>

	* library/tzdata/CET:
	* library/tzdata/MET:
	* library/tzdata/Africa/Casablanca:
	* library/tzdata/America/Eirunepe:
	* library/tzdata/America/Santarem:
	* library/tzdata/America/Rio_Branco:
	* library/tzdata/America/Argentina/San_Luis:
	* library/tzdata/Asia/Karachi:
	* library/tzdata/Europe/Belgrade:
	* library/tzdata/Europe/Berlin:
	* library/tzdata/Europe/Budapest:
	* library/tzdata/Europe/Sofia:
	* library/tzdata/Indian/Mauritius:  Olson's tzdata2008e.

2008-08-06  Don Porter  <dgp@users.sourceforge.net>

	* generic/tclVar.c (TclLookupSimpleVar):  Retrieve the number of
	locals in the localCache from the CallFrame and not from the Proc
	which may have been mangled by a (broken?) recompile. Backport from
	the HEAD.

2008-08-04  Don Porter  <dgp@users.sourceforge.net>

	* generic/tclExecute.c:	Stopped faulty double-logging of errors to
	* tests/execute.test:	stack trace when a compile epoch bump triggers
	fallback to direct evaluation of commands in a compiled script.
	[Bug 2037338]

2008-07-30  Don Porter  <dgp@users.sourceforge.net>

	* generic/tclBasic.c:	Corrected the timing of when the flag
	TCL_ALLOW_EXCEPTIONS is tested.

2008-07-29  Miguel Sofer  <msofer@users.sf.net>

	* generic/tclExecute.c:  fix [Bug 2030670] that cause
	TclStackRealloc to panic on rare corner cases. Thx ajpasadyn for
	diagnose and patch.

2008-07-28  Andreas Kupries  <andreask@activestate.com>

	* generic/tclBasic.c: Added missing ref count when creating an empty
	string as path (TclEvalEx). In 8.4 the missing code caused panics in
	the testsuite. It doesn't in 8.5. I am guessing that the code path
	with the missing the incr-refcount is not invoked any longer. Because
	the bug in itself is certainly the same.

2008-07-25  Daniel Steffen  <das@users.sourceforge.net>

	* tests/info.test (info-37.0): Add !singleTestInterp constraint;
	(info-22.8, info-23.0): switch to glob matching to avoid sensitivity
	to tcltest.tcl line number changes, remove knownBug constraint, fix
	expected result. [Bug 1605269]

2008-07-25  Andreas Kupries  <andreask@activestate.com>

	* tests/info.test: Tests 38.* added, exactly testing the tracking of
	location for uplevel scripts.

	* generic/tclCompile.c (TclInitCompileEnv): Reorganized the
	initialization of the #280 location information to match the flow in
	TclEvalObjEx to get more absolute contexts.

	* generic/tclBasic.c (TclEvalObjEx): Moved the pure-list optimization
	out of the eval-direct code path to be done always, i.e. even when a
	compile is requested. This way we do not loose the association between
	#280 location information and the list elements, if any.

2008-07-23  Andreas Kupries  <andreask@activestate.com>

	* tests/info.test: Reordered the tests to have monotonously
	increasing numbers.

	* generic/tclBasic.c: Modified TclArgumentGet to reject pure lists
	* generic/tclCmdIL.c: immediately, without search. Reworked setup
	* generic/tclCompile.c: of eoFramePtr, doesn't need the line
	* tests/info.test: information, more sensible to have everything on
	line 1 when eval'ing a pure list. Updated the users of the line
	information to special case this based on the frame type (i.e.
	TCL_LOCATION_EVAL_LIST). Added a testcase demonstrating the new
	behaviour.

2008-07-22  Andreas Kupries  <andreask@activestate.com>

	* generic/tclBasic.c: Added missing function comments.

	* generic/tclCompile.c: Made the new TclEnterCmdWordIndex
	* generic/tclCompile.h: static, and ansified.

	* generic/tclBasic.c: Reworked the handling of bytecode literals
	* generic/tclCompile.c: for #280 to fix the abysmal performance
	* generic/tclCompile.h: for deep recursion, replaced the linear
	* generic/tclExecute.c: search through the whole stack with another
	* generic/tclInt.h: hashtable and simplified the data structure used
	by the compiler (array instead of hashtable). Incidentially this also
	fixes the memory leak reported via [Bug 2024937].

2008-07-21  Don Porter  <dgp@users.sourceforge.net>

	* tests/encoding.test:  Make failing tests pass again. [Bug 1972867]

2008-07-21  Andreas Kupries <andreask@activestate.com>

	* generic/tclBasic.c: Extended the existing TIP #280 system (info
	* generic/tclCmdAH.c: frame), added the ability to track the
	* generic/tclCompCmds.c: absolute location of literal procedure
	* generic/tclCompile.c: arguments, and making this information
	* generic/tclCompile.h: available to uplevel, eval, and
	* generic/tclInterp.c: siblings. This allows proper tracking of
	* generic/tclInt.h: absolute location through custom (Tcl-coded)
	* generic/tclNamesp.c: control structures based on uplevel, etc.
	* generic/tclProc.c:

2008-07-21  Pat Thoyts  <patthoyts@users.sourceforge.net>

	* generic/tclFCmd.c: Inodes on windows are unreliable [Bug 2015723]

2008-07-20  Donal K. Fellows  <donal.k.fellows@man.ac.uk>

	* generic/tclDictObj.c (SetDictFromAny): Make the list->dict
	transformation a bit more efficient; modern dicts are ordered and so
	we can round-trip through lists without needing the string rep at all.
	* generic/tclListObj.c (SetListFromAny): Make the dict->list
	transformation not lossy of internal representations and hence more
	efficient. [Bug 2008248] (ajpasadyn) but using a more efficient patch.

2008-07-15  Donal K. Fellows  <donal.k.fellows@man.ac.uk>

	* doc/DictObj.3: Fix error in example. [Bug 2016740]

2008-07-08  Don Porter  <dgp@users.sourceforge.net>

	* generic/tclGet.c:	Corrected out of date comments.

2008-07-07  Andreas Kupries  <andreask@activestate.com>

	* generic/tclCmdIL.c (InfoFrameCmd): Fixed unsafe idiom of setting the
	interp result found by Don Porter.

2008-07-07  Donal K. Fellows  <donal.k.fellows@man.ac.uk>

	* doc/regexp.n, doc/regsub.n: Correct examples. [Bug 1982642]

2008-07-04  Joe English  <jenglish@users.sourceforge.net>

	* generic/tclEncoding.c(UtfToUtfProc): Avoid unwanted sign extension
	when converting incomplete UTF-8 sequences. See [Bug 1908443] for
	details.

2008-07-03  Andreas Kupries  <andreask@activestate.com>

	* generic/tclIORChan.c (InvokeTclMethod): Fixed the memory leak
	reported in [Bug 1987821]. Thanks to Miguel for the rpeort and Don
	Porter for tracking the cause down.

2008-07-03  Don Porter  <dgp@users.sourceforge.net>

	* library/package.tcl:  Removed [file readable] testing from
	[tclPkgUnknown] and friends. We find out soon enough whether a file is
	readable when we try to [source] it, and not testing before allows us
	to workaround the bugs on some common filesystems where [file
	readable] lies to us. [Patch 1969717]

2008-06-29  Don Porter  <dgp@users.sourceforge.net>

	*** 8.5.3 TAGGED FOR RELEASE ***

	* generic/tcl.h:	Bump to 8.5.3 for release.
	* library/init.tcl:
	* tools/tcl.wse.in:
	* unix/configure.in:
	* unix/tcl.spec:
	* win/configure.in:

	* unix/configure:	autoconf-2.59
	* win/configure:

	* doc/ObjectType.3:	Updated documentation of the Tcl_ObjType
	struct to match expectations of Tcl 8.5 [Bug 1917650].

	* generic/tclPathObj.c:  Plug memory leak in [Bug 1999176] fix. Thanks
	Rolf Ade for detecting.

2008-06-28  Don Porter  <dgp@users.sourceforge.net>

	* generic/tclPathObj.c:  Plug memory leak in [Bug 1972879] fix. Thanks
	Rolf Ade for detecting and Dan Steffen for the fix [Bug 2004654].

2008-06-26  Andreas Kupries  <andreask@activestate.com>

	* unix/Makefile.in: Followup to my change of 2008-06-25, make code
	generated by the Makefile and put into the installd tm.tcl conditional
	on interpreter safeness as well. Thanks to Daniel Steffen for
	reminding me of that code.

2008-06-25  Don Porter  <dgp@users.sourceforge.net>

	* changes:	Update for 8.5.3 release.

2008-06-25  Andreas Kupries  <andreask@activestate.com>

	* library/tm.tcl:	Modified the handling of Tcl Modules and of the
	* library/safe.tcl:	Safe Base to interact nicely with each other,
	* library/init.tcl:	enabling requiring Tcl Modules in safe
	* tests/safe.test:	interpreters. Fixes [Bug 1999119].

2008-06-25  Pat Thoyts  <patthoyts@users.sourceforge.net>

	* win/rules.vc:    Backported fix for dde/registry versions and
	* win/makefile.vc: the staticpkg build option

2008-06-24  Don Porter  <dgp@users.sourceforge.net>

	* generic/tclPathObj.c: Fixed some internals management in the "path"
	Tcl_ObjType for the empty string value. Problem led to a crash in the
	command [glob -dir {} a]. [Bug 1999176].

2008-06-23  Don Porter  <dgp@users.sourceforge.net>

	* generic/tclPathObj.c: Fixed bug in Tcl_GetTranslatedPath() when
	operating on the "Special path" variant of the "path" Tcl_ObjType
	intrep. A full normalization was getting done, in particular, coercing
	relative paths to absolute, contrary to what the function of
	producing the "translated path" is supposed to do. [Bug 1972879]

2008-06-19  Don Porter  <dgp@users.sourceforge.net>

	* changes:	Update for 8.5.3 release.

	* generic/tclInterp.c:	Fixed completely boneheaded mistake that
	* tests/interp.test:	[interp bgerror $slave] and [$slave bgerror]
	would always act like [interp bgerror {}]. [Bug 1999035]

	* tests/chanio.test:	Corrected flawed tests revealed by a -debug 1
	* tests/event.test:	-singleproc 1 test suite run.
	* tests/io.test:

2008-06-19  Don Porter  <dgp@users.sourceforge.net>

	* changes:	Updates for 8.5.3 release.

2008-06-17  Andreas Kupries  <andreask@activestate.com>

	* generic/tclClock.c (ClockConvertlocaltoutcObjCmd): Removed left
	over debug output.

2008-06-17  Andreas Kupries  <andreask@activestate.com>

	* doc/tm.n: Followup to changelog entry 2008-03-18 regarding
	::tcl::tm::Defaults. Updated the documentation to not only mention
	the new (underscored) form of environment variable names, but make
	it the encouraged form as well. See [Bug 1914604].

2008-06-17  Kevin Kenny  <kennykb@acm.org>

	* generic/tclClock.c (ConvertLocalToUTC):
	* tests/clock.test (clock-63.1): Fixed a bug where the
	internal ConvertLocalToUTC command segfaulted if passed a
	dictionary without the 'localSeconds' key.  To the best of
	my knowledge, the bug was not observable in the [clock]
	command itself.

2008-06-16  Andreas Kupries  <andreask@activestate.com>

	* generic/tclCmdIL.c (TclInfoFrame): Backport of fix made on the
	* tests/info.test: head branch :: Moved the code looking up the
	information for key 'proc' out of the TCL_LOCATION_BC branch to
	after the switch, this is common to all frame types. Updated the
	testsuite to match. This was exposed by the 2008-06-08 commit
	(Miguel), switching uplevel from direct eval to compilation. Fixes
	[Bug 1987851].

2008-06-12  Daniel Steffen  <das@users.sourceforge.net>

	* unix/Makefile.in:		add complete deps on tclDTrace.h.

	* unix/Makefile.in:		clean generated tclDTrace.h file.
	* unix/configure.in (SunOS): 	fix static DTrace-enabled build.

	* unix/tcl.m4 (SunOS-5.11): fix 64bit amd64 support with gcc & Sun cc.
	* unix/configure: autoconf-2.59

	* macosx/Tcl.xcodeproj/project.pbxproj:	add debug configs with gcov,
	and with corefoundation disabled; updates and cleanup for Xcode 3.1 and
	for Leopard.
	* macosx/Tcl.xcode/project.pbxproj:	sync Tcl.xcodeproj changes.
	* macosx/README:			document new build configs.

2008-05-26  Jeff Hobbs  <jeffh@ActiveState.com>

	* tests/io.test (io-53.9): need to close chan before removing file.

2008-05-23  Andreas Kupries  <andreask@activestate.com>

	* win/tclWinChan.c (FileWideSeekProc): Accepted a patch by
	Alexandre Ferrieux <ferrieux@users.sourceforge.net> to fix the
	[Bug 1965787]. 'tell' now works for locations > 2 GB as well
	instead of going negative.

	* generic/tclIO.c (Tcl_SetChannelBufferSize): Accepted a patch by
	* tests/io.test: Alexandre Ferrieux <ferrieux@users.sourceforge.net>
	* tests/chanio.test: to fix the [Bug 1969953]. Buffersize outside
	of the supported range are now clipped to nearest boundary instead
	of ignored.

2008-05-22  Don Porter  <dgp@users.sourceforge.net>

	* generic/tclNamesp.c (Tcl_LogCommandInfo):	Restored ability to
	handle the argument value length = -1.  Thanks to Chris Darroch for
	discovering the bug and providing the fix.  [Bug 1968245].

2008-05-21  Don Porter  <dgp@users.sourceforge.net>

	* generic/tclParse.c (ParseComment):    The new TclParseAllWhiteSpace
	* tests/parse.test (parse-15.60):       routine has no mechanism to
	return the "incomplete" status of "\\\n" so calling this routine
	anywhere that can be reached within a Tcl_ParseCommand call is a
	mistake. In particular, ParseComment must not use it. [Bug 1968882]

2008-05-21  Donal K. Fellows  <donal.k.fellows@man.ac.uk>

	* generic/tclNamesp.c (Tcl_SetNamespaceUnknownHandler): Corrected odd
	logic for handling installation of namespace unknown handlers which
	could lead too very strange things happening in the error case.

2008-05-16  Miguel Sofer  <msofer@users.sf.net>

	* generic/tclCompile.c: Fix crash with tcl_traceExec. Found and
	fixed by Alexander Pasadyn [Bug 1964803].

2008-05-07  Donal K. Fellows  <donal.k.fellows@man.ac.uk>

	* generic/tclCompCmds.c (TclCompileDictAppendCmd): Fix silly
	off-by-one error that caused a crash every time a compiled 'dict
	append' with more than one value argument was used. Found by Colin
	McCormack.

2008-04-26  Zoran Vasiljevic <vasiljevic@users.sourceforge.net>

	* generic/tclAsync.c: Tcl_AsyncDelete(): panic if attempt to locate
	handler token fails. Happens when some other thread attempts to delete
	somebody else's token.

	Also, panic early if we find out the wrong thread attempting to delete
	the async handler (common trap). As, only the one that created the
	handler is allowed to delete it.

2008-04-24  Andreas Kupries  <andreask@activestate.com>

	* tests/ioCmd.test: Extended testsuite for reflected channel
	implementation. Added test cases about how it handles if the rug is
	pulled out from under a channel (= killing threads, interpreters
	containing the tcl command for a channel, and channel sitting in a
	different interpreter/thread.)

	* generic/tclIORChan.c: Fixed the bugs exposed by the new testcases,
	redone most of the cleanup and exit handling.

2008-04-15  Andreas Kupries  <andreask@activestate.com>

	* generic/tclIO.c (CopyData): Applied another patch by Alexandre
	* io.test (io-53.8a): Ferrieux <ferrieux@users.sourceforge.net>,
	* chanio.test (chan-io-53.8a): to shift EOF handling to the async
	part of the command if a callback is specified, should the channel
	be at EOF already when fcopy is called. Testcase by myself.

2008-04-14  Kevin B. Kenny <kennykb@acm.org>

	* unix/tclUnixTime.c (NativeGetTime): Removed obsolete use of
	'struct timezone' in the call to 'gettimeofday'. [Bug 1942197].
	* tests/clock.test (clock-33.5, clock-33.5a, clock-33.8, clock-33.8a):
	Added comments to the test that it can fail on a heavily loaded
	system.

2008-04-11  Don Porter	<dgp@users.sourceforge.net>

	* generic/tcl.h:	Bump version number to 8.5.3b1 to distinguish
	* library/init.tcl:	CVS development snapshots from the 8.5.2 and
	* unix/configure.in:	8.5.3 releases.
	* unix/tcl.spec:
	* win/configure.in:
	* README

	* unix/configure:	autoconf (2.59)
	* win/configure:

2008-04-10  Andreas Kupries  <andreask@activestate.com>

	* generic/tclIOCmd.c (Tcl_FcopyObjCmd): Keeping check for negative
	values, changed to not be an error, but behave like the special
	value -1 (copy all, default).

	* tests/iocmd.test (iocmd-15.{12,13}): Removed.

	* tests/io.test (io-52.5{,a,b}): Reverted last change, added
	* tests/chanio.test (chan-io-52.5{,a,b}): comment regarding the
	meaning of -1, added two more testcases for other negative values,
	and input wrapped to negative.

2008-04-09  Andreas Kupries  <andreask@activestate.com>

	* tests/chanio.test (chan-io-52.5): Removed '-size -1' from test,
	* tests/io.test (io-52.5): does not seem to have any bearing, and
	  was an illegal value.

	* generic/tclIOCmd.c (Tcl_FcopyObjCmd): Added checking of -size
	* tests/ioCmd.test (iocmd-15.{13,14}): value to reject negative
	values, and values overflowing 32-bit signed. [Bug 1557855]. Basic
	patch by Alexandre Ferrieux <ferrieux@users.sourceforge.net>, with
	modifications from me to separate overflow from true negative
	value. Extended testsuite.

2008-04-08  Andreas Kupries  <andreask@activestate.com>

	* tests/io.test (io-53.8): Fixed ordering of vwait and after
	cancel. cancel has to be done after the vwait completes.

2008-04-09  Daniel Steffen  <das@users.sourceforge.net>

	* tests/chanio.test (chan-io-53.8,53.9,53.10):	fix typo & quoting for
	* tests/io.test (io-53.8,53.9,53.10):		spaces in builddir path

2008-04-07  Andreas Kupries  <andreask@activestate.com>

	* tests/io.test (io-53.10): Testcase for bi-directionaly fcopy.
	* tests/chanio.test:
	* generic/tclIO.c: Additional changes to data structures for fcopy
	* generic/tclIO.h: and channels to perform proper cleanup in case
	of a channel having two background copy operations running as is
	now possible.

	* tests/io.test (io-53.10): Testcase for bi-directionaly fcopy.
	* generic/tclIO.c: Additional changes to data structures for fcopy
	and channels to perform proper cleanup in case of a channel having
	two background copy operations running as is now possible.

2008-04-07  Andreas Kupries  <andreask@activestate.com>

	* generic/tclIO.c (BUSY_STATE, CheckChannelErrors,
	TclCopyChannel): New macro, and the places using it. This change
	allows for bi-directional fcopy on channels. [Bug 1350564]. Thanks
	to Alexandre Ferrieux <ferrieux@users.sourceforge.net> for the
	patch.

2008-04-07  Reinhard Max  <max@suse.de>

	* generic/tclStringObj.c (Tcl_AppendFormatToObj): Fix [format {% d}]
	so that it behaves the same way as in 8.4 and as C's printf().
	* tests/format.test: Add a test for '% d' and '%+d'.

2008-04-05  Kevin B. Kenny  <kennykb@acm.org>

	* tests/chanio.test (chan-io-53.9):
	* tests/io.test (io-53.9): Made test cleanup robust against the
	possibility of slow process shutdown on Windows.

	* win/tcl.m4: Added -D_CRT_SECURE_NO_DEPRECATE and
	-DCRT_NONSTDC_NO_DEPRECATE to the MSVC compilation flags so that
	the compilation doesn't barf on perfectly reasonable Posix system
	calls.
	* win/configure: Manually patched (don't have the right autoconf
	to hand).

	* win/tclWinFile.c: (WinSymLinkDirectory): Fixed a problem that
	Tcl was creating an NTFS junction point (IO_REPARSE_TAG_MOUNT_POINT)
	but filling in the union member for a Vista symbolic link. We had
	gotten away with this error because the union member
	(SymbolicLinkReparseBuffer) was misdefined in this file and in the
	'winnt.h' in early versions of MinGW. MinGW 3.4.2 has the correct
	definition of SymbolicLinkReparseBuffer, exposing the mismatch,
	and making tests cmdAH-19.4.1, fCmd-28.*, and filename-11.* fail.

2008-04-04  Andreas Kupries  <andreask@activestate.com>

	* tests/io.test (io-53.9): Added testcase for [Bug 780533], based
	* tests/chanio.test: on Alexandre's test script. Also fixed
	problem with timer in preceding test, was not canceled properly in
	the ok case.

2008-04-04  Andreas Kupries  <andreask@activestate.com>

	* generic/tclIORChan.c (ReflectOutput): Allow zero return from
	write when input was zero-length anyway. Otherwise keept it an
	error, and separate the message from 'written too much'.

	* tests/ioCmd.test (iocmd-24.6): Testcase updated for changed
	message.

	* generic/tclIORChan.c (ReflectClose): Added missing removal of
	the now closed channel from the reflection map. Before we could
	crash the system by invoking 'chan postevent' on a closed
	reflected channel, dereferencing the dangling pointer in the map.

	* tests/ioCmd.test (iocmd-31.8): Testcase for the above.

2008-04-03  Andreas Kupries  <andreask@activestate.com>

	* generic/tclIO.c (CopyData): Applied patch [Bug 1932639] to
	* tests/io.test: prevent fcopy from calling -command synchronously
	* tests/chanio.test: the first time. Thanks to Alexandre Ferrieux
	<ferrieux@users.sourceforge.net> for report and patch.

2008-04-02  Andreas Kupries  <andreask@activestate.com>

	* generic/tclIO.c (CopyData): Applied patch for the fcopy problem
	[Bug 780533], with many thanks to Alexandre Ferrieux
	<ferrieux@users.sourceforge.net> for tracking it down and
	providing a solution. Still have to convert his test script into a
	proper test case.

2008-04-01  Andreas Kupries  <andreask@activestate.com>

	* generic/tclStrToD.c: Applied patch for [Bug 1839067] (fp
	* unix/tcl.m4: rounding setup on solaris x86, native cc), provided
	* unix/configure: by Michael Schlenker. configure regen'd.

2008-04-01  Don Porter	<dgp@users.sourceforge.net>

	* generic/tclStubLib.c (Tcl_InitStubs):	Added missing error message.
	* generic/tclPkg.c (Tcl_PkgInitStubsCheck):

2008-03-30  Kevin Kenny  <kennykb@acm.org>

	* generic/tclInt.h (TclIsNaN):
	* unix/configure.in: Added code to the configurator to check for
	                     a standard isnan() macro and use it if one
	                     is found.  This change avoids bugs where
	                     the test of ((d) != (d)) is optimized away
			     by an overaggressive compiler. [Bug 1783544]
	* generic/tclObj.c: Added missing #include <math.h> needed to
			    locate isnan() after the above change.

	* unix/configure: autoconf-2.61

	* tests/mathop.test (mathop-25.9, mathop-25.14): Modified tests
	to deal with (slightly buggy) math libraries in which pow()
	returns an incorrectly rounded result. [Bug 1808174]

2008-03-26  Don Porter	<dgp@users.sourceforge.net>

	*** 8.5.2 TAGGED FOR RELEASE ***

	* generic/tcl.h:	Bump to 8.5.2 for release.
	* library/init.tcl:
	* tools/tcl.wse.in:
	* unix/configure.in:
	* unix/tcl.spec:
	* win/configure.in:

	* unix/configure:	autoconf-2.59
	* win/configure:

	* changes:		Updated for 8.5.2 release.

2008-03-28  Donal K. Fellows  <dkf@users.sf.net>

	* tests/fCmd.test: Substantial rewrite to use many more tcltest
	features. Great reduction in quantity of [catch] gymnastics. Several
	buggy tests fixed, including one where the result of the previous test
	was being checked!

2008-03-27  Kevin B. Kenny <kennykb@acm.org>

	* library/tzdata/America/Marigot:
	* library/tztata/America/St_Barthelemy:
	* library/tzdata/America/Argentina/San_Luis:
	* library/tzdata/Asia/Ho_Chi_Minh:
	* library/tzdata/Asia/Kolkata:  (new files)
	* library/tzdata/America/Caracas:
	* library/tzdata/America/Havana:
	* library/tzdata/America/Santiago:
	* library/tzdata/America/Argentina/Buenos_Aires:
	* library/tzdata/America/Argentina/Catamarca:
	* library/tzdata/America/Argentina/Cordoba:
	* library/tzdata/America/Argentina/Jujuy:
	* library/tzdata/America/Argentina/La_Rioja:
	* library/tzdata/America/Argentina/Mendoza:
	* library/tzdata/America/Argentina/Rio_Gallegos:
	* library/tzdata/America/Argentina/San_Juan:
	* library/tzdata/America/Argentina/Tucuman:
	* library/tzdata/America/Argentina/Ushuaia:
	* library/tzdata/Asia/Baghdad:
	* library/tzdata/Asia/Calcutta:
	* library/tzdata/Asia/Damascus:
	* library/tzdata/Asia/Saigon:
	* library/tzdata/Pacific/Easter:
		Changes up to and including Olson's tzdata2008b.

2008-03-27  Daniel Steffen  <das@users.sourceforge.net>

	* unix/tcl.m4 (SunOS-5.1x): fix 64bit support for Sun cc. [Bug 1921166]

	* unix/configure: autoconf-2.59

2008-03-26  Don Porter	<dgp@users.sourceforge.net>

	* changes:		Updated for 8.5.2 release.

2008-03-24  Pat Thoyts  <patthoyts@users.sourceforge.net>

	* generic/tclBinary.c: [Bug 1923966] - crash in binary format
	* tests/binary.test:   Added tests for the above crash condition.

2008-03-21  Donal K. Fellows  <dkf@users.sf.net>

	* doc/switch.n: Clarified documentation in respect of two-argument
	invokation. [Bug 1899962]

	* tests/switch.test: Added more tests of regexp-mode compilation of
	the [switch] command. [Bug 1854435]

2008-03-20  Donal K. Fellows  <dkf@users.sf.net>

	* generic/tcl.h, generic/tclThreadAlloc.c: Tidied up the declarations
	of Tcl_GetMemoryInfo so that it is always defined. Will panic when
	called against a Tcl that was previously built without it at all,
	which is OK because that also indicates a serious mismatch between
	memory configuration options.

2008-03-19  Donal K. Fellows  <dkf@users.sf.net>

	* generic/tcl.h, generic/tclThreadAlloc.c (Tcl_GetMemoryInfo): Make
	sure this function is available when direct linking. [Bug 1868171]

	* tests/reg.test (reg-33.14): Marked nonPortable because some
	environments have small default stack sizes. [Bug 1905562]

2008-03-18  Andreas Kupries  <andreask@activestate.com>

	* library/tm.tcl (::tcl::tm::UnknownHandler): Changed 'source' to
	'source -encoding utf-8'. This fixes a portability problem of Tcl
	Modules pointed out by Don Porter. By using plain 'source' we were at
	the mercy of 'encoding system', making modules less portable than they
	could be. The exact scenario: A writes a TM in some weird encoding
	which is A's system encoding, distributes it, and somewhere else it
	cannot be read/used because the system encoding is different. Forcing
	the use of utf-8 makes the module portable.

	***INCOMPATIBILITY*** for all Tcl Modules already written in non-utf-8
	compatible encodings.

2008-03-18  Don Porter	<dgp@users.sourceforge.net>

	* generic/tclExecute.c:	Patch from Miguel Sofer to correct the
	alignment of memory allocated by GrowEvaluationStack(). [Bug 1914503]

2008-03-18  Andreas Kupries  <andreask@activestate.com>

	* library/tm.tcl (::tcl::tm::Defaults): Modified handling of
	environment variables. See [Bug 1914604]. Solution slightly different
	than proposed in the report. Using the underscored form TCLX_y_TM_PATH
	even if TCLX.y_TM_PATH exists. Also using a loop to cut prevent code
	replication.

2008-03-16  Donal K. Fellows  <dkf@users.sf.net>

	* generic/tclCompCmds.c (TclCompileDictForCmd): Correct the handling
	of stack space calculation (the jump pattern used was confusing the
	simple-minded code doing the calculations). [Bug 1903325]

	* doc/lreplace.n: Clarified documentation of what happens with
	negative indices. [Bug 1905809] Added example, tidied up formatting.

2008-03-14  Don Porter	<dgp@users.sourceforge.net>

	* generic/tclBasic.c (OldMathFuncProc):	Same workaround protection
	from bad TclStackAlloc() alignment. Thanks George Peter Staplin.

	* generic/tclCmdIL.c (Tcl_LsortObjCmd):	Use ckalloc() to allocate
	SortElement arrays instead of TclStackAlloc() which isn't getting
	alignment right. Workaround for [Bug 1914503].

2008-03-14  Reinhard Max  <max@suse.de>

	* generic/tclTest.c:  Ignore the return value of write() when we are
	* unix/tclUnixPipe.c: about to exit anyways.

2008-03-13  Daniel Steffen  <das@users.sourceforge.net>

	* unix/configure.in:	Use backslash-quoting instead of double-quoting
	* unix/tcl.m4:		for lib paths in tclConfig.sh. [Bug 1913622]
	* unix/configure:	autoconf-2.59

2008-03-13  Don Porter	<dgp@users.sourceforge.net>

	* changes:		Updated for 8.5.2 release.

	* generic/tclStrToD.c:	Resolve identifier conflict over "pow10" with
	libm in Cygwin and DJGPP. Thanks to Gordon Schumacher and Philip
	Moore. [Patch 1800636]

2008-03-12  Daniel Steffen  <das@users.sourceforge.net>

	* macosx/Tcl.xcodeproj/project.pbxproj:	Add support for Xcode 3.1
	* macosx/Tcl.xcodeproj/default.pbxuser:	CODE_SIGN_IDENTITY and
	* macosx/Tcl-Common.xcconfig:		'xcodebuild install'.

2008-03-12  Andreas Kupries <andreask@activestate.com>

	* doc/info.n: Replaced {expand} with {*}.

2008-03-12  Jeff Hobbs  <jeffh@ActiveState.com>

	* unix/Makefile.in (install-libraries):	Bump http to 2.7
	* win/Makefile.in (install-libraries):	Added -myaddr option to allow
	* library/http/http.tcl (http::geturl):	control of selected socket
	* library/http/pkgIndex.tcl:		interface. [Bug 559898]
	* doc/http.n, tests/http.test:		Added -keepalive and
	-protocol 1.1 with chunked transfer encoding support. [Bug 1063703,
	1470377, 219225] (default keepalive is 0)
	Added ability to override Host in -headers. [Bug 928154]
	Added -strict option to control URL validation on per-call basis.
	[Bug 1560506]

2008-03-11  Jeff Hobbs  <jeffh@ActiveState.com>

	* library/http/http.tcl (http::geturl): Add -method option to support
	* tests/http.test (http-3.1):		http PUT and DELETE requests.
	* doc/http.n:				[Bug 1599901, 862554]

	* library/http/http.tcl: Whitespace changes, code cleanup. Allow http
	to be re-sourced without overwriting http state.

2008-03-11  Daniel Steffen  <das@users.sourceforge.net>

	* generic/tclEncoding.c (LoadEscapeEncoding): Avoid leaking escape
	sub-encodings, fixes encoding-11.1 failing after iso2022-jp loaded.
	[Bug 1893053]

	* macosx/tclMacOSXNotify.c: Avoid using CoreFoundation after fork() on
	Darwin 9 even when TclpCreateProcess() uses vfork().

	* macosx/Tcl.xcodeproj/project.pbxproj:	Add support for Xcode 3.1 and
	* macosx/Tcl.xcodeproj/default.pbxuser:	configs for building with
	* macosx/Tcl-Common.xcconfig:		gcc-4.2 and llvm-gcc-4.2.

	* unix/tclUnixPort.h:			Workaround vfork() problems
						in llvm-gcc-4.2.1 -O4 build.

	* unix/tclUnixPort.h:			Move MODULE_SCOPE compat define
						to top [Bug 1911102].

	* macosx/GNUmakefile:			Fix quoting to allow paths to
	* macosx/Tcl-Common.xcconfig:		${builddir} and ${INSTALL_ROOT}
	* unix/Makefile.in:			to contain spaces.
	* unix/configure.in:
	* unix/install-sh:
	* unix/tcl.m4:
	* tests/ioCmd.test:

	* unix/configure:			autoconf-2.59

	* unix/Makefile.in (install-strip):	Strip non-global symbols from
						dynamic library.

	* unix/tclUnixNotfy.c:			Fix warning.

	* tests/exec.test (exec-9.7):		Reduce timing sensitivity
	* tests/socket.test (socket-2.11):	(esp. on multi-proc machines).

	* tests/fCmd.test (fCmd-9.4):		Skip on Darwin 9 (xfail).

2008-03-11  Miguel Sofer  <msofer@users.sf.net>

	* generic/tclVar.c (TclDeleteNamespaceVars):
	* tests/var.test (var-8.2): Unset traces on vars should be called with
	a FQ named during namespace deletion. This was causing infinite loops
	when unset traces recreated the var, as reported by Julian Noble. [Bug
	1911919]

2008-03-10  Don Porter	<dgp@users.sourceforge.net>

	* changes:		Updated for 8.5.2 release.

	* doc/http.n:	Revised to indicate that [package require http 2.5.5]
	is needed to get all the documented commands ([http::meta]).

	* generic/tclEvent.c (TclDefaultBgErrorHandlerObjCmd):  Added error
	* tests/event.test (event-5.*):	checking to protect against callers
	passing invalid return options dictionaries. [Bug 1901113]

	* generic/tclBasic.c (ExprAbsFunc):	Revised so that the abs()
	* tests/expr.test:	function and the [::tcl::mathfunc::abs]
	command do not return the value of -0, or equivalent values with more
	alarming string reps like -1e-350. [Bug 1893815]

2008-03-07  Andreas Kupries  <andreask@activestate.com>

	* generic/tclResult.c (ReleaseKeys): Workaround for [Bug 1904907].
	Reset the return option keys to NULL to allow full re-initialization
	by GetKeys(). This introduces a memory leak for the key objects, but
	gets us around a crash in the finalization of reflected channels when
	handling returns, either at compile- or runtime. In both cases we
	access the keys after they have been released by their thread exit
	handler. A proper fix is entangled with the untangling of the
	finalization ordering and attendant issues. For now we choose the
	lesser evil.

2008-03-07  Don Porter	<dgp@users.sourceforge.net>

	* generic/tclExecute.c (Tcl_ExprObj):	Revised expression bytecode
	compiling so that bytecodes invalid due to changing context or due to
	the difference between expressions and scripts are not reused. [Bug
	1899164]

	* generic/tclCmdAH.c:	Revised direct evaluation implementation of
	[expr] so that [expr $e] caches compiled bytecodes for the expression
	as the intrep of $e.

	* tests/execute.test (execute-6.*):	More tests checking that
	script bytecode is invalidated in the right situations.

2008-03-07  Donal K. Fellows  <donal.k.fellows@man.ac.uk>

	* win/configure.in: Add AC_HEADER_STDC to support msys/win64.

2008-03-06  Donal K. Fellows  <dkf@users.sf.net>

	* doc/namespace.n: Minor tidying up. [Bug 1909019]

2008-03-04  Don Porter	<dgp@users.sourceforge.net>

	* tests/execute.test (6.3,4):	Added tests for [Bug 1899164].

2008-03-03  Reinhard Max  <max@suse.de>

	* unix/tclUnixChan.c: Fix mark and space parity on Linux, which uses
	CMSPAR instead of PAREXT.

2008-03-02  Miguel Sofer  <msofer@users.sf.net>

	* generic/tclNamesp.c (GetNamespaceFromObj):
	* tests/interp.test (interp-28.2): Spoil the intrep of an nsNameType
	obj when the reference crosses interpreter boundaries.

2008-02-29  Don Porter	<dgp@users.sourceforge.net>

	* generic/tclResult.c (Tcl_SetReturnOptions):	Revised the refcount
	management of Tcl_SetReturnOptions to become that of a conventional
	Consumer routine.  Thanks to Peter Spjuth for pointing out the
	difficulties calling Tcl_SetReturnOptions with non-0-count value for
	options.
	* generic/tclExecute.c (INST_RETURN_STK): Revised the one caller
	within Tcl itself which passes a non-0-count value to
	Tcl_SetReturnOptions().

	* generic/tclBasic.c (Tcl_AppendObjToErrorInfo):	Revised the
	refcount management of Tcl_AppendObjToErrorInfo to become that of a
	conventional Consumer routine. This preserves the ease of use for the
	overwhelming common callers who pass in a 0-count value, but makes the
	proper call with a non-0-count value less surprising.
	* generic/tclEvent.c (TclDefaultBgErrorHandlerObjCmd):	Revised the
	one caller within Tcl itself which passes a non-0-count value to
	Tcl_AppendObjToErrorInfo().

2008-02-28  Joe English  <jenglish@users.sourceforge.net>

	* unix/tclPort.h, unix/tclCompat.h, unix/tclUnixChan.h: Reduce scope
	of <sys/filio.h> and <sys/ioctl.h> #includes. [Patch 1903339]

2008-02-28  Joe English  <jenglish@users.sourceforge.net>

	* unix/tclUnixChan.c, unix/tclUnixNotfy.c, unix/tclUnixPipe.c:
	Consolidate all code conditionalized on -DUSE_FIONBIO into one place.
	* unix/tclUnixPort.h, unix/tclUnixCompat.c: New routine
	TclUnixSetBlockingMode() [Patch 1903339].

2008-02-28  Don Porter	<dgp@users.sourceforge.net>

	* generic/tclBasic.c (TclEvalObjvInternal):	Plug memory leak when
	an enter trace deletes or changes the command, prompting a reparsing.
	Don't let the second pass lose commandPtr value allocated during the
	first pass.

	* generic/tclCompExpr.c (ParseExpr):	Plug memory leak in error
	message generation.

	* generic/tclStringObj.c (Tcl_AppendFormatToObj): [format %llx $big]
	leaked an mp_int.

	* generic/tclCompCmds.c (TclCompileReturnCmd):	The 2007-10-18 commit
	to optimize compiled [return -level 0 $x] [RFE 1794073] introduced a
	memory leak of the return options dictionary. Fixing that.

2008-02-27  Pat Thoyts  <patthoyts@users.sourceforge.net>

	* library/http/http.tcl: [Bug 705956] - fix inverted logic when
	cleaning up socket error in geturl.

2008-02-27  Kevin B. Kenny  <kennykb@acm.org>

	* doc/clock.n: Corrected minor indentation gaffe in the penultimate
	paragraph. [Bug 1898025]
	* generic/tclClock.c (ParseClockFormatArgs): Changed to check that the
	clock value is in the range of a 64-bit integer. [Bug 1862555]
	* library/clock.tcl (::tcl::clock::format, ::tcl::clock::scan,
	(::tcl::clock::add, ::tcl::clock::LocalizeFormat): Fixed bugs in
	caching of localized strings that caused weird results when localized
	date/time formats were used. [Bug 1902423]
	* tests/clock.test (clock-61.*, clock-62.1): Regression tests for [Bug
	1862555] and [Bug 1902423].

2008-02-26  Joe English  <jenglish@users.sourceforge.net>

	* generic/tclIOUtil.c, unix/tclUnixPort.h, unix/tclUnixChan.c:
	Remove dead/unused portability-related #defines and unused conditional
	code.  See [Patch 1901828] for discussion.

2008-02-26  Joe English  <jenglish@users.sourceforge.net>

	* generic/tclIORChan.c (enum MethodName),
	* generic/tclCompExpr.c (enum Marks): More stray trailing ","s

2008-02-26  Joe English  <jenglish@users.sourceforge.net>

	* unix/configure.in(socklen_t test): Define socklen_t as "int" if
	missing, not "unsigned". Use AC_TRY_COMPILE instead of
	AC_EGREP_HEADER.
	* unix/configure: regenerated.

2008-02-26  Joe English  <jenglish@users.sourceforge.net>

	* generic/tclCompile.h: Remove stray trailing "," from enum
	InstOperandType definition (C99ism).

2008-02-26  Jeff Hobbs  <jeffh@ActiveState.com>

	* generic/tclUtil.c (TclReToGlob): Fix the handling of the last star
	* tests/regexpComp.test:	   possibly being escaped in
	determining right anchor. [Bug 1902436]

2008-02-26  Pat Thoyts  <patthoyts@users.sourceforge.net>

	* library/http/pkgIndex.tcl: Set version 2.5.5
	* library/http/http.tcl:     It is better to do the [eof] check after
	trying to read from the socket. No clashes found in testing. Added
	http::meta command to access the http headers. [Bug 1868845]

2008-02-22  Pat Thoyts  <patthoyts@users.sourceforge.net>

	* library/http/pkgIndex.tcl: Set version 2.5.4
	* library/http/http.tcl:     Always check that the state array exists
	in the http::status command. [Bug 1818565]

2008-02-13  Don Porter	<dgp@users.sourceforge.net>

	* generic/tcl.h:	Bump version number to 8.5.2b1 to distinguish
	* library/init.tcl:	CVS development snapshots from the 8.5.1 and
	* unix/configure.in:	8.5.2 releases.
	* unix/tcl.spec:
	* win/configure.in:
	* README

	* unix/configure:	autoconf (2.59)
	* win/configure:

2008-02-12  Donal K. Fellows  <donal.k.fellows@man.ac.uk>

	* generic/tclCompCmds.c (TclCompileSwitchCmd): Corrected logic for
	* tests/switch.test (switch-10.15): handling -nocase compilation; the
	-exact -nocase option cannot be compiled currently. [Bug 1891827]

	* unix/README: Documented missing configure flags. [Bug 1799011]

2008-02-06  Kevin B. Kenny  <kennykb@acm.org>

	* doc/clock.n (%N): Corrected an error in the explanation of the %N
	format group.
	* generic/tclClock.c (ClockParseformatargsObjCmd):
	* library/clock.tcl (::tcl::clock::format):
	* tests/clock.test (clock-1.0, clock-1.4):
	Performance enhancements in [clock format] (moving the analysis of
	$args into C code, holding on to Tcl_Objs with resolved command names,
	[lassign] in place of [foreach], avoiding [namespace which] for
	command resolution).

2008-02-04  Don Porter	<dgp@users.sourceforge.net>

	*** 8.5.1 TAGGED FOR RELEASE ***

	* changes:		Updated for 8.5.1 release.

	* generic/tcl.h:	Bump to 8.5.1 for release.
	* library/init.tcl:
	* tools/tcl.wse.in:
	* unix/configure.in:
	* unix/tcl.spec:
	* win/configure.in:

	* unix/configure:	autoconf-2.59
	* win/configure:

2008-02-04  Miguel Sofer  <msofer@users.sf.net>

	* generic/tclExecute.c (INST_CONCAT1): Fix optimisation for in-place
	concatenation (was going over String type)

2008-02-02  Daniel Steffen  <das@users.sourceforge.net>

	* unix/configure.in (Darwin):	Correct Info.plist year substitution in
					non-framework builds.

	* unix/configure:		autoconf-2.59

2008-01-30  Miguel Sofer  <msofer@users.sf.net>

	* generic/tclInterp.c (Tcl_GetAlias): Fix for [Bug 1882373], thanks go
	to an00na.

2008-01-30  Donal K. Fellows  <donal.k.fellows@man.ac.uk>

	* tools/tcltk-man2html.tcl: Reworked manual page scraper to do a
	proper job of handling references to Ttk options. [Tk Bug 1876493]

2008-01-29  Donal K. Fellows  <donal.k.fellows@man.ac.uk>

	* doc/man.macros (SO, SE): Adjusted macros so that it is possible for
	Ttk to have its "standard options" on a manual page that is not called
	"options". [Tk Bug 1876493]

2008-01-25  Don Porter	<dgp@users.sourceforge.net>

	* changes:		Updated for 8.5.1 release.

2008-01-23  Don Porter	<dgp@users.sourceforge.net>

	* generic/tclInt.h:		New macro TclGrowParseTokenArray() to
	* generic/tclCompCmds.c:	simplify code that might need to grow
	* generic/tclCompExpr.c:	an array of Tcl_Tokens in the parsePtr
	* generic/tclParse.c:		field of a Tcl_Parse. Replaces the
	TclExpandTokenArray() routine via replacing:
		int needed = parsePtr->numTokens + growth;
		while (needed > parsePtr->tokensAvailable) {
		    TclExpandTokenArray(parsePtr);
		}
	with:
		TclGrowParseTokenArray(parsePtr, growth);
	This revision merged over from dgp-refactor branch.

	* generic/tclCompile.h:	Demote TclCompEvalObj() from internal stubs to
	* generic/tclInt.decls:	a MODULE_SCOPE routine declared in
	tclCompile.h.

	* generic/tclIntDecls.h:	make genstubs
	* generic/tclStubInit.c:

2008-01-22  Don Porter	<dgp@users.sourceforge.net>

	* generic/tclTimer.c (AfterProc):	Replace Tcl_EvalEx() with
	Tcl_EvalObjEx() to evaluate [after] callbacks. Part of trend to favor
	compiled execution over direct evaluation.

2008-01-22  Miguel Sofer  <msofer@users.sf.net>

	* generic/tclCmdIl.c (Tcl_LreverseObjCmd):
	* tests/cmdIL.test (cmdIL-7.7): Fix crash on reversing an empty list.
	[Bug 1876793]

2008-01-20  Jeff Hobbs  <jeffh@ActiveState.com>

	* unix/README: Minor typo fixes [Bug 1853072]

	* generic/tclIO.c (TclGetsObjBinary): Operate on topmost channel.
	[Bug 1869405] (Ficicchia)

2008-01-17  Don Porter	<dgp@users.sourceforge.net>

	* generic/tclCompExpr.c:	Revision to preserve parsed intreps of
	numeric and boolean literals when compiling expressions with (optimize
	== 1).

2008-01-15  Miguel Sofer  <msofer@users.sf.net>

	* generic/tclCompExpr.c: Add an 'optimize' argument to
	* generic/tclCompile.c:  TclCompileExpr() to profit from better
	* generic/tclCompile.h:  literal management according to usage.
	* generic/tclExecute.c:

	* generic/tclCompExpr.c: Fix literal leak in exprs [Bug 1869989] (dgp)
	* generic/tclExecute.c:
	* tests/compExpr.test:

	* doc/proc.n: Changed wording for access to non-local variables; added
	mention to [namespace upvar]. Lame attempt at dealing with
	documentation. [Bug 1872708]

2008-01-15  Miguel Sofer  <msofer@users.sf.net>

	* generic/tclBasic.c:    Replacing 'operator' by 'op' in the def of
	* generic/tclCompExpr.c: struct TclOpCmdClientData to accommodate C++
	* generic/tclCompile.h:  compilers. [Bug 1855644]

2008-01-13  Jeff Hobbs  <jeffh@ActiveState.com>

	* win/tclWinSerial.c (SerialCloseProc, TclWinOpenSerialChannel): Use
	critical section for read & write side. [Bug 1353846] (newman)

2008-01-11  Miguel Sofer  <msofer@users.sf.net>

	* unix/tclUnixThrd.c (TclpThreadGetStackSize): Restore stack checking
	functionality in freebsd. [Bug 1850424]

	* unix/tclUnixThrd.c (TclpThreadGetStackSize): Fix for crash in
	freebsd. [Bug 1860425]

2008-01-10  Don Porter	<dgp@users.sourceforge.net>

	* generic/tclStringObj.c (Tcl_AppendFormatToObj):  Correct failure to
	* tests/format.test:	account for big.used == 0 corner case in the
	%ll(idox) format directives. [Bug 1867855]

2008-01-09  George Peter Staplin <georgeps@xmission.com>

	* doc/vwait.n: Add a missing be to fix a typo.

2008-01-04  Jeff Hobbs  <jeffh@ActiveState.com>

	* tools/tcltk-man2html.tcl (make-man-pages): Make man page title use
	more specific info on lhs to improve tabbed browser view titles.

2008-01-02  Donal K. Fellows  <dkf@users.sf.net>

	* doc/binary.n: Fixed documentation bug reported on tcl-core, and
	reordered documentation to discourage people from using the hex
	formatter that is hardly ever useful.

2008-01-02  Don Porter	<dgp@users.sourceforge.net>

	* generic/tcl.h:	Bump version number to 8.5.1b1 to distinguish
	* library/init.tcl:	CVS development snapshots from the 8.5.0 and
	* unix/configure.in:	8.5.1 releases.
	* unix/tcl.spec:
	* win/configure.in:
	* README

	* unix/configure:	autoconf (2.59)
	* win/configure:

2007-12-31  Donal K. Fellows  <dkf@users.sf.net>

	* doc/dict.n: Clarified meaning of dictionary values following
	discussion on comp.lang.tcl.

2007-12-26  Miguel Sofer  <msofer@users.sf.net>

	* generic/tclCmdIL.c: More [lsort] data handling streamlines. The
	function MergeSort is gone, essentially inlined into Tcl_LsortObjCmd.
	It is not a straight inlining, two loops over all lists elements where
	merged in the process: the linked list elements are now built and
	merged into the temporary sublists in the same pass.

2007-12-25  Miguel Sofer  <msofer@users.sf.net>

	* generic/tclCmdIL.c: More [lsort] data handling streamlines. Extra
	mem reqs of latest patches removed, restored to previous mem profile.
	Improved -unique handling, now eliminating repeated elems immediately
	instead of marking them to avoid reinsertion at the end.

2007-12-23  Jeff Hobbs  <jeffh@ActiveState.com>

	* generic/tclCompCmds.c (TclCompileRegexpCmd):  TCL_REG_NOSUB cannot
	* tests/regexp.test (regexp-22.2):		be used because it
	* tests/regexpComp.test:	[Bug 1857126]	disallows backrefs.

2007-12-21  Miguel Sofer  <msofer@users.sf.net>

	* generic/tclCmdIL.c: Speed patch for lsort [Patch 1856994].

2007-12-21  Miguel Sofer  <msofer@users.sf.net>

	* generic/tclCmdIL.c (Tcl_LsortObjCmd, Tcl_LsearchObjCmd): Avoid
	calling SelectObjFromSublist when there are no sublists.

2007-12-21  Miguel Sofer  <msofer@users.sf.net>

	* generic/tclCmdIL.c (Tcl_LsortObjCmd): Preallocate a listObj of
	sufficient length for the sorted list instead of growing it. Second
	commit replaces calls to Tcl_ListObjAppenElement with direct access to
	the internal rep.

2007-12-19  Don Porter	<dgp@users.sourceforge.net>

	*** 8.5.0 TAGGED FOR RELEASE ***

	* changes:		Updated for 8.5.0 release.

2007-12-19  Jeff Hobbs  <jeffh@ActiveState.com>

	* generic/tclCompCmds.c (TclCompileSwitchCmd):	update switch -regexp
	* tests/switch.test-14.*:			compilation to pass
	the cflags to INST_REGEXP (changed on 12-07).  Added tests for
	switch -regexp compilation (need more). [Bug 1854399]

2007-12-18  Don Porter	<dgp@users.sourceforge.net>

	* changes:		Updated for 8.5.0 release.

2007-12-18  Donal K. Fellows  <donal.k.fellows@manchester.ac.uk>

	* generic/regguts.h, generic/regc_color.c, generic/regc_nfa.c:
	Fixes for problems created when processing regular expressions that
	generate very large automata. An enormous number of thanks to Will
	Drewry <wad_at_google.com>, Tavis Ormandy <taviso_at_google.com>,
	and Tom Lane <tgl_at_sss.pgh.pa.us> from the Postgresql crowd for
	their help in tracking these problems down. [Bug 1810264]

2007-12-17  Don Porter	<dgp@users.sourceforge.net>

	* changes:		Updated for 8.5.0 release.

2007-12-17  Miguel Sofer  <msofer@users.sf.net>

	* generic/tclAlloc.c:
	* generic/tclExecute.c:
	* generic/tclInt.h:
	* generic/tclThreadAlloc.c: Fix alignment for memory returned by
	TclStackAlloc; insure that all memory allocators align to 16-byte
	boundaries on 64 bit platforms [Bug 1851832, 1851524]

2007-12-14  Jeff Hobbs  <jeffh@ActiveState.com>

	* generic/tclIOUtil.c (FsAddMountsToGlobResult): fix the tail
	conversion of vfs mounts. [Bug 1602539]

	* win/README: updated notes

2007-12-14  Pat Thoyts  <patthoyts@users.sourceforge.net>

	* tests/winFile.test: Fixed tests for win2k with long machine name

2007-12-14  Pat Thoyts <patthoyts@users.sourceforge.net>

	* win/nmakehlp.c:  Support compilation with MSVC9 for AMD64.
	* win/makefile.vc:

2007-12-13  Donal K. Fellows  <donal.k.fellows@manchester.ac.uk>

	* doc/trace.n: Clarified documentation of enterstep and leavestep
	traces, including adding example. [Bug 614282, 1701540, 1755984]

2007-12-12  Don Porter	<dgp@users.sourceforge.net>

	* doc/IntObj.3:	Update docs for the Tcl_GetBignumAndClearObj() ->
	Tcl_TakeBignumFromObj() revision [TIP 298].  Added docs for the
	Tcl_InitBignumFromDouble() routine. [Bug 1446971].

	* changes:		Updated for 8.5.0 release.

2007-12-10  Jeff Hobbs  <jeffh@ActiveState.com>

	* generic/tclUtil.c (TclReToGlob): reduce escapes in conversion
	when not necessary

	* generic/tclInt.decls:  move TclByteArrayMatch and TclReToGlob
	* generic/tclIntDecls.h: to tclInt.h from stubs.
	* generic/tclStubInit.c: Add flags var to TclByteArrayMatch for
	* generic/tclInt.h:      future extensibility
	* generic/tcl.h:  define TCL_MATCH_EXACT doc for Tcl_StringCaseMatch.
	* doc/StrMatch.3: It is compatible with existing usage.
	* generic/tclExecute.c (INST_STR_MATCH): flag for TclByteArrayMatch
	* generic/tclUtil.c (TclByteArrayMatch, TclStringMatchObj):
	* generic/tclRegexp.c (Tcl_RegExpExecObj):
	* generic/tclCmdMZ.c (StringMatchCmd): Use TclStringMatchObj
	* tests/string.test (11.9.* 11.10.*): more tests

2007-12-10  Joe English  <jenglish@users.sourceforge.net>

	* doc/string.n, doc/UniCharIsAlpha.3: Fix markup errors.
	* doc/CrtCommand.3, doc/CrtMathFnc.3, doc/FileSystem.3,
	* doc/GetStdChan.3, doc/OpenFileChnl.3, doc/SetChanErr.3,
	* doc/eval.n, doc/filename.n: Consistency: Move "KEYWORDS" section
	after "SEE ALSO".

2007-12-10  Daniel Steffen  <das@users.sourceforge.net>

	* tools/genStubs.tcl:		fix numerous issues handling 'macosx',
					'aqua' or 'x11' entries interleaved
					with 'unix' entries [Bug 1834288]; add
					genStubs::export command
					[Tk FR 1716117]; cleanup formatting.

	* generic/tcl.decls:		use new genstubs 'export' command to
	* generic/tclInt.decls:		mark exported symbols not in stubs
	* generic/tclTomMath.decls:	table [Tk FR 1716117]; cleanup
					formatting.

	* generic/tclDecls.h:		regen with new genStubs.tcl.
	* generic/tclIntDecls.h:	[Bug 1834288]
	* generic/tclIntPlatDecls.h:
	* generic/tclPlatDecls.h:
	* generic/tclStubInit.c:

2007-12-09  Jeff Hobbs  <jeffh@ActiveState.com>

	* tests/io.test, tests/chanio.test (io-73.1): Make sure to invalidate
	* generic/tclIO.c (SetChannelFromAny):        internal rep only after
	validating channel rep. [Bug 1847044]

2007-12-08  Donal K. Fellows  <dkf@users.sf.net>

	* doc/expr.n, doc/mathop.n: Improved the documentation of the
	operators. [Bug 1823622]

	* generic/tclBasic.c (builtInCmds): Corrected list of hidden and
	* doc/interp.n (SAFE INTERPRETERS): exposed commands so that the
	documentation and reality now match. [Bug 1662436]

2007-12-07  Jeff Hobbs  <jeffh@ActiveState.com>

	* generic/tclExecute.c (TclExecuteByteCode INST_REGEXP):
	* generic/tclCompCmds.c (TclCompileRegexpCmd): Pass correct RE
	compile flags at compile time, and use TCL_REG_NOSUB.

	* generic/tclIOCmd.c (FinalizeIOCmdTSD, Tcl_PutsObjCmd): cache
	stdout channel object for [puts $str] calls.

2007-12-06  Don Porter	<dgp@users.sourceforge.net>

	* README:	Remove mention of dead comp.lang.tcl.announce
	newsgroup.  [Bug 1846433].

	* unix/README:	Mention the stub library created by `make` and warn
	about the effect of embedded paths in the installed binaries.
	Thanks to Larry Virden.  [Bug 1794084]

	* doc/AddErrInfo.3:	Documentation for the new routines in TIP 270.
	* doc/Interp.3:
	* doc/StringObj.3:

2007-12-06  Don Porter	<dgp@users.sourceforge.net>

	* doc/namespace.n:	Documentation for zero-argument form of
	[namespace import] (TIP 261) [Bug 1596416]

2007-12-06  Jeff Hobbs  <jeffh@ActiveState.com>

	* generic/tclInt.h: add TclGetChannelFromObj decl
	(TclMatchIsTrivial): simplify TclMatchIsTrivial to remove ] check.

2007-12-06  Donal K. Fellows  <donal.k.fellows@manchester.ac.uk>


	* generic/tclBasic.c (Tcl_CreateInterp): Simplify the setting up of
	* generic/tclIOCmd.c (TclInitChanCmd):	 the [chan] ensemble. This
	* library/init.tcl:			 gets rid of quite a bit of
	code and makes it possible to understand the whole with less effort.

	* generic/tclCompCmds.c (TclCompileEnsemble): Ensure that the right
	number of tokens are copied. [Bug 1845320]

	* generic/tclNamesp.c (TclMakeEnsemble): Added missing release of a
	DString. [Bug 1845397]

2007-12-05  Jeff Hobbs  <jeffh@ActiveState.com>

	* generic/tclIO.h:    Create Tcl_Obj for Tcl channels to reduce
	* generic/tclIO.c:    overhead in lookup by Tcl_GetChannel.  New
	* generic/tclIOCmd.c: TclGetChannelFromObj for internal use.
	* generic/tclIO.c (WriteBytes, WriteChars): add opt check to avoid
	EOL translation when not linebuffered or using lf. [Bug 1845092]

2007-12-05  Miguel Sofer  <msofer@users.sf.net>

	* tests/stack.test: made the tests for stack overflow not care
	about which mechanism caused the error (interp's recursion limit
	or C-stack depth detector).

2007-12-05  Jeff Hobbs  <jeffh@ActiveState.com>

	* win/configure, win/tcl.m4 (LIBS_GUI): mingw needs -lole32
	-loleaut32 but not msvc for Tk's [send]. [Bug 1844749]

2007-12-05  Donal K. Fellows  <donal.k.fellows@manchester.ac.uk>

	* generic/tclCmdIL.c (Tcl_LsearchObjCmd): Prevent shimmering crash
	when -exact and -integer/-real are mixed. [Bug 1844789]

2007-12-03  Donal K. Fellows  <dkf@users.sf.net>

	* unix/tclUnixChan.c (CreateSocketAddress): Add extra #ifdef-fery to
	make code compile on BSD 5. [Bug 1618235, again]

2007-12-03  Don Porter	<dgp@users.sourceforge.net>

	* library/tcltest/tcltest.tcl:	Bump tcltest to version 2.3.0 so that
	* library/tcltest/pkgIndex.tcl: we release a stable tcltest with a
	* unix/Makefile.in:	stable Tcl.
	* win/Makefile.in:

2007-12-03  Jeff Hobbs  <jeffh@ActiveState.com>

	* win/configure, win/tcl.m4 (LIBS_GUI): remove ole32.lib oleaut32.lib

2007-12-03  Donal K. Fellows  <donal.k.fellows@manchester.ac.uk>

	* generic/tclCompCmds.c (TclCompileSwitchCmd): Adjusted the [switch]
	* generic/tclCmdMZ.c (Tcl_SwitchObjCmd):       command so that when
	passed two arguments, no check for options are performed. This is OK
	since in the two-arg case, detecting an option would definitely lead
	to a syntax error. [Patch 1836519]

2007-11-29  Jeff Hobbs  <jeffh@ActiveState.com>

	* win/makefile.vc: add ws2_32.lib to baselibs
	* win/configure, win/tcl.m4: add ws2_32.lib / -lws2_32 to build.
	* win/tclWinSock.c: remove dyn loading of winsock, assume that it is
	always available now.

2007-11-29  Don Porter	<dgp@users.sourceforge.net>

	* generic/tclWinSock.c (InitializeHostName):	Correct error in
	buffer length tracking. After gethostname() writes into a buffer,
	convert only the written string to internal encoding, not the whole
	buffer.

2007-11-28  Don Porter	<dgp@users.sourceforge.net>

	* generic/tclConfig.c:	Corrected failure of the [::foo::pkgconfig]
	command to clean up registered configuration data when the query
	command is deleted from the interp. [Bug 983501]

	* generic/tclNamesp.c (Tcl_SetEnsembleMappingDict):	Added checks
	that the dict value passed in is in the format required to make the
	internals of ensembles work. [Bug 1436096]

	* generic/tclIO.c:	Simplify test and improve accuracy of error
	message in latest changes.

2007-11-28  Pat Thoyts  <patthoyts@users.sourceforge.net>

	* generic/tclIO.c: -eofchar must support no eofchar.

2007-11-27  Miguel Sofer  <msofer@users.sf.net>

	* generic/tclBasic.c: remove unneeded call in Tcl_CreateInterp, add
	comments.

2007-11-27  Don Porter	<dgp@users.sourceforge.net>

	* win/tclWinSock.c:	Add mising encoding conversion of the [info
	hostname] value from the system encoding to Tcl's internal encoding.

	* doc/chan.n:		"Fix" the limitation on channel -eofchar
	* doc/fconfigure.n:	values to single byte characters by documenting
	* generic/tclIO.c:	it and making it fail loudly. Thanks to Stuart
	* tests/chan.test:	Cassoff for contributing the fix. [Bug 800753]

2007-11-26  Miguel Sofer  <msofer@users.sf.net>

	* generic/tclBasic.c:
	* generic/tclInt.h:
	* unix/tclUnixInit.c:
	* unix/tclUnixThrd.c: Fix stack checking via workaround for bug in
	glibc's pthread_attr_get_np, patch from [Bug 1815573]. Many thanks to
	Sergei Golovan (aka Teo) for detecting the bug and helping diagnose
	and develop the fix.

2007-11-24  Donal K. Fellows  <dkf@users.sf.net>

	* generic/tclCompCmds.c (TclCompileDictAppendCmd): Fix bug in [dict
	append] compiler which caused strange stack corruption. [Bug 1837392]

2007-11-23  Andreas Kupries  <andreask@activestate.com>

	* generic/tclIORChan.c: Fixed a problem with reflected channels. 'chan
	postevent' is defined to work only from within the interpreter
	containing the handler command. Sensible, we want only handler
	commands to use it. It identifies the channel by handle. The channel
	moves to a different interpreter or thread. The interpreter containing
	the handler command doesn't know the channel any longer. 'chan
	postevent' fails, not finding the channel any longer. Uhm.

	Fixed by creating a second per-interpreter channel table, just for
	reflected channels, where each interpreter remembers for which
	reflected channels it has the handler command. This info does not move
	with the channel itself. The table is updated by 'chan create', and
	used by 'chan postevent'.

	* tests/ioCmd.test: Updated the testsuite.

2007-11-23  Jeff Hobbs  <jeffh@ActiveState.com>

	* generic/tclVar.c (Tcl_ArrayObjCmd): handle the right data for
	* tests/var.test (var-14.2):          [array names $var -glob $ptn]

2007-11-23  Donal K. Fellows  <donal.k.fellows@manchester.ac.uk>

	* generic/tclCmdMZ.c (String*Cmd, TclInitStringCmd): Rebuilt [string]
	* generic/tclCompCmds.c (TclCompileString*Cmd): as an ensemble.

2007-11-22  Donal K. Fellows  <dkf@users.sf.net>

	* generic/tclDictObj.c (Dict*Cmd,TclInitDictCmd): Rebuilt the [dict]
	* generic/tclCompCmds.c (TclCompileDict*Cmd): command as an ensemble.

2007-11-22  Donal K. Fellows  <donal.k.fellows@manchester.ac.uk>

	* generic/tclCmdMZ.c (Tcl_StringObjCmd): Rewrote the [string] and
	* generic/tclDictObj.c (Tcl_DictObjCmd): [dict] implementations to be
	ready for conversion to ensembles.

	* tests/string.test (string-12.22): Flag shimmering bug found in
	[string range].

2007-11-21  Donal K. Fellows  <dkf@users.sf.net>

	* generic/tclCompCmds.c (TclCompileEnsemble): Rewrote the ensemble
	compiler to remove many of the limitations. Can now compile scripts
	that use unique prefixes of subcommands, and which have mappings of a
	command to multiple words (provided the first is a compilable command
	of course).

2007-11-21  Donal K. Fellows  <donal.k.fellows@manchester.ac.uk>

	* generic/tclNamesp.c (TclMakeEnsemble): Factor out the code to set up
	a core ensemble from a table of information about subcommands, ready
	for reuse within the core.

	* generic/various: Start to return more useful Error codes, currently
	mainly on assorted lookup failures.

2007-11-20  Donal K. Fellows  <dkf@users.sf.net>

	* generic/tclDictObj.c: Changed the underlying implementation of the
	hash table used in dictionaries to additionally keep all entries in
	the hash table in a linked list, which is only ever added to at the
	end. This makes iteration over all entries in the dictionary in
	key insertion order a trivial operation, and so cleans up a great deal
	of complexity relating to dictionary representation and stability of
	iteration order.

	***POTENTIAL INCOMPATIBILITY***
	For any code that depended on the (strange) old iteration order.

	* generic/tclConfig.c (QueryConfigObjCmd): Correct usage of
	Tcl_WrongNumArgs.

2007-11-19  Don Porter	<dgp@users.sourceforge.net>

	*** 8.5b3 TAGGED FOR RELEASE ***

	* README:		Bump version number to 8.5b3.
	* generic/tcl.h:
	* library/init.tcl:
	* tools/tcl.wse.in:
	* unix/configure.in:
	* unix/tcl.spec:
	* win/configure.in:

	* unix/configure:	autoconf (2.59)
	* win/configure:

	* changes:		Updated for 8.5b3 release.

2007-11-19  Kevin Kenny  <kennykb@users.sourceforge.net>

	* library/tzdata/Africa/Cairo:
	* library/tzdata/America/Campo_Grande:
	* library/tzdata/America/Caracas:
	* library/tzdata/America/Cuiaba:
	* library/tzdata/America/Havana:
	* library/tzdata/America/Sao_Paulo:
	* library/tzdata/Asia/Damascus:
	* library/tzdata/Asia/Gaza:
	* library/tzdata/Asia/Tehran:  Olson's tzdata2007i imported.

2007-11-18  Daniel Steffen  <das@users.sourceforge.net>

	* generic/tclExecute.c (TclExecuteByteCode:INST_EXIST_*): Fix read
	traces not firing on non-existent array elements. [Bug 1833522]

2007-11-16  Donal K. Fellows  <donal.k.fellows@man.ac.uk>

	* generic/tclCmdIL.c (TclInitInfoCmd): Rename the implementation
	commands for [info] to be something more "expected".

	* generic/tclCompCmds.c (TclCompileInfoExistsCmd): Compiler for the
	[info exists] subcommand.
	(TclCompileEnsemble): Cleaned up version of ensemble compiler that was
	in TclCompileInfoCmd, but which is now much more generally applicable.

	* generic/tclInt.h (ENSEMBLE_COMPILE): Added flag to allow for cleaner
	turning on and off of ensemble bytecode compilation.

	* generic/tclCompile.c (TclCompileScript): Add the cmdPtr to the list
	of arguments passed to command compilers.

2007-11-15  Don Porter	<dgp@users.sourceforge.net>

	* generic/regc_nfa.c:	Fixed infinite loop in the regexp compiler.
	[Bug 1810038]

	* generic/regc_nfa.c:	Corrected looping logic in fixempties() to
	avoid wasting time walking a list of dead states. [Bug 1832612]

2007-11-15  Donal K. Fellows  <donal.k.fellows@man.ac.uk>

	* generic/tclNamesp.c (NamespaceEnsembleCmd): Must pass a non-NULL
	interp to Tcl_SetEnsemble* functions.

	* doc/re_syntax.n: Try to make this easier to read. It's still a very
	difficult manual page!

	* unix/tcl.m4 (SC_CONFIG_CFLAGS): Allow people to turn off the -rpath
	option to their linker if they so desire. This is a configuration only
	recommended for (some) vendors. Relates to [Patch 1231022].

2007-11-15  Pat Thoyts  <patthoyts@users.sourceforge.net>

	* win/tclWin32Dll.c: Prefer UINT_PTR to DWORD_PTR when casting pointers
	to integer types for greater portability. [Bug 1831253]

2007-11-15  Daniel Steffen  <das@users.sourceforge.net>

	* macosx/Tcl.xcodeproj/project.pbxproj: add new chanio.test.
	* macosx/Tcl.xcode/project.pbxproj:

2007-11-14  Donal K. Fellows  <donal.k.fellows@man.ac.uk>

	* generic/tclCompile.c (TclCompileScript): Ensure that we get our count
	in our INST_START_CMD calls right, even when there's a failure to
	compile a command directly.

	* generic/tclNamesp.c (Tcl_SetEnsembleSubcommandList)
	(Tcl_SetEnsembleMappingDict):		Special code to make sure that
	* generic/tclCmdIL.c (TclInitInfoCmd):	[info exists] is compiled right
	while not allowing changes to the ensemble to cause havok.

	* generic/tclCompCmds.c (TclCompileInfoCmd): Simple compiler for the
	[info] command that only handles [info exists].

	* generic/tclExecute.c (TclExecuteByteCode:INST_EXIST_*): New
	instructions to allow the testing of whether a variable exists.

2007-11-14  Andreas Kupries  <andreask@activestate.com>

	* tests/chanio.test: New file. This is essentially a duplicate of
	'io.test', with all channel commands converted to their 'chan xxx'
	notation.
	* tests/io.test: Fixed typo in test description.

2007-11-14  Donal K. Fellows  <donal.k.fellows@man.ac.uk>

	* generic/regc*.c: Eliminate multi-char collating element code
	completely. Simplifies the code quite a bit. If people still want the
	full code, it will remain on the 8.4 branch. [Bug 1831425]

2007-11-13  Jeff Hobbs  <jeffh@ActiveState.com>

	* generic/tclCompCmds.c (TclCompileRegexpCmd): clean up comments, only
	free dstring on OK from TclReToGlob.
	(TclCompileSwitchCmd): simplify TclReToGlob usage.

2007-11-14  Donal K. Fellows  <dkf@users.sf.net>

	* generic/regc*.c: #ifdef/comment out the code that deals with
	multi-character collating elements, which have never been supported.
	Cuts the memory consumption of the RE compiler. [Bug 1831425]

2007-11-13  Donal K. Fellows  <dkf@users.sf.net>

	* generic/tclCompCmds.c (TclCompileSwitchCmd, TclCompileRegexpCmd):
	Extend [switch] compiler to handle regular expressions as long as
	things are not too complex. Fix [regexp] compiler so that non-trivial
	literal regexps get fed to INST_REGEXP.

	* doc/mathop.n: Clarify definitions of some operations.

2007-11-13  Miguel Sofer  <msofer@users.sf.net>

	* unix/tclUnixInit.c: the TCL_NO_STACK_CHECK was being incorrectly
	undefined here; this should be set (or not) in the compile options, it
	is used elsewhere and needs to be consistent.

2007-11-13  Pat Thoyts  <patthoyts@users.sourceforge.net>

	* unix/tcl.m4:		Added autoconf goo to detect and make use of
	* unix/configure.in:	getaddrinfo and friends.
	* unix/configure:	(regenerated)

2007-11-13  Donal K. Fellows  <donal.k.fellows@man.ac.uk>

	* unix/tclUnixCompat.c (TclpGetHostByName): The six-argument form of
	getaddressbyname_r() uses the fifth argument to indicate whether the
	lookup succeeded or not on at least one platform. [Bug 1618235]

2007-11-13  Don Porter	<dgp@users.sourceforge.net>

	* generic/regcomp.c:	Convert optst() from expensive no-op to a
	cheap no-op.

2007-11-13  Donal K. Fellows  <donal.k.fellows@man.ac.uk>

	* unix/tclUnixChan.c (CreateSocketAddress): Rewrote to use the
	thread-safe version of gethostbyname() by forward-porting the code used
	in 8.4, and added rudimentary support for getaddrinfo() (not enabled by
	default, as no autoconf-ery written). Part of fix for [Bug 1618235].

2007-11-12  Jeff Hobbs  <jeffh@ActiveState.com>

	* generic/tclGet.c (Tcl_Get, Tcl_GetInt): revert use of TclGet* macros
	due to compiler warning. These cases won't save time either.

	* generic/tclUtil.c (TclReToGlob): add more comments, set interp result
	if specified on error.

2007-11-12  Miguel Sofer  <msofer@users.sf.net>

	* generic/tclBasic.c:		New macro TclResetResult, new iPtr flag
	* generic/tclExecute.c:		bit INTERP_RESULT_UNCLEAN: shortcut for
	* generic/tclInt.h:		Tcl_ResetResult for the "normal" case:
	* generic/tclProc.c:		TCL_OK, no return options, no errorCode
	* generic/tclResult.c:		nor errorInfo, return at normal level.
	* generic/tclStubLib.c:		[Patch 1830184]
	* generic/tclUtil.c:

	THIS PATCH WAS REVERTED: initial (mis)measurements overstated the
	perfomance wins, which turn out to be tiny. Not worth the complication.

2007-11-11  Jeff Hobbs  <jeffh@ActiveState.com>

	* generic/tclCompCmds.c, generic/tclCompile.c, generic/tclCompile.h:
	* generic/tclExecute.c, generic/tclInt.decls, generic/tclIntDecls.h:
	* generic/tclRegexp.c, generic/tclRegexp.h: Add INST_REGEXP and fully
	* generic/tclStubInit.c, generic/tclUtil.c: compiled [regexp] for the
	* tests/regexpComp.test:     [Bug 1830166]  simple cases. Also added
	TclReToGlob function to convert RE to glob patterns and use these in
	the possible cases.

2007-11-11  Miguel Sofer  <msofer@users.sf.net>

	* generic/tclResult.c (ResetObjResult): clarify the logic.

	* generic/tclBasic.c:		Increased usage of macros to detect
	* generic/tclBinary.c:		and take advantage of objTypes. Added
	* generic/tclClock.c:		macros TclGet(Int|Long)FromObj,
	* generic/tclCmdAH.c:		TclGetIntForIndexM & TclListObjLength,
	* generic/tclCmdIL.c:		modified TclListObjGetElements.
	* generic/tclCmdMZ.c:
	* generic/tclCompCmds.c:	The TclGetInt* macros are only a
	* generic/tclCompExpr.c:	shortcut on platforms where 'long' is
	* generic/tclCompile.c:		'int'; it may be worthwhile to extend
	* generic/tclDictObj.c:		their functionality to other cases.
	* generic/tclExecute.c:
	* generic/tclGet.c:		As this patch touches many files it has
	* generic/tclIO.c:		been recorded as [Patch 1830038] in
	* generic/tclIOCmd.c:		order to facilitate reviewing.
	* generic/tclIOGT.c:
	* generic/tclIndexObj.c:
	* generic/tclInt.h:
	* generic/tclInterp.c:
	* generic/tclListObj.c:
	* generic/tclLiteral.c:
	* generic/tclNamesp.c:
	* generic/tclObj.c:
	* generic/tclParse.c:
	* generic/tclProc.c:
	* generic/tclRegexp.c:
	* generic/tclResult.c:
	* generic/tclScan.c:
	* generic/tclStringObj.c:
	* generic/tclUtil.c:
	* generic/tclVar.c:

2007-11-11  Daniel Steffen  <das@users.sourceforge.net>

	* unix/tclUnixTime.c (TclpWideClicksToNanoseconds): Fix issues with
	* generic/tclInt.h:				    int64_t overflow.

	* generic/tclBasic.c:	Fix stack check failure case if stack grows up
	* unix/tclUnixInit.c:	Simplify non-crosscompiled case.

	* unix/configure:	autoconf-2.59
	* unix/tclConfig.h.in:	autoheader-2.59

2007-11-10  Miguel Sofer  <msofer@users.sf.net>

	* generic/tclExecute.c: Fast path for INST_LIST_INDEX when the index is
	not a list.

	* generic/tclBasic.c:
	* unix/configure.in:
	* unix/tclUnixInit.c: Detect stack grwoth direction at compile time,
	only fall to runtime detection when crosscompiling.

	* unix/configure: autoconf 2.61

	* generic/tclBasic.c:
	* generic/tclInt.h:
	* tests/interp.test:
	* unix/tclUnixInit.c:
	* win/tclWin32Dll.c: Restore simpler behaviour for stack checking, not
	adaptive to stack size changes after a thread is launched. Consensus is
	that "nobody does that", and so it is not worth the cost. Improved
	failure comments (mistachkin).

2007-11-10  Kevin Kenny  <kennykb@acm.org>

	* win/tclWin32Dll.c: Rewrote the Windows stack checking algorithm to
	use information from VirtualQuery to determine the bound of the stack.
	This change fixes a bug where the guard page of the stack was never
	restored after an overflow. It also eliminates a nasty piece of
	assembly code for structured exception handling on mingw. It introduces
	an assumption that the stack is a single memory arena returned from
	VirtualAlloc, but the code in MSVCRT makes the same assumption, so it
	should be fairly safe.

2007-11-10  Miguel Sofer  <msofer@users.sf.net>

	* generic/tclBasic.c:
	* generic/tclInt.h:
	* unix/tclUnixInit.c:
	* unix/tclUnixPort.h:
	* win/tclWin32Dll.c: Modify the stack checking algorithm to recheck in
	case of failure. The working assumptions are now that (a) a thread's
	stack is never moved, and (b) a thread's stack can grow but not shrink.
	Port to windows - could be more efficient, but is already cheaper than
	it was.

2007-11-09  Miguel Sofer  <msofer@users.sf.net>

	* generic/tclResult.c (ResetObjResult): new shortcut.

	* generic/tclAsync.c:
	* generic/tclBasic.c:
	* generic/tclExecute.c:
	* generic/tclInt.h:
	* generic/tclUnixInit.c:
	* generic/tclUnixPort.h: New fields in interp (ekeko!) to cache TSD
	data that is accessed at each command invocation, access macros to
	replace Tcl_AsyncReady and TclpCheckStackSpace by much faster variants.
	[Patch 1829248]

2007-11-09  Jeff Hobbs  <jeffh@ActiveState.com>

	* generic/tclInt.decls, generic/tclIntDecls.h: Use unsigned char for
	* generic/tclExecute.c, generic/tclUtil.c:     TclByteArrayMatch and
	don't allow a nocase option. [Bug 1828296]
	For INST_STR_MATCH, ignore pattern type for TclByteArrayMatch case.

	* generic/tclBinary.c (Tcl_GetByteArrayFromObj): check type before
	func jump (perf).

2007-11-07  Jeff Hobbs  <jeffh@ActiveState.com>

	* generic/tclStubInit.c:			Added TclByteArrayMatch
	* generic/tclInt.decls:				for efficient glob
	* generic/tclIntDecls.h:			matching of ByteArray
	* generic/tclUtil.c (TclByteArrayMatch):	Tcl_Objs, used in
	* generic/tclExecute.c (TclExecuteByteCode):	INST_STR_MATCH. [Bug
							1827996]

	* generic/tclIO.c (TclGetsObjBinary): Add an efficient binary path for
					      [gets].
	(DoWriteChars): Special case for 1-byte channel write.

2007-11-06  Miguel Sofer  <msofer@users.sf.net>

	* generic/tclEncoding.c: Version of the embedded iso8859-1 encoding
	handler that is faster (functions to do the encoding know exactly what
	they're doing instead of pulling it from a table, though the table
	itself has to be retained for use by shift encodings that depend on
	iso8859-1). [Patch 1826906], committing for dkf.

2007-11-05  Andreas Kupries  <andreask@activestate.com>

	* generic/tclConfig.c (Tcl_RegisterConfig): Modified to not extend the
	config database if the encoding provided by the user is not found
	(venc == NULL). Scripts expecting the data will error out, however we
	neither crash nor provide bogus information. See [Bug 983509] for more
	discussion.

	* unix/tclUnixChan.c (TtyGetOptionProc): Accepted [Patch 1823576]
	provided by Stuart Cassof <stwo@users.sourceforge.net>. The patch adds
	the necessary utf/external conversions to the handling of the arguments
	of option -xchar which will allow the use of \0 and similar characters.

2007-11-03  Miguel Sofer  <msofer@users.sf.net>

	* generic/tclTest.c (TestSetCmd2):
	* generic/tclVar.c (TclObjLookupVarEx):
	* tests/set.test (set-5.1): Fix error branch when array name looks
	like array element (code not normally exercised).

2007-11-01  Donal K. Fellows  <donal.k.fellows@man.ac.uk>

	* tools/tcltk-man2html.tcl (output-directive): Convert .DS/.DE pairs
	into tables since that is now all that they are used for.

	* doc/RegExp.3: Clarified documentation of RE flags. [Bug 1167840]

	* doc/refchan.n: Adjust internal name to be consistent with the file
	name for reduced user confusion. After comment by Dan Steffen.

	* generic/tclCmdMZ.c (Tcl_StringObjCmd, UniCharIsAscii): Remember, the
	NUL character is in ASCII too. [Bug 1808258]

	* doc/file.n: Clarified use of [file normalize]. [Bug 1185154]

2007-10-30  Don Porter	<dgp@users.sourceforge.net>

	* generic/tcl.h:	Bump version number to 8.5b2.1 to distinguish
	* library/init.tcl:	CVS development snapshots from the 8.5b2
	* unix/configure.in:	release.
	* unix/tcl.spec:
	* win/configure.in:

	* unix/configure:	autoconf (2.59)
	* win/configure:

2007-10-30  Donal K. Fellows  <donal.k.fellows@man.ac.uk>

	* doc/expr.n, doc/mathfunc.n: Improve documentation to try to make
	clearer what is going on.

	* doc/interp.n: Shorten the basic descriptive text for some interp
	subcommands so Solaris nroff doesn't truncate them. [Bug 1822268]

2007-10-30  Donal K. Fellows  <dkf@users.sf.net>

	* tools/tcltk-man2html.tcl (output-widget-options): Enhance the HTML
	generator so that it can produce multi-line option descriptions.

2007-10-28  Miguel Sofer  <msofer@users.sf.net>

	* generic/tclUtil.c (Tcl_ConcatObj): optimise for some of the
	concatenees being empty objs. [Bug 1447328]

2007-10-28  Donal K. Fellows  <dkf@users.sf.net>

	* generic/tclEncoding.c (TclInitEncodingSubsystem): Hard code the
	iso8859-1 encoding, as it's needed for more than just text (especially
	binary encodings...) Note that other encodings rely on the encoding
	being a table encoding (!) so we can't use more efficient encoding
	mapping functions.

2007-10-27  Donal K. Fellows  <dkf@users.sf.net>

	* generic/regc_lex.c (lexescape): Close off one of the problems
	mentioned in [Bug 1810264].

2007-10-27  Miguel Sofer  <msofer@users.sf.net>

	* generic/tclNamesp.c (Tcl_FindCommand): insure that FQ command names
	are searched from the global namespace, ie, bypassing resolvers of the
	current namespace. [Bug 1114355]

	* doc/apply.n: fixed example [Bug 1811791]
	* doc/namespace.n: improved example [Bug 1788984]
	* doc/AddErrInfo.3: typo [Bug 1715087]
	* doc/CrtMathFnc.3: fixed Tcl_ListMathFuncs entry [Bug 1672219]

	* generic/tclCompile.h:
	* generic/tclInt.h: moved declaration of TclSetCmdNameObj from
	tclCompile.h to tclInt.h, reverting linker [Bug 1821159] caused by
	commit of 2007-10-11 (both I and gcc missed one dep).

	* generic/tclVar.c: try to preserve Tcl_Objs when doing variable
	lookups by name, partially addressing [Bug 1793601].

2007-10-27  Donal K. Fellows  <dkf@users.sf.net>

	* tools/tcltk-man2html.tcl (make-man-pages, htmlize-text)
	(process-text): Make the man->HTML scraper work better.

2007-10-26  Don Porter	<dgp@users.sourceforge.net>

	*** 8.5b2 TAGGED FOR RELEASE ***

	* changes:		Updated for 8.5b2 release.

	* doc/*.1:		Revert doc changes that broke
	* doc/*.3:		`make html` so we can get the release
	* doc/*.n:		out the door.

	* README:		Bump version number to 8.5b2.
	* generic/tcl.h:
	* library/init.tcl:
	* tools/tcl.wse.in:
	* unix/configure.in:
	* unix/tcl.spec:
	* win/configure.in:

	* unix/configure:	autoconf (2.59)
	* win/configure:

2007-10-26  Donal K. Fellows  <donal.k.fellows@man.ac.uk>

	* tools/man2help2.tcl, tools/man2tcl.c: Made some of the tooling code
	to do man->other formats work better with current manpage set. Long
	way still to go.

2007-10-25  Zoran Vasiljevic <vasiljevic@users.sourceforge.net>

	* generic/tclThread.c: Added TclpMasterLock/Unlock arround calls to
	ForgetSyncObject in Tcl_MutexFinalize and Tcl_ConditionFinalize to
	prevent from garbling the internal lists that track sync objects. [Bug
	1726873]

2007-10-24  Donal K. Fellows  <donal.k.fellows@man.ac.uk>

	* tools/man2html2.tcl (macro): Added support for converting the new
	macros into HTML.

	* doc/man.macros (QW,PQ,QR,MT): New macros that hide the ugly mess
	needed to get proper GOOBE quoting in the manual pages.
	* doc/*.n, doc/*.3, doc/*.1: Lots of changes to take advantage of the
	new macros.

2007-10-20  Miguel Sofer  <msofer@users.sf.net>

	* generic/tclCompile.c:   Fix comments.
	* generic/tclExecute.c:

2007-10-18  David Gravereaux <davygrvy@pobox.com>

	* tools/mkdepend.tcl: sort the dep list for a more humanly readable
	output.

2007-10-18  Don Porter	<dgp@users.sourceforge.net>

	* generic/tclResult.c (TclMergeReturnOptions):	Make sure any -code
	values get pulled out of the dictionary, even if they are integer
	valued.

	* generic/tclCompCmds.c (TclCompileReturnCmd):	Added code to more
	optimally compile [return -level 0 $x] to "push $x". [RFE 1794073]

	* compat/tmpnam.c (removed):	The routine tmpnam() is no longer
	* unix/Makefile.in:	called by Tcl source code. Remove autogoo the
	* unix/configure.in:	supplied a replacement version on systems
	* win/tcl.dsp:		where the routine was not available. [RFE
	1811848]

	* unix/configure:	autoconf-2.59

	* generic/tcl.h:	Remove TCL_LL_MODIFIER_SIZE. [RFE 1811837]

2007-10-17  David Gravereaux <davygrvy@pobox.com>

	* tools/mkdepend.tcl:	Improved defense from malformed object list
	infile.

2007-10-17  Donal K. Fellows  <donal.k.fellows@manchester.ac.uk>

	* tools/man2html2.tcl: Convert .DS/.DE into HTML tables, not
	preformatted text.

2007-10-17  Kevin B. Kenny  <kennykb@acm.org>

	* generic/tclCompExpr.c: Moved a misplaced declaration that blocked
				 compilation on VC++.
	* generic/tclExecute.c: Silenced several VC++ compiler warnings about
				converting 'long' to 'unsigned short'.

2007-10-16  David Gravereaux <davygrvy@pobox.com>

	* win/makefile.vc: removed old dependency cruft that is no longer
	needed.

2007-10-15  Don Porter	<dgp@users.sourceforge.net>

	* generic/tclIOCmd.c:	Revise [open] so that it interprets leading
	zero strings passed as the "permissions" argument as octal numbers,
	even if Tcl itself no longer parses integers in that way.

	* unix/tclUnixFCmd.c:	Revise the "-permissions" [file attribute] so
	that it interprets leading zero strings as octal numbers, even if Tcl
	itself no longer parses integers in that way.

	* generic/tclCompExpr.c:	Corrections to code that produces
	* generic/tclUtil.c:		extended "bad octal" error messages.

	* tests/cmdAH.test:	Test revisions so that tests pass whether or
	* tests/cmdIL.test:	not Tcl parses leading zero strings as octal.
	* tests/compExpr-old.test:
	* tests/compExpr.test:
	* tests/compile.test:
	* tests/expr-old.test:
	* tests/expr.test:
	* tests/incr.test:
	* tests/io.test:
	* tests/lindex.test:
	* tests/link.test:
	* tests/mathop.test:
	* tests/parseExpr.test:
	* tests/set.test:
	* tests/string.test:
	* tests/stringComp.test:

2007-10-15  David Gravereaux <davygrvy@pobox.com>

	* tools/mkdepend.tcl:	Produces usable output. Include path problem
	* win/makefile.vc:	fixed. Never fight city hall when it comes to
	levels of quoting issues.

2007-10-15  Miguel Sofer  <msofer@users.sf.net>

	* generic/tclParse.c (Tcl_ParseBraces): fix for possible read after
	the end of buffer. [Bug 1813528] (Joe Mistachkin)

2007-10-14  David Gravereaux <davygrvy@pobox.com>

	* tools/mkdepend.tcl (new):  Initial stab at generating automatic
	* win/makefile.vc:           dependencies.

2007-10-12  Pat Thoyts  <patthoyts@users.sourceforge.net>

	* win/makefile.vc:  Mine all version information from headers.
	* win/rules.vc:     Sync tcl and tk and bring extension versions
	* win/nmakehlp.c:   closer together. Try and avoid using tclsh to do
			    substitutions as we may cross compile.
	* win/coffbase.txt: Added offsets for snack dlls.

2007-10-11  David Gravereaux <davygrvy@pobox.com>

	* win/makefile.vc:  Fixed my bad spelling mistakes from years back.
	Dedependency, duh!  Rather funny.

2007-10-11  Don Porter	<dgp@users.sourceforge.net>

	* generic/tclCmdMZ.c:	Correct [string is (wide)integer] failure
	* tests/string.test:	to report correct failindex values for
	non-decimal integer strings. [Bug 1805887]

	* compat/strtoll.c (removed):	The routines strtoll() and strtoull()
	* compat/strtoull.c (removed):	are no longer called by the Tcl source
	* generic/tcl.h:	code. (Their functionality has been replaced
	* unix/Makefile.in:	by TclParseNumber().) Remove outdated comments
	* unix/configure.in:	and mountains of configury autogoo that
	* unix/tclUnixPort.h:	allegedly support the mythical systems where
	* win/Makefile.in:	these routines might not have been available.
	* win/makefile.bc:
	* win/makefile.vc:
	* win/tclWinPort.h:

	* unix/configure:	autoconf-2.59

2007-10-11  Miguel Sofer  <msofer@users.sf.net>

	* generic/tclObj.c: remove superfluous #include of tclCompile.h

2007-10-08  George Peter Staplin <georgeps@xmission.com>

	* doc/Hash.3: Correct the valid usage of the flags member for the
	Tcl_HashKeyType. It should be 0 or more of the flags mentioned.

2007-10-02  Jeff Hobbs  <jeffh@ActiveState.com>

	* generic/tcl.h (Tcl_DecrRefCount): Update change from 2006-05-29 to
	make macro more warning-robust in unbraced if code.

2007-10-02  Don Porter	<dgp@users.sourceforge.net>

	[core-stabilizer-branch]

	* README:               Bump version number to 8.5.0
	* generic/tcl.h:
	* library/init.tcl:
	* tools/tcl.wse.in:
	* unix/configure.in:
	* unix/tcl.spec:
	* win/configure.in:

	* unix/configure:	autoconf (2.59)
	* win/configure:

2007-10-02  Andreas Kupries  <andreask@activestate.com>

	* library/tclIndex: Added 'tcl::tm::path' to the tclIndex. This fixes
	[Bug 1806422] reported by Don Porter.

2007-09-25  Donal K. Fellows  <donal.k.fellows@manchester.ac.uk>

	* generic/tclProc.c (Tcl_DisassembleObjCmd): Define a command,
	::tcl::unsupported::disassemble, which can disassemble procedures,
	lambdas and general scripts.
	* generic/tclCompile.c (TclDisassembleByteCodeObj): Split apart the
	code to print disassemblies of bytecode so that there is reusable code
	that spits it out in a Tcl_Obj and then that code is used when doing
	tracing.

2007-09-20  Don Porter	<dgp@users.sourceforge.net>

	*** 8.5b1 TAGGED FOR RELEASE ***

	* changes: updates for 8.5b1 release.

2007-09-19  Don Porter	<dgp@users.sourceforge.net>

	* README:		Bump version number to 8.5b1
	* generic/tcl.h:	Merge from core-stabilizer-branch.
	* library/init.tcl:	Stabilizing toward 8.5b1 release now done on
	* tools/tcl.wse.in:	the HEAD. core-stabilizer-branch is now
	* unix/configure.in:	suspended.
	* unix/tcl.spec:
	* win/configure.in:

2007-09-19  Pat Thoyts  <patthoyts@users.sourceforge.net>

	* generic/tclStubLib.: Replaced isdigit with internal implementation.

2007-09-18  Don Porter	<dgp@users.sourceforge.net>

	* generic/tclStubLib.c:	Remove C library calls from Tcl_InitStubs() so
	* win/makefile.vc:	that we don't need the C library linked in to
	libtclStub.

2007-09-17  Pat Thoyts  <patthoyts@users.sourceforge.net>

	* win/makefile.vc: Add crt flags for tclStubLib now it uses C-library
			   functions.

2007-09-17  Joe English	 <jenglish@users.sourceforge.net>

	* tcl.m4: use '${CC} -shared' instead of 'ld -Bshareable' to build
	shared libraries on current NetBSDs. [Bug 1749251]
	* unix/configure: regenerated (autoconf-2.59).

2007-09-17  Don Porter	<dgp@users.sourceforge.net>

	* unix/Makefile.in:	Update `make dist` so that tclDTrace.d is
	included in the source code distribution.

	* generic/tcl.h:	Revised Tcl_InitStubs() to restore Tcl 8.4
	* generic/tclPkg.c:	source compatibility with callers of
	* generic/tclStubLib.c:	Tcl_InitStubs(interp, TCL_VERSION, 1). [Bug
	1578344]

2007-09-17  Donal K. Fellows  <donal.k.fellows@man.ac.uk>

	* generic/tclTrace.c (Tcl_TraceObjCmd, TraceExecutionObjCmd)
	(TraceCommandObjCmd, TraceVariableObjCmd):   Generate literal values
	* generic/tclNamesp.c (NamespaceCodeCmd):    more efficiently using
	* generic/tclFCmd.c (CopyRenameOneFile):     TclNewLiteralStringObj
	* generic/tclEvent.c (TclSetBgErrorHandler): macro.

2007-09-15  Daniel Steffen  <das@users.sourceforge.net>

	* unix/tcl.m4:	replace all direct references to compiler by ${CC} to
			enable CC overriding at configure & make time; run
			check for visibility "hidden" with all compilers;
			quoting fixes from TEA tcl.m4.
	(SunOS-5.1x):	replace direct use of '/usr/ccs/bin/ld' in SHLIB_LD by
			'cc' compiler driver.
	* unix/configure: autoconf-2.59

2007-09-14  Donal K. Fellows  <donal.k.fellows@man.ac.uk>

	* generic/tclBasic.c (Tcl_CreateObjCommand): Only invalidate along the
	namespace path once; that is enough. [Bug 1519940]

2007-09-14  Daniel Steffen  <das@users.sourceforge.net>

	* generic/tclDTrace.d (new file): Add DTrace provider for Tcl; allows
	* generic/tclCompile.h:		  tracing of proc and command entry &
	* generic/tclBasic.c:		  return, bytecode execution, object
	* generic/tclExecute.c:		  allocation and more; with
	* generic/tclInt.h:		  essentially zero cost when tracing
	* generic/tclObj.c:		  is inactive; enable with
	* generic/tclProc.c:		  --enable-dtrace configure arg
	* unix/Makefile.in:		  (disabled by default, will only
	* unix/configure.in:		  enable if DTrace is present). [Patch
	1793984]

	* macosx/GNUmakefile:		  Enable DTrace support.
	* macosx/Tcl-Common.xcconfig:
	* macosx/Tcl.xcodeproj/project.pbxproj:

	* generic/tclCmdIL.c:	Factor out core of InfoFrameCmd() into
				internal TclInfoFrame() for use by DTrace
				probes.

	* unix/configure: autoconf-2.59
	* unix/tclConfig.h.in: autoheader-2.59

2007-09-12  Don Porter	<dgp@users.sourceforge.net>

	* unix/Makefile.in:	Perform missing updates of the tcltest Tcl
	* win/Makefile.in:	Module installed filename that should have
	been part of the bump to tcltest 2.3b1. Thanks Larry Virden.

2007-09-12  Pat Thoyts	<patthoyts@users.sourceforge.net>

	* win/makefile.vc, win/rules.vc, win/nmakehlp.c: Use nmakehlp to
	substitute values for tclConfig.sh (helps cross-compiling).

2007-09-11  Don Porter	<dgp@users.sourceforge.net>

	* library/tcltest/tcltest.tcl:	Accept underscores and colons in
	* library/tcltest/pkgIndex.tcl: constraint names. Properly handle
	constraint expressions that return non-numeric boolean results like
	"false". Bump to tcltest 2.3b1. [Bug 1772989; RFE 1071322]
	* tests/info.test:	Disable fragile tests.

	* doc/package.n:	Restored the functioning of [package require
	* generic/tclPkg.c:	-exact] to be compatible with Tcl 8.4. [Bug
	* tests/pkg.test:	1578344]

2007-09-11  Miguel Sofer  <msofer@users.sf.net>

	* generic/tclCompCmds.c (TclCompileDictCmd-update):
	* generic/tclCompile.c (tclInstructionTable):
	* generic/tclExecute.c (INST_DICT_UPDATE_END): fix stack management in
	compiled [dict update]. [Bug 1786481]

	***POTENTIAL INCOMPATIBILITY***
	Scripts that were precompiled on earlier versions of 8.5 and use [dict
	update] will crash. Workaround: recompile.

2007-09-11  Kevin B. Kenny  <kennykb@acm.org>

	* generic/tclExecute.c: Corrected an off-by-one error in the setting
	of MaxBaseWide for certain powers. [Bug 1767293 - problem reported in
	comments when bug was reopened]

2007-09-10  Jeff Hobbs	<jeffh@ActiveState.com>

	* generic/tclLink.c (Tcl_UpdateLinkedVar): guard against var being
	unlinked. [Bug 1740631] (maros)

2007-09-10  Miguel Sofer  <msofer@users.sf.net>

	* generic/tclCompile.c: fix tclInstructionTable entry for
	dictUpdateEnd

	* generic/tclExecute.c: remove unneeded setting of 'cleanup' variable
	before jumping to checkForCatch.

2007-09-10  Don Porter	<dgp@users.sourceforge.net>

	* doc/package.n:	Restored the document parallel syntax of the
	* generic/tclPkg.c:	[package present] and [package require]
	* tests/pkg.test:	commands. [Bug 1723675]

2007-09-09  Don Porter	<dgp@users.sourceforge.net>

	* generic/tclInt.h:	Removed the "nsName" Tcl_ObjType from the
	* generic/tclNamesp.c:	registered set. Revised the management of the
	* generic/tclObj.c:	intrep of that Tcl_ObjType. Revised the
	* tests/obj.test:	TclGetNamespaceFromObj() routine to return
	TCL_ERROR and write a consistent error message when a namespace is not
	found. [Bug 1588842. Patch 1686862]

	***POTENTIAL INCOMPATIBILITY***
	For callers of Tcl_GetObjType() on the name "nsName".

	* generic/tclExecute.c: Update TclGetNamespaceFromObj() callers.
	* generic/tclProc.c:

	* tests/apply.test:		Updated tests to expect new consistent
	* tests/namespace-old.test:	error message when a namespace is not
	* tests/namespace.test:		found.
	* tests/upvar.test:

	* generic/tclCompCmds.c:	Use the new INST_REVERSE instruction
	* tests/mathop.test:	to correct the compiled versions of math
	operator commands. [Bug 1724437]

	* generic/tclCompile.c: New bytecode instruction INST_REVERSE to
	* generic/tclCompile.h: reverse the order of N items at the top of
	* generic/tclExecute.c: stack.

	* generic/tclCompCmds.c (TclCompilePowOpCmd):	Make a separate
	routine to compile ** to account for its different associativity.

2007-09-08  Miguel Sofer  <msofer@users.sf.net>

	* generic/tclVar.c (Tcl_SetVar2, TclPtrSetVar): [Bug 1710710] fixed
	correctly, reverted fix of 2007-05-01.

2007-09-08  Donal K. Fellows  <dkf@users.sf.net>

	* generic/tclDictObj.c (DictUpdateCmd, DictWithCmd): Plug a hole that
	* generic/tclExecute.c (TEBC,INST_DICT_UPDATE_END): allowed a careful
	* tests/dict.test (dict-21.16,21.17,22.11): attacker to craft a dict
	containing a recursive link to itself, violating one of Tcl's
	fundamental datatype assumptions and causing a stack crash when the
	dict was converted to a string. [Bug 1786481]

2007-09-07  Don Porter	<dgp@users.sourceforge.net>

	* generic/tclEvent.c ([::tcl::Bgerror]):	Corrections to Tcl's
	* tests/event.test:	default [interp bgerror] handler so that when
	it falls back to a hidden [bgerror] in a safe interp, it gets the
	right error context data. [Bug 1790274]

2007-09-07  Miguel Sofer  <msofer@users.sf.net>

	* generic/tclProc.c (TclInitCompiledLocals): the refCount of resolved
	variables was being managed without checking if they were Var or
	VarInHash: itcl [Bug 1790184]

2007-09-06  Don Porter	<dgp@users.sourceforge.net>

	* generic/tclResult.c (Tcl_GetReturnOptions):	Take care that a
	* tests/init.test:	non-TCL_ERROR code doesn't cause existing
	-errorinfo, -errorcode, and -errorline entries to be omitted.
	* generic/tclEvent.c:	With -errorInfo no longer lost, generate more
	complete ::errorInfo when calling [bgerror] after a non-TCL_ERROR
	background exception.

2007-09-06  Don Porter	<dgp@users.sourceforge.net>

	* generic/tclInterp.c (Tcl_Init):	Removed constraint on ability
	to define a custom [tclInit] before calling Tcl_Init(). Until now the
	custom command had to be a proc. Now it can be any command.

	* generic/tclInt.decls: New internal routine TclBackgroundException()
	* generic/tclEvent.c:	that for the first time permits non-TCL_ERROR
	exceptions to trigger [interp bgerror] handling. Closes a gap in TIP
	221. When falling back to [bgerror] (which is designed only to handle
	TCL_ERROR), convert exceptions into errors complaining about the
	exception.

	* generic/tclInterp.c:	Convert Tcl_BackgroundError() callers to call
	* generic/tclIO.c:	TclBackgroundException().
	* generic/tclIOCmd.c:
	* generic/tclTimer.c:

	* generic/tclIntDecls.h:	make genstubs
	* generic/tclStubInit.c:

2007-09-06  Daniel Steffen  <das@users.sourceforge.net>

	* macosx/Tcl.xcode/project.pbxproj: discontinue unmaintained support
	* macosx/Tcl.xcode/default.pbxuser: for Xcode 1.5; replace by Xcode2
	project for use on Tiger (with Tcl.xcodeproj to be used on Leopard).

	* macosx/Tcl.xcodeproj/project.pbxproj: updates for Xcode 2.5 and 3.0.
	* macosx/Tcl.xcodeproj/default.pbxuser:
	* macosx/Tcl.xcode/project.pbxproj:
	* macosx/Tcl.xcode/default.pbxuser:
	* macosx/Tcl-Common.xcconfig:

	* macosx/README: document project changes.

2007-09-05  Don Porter	<dgp@users.sourceforge.net>

	* generic/tclBasic.c:	Removed support for the unmaintained
	* generic/tclExecute.c: -DTCL_GENERIC_ONLY configuration. [Bug
	* unix/Makefile.in:	1264623]

2007-09-04  Don Porter	<dgp@users.sourceforge.net>

	* unix/Makefile.in:	It's unreliable to count on the release
	manager to remember to `make genstubs` before `make dist`. Let the
	Makefile remember the dependency for us.

	* unix/Makefile.in:	Corrections to `make dist` dependencies to be
	sure that macosx/configure gets generated whenever it does not exist.

2007-09-03  Kevin B, Kenny  <kennykb@acm.org>

	* library/tzdata/Africa/Cairo:
	* library/tzdata/America/Grand_Turk:
	* library/tzdata/America/Port-au-Prince:
	* library/tzdata/America/Indiana/Petersburg:
	* library/tzdata/America/Indiana/Tell_City:
	* library/tzdata/America/Indiana/Vincennes:
	* library/tzdata/Antarctica/McMurdo:
	* library/tzdata/Australia/Adelaide:
	* library/tzdata/Australia/Broken_Hill:
	* library/tzdata/Australia/Currie:
	* library/tzdata/Australia/Hobart:
	* library/tzdata/Australia/Lord_Howe:
	* library/tzdata/Australia/Melbourne:
	* library/tzdata/Australia/Sydney:
	* library/tzdata/Pacific/Auckland:
	* library/tzdata/Pacific/Chatham: Olson's tzdata2007g.

	* generic/tclListObj.c (TclLindexFlat):
	* tests/lindex.test (lindex-17.[01]):	Added code to detect the error
	when a script does [lindex {} end foo]; an overaggressive optimisation
	caused this call to return an empty object rather than an error.

2007-09-03  Daniel Steffen  <das@users.sourceforge.net>

	* generic/tclObj.c (TclInitObjSubsystem): restore registration of the
	"wideInt" Tcl_ObjType for compatibility with 8.4 extensions that
	access the tclWideIntType Tcl_ObjType; add setFromAnyProc for
	tclWideIntType.

2007-09-02  Donal K. Fellows  <dkf@users.sf.net>

	* doc/lsearch.n: Added note that order of results with the -all option
	is that of the input list. It always was, but this makes it crystal.

2007-08-30  Don Porter	<dgp@users.sourceforge.net>

	* generic/tclCompile.c: Added fflush() calls following all callers of
	* generic/tclExecute.c: TclPrintByteCodeObj() so that tcl_traceCompile
	output is less likely to get mangled when writes to stdout interleave
	with other code.

2007-08-28  Don Porter	<dgp@users.sourceforge.net>

	* generic/tclCompExpr.c:	Use a table lookup in ParseLexeme() to
	determine lexemes with single-byte representations.

	* generic/tclBasic.c:	Used unions to better clarify overloading of
	* generic/tclCompExpr.c:	the fields of the OpCmdInfo and
	* generic/tclCompile.h:		TclOpCmdClientData structs.

2007-08-27  Don Porter	<dgp@users.sourceforge.net>

	* generic/tclCompExpr.c:	Call TclCompileSyntaxError() when
	expression syntax errors are found when compiling expressions. With
	this in place, convert TclCompileExpr to return void, since there's no
	longer any need to report TCL_ERROR.
	* generic/tclCompile.c: Update callers.
	* generic/tclExecute.c:

	* generic/tclCompCmds.c:	New routine TclCompileSyntaxError()
	* generic/tclCompile.h: to directly compile bytecodes that report a
	* generic/tclCompile.c: syntax error, rather than (ab)use a call to
	TclCompileReturnCmd. Also, undo the most recent commit that papered
	over some issues with that (ab)use. New routine produces a new opcode
	INST_SYNTAX, which is a minor variation of INST_RETURN_IMM. Also a bit
	of constification.

	* generic/tclCompile.c: Move the deallocation of local LiteralTable
	* generic/tclCompExpr.c:	entries into TclFreeCompileEnv().
	* generic/tclExecute.c: Update callers.

	* generic/tclCompExpr.c:	Force numeric and boolean literals in
	expressions to register with their intreps intact, even if that means
	overwriting existing intreps in already registered literals.

2007-08-25  Kevin B. Kenny  <kennykb@acm.org>

	* generic/tclExecute.c (TclExecuteByteCode): Added code to handle
	* tests/expr.test (expr-23.48-53)	     integer exponentiation
	that results in 32- and 64-bit integer results, avoiding calls to wide
	integer exponentiation routines in this common case. [Bug 1767293]

	* library/clock.tcl (ParseClockScanFormat): Modified code to allow
	* tests/clock.test (clock-60.*):	    case-insensitive matching
	of time zone and month names. [Bug 1781282]

2007-08-24  Don Porter	<dgp@users.sourceforge.net>

	* generic/tclCompExpr.c:	Register literals found in expressions
	* tests/compExpr.test:	to restore literal sharing. Preserve numeric
	intreps when literals are created for the first time. Correct memleak
	in ExecConstantExprTree() and add test for the leak.

2007-08-24  Miguel Sofer  <msofer@users.sf.net>

	* generic/tclCompile.c: replaced copy loop that tripped some compilers
	with memmove. [Bug 1780870]

2007-08-23  Don Porter	<dgp@users.sourceforge.net>

	* library/init.tcl ([auto_load_index]): Delete stray "]" that created
	an expr syntax error (masked by a [catch]).

	* generic/tclCompCmds.c (TclCompileReturnCmd):	Added crash protection
	to handle callers other than TclCompileScript() failing to meet the
	initialization assumptions of the TIP 280 code in CompileWord().

	* generic/tclCompExpr.c:	Suppress the attempt to convert to
	numeric when pre-compiling a constant expresion indicates an error.

2007-08-22  Miguel Sofer  <msofer@users.sf.net>

	* generic/tclExecute.c (TEBC): disable the new shortcut to frequent
	INSTs for debug builds. REVERTED (collision with alternative fix)

2007-08-21  Don Porter	<dgp@users.sourceforge.net>

	* generic/tclMain.c:	Corrected the logic of dropping the last
	* tests/main.test:	newline from an interactively typed command.
	[Bug 1775878]

2007-08-21  Pat Thoyts	<patthoyts@users.sourceforge.net>

	* tests/thread.test: thread-4.4: clear ::errorInfo in the thread as a
	message is left here from init.tcl on windows due to no tcl_pkgPath.

2007-08-20  Miguel Sofer  <msofer@users.sf.net>

	* generic/tclExecute.c (INST_SUB): fix usage of the new macro for
	overflow detection in sums, adapt to subtraction. Lengthy comment
	added.

2007-08-19  Donal K. Fellows  <dkf@users.sf.net>

	* generic/tclExecute.c (Overflowing, TclIncrObj, TclExecuteByteCode):
	Encapsulate Miguel's last change in a more mnemonic macro.

2007-08-19  Miguel Sofer  <msofer@users.sf.net>

	* generic/tclExecute.c: changed the check for overflow in sums,
	reducing objsize, number of branches and cache misses (according to
	cachegrind). Non-overflow for s=a+b:
	previous
	  ((a >= 0 || b >= 0 || s < 0) && (s >= 0 || b < 0 || a < 0))
	now
	  (((a^s) >= 0) || ((a^b) < 0))
	This expresses: "a and s have the same sign or else a and b have
	different sign".

2007-08-19  Donal K. Fellows  <dkf@users.sf.net>

	* doc/interp.n (RESOURCE LIMITS): Added text to better explain why
	time limits are described using absolute times. [Bug 1752148]

2007-08-16  Miguel Sofer  <msofer@users.sf.net>

	* generic/tclVar.c: improved localVarNameType caching to leverage
	the new availability of Tcl_Obj in variable names, avoiding string
	comparisons to verify that the cached value is usable.

	* generic/tclExecute.c: check the two most frequent instructions
	before the switch. Reduces both runtime and obj size a tiny bit.

2007-08-16  Don Porter	<dgp@users.sourceforge.net>

	* generic/tclCompExpr.c:	Added a "constant" field to the OpNode
	struct (again "free" due to alignment requirements) to mark those
	subexpressions that are completely known at compile time. Enhanced
	CompileExprTree() and its callers to precompute these constant
	subexpressions at compile time. This resolves the issue raised in [Bug
	1564517].

2007-08-15  Donal K. Fellows  <donal.k.fellows@man.ac.uk>

	* generic/tclIOUtil.c (TclGetOpenModeEx): Only set the O_APPEND flag
	* tests/ioUtil.test (ioUtil-4.1):	  on a channel for the 'a'
	mode and not for 'a+'. [Bug 1773127]

2007-08-14  Miguel Sofer  <msofer@users.sf.net>

	* generic/tclExecute.c (INST_INVOKE*): peephole opt, do not get the
	interp's result if it will be pushed/popped.

2007-08-14  Don Porter	<dgp@users.sourceforge.net>

	* generic/tclBasic.c:	Use fully qualified variable names for
	* tests/thread.test:	::errorInfo and ::errorCode so that string
	* tests/trace.test:	reported to variable traces are fully
	qualified in agreement with Tcl 8.4 operations.

2007-08-14  Daniel Steffen  <das@users.sourceforge.net>

	* unix/tclLoadDyld.c: use dlfcn API on Mac OS X 10.4 and later; fix
	issues with loading from memory on intel and 64bit; add debug messages

	* tests/load.test: add test load-10.1 for loading from vfs.

	* unix/dltest/pkga.c:		whitespace & comment cleanup, remove
	* unix/dltest/pkgb.c:		unused pkgf.c.
	* unix/dltest/pkgc.c:
	* unix/dltest/pkge.c:
	* unix/dltest/pkgf.c (removed):
	* unix/dltest/pkgua.c:
	* macosx/Tcl.xcodeproj/project.pbxproj:

2007-08-13  Don Porter	<dgp@users.sourceforge.net>

	* generic/tclExecute.c: Provide DECACHE/CACHE protection to the
	* tests/trace.test:	Tcl_LogCommandInfo() call. [Bug 1773040]

2007-08-12  Miguel Sofer  <msofer@users.sf.net>

	* generic/tclCmdMZ.c (Tcl_SplitObjCmd): use TclNewStringObj macro
	instead of calling the function.

	* generic/tcl_Obj.c (TclAllocateFreeObjects): remove unneeded memset
	to 0 of all allocated objects.

2007-08-10  Miguel Sofer  <msofer@users.sf.net>

	* generic/tclInt.h: remove redundant ops in TclNewStringObj macro.

2007-08-10  Miguel Sofer  <msofer@users.sf.net>

	* generic/tclInt.h: fix the TclSetVarNamespaceVar macro, was causing a
	leak.

2007-08-10  Don Porter	<dgp@users.sourceforge.net>

	* generic/tclCompExpr.c:	Revise CompileExprTree() to use the
	OpNode mark field scheme of tree traversal. This eliminates the need
	to use magic values in the left and right fields for that purpose.
	Also stop abusing the left field within ParseExpr() to store the
	number of arguments in a parsed function call. CompileExprTree() now
	determines that for itself at compile time. Then reorder code to
	eliminate duplication.

2007-08-09  Miguel Sofer  <msofer@users.sf.net>

	* generic/tclProc.c (TclCreateProc): better comments on the required
	varflag values when loading precompiled procs.

	* generic/tclExecute.c (INST_STORE_ARRAY):
	* tests/trace.test (trace-2.6): whole array write traces on compiled
	local variables were not firing. [Bug 1770591]

2007-08-08  Jeff Hobbs	<jeffh@ActiveState.com>

	* generic/tclProc.c (InitLocalCache): reference firstLocalPtr via
	procPtr. codePtr->procPtr == NULL exposed by tbcload.

2007-08-08  Don Porter	<dgp@users.sourceforge.net>

	* generic/tclExecute.c: Corrected failure to compile/link in the
	-DNO_WIDE_TYPE configuration.

	* generic/tclExecute.c: Corrected improper use of bignum arguments to
	* tests/expr.test:	*SHIFT operations. [Bug 1770224]

2007-08-07  Miguel Sofer  <msofer@users.sf.net>

	* generic/tclInt.h: remove comments refering to VAR_SCALAR, as that
	flag bit does not exist any longer.
	* generic/tclProc.c (InitCompiledLocals): removed optimisation for
	non-resolved case, as the function is never called in that case.
	Renamed the function to InitResolvedLocals to calrify the point.

	* generic/tclInt.decls:	  Exporting via stubs to help xotcl adapt to
	* generic/tclInt.h:	  VarReform.
	* generic/tclIntDecls.h:
	* generic/tclStubInit.c:

2007-08-07  Daniel Steffen  <das@users.sourceforge.net>

	* generic/tclEnv.c:	improve environ handling on Mac OS X (adapted
	* unix/tclUnixPort.h:	from Apple changes in Darwin tcl-64).

	* unix/Makefile.in:	add support for compile flags specific to
				object files linked directly into executables.

	* unix/configure.in (Darwin): only use -seg1addr flag when prebinding;
	use -mdynamic-no-pic flag for object files linked directly into exes;
	support overriding TCL_PACKAGE_PATH/TCL_MODULE_PATH in environment.

	* unix/configure: autoconf-2.59

2007-08-06  Don Porter	<dgp@users.sourceforge.net>

	* tests/parseExpr.test: Update source file name of expr parser code.

	* generic/tclCompExpr.c:	Added a "mark" field to the OpNode
	struct, which is used to guide tree traversal. This field costs
	nothing since alignement requirements used the memory already.
	Rewrote ConvertTreeToTokens() to use the new field, which permitted
	consolidation of utility routines CopyTokens() and
	GenerateTokensForLiteral().

2007-08-06  Kevin B. Kenny  <kennykb@users.sf.net>

	* generic/tclGetDate.y: Added a cast to the definition of YYFREE to
				silence compiler warnings.
	* generic/tclDate.c:	Regenerated
	* win/tclWinTest.c:	Added a cast to GetSecurityDescriptorDacl call
				to silence compiler warnings.

2007-08-04  Miguel Sofer  <msofer@users.sf.net>

	* generic/tclInt.decls:	  Exporting via stubs to help itcl adapt to
	* generic/tclInt.h:	  VarReform. Added localCache initialization
	* generic/tclIntDecls.h:  to TclInitCompiledLocals (which only exists
	* generic/tclProc.c:	  for itcl).
	* generic/tclStubInit.c:
	* generic/tclVar.c:

2007-08-01  Donal K. Fellows  <donal.k.fellows@manchester.ac.uk>

	* library/word.tcl: Rewrote for greater efficiency. [Bug 1764318]

2007-08-01  Pat Thoyts	<patthoyts@users.sourceforge.net>

	* generic/tclInt.h:	Added a TclOffset macro ala Tk_Offset to
	* generic/tclVar.c:	abstract out 'offsetof' which may not be
	* generic/tclExceute.c: defined (eg: msvc6).

2007-08-01  Miguel Sofer  <msofer@users.sf.net>

	* generic/tclVar.c (TclCleanupVar): fix [Bug 1765225], thx Larry
	Virden.

2007-07-31  Miguel Sofer  <msofer@users.sf.net>

	* doc/Hash.3:
	* generic/tclHash.c:
	* generic/tclObj.c:
	* generic/tclThreadStorage.c: (changes part of the patch below)
	Stop Tcl_CreateHashVar from resetting hPtr->clientData to NULL after
	calling the allocEntryProc for a custom table.

	* generic/tcl.h:
	* generic/tclBasic.c:
	* generic/tclCmdIL.c:
	* generic/tclCompCmds.c:
	* generic/tclCompile.c:
	* generic/tclCompile.h:
	* generic/tclExecute.c:
	* generic/tclHash.c:
	* generic/tclInt.decls:
	* generic/tclInt.h:
	* generic/tclIntDecls.h:
	* generic/tclLiteral.c:
	* generic/tclNamesp.c:
	* generic/tclObj.c:
	* generic/tclProc.c:
	* generic/tclThreadStorage.c:
	* generic/tclTrace.c:
	* generic/tclVar.c: VarReform [Patch 1750051]

	*** POTENTIAL INCOMPATIBILITY *** (tclInt.h and tclCompile.h)
	Extensions that access internals defined in tclInt.h and/or
	tclCompile.h may lose both binary and source compatibility. The
	relevant changes are:
	1. 'struct Var' is completely changed, all acceses to its internals
	   (either direct or via the TclSetVar* and TclIsVar* macros) will
	   malfunction. Var flag values and semantics changed too.
	2. 'struct Bytecode' has an additional field that has to be
	   initialised to NULL
	3. 'struct Namespace' is larger, as the varTable is now one pointer
	   larger than a Tcl_HashTable. Direct access to its fields will
	   malfunction.
	4. 'struct CallFrame' grew one more field (the second such growth with
	   respect to Tcl8.4).
	5. API change for the functions TclFindCompiledLocal, TclDeleteVars
	   and many internal functions in tclVar.c

	Additionally, direct access to variable hash tables via the standard
	Tcl_Hash* interface is to be considered as deprecated. It still works
	in the present version, but will be broken by further specialisation
	of these hash tables. This concerns especially the table of array
	elements in an array, as well as the varTable field in the Namespace
	struct.

2007-07-31  Miguel Sofer  <msofer@users.sf.net>

	* unix/configure.in: allow use of 'inline' in Tcl sources. [Patch
	* win/configure.in:  1754128]
	* win/makefile.vc:   Regen with autoconf 2.61

2007-07-31  Donal K. Fellows  <donal.k.fellows@manchester.ac.uk>

	* unix/tclUnixInit.c (TclpSetVariables): Use the thread-safe getpwuid
	replacement to fill the tcl_platform(user) field as it is not subject
	to spoofing. [Bug 681877]

	* unix/tclUnixCompat.c: Simplify the #ifdef logic.

	* unix/tclUnixChan.c (FileWatchProc): Fix test failures.

2007-07-30  Donal K. Fellows  <donal.k.fellows@manchester.ac.uk>

	* unix/tclUnixChan.c (SET_BITS, CLEAR_BITS): Added macros to make this
	file clearer.

2007-07-24  Miguel Sofer  <msofer@users.sf.net>

	* generic/tclBasic.c (TEOvI, GetCommandSource):
	* generic/tclExecute.c (TEBC, TclGetSrcInfoForCmd):
	* generic/tclInt.h:
	* generic/tclTrace.c (TclCheck(Interp|Execution)Traces):
	Removed the need for TEBC to inspect the command before calling TEOvI,
	leveraging the TIP 280 infrastructure. Moved the generation of a
	correct nul-terminated command string away from the trace code, back
	into TEOvI/GetCommandSource.

2007-07-20  Andreas Kupries  <andreask@activestate.com>

	* library/platform/platform.tcl: Fixed bug in 'platform::patterns'
	* library/platform/pkgIndex.tcl: where identifiers not matching
	* unix/Makefile.in: the special linux and solaris forms would not
	* win/Makefile.in: get 'tcl' as an acceptable platform added to
	* doc/platform.n: the result. Bumped package to version 1.0.3 and
	* doc/platform_shell.n: updated documentation and Makefiles. Also
	fixed bad version info in the documentation of platform::shell.

2007-07-19  Don Porter	<dgp@users.sourceforge.net>

	* generic/tclParse.c:	In contexts where interp and parsePtr->interp
	might be different, be sure to use the latter for error reporting.
	Also pulled the interp argument back out of ParseTokens() since we
	already had a parsePtr->interp to work with.

2007-07-18  Don Porter	<dgp@users.sourceforge.net>

	* generic/tclCompExpr.c:	Removed unused arguments and variables

2007-07-17  Don Porter	<dgp@users.sourceforge.net>

	* generic/tclCompExpr.c (ParseExpr):	While adding comments to
	explain the operations of ParseExpr(), made significant revisions to
	the code so it would be easier to explain, and in the process made the
	code simpler and clearer as well.

2007-07-15  Don Porter	<dgp@users.sourceforge.net>

	* generic/tclCompExpr.c:	More commentary.
	* tests/parseExpr.test:		Several tests of syntax error messages
	to check that when expression substrings are truncated they leave
	visible the context relevant to the reported error.

2007-07-12  Don Porter	<dgp@users.sourceforge.net>

	* generic/tclCompExpr.c:	Factored out, corrected, and commented
	common code for reporting syntax errors in LEAF elements.

2007-07-11  Miguel Sofer  <msofer@users.sf.net>

	* generic/tclCompCmds.c (TclCompileWhileCmd):
	* generic/tclCompile.c (TclCompileScript):
	Corrected faulty avoidance of INST_START_CMD when the first opcode in
	a script is within a loop (as produced by 'while 1'), so that the
	corresponding command is properly counted. [Bug 1752146]

2007-07-11  Don Porter	<dgp@users.sourceforge.net>

	* generic/tclCompExpr.c:	Added a "parseOnly" flag argument to
	ParseExpr() to indicate whether the caller is Tcl_ParseExpr(), with an
	end goal of filling a Tcl_Parse with Tcl_Tokens representing the
	parsed expression, or TclCompileExpr() with the goal of compiling and
	executing the expression. In the latter case, more aggressive
	conversion of QUOTED and BRACED lexeme to literals is done. In the
	former case, all such conversion is avoided, since Tcl_Token
	production would revert it anyway. This enables simplifications to the
	GenerateTokensForLiteral() routine as well.

2007-07-10  Don Porter	<dgp@users.sourceforge.net>

	* generic/tclCompExpr.c:	Added a field for operator precedence
	to be stored directly in the parse tree. There's no memory cost to
	this addition, since that memory would have been lost to alignment
	issues anyway. Also, converted precedence definitions and lookup
	tables to use symbolic constants instead of raw number for improved
	readability, and continued extending/improving/correcting comments.
	Removed some unused counter variables. Renamed some variables for
	clarity and replaced some cryptic logic with more readable macros.

2007-07-09  Don Porter	<dgp@users.sourceforge.net>

	* generic/tclCompExpr.c:	Revision so that the END lexeme never
	gets inserted into the parse tree. Later tree traversal never reaches
	it since its location in the tree is not variable. Starting and
	stopping with the START lexeme (node 0) is sufficient. Also finished
	lexeme code commentary.

	* generic/tclCompExpr.c:	Added missing creation and return of
	the Tcl_Parse fields that indicate error conditions. [Bug 1749987]

2007-07-05  Don Porter	<dgp@users.sourceforge.net>

	* library/init.tcl (unknown):	Corrected inconsistent error message
	in interactive [unknown] when empty command is invoked. [Bug 1743676]

2007-07-05  Miguel Sofer  <msofer@users.sf.net>

	* generic/tclNamesp.c (SetNsNameFromAny):
	* generic/tclObj.c (SetCmdNameFromAny): Avoid unnecessary
	ckfree/ckalloc when the old structs can be reused.

2007-07-04  Miguel Sofer  <msofer@users.sf.net>

	* generic/tclNamesp.c: Fix case where a FQ cmd or ns was being cached
	* generic/tclObj.c:    in a different interp, tkcon. [Bug 1747512]

2007-07-03  Don Porter	<dgp@users.sourceforge.net>

	* generic/tclCompExpr.c:	Revised #define values so that there
	is now more expansion room to define more BINARY operators.

2007-07-02  Donal K. Fellows  <dkf@users.sf.net>

	* generic/tclHash.c (CompareStringKeys): Always use the strcmp()
	version; the operation is functionally equivalent, the speed is
	identical (up to measurement limitations), and yet the code is
	simpler. [FRQ 951168]

2007-07-02  Don Porter	<dgp@users.sourceforge.net>

	* generic/tcl.h:	Removed TCL_PRESERVE_BINARY_COMPATIBILITY and
	* generic/tclHash.c:	any code enabled when it is set to 0. We will
	* generic/tclStubInit.c:	always want to preserve binary compat
	of the structs that appear in the interface through the 8.* series of
	releases, so it's pointless to drag around this never-enabled
	alternative.

	* generic/tclIO.c:	Removed dead code.
	* unix/tclUnixChan.c:

	* generic/tclCompExpr.c:	Removed dead code, old implementations
	* generic/tclEvent.c:	of expr parsing and compiling, including the
	* generic/tclInt.h:	routine TclFinalizeCompilation().

2007-06-30  Donal K. Fellows  <dkf@users.sf.net>

	* generic/tclCmdIL.c (Tcl_LsortObjCmd): Plug a memory leak caused by a
	missing Tcl_DecrRefCount on an error path. [Bug 1717186]

2007-06-30  Zoran Vasiljevic <vasiljevic@users.sourceforge.net>

	* generic/tclThread.c: Prevent RemeberSyncObj() from growing the sync
	object lists by reusing already free'd slots, if possible. See
	discussion on Bug 1726873 for more information.

2007-06-29  Donal K. Fellows  <dkf@users.sf.net>

	* doc/DictObj.3 (Tcl_DictObjDone): Improved documentation of this
	function to make it clearer how to use it. [Bug 1710795]

2007-06-29  Daniel Steffen  <das@users.sourceforge.net>

	* generic/tclAlloc.c:		on Darwin, ensure memory allocated by
	* generic/tclThreadAlloc.c:	the custom TclpAlloc()s is aligned to
	16 byte boundaries (as is the case with the Darwin system malloc).

	* generic/tclGetDate.y: use ckalloc/ckfree instead of malloc/free.
	* generic/tclDate.c:	bison 1.875e

	* generic/tclBasic.c (TclEvalEx): fix warnings.

	* macosx/Tcl.xcodeproj/project.pbxproj: better support for renamed tcl
	* macosx/Tcl.xcodeproj/default.pbxuser: source dir; add 10.5 SDK build
	* macosx/Tcl-Common.xcconfig:		config; remove tclMathOp.c.

	* macosx/README: document Tcl.xcodeproj changes.

2007-06-28  Don Porter	<dgp@users.sourceforge.net>

	* generic/tclBasic.c:		Removed dead code, including the
	* generic/tclExecute.c:		entire file tclMathOp.c.
	* generic/tclInt.h:
	* generic/tclMathOp.c (removed):
	* generic/tclTestObj.c:
	* win/tclWinFile.c:

	* unix/Makefile.in:	Updated to reflect deletion of tclMathOp.c.
	* win/Makefile.in:
	* win/makefile.bc:
	* win/makefile.vc:

2007-06-28  Pat Thoyts	<patthoyts@users.sourceforge.net>

	* generic/tclBasic.c:	  Silence constness warnings for TclStackFree
	* generic/tclCompCmds.c:  when building with msvc.
	* generic/tclFCmd.c:
	* generic/tclIOCmd.c:
	* generic/tclTrace.c:

2007-06-28  Miguel Sofer  <msofer@users.sf.net>

	* generic/tclVar.c (UnsetVarStruct): fix possible segfault.

2007-06-27  Don Porter	<dgp@users.sourceforge.net>

	* generic/tclTrace.c:	Corrected broken trace reversal logic in
	* generic/tclTest.c:	TclCheckInterpTraces that led to infinite loop
	* tests/trace.test:	when multiple Tcl_CreateTrace traces were set
	and one of them did not fire due to level restrictions. [Bug 1743931]

2007-06-26  Don Porter	<dgp@users.sourceforge.net>

	* generic/tclBasic.c (TclEvalEx):	Moved some arrays from the C
	stack to the Tcl stack.

2007-06-26  Miguel Sofer  <msofer@users.sf.net>

	* generic/tclVar.c (UnsetVarStruct): more streamlining.

2007-06-25  Don Porter	<dgp@users.sourceforge.net>

	* generic/tclExecute.c: Safety checks to avoid crashes in the
	TclStack* routines when called with an incompletely initialized
	interp. [Bug 1743302]

2007-06-25  Miguel Sofer  <msofer@users.sf.net>

	* generic/tclVar.c (UnsetVarStruct): fixing incomplete change, more
	streamlining.

2007-06-24  Miguel Sofer  <msofer@users.sf.net>

	* generic/tclVar.c (TclDeleteCompiledLocalVars): removed inlining that
	ended up not really optimising (limited benchmarks). Now calling
	UnsetVarStruct (streamlined old code is #ifdef'ed out, in case better
	benchmarks do show a difference).

	* generic/tclVar.c (UnsetVarStruct): fixed a leak introduced in last
	commit.

2007-06-23  Miguel Sofer  <msofer@users.sf.net>

	* generic/tclVar.c (UnsetVarStruct, TclDeleteVars): made the logic
	slightly clearer, eliminated some duplicated code.

	*** POTENTIAL INCOMPATIBILITY *** (tclInt.h and Var struct users)
	The core never builds VAR_LINK variable to have traces. Such a
	"monster", should one exist, will now have its unset traces called
	*before* it is unlinked.

2007-06-23  Daniel Steffen  <das@users.sourceforge.net>

	* macosx/tclMacOSXNotify.c (AtForkChild): don't call CoreFoundation
	APIs after fork() on systems where that would lead to an abort().

2007-06-22  Don Porter	<dgp@users.sourceforge.net>

	* generic/tclExecute.c: Revised TclStackRealloc() signature to better
	* generic/tclInt.h:	parallel (and fall back on) Tcl_Realloc.

	* generic/tclNamesp.c (TclResetShadowesCmdRefs):	Replaced
	ckrealloc based allocations with TclStackRealloc allocations.

	* generic/tclCmdIL.c:	More conversions to use TclStackAlloc.
	* generic/tclScan.c:

2007-06-21  Don Porter	<dgp@users.sourceforge.net>

	* generic/tclBasic.c:	 Move most instances of the Tcl_Parse struct
	* generic/tclCompExpr.c: off the C stack and onto the Tcl stack. This
	* generic/tclCompile.c:	 is a rather large struct (> 3kB).
	* generic/tclParse.c:

2007-06-21  Miguel Sofer  <msofer@users.sf.net>

	* generic/tclBasic.c (TEOvI):		Made sure that leave traces
	* generic/tclExecute.c (INST_INVOKE):	that were created during
	* tests/trace.test (trace-36.2):	execution of an originally
	untraced command do not fire [Bug 1740962], partial fix.

2007-06-21  Donal K. Fellows  <donal.k.fellows@man.ac.uk>

	* generic/tcl.h, generic/tclCompile.h, generic/tclCompile.c: Remove
	references in comments to obsolete {expand} notation. [Bug 1740859]

2007-06-20  Miguel Sofer  <msofer@users.sf.net>

	* generic/tclVar.c: streamline namespace vars deletion: only compute
	the variable's full name if the variable is traced.

2007-06-20  Don Porter	<dgp@users.sourceforge.net>

	* generic/tclInt.decls: Revised the interfaces of the routines
	* generic/tclExecute.c: TclStackAlloc and TclStackFree to make them
	easier for callers to use (or more precisely, harder to misuse).
	TclStackFree now takes a (void *) argument which is the pointer
	intended to be freed. TclStackFree will panic if that's not actually
	the memory the call will free. TSA/TSF also now tolerate receiving
	(interp == NULL), in which case they simply fall back to be calls to
	Tcl_Alloc/Tcl_Free.

	* generic/tclIntDecls.h:	make genstubs

	* generic/tclBasic.c:	Updated callers
	* generic/tclCmdAH.c:
	* generic/tclCmdIL.c:
	* generic/tclCompCmds.c:
	* generic/tclCompExpr.c:
	* generic/tclCompile.c:
	* generic/tclFCmd.c:
	* generic/tclFileName.c:
	* generic/tclIOCmd.c:
	* generic/tclIndexObj.c:
	* generic/tclInterp.c:
	* generic/tclNamesp.c:
	* generic/tclProc.c:
	* generic/tclTrace.c:
	* unix/tclUnixPipe.c:

2007-06-20  Jeff Hobbs	<jeffh@ActiveState.com>

	* tools/tcltk-man2html.tcl: revamp of html doc output to use CSS,
	standardized headers, subheaders, dictionary sorting of names.

2007-06-18  Jeff Hobbs	<jeffh@ActiveState.com>

	* tools/tcltk-man2html.tcl: clean up copyright merging and output.
	clean up coding constructs.

2007-06-18  Miguel Sofer  <msofer@users.sf.net>

	* generic/tclCmdIL.c (InfoFrameCmd):
	* generic/tclCmdMZ.c (Tcl_SwitchObjCmd):
	* generic/tclCompile.c (TclInitCompileEnv):
	* generic/tclProc.c (Tcl_ProcObjCmd, SetLambdaFromAny): Moved the
	CmdFrame off the C stack and onto the Tcl stack.

	* generic/tclExecute.c (TEBC):	Moved the CmdFrame off the C stack and
	onto the Tcl stack, between the catch and the execution stacks

2007-06-18  Don Porter	<dgp@users.sourceforge.net>

	* generic/tclBasic.c (TclEvalEx,TclEvalObjEx):	Moved the CmdFrame off
	the C stack and onto the Tcl stack.

2007-06-17  Donal K. Fellows  <dkf@users.sf.net>

	* generic/tclProc.c (TclObjInterpProcCore): Minor fixes to make
	* generic/tclExecute.c (TclExecuteByteCode): compilation debugging
	builds work again. [Bug 1738542]

2007-06-16  Donal K. Fellows  <dkf@users.sf.net>

	* generic/tclProc.c (TclObjInterpProcCore): Use switch instead of a
	chain of if's for a modest performance gain and a little more clarity.

2007-06-15  Miguel Sofer  <msofer@users.sf.net>

	* generic/tclCompCmds.c:  Simplified [variable] compiler and executor.
	* generic/tclExecute.c:	  Missed updates to "there is always a valid
	frame".

	* generic/tclCompile.c: reverted TclEvalObjvInternal and INST_INVOKE
	* generic/tclExecute.c: to essentially what they were previous to the
	* generic/tclBasic.c:	commit of 2007-04-03 [Patch 1693802] and the
	subsequent optimisations, as they break the new trace tests described
	below.

	* generic/trace.test: added tests 36 to 38 for dynamic trace creation
	and addition. These tests expose a change in dynamics due to a recent
	round of optimisations. The "correct" behaviour is not described in
	docs nor TIP 62.

2007-06-14  Miguel Sofer  <msofer@users.sf.net>

	* generic/tclInt.decls:	  Modif to the internals of TclObjInterpProc
	* generic/tclInt.h:	  to reduce stack consumption and improve task
	* generic/tclIntDecls.h:  separation. Changes the interface of
	* generic/tclProc.c:	  TclObjInterpProcCore (patching TclOO
	simultaneously).

	* generic/tclProc.c (TclObjInterpProcCore): simplified obj management
	in wrongNumArgs calls.

2007-06-14  Don Porter	<dgp@users.sourceforge.net>

	* generic/tclCompile.c: SetByteCodeFromAny() can no longer return any
	* generic/tclExecute.c: code other than TCL_OK, so remove code that
	* generic/tclProc.c:	formerly handled exceptional codes.

2007-06-13  Miguel Sofer  <msofer@users.sf.net>

	* generic/tclExecute.c (TclCompEvalObj): missed update to "there is
	always a valid frame".

	* generic/tclProc.c (TclObjInterpProcCore): call TEBC directly instead
	of going through TclCompEvalObj - no need to check the compilation's
	freshness, this has already been done. This improves speed and should
	also provide some relief to [Bug 1066755].

2007-06-12  Donal K. Fellows  <donal.k.fellows@man.ac.uk>

	* generic/tclBasic.c (Tcl_CreateInterp): Turn the [info] command into
	* generic/tclCmdIL.c (TclInitInfoCmd):	 an ensemble, making it easier
	for third-party code to plug into.

	* generic/tclIndexObj.c (Tcl_WrongNumArgs):
	* generic/tclNamesp.c, generic/tclInt.h (tclEnsembleCmdType): Make
	Tcl_WrongNumArgs do replacement correctly with ensembles and other
	sorts of complex replacement strategies.

2007-06-11  Miguel Sofer  <msofer@users.sf.net>

	* generic/tclExecute.c:	 comments added to explain iPtr->numLevels
	management.

	* generic/tclNamesp.c:	 tweaks to Tcl_GetCommandFromObj and
	* generic/tclObj.c:	 TclGetNamespaceFromObj; modified the usage of
	structs ResolvedCmdName and ResolvedNsname so that the field refNsPtr
	is NULL for fully qualified names.

2007-06-10  Miguel Sofer  <msofer@users.sf.net>

	* generic/tclBasic.c:	 Further TEOvI split, creating a new
	* generic/tclCompile.h:	 TclEvalObjvKnownCommand() function to handle
	* generic/tclExecute.c:	 commands that are already known and are not
	traced. INST_INVOKE now calls into this function instead of inlining
	parts of TEOvI. Same perf, better isolation.

	***POTENTIAL INCOMPAT*** There is a subtle issue with the timing of
	execution traces that is changed here - first change appeared in my
	commit of 2007-04-03 [Patch 1693802], which caused some divergence
	between compiled and non-compiled code.
	***THIS CHANGE IS UNDER REVIEW***

2007-06-10  Jeff Hobbs	<jeffh@ActiveState.com>

	* README: updated links. [Bug 1715081]

	* generic/tclExecute.c (TclExecuteByteCode): restore support for
	INST_CALL_BUILTIN_FUNC1 and INST_CALL_FUNC1 bytecodes to support 8.4-
	precompiled sources (math functions). [Bug 1720895]

2007-06-10  Miguel Sofer  <msofer@users.sf.net>

	* generic/tclInt.h:
	* generic/tclNamesp.c:
	* generic/tclObj.c:
	* generic/tclvar.c: new macros TclGetCurrentNamespace() and
	TclGetGlobalNamespace(); Tcl_GetCommandFromObj and
	TclGetNamespaceFromObj rewritten to make the logic clearer; slightly
	faster too.

2007-06-09  Miguel Sofer  <msofer@users.sf.net>

	* generic/tclExecute.c (INST_INVOKE): isolated two vars to the small
	block where they are actually used.

	* generic/tclObj.c (Tcl_GetCommandFromObj): rewritten to make the
	logic clearer; slightly faster too.

	* generic/tclBasic.c:	Split TEOv in two, by separating a processor
	for non-TCL_OK returns. Also split TEOvI in a full version that
	handles non-existing and traced commands, and a separate shorter
	version for the regular case.

	* generic/tclBasic.c:	Moved the generation of command strings for
	* generic/tclTrace.c:	traces: previously in Tcl_EvalObjv(), now in
	TclCheck[Interp|Execution]Traces(). Also insured that the strings are
	properly NUL terminated at the correct length. [Bug 1693986]

	***POTENTIAL INCOMPATIBILITY in internal API***
	The functions TclCheckInterpTraces() and TclCheckExecutionTraces() (in
	internal stubs) used to be noops if the command string was NULL, this
	is not true anymore: if the command string is NULL, they generate an
	appropriate string from (objc,objv) and use it to call the traces. The
	caller might as well not call them with a NULL string if he was
	expecting a noop.

	* generic/tclBasic.c:	Extend usage of TclLimitReady() and
	* generic/tclExecute.c: (new) TclLimitExceeded() macros.
	* generic/tclInt.h:
	* generic/tclInterp.c:

	* generic/tclInt.h:	New TclCleanupCommandMacro for core usage.
	* generic/tclBasic.c:
	* generic/tclExecute.c:
	* generic/tclObj.c:

2007-06-09 Daniel Steffen  <das@users.sourceforge.net>

	* macosx/Tcl.xcodeproj/project.pbxproj: add new Tclsh-Info.plist.in.

2007-06-08  Donal K. Fellows  <dkf@users.sf.net>

	* generic/tclCmdMZ.c (Tcl_StringObjCmd): Changed [string first] and
	* doc/string.n: [string last] so that they have clearer descriptions
	for those people who know the adage about needles and haystacks. This
	follows suggestions on comp.lang.tcl...

2007-06-06  Miguel Sofer  <msofer@users.sf.net>

	* generic/tclParse.c: fix for uninit read. [Bug 1732414]

2007-06-06  Daniel Steffen  <das@users.sourceforge.net>

	* macosx/Tcl.xcodeproj/project.pbxproj: add settings for Fix&Continue.

	* unix/configure.in (Darwin):		add plist for tclsh; link the
	* unix/Makefile.in  (Darwin):		Tcl and tclsh plists into
	* macosx/Tclsh-Info.plist.in (new):	their binaries in all cases.
	* macosx/Tcl-Common.xcconfig:

	* unix/tcl.m4 (Darwin): fix CF checks in fat 32&64bit builds.
	* unix/configure: autoconf-2.59

2007-06-05  Don Porter	<dgp@users.sourceforge.net>

	* generic/tclBasic.c:	Added interp flag value ERR_LEGACY_COPY to
	* generic/tclInt.h:	control the timing with which the global
	* generic/tclNamesp.c:	variables ::errorCode and ::errorInfo get
	* generic/tclProc.c:	updated after an error. This keeps more
	* generic/tclResult.c:	precise compatibility with Tcl 8.4.
	* tests/result.test (result-6.2):	[Bug 1649062]

2007-06-05  Miguel Sofer  <msofer@users.sf.net>

	* generic/tclInt.h:
	* generic/tclExecute.c: Tcl-stack reform, [Patch 1701202]

2007-06-03  Daniel Steffen  <das@users.sourceforge.net>

	* unix/Makefile.in: add datarootdir to silence autoconf-2.6x warning.

2007-05-30  Don Porter	<dgp@users.sourceforge.net>

	* generic/tclBasic.c:	Removed code that dealt with
	* generic/tclCompile.c: TCL_TOKEN_EXPAND_WORD tokens representing
	* generic/tclCompile.h: expanded literal words. These sections were
	mostly in place to enable [info frame] to discover line information in
	expanded literals. Since the parser now generates a token for each
	post-expansion word referring to the right location in the original
	script string, [info frame] gets all the data it needs.

	* generic/tclInt.h:	Revised the parser so that it never produces
	* generic/tclParse.c:	TCL_TOKEN_EXPAND_WORD tokens when parsing an
	* tests/parse.test:	expanded literal word; that is, something like
	{*}{x y z}. Instead, generate the series of TCL_TOKEN_SIMPLE_WORD
	tokens to represent the words that expansion of the literal string
	produces. [RFE 1725186]

2007-05-29  Jeff Hobbs	<jeffh@ActiveState.com>

	* unix/tclUnixThrd.c (Tcl_JoinThread): fix for 64-bit handling of
	pthread_join exit return code storage. [Bug 1712723]

2007-05-22  Don Porter	<dgp@users.sourceforge.net>

	[core-stabilizer-branch]

	* unix/configure:	autoconf-2.59 (FC6 fork)
	* win/configure:

	* README:		Bump version number to 8.5b1
	* generic/tcl.h:
	* library/init.tcl:
	* tools/tcl.wse.in:
	* unix/configure.in:
	* unix/tcl.spec:
	* win/configure.in:

2007-05-18  Don Porter	<dgp@users.sourceforge.net>

	* unix/configure:	autoconf-2.59 (FC6 fork)
	* win/configure:

	* README:		Bump version number to 8.5a7
	* generic/tcl.h:
	* library/init.tcl:
	* tools/tcl.wse.in:
	* unix/configure.in:
	* unix/tcl.spec:
	* win/configure.in:

	* generic/tclParse.c:	Disable and remove the ALLOW_EXPAND sections
	* tests/info.test:	that continued to support the deprecated
	* tests/mathop.test:	{expand} syntax. Updated the few remaining
	users of that syntax in the test suite.

2007-05-17  Donal K. Fellows  <dkf@users.sf.net>

	* generic/tclExecute.c (TclLimitReady): Created a macro version of
	Tcl_LimitReady just for TEBC, to reduce the amount of times that the
	bytecode engine calls out to external functions on the critical path.
	* generic/tclInterp.c (Tcl_LimitReady): Added note to remind anyone
	doing maintenance that there is a macro version to update.

2007-05-17  Daniel Steffen  <das@users.sourceforge.net>

	* generic/tcl.decls: workaround 'make checkstubs' failures from
	tclStubLib.c MODULE_SCOPE revert. [Bug 1716117]

2007-05-16  Joe English	 <jenglish@users.sourceforge.net>

	* generic/tclStubLib.c:	 Change Tcl_InitStubs(), tclStubsPtr, and the
	auxilliary stubs table pointers back to public visibility.

	These symbols need to be exported so that stub-enabled extensions may
	be statically linked into an extended tclsh or Big Wish with a
	dynamically-linked libtcl. [Bug 1716117]

2007-05-15  Don Porter	<dgp@users.sourceforge.net>

	* win/configure:	autoconf-2.59 (FC6 fork)

	* library/reg/pkgIndex.tcl:	Bump to registry 1.2.1 to account for
	* win/configure.in:		[Bug 1682211] fix.
	* win/makefile.bc:
	* win/tclWinReg.c:

2007-05-11  Pat Thoyts	<patthoyts@users.sourceforge.net>

	* generic/tclInt.h: Removed TclEvalObjEx and TclGetSrcInfoForPc from
	tclInt.h now they are in the internal stubs table.

2007-05-09  Don Porter	<dgp@users.sourceforge.net>

	* generic/tclInt.h:	TclFinalizeThreadAlloc() is always defined, so
	make sure it is also always declared (with MODULE_SCOPE).

2007-05-09  Daniel Steffen  <das@users.sourceforge.net>

	* generic/tclInt.h: fix warning when building threaded with -DPURIFY.

	* macosx/Tcl.xcodeproj/project.pbxproj: add 'DebugUnthreaded' &
	* macosx/Tcl.xcodeproj/default.pbxuser: 'DebugLeaks' configs and env
	var settings needed to run the 'leaks' tool.

2007-05-07  Don Porter	<dgp@users.sourceforge.net>

	[Tcl Bug 1706140]

	* generic/tclLink.c (LinkTraceProc):	Update Tcl_VarTraceProcs so
	* generic/tclNamesp.c (Error*Read):	they call Tcl_InterpDeleted()
	* generic/tclTrace.c (Trace*Proc):	for themselves, and do not
	* generic/tclUtil.c (TclPrecTraceProc): rely on (frequently buggy)
	setting of the TCL_INTERP_DESTROYED flag by the trace core.

	* generic/tclVar.c:	Update callers of TclCallVarTraces to not pass
	in the TCL_INTERP_DESTROYED flag. Also apply filters so that public
	routines only pass documented flag values down to lower level routines

	* generic/tclTrace.c (TclCallVarTraces):	The setting of the
	TCL_INTERP_DESTROYED flag is now done entirely within the
	TclCallVarTraces routine, the only place it can be done right.

2007-05-06  Donal K. Fellows  <dkf@users.sf.net>

	* generic/tclInt.h (ExtraFrameInfo): Create a new mechanism for
	* generic/tclCmdIL.c (InfoFrameCmd): conveying what information needs
	to be added to the results of [info frame] to replace the hack that
	was there before.
	* generic/tclProc.c (Tcl_ApplyObjCmd): Use the new mechanism for the
	[apply] command, the only part of Tcl itself that needs it (so far).

	* generic/tclInt.decls (TclEvalObjEx, TclGetSrcInfoForPc): Expose
	these two functions through the internal stubs table, necessary for
	extensions that need to integrate deeply with TIP#280.

2007-05-05  Donal K. Fellows  <dkf@users.sf.net>

	* win/tclWinFile.c (TclpGetUserHome):	Squelch type-pun warnings in
	* win/tclWinInit.c (TclpSetVariables):	Win-specific code not found
	* win/tclWinReg.c (AppendSystemError):	during earlier work on Unix.

2007-05-04  Kevin B. Kenny  <kennykb@acm.org>

	* generic/tclIO.c (TclFinalizeIOSubsystem): Added an initializer to
	silence a spurious gcc warning about use of an uninitialized
	variable.
	* tests/encoding.test: Modified so that encoding tests happen in a
	private namespace, to avoid polluting the global one. This problem was
	discovered when running the test suite '-singleproc 1 -skip exec.test'
	because the 'path' variable in encoding.test conflicted with the one
	in io.test.
	* tests/io.test: Made more of the working variables private to the
	namespace.

2007-05-02  Kevin B. Kenny  <kennykb@acm.org>

	* generic/tclTest.c (SimpleMatchInDirectory): Corrected a refcount
	imbalance that affected the filesystem-[147]* tests in the test suite.
	Thanks to Don Porter for the patch. [Bug 1710707]
	* generic/tclPathObj.c (Tcl_FSJoinPath, Tcl_FSGetNormalizedPath):
	Corrected several memory leaks that caused refcount imbalances
	resulting in memory leaks on Windows. Thanks to Joe Mistachkin for the
	patch.

2007-05-01  Miguel Sofer  <msofer@users.sf.net>

	* generic/tclVar.c (TclPtrSetVar): fixed leak whenever newvaluePtr had
	refCount 0 and was used for appending (but not lappending). Thanks to
	mistachkin and kbk. [Bug 1710710]

2007-05-01  Kevin B. Kenny  <kennykb@acm.org>

	* generic/tclIO.c (DeleteChannelTable): Made changes so that
	DeleteChannelTable tries to close all open channels, not just the
	first. [Bug 1710285]
	* generic/tclThread.c (TclFinalizeSynchronization): Make sure that TSD
	blocks get freed on non-threaded builds. [Bug 1710825]
	* tests/utf.test (utf-25.1--utf-25.4): Modified tests to clean up
	after the 'testobj' extension to avoid spurious reports of memory
	leaks.

2007-05-01  Don Porter	<dgp@users.sourceforge.net>

	* generic/tclCmdMZ.c (STR_MAP): When [string map] has a pure dict map,
	a missing Tcl_DictObjDone() call led to a memleak. [Bug 1710709]

2007-04-30  Daniel Steffen  <das@users.sourceforge.net>

	* unix/Makefile.in: add 'tclsh' dependency to install targets that
	rely on tclsh, fixes parallel 'make install' from empty build dir.

2007-04-30  Andreas Kupries <andreask@gactivestate.com>

	* generic/tclIO.c (FixLevelCode): Corrected reference count
	mismanagement of newlevel, newcode. Changed to allocate the Tcl_Obj's
	as late as possible, and only when actually needed. [Bug 1705778, leak
	K29]

2007-04-30  Kevin B. Kenny  <kennykb@acm.org>

	* generic/tclProc.c (Tcl_ProcObjCmd, SetLambdaFromAny): Corrected
	reference count mismanagement on the name of the source file in the
	TIP 280 code. [Bug 1705778, leak K02 among other manifestations]

2007-04-25  Donal K. Fellows  <dkf@users.sf.net>

	*** 8.5a6 TAGGED FOR RELEASE ***

	* generic/tclProc.c (TclObjInterpProcCore): Only allocate objects for
	error message generation when associated with argument names that are
	really used. [Bug 1705778, leak K15]

2007-04-25  Kevin B. Kenny  <kennykb@acm.org>

	* generic/tclIOUtil.c (Tcl_FSChdir): Changed the memory management so
	that the path returned from Tcl_FSGetNativePath is not duplicated
	before being stored as the current directory, to avoid a memory leak.
	[Bug 1705778, leak K01 among other manifestations]

2007-04-25  Don Porter	<dgp@users.sourceforge.net>

	* generic/tclCompExpr.c (ParseExpr):	Revised to be sure that an
	error return doesn't prevent all literals getting placed on the
	litList to be returned to the caller for freeing. Corrects some
	memleaks. [Bug 1705778, leak K23]

2007-04-25  Daniel Steffen  <das@users.sourceforge.net>

	* unix/Makefile.in (dist): add macosx/*.xcconfig files to src dist;
	copy license.terms to dist macosx dir; fix autoheader bits.

2007-04-24  Miguel Sofer  <msofer@users.sf.net>

	* generic/tclListObj.c: reverting [Patch 738900] (committed on
	2007-04-20). Causes some Tk test breakage of unknown importance, but
	the impact of the patch itself is likely to be so small that it does
	not warrant investigation at this time.

2007-04-24  Donal K. Fellows  <dkf@users.sf.net>

	* generic/tclDictObj.c (DictKeysCmd): Rewrote so that the lock on the
	internal representation of a dict is only set when necessary. [Bug
	1705778, leak K04]
	(DictFilterCmd): Added code to drop the lock in the trivial match
	case. [Bug 1705778, leak K05]

2007-04-24  Kevin B. Kenny  <kennykb@acm.org>

	* generic/tclBinary.c: Addressed several code paths where the error
	return from the 'binary format' command leaked the result buffer.
	* generic/tclListObj.c (TclLsetFlat): Fixed a bug where the new list
	under construction was leaked in the error case. [Bug 1705778, leaks
	K13 and K14]

2007-04-24  Jeff Hobbs	<jeffh@ActiveState.com>

	* unix/Makefile.in (dist): add platform library package to src dist

2007-04-24  Don Porter	<dgp@users.sourceforge.net>

	* generic/tclCompExpr.c (ParseExpr): Memory leak in error case; the
	literal Tcl_Obj was not getting freed. [Bug 1705778, leak #1 (new)]

	* generic/tclNamesp.c (Tcl_DeleteNamespace):	Corrected flaw in the
	flag marking scheme to be sure that global namespaces are freed when
	their interp is deleted. [Bug 1705778]

2007-04-24  Kevin B. Kenny  <kennykb@acm.org>

	* generic/tclExecute.c (TclExecuteByteCode): Plugged six memory leaks
	in bignum arithmetic.
	* generic/tclIOCmd.c (Tcl_ReadObjCmd): Plugged a leak of the buffer
	object if the physical read returned an error and the bypass area had
	no message.
	* generic/tclIORChan.c (TclChanCreateObjCmd): Plugged a leak of the
	return value from the "initialize" method of a channel handler.
	(All of the above under [Bug 1705778])

2007-04-23  Daniel Steffen  <das@users.sourceforge.net>

	* generic/tclCkalloc.c: fix warnings from gcc build configured with
	* generic/tclCompile.c: --enable-64bit --enable-symbols=all.
	* generic/tclExecute.c:

	* unix/tclUnixFCmd.c: add workaround for crashing bug in fts_open()
	* unix/tclUnixInit.c: without FTS_NOSTAT on 64bit Darwin 8 or earlier.

	* unix/tclLoadDyld.c (TclpLoadMemory): fix (void*) arithmetic.

	* macosx/Tcl-Common.xcconfig: enable more warnings.

	* macosx/Tcl.xcodeproj/project.pbxproj: add 'DebugMemCompile' build
	configuration that calls configure with --enable-symbols=all; override
	configure check for __attribute__((__visibility__("hidden"))) in Debug
	configuration to restore availability of ZeroLink.

	* macosx/tclMacOSXNotify.c: fix warnings.

	* macosx/tclMacOSXFCmd.c: const fixes.

	* macosx/Tcl-Common.xcconfig:	fix whitespace.
	* macosx/Tcl-Debug.xcconfig:
	* macosx/Tcl-Release.xcconfig:
	* macosx/README:

	* macosx/GNUmakefile:		fix/add copyright and license refs.
	* macosx/tclMacOSXBundle.c:
	* macosx/Tcl-Info.plist.in:
	* macosx/Tcl.xcode/project.pbxproj:
	* macosx/Tcl.xcodeproj/project.pbxproj:

	* unix/configure.in: install license.terms into Tcl.framework.
	* unix/configure: autoconf-2.59

2007-04-23  Don Porter	<dgp@users.sourceforge.net>

	* generic/tclVar.c (UnsetVarStruct):	Make sure the
	TCL_INTERP_DESTROYED flags gets passed to unset trace routines so they
	can respond appropriately. [Bug 1705778, leak #9]

2007-04-23  Miguel Sofer  <msofer@users.sf.net>

	* generic/tclCompile.c (TclFreeCompileEnv): Tip 280's new field
	extCmdMapPtr was not being freed. [Bug 1705778, leak #1]

2007-04-23  Kevin B. Kenny  <kennykb@acm.org>

	* generic/tclCompCmds.c (TclCompileUpvarCmd): Plugged a memory leak in
	'upvar' when compiling (a) upvar outside a proc, (b) upvar with a
	syntax error, or (c) upvar where the frame index is not known at
	compile time.
	* generic/tclCompExpr.c (ParseExpr): Plugged a memory leak when
	parsing expressions that contain syntax errors.
	* generic/tclEnv.c (ReplaceString): Clear memory correctly when
	growing the cache to avoid reads of uninitialised data.
	* generic/tclIORChan.c (TclChanCreateObjCmd, FreeReflectedChannel):
	Plugged two memory leaks.
	* generic/tclStrToD.c (AccumulateDecimalDigit): Fixed a mistake where
	we'd run beyond the end of the 'pow10_wide' array if a number begins
	with a string of more than 'maxpow10_wide' zeroes.
	* generic/tclTest.c (Testregexpobjcmd): Removed an invalid access
	beyond the end of 'objv' in 'testregexp -about'.
	All of these issues reported under [Bug 1705778] - detected with the
	existing test suite, no new regression tests required.

2007-04-22  Miguel Sofer  <msofer@users.sf.net>

	* generic/tclVar.c (TclDeleteNamespaceVars): fixed access to freed
	memory detected by valgrind: Tcl_GetCurrentNamespace was being
	called after freeing root CallFrame (on interp deletion).

2007-04-20  Miguel Sofer  <msofer@users.sf.net>

	* generic/tclListObj.c (SetListFromAny): avoid discarding internal
	reps of objects converted to singleton lists. [Patch 738900]

2007-04-20  Kevin B. Kenny  <kennykb@acm.org>

	* doc/clock.n: Corrected a silly error (transposed 'uppercase' and
	'lowercase' in clock.n. [Bug 1656002]
	Clarified that [clock scan] does not recognize a locale's alternative
	calendar.
	Deleted an entirely superfluous (and also incorrect) remark about the
	effect of Daylight Saving Time on relative times in [clock scan]. [Bug
	1582951]
	* library/clock.tcl: Corrected an error in skipping over the %Ey field
	on input.
	* library/msgs/ja.msg:
	* tools/loadICU.tcl: Corrected several localisation faults in the
	Japanese locale (most notably, incorrect dates for the Emperors'
	eras). [Bug 1637471]. Many thanks to SourceForge user 'nyademo' for
	pointing this out and developing a fix.
	* generic/tclPathObj.c: Corrected a 'const'ness fault that caused
	bitter complaints from MSVC.
	* tests/clock.test (clock-40.1, clock-58.1, clock-59.1): Corrected a
	test case that depended on ":localtime" being able to handle dates
	prior to the Posix epoch. [Bug 1618445] Added a test case for the
	dates of the Japanese emperors. [Bug 1637471] Added a regression test
	for military time zone input conversion. [Bug 1586828]
	* generic/tclGetDate.y (MilitaryTable): Fixed an ancient bug where the
	military NZA time zones had the signs reversed. [Bug 1586828]
	* generic/tclDate.c: Regenerated.
	* doc/Notifier.3: Documented Tcl_SetNotifier and Tcl_ServiceModeHook.
	Quite against my better judgment. [Bug 414933]
	* generic/tclBasic.c, generic/tclCkalloc.c, generic/tclClock.c:
	* generic/tclCmdIL.c, generic/tclCmdMZ.c, generic/tclFCmd.c:
	* generic/tclFileName.c, generic/tclInterp.c, generic/tclIO.c:
	* generic/tclIOUtil.c, generic/tclNamesp.c, generic/tclObj.c:
	* generic/tclPathObj.c, generic/tclPipe.c, generic/tclPkg.c:
	* generic/tclResult.c, generic/tclTest.c, generic/tclTestObj.c:
	* generic/tclVar.c, unix/tclUnixChan.c, unix/tclUnixTest.c:
	* win/tclWinLoad.c, win/tclWinSerial.c: Replaced commas in varargs
	with string concatenation where possible. [Patch 1515234]
	* library/tzdata/America/Tegucigalpa:
	* library/tzdata/Asia/Damascus: Olson's tzdata 2007e.

2007-04-19  Donal K. Fellows  <donal.k.fellows@manchester.ac.uk>

	* generic/regcomp.c, generic/regc_cvec.c, generic/regc_lex.c,
	* generic/regc_locale.c: Improve the const-correctness of the RE
	compiler.

2007-04-18  Miguel Sofer  <msofer@users.sf.net>

	* generic/tclExecute.c (INST_LSHIFT): fixed a mistake introduced in
	version 1.266 ('=' became '=='), which effectively turned the block
	that handles native shifts into dead code. This explains why the
	testsuite did not pick this mistake. Rewrote to make the intention
	clear.

	* generic/tclInt.h (TclDecrRefCount): change the order of the
	branches, use empty 'if ; else' to handle use in unbraced outer
	if/else conditions (as already done in tcl.h)

	* generic/tclExecute.c: slight changes in Tcl_Obj management.

2007-04-17  Kevin B. Kenny  <kennykb@acm.org>

	* library/clock.tcl: Fixed the naming of
	::tcl::clock::ReadZoneinfoFile because (yoicks!) it was in the global
	namespace.
	* doc/clock.n: Clarified the cases in which legacy time zone is
	recognized. [Bug 1656002]

2007-04-17  Miguel Sofer  <msofer@users.sf.net>

	* generic/tclExecute.c: fixed checkInterp logic [Bug 1702212]

2007-04-16  Donal K. Fellows  <donal.k.fellows@man.ac.uk>

	* various (including generic/tclTest.c): Complete the purge of K&R
	function definitions from manually-written code.

2007-04-15  Kevin B. Kenny  <kennykb@acm.org>

	* generic/tclCompCmds.c: added a cast to silence a compiler error on
	VC2005.
	* library/clock.tcl: Restored unique-prefix matching of keywords on
	the [clock] command. [Bug 1690041]
	* tests/clock.test: Added rudimentary test cases for unique-prefix
	matching of keywords.

2007-04-14  Miguel Sofer  <msofer@users.sf.net>

	* generic/tclExecute.c: removed some code at INST_EXPAND_SKTOP that
	duplicates functionality already present at checkForCatch.

2007-04-12  Miguel Sofer  <msofer@users.sf.net>

	* generic/tclExecute.c: new macros OBJ_AT_TOS, OBJ_UNDER_TOS,
	OBJ_AT_DEPTH(n) and CURR_DEPTH that remove all direct references to
	tosPtr from TEBC (after initialisation and the code at the label
	cleanupV_pushObjResultPtr).

2007-04-11  Miguel Sofer  <msofer@users.sf.net>

	* generic/tclCompCmds.c: moved all exceptDepth management to the
	macros - the decreasing half was managed by hand.

2007-04-10  Donal K. Fellows  <donal.k.fellows@man.ac.uk>

	* generic/tclInt.h (TclNewLiteralStringObj): New macro to make
	allocating literal string objects (i.e. objects whose value is a
	constant string) easier and more efficient, by allowing the omission
	of the length argument. Based on [Patch 1529526] (afredd)
	* generic/*.c: Make use of this (in many files).

2007-04-08  Miguel Sofer  <msofer@users.sf.net>

	* generic/tclCompile (tclInstructionTable): Fixed bugs in description
	of dict instructions.

2007-04-07  Miguel Sofer  <msofer@users.sf.net>

	* generic/tclCompile (tclInstructionTable): Fixed bug in description
	of INST_START_COMMAND.

	* generic/tclExecute.c (TEBC): Small code reduction.

2007-04-06  Miguel Sofer  <msofer@users.sf.net>

	* generic/tclExecute.c (TEBC):
	* generic/tclNamespace.c (NsEnsembleImplementationCmd):
	* generic/tclProc.c (InitCompiledLocals, ObjInterpProcEx)
	(TclObjInterpProcCore, ProcCompileProc): Code reordering to reduce
	branching and improve branch prediction (assume that forward branches
	are typically not taken).

2007-04-03  Miguel Sofer  <msofer@users.sf.net>

	* generic/tclExecute.c: INST_INVOKE optimisation. [Patch 1693802]

2007-04-03  Don Porter	<dgp@users.sourceforge.net>

	* generic/tclNamesp.c:	Revised ErrorCodeRead and ErrorInfoRead trace
	routines so they guarantee the ::errorCode and ::errorInfo variable
	always appear to exist. [Bug 1693252]

2007-04-03  Miguel Sofer  <msofer@users.sf.net>

	* generic/tclInt.decls:	 Moved TclGetNamespaceFromObj() to the
	* generic/tclInt.h:	 internal stubs table; regen.
	* generic/tclIntDecls.h:
	* generic/tclStubInit.c:

2007-04-02  Miguel Sofer  <msofer@users.sf.net>

	* generic/tclBasic.c:	  Added bytecode compilers for the variable
	* generic/tclCompCmds.c:  linking commands: 'global', 'variable',
	* generic/tclCompile.h:	  'upvar', 'namespace upvar' [Patch 1688593]
	* generic/tclExecute.c:
	* generic/tclInt.h:
	* generic/tclVar.c:

2007-04-02  Don Porter	<dgp@users.sourceforge.net>

	* generic/tclBasic.c:	Replace arrays on the C stack and ckalloc
	* generic/tclExecute.c: calls with TclStackAlloc calls to use memory
	* generic/tclFCmd.c:	on Tcl's evaluation stack.
	* generic/tclFileName.c:
	* generic/tclIOCmd.c:
	* generic/tclIndexObj.c:
	* generic/tclInterp.c:
	* generic/tclNamesp.c:
	* generic/tclTrace.c:
	* unix/tclUnixPipe.c:

2007-04-01  Donal K. Fellows  <dkf@users.sf.net>

	* generic/tclCompile.c (TclCompileScript, TclPrintInstruction):
	* generic/tclExecute.c (TclExecuteByteCode): Changed the definition of
	INST_START_CMD so that it knows how many commands start at the current
	location. This makes the interpreter command counter correct without
	requiring a large number of instructions to be issued. (See my change
	from 2007-01-19 for what triggered this.)

2007-03-30  Don Porter	<dgp@users.sourceforge.net>

	* generic/tclCompile.c:
	* generic/tclCompExpr.c:
	* generic/tclCompCmds.c:	Replace arrays on the C stack and
	ckalloc calls with TclStackAlloc calls to use memory on Tcl's
	evaluation stack.

	* generic/tclCmdMZ.c:	Revised [string to* $s $first $last]
	implementation to reduce number of allocs/copies.

	* tests/string.test:  More [string reverse] tests.

2007-03-30  Miguel Sofer  <msofer@users.sf.net>

	* generic/tclExecute.c: optimise the lookup of elements of indexed
	arrays.

2007-03-29  Miguel Sofer  <msofer@users.sf.net>

	* generic/tclProc.c (Tcl_ApplyObjCmd):
	* tests/apply.test (9.3): Fixed Tcl_Obj leak on error return; an
	unneeded ref to lambdaPtr was being set and not released on an error
	return path.

2007-03-28  Don Porter	<dgp@users.sourceforge.net>

	* generic/tclCmdMZ.c (STR_REVERSE):	Implement the actual [string
	reverse] command in terms of the new TclStringObjReverse() routine.

	* generic/tclInt.h (TclStringObjReverse):	New internal routine
	* generic/tclStringObj.c (TclStringObjReverse): that implements the
	[string reverse] operation, making use of knowledge/surgery of the
	String intrep to minimize the number of allocs and copies needed to do
	the job.

2007-03-27  Don Porter	<dgp@users.sourceforge.net>

	* generic/tclCmdMZ.c (STR_MAP): Replace ckalloc calls with
	TclStackAlloc calls.

2007-03-24  Zoran Vasiljevic <vasiljevic@users.sourceforge.net>

	* win/tclWinThrd.c: Thread exit handler marks the current thread as
	un-initialized. This allows exit handlers that are registered later to
	re-initialize this subsystem in case they need to use some sync
	primitives (cond variables) from this file again.

2007-03-23  Miguel Sofer  <msofer@users.sf.net>

	* generic/tclBasic.c (DeleteInterpProc): pop the root frame pointer
	before deleting the global namespace [Bug 1658572]

2007-03-23  Kevin B. Kenny  <kennykb@acm.org>

	* win/Makefile.in: Added code to keep a Cygwin path name from leaking
	into LIBRARY_DIR when doing 'make test' or 'make runtest'.

2007-03-22  Don Porter	<dgp@users.sourceforge.net>

	* generic/tclCmdAH.c (Tcl_ForeachObjCmd):	Replaced arrays on the
	C stack and ckalloc calls with TclStackAlloc calls to use memory on
	Tcl's evaluation stack.

	* generic/tclExecute.c: Revised GrowEvaluationStack to take an
	argument specifying the growth required by the caller, so that a
	single reallocation / copy is the most that will ever be needed even
	when required growth is large.

2007-03-21  Don Porter	<dgp@users.sourceforge.net>

	* generic/tclExecute.c: More ckalloc -> ckrealloc conversions.
	* generic/tclLiteral.c:
	* generic/tclNamesp.c:
	* generic/tclParse.c:
	* generic/tclPreserve.c:
	* generic/tclStringObj.c:
	* generic/tclUtil.c:

2007-03-20  Don Porter	<dgp@users.sourceforge.net>

	* generic/tclEnv.c:	Some more ckalloc -> ckrealloc replacements.
	* generic/tclLink.c:

2007-03-20  Kevin B. Kenny  <kennykb@acm.org>

	* generic/tclDate.c: Rebuilt, despite Donal Fellows's comment when
	committing it that no rebuild was required.
	* generic/tclGetDate.y: According to Donal Fellows, "Introduce modern
	formatting standards; no need for rebuild of tclDate.c."

	* library/tzdata/America/Cambridge_Bay:
	* library/tzdata/America/Havana:
	* library/tzdata/America/Inuvik:
	* library/tzdata/America/Iqaluit:
	* library/tzdata/America/Pangnirtung:
	* library/tzdata/America/Rankin_Inlet:
	* library/tzdata/America/Resolute:
	* library/tzdata/America/Yellowknife:
	* library/tzdata/Asia/Choibalsan:
	* library/tzdata/Asia/Dili:
	* library/tzdata/Asia/Hovd:
	* library/tzdata/Asia/Jakarta:
	* library/tzdata/Asia/Jayapura:
	* library/tzdata/Asia/Makassar:
	* library/tzdata/Asia/Pontianak:
	* library/tzdata/Asia/Ulaanbaatar:
	* library/tzdata/Europe/Istanbul: Upgraded to Olson's tzdata2007d.

	* generic/tclListObj.c (TclLsetList, TclLsetFlat):
	* tests/lset.test: Changes to deal with shared internal representation
	for lists passed to the [lset] command. Thanks to Don Porter for
	fixing this issue. [Bug 1677512]

2007-03-19  Don Porter	<dgp@users.sourceforge.net>

	* generic/tclCompile.c: Revise the various expansion routines for
	CompileEnv fields to use ckrealloc() where appropriate.

	* generic/tclBinary.c (Tcl_SetByteArrayLength): Replaced ckalloc() /
	memcpy() sequence with ckrealloc() call.

	* generic/tclBasic.c (Tcl_CreateMathFunc):	Replaced some calls to
	* generic/tclEvent.c (Tcl_CreateThread):	Tcl_Alloc() with calls
	* generic/tclObj.c (UpdateStringOfBignum):	to ckalloc(), which
	* unix/tclUnixTime.c (SetTZIfNecessary):	better supports memory
	* win/tclAppInit.c (setargv):			debugging.

2007-03-19  Donal K. Fellows  <donal.k.fellows@manchester.ac.uk>

	* doc/regsub.n: Corrected example so that it doesn't recommend
	potentially unsafe practice. Many thanks to Konstantin Kushnir
	<chpock@gmail.com> for reporting this.

2007-03-17  Kevin B. Kenny  <kennykb@acm.org>

	* win/tclWinReg.c (GetKeyNames): Size the buffer for enumerating key
	names correctly, so that Unicode names exceeding 127 chars can be
	retrieved without crashing. [Bug 1682211]
	* tests/registry.test (registry-4.9): Added test case for the above
	bug.

2007-03-15  Mo DeJong  <mdejong@users.sourceforge.net>

	* generic/tclIOUtil.c (Tcl_Stat): Reimplement workaround to avoid gcc
	warning by using local variables. When the macro argument is of type
	long long instead of long, the incorrect warning is not generated.

2007-03-15  Mo DeJong  <mdejong@users.sourceforge.net>

	* win/Makefile.in: Fully qualify LIBRARY_DIR so that `make test` does
	not depend on working dir.

2007-03-15  Mo DeJong  <mdejong@users.sourceforge.net>

	* tests/parse.test: Add two backslash newline parse tests.

2007-03-12  Don Porter	<dgp@users.sourceforge.net>

	* generic/tclExecute.c (INST_FOREACH_STEP4):	Make private copy of
	* tests/foreach.test (foreach-10.1):	value list to be assigned to
	variables so that shimmering of that list doesn't lead to invalid
	pointers. [Bug 1671087]

	* generic/tclEvent.c (HandleBgErrors):	Make efficient private copy
	* tests/event.test (event-5.3): of the command prefix for the interp's
	background error handling command to avoid panics due to pointers to
	memory invalid after shimmering. [Bug 1670155]

	* generic/tclNamesp.c (NsEnsembleImplementationCmd):	Make efficient
	* tests/namespace.test (namespace-42.8):	private copy of the
	command prefix as we invoke the command appropriate to a particular
	subcommand of a particular ensemble to avoid panic due to shimmering
	of the List intrep. [Bug 1670091]

	* generic/tclVar.c (TclArraySet):	Make efficient private copy of
	* tests/var.test (var-17.1):	the "list" argument to [array set] to
	avoid crash due to shimmering invalidating pointers. [Bug 1669489]

2007-03-12  Donal K. Fellows  <donal.k.fellows@manchester.ac.uk>

	* generic/tclCmdIL.c (Tcl_LsortObjCmd): Fix problems with declaration
	positioning and memory leaks. [Bug 1679072]

2007-03-11  Donal K. Fellows  <dkf@users.sf.net>

	* generic/tclCmdIL.c (Tcl_LreverseObjCmd): Ensure that a list is
	correctly reversed even if its internal representation is shared
	without the object itself being shared. [Bug 1675044]

2007-03-10  Miguel Sofer  <msofer@users.sf.net>

	* generic/tclCmdIL (Tcl_LsortObjCmd): changed fix to [Bug 1675116] to
	use the cheaper TclListObjCopy() instead of Tcl_DuplicateObj().

2007-03-09  Andreas Kupries  <andreask@activestate.com>

	* library/platform/shell.tcl: Made more robust if an older platform
	* library/platform/pkgIndex.tcl: package is present in the inspected
	* unix/Makefile.in: shell. Package forget it to prevent errors. Bumped
	* win/Makefile.in: package version to 1.1.3, and updated the Makefiles
	installing it as Tcl Module.

2007-03-09  Donal K. Fellows  <donal.k.fellows@man.ac.uk>

	* generic/tclCmdIL.c (Tcl_LsortObjCmd): Handle tricky case with loss
	* tests/cmdIL.test (cmdIL-1.29):	of list rep during sorting due
	to shimmering. [Bug 1675116]

2007-03-09  Kevin B. Kenny  <kennykb@acm.org>

	* library/clock.tcl (ReadZoneinfoFile): Added Y2038 compliance to the
	code for version-2 'zoneinfo' files.
	* tests/clock.test (clock-56.3): Added a test case for Y2038 and
	'zoneinfo'. Modified test initialisation to use the
	'loadTestedCommands' function of tcltest to bring in the correct path
	for the registry library.

2007-03-08  Don Porter	<dgp@users.sourceforge.net>

	* generic/tclListObj.c (TclLsetList):	Rewrite so that the routine
	itself does not do any direct intrep surgery. Better isolates those
	things into the implementation of the "list" Tcl_ObjType.

2007-03-08  Donal K. Fellows  <donal.k.fellows@man.ac.uk>

	* generic/tclListObj.c (TclLindexList, TclLindexFlat): Moved these
	functions to tclListObj.c from tclCmdIL.c to mirror the way that the
	equivalent functions for [lset]'s guts are arranged.

2007-03-08  Kevin B. Kenny  <kennykb@acm.org>

	* library/clock.tcl: Further tweaks to the Windows time zone table
	(restoring missing Mexican time zones). Added rudimentary handling of
	version-2 'zoneinfo' files. Update US DST rules so that zones such as
	'EST5EDT' get the correct transition dates.
	* tests/clock.test: Added rudimentary test cases for 'zoneinfo'
	parsing. Adjusted several tests that depended on obsolete US DST
	transition rules.

2007-03-07  Daniel Steffen  <das@users.sourceforge.net>

	* macosx/tclMacOSXNotify.c: add spinlock debugging and sanity checks.

	* macosx/Tcl.xcodeproj/project.pbxproj: ensure gcc version used by
	* macosx/Tcl.xcodeproj/default.pbxuser: Xcode and configure/make are
	* macosx/Tcl-Common.xcconfig:		consistent and independent of
	gcc_select default and CC env var; fixes for Xcode 3.0.

	* unix/tcl.m4 (Darwin): s/CFLAGS/CPPFLAGS/ in macosx-version-min check
	* unix/configure: autoconf-2.59

2007-03-07  Don Porter	<dgp@users.sourceforge.net>

	* generic/tclCmdIL.c (TclLindex*):	Rewrites to make efficient
	private copies of the list and indexlist arguments, so we can operate
	on the list elements directly with no fear of shimmering effects.
	Replaces defensive coding schemes that are otherwise required. End
	result is that TclLindexList is entirely a wrapper around
	TclLindexFlat, which is now the core engine of all [lindex]
	operations.

	* generic/tclObj.c (Tcl_AppendAllObjTypes):	Converted to simpler
	list validity test.

2007-03-07  Donal K. Fellows  <donal.k.fellows@man.ac.uk>

	* generic/tclRegexp.c (TclRegAbout): Generate information about a
	regexp as a Tcl_Obj instead of as a string, which is more efficient.

2007-03-07  Kevin B. Kenny  <kennykb@acm.org>

	* library/clock.tcl: Adjusted Windows time zone table to handle new US
	DST rules by locale rather than as Posix time zone spec.
	* tests/clock.test (clock-39.6, clock-49.2, testclock::registry):
	Adjusted tests to simulate new US rules.
	* library/tzdata/America/Indiana/Winamac:
	* library/tzdata/Europe/Istanbul:
	* library/tzdata/Pacific/Easter:
	Olson's tzdata2007c.

2007-03-05  Andreas Kupries  <andreask@activestate.com>

	* library/platform/shell.tcl (::platform::shell::RUN): In the case of
	* library/platform/pkgIndex.tcl: a failure put the captured stderr
	* unix/Makefile.in: into the error message to aid in debugging. Bumped
	* win/Makefile.in: package version to 1.1.2, and updated the makefiles
	installing it as Tcl Module.

2007-03-03  Donal K. Fellows  <dkf@users.sf.net>

	* generic/tclLink.c (LinkedVar): Added macro to conceal at least some
	of the pointer hackery.

2007-03-02  Don Porter	<dgp@users.sourceforge.net>

	* generic/tclCmdIL.c (Tcl_LreverseObjCmd):	Added missing
	TclInvalidateStringRep() call when we directly manipulate the intrep
	of an unshared "list" Tcl_Obj. [Bug 1672585]

	* generic/tclCmdIL.c (Tcl_JoinObjCmd):	Revised [join] implementation
	to append Tcl_Obj's instead of strings. [RFE 1669420]

	* generic/tclCmdIL.c (Info*Cmd):	Code simplifications and
	optimizations.

2007-03-02  Donal K. Fellows  <donal.k.fellows@manchester.ac.uk>

	* generic/tclCompile.c (TclPrintInstruction): Added a scheme to allow
	* generic/tclCompile.h (AuxDataPrintProc):    aux-data to be printed
	* generic/tclCompCmds.c (Print*Info):	      out for debugging. For
	this to work, immediate operands referring to aux-data must be
	identified as such in the instruction descriptor table using
	OPERAND_AUX4 (all are always 4 bytes).

	* generic/tclExecute.c (TclExecuteByteCode): Rewrote the compiled
	* generic/tclCompCmds.c (TclCompileDictCmd): [dict update] so that it
	* generic/tclCompile.h (DictUpdateInfo):     stores critical
	* tests/dict.test (dict-21.{14,15}):	     non-varying data in an
	aux-data value instead of a (shimmerable) literal. [Bug 1671001]

2007-03-01  Don Porter	<dgp@users.sourceforge.net>

	* generic/tclCmdIL.c (Tcl_LinsertObjCmd):	Code simplifications
	and optimizations.

	* generic/tclCmdIL.c (Tcl_LreplaceObjCmd):	Code simplifications
	and optimizations.

	* generic/tclCmdIL.c (Tcl_LrangeObjCmd):	Rewrite in the same
	spirit; avoid shimmer effects rather than react to them.

	* generic/tclCmdAH.c (Tcl_ForeachObjCmd):	Stop throwing away
	* tests/foreach.test (foreach-1.14):	useful error information when
	loop variable sets fail.

	* generic/tclCmdIL.c (Tcl_LassignObjCmd):	Rewrite to make an
	efficient private copy of the list argument, so we can operate on the
	list elements directly with no fear of shimmering effects. Replaces
	defensive coding schemes that are otherwise required.

	* generic/tclCmdAH.c (Tcl_ForeachObjCmd):	Rewrite to make
	efficient private copies of the variable and value lists, so we can
	operate on them without any special shimmer defense coding schemes.

2007-03-01  Donal K. Fellows  <donal.k.fellows@manchester.ac.uk>

	* generic/tclCompCmds.c (TclCompileForeachCmd): Prevent an unexpected
	* tests/foreach.test (foreach-9.1):		infinite loop when the
	variable list is empty and the foreach is compiled. [Bug 1671138]

2007-02-26  Andreas Kupries  <andreask@activestate.com>

	* generic/tclIORChan.c (FreeReflectedChannel): Added the missing
	refcount release between NewRC and FreeRC for the channel handle
	object, spotted by Don Porter. [Bug 1667990]

2007-02-26  Don Porter	<dgp@users.sourceforge.net>

	* generic/tclCmdAH.c (Tcl_ForeachObjCmd):	Removed surplus
	copying of the objv array that used to be a workaround for [Bug
	404865]. That bug is long fixed.

2007-02-24  Don Porter	<dgp@users.sourceforge.net>

	* generic/tclBasic.c:	Use new interface in Tcl_EvalObjEx so that the
	recounting logic of the List internal rep need not be repeated there.
	Better encapsulation of internal details.

	* generic/tclInt.h:	New internal routine TclListObjCopy() used
	* generic/tclListObj.c: to efficiently do the equivalent of [lrange
	$list 0 end]. After some experience with this, might be a good
	candidate for exposure as a public interface. It's useful for callers
	of Tcl_ListObjGetElements() who want to control the ongoing validity
	of the returned objv pointer.

2007-02-22  Andreas Kupries  <andreask@activestate.com>

	* tests/pkg.test: Added tests for the case of an alpha package
	satisfying a require for the regular package, demonstrating a corner
	case specified in TIP#280. More notes in the comments to the test.

2007-02-20  Jan Nijtmans  <nijtmans@users.sf.net>

	* generic/tclInt.decls: Added "const" specifiers in TclSockGetPort
	* generic/tclIntDecls.h: regenerated
	* generic/*.c:
	* unix/tclUnixChan.c
	* unix/tclUnixPipe.c
	* win/tclWinPipe.c
	* win/tclWinSock.c: Added many "const" specifiers in implementation.

2007-02-20  Don Porter	<dgp@users.sourceforge.net>

	* doc/tcltest.n:	Typo fix. [Bug 1663539]

2007-02-20  Pat Thoyts	<patthoyts@users.sourceforge.net>

	* generic/tclFileName.c:  Handle extended paths on Windows NT and
	* generic/tclPathObj.c:	  above. These have a \\?\ prefix. [Bug
	* win/tclWinFile.c:	  1479814]
	* tests/winFCmd.test:	  Tests for extended path handling.

2007-02-19  Jeff Hobbs	<jeffh@ActiveState.com>

	* unix/tcl.m4: use SHLIB_SUFFIX=".so" on HP-UX ia64 arch.
	* unix/configure: autoconf-2.59

	* generic/tclIOUtil.c (Tcl_FSEvalFileEx): safe incr of objPtr ref.

2007-02-18  Donal K. Fellows  <dkf@users.sf.net>

	* doc/chan.n, doc/clock.n, doc/eval.n, doc/exit.n, doc/expr.n:
	* doc/interp.n, doc/open.n, doc/platform_shell.n, doc/pwd.n:
	* doc/refchan.n, doc/regsub.n, doc/scan.n, doc/tclvars.n, doc/tm.n:
	* doc/unload.n: Apply [Bug 1610310] to fix typos. Thanks to Larry
	Virden for spotting them.

	* doc/interp.n: Partial fix of [Bug 1662436]; rest requires some
	policy decisions on what should and shouldn't be safe commands from
	the "new in 8.5" set.

2007-02-13  Kevin B. Kenny  <kennykb@acm.org>

	* tools/fix_tommath_h.tcl: Further tweaking for the x86-64. The change
	is to make 'mp_digit' be an 'unsigned int' on that platform; since
	we're using only 32 bits of it, there's no reason to make it a 64-bit
	'unsigned long.'
	* generic/tclTomMath.h: Regenerated.

2007-02-13  Donal K. Fellows  <donal.k.fellows@man.ac.uk>

	* doc/re_syntax.n: Corrected description of 'print' class [Bug
	1614687] and enhanced description of 'graph' class.

2007-02-12  Kevin B. Kenny  <kennykb@acm.org>

	* tools/fix_tommath_h.tcl: Added code to patch out a check for
	__x86_64__ that caused Tommath to use __attributes(TI)__ for the
	mp_word type. Tetra-int's simply fail on too many gcc-glibc-OS
	combinations to be ready for shipment today, even if they work for
	some of us. This change allows reversion of das's change of 2006-08-18
	that accomplised the same thing on Darwin. [Bugs 1601380, 1603737,
	1609936, 1656265]
	* generic/tclTomMath.h: Regenerated.
	* library/tzdata/Africa/Asmara:
	* library/tzdata/Africa/Asmera:
	* library/tzdata/America/Nassau:
	* library/tzdata/Atlantic/Faeroe:
	* library/tzdata/Atlantic/Faroe:
	* library/tzdata/Australia/Eucla:
	* library/tzdata/Pacific/Easter: Rebuilt from Olson's tzdata2007b.

2007-02-09  Joe Mistachkin  <joe@mistachkin.com>

	* win/nmakehlp.c: Properly cleanup after nmakehlp, including the
	* win/makefile.vc: vcX0.pch file.

2007-02-08  Jeff Hobbs	<jeffh@ActiveState.com>

	* unix/tclUnixInit.c (TclpCheckStackSpace): do stack size checks with
	unsigned size_t to correctly validate stackSize in the 2^31+ range.
	[Bug 1654104]

2007-02-08  Don Porter	<dgp@users.sourceforge.net>

	* generic/tclNamesp.c:	Corrected broken logic in Tcl_DeleteNamespace
	* tests/namespace.test: introduced in Patch 1577278 that caused
	[namespace delete ::] to be effective only at level #0. New test
	namespace-7.7 should prevent similar error in the future [Bug 1655305]

2007-02-06  Don Porter	<dgp@users.sourceforge.net>

	* generic/tclNamesp.c:	Corrected broken implementation of the
	* tests/namespace.test: TclMatchIsTrivial optimization on [namespace
	children $namespace $pattern].

2007-02-04  Daniel Steffen  <das@users.sourceforge.net>

	* unix/tcl.m4: use gcc4's __attribute__((__visibility__("hidden"))) if
	available to define MODULE_SCOPE effective on all platforms.
	* unix/configure.in: add caching to -pipe and zoneinfo checks.
	* unix/configure: autoconf-2.59
	* unix/tclConfig.h.in: autoheader-2.59

2007-02-03  Joe Mistachkin  <joe@mistachkin.com>

	* win/rules.vc: Fix platform specific file copy macros for downlevel
	Windows.

2007-01-29  Don Porter	<dgp@users.sourceforge.net>

	* generic/tclResult.c: Added optimization case to TclTransferResult to
	cover common case where there's big savings over the fully general
	path. Thanks to Peter MacDonald. [Bug 1626518]

	* generic/tclLink.c:	Broken linked float logic corrected. Thanks to
	Andy Goth. [Bug 1602538]

	* doc/fcopy.n:	Typo fix. [Bug 1630627]

2007-01-28  Daniel Steffen  <das@users.sourceforge.net>

	* macosx/Tcl.xcodeproj/project.pbxproj:	  extract build settings that
	* macosx/Tcl.xcodeproj/default.pbxuser:	  were common to multiple
	* macosx/Tcl-Common.xcconfig (new file):  configurations into external
	* macosx/Tcl-Debug.xcconfig (new file):	  xcconfig files; add extra
	* macosx/Tcl-Release.xcconfig (new file): configurations for building
	with SDKs and 64bit; convert legacy jam-based 'Tcl' target to native
	target with single script phase; correct syntax of build setting
	references to use $() throughout.

	* macosx/README: document new Tcl.xcodeproj configurations; other
	minor updates/corrections.

	* generic/tcl.h: update location of version numbers in macosx files.

	* macosx/Tcl.xcode/project.pbxproj: restore 'tcltest' target to
	* macosx/Tcl.xcode/default.pbxuser: working order by replicating
	applicable changes to Tcl.xcodeproj since 2006-07-20.

2007-01-25  Daniel Steffen  <das@users.sourceforge.net>

	* unix/tcl.m4: integrate CPPFLAGS into CFLAGS as late as possible and
	move (rather than duplicate) -isysroot flags from CFLAGS to CPPFLAGS
	to avoid errors about multiple -isysroot flags from some older gcc
	builds.

	* unix/configure: autoconf-2.59

2007-01-22  Donal K. Fellows  <donal.k.fellows@manchester.ac.uk>

	* compat/memcmp.c (memcmp): Reworked so that arithmetic is never
	performed upon void pointers, since that is illegal. [Bug 1631017]

2007-01-19  Donal K. Fellows  <donal.k.fellows@man.ac.uk>

	* generic/tclCompile.c (TclCompileScript): Reduce the frequency with
	which we issue INST_START_CMD, making bytecode both more compact and
	somewhat faster. The optimized case is where we would otherwise be
	issuing a sequence of those instructions; in those cases, it is only
	ever the first one encountered that could possibly trigger.

2007-01-19  Joe Mistachkin  <joe@mistachkin.com>

	* tools/man2tcl.c: Include stdlib.h for exit() and improve comment
	detection.
	* win/nmakehlp.c: Update usage.
	* win/makefile.vc: Properly build man2tcl.c for MSVC8.

2007-01-19  Daniel Steffen  <das@users.sourceforge.net>

	* macosx/tclMacOSXFCmd.c (TclMacOSXSetFileAttribute): on some versions
	of Mac OS X, truncate() fails on resource forks, in that case use
	open() with O_TRUNC instead.

	* macosx/tclMacOSXNotify.c: accommodate changes to prototypes of
	OSSpinLock(Un)Lock API.

	* macosx/Tcl.xcodeproj/project.pbxproj: ensure HOME and USER env vars
	* macosx/Tcl.xcodeproj/default.pbxuser: are defined when running
						testsuite from Xcode.

	* tests/env.test: add extra system env vars that need to be preserved
	on some Mac OS X versions for testsuite to work.

	* unix/Makefile.in:  Move libtommath defines into configure.in to
	* unix/configure.in: avoid replicating them across multiple
	* macosx/Tcl.xcodeproj/project.pbxproj: buildsystems.

	* unix/tcl.m4: ensure CPPFLAGS env var is used when set. [Bug 1586861]
	(Darwin): add -isysroot and -mmacosx-version-min flags to CPPFLAGS
	when present in CFLAGS to avoid discrepancies between what headers
	configure sees during preprocessing tests and compiling tests.

	* unix/configure: autoconf-2.59
	* unix/tclConfig.h.in: autoheader-2.59

2007-01-18  Donal K. Fellows  <donal.k.fellows@man.ac.uk>

	* generic/tclCompile.c (TclCompileScript): Make sure that when parsing
	an expanded literal fails, a correct bytecode sequence is still
	issued. [Bug 1638414]. Also make sure that the start of the expansion
	bytecode sequence falls inside the span of bytecodes for a command.
	* tests/compile.test (compile-16.24): Added test for [Bug 1638414]

2007-01-17  Donal K. Fellows  <dkf@users.sf.net>

	* generic/tclIO.c: Added macros to make usage of ChannelBuffers
	clearer.

2007-01-11  Joe English	 <jenglish@users.sourceforge.net>

	* win/tcl.m4(CFLAGS_WARNING): Remove "-Wconversion". This was removed
	from unix/tcl.m4 2004-07-16 but not from here.
	* win/configure: Regenerated.

2007-01-11  Pat Thoyts	<patthoyts@users.sourceforge.net>

	* win/makefile.vc: Fixes to work better on Win98. Read version numbers
	* win/nmakehlp.c:  from package index file to avoid keeping numbers in
	* win/rules.vc:	   the makefile where they may become de-synchronized.

2007-01-10  Donal K. Fellows  <donal.k.fellows@manchester.ac.uk>

	* generic/regcomp.c (compile, freev):	     Define a strategy for
	* generic/regexec.c (exec):		     managing the internal
	* generic/regguts.h (AllocVars, FreeVars):   vars of the RE engine to
	* generic/regcustom.h (AllocVars, FreeVars): reduce C stack usage.
	This will make Tcl as a whole much less likely to run out of stack
	space...

2007-01-09  Donal K. Fellows  <donal.k.fellows@man.ac.uk>

	* generic/tclCompCmds.c (TclCompileLindexCmd):
	* tests/lindex.test (lindex-9.2): Fix silly bug that ended up
	sometimes compiling list arguments in the wrong order. [Bug 1631364]

2007-01-03  Kevin B. Kenny  <kennykb@acm.org>

	* generic/tclDate.c: Regenerated to recover a lost fix from patthoyts.
	[Bug 1618523]

2006-12-26  Mo DeJong  <mdejong@users.sourceforge.net>

	* generic/tclIO.c (Tcl_GetsObj): Avoid checking for for the LF in a
	possible CRLF sequence when EOF has already been found.

2006-12-26  Mo DeJong  <mdejong@users.sourceforge.net>

	* generic/tclEncoding.c (EscapeFromUtfProc): Clear the
	TCL_ENCODING_END flag when end bytes are written. This fix keep this
	method from writing escape bytes for an encoding like iso2022-jp
	multiple times when the escape byte overlap with the end of the IO
	buffer.
	* tests/io.test: Add test for escape byte overlap issue.

2006-12-19  Donal K. Fellows  <donal.k.fellows@man.ac.uk>

	* unix/tclUnixThrd.c (Tcl_GetAllocMutex, TclpNewAllocMutex): Add
	intermediate variables to shut up unwanted warnings. [Bug 1618838]

2006-12-19  Daniel Steffen  <das@users.sourceforge.net>

	* unix/tclUnixThrd.c (TclpInetNtoa): fix for 64 bit.

	* unix/tcl.m4 (Darwin): --enable-64bit: verify linking with 64bit
	-arch flag succeeds before enabling 64bit build.
	* unix/configure: autoconf-2.59

2006-12-17  Daniel Steffen  <das@users.sourceforge.net>

	* tests/macOSXLoad.test (new file): add testing of .bundle loading and
	* tests/load.test:		    unloading on Darwin (in addition
	* tests/unload.test:		    to existing tests of .dylib
	loading).
	* macosx/Tcl.xcodeproj/project.pbxproj: add building of dltest
	binaries so that testsuite run from Xcode can use them; fix testsuite
	run script
	* unix/configure.in:	   add support for building dltest binaries as
	* unix/dltest/Makefile.in: .bundle (in addition to .dylib) on Darwin.
	* unix/Makefile.in: add stub lib dependency to dltest target.
	* unix/configure: autoconf-2.59

	* tests/append.test: fix cleanup failure when all tests are skipped.

	* tests/chan.test (chan-16.9): cleanup chan event handler to avoid
	causing error in event.test when running testsuite with -singleproc 1.

	* tests/info.test: add !singleTestInterp constraint to tests that fail
	when running testsuite with -singleproc 1. [Bug 1605269]

2006-12-14  Donal K. Fellows  <donal.k.fellows@manchester.ac.uk>

	* doc/string.n: Fix example. [Bug 1615277]

2006-12-12  Don Porter	<dgp@users.sourceforge.net>

	* generic/tclCompExpr.c:	Now that the new internal structs are
	in use to support operator commands, might as well make them the
	default for [expr] as well and avoid passing every parsed expression
	through the inefficient Tcl_Token array format. This addresses most
	issues in [RFE 1517602]. Assuming no performance disasters result from
	this, much dead code supporting the other implementation might now be
	removed.

	* generic/tclBasic.c:	Final step routing all direct evaluation forms
	* generic/tclCompExpr.c: of the operator commands through TEBC,
	* generic/tclCompile.h: dropping all the routines in tclMathOp.c.
	* generic/tclMathOp.c:	Still needs Engineering Manual attention.

2006-12-11  Don Porter	<dgp@users.sourceforge.net>

	* generic/tclBasic.c:	Another step with all sorting operator
	* generic/tclCompExpr.c: commands now routing through TEBC via
	* generic/tclCompile.h: TclSortingOpCmd().

2006-12-08  Don Porter	<dgp@users.sourceforge.net>

	* generic/tclBasic.c:	 Another step down the path of re-using
	* generic/tclCompExpr.c: TclExecuteByteCode to implement the TIP 174
	* generic/tclCompile.h: commands instead of using a mass of code
	* generic/tclMathOp.c:	duplication. Now all operator commands that
	* tests/mathop.test:	demand exactly one operation are implemented
	via TclSingleOpCmd and a call to TEBC.

	* generic/tclCompExpr.c: Revised implementation of TclInvertOpCmd to
	* generic/tclMathOp.c:	perform a bytecode compile / execute sequence.
	This demonstrates a path toward avoiding mountains of code duplication
	in tclMathOp.c and tclExecute.c.

	* generic/tclCompile.h: Change TclExecuteByteCode() from static to
	* generic/tclExecute.c: MODULE_SCOPE so all files including
	tclCompile.h may call it.

	* generic/tclMathOp.c:	More revisions to make tests pass.
	* tests/mathop.test:

2006-12-08  Donal K. Fellows  <donal.k.fellows@manchester.ac.uk>

	* generic/tclNamesp.c (TclTeardownNamespace): Ensure that dying
	namespaces unstitch themselves from their referents. [Bug 1571056]
	(NsEnsembleImplementationCmd): Silence GCC warning.

	* tests/mathop.test: Full tests for & | and ^ operators

2006-12-08  Daniel Steffen  <das@users.sourceforge.net>

	* library/tcltest/tcltest.tcl: use [info frame] for "-verbose line".

2006-12-07  Don Porter	<dgp@users.sourceforge.net>

	* generic/tclCompCmds.c:	Additional commits correct most
	* generic/tclExecute.c:		failing tests illustrating bugs
	* generic/tclMathOp.c:		uncovered in [Patch 1578137].

	* generic/tclBasic.c:	Biggest source of TIP 174 failures was that
	the commands were not [namespace export]ed from the ::tcl::mathop
	namespace. More bits from [Patch 1578137] correct that.

	* tests/mathop.test:	Commmitted several new tests from Peter Spjuth
	found in [Patch 1578137]. Many failures now demonstrate issues to fix
	in the TIP 174 implementation.

2006-12-07  Donal K. Fellows  <donal.k.fellows@manchester.ac.uk>

	* tests/mathop.test: Added tests for ! ~ eq operators.
	* generic/tclMathOp.c (TclInvertOpCmd): Add in check for non-integral
	numeric values.
	* generic/tclCompCmds.c (CompileCompareOpCmd): Factor out the code
	generation for the chained comparison operators.

2006-12-07  Pat Thoyts	<patthoyts@users.sourceforge.net>

	* tests/exec.test: Fixed line endings (caused win32 problems).

2006-12-06  Don Porter	<dgp@users.sourceforge.net>

	* generic/tclCompCmds.c:	Revised and consolidated into utility
	* tests/mathop.test:		routines some of routines that compile
	the new TIP 174 commands. This corrects some known bugs. More to come.

2006-12-06  Kevin B. Kenny  <kennykb@acm.org>

	* tests/expr.test (expr-47.12): Improved error reporting in hopes of
	having more information to pursue [Bug 1609936].

2006-12-05  Andreas Kupries  <andreask@activestate.com>

	TIP#291 IMPLEMENTATION

	* generic/tclBasic.c: Define tcl_platform element for pointerSize.
	* doc/tclvars.n:

	* win/Makefile.in: Added installation instructions for the platform
	* win/makefile.vc: package. Added the platform package.
	* win/makefile.bc:
	* unix/Makefile.in:

	* tests/platform.test:
	* tests/safe.test:

	* library/platform/platform.tcl:
	* library/platform/shell.tcl:
	* library/platform/pkgIndex.tcl:

	* doc/platform.n:
	* doc/platform_shell.n:

2006-12-05  Don Porter	<dgp@users.sourceforge.net>

	* generic/tclPkg.c:	When no requirements are supplied to a
	* tests/pkg.test:	[package require $pkg] and [package unknown]
	is invoked to find a satisfying package, pass the requirement argument
	"0-" (which means all versions are acceptable). This permits a
	registered [package unknown] command to call [package vsatisfies
	$testVersion {*}$args] without any special handling of the empty $args
	case. This fixes/avoids a bug in [::tcl::tm::UnknownHandler] that was
	causing old TM versions to be provided in preference to newer TM
	versions. Thanks to Julian Noble for discovering the issue.

2006-12-04  Donal K. Fellows  <dkf@users.sf.net>

	TIP#267 IMPLEMENTATION

	* generic/tclIOCmd.c (Tcl_ExecObjCmd): Added -ignorestderr option,
	* tests/exec.test, doc/exec.n:	       loosely from [Patch 1476191]

2006-12-04  Don Porter	<dgp@users.sourceforge.net>

	* generic/tclCompExpr.c:	Added implementation for the
	CompileExprTree() routine that can produce expression bytecode
	directly from internal structures with no need to pass through the
	Tcl_Token array representation. Still disabled by default. #undef
	USE_EXPR_TOKENS to try it out.

2006-12-03  Don Porter	<dgp@users.sourceforge.net>

	* generic/tclCompExpr.c:	Added expr parsing routines that
	produce a different set of internal structures representing the parsed
	expression, as well as routines that go on to convert those structures
	into the traditional Tcl_Token array format. Use of these routines is
	currently disabled. #undef PARSE_DIRECT_EXPR_TOKENS to enable them.
	These routines will only become really useful when more routines that
	compile directly from the new internal structures are completed.

2006-12-02  Donal K. Fellows  <dkf@users.sf.net>

	* doc/file.n: Clarification of [file pathtype] docs. [Bug 1606454]

2006-12-01  Kevin B. Kenny	 <kennykb@acm.org>

	* libtommath/bn_mp_add.c:	Corrected the effects of a
	* libtommath/bn_mp_div.c:	bollixed 'cvs merge' operation
	* libtommath/bncore.c:		that inadvertently committed some
	* libtommath/tommath_class.h:	half-developed code.

	TIP#299 IMPLEMENTATION

	* doc/mathfunc.n:	Added isqrt() function to docs
	* generic/tclBasic.c:	Added isqrt() math function (ExprIsqrtFunc)
	* tests/expr.test (expr-47.*): Added tests for isqrt()
	* tests/info.test (info-20.2): Added isqrt() to expected math funcs.

2006-12-01  Don Porter	<dgp@users.sourceforge.net>

	* tests/chan.test:	Correct timing sensitivity in new test. [Bug
	1606860]

	TIP#287 IMPLEMENTATION

	* doc/chan.n:		New subcommand [chan pending].
	* generic/tclBasic.c:	Thanks to Michael Cleverly for proposal
	* generic/tclInt.h:	and implementation.
	* generic/tclIOCmd.c:
	* library/init.tcl:
	* tests/chan.test:
	* tests/ioCmd.test:

	TIP#298 IMPLEMENTATION

	* generic/tcl.decls: Tcl_GetBignumAndClearObj -> Tcl_TakeBignumFromObj
	* generic/tclObj.c:

	* generic/tclDecls.h:	make genstubs
	* generic/tclStubInit.c:

	* generic/tclExecute.c: Update callers.
	* generic/tclMathOp.c:

2006-11-30  Kevin B. Kenny  <kennykb@acm.org>

	* library/tzdata: Olson's tzdata2006p.
	* libtommath/bn_mp_sqrt.c: Fixed a bug where the initial approximation
	to the square root could be on the wrong side, causing failure of
	convergence.

2006-11-29  Don Porter	<dgp@users.sourceforge.net>

	* generic/tclBasic.c (Tcl_AppendObjToErrorInfo):  Added
	Tcl_DecrRefCount() on the objPtr argument to plug memory leaks. This
	makes the routine a consumer, which makes it easiest to use.

2006-11-28  Andreas Kupries  <andreask@activestate.com>

	* generic/tclBasic.c: TIP #280 implementation.
	* generic/tclCmdAH.c:
	* generic/tclCmdIL.c:
	* generic/tclCmdMZ.c:
	* generic/tclCompCmds.c:
	* generic/tclCompExpr.c:
	* generic/tclCompile.c:
	* generic/tclCompile.h:
	* generic/tclExecute.c:
	* generic/tclIOUtil.c:
	* generic/tclInt.h:
	* generic/tclInterp.c:
	* generic/tclNamesp.c:
	* generic/tclObj.c:
	* generic/tclProc.c:
	* tests/compile.test:
	* tests/info.test:
	* tests/platform.test:
	* tests/safe.test:

2006-11-27  Kevin B. Kenny  <kennykb@acm.org>

	* unix/tclUnixChan.c (TclUnixWaitForFile):
	* tests/event.test (event-14.*): Corrected a bug where
	TclUnixWaitForFile would present select() with the wrong mask on an
	LP64 machine if a fd number exceeds 32. Thanks to Jean-Luc Fontaine
	for reporting and diagnosing [Bug 1602208].

2006-11-27  Don Porter	<dgp@users.sourceforge.net>

	* generic/tclExecute.c (TclIncrObj):	Correct failure to detect
	floating-point increment values. Thanks to William Coleda [Bug
	1602991]

2006-11-26  Donal K. Fellows  <dkf@users.sf.net>

	* tests/mathop.test, doc/mathop.n: More bits and pieces of the TIP#174
	implementation. Note that the test suite is not yet complete.

2006-11-26  Daniel Steffen  <das@users.sourceforge.net>

	* unix/tcl.m4 (Linux): --enable-64bit support.	[Patch 1597389]
	* unix/configure: autoconf-2.59			[Bug 1230558]

2006-11-25  Donal K. Fellows  <dkf@users.sf.net>

	TIP#174 IMPLEMENTATION

	* generic/tclMathOp.c (new file): Completed the implementation of the
	interpreted versions of all the tcl::mathop commands. Moved to a new
	file to make tclCompCmds.c more focused in purpose.

2006-11-23  Donal K. Fellows  <dkf@users.sf.net>

	* generic/tclCompCmds.c (Tcl*OpCmd, TclCompile*OpCmd):
	* generic/tclBasic.c (Tcl_CreateInterp): Partial implementation of
	TIP#174; the commands are compiled, but (mostly) not interpreted yet.

2006-11-22  Donal K. Fellows  <dkf@users.sf.net>

	TIP#269 IMPLEMENTATION

	* generic/tclCmdMZ.c (Tcl_StringObjCmd): Implementation of the [string
	* tests/string.test (string-25.*):	 is list] command, based on
	* doc/string.n:				 work by Joe Mistachkin, with
	enhancements by Donal Fellows for better failindex behaviour.

2006-11-22  Don Porter	<dgp@users.sourceforge.net>

	* tools/genWinImage.tcl (removed):	Removed two files used in
	* win/README.binary (removed):	production of binary distributions
	for Windows, a task we no longer perform. [Bug 1476980]
	* generic/tcl.h:	Remove mention of win/README.binary in comment

	* generic/tcl.h:	Moved TCL_REG_BOSONLY #define from tcl.h to
	* generic/tclInt.h:	tclInt.h. Only know user is Expect, which
	already #include's tclInt.h. No need to continue greater exposure.
	[Bug 926500]

2006-11-20  Donal K. Fellows  <dkf@users.sf.net>

	* generic/tclBasic.c (Tcl_CreateInterp, TclHideUnsafeCommands):
	* library/init.tcl: Refactored the [chan] command's guts so that it
	does not use aliases to global commands, making the code more robust.

2006-11-17  Don Porter	<dgp@users.sourceforge.net>

	* generic/tclExecute.c (INST_EXPON):	Corrected crash on
	[expr 2**(1<<63)]. Was operating on cleared bignum Tcl_Obj.

2006-11-16  Donal K. Fellows  <dkf@users.sf.net>

	* doc/apply.n, doc/chan.n: Added examples.

2006-11-15  Don Porter	<dgp@users.sourceforge.net>

	TIP#270 IMPLEMENTATION

	* generic/tcl.decls:		New public routines Tcl_ObjPrintf,
	* generic/tclStringObj.c:	Tcl_AppendObjToErrorInfo, Tcl_Format,
	* generic/tclInt.h:		Tcl_AppendLimitedToObj,
	Tcl_AppendFormatToObj and Tcl_AppendPrintfToObj. Former internal
	versions removed.

	* generic/tclDecls.h:		make genstubs
	* generic/tclStubInit.c:

	* generic/tclBasic.c:		Updated callers.
	* generic/tclCkalloc.c:
	* generic/tclCmdAH.c:
	* generic/tclCmdIL.c:
	* generic/tclCmdMZ.c:
	* generic/tclCompExpr.c:
	* generic/tclCompile.c:
	* generic/tclDictObj.c:
	* generic/tclExecute.c:
	* generic/tclIORChan.c:
	* generic/tclIOUtil.c:
	* generic/tclMain.c:
	* generic/tclNamesp.c:
	* generic/tclObj.c:
	* generic/tclPkg.c:
	* generic/tclProc.c:
	* generic/tclStrToD.c:
	* generic/tclTimer.c:
	* generic/tclUtil.c:
	* unix/tclUnixFCmd.c:

	* tools/genStubs.tcl:	Updated script to no longer produce the
	_ANSI_ARGS_ wrapper in generated declarations. Also revised to accept
	variadic prototypes with more than one fixed argument. (This is
	possible since TCL_VARARGS and its limitations are no longer in use).
	* generic/tcl.h:	Some reordering so that macro definitions do
	not interfere with the now _ANSI_ARGS_-less stub declarations.

	* generic/tclDecls.h:		make genstubs
	* generic/tclIntDecls.h:
	* generic/tclIntPlatDecls.h:
	* generic/tclPlatDecls.h:
	* generic/tclTomMathDecls.h:

2006-11-15  Donal K. Fellows  <dkf@users.sf.net>

	* doc/ChnlStack.3, doc/CrtObjCmd.3, doc/GetIndex.3, doc/OpenTcp.3:
	* doc/chan.n, doc/fconfigure.n, doc/fcopy.n, doc/foreach.n:
	* doc/history.n, doc/http.n, doc/library.n, doc/lindex.n:
	* doc/lrepeat.n, doc/lreverse.n, doc/pkgMkIndex.n, doc/re_syntax.n:
	Convert \fP to \fR so that man-page scrapers have an easier time.

2006-11-14  Don Porter	<dgp@users.sourceforge.net>

	TIP#261 IMPLEMENTATION

	* generic/tclNamesp.c:	[namespace import] with 0 arguments
	introspects the list of imported commands.

2006-11-13  Kevin B. Kenny  <kennykb@users.sourceforge.net>

	* generic/tclThreadStorage.c (Tcl_InitThreadStorage):
	(Tcl_FinalizeThreadStorage): Silence a compiler warning about
	presenting a volatile pointer to 'memset'.

2006-11-13  Don Porter	<dgp@users.sourceforge.net>

	* generic/tclIO.c:	When [gets] on a binary channel needs to use
	the "iso8859-1" encoding, save a copy of that encoding per-thread to
	avoid repeated freeing and re-loading of it from the file system. This
	replaces the cached copy of this encoding that the platform
	initialization code used to keep in pre-8.5 releases.

2006-11-13  Daniel Steffen  <das@users.sourceforge.net>

	* generic/tclCompExpr.c:	Fix gcc warnings about 'cast to/from
	* generic/tclEncoding.c:	pointer from/to integer of different
	* generic/tclEvent.c:		size' on 64-bit platforms by casting
	* generic/tclExecute.c:		to intermediate types
	* generic/tclHash.c:		intptr_t/uintptr_t via new PTR2INT(),
	* generic/tclIO.c:		INT2PTR(), PTR2UINT() and UINT2PTR()
	* generic/tclInt.h:		macros. [Patch 1592791]
	* generic/tclProc.c:
	* generic/tclTest.c:
	* generic/tclThreadStorage.c:
	* generic/tclTimer.c:
	* generic/tclUtil.c:
	* unix/configure.in:
	* unix/tclUnixChan.c:
	* unix/tclUnixPipe.c:
	* unix/tclUnixPort.h:
	* unix/tclUnixTest.c:
	* unix/tclUnixThrd.c:

	* unix/configure: autoconf-2.59
	* unix/tclConfig.h.in: autoheader-2.59

2006-11-12  Donal K. Fellows  <dkf@users.sf.net>

	* generic/tclInt.h, generic/tclInt.decls: Transfer TclPtrMakeUpvar and
	TclObjLookupVar to the internal stubs table.

2006-11-10  Daniel Steffen  <das@users.sourceforge.net>

	* tests/fCmd.test (fCmd-6.26): fix failure when env(HOME) path
	contains symlinks.

	* macosx/Tcl.xcodeproj/project.pbxproj: remove tclParseExpr.c; when
	running testsuite from inside Xcdoe, skip stack-3.1 (it only fails
	under those circumstances).

	* unix/tcl.m4 (Darwin): suppress linker arch warnings when building
	universal for both 32 & 64 bit and no 64bit CoreFoundation is
	available; sync with tk tcl.m4 change.
	* unix/configure.in: whitespace.
	* unix/configure: autoconf-2.59

2006-11-09  Don Porter	<dgp@users.sourceforge.net>

	* generic/tclParseExpr.c (removed):	Moved all the code of
	* generic/tclCompExpr.c:	tclParseExpr.c into tclCompExpr.c.
	* unix/Makefile.in:	This sets the stage for expr compiling to work
	* win/Makefile.in:	directly with the full parse tree structures,
	* win/makefile.bc:	and not have to pass through the information
	* win/makefile.vc:	lossy format of an array of Tcl_Tokens.
	* win/tcl.dsp:

2006-11-09  Donal K. Fellows  <donal.k.fellows@manchester.ac.uk>

	TIP#272 IMPLEMENTATION

	* generic/tclCmdMZ.c (Tcl_StringObjCmd):    Implementation of the
	* tests/string.test, tests/stringComp.test: [string reverse] command
	* doc/string.n:				    from TIP#272.

	* generic/tclCmdIL.c (Tcl_LreverseObjCmd): Implementation of the
	* generic/tclBasic.c, generic/tclInt.h:	   [lreverse] command from
	* tests/cmdIL.test (cmdIL-7.*):		   TIP#272.
	* doc/lreverse.n:

2006-11-08  Donal K. Fellows  <dkf@users.sf.net>

	* generic/tclIO.c, generic/tclPkg.c: Style & clarity rewrites.

2006-11-07  Andreas Kupries  <andreask@activestate.com>

	* unix/tclUnixFCmd.c (CopyFile): Added code to fall back to a
	hardwired default block size should the filesystem report a bogus
	value. [Bug 1586470]

2006-11-04  Don Porter	<dgp@users.sourceforge.net>

	* generic/tclStringObj.c:	Changed Tcl_ObjPrintf() response to an
	invalid format specifier string. No longer panics; now produces an
	error message as output.

	TIP#274 IMPLEMENTATION

	* generic/tclParseExpr.c:	Exponentiation operator is now right
	* tests/expr.test:		associative. [Patch 1556802]

2006-11-03  Miguel Sofer  <msofer@users.sf.net>

	* generic/tclBasic.c (TEOVI): fix por possible leak of a Command in
	the presence of execution traces that delete it.

	* generic/tclBasic.c (TEOVI):
	* tests/trace.test (trace-21.11): fix for [Bug 1590232], execution
	traces may cause a second command resolution in the wrong namespace.

2006-11-03  Donal K. Fellows  <donal.k.fellows@manchester.ac.uk>

	* tests/event.test (event-11.5):	Rewrote tests to stop Tcl from
	* tests/io.test (multiple tests):	opening sockets that are
	* tests/ioCmd.test (iocmd-15.1,16,17):	reachable from outside hosts
	* tests/iogt.test (__echo_srv__.tcl):	where not necessary. This is
	* tests/socket.test (multiple tests):	noticably annoying on some
	* tests/unixInit.test (unixInit-1.2):	systems (e.g., Windows).

2006-11-02  Daniel Steffen  <das@users.sourceforge.net>

	* macosx/Tcl.xcodeproj/project.pbxproj: check autoconf/autoheader exit
	status and stop build if they fail.

2006-11-02  Jeff Hobbs	<jeffh@ActiveState.com>

	* doc/ParseCmd.3, doc/Tcl.n, doc/eval.n, doc/exec.n:
	* doc/fconfigure.n, doc/interp.n, doc/unknown.n:
	* library/auto.tcl, library/init.tcl, library/package.tcl:
	* library/safe.tcl, library/tm.tcl, library/msgcat/msgcat.tcl:
	* tests/all.tcl, tests/basic.test, tests/cmdInfo.test:
	* tests/compile.test, tests/encoding.test, tests/execute.test:
	* tests/fCmd.test, tests/http.test, tests/init.test:
	* tests/interp.test, tests/io.test, tests/ioUtil.test:
	* tests/iogt.test, tests/namespace-old.test, tests/namespace.test:
	* tests/parse.test, tests/pkg.test, tests/pkgMkIndex.test:
	* tests/proc.test, tests/reg.test, tests/trace.test:
	* tests/upvar.test, tests/winConsole.test, tests/winFCmd.test:
	* tools/tclZIC.tcl:
	* generic/tclParse.c (Tcl_ParseCommand): Replace {expand} with {*}
	officially (TIP #293). Leave -DALLOW_EXPAND=0|1 option to keep
	{expand} syntax for transition users. [Bug 1589629]

2006-11-02  Donal K. Fellows  <donal.k.fellows@manchester.ac.uk>

	* generic/tclBasic.c, generic/tclInterp.c, generic/tclProc.c: Silence
	warnings from gcc over signed/unsigned and TclStackAlloc().
	* generic/tclCmdMZ.c: Update to more compact and clearer coding style.

2006-11-02  Don Porter	<dgp@users.sourceforge.net>

	* generic/tclCmdAH.c:	Further revisions to produce the routines
	* generic/tclInt.h:	TclFormat() and TclAppendFormatToObj() that
	* generic/tclNamesp.c:	accept (objc, objv) arguments rather than
	* generic/tclStringObj.c:	any varargs stuff.

	* generic/tclBasic.c:	Further revised TclAppendPrintToObj() and
	* generic/tclCkalloc.c: TclObjPrintf() routines to panic when unable
	* generic/tclCmdAH.c:	to complete their formatting operations,
	* generic/tclCmdIL.c:	rather than report an error message. This
	* generic/tclCmdMZ.c:	means an interp argument for error message
	* generic/tclDictObj.c: recording is no longer needed, further
	* generic/tclExecute.c: simplifying the interface for callers.
	* generic/tclIORChan.c:
	* generic/tclIOUtil.c:
	* generic/tclInt.h:
	* generic/tclMain.c:
	* generic/tclNamesp.c:
	* generic/tclParseExpr.c:
	* generic/tclPkg.c:
	* generic/tclProc.c:
	* generic/tclStringObj.c:
	* generic/tclTimer.c:
	* generic/tclUtil.c:
	* unix/tclUnixFCmd.c:

2006-11-02  Donal K. Fellows  <donal.k.fellows@manchester.ac.uk>

	* tests/winPipe.test (winpipe-4.[2345]): Made robust when run in
	directory with spaces in its name.

	* generic/tclCmdAH.c: Clean up uses of cast NULLs.

	* generic/tclInterp.c (AliasObjCmd): Added more explanatory comments.

	* generic/tclBasic.c (TclEvalObjvInternal): Rewrote so that comments
	are relevant and informative once more. Also made the unknown handler
	processing use the Tcl execution stack for working space, and not the
	general heap.

2006-11-01  Daniel Steffen  <das@users.sourceforge.net>

	* unix/tclUnixPort.h: ensure MODULE_SCOPE is defined before use, so
	that tclPort.h can once again be included without tclInt.h.

	* generic/tclEnv.c (Darwin): mark _environ symbol as unexported even
	when MODULE_SCOPE != __private_extern__.

2006-10-31  Don Porter	<dgp@users.sourceforge.net>

	* generic/tclBasic.c:	Refactored and renamed the routines
	* generic/tclCkalloc.c: TclObjPrintf, TclFormatObj, and
	* generic/tclCmdAH.c:	TclFormatToErrorInfo to a new set of routines
	* generic/tclCmdIL.c:	TclAppendPrintfToObj, TclAppendFormatToObj,
	* generic/tclCmdMZ.c:	TclObjPrintf, and TclObjFormat, with the
	* generic/tclDictObj.c: intent of making the latter list, plus
	* generic/tclExecute.c: TclAppendLimitedToObj and
	* generic/tclIORChan.c: TclAppendObjToErrorInfo, public via a revised
	* generic/tclIOUtil.c:	TIP 270.
	* generic/tclInt.h:
	* generic/tclMain.c:
	* generic/tclNamesp.c:
	* generic/tclParseExpr.c:
	* generic/tclPkg.c:
	* generic/tclProc.c:
	* generic/tclStringObj.c:
	* generic/tclTimer.c:
	* generic/tclUtil.c:
	* unix/tclUnixFCmd.c:

2006-10-31  Miguel Sofer  <msofer@users.sf.net>

	* generic/tclBasic.c, generic/tcl.h, generic/tclInterp.c:
	* generic/tclNamesp.c: removing the flag bit TCL_EVAL_NOREWRITE, the
	last remnant of the callObjc/v fiasco. It is not needed, as it is now
	always set and checked or'ed with TCL_EVAL_INVOKE.

2006-10-31  Pat Thoyts	<patthoyts@users.sourceforge.net>

	* win/rules.vc: Fix for [Bug 1582769] - options conflict with VC2003.

2006-10-31  Donal K. Fellows  <dkf@users.sf.net>

	* generic/tclBasic.c, generic/tclNamesp.c, generic/tclProc.c:
	* generic/tclInt.h: Removed the callObjc and callObjv fields from the
	Interp structure. They did not function correctly and made other parts
	of the core amazingly complex, resulting in a substantive change to
	[info level] behaviour. [Bug 1587618]
	* library/clock.tcl: Removed use of [info level 0] for calculating the
	command name as used by the user and replace with a literal. What's
	there now is sucky, but at least appears to be right to most users.
	* tests/namespace.test (namespace-42.7,namespace-47.1): Reverted
	changes to these tests.
	* tests/info.test (info-9.11,info-9.12): Added knownBug constraint
	since these tests require a different behaviour of [info level] than
	is possible because of other dependencies.

2006-10-30  Jeff Hobbs	<jeffh@ActiveState.com>

	* tools/tcltk-man2html.tcl (option-toc): handle any kind of options
	defined toc section (needed for ttk docs)

2006-10-30  Miguel Sofer  <msofer@users.sf.net>

	* generic/tclBasic.c (TEOVI): insured that the interp's callObjc/v
	fields are restored after traces run, as they be spoiled. This was
	causing a segfault in tcllib's profiler tests.

2006-10-30  Don Porter	<dgp@users.sourceforge.net>

	* generic/tclExecute.c (INST_MOD): Corrected improper testing of the
	* tests/expr.test:		   sign of bignums when applying Tcl's
	division rules. Thanks to Peter Spjuth. [Bug 1585704]

2006-10-29  Miguel Sofer  <msofer@users.sf.net>

	* generic/tclNamesp.c (EnsembleImplementationCmd):
	* tests/namespace.test (47.7-8): reverted a wrong "optimisation" that
	completely broke snit; added two tests.

2006-10-28  Donal K. Fellows  <dkf@users.sf.net>

	* generic/tclProc.c (ObjInterpProcEx, TclObjInterpProcCore): Split the
	core of procedures to make it easier to build procedure-like code
	without going through horrible contortions. This is the last critical
	component to make advanced OO systems workable as simple loadable
	extensions. TOIPC is now in the internal stub table.
	(MakeProcError, MakeLambdaError): Refactored ProcessProcResultCode to
	be simpler, some of which goes to TclObjInterpProcCore, and the rest
	of which is now in these far simpler routines which just do errorInfo
	stack generation for different types of procedure-like entity.
	* tests/apply.test (apply-5.1): Updated to expect the more informative
	form of message.

2006-10-27  Donal K. Fellows  <dkf@users.sf.net>

	* generic/tclVar.c (HasLocalVars): New macro to make various bits and
	pieces cleaner.

	* generic/tclNamesp.c (TclSetNsPath): Expose SetNsPath() through
	internal stubs table with semi-external name.

	* generic/tclInt.h (CallFrame): Add a field for handling context data
	for extensions (like object systems) that should be tied to a call
	frame (and not a command or interpreter).

	* generic/tclBasic.c (TclRenameCommand): Change to take CONST args;
	they were only ever used in a constant way anyway, so this appears to
	be a spot that was missed during TIP#27 work.

2006-10-26  Miguel Sofer  <msofer@users.sf.net>

	* generic/tclProc.c (SetLambdaFromAny): minor change, eliminate
	redundant call to Tcl_GetString (thanks aku).

	* generic/tclInterp.c (ApplyObjCmd):
	* generic/tclNamesp.c (EnsembleImplementationCmd): replaced ckalloc
	(heap) with TclStackAlloc (execution stack).

2006-10-24  Miguel Sofer  <msofer@users.sf.net>

	* tests/info.test (info-9.11-12): tests for [Bug 1577492]
	* tests/apply.test (apply-4.3-5): tests for [Bug 1574835]

	* generic/tclProc.c (ObjInterpProcEx): disable itcl hacks for calls
	from ApplyObjCmd (islambda==1), as they mess apply's error messages
	[Bug 1583266]

2006-10-23  Miguel Sofer  <msofer@users.sf.net>

	* generic/tclProc.c (ApplyObjCmd): fix wrong#args for apply by using
	the ensemble rewrite engine. [Bug 1574835]
	* generic/tclInterp.c (AliasObjCmd): previous commit missed usage of
	TCL_EVAL_NOREWRITE for aliases.

	* generic/tclBasic.c (TclEvalObjvInternal): removed redundant check
	for ensembles. [Bug 1577628]

	* library/clock.tcl (format, scan): corrected wrong # args messages to
	* tests/clock.test (3.1, 34.1):	    make use of the new rewrite
	capabilities of [info level]

	* generic/tcl.h:	   Lets TEOV update the iPtr->callObj[cv] new
	* generic/tclBasic.c:	   fields, except when the flag bit
	* generic/tclInt.h:	   TCL_EVAL_NOREWRITE is present. These values
	* generic/tclNamesp.c:	   are used by Tcl_PushCallFrame to initialise
	* generic/tclProc.c:	   the frame's obj[cv] fields, and allows
	* tests/namespace.test:	   [info level] to know and use ensemble
	rewrites. [Bug 1577492]

	***POTENTIAL INCOMPATIBILITY***
	The return value from [info level 0] on interp alias calls is changed:
	previously returned the target command (including curried values), now
	returns the source - what was actually called.

2006-10-23  Miguel Sofer  <msofer@users.sf.net>

	* generic/tcl.h:	   Modified the Tcl call stack so there is
	* generic/tclBasic.c:	   always a valid CallFrame, even at level 0
	* generic/tclCmdIL.c:	   [Patch 1577278]. Most of the changes
	* generic/tclInt.h:	   involve removing tests for a NULL
	* generic/tclNamesp.c:	   iPtr->(var)framePtr. There is now a
	* generic/tclObj.c:	   CallFrame pushed at interp creation with a
	* generic/tclProc.c:	   pointer to it stored in iPtr->rootFramePtr.
	* generic/tclTrace.c:	   A second unused field in Interp is
	* generic/tclVar.c:	   hijacked to enable further functionality,
	currently unused (but with several FRQs depending on it).

	***POTENTIAL INCOMPATIBILITY***
	Any user that includes tclInt.h and needs to determine if it is
	running at level 0 should change (iPtr->varFramePtr == NULL) to
	(iPtr->varFramePtr == iPtr->rootFramePtr).

2006-10-23  Don Porter	<dgp@users.sourceforge.net>

	* README:		Bump version number to 8.5a6
	* generic/tcl.h:
	* tools/tcl.wse.in:
	* unix/configure.in:
	* unix/tcl.spec:
	* win/README.binary:
	* win/configure.in:

	* unix/configure:	autoconf-2.59
	* win/configure:

2006-10-21  Miguel Sofer  <msofer@users.sf.net>

	* generic/tcl.h, generic/tclHash.c: Tcl_FindHashEntry now calls
	Tcl_CreateHashEntry with a newPtr set to NULL: this would have caused
	a segfault previously and eliminates duplicated code. A macro has been
	added to tcl.h (only used when TCL_PRESERVE_BINARY_COMPATABALITY is
	not set - i.e., not by default).

2006-10-20  Reinhard Max  <max@tclers.tk>

	* unix/configure.in: Added autodetection for OS-supplied timezone
	* unix/Makefile.in:  files and configure switches to override the
	* unix/configure:    detected default.

2006-10-20  Daniel Steffen  <das@users.sourceforge.net>

	*** 8.5a5 TAGGED FOR RELEASE ***

	* tools/tcltk-man2html.tcl: add support for alpha & beta versions to
	useversion glob pattern. [Bug 1579941]

2006-10-18  Don Porter	<dgp@users.sourceforge.net>

	* changes:		8.5a5 release date set

	* doc/Encoding.3:	Missing doc updates (mostly Table of
	* doc/Ensemble.3:	Contents) exposed by `make checkdoc`
	* doc/FileSystem.3:
	* doc/GetTime.3:
	* doc/PkgRequire.3:

2006-10-17  Miguel Sofer  <msofer@users.sf.net>

	* generic/tclInterp.c (ApplyObjCmd): fixed bad error in 2006-10-12
	commit: interp released too early. Spotted by mistachkin.

2006-10-16  Miguel Sofer  <msofer@users.sf.net>

	* tclProc.c (SetLambdaFromAny):
	* tests/apply.test (9.1-9.2): plugged intrep leak [Bug 1578454],
	found by mjanssen.

2006-10-16  Andreas Kupries  <andreask@activestate.com>

	* generic/tclBasic.c: Moved TIP#219 cleanup to DeleteInterpProc.

2006-10-16  Daniel Steffen  <das@users.sourceforge.net>

	* changes: updates for 8.5a5 release.

	* unix/tclUnixThrd.c (TclpThreadGetStackSize): Darwin: fix for main
	thread, where pthread_get_stacksize_np() returns incorrect info.

	* macosx/GNUmakefile: don't redo prebinding of non-prebound binaires.

2006-10-16  Don Porter	<dgp@users.sourceforge.net>

	* generic/tclPkg.c (ExactRequirement):	Plugged memory leak. Also
	changed Tcl_Alloc()/Tcl_Free() calls to ckalloc()/ckfree() for easier
	memory debugging in the future. [Bug 1568373]

	* library/tcltest/tcltest.tcl:	Revise tcltest bump to 2.3a1.
	* library/tcltest/pkgIndex.tcl: This permits more features to be
	* unix/Makefile.in:	added to tcltest before we reach version 2.3.0
	* win/Makefile.in:	best timed to match the release of Tcl 8.5.0.
	* win/makefile.vc:	This also serves as a demo of TIP 268 features

2006-10-13  Colin McCormack <coldstore@users.sf.net>

	* win/tclWinFile.c: corrected erroneous attempt to protect against
	NULL return from Tcl_FSGetNormalizedPath per [Bug 1548263] causing
	[Bug 1575837].
	* win/tclWinFile.c: alfredd supplied patch to fix [Bug 1575837]

2006-10-13  Daniel Steffen  <das@users.sourceforge.net>

	* unix/tclUnixThrd.c (TclpThreadGetStackSize): on Darwin, use
	* unix/tcl.m4: pthread_get_stacksize_np() API to get thread stack size
	* unix/configure: autoconf-2.59
	* unix/tclConfig.h.in: autoheader-2.59

2006-10-12  Miguel Sofer  <msofer@users.sf.net>

	* generic/tclInterp.c (ApplyObjCmd):
	* tests/interp.test (interp-14.5-10): made [interp alias] use the
	ensemble rewrite machinery to produce better error messages [Bug
	1576006]

2006-10-12  David Gravereaux <davygrvy@pobox.com>

	* win/nmakehlp.c: Replaced all wnsprintf() calls with snprintf().
	wnsprintf was not in my shwlapi header file (VC++6)

2006-10-11  Don Porter	<dgp@users.sourceforge.net>

	* generic/tclPkg.c (Tcl_PackageRequireEx):	Corrected crash when
	argument version=NULL passed in.

2006-10-10  Don Porter	<dgp@users.sourceforge.net>

	* changes:	Updates for 8.5a5 release.

	* generic/tclNamespace.c (TclTeardownNamespace):  After the
	commandPathSourceList of a namespace is cleared, set the
	commandPathSourceList to NULL so we don't try to walk the list a
	second time, possibly after it is freed. [Bug 1566526]
	* tests/namespace.test (namespace-51.16):	Added test.

2006-10-09  Miguel Sofer  <msofer@users.sf.net>

	* doc/UpVar.3: brough the docs in accordance to the code. Ever since
	8.0, Tcl_UpVar(2)? accepts TCL_NAMESPACE_ONLY as a flag value, and
	var-3.4 tests for proper behaviour. The docs only allowed 0 and
	TCL_GLOBAL_ONLY. [Bug 1574099]

2006-10-09  Miguel Sofer  <msofer@users.sf.net>

	* tests/*.test: updated all tests to refer explicitly to the global
	variables ::errorInfo, ::errorCode, ::env and ::tcl_platform: many
	were relying on the alternative lookup in the global namespace, that
	feature is tested specifically in namespace and variable tests.

	The modified testfiles are: apply.test, basic.test, case.test,
	cmdIL.test, cmdMZ.test, compExpr-old.test, error.test, eval.test,
	event.test, expr.test, fileSystem.test, for.test, http.test, if.test,
	incr-old.test, incr.test, interp.test, io.test, ioCmd.test, load.test,
	misc.test, namespace.test, parse.test, parseOld.test, pkg.test,
	proc-old.test, set.test, switch.test, tcltest.test, thread.test,
	var.test, while-old.test, while.test.

2006-10-06  Pat Thoyts	<patthoyts@users.sourceforge.net>

	* win/rules.vc: [Bug 1571954] avoid /RTCc flag with MSVC8

2006-10-06  Pat Thoyts	<patthoyts@users.sourceforge.net>

	* doc/binary.n:	       TIP #275: Support unsigned values in binary
	* generic/tclBinary.c: command. Tests and documentation updated.
	* tests/binary.test:

2006-10-05  Andreas Kupries  <andreask@activestate.com>

	* library/tm.tcl: Fixed bug in TIP #189 implementation, now allowing
	'_' in module names.

2006-10-05  Jeff Hobbs	<jeffh@ActiveState.com>

	* library/http/http.tcl (http::geturl): only do geturl url rfc 3986
	validity checking if $::http::strict is true (default true for 8.5).
	[Bug 1560506]

	* generic/tcl.h: note limitation on changing Tcl_UniChar size
	* generic/tclEncoding.c (UtfToUnicodeProc, UnicodeToUtfProc):
	* tests/encoding.test (encoding-16.1): fix alignment issues in
	unicode <> utf conversion procs. [Bug 1122671]

2006-10-05  Miguel Sofer  <msofer@users.sf.net>

	* generic/tclVar.c (Tcl_LappendObjCmd):
	* tests/append.test(4.21-22): fix for longstanding [Bug 1570718],
	lappending nothing to non-list. Reported by lvirden

2006-10-04  Kevin B. Kenny  <kennykb@acm.org>

	* tzdata/: Olson's tzdata2006m.

2006-10-01  Kevin B. Kenny  <kennykb@acm.org>

	* tests/clock.test (clock-49.2): Removed a locale dependency that
	caused a spurious failure in the German locale. [Bug 1567956]

2006-10-01  Miguel Sofer  <msofer@users.sf.net>

	* doc/Eval.3 (TclEvalObjv): added note on refCount management for the
	elements of objv. [Bug 730244]

2006-10-01  Pat Thoyts	<patthoyts@users.sourceforge.net>

	* win/tclWinFile.c: Handle possible missing define.

	* win/tclWinFile.c (TclpUtime): [Bug 1420432] file mtime fails for
	* tests/cmdAH.test:		directories on windows

	* tests/winFile.test: Handle Msys environment a little differently in
	getuser function. [Bug 1567956]

2006-09-30  Miguel Sofer  <msofer@users.sf.net>

	* generic/tclUtil.c (Tcl_SplitList): optimisation, [Patch 1344747] by
	dgp.

	* generic/tclInt.decls:
	* generic/tclInt.h:
	* generic/tclIntDecls.h:
	* generic/tclObj.c:
	* generic/tclStubInit.c: added an internal function TclObjBeingDeleted
	to provide info as to the reason for the loss of an internal rep. [FR
	1512138]

	* generic/tclCompile.c:
	* generic/tclHistory.c:
	* generic/tclInt.h:
	* generic/tclProc.c: made Tcl_RecordAndEvalObj not call "history" if
	it has been redefined to an empty proc, in order to reduce the noise
	when debugging [FR 1190441]. Moved TclCompileNoOp from tclProc.c to
	tclCompile.c

2006-09-28  Andreas Kupries  <andreask@activestate.com>

	* generic/tclPkg.c (CompareVersions): Bugfix. Check string lengths
	* tests/pkg.test: before comparison. The shorter string is the smaller
	number. Added testcases as well. Interestingly all existing test cases
	for vcompare compared numbers of the same length with each other. [Bug
	1563836]

2006-09-28  Miguel Sofer  <msofer@users.sf.net>

	* generic/tclIO.c (Tcl_GetsObj): added two test'n'panic guards for
	possible NULL derefs, [Bug 1566382] and coverity #33.

2006-09-27  Don Porter	<dgp@users.sourceforge.net>

	* generic/tclExecute.c: Corrected error in INST_LSHIFT in the
	* tests/expr.test:	calculation done to determine whether a shift
	in the (long int) type is possible. The calculation had literal value
	"1" where it needed a value "1L" to compute the correct result. Error
	detected via testing with the math::bigfloat package [Bug 1567222]

	* generic/tclPkg.c (CompareVersion):	Flatten strcmp() results to
	{-1, 0, 1} to match expectations of CompareVersion() callers.

2006-09-27  Miguel Sofer  <msofer@users.sf.net>

	* generic/regc_color.c (singleton):
	* generic/regc_cvec.c (addmcce):
	* generic/regcomp.c (compile, dovec): the static function addmcce does
	nothing when called with two NULL pointers; the only call is by
	compile with two NULL pointers (regcomp.c #includes regc_cvec.c).
	Large parts (all?) the code for mcce (multi character collating
	element) that we do not use is ifdef'ed out with the macro
	REGEXP_MCCE_ENABLE.
	This silences coverity bugs 7, 16, 80

	* generic/regc_color.c (uncolorchain):
	* generic/regc_nfa.c (freearc): changed tests and asserts to
	equivalent formulation, designed to avoid an explicit comparison to
	NULL and satisfy coverity that 6 and 9 are not bugs.

2006-09-27  Andreas Kupries  <andreask@activestate.com>

	* tests/pkg.test: Added test for version comparison at the 32bit
	boundary. [Bug 1563836]

	* generic/tclPkg.c: Rewrote CompareVersion to perform string
	comparison instead of numeric. This breaks through the 32bit limit on
	version numbers. See code for details (handling of leading zeros,
	signs, etc.). un-CONSTed some arguments of CompareVersions,
	RequirementSatisfied, and AllRequirementsSatisfied. The new compare
	modifies the string (temporary string terminators). All callers use
	heap-allocated ver-intreps, so we are good with that. [Bug 1563836]

2006-09-27  Miguel Sofer  <msofer@users.sf.net>

	* generic/tclFileName.c (TclGlob): added a panic for a call with
	TCL_GLOBMODE_TAILS and pathPrefix==NULL. This would cause a segfault,
	as found by coverity #26.

2006-09-26  Kevin B. Kenny  <kennykb@acm.org>

	* doc/Encoding.3:	 Added covariant 'const' qualifier for the
	* generic/tcl.decls:	 Tcl_EncodingType argument to
	* generic/tclEncoding.c: Tcl_CreateEncoding. [Further TIP#27 work.]
	* generic/tclDecls.h:	 Reran 'make genstubs'.

2006-09-26  Pat Thoyts	<patthoyts@users.sourceforge.net>

	* win/makefile.vc:  Additional compiler flags and amd64 support.
	* win/nmakehlp.c:
	* win/rules.vc:

2006-09-26  Don Porter	<dgp@users.sourceforge.net>

	* generic/tcl.h:	As 2006-09-22 commit from Donal K. Fellows
	demonstrates, "#define NULL 0" is just wrong, and as a quotable chat
	figure observed, "If NULL isn't defined, we're not using a C compiler"
	Improper fallback definition of NULL removed.

2006-09-25  Pat Thoyts	<patthoyts@users.sourceforge.net>

	* generic/tcl.h:	More fixing which struct stat to refer to.
	* generic/tclGetDate.y: Some casts from time_t to int required.
	* generic/tclTimer.c:	Tcl_Time structure members are longs.
	* win/makefile.vc:	Support for varying compiler options
	* win/rules.vc:		and build to platform-specific subdirs.

2006-09-25  Andreas Kupries  <andreask@activestate.com>

	* generic/tclIO.c (Tcl_StackChannel): Fixed [Bug 1564642], aka
	coverity #51. Extended loop condition, added checking for NULL to
	prevent seg.fault.

2006-09-25  Andreas Kupries  <andreask@activestate.com>

	* doc/package.n: Fixed nits reported by Daniel Steffen in the TIP#268
	changes.

2006-09-25  Kevin B. Kenny  <kennykb@acm.org>

	* generic/tclNotify.c (Tcl_DeleteEvents): Simplified the code in hopes
	of making the invariants clearer and proving to Coverity that the
	event queue memory is managed correctly.

2006-09-25  Donal K. Fellows  <dkf@users.sf.net>

	* generic/tclNotify.c (Tcl_DeleteEvents): Make it clear what happens
	when the event queue is mismanaged. [Bug 1564677], coverity bug #10.

2006-09-24  Miguel Sofer  <msofer@users.sf.net>

	* generic/tclParse.c (Tcl_ParseCommand): also return an error if
	start==NULL and numBytes<0. This is coverity's bug #20

	* generic/tclStringObj.c (STRING_SIZE): fix allocation for 0-length
	strings. This is coverity's bugs #54-5

2006-09-22  Andreas Kupries  <andreask@activestate.com>

	* generic/tclInt.h: Moved TIP#268's field 'packagePrefer' to the end
	of the structure, for better backward compatibility.

2006-09-22  Andreas Kupries  <andreask@activestate.com>

	TIP#268 IMPLEMENTATION

	* generic/tclDecls.h:	 Regenerated from tcl.decls.
	* generic/tclStubInit.c:

	* doc/PkgRequire.3: Documentation of extended API, extended testsuite.
	* doc/package.n:
	* tests/pkg.test:

	* generic/tcl.decls: Implementation.
	* generic/tclBasic.c:
	* generic/tclConfig.c:
	* generic/tclInt.h:
	* generic/tclPkg.c:
	* generic/tclTest.c:
	* generic/tclTomMathInterface.c:
	* library/init.tcl:
	* library/package.tcl:
	* library/tm.tcl:

2006-09-22  Donal K. Fellows  <donal.k.fellows@man.ac.uk>

	* generic/tclThreadTest.c (TclCreateThread): Use NULL instead of 0 as
	end-of-strings marker to Tcl_AppendResult; the difference matters on
	64-bit machines. [Bug 1562528]

2006-09-21  Don Porter	<dgp@users.sourceforge.net>

	* generic/tclUtil.c:	Dropped ParseInteger() routine. TclParseNumber
	covers the task just fine.

2006-09-19  Donal K. Fellows  <dkf@users.sf.net>

	* generic/tclEvent.c (Tcl_VwaitObjCmd): Rewrite so that an exceeded
	limit trapped in a vwait cannot cause a dangerous dangling trace.

2006-09-19  Don Porter	<dgp@users.sourceforge.net>

	* generic/tclExecute.c (INST_EXPON):	Native type overflow detection
	* tests/expr.test:	was completely broken. Falling back on use of
	bignums for all non-trivial ** calculations until
	native-type-constrained special cases can be done carefully and
	correctly. [Bug 1561260]

2006-09-15  Jeff Hobbs	<jeffh@ActiveState.com>

	* library/http/http.tcl:      Change " " -> "+" url encoding mapping
	* library/http/pkgIndex.tcl:  to " " -> "%20" as per RFC 3986.
	* tests/http.test (http-5.1): bump http to 2.5.3
	* unix/Makefile.in:
	* win/Makefile.in:

2006-09-12  Andreas Kupries  <andreask@activestate.com>

	* unix/configure.in (HAVE_MTSAFE_GETHOST*): Modified to recognize
	HP-UX 11.00 and beyond as having mt-safe implementations of the
	gethost functions.
	* unix/configure: Regenerated, using autoconf 2.59

	* unix/tclUnixCompat.c (PadBuffer): Fixed bug in calculation of the
	increment needed to align the pointer, and added documentation
	explaining why the macro is implemented as it is.

2006-09-11  Pat Thoyts	<patthoyts@users.sourceforge.net>

	* win/rules.vc:	   Updated to install http, tcltest and msgcat as
	* win/makefile.vc: Tcl Modules (as per Makefile.in).
	* win/makefile.vc: Added tommath_(super)class headers.

2006-09-11  Andreas Kupries  <andreask@activestate.com>

	* unix/Makefile.in (install-libraries): Fixed typo tcltest 2.3.9 ->
	2.3.0.

2006-09-11  Daniel Steffen  <das@users.sourceforge.net>

	* unix/tclUnixCompat.c: make compatLock static and only declare it
	when it will actually be used; #ifdef parts of TSD that are not always
	needed; adjust #ifdefs to cover all possible cases; fix whitespace.

2006-09-11  Andreas Kupries  <andreask@activestate.com>

	* tests/msgcat.test: Bumped version in auxiliary files as well.
	* doc/msgcat.n:

2006-09-11  Kevin B. Kenny  <kennykb@acm.org>

	* unix/Makefile.in:	Bumped msgcat version to 1.4.2 to be
	* win/Makefile.in:	consistent with dgp's commits of 2006-09-10.

2006-09-11  Don Porter	<dgp@users.sourceforge.net>

	* library/msgcat/msgcat.tcl:	Removed some unneeded [uplevel]s.

2006-09-10  Don Porter	<dgp@users.sourceforge.net>

	* generic/tclExecute.c:		Corrected INST_EXPON flaw that treated
	* tests/expr.test:		$x**1 as $x**3. [Bug 1555371]

	* doc/tcltest.n:		Bump to version tcltest 2.3.0 to
	* library/tcltest/pkgIndex.tcl: account for new "-verbose line"
	* library/tcltest/tcltest.tcl:	feature.
	* unix/Makefile.in:
	* win/Makefile.in:
	* win/makefile.bc:
	* win/makefile.vc:

	* library/msgcat/msgcat.tcl:	Bump to version msgcat 1.4.2 to
	* library/msgcat/pkgIndex.tcl:	account for modifications.

2006-09-10  Daniel Steffen  <das@users.sourceforge.net>

	* library/msgcat/msgcat.tcl (msgcat::Init): on Darwin, add fallback of
	* tests/msgcat.test:			    default msgcat locale to
	* unix/tclUnixInit.c (TclpSetVariables):    current CFLocale
	identifier if available (via private ::tcl::mac::locale global, set at
	interp init when on Mac OS X 10.3 or later with CoreFoundation).

	* library/tcltest/tcltest.tcl: add 'line' verbose level: prints source
	* doc/tcltest.n:	       file line information of failing tests.

	* macosx/Tcl.xcodeproj/project.pbxproj: add new tclUnixCompat.c file;
	revise tests target to use new tcltest 'line' verbose level.

	* unix/configure.in: add descriptions to new AC_DEFINEs for MT-safe.
	* unix/tcl.m4: add caching to new SC_TCL_* macros for MT-safe wrappers
	* unix/configure: autoconf-2.59
	* unix/tclConfig.h.in: autoheader-2.59

2006-09-08  Zoran Vasiljevic <vasiljevic@users.sourceforge.net>

	* unix/tclUnixCompat.c: Added fallback to gethostbyname() and
	gethostbyaddr() if the implementation is known to be MT-safe
	(currently for Darwin 6 or later only).

	* unix/configure.in: Assume gethostbyname() and gethostbyaddr() are
	MT-safe starting with Darwin 6 (Mac OSX 10.2).

	* unix/configure: Regenerated with autoconf V2.59

2006-09-08  Andreas Kupries  <andreask@activestate.com>

	* unix/tclUnixCompat.c: Fixed conditions for CopyArray/CopyString, and
	CopyHostent. Also fixed bad var names in TclpGetHostByName.

2006-09-07  Zoran Vasiljevic <vasiljevic@users.sourceforge.net>

	* unix/tclUnixCompat.c: Added fallback to MT-unsafe library calls if
	TCL_THREADS is not defined.
	Fixed alignment of arrays copied by CopyArray() to be on the
	sizeof(char *) boundary.

2006-09-07  Zoran Vasiljevic <vasiljevic@users.sourceforge.net>

	* unix/tclUnixChan.c:	Rewritten MT-safe wrappers to return ptrs to
	* unix/tclUnixCompat.c: TSD storage making them all look like their
	* unix/tclUnixFCmd.c:	MT-unsafe pendants API-wise.
	* unix/tclUnixPort.h:
	* unix/tclUnixSock.c:

2006-09-06  Zoran Vasiljevic <vasiljevic@users.sourceforge.net>

	* unix/tclUnixChan.c: Added TCL_THREADS ifdef'ed usage of MT-safe
	* unix/tclUnixFCmd.c: calls like: getpwuid, getpwnam, getgrgid,
	* unix/tclUnixSock.c: getgrnam, gethostbyname and gethostbyaddr.
	* unix/tclUnixPort.h: See [Bug 999544]
	* unix/Makefile.in:
	* unix/configure.in:
	* unix/tcl.m4:
	* unix/configure: Regenerated.

	* unix/tclUnixCompat.c: New file containing MT-safe implementation of
	some library calls.

2006-09-04  Don Porter	<dgp@users.sourceforge.net>

	* generic/tclCompExpr.c:	Removed much complexity that is no
	longer needed.

	* tests/main.text (Tcl_Main-4.4):	Test corrected to not be
	timing sensitive to the Bug 1481986 fix. [Bug 1550858]

2006-09-04  Jeff Hobbs	<jeffh@ActiveState.com>

	* doc/package.n: correct package example

2006-08-31  Don Porter	<dgp@users.sourceforge.net>

	* generic/tclCompExpr.c:	Corrected flawed logic for disabling
	the INST_TRY_CVT_TO_NUMERIC instruction at the end of an expression
	when function arguments contain operators. [Bug 1541274]

	* tests/expr-old.test:	The remaining failing tests reported in
	* tests/expr.test:	[Bug 1381715] are all new in Tcl 8.5, so
	there's really no issue of compatibility with Tcl 8.4 result to deal
	with. Fixed by updating tests to expect 8.5 results.

2006-08-29  Don Porter	<dgp@users.sourceforge.net>

	* generic/tclParseExpr.c:	Dropped the old expr parser.

2006-08-30  Jeff Hobbs	<jeffh@ActiveState.com>

	* generic/tclBasic.c (Tcl_CreateInterp): init iPtr->threadId

	* win/tclWinChan.c [Bug 819667] Improve logic for identifying COM
	ports.

	* generic/tclIOGT.c (ExecuteCallback):
	* generic/tclPkg.c (Tcl_PkgRequireEx): replace Tcl_GlobalEval(Obj)
	with more efficient Tcl_Eval(Obj)Ex

	* unix/Makefile.in (valgrindshell): add valgrindshell target and
	update default VALGRINDARGS. User can override, or add to it with
	VALGRIND_OPTS env var.

	* generic/tclFileName.c (DoGlob): match incrs with decrs.

2006-08-29  Don Porter	<dgp@users.sourceforge.net>

	* generic/tclParseExpr.c:	Use the "parent" field of orphan
	ExprNodes to store the closure of left pointers. This lets us avoid
	repeated re-scanning leftward for the left boundary of subexpressions,
	which in worst case led to near O(N^2) runtime.

2006-08-29  Joe Mistachkin  <joe@mistachkin.com>

	* unix/tclUnixInit.c: Fixed the issue (typo) that was causing
	* unix/tclUnixThrd.c (TclpThreadGetStackSize): stack.test to fail on
	FreeBSD (and possibly other Unix platforms).

2006-08-29  Colin McCormack  <coldstore@users.sourceforge.net>

	* generic/tclIOUtil.c:	Added test for NULL return from
	* generic/tclPathObj.c: Tcl_FSGetNormalizedPath which was causing
	* unix/tclUnixFile.c:	segv's per [Bug 1548263]
	* win/tclWinFCmd.c:
	* win/tclWinFile.c:

2006-08-28  Kevin B. Kenny  <kennykb@acm.org>

	* library/tzdata/America/Havana:      Regenerated from Olson's
	* library/tzdata/America/Tegucigalpa: tzdata2006k.
	* library/tzdata/Asia/Gaza:

2006-08-28  Don Porter	<dgp@users.sourceforge.net>

	* generic/tclStringObj.c:	Revised ObjPrintfVA to take care to
	* generic/tclParseExpr.c:	copy only whole characters when doing
	%s formatting. This relieves callers of TclObjPrintf() and
	TclFormatToErrorInfo() from needing to fix arguments to character
	boundaries. Tcl_ParseExpr() simplified by taking advantage. [Bug
	1547786]

	* generic/tclStringObj.c:	Corrected TclFormatObj's failure to
	count up the number of arguments required by examining the format
	string. [Bug 1547681]

2006-08-27  Joe Mistachkin  <joe@mistachkin.com>

	* generic/tclClock.c (ClockClicksObjCmd): Fix nested macro breakage
	with TCL_MEM_DEBUG enabled. [Bug 1547662]

2006-08-26  Miguel Sofer  <msofer@users.sf.net>

	* doc/namespace.n:
	* generic/tclNamesp.c:
	* tests/upvar.test: bugfix, docs clarification and new tests for
	[namespace upvar] as follow up to [Bug 1546833], reported by Will
	Duquette.

2006-08-24  Kevin B. Kenny  <kennykb@acm.org>

	* library/tzdata: Regenerated, including several new files, from
	Olson's tzdata2006j.
	* library/clock.tcl:
	* tests/clock.test: Removed an early testing hack that allowed loading
	'registry' from the build tree rather than an installed one. This is a
	workaround for [Bug 15232730], which remains open because it's a
	symptom of a deeper underlying problem.

2006-08-23  Don Porter	<dgp@users.sourceforge.net>

	* generic/tclParseExpr.c:	Minimal collection of new tests
	* tests/parseExpr.test:		testing the error messages of the new
	expr parser. Several bug fixes and code simplifications that appeared
	during that effort.

2006-08-21  Don Porter	<dgp@users.sourceforge.net>

	* generic/tclIOUtil.c:	Revisions to complete the thread finalization
	of the cwdPathPtr. [Bug 1536142]

	* generic/tclParseExpr.c:	Revised mistaken call to
	TclCheckBadOctal(), so both [expr 08] and [expr 08z] have same
	additional info in error message.

	* tests/compExpr-old.test:	Update existing tests to not fail with
	* tests/compExpr.test:		the new expr parser.
	* tests/compile.test:
	* tests/expr-old.test:
	* tests/expr.test:
	* tests/for.test:
	* tests/if.test:
	* tests/parseExpr.test:
	* tests/while.test:

2006-08-21  Donal K. Fellows  <donal.k.fellows@manchester.ac.uk>

	* win/Makefile.in (gdb): Make this target work so that debugging an
	msys build is possible.

2006-08-21  Daniel Steffen  <das@users.sourceforge.net>

	* macosx/tclMacOSXNotify.c (Tcl_WaitForEvent): if the run loop is
	already running (e.g. if Tcl_WaitForEvent was called recursively),
	re-run it in a custom run loop mode containing only the source for the
	notifier thread, otherwise wakeups from other sources added to the
	common run loop modes might get lost.

	* unix/tclUnixNotfy.c (Tcl_WaitForEvent): on 64-bit Darwin,
	pthread_cond_timedwait() appears to have a bug that causes it to wait
	forever when passed an absolute time which has already been exceeded
	by the system time; as a workaround, when given a very brief timeout,
	just do a poll on that platform. [Bug 1457797]

	* generic/tclClock.c (ClockClicksObjCmd): add support for Darwin
	* generic/tclCmdMZ.c (Tcl_TimeObjCmd):	  nanosecond resolution timer
	* generic/tclInt.h:			  to [clock clicks] and [time]
	* unix/configure.in (Darwin):		  when TCL_WIDE_CLICKS defined
	* unix/tclUnixTime.c (TclpGetWideClicks, TclpWideClicksToNanoseconds):
	* unix/configure: autoconf-2.59
	* unix/tclConfig.h.in: autoheader-2.59

	* unix/tclUnixPort.h (Darwin): override potentially faulty configure
	detection of termios availability in all cases, since termios is known
	to be present on all Mac OS X releases since 10.0. [Bug 497147]

2006-08-18  Daniel Steffen  <das@users.sourceforge.net>

	* unix/tcl.m4 (Darwin): add support for --enable-64bit on x86_64, for
	universal builds including x86_64, for 64-bit CoreFoundation on
	Leopard and for use of -mmacosx-version-min instead of
	MACOSX_DEPLOYMENT_TARGET
	* unix/configure: autoconf-2.59
	* unix/tclConfig.h.in: autoheader-2.59

	* generic/tcl.h:	  add fixes for building on Leopard and
	* unix/tclUnixPort.h:	  support for 64-bit CoreFoundation on Leopard
	* macosx/tclMacOSXFCmd.c:

	* unix/tclUnixPort.h: on Darwin x86_64, disable use of vfork as it
	causes execve to fail intermittently. (rdar://4685553)

	* generic/tclTomMath.h: on Darwin 64-bit, for now disable use of
	128-bit arithmetic through __attribute__ ((mode(TI))), as it leads to
	link errors due to missing fallbacks. (rdar://4685527)

	* macosx/Tcl.xcodeproj/project.pbxproj: add x86_64 to universal build,
	switch native release targets to use DWARF with dSYM, Xcode 3.0
	changes
	* macosx/README: updates for x86_64 and Xcode 2.4.

	* macosx/Tcl.xcodeproj/default.pbxuser: add test suite target that
	* macosx/Tcl.xcodeproj/project.pbxproj: runs the tcl test suite at
	build time and shows clickable test suite errors in the GUI build
	window.

	* tests/macOSXFCmd.test: fix use of deprecated resource fork paths.

	* unix/tclUnixInit.c (TclpInitLibraryPath): move code that is only
	needed when TCL_LIBRARY is defined to run only in that case.

	* generic/tclLink.c (LinkTraceProc): fix 64-bit signed-with-unsigned
	comparison warning from gcc4 -Wextra.

	* unix/tclUnixChan.c (TclUnixWaitForFile): with timeout < 0, if
	select() returns early (e.g. due to a signal), call it again instead
	of returning a timeout result. Fixes intermittent event-13.8 failures.

2006-08-17  Don Porter	<dgp@users.sourceforge.net>

	* generic/tclCompile.c:		Revised the new set of expression
	* generic/tclParseExpr.c:	parse error messages.

2006-08-16  Don Porter	<dgp@users.sourceforge.net>

	* generic/tclParseExpr.c:	Replace PrecedenceOf() function with
	prec[] static array.

2006-08-14  Donal K. Fellows  <donal.k.fellows@manchester.ac.uk>

	* library/clock.tcl (::tcl::clock::add): Added missing braces to
	clockval validation code. Pointed out on comp.lang.tcl.

2006-08-11  Donal K. Fellows  <donal.k.fellows@manchester.ac.uk>

	* generic/tclNamesp.c: Improvements in buffer management to make
	namespace creation faster. Plus selected other minor improvements to
	code quality. [Patch 1352382]

2006-08-10  Donal K. Fellows  <donal.k.fellows@manchester.ac.uk>

	Misc patches to make code more efficient. [Bug 1530474] (afredd)
	* generic/*.c, macosx/tclMacOSXNotify.c, unix/tclUnixNotfy.c,
	* win/tclWinThrd.c: Tidy up invokations of Tcl_Panic() to promote
	string constant sharing and consistent style.
	* generic/tclBasic.c (Tcl_CreateInterp): More efficient handling of
	* generic/tclClock.c (TclClockInit):	 registration of commands not
						 in global namespace.
	* generic/tclVar.c (Tcl_UnsetObjCmd): Remove unreachable clause.

2006-08-09  Don Porter	<dgp@users.sourceforge.net>

	* generic/tclEncoding.c:	Replace buffer copy in for loop with
	call to memcpy(). Thanks to afredd. [Patch 1530262]

2006-08-09  Donal K. Fellows  <donal.k.fellows@manchester.ac.uk>

	* generic/tclCmdIL.c (Tcl_LassignObjCmd): Make the wrong#args message
	a bit more consistent with those used elsewhere. [Bug 1534628]

	* generic/tclDictObj.c (DictForCmd): Stop crash when attempting to
	iterate over an invalid dictionary. [Bug 1531184]

	* doc/ParseCmd.3, doc/expr.n, doc/set.n, doc/subst.n, doc/switch.n:
	* doc/tclvars.n: Ensure that uses of [expr] in documentation examples
	are also good style (with braces) unless otherwise necessary. [Bug
	1526581]

2006-08-03  Daniel Steffen  <das@users.sourceforge.net>

	* unix/tclUnixPipe.c (TclpCreateProcess): for USE_VFORK: ensure
	standard channels are initialized before vfork() so that the child
	doesn't potentially corrupt global state in the parent's address space

	* tests/compExpr-old.test: add 'oldExprParser' constraint to all tests
	* tests/compExpr.test:	   that depend on the exact format of the
	* tests/compile.test:	   error messages of the pre-2006-07-05
	* tests/expr-old.test:	   expression parser. The constraint is on by
	* tests/expr.test:	   default (i.e those tests still fail), but
	* tests/for.test:	   can be turned off by passing '-constraints
	* tests/if.test:	   newExprParser' to tcltest, which will skip
	* tests/parseExpr.test:	   the 196 failing tests in the testsuite that
	* tests/while.test:	   are caused by the new expression parser
	error messages.

2006-07-31  Kevin B. Kenny  <kennykb@acm.org>

	* generic/tclClock.c (ConvertLocalToUTCUsingC): Corrected a regression
	that caused dates before 1969 to be one day off in the :localtime time
	zone if TZ is not set. [Bug 1531530]

2006-07-30  Kevin B. Kenny  <kennykb@acm.org>

	* generic/tclClock.c (GetJulianDayFromEraYearMonthDay): Corrected
	several errors in converting dates before the Common Era [Bug 1426279]
	* library/clock.tcl: Corrected syntax errors in generated code for %EC
	%Ey, and %W format groups [Bug 1505383]. Corrected a bug in cache
	management for format strings containing [glob] metacharacters [Bug
	1494664]. Corrected several errors in formatting/scanning of years
	prior to the Common Era, and added the missing %EE format group to
	indicate the era.
	* tools/makeTestCases.tcl: Added code to make sure that %U and %V
	format groups are included in the tests. (The code depends on %U and
	%V formatting working correctly when 'makeTestCases.tcl' is run,
	rather than making a completely independent check.) Added tests for
	[glob] metacharacters in strings. Added tests for years prior to the
	Common Era.
	* tests/clock.test: Rebuilt with new test cases for all the above.

2006-07-30  Joe English	 <jenglish@users.sourceforge.net>

	* doc/AppInit.3: Fix typo [Bug 1496886]

2006-07-26  Don Porter	<dgp@users.sourceforge.net>

	* generic/tclExecute.c: Corrected flawed overflow detection in
	* tests/expr.test:	INST_EXPON that caused [expr 2**64] to return
	0 instead of the same value as [expr 1<<64].

2006-07-24  Don Porter	<dgp@users.sourceforge.net>

	* win/tclWinSock.c:	Correct un-initialized Tcl_DString. Thanks to
	afredd. [Bug 1518166]

2006-07-21  Miguel Sofer  <msofer@users.sf.net>

	* generic/tclExecute.c:
	* tests/execute.test (execute-9.1): dgp's fix for [Bug 1522803].

2006-07-20  Daniel Steffen  <das@users.sourceforge.net>

	* macosx/tclMacOSXNotify.c (Tcl_InitNotifier, Tcl_WaitForEvent):
	create notifier thread lazily upon first call to Tcl_WaitForEvent()
	rather than in Tcl_InitNotifier(). Allows calling exeve() in processes
	where the event loop has not yet been run (Darwin's execve() fails in
	processes with more than one thread), in particular allows embedders
	to call fork() followed by execve(), previously the pthread_atfork()
	child handler's call to Tcl_InitNotifier() would immediately recreate
	the notifier thread in the child after a fork.

	* macosx/tclMacOSXFCmd.c (TclMacOSXCopyFileAttributes):	   add support
	* macosx/tclMacOSXNotify.c (Tcl_InitNotifier):		   for weakly
	* unix/tclUnixInit.c (Tcl_GetEncodingNameFromEnvironment): importing
	symbols not available on OSX 10.2 or 10.3, enables binaires built on
	later OSX versions to run on earlier ones.
	* macosx/Tcl.xcodeproj/project.pbxproj: enable weak-linking; turn on
						extra warnings.
	* macosx/README: document how to enable weak-linking; cleanup.
	* unix/tclUnixPort.h: add support for weak-linking; conditionalize
	AvailabilityMacros.h inclusion; only disable realpath on 10.2 or
	earlier when threads are enabled.
	* unix/tclLoadDyld.c (TclpLoadMemoryGetBuffer): change runtime Darwin
	* unix/tclUnixInit.c (TclpInitPlatform):	release check to use
							global initialized
							once
	* unix/tclUnixFCmd.c (DoRenameFile, TclpObjNormalizePath): add runtime
	Darwin release check to determine if realpath is threadsafe.
	* unix/configure.in: add check on Darwin for compiler support of weak
	* unix/tcl.m4:	     import and for AvailabilityMacros.h header; move
	Darwin specific checks & defines that are only relevant to the tcl
	build out of tcl.m4; restrict framework option to Darwin; clean up
	quoting and help messages.
	* unix/configure: autoconf-2.59
	* unix/tclConfig.h.in: autoheader-2.59

	* generic/regc_locale.c (cclass):
	* generic/tclExecute.c (TclExecuteByteCode):
	* generic/tclIOCmd.c (Tcl_ExecObjCmd):
	* generic/tclListObj.c (NewListIntRep):
	* generic/tclObj.c (Tcl_GetLongFromObj, Tcl_GetWideIntFromObj)
	(FreeBignum, Tcl_SetBignumObj):
	* generic/tclParseExpr.c (Tcl_ParseExpr):
	* generic/tclStrToD.c (TclParseNumber):
	* generic/tclStringObj.c (TclAppendFormattedObjs):
	* unix/tclLoadDyld.c (TclpLoadMemory):
	* unix/tclUnixPipe.c (TclpCreateProcess): fix signed-with-unsigned
	comparison and other warnings from gcc4 -Wextra.

2006-07-13  Andreas Kupries <andreask@activestate.com>

	* unix/tclUnixPort.h: Added the inclusion of <AvailabilityMacros.h>.
	The missing header caused the upcoming #if conditions to wrongly
	exclude realpath, causing file normalize to ignore symbolic links in
	the path.

2006-07-11  Zoran Vasiljevic <vasiljevic@users.sourceforge.net>

	* generic/tclAsync.c: Made Tcl_AsyncDelete() more tolerant when called
	after all thread TSD has been garbage-collected.

2006-07-05  Don Porter	<dgp@users.sourceforge.net>

	* generic/tclParseExpr.c:	Completely new expression parser that
	builds a parse tree instead of operating with deep recursion. This
	corrects reports of stack-blowing crashes parsing long expressions
	[Bug 906201] and replaces a fundamentally O(N^2) algorithm with an
	O(N) one [RFE 903765]. The new parser is better able to generate error
	messages that clearly report both the nature and context of the syntax
	error [Bugs 1029267, 1381715]. For now, the code for the old parser is
	still present and can be activated with a "#define OLD_EXPR_PARSER
	1". This is for the sake of a clean implementation patch, and for ease
	of benchmarking. The new parser is non-recursive, so much lighter in
	stack consumption, but it does use more heap, so there may be cases
	where parsing of long expressions that succeeded with the old parser
	will lead to out of memory panics with the new one. There are still
	more improvements possible on that point, though significant progress
	may require changes to the Tcl_Token specifications documented for the
	public Tcl_Parse*() routines.
	***POTENTIAL INCOMPATIBILITY*** for any callers that rely on the exact
	(usually terrible) error messages generated by the old parser. This
	includes a large number of tests in the test suite.

	* generic/tclInt.h:		Replaced TclParseWhiteSpace() with
	* generic/tclParse.c:		TclParseAllWhiteSpace() which is what
	* generic/tclParseExpr.c:	all the callers really needed.
	Breaking whitespace runs at newlines is useful only to the command
	parsing function, and it can call the file scoped routine
	ParseWhiteSpace() to do that.

	* tests/expr-old.test:	Removed knownBug constraints that masked
	* tests/expr.test:	failures due to revised error messages.
	* tests/parseExpr.test:

2006-06-20  Don Porter	<dgp@users.sourceforge.net>

	* generic/tclIOUtil.c:	Changed default configuration to
	* generic/tclInt.decls: #undef USE_OBSOLETE_FS_HOOKS which disables
	* generic/tclTest.c:	access to the Tcl 8.3 internal routines for
	hooking into filesystem operations. Everyone ought to have migrated to
	Tcl_Filesystems by now.
	***POTENTIAL INCOMPATIBILITY*** for any code still stuck in the
	pre-Tcl_Filesystem era.

	* generic/tclIntDecls.h:	make genstubs
	* generic/tclStubInit.c:

	* generic/tclStrToD.c:	Removed dead code that permitted disabling of
	recognition of the new 0b and 0o numeric formats.

	* generic/tclExecute.c: Removed dead code that implemented alternative
	* generic/tclObj.c:	design where numeric values did not
	automatically narrow to the smallest Tcl_ObjType required to hold them

	* generic/tclCmdAH.c:	Removed dead code that was old implementation
	of [format].

2006-06-14  Daniel Steffen  <das@users.sourceforge.net>

	* unix/tclUnixPort.h (Darwin): support MAC_OS_X_VERSION_MAX_ALLOWED
	define from AvailabilityMacros.h: override configure detection and
	only use API available in the indicated OS version or earlier.

2006-06-14  Donal K. Fellows  <donal.k.fellows@manchester.ac.uk>

	* doc/format.n, doc/scan.n: Added examples for converting between
	characters and their numeric interpretations following user prompting.

2006-06-13  Donal K. Fellows  <dkf@users.sf.net>

	* unix/tclLoadDl.c (TclpDlopen): Workaround for a compiler bug in Sun
	Forte 6. [Bug 1503729]

2006-06-06  Don Porter	<dgp@users.sourceforge.net>

	* doc/GetStdChan.3:	Added recommendation that each call to
	Tcl_SetStdChannel() be accompanied by a call to Tcl_RegisterChannel().

2006-06-05  Donal K. Fellows  <donal.k.fellows@manchester.ac.uk>

	* doc/Alloc.3: Added documentation of promise that Tcl_Realloc(NULL,x)
	is the same as Tcl_Alloc(x), as discussed in comp.lang.tcl. Also fixed
	nonsense sentence to say something meaningful.

2006-05-29  Jeff Hobbs	<jeffh@ActiveState.com>

	* generic/tcl.h (Tcl_DecrRefCount): use if/else construct to allow
	placement in unbraced outer if/else conditions. (jcw)

2006-05-27  Daniel Steffen  <das@users.sourceforge.net>

	* macosx/tclMacOSXNotify.c: implemented pthread_atfork() handler that
	* unix/tcl.m4 (Darwin):	    recreates CoreFoundation state and
	notifier thread in the child after a fork(). Note that pthread_atfork
	is available starting with Tiger only. Because vfork() is used by the
	core on Darwin, [exec]/[open] are not affected by this fix, only
	extensions or embedders that call fork() directly (such as TclX).
	However, this only makes fork() safe from corefoundation tcl with
	--disable-threads; as on all platforms, forked children may deadlock
	in threaded tcl due to the potential for stale locked mutexes in the
	child. [Patch 923072]

	* unix/configure: autoconf-2.59
	* unix/tclConfig.h.in: autoheader-2.59

2006-05-24  Donal K. Fellows  <donal.k.fellows@manchester.ac.uk>

	* unix/tcl.m4 (SC_CONFIG_SYSTEM): Fixed quoting of command script to
	awk; it was a rarely used branch, but it was wrong. [Bug 1494160]

2006-05-23  Donal K. Fellows  <donal.k.fellows@manchester.ac.uk>

	* doc/chan.n, doc/refchan.n: Tighten up the documentation to follow a
	slightly more consistent style with regard to argument capitalization.

2006-05-13  Don Porter	<dgp@users.sourceforge.net>

	* generic/tclProc.c (ProcCompileProc): When a bump of the compile
	epoch forces the re-compile of a proc body, take care not to overwrite
	any Proc struct that may be referred to on the active call stack. This
	fixes [Bug 1482718]. Note that the fix will not be effective for code
	that calls the private routine TclProcCompileProc() directly.

2006-05-13  Daniel Steffen  <das@users.sourceforge.net>

	* generic/tclEvent.c (HandleBgErrors): fix leak. [Coverity issue 86]

2006-05-05  Don Porter	<dgp@users.sourceforge.net>

	* generic/tclMain.c (Tcl_Main):		Corrected flaw that required
	* tests/main.test: (Tcl_Main-4.5):	processing of one interactive
	command before passing control to the loop routine registered with
	Tcl_SetMainLoop(). [Bug 1481986]

2006-05-04  Don Porter	<dgp@users.sourceforge.net>

	* README:		Bump version number to 8.5a5
	* generic/tcl.h:
	* tools/tcl.wse.in:
	* unix/configure.in:
	* unix/tcl.spec:
	* win/README.binary:
	* win/configure.in:

	* unix/configure:	autoconf-2.59
	* win/configure:

	* generic/tclBasic.c (ExprSrandFunc): Restore acceptance of wide/big
	* doc/mathfunc.n: integer values by srand(). [Bug 1480509]

2006-04-26  Don Porter	<dgp@users.sourceforge.net>

	*** 8.5a4 TAGGED FOR RELEASE ***

	* changes:	Updates for another RC.

	* generic/tclBinary.c:	Revised the handling of the Q and q format
	* generic/tclInt.h:	specifiers for [binary] to account for the
	* generic/tclStrToD.c:	"middle endian" floating point format used in
	Nokia N770.

2006-04-25  Don Porter	<dgp@users.sourceforge.net>

	* doc/DoubleObj.3:	More doc updates for TIP 237.
	* doc/expr.n:
	* doc/format.n:
	* doc/mathfunc.n:
	* doc/scan.n:
	* doc/string.n:

	* generic/tclScan.c:	[scan $s %u] is documented to accept only
	* tests/scan.test:	decimal formatted integers. Fixed to match.

2006-04-19  Kevin B. Kenny  <kennykb@acm.org>

	* generic/tclStrToD.c: Added code to support the "middle endian"
	floating point format used in the Nokia N770's software-based floating
	point. Thanks to Bruce Johnson for reporting this bug, originally on
	http://wiki.tcl.tk/15408.
	* library/clock.tcl: Fixed a bug with Daylight Saving Time and Posix
	time zone specifiers reported by Martin Lemburg in
	http://groups.google.com/group/comp.lang.tcl/browse_thread/thread/9a8b15a4dfc0b7a0
	(and not at SourceForge).
	* tests/clock.test: Added test case for the above bug.

2006-04-18  Donal K. Fellows  <dkf@users.sf.net>

	* doc/IntObj.3: Minor review fixes, including better documentation of
	the behaviour of Tcl_GetBignumAndClearObj.

2006-04-17  Don Porter	<dgp@users.sourceforge.net>

	* doc/IntObj.3: Documentation changes to account for TIP 237 changes.
	* doc/Object.3: [Bug 1446971]

2006-04-12  Donal K. Fellows  <donal.k.fellows@manchester.ac.uk>

	* generic/regc_locale.c (cclass): Redefined the meaning of [:print:]
	to be exactly UNICODE letters, numbers, punctuation, symbols and
	spaces (*not* whitespace). [Bug 1376892]

2006-04-11  Don Porter	<dgp@users.sourceforge.net>

	* generic/tclTrace.c:	Stop some interference between enter traces
	* tests/trace.test:	and enterstep traces. [Bug 1458266]

2006-04-07  Don Porter	<dgp@users.sourceforge.net>

	* generic/tclPathObj.c: Yet another revised fix for the [Bug 1379287]
	* tests/fileSystem.test:	family of path normalization bugs.

2006-04-06  Jeff Hobbs	<jeffh@ActiveState.com>

	* generic/tclRegexp.c (FinalizeRegexp): full reset data to indicate
	readiness for reinitialization.

2006-04-06  Don Porter	<dgp@users.sourceforge.net>

	* generic/tclIndexObj.c (Tcl_GetIndexFromObjStruct):	It seems there
	* tests/indexObj.test:	are extensions that rely on the prior behavior
	* doc/GetIndex.3:	that the empty string cannot succeed as a
	unique prefix matcher, so I'm restoring Donal Fellows's solution.
	Added mention of this detail to the documentation. [Bug 1464039]

	* tests/compExpr-old.test:	Updated testmathfunctions constraint
	* tests/compExpr.test:		to post-TIP-232 world.
	* tests/expr-old.test:
	* tests/expr.test:
	* tests/info.test:

	* tests/indexObj.test:	Corrected other test errors revealed by
	* tests/upvar.test:	testing outside the tcltest application.

	* generic/tclPathObj.c: Revised fix for the [Bug 1379287] family of
	path normalization bugs.

2006-04-06  Daniel Steffen  <das@users.sourceforge.net>

	* unix/tcl.m4: removed TCL_IO_TRACK_OS_FOR_DRIVER_WITH_BAD_BLOCKING
	define on Darwin. [Bug 1457515]
	* unix/configure: autoconf-2.59
	* unix/tclConfig.h.in: autoheader-2.59

2006-04-05  Don Porter	<dgp@users.sourceforge.net>

	* win/tclWinInit.c:	More careful calls to Tcl_DStringSetLength()
	* win/tclWinSock.c:	to avoid creating invalid DString states. Bump
	* win/tclWinDde.c:	to version 1.3.2. [RFE 1366195]
	* library/dde/pkgIndex.tcl:

	* library/reg/pkgIndex.tcl:	Bump to registry 1.2 because
	* win/tclWinReg.c:	Registry_Unload() is a new public routine
	* win/Makefile.in:	compared to the 1.1.* releases.

	* win/configure.in:	Bump package version numbers.
	* win/configure:	autoconf 2.59

2006-04-05  Donal K. Fellows  <donal.k.fellows@manchester.ac.uk>

	* generic/tclIndexObj.c (Tcl_GetIndexFromObjStruct): Allow empty
	strings to be matched by the Tcl_GetIndexFromObj machinery, in the
	same manner as any other key. [Bug 1464039]

2006-04-03  Andreas Kupries <andreask@activestate.com>

	* generic/tclIO.c (ReadChars): Added check, panic and commentary to a
	piece of code which relies on BUFFER_PADDING to create enough space at
	the beginning of each buffer for the insertion of partial multibyte
	data at the beginning of a buffer. Commentary explains why this code
	is OK, and the panic is as a precaution if someone twiddled the
	BUFFER_PADDING into uselessness.

	* generic/tclIO.c (ReadChars): Temporarily suppress the use of
	TCL_ENCODING_END set when EOF was reached while the buffer we are
	converting is not truly the last buffer in the queue. Together with
	the Utf bug below it was possible to completely wreck the buffer data
	structures, eventually crashing Tcl. [Bug 1462248]

	* generic/tclEncoding.c (UtfToUtfProc): Stop accessing memory beyond
	the end of the input buffer when TCL_ENCODING_END is set and the last
	bytes of the buffer start a multi-byte sequence. This bug contributed
	to [Bug 1462248].

2006-03-30  Miguel Sofer  <msofer@users.sf.net>

	* generic/tclExecute.c: remove unused var and silence gcc warning

2006-03-29  Jeff Hobbs	<jeffh@ActiveState.com>

	* win/Makefile.in: convert _NATIVE paths to use / to avoid ".\"
	path-as-escape issue.

2006-03-29  Don Porter	<dgp@users.sourceforge.net>

	* changes:	Updates for another RC.

	* generic/tclPathObj.c:	 More fixes for path normalization when /../
	* tests/fileSystem.test: tries to go beyond root.[Bug 1379287]

	* generic/tclExecute.c: Revised INST_MOD implementation to do
	calculations in native types as much as possible, moving to mp_ints
	only when necessary.

2006-03-28  Jeff Hobbs	<jeffh@ActiveState.com>

	* win/tclWinPipe.c (TclpCreateProcess): change panics to Tcl errors
	and do proper refcounting of noe objPtr. [Bug 1194429]

	* unix/tcl.m4, win/tcl.m4: []-quote AC_DEFUN functions.

2006-03-28  Daniel Steffen  <das@users.sourceforge.net>

	* macosx/Tcl.xcode/default.pbxuser:	add '-singleproc 1' cli arg to
	* macosx/Tcl.xcodeproj/default.pbxuser: tcltest to ease test debugging

	* macosx/Tcl.xcode/project.pbxproj:	removed $prefix/share from
	* macosx/Tcl.xcodeproj/project.pbxproj: TCL_PACKAGE_PATH as per change
	to unix/configure.in of 2006-03-13.

	* unix/tclUnixFCmd.c (TclpObjNormalizePath): deal with *BSD/Darwin
	realpath() converting relative paths into absolute paths [Bug 1064247]

2006-03-28  Vince Darley  <vincentdarley@sourceforge.net>

	* generic/tclIOUtil.c: fix to nativeFilesystemRecord comparisons
	(lesser part of [Bug 1064247])

2006-03-27  Pat Thoyts	<patthoyts@users.sourceforge.net>

	* win/tclWinTest.c:	Fixes for [Bug 1456373] (mingw-gcc issue)

2006-03-27  Andreas Kupries <andreask@activestate.com>

	* doc/CrtChannel.3:    Added TCL_CHANNEL_VERSION_5, made it the
	* generic/tcl.h:       version where the "truncateProc" is defined at,
	* generic/tclIO.c:     and moved all channel drivers of Tcl to v5.
	* generic/tclIOGT.c, generic/tclIORChan.c, unix/tclUnixChan.c:
	* unix/tclUnixPipe.c, win/tclWinChan.c, win/tclWinConsole.c:
	* win/tclWinPipe.c, win/tclWinSerial.c, win/tclWinSock.c:

2006-03-27  Don Porter	<dgp@users.sourceforge.net>

	* generic/tclExecute.c: Merge INST_MOD computation in with the
	INST_?SHIFT instructions, which also operate only on two integral
	values. Also corrected flaw that made INST_BITNOT of wide values
	require mp_int calculations. Also corrected type that missed optimized
	handling of the tclBooleanType by the TclGetBooleanFromObj macro.

	* changes:	Updates for another RC.

2006-03-25  Don Porter	<dgp@users.sourceforge.net>

	* generic/tclExecute.c: Corrections to INST_EXPON detection of
	overflow to use mp_int calculations.

2006-03-24  Kevin B. Kenny  <kennykb@acm.org>

	* generic/tclExecute.c (TclExecuteByteCode): Added a couple of missing
	casts to 'int' that were affecting compilablity on VC6.

2006-03-24  Don Porter	<dgp@users.sourceforge.net>

	* generic/tclEncoding.c: Reverted latest change [Bug 506653] since it
	reportedly killed test performance on Windows.

	* generic/tclExecute.c: Revised INST_EXPON implementation to do
	calculations in native types as much as possible, moving to mp_ints
	only when necessary.

2006-03-23  Don Porter	<dgp@users.sourceforge.net>

	* generic/tclExecute.c: Merged INST_EXPON handling in with the other
	binary operators that operate on all number types (INST_ADD, etc.).

	* tests/env.test: With case preserved (see 2006-03-21 commit) be sure
	to do case-insensitive filtering. [Bug 1457065]

2006-03-23  Reinhard Max  <max@suse.de>

	* unix/tcl.spec: Cleaned up and completed the spec file. An RPM can
	now be built from the tcl source distribution with "rpmbuild -tb
	<tarball>"

2006-03-22  Reinhard Max  <max@suse.de>

	* tests/stack.test: Run the stack tests in subshells, so that they are
	reported as failed tests rather than bugs in the test suite if the
	recursion causes a segfault.

2006-03-21  Don Porter	<dgp@users.sourceforge.net>

	* changes:	Updates for another RC.

	* generic/tclStrToD.c:	One of the branches of AccumulateDecimalDigit
	* tests/parseExpr.test: did not. [Bug 1451233]

	* tests/env.test:	Preserve case of saved env vars. [Bug 1409272]

2006-03-21  Daniel Steffen  <das@users.sourceforge.net>

	* generic/tclInt.decls:	 implement globbing for HFS creator & type
	* macosx/tclMacOSXFCmd.c:codes and 'hidden' flag, as documented in
	* tests/macOSXFCmd.test: glob.n; objectified OSType handling in [glob]
	* unix/tclUnixFile.c:	 and [file attributes]; fix globbing for
	hidden files with pattern==NULL arg. [Bug 823329]
	* generic/tclIntPlatDecls.h:
	* generic/tclStubInit.c: make genstubs

2006-03-20  Andreas Kupries <andreask@activestate.com>

	* win/Makefile.in (install-libraries): Generate tcl8/8.4 directory
	under Windows as well (cygwin Makefile). Related entry: 2006-03-07,
	dgp. This moved the installation of http from 8.2 to 8.4, partially. A
	fix of the required directory creation was done for unix on Mar 10,
	without entry in the Changelog. This entry is for the fix of the
	directory creation under Windows.

	* unix/installManPage: There is always one even more broken "sed".
	Moved the # comment starting character in the sed script to the
	beginning of their respective lines. The AIX sed will not recognize
	them as comments otherwise :( The actual text stays indented for
	better association with the commands they belong to.

2006-03-20  Donal K. Fellows  <donal.k.fellows@manchester.ac.uk>

	* tests/cmdAH.test, tests/fCmd.test, tests/unixFCmd.test:
	* tests/winFCmd.test: Cleanup of some test constraint handling, and a
	few other minor issues.

2006-03-18  Vince Darley  <vincentdarley@sourceforge.net>

	* generic/tclFileName.c:
	* doc/FileSystem.3:
	* tests/fileName.test: Fix to [Bug 1084705] so that 'glob -nocomplain'
	finally agrees with its documentation and doesn't swallow genuine
	errors.

	***POTENTIAL INCOMPATIBILITY*** for scripts that assumed '-nocomplain'
	removes the need for 'catch' to deal with non-understood path names.

	Small optimisation to implementation of pattern==NULL case of TclGlob,
	and clarification to the documentation. [Tclvfs bug 1405317]

2006-03-18  Vince Darley  <vincentdarley@sourceforge.net>

	* tests/fCmd.test: added knownBug test case for [Bug 1394972]

	* tests/winFCmd.test:
	* tests/tcltest.test: corrected tests to better account for behaviour
	of writable/non-writable directories on Windows 2000/XP. This, with
	the previous patches, closes [Bug 1193497]

2006-03-17  Andreas Kupries <andreask@activestate.com>

	* doc/chan.n: Updated with documentation for the commands 'chan
	create' and 'chan postevent' (TIP #219).

	* doc/refchan.n: New file. Documentation of the command handler API
	for reflected channels (TIP #219).

2006-03-17  Joe Mistachkin <joe@mistachkin.com>

	* unix/tclUnixPort.h: Include pthread.h prior to pthread_np.h [Bug
	1444692]

	* win/tclWinTest.c: Corrected typo of 'initializeMutex' that prevented
	successful compilation.

2006-03-16  Andreas Kupries <andreask@activestate.com>

	* doc/open.n: Documented the changed behaviour of 'a'ppend mode.

	* tests/io.test (io-43.1 io-44.[1234]): Rewritten to be self-contained
	with regard to setup and cleanup. [Bug 681793]

	* generic/tclIOUtil.c (TclGetOpenMode): Added the flag O_APPEND to the
	list of POSIX modes used when opening a file for 'a'ppend. This
	enables the proper automatic seek-to-end-on-write by the OS. See [Bug
	680143] for longer discussion.

	* tests/ioCmd.test (iocmd-13.7.*): Extended the testsuite to check the
	new handling of 'a'.

2006-03-15  Andreas Kupries <andreask@activestate.com>

	* tests/socket.test: Extended the timeout in socket-11.11 from 10 to
	40 seconds to allow for really slow machines. Also extended
	actual/expected results with value of variable 'done' to make it
	clearer when a test fails due to a timeout. [Bug 792159]

2006-03-15  Vince Darley  <vincentdarley@sourceforge.net>

	* win/fCmd.test: add proper test constraints so the new tests don't
	run on Unix.

2006-03-14  Andreas Kupries <andreask@activestate.com>

	* generic/tclPipe.c (TclCreatePipeline): Modified the processing of
	pipebars to fail if the last bar is followed only by redirections.
	[Bug 768659]

2006-03-14  Andreas Kupries <andreask@activestate.com>

	* doc/fconfigure.n: Clarified that -translation is binary is reported
	as lf when queried, because it is identical to lf, except for the
	special additional behaviour when setting it. [Bug 666770]

2006-03-14  Andreas Kupries <andreask@activestate.com>

	* doc/clock.n: Removed double-quotes around section title NAME; not
	needed.
	* unix/installManpage: Reverted part to handle double-quotes in
	section NAME, chokes older sed installations.

2006-03-14  Andreas Kupries <andreask@activestate.com>

	* library/tm.tcl (::tcl::tm::Defaults): Fixed handling of environment
	variable TCLX.y_TM_PATH, bad variable reference. Thanks to Julian
	Noble. [Bug 1448251]

2006-03-14  Vince Darley  <vincentdarley@sourceforge.net>

	* win/tclWinFile.c: updated patch to deal with 'file writable' issues
	on Windows XP/2000.
	* generic/tclTest.c:
	* unix/tclUnixTest.c:
	* win/tclWinTest.c:
	* tests/fCmd.test: updated test suite to deal with correct permissions
	setting and differences between XP/2000 and 95/98 3 tests still fail;
	to be dealt with shortly

2006-03-13  Don Porter	<dgp@users.sourceforge.net>

	* generic/tclEncoding.c: Report error when an escape encoding is
	missing one of its sub-encodings. [Bug 506653]

	* unix/configure.in:	Revert change from 2005-07-26 that sometimes
	* unix/configure:	added $prefix/share to the tcl_pkgPath. See
	[Patch 1231015]. autoconf-2.59.

2006-03-10  Miguel Sofer  <msofer@users.sf.net>

	* generic/tclProc.c (ObjInterpProcEx):
	* tests/apply.test (apply-5.1): Fix [apply] error messages so that
	they quote the lambda expression. [Bug 1447355]

2006-03-10  Zoran Vasiljevic  <vasiljevic@users.sourceforge.net>

	-- Summary of changes fixing [Bug 1437595] --

	* generic/tclEvent.c: Cosmetic touches and identation
	* generic/tclInt.h: Added TclpFinalizeSockets() call.

	* generic/tclIO.c: Calls TclpFinalizeSockets() as part of the
	TclFinalizeIOSubsystem().

	* unix/tclUnixSock.c: Added no-op TclpFinalizeSockets().

	* win/tclWinPipe.c, win/tclWinSock.c: Finalization of sockets/pipes is
	now solely done in TclpFinalizeSockets() and TclpFinalizePipes() and
	not over the thread-exit handler, because the order of actions the Tcl
	generic core will impose may result in cores/hangs if the thread exit
	handler tears down corresponding subsystem(s) too early.

2006-03-10  Vince Darley  <vincentdarley@sourceforge.net>

	* win/tclWinFile.c: previous patch breaks tests, so removed.

2006-03-09  Vince Darley  <vincentdarley@sourceforge.net>

	* win/tclWinFile.c: fix to 'file writable' in certain XP directories.
	Thanks to fvogel and jfg. [Patch 1344540] Modified patch to make use
	of existing use of getSecurityProc.

2006-03-08  Don Porter	<dgp@users.sourceforge.net>

	* generic/tclExecute.c: Complete missing bit of TIP 215 implementation
	* tests/incr.test:

2006-03-07  Joe English	 <jenglish@users.sourceforge.net>

	* unix/tcl.m4: Set SHLIB_LD_FLAGS='${LIBS}' on NetBSD, as per the
	other *BSD variants. [Bug 1334613]
	* unix/configure: Regenerated.

2006-03-07  Don Porter	<dgp@users.sourceforge.net>

	* changes:	Update in prep. for 8.5a4 release.

	* unix/Makefile.in:	Package http 2.5.2 requires Tcl 8.4, so the
	* win/Makefile.in:	*.tm installation has to be placed in an "8.4"
	directory, not an "8.2" directory.

2006-03-06  Don Porter	<dgp@users.sourceforge.net>

	* generic/tclBasic.c:	Revised handling of TCL_EVAL_* flags to
	* tests/parse.test:	simplify TclEvalObjvInternal and to correct
	the auto-loading of alias targets (parse-8.12). [Bug 1444291]

2006-03-03  Don Porter	<dgp@users.sourceforge.net>

	* generic/tclPathObj.c: Revised yesterday's fix for [Bug 1379287] to
	work on Windows.

	* generic/tclObj.c:	Compatibility support for existing code that
	calls Tcl_GetObjType("boolean").

2006-03-02  Don Porter	<dgp@users.sourceforge.net>

	* generic/tclPathObj.c:		Fix for failed normalization of paths
	* tests/fileSystem.test:	with /../ that lead back to the root
	of the filesystem, like /foo/.. [Bug 1379287]

2006-03-01  Reinhard Max  <max@suse.de>

	* unix/installManPage: Fix the script for manpages that have quotes
	around the .SH arguments, as doctools produces them. [Bug 1292145]
	Some minor cleanups and improvements.

2006-02-28  Don Porter	<dgp@users.sourceforge.net>

	* generic/tclBasic.c:	Corrections to be sure that TCL_EVAL_GLOBAL
	* tests/namespace.test: evaluations act the same as [uplevel #0]
	* tests/parse.test:	evaluations, even when execution traces or
	* tests/trace.test:	invocations of [::unknown] are present. [Bug
	1439836]

2006-02-22  Don Porter	<dgp@users.sourceforge.net>

	* generic/tclBasic.c:	Corrected a few bugs in how [namespace
	* tests/namespace.test: unknown] interacts with TCL_EVAL_* flags.
	[Patch 958222]

2006-02-17  Don Porter	<dgp@users.sourceforge.net>

	* generic/tclIORChan.c: Revised error message generation and handling
	* tests/ioCmd.test:	of exceptional return codes in the channel
	reflection layer. [Bug 1372348]

2006-02-16  Don Porter	<dgp@users.sourceforge.net>

	* generic/tclIndexObj.c:	Disallow the "ambiguous" error message
	* tests/indexObj.test:		when TCL_EXACT matching is requested.
	* tests/ioCmd.test:

2006-02-15  Don Porter	<dgp@users.sourceforge.net>

	* generic/tclIO.c:	Made several routines tolerant of
	* generic/tclIORChan.c: interp == NULL arguments. [Bug 1380662]
	* generic/tclIOUtil.c:

2006-02-09  Don Porter	<dgp@users.sourceforge.net>

	TIP#215 IMPLEMENTATION

	* doc/incr.n:		Revised [incr] to auto-initialize when varName
	* generic/tclExecute.c: argument is unset. [Patch 1413115]
	* generic/tclVar.c:
	* tests/compile.test:
	* tests/incr-old.test:
	* tests/incr.test:
	* tests/set.test:

	* tests/main.test (Tcl_Main-6.7):	Improved robustness of
	command auto-completion test. [Bug 1422736]

2006-02-08  Donal K. Fellows  <dkf@users.sf.net>

	* doc/Encoding.3, doc/encoding.n: Updates due to review at request of
	Don Porter. Mostly minor changes.

2006-02-08  Don Porter	<dgp@users.sourceforge.net>

	TIP#258 IMPLEMENTATION

	* doc/Encoding.3:	New subcommand [encoding dirs].
	* doc/encoding.n:	New routine Tcl_GetEncodingNameFromEnvironment
	* generic/tcl.decls:	Made public:
	* generic/tclBasic.c:	TclGetEncodingFromObj
	* generic/tclCmdAH.c:		-> Tcl_GetEncodingFromObj
	* generic/tclEncoding.c:TclGetEncodingSearchPath
	* generic/tclInt.decls:		-> Tcl_GetEncodingSearchPath
	* generic/tclInt.h:	TclSetEncodingSearchPath
	* generic/tclTest.c:		-> Tcl_SetEncodingSearchPath
	* library/init.tcl:	Removed commands:
	* tests/cmdAH.test:		[tcl::unsupported::EncodingDirs]
	* tests/encoding.test:		[testencoding path] (Tcltest)
	* unix/tclUnixInit.c:	[Patch 1413934]
	* win/tclWinInit.c:

	* generic/tclDecls.h:	make genstubs
	* generic/tclIntDecls.h:
	* generic/tclStubInit.c:

2006-02-01  Miguel Sofer  <msofer@users.sf.net>

	* generic/tclProc.c: minor improvements to [apply]
	* tests/apply.test: new tests; apply-5.1 currently fails to indicate
	missing work in error reporting

2006-02-01  Don Porter	<dgp@users.sourceforge.net>

	TIP#194 IMPLEMENTATION

	* doc/apply.n:	(New file)	New command [apply]. [Patch 944803]
	* doc/uplevel.n:
	* generic/tclBasic.c:
	* generic/tclInt.h:
	* generic/tclProc.c:
	* tests/apply.test: (New file)
	* tests/proc-old.test:
	* tests/proc.test:

	TIP#181 IMPLEMENTATION

	* doc/Namespace.3:	New command [namespace unknown]. New public C
	* doc/namespace.n:	routines Tcl_(Get|Set)NamespaceUnknownHandler.
	* doc/unknown.n:	[Patch 958222]
	* generic/tcl.decls:
	* generic/tclBasic.c:
	* generic/tclInt.h:
	* generic/tclNamesp.c:
	* tests/namespace.test:

	* generic/tclDecls.h:	make genstubs
	* generic/tclStubInit.c:

	TIP#250 IMPLEMENTATION

	* doc/namespace.n:	New command [namespace upvar]. [Patch 1275435]
	* generic/tclInt.h:
	* generic/tclNamesp.c:
	* generic/tclVar.c:
	* tests/namespace.test:
	* tests/upvar.test:

2006-01-26  Donal K. Fellows  <dkf@users.sf.net>

	* doc/dict.n: Fixed silly bug in example. Thanks to Heiner Marxen
	<heiner.marxen@unsel.de> for catching this! [Bug 1415725]

2006-01-26  Donal K. Fellows  <donal.k.fellows@manchester.ac.uk>

	* unix/tclUnixChan.c (TclpOpenFileChannel): Tidy up and comment the
	mess to do with setting up serial channels. This (deliberately) breaks
	a broken FreeBSD port, indicates what we're really doing, and reduces
	the amount of conditional compilation sections for better maintenance.

2006-01-25  Donal K. Fellows  <dkf@users.sf.net>

	* unix/tclUnixInit.c (TclpInitPlatform): Improved conditions on when
	to update the FP rounding mode on FreeBSD, taken from FreeBSD port.

2006-01-23  Donal K. Fellows  <dkf@users.sf.net>

	* tests/string.test (string-12.21): Added test for [Bug 1410553] based
	on original bug report.

2006-01-23  Miguel Sofer  <msofer@users.sf.net>

	* generic/tclStringObj.c: fixed incorrect handling of internal rep in
	Tcl_GetRange. Thanks to twylite and Peter Spjuth. [Bug 1410553]

	* generic/tclProc.c: fixed args handling for precompiled bodies [Bug
	1412695]; thanks to Uwe Traum.

2006-01-16  Reinhard Max  <max@suse.de>

	* generic/tclPipe.c (FileForRedirect): Prevent nameString from being
	freed without having been initialized.
	* tests/exec.test: Added a test for the above.

2006-01-12  Zoran Vasiljevic  <vasiljevic@users.sourceforge.net>

	* generic/tclPathObj.c (Tcl_FSGetInternalRep): backported patch from
	core-8-4-branch. A freed pointer has been overwritten causing all
	sorts of coredumps.

2006-01-12  Vince Darley  <vincentdarley@sourceforge.net>

	* win/tclWinFile.c: fix to sharing violation [Bug 1366227]

2006-01-11  Don Porter	<dgp@users.sourceforge.net>

	* generic/tclBasic.c:	Moved Tcl_LogCommandInfo from tclBasic.c to
	* generic/tclNamesp.c:	tclNamesp.c to get access to identifier with
	* tests/error.test (error-7.0): file scope. Added check for traces on
	::errorInfo, and when present fall back to contruction of the stack
	trace in the variable so that write trace notification timings are
	compatible with earlier Tcl releases. This reduces, but does not
	completely eliminate the ***POTENTIAL INCOMPATIBILITY*** created by
	the 2004-10-15 commit. [Bug 1397843]

2006-01-10  Daniel Steffen  <das@users.sourceforge.net>

	* unix/configure:    add caching, use AC_CACHE_CHECK instead of
	* unix/configure.in: AC_CACHE_VAL where possible, consistent message
	* unix/tcl.m4:	     quoting, sync relevant tclconfig/tcl.m4 changes
	and gratuitous formatting differences, fix SC_CONFIG_MANPAGES with
	default argument, Darwin improvements to SC_LOAD_*CONFIG.

2006-01-09  Don Porter	<dgp@users.sourceforge.net>

	* generic/tclNamesp.c (NamespaceInscopeCmd):	[namespace inscope]
	* tests/namespace.test: commands were not reported by [info level].
	[Bug 1400572]

2006-01-09  Donal K. Fellows  <donal.k.fellows@manchester.ac.uk>

	* generic/tclTrace.c: Stop exporting the guts of the trace command;
	nothing outside this file needs to see it. [Bug 971336]

2006-01-05  Donal K. Fellows  <donal.k.fellows@manchester.ac.uk>

	* unix/tcl.m4 (TCL_CONFIG_SYSTEM): Factor out the code to determine
	the operating system version number, as it was replicated in several
	places.

2006-01-04  David Gravereaux  <davygrvy@pobox.com>

	* win/tclAppInit.c: WIN32 native console signal handler removed. This
	was found to be interfering with TWAPI extension one. IMO, special
	services such as signal handlers should best be done with extensions
	to the core after discussions on c.l.t. about Roy Terry's tclsh
	children of a real windows service shell.

	******************************************************************
	*** CHANGELOG ENTRIES FOR 2005 IN "ChangeLog.2005"	       ***
	*** CHANGELOG ENTRIES FOR 2004 IN "ChangeLog.2004"	       ***
	*** CHANGELOG ENTRIES FOR 2003 IN "ChangeLog.2003"	       ***
	*** CHANGELOG ENTRIES FOR 2002 IN "ChangeLog.2002"	       ***
	*** CHANGELOG ENTRIES FOR 2001 IN "ChangeLog.2001"	       ***
	*** CHANGELOG ENTRIES FOR 2000 IN "ChangeLog.2000"	       ***
	*** CHANGELOG ENTRIES FOR 1999 AND EARLIER IN "ChangeLog.1999" ***
	******************************************************************<|MERGE_RESOLUTION|>--- conflicted
+++ resolved
@@ -1,4 +1,9 @@
-<<<<<<< HEAD
+2012-02-29  Jan Nijtmans  <nijtmans@users.sf.net>
+
+	* generic/tclIOUtil.c:	[Bug 3466099] BOM in Unicode
+	* generic/tclEncoding.c:
+	* tests/source.test
+
 2012-02-23  Donal K. Fellows  <dkf@users.sf.net>
 
 	* tests/reg.test (14.21-23): Add tests relating to bug 1115587. Actual
@@ -14,13 +19,6 @@
 	* generic/tclCompCmds.c (TclCompileDictForCmd): [Bug 3487626]: Fix
 	crash in compilation of [dict for] when its implementation command is
 	used directly rather than through the ensemble.
-=======
-2012-02-29  Jan Nijtmans  <nijtmans@users.sf.net>
-
-	* generic/tclIOUtil.c:	[Bug 3466099] BOM in Unicode
-	* generic/tclEncoding.c:
-	* tests/source.test
->>>>>>> ef6e0a12
 
 2012-02-09  Don Porter  <dgp@users.sourceforge.net>
 
