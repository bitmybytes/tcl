--- conflicted
+++ resolved
@@ -1,13 +1,9 @@
-<<<<<<< HEAD
-2012-07-25  Alexandre Ferrieux  <ferrieux@users.sourceforge.net>
-=======
 2012-07-27  Jan Nijtmans  <nijtmans@users.sf.net>
 
 	* generic/tclUniData.c:   Support Unicode 6.2 (Add Turkish lira sign)
 	* generic/regc_locale.c:
 
-2012-07-24  Don Porter  <dgp@users.sourceforge.net>
->>>>>>> af685ce9
+2012-07-25  Alexandre Ferrieux  <ferrieux@users.sourceforge.net>
 
 	* win/tclWinPipe.c: [Bug 3547994]: Abandon the synchronous Windows
 	pipe driver to its fate when needed to honour TIP#398.
