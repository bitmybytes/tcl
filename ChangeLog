<<<<<<< HEAD
=======
2012-01-17  Donal K. Fellows  <dkf@users.sf.net>

	* doc/dict.n (dict with): [Bug 3474512]: Explain better what is going
	on when a dictionary key and the dictionary variable collide.

2012-01-17  Don Porter  <dgp@users.sourceforge.net>

	* library/http/http.tcl:	Bump to version 2.7.8
	* library/http/pkgIndex.tcl:
	* unix/Makefile.in:
	* win/Makefile.in:

>>>>>>> 7455de61
2012-01-13  Donal K. Fellows  <dkf@users.sf.net>

	* library/http/http.tcl (http::Connect): [Bug 3472316]: Ensure that we
	only try to read the socket error exactly once.

2012-01-12  Donal K. Fellows  <dkf@users.sf.net>

	* doc/tclvars.n: [Bug 3466506]: Document more environment variables.

2012-01-09  Jan Nijtmans  <nijtmans@users.sf.net>

	* generic/tclUtf.c:      [Bug 3464428]: string is graph \u0120 is wrong
	* generic/regc_locale.c: Add table for Unicode [:cntrl:] class
	* tools/uniClass.tcl:    Generate Unicode [:cntrl:] class table
	* tests/utf.test:

2012-01-08  Kevin B. Kenny  <kennykb@acm.org>

	* library/clock.tcl (ReadZoneinfoFile): [Bug 3470928]: Corrected a bug
	* tests/clock.test (clock-56.4):        where loading zoneinfo would
	fail if one timezone abbreviation was a proper tail of another, and
	zic used the same bytes of the file to represent both of them. Added a
	test case for the bug, using the same data that caused the observed
	failure "in the wild."

2011-12-30  Venkat Iyer <venkat@comit.com>

	* library/tzdata/America/Bahia : Update to Olson's tzdata2011n
	* library/tzdata/America/Havana
	* library/tzdata/Europe/Kiev
	* library/tzdata/Europe/Simferopol
	* library/tzdata/Europe/Uzhgorod
	* library/tzdata/Europe/Zaporozhye
	* library/tzdata/Pacific/Fiji

2011-12-23  Jan Nijtmans  <nijtmans@users.sf.net>

	* generic/tclUtf.c:     [Bug 3464428]: string is graph \u0120 is wrong.
	* generic/tclUniData.c:
	* generic/regc_locale.c:
	* tests/utf.test:
	* tools/uniParse.tcl:   Clean up some unused stuff, and be more robust
	against changes in UnicodeData.txt syntax

2011-12-13  Andreas Kupries  <andreask@activestate.com>

	* generic/tclCompile.c (TclInitAuxDataTypeTable): Extended to register
	the DictUpdateInfo structure as an AuxData type. For use by tbcload,
	tclcompiler.

2011-12-11  Jan Nijtmans  <nijtmans@users.sf.net>

	* generic/regc_locale.c: [Bug 3457031]: Some Unicode 6.0 chars not
	* tests/utf.test:        in [:print:] class

2011-12-07  Jan Nijtmans  <nijtmans@users.sf.net>

	* tools/uniParse.tcl:    [Bug 3444754]: string tolower \u01c5 is wrong
	* generic/tclUniData.c:
	* tests/utf.test:

2011-11-30  Jan Nijtmans  <nijtmans@users.sf.net>

	* library/tcltest/tcltest.tcl: [Bug 967195]: Make tcltest work
	when tclsh is compiled without using the setargv() function on mingw.
	(no need to incr the version, since 2.2.10 is never released)

2011-11-29  Jan Nijtmans  <nijtmans@users.sf.net>

	* win/Makefile.in: don't install tommath_(super)?class.h
	* unix/Makefile.in: don't install directories like 8.2 and 8.3
	* generic/tclTomMath.h: [Bug 2991415]: move include tclInt.h from
	* generic/tclTomMathInt.h: tclTomMath.h to tclTomMathInt.h

2011-11-25  Donal K. Fellows  <dkf@users.sf.net>

	* library/history.tcl (history): Simplify the dance of variable
	management used when chaining to the implementation command.

2011-11-22  Donal K. Fellows  <dkf@users.sf.net>

	* generic/tclExecute.c (TclCompileObj): Simplify and de-indent the
	logic so that it is easier to comprehend.

2011-11-22  Jan Nijtmans  <nijtmans@users.sf.net>

	* win/tclWinPort.h:   [Bug 2935503]: Windows: file mtime
	* win/tclWinFile.c:  sets wrong time (VS2005+ only)
	* generic/tclTest.c:

2011-11-20  Joe Mistachkin  <joe@mistachkin.com>

	* tests/thread.test: Remove unnecessary [after] calls from the thread
	tests.  Make error message matching more robust for tests that may
	have built-in race conditions.  Test thread-7.26 must first unset all
	thread testing related variables.  Revise results of the thread-7.28
	through thread-7.31 tests to account for the fact they are canceled
	via a script sent to the thread asynchronously, which then impacts the
	error message handling.  Attempt to manually drain the event queue for
	the main thread after joining the test thread to make sure no stray
	events are processed at the wrong time on the main thread.  Revise all
	the synchronization and comparison semantics related to the thread id
	and error message.

2011-11-18  Joe Mistachkin  <joe@mistachkin.com>

	* tests/thread.test: Remove all use of thread::release from the thread
	7.x tests, replacing it with a script that can easily cause "stuck"
	threads to self-destruct for those test cases that require it.  Also,
	make the error message handling far more robust by keeping track of
	every asynchronous error.

2011-11-17  Joe Mistachkin  <joe@mistachkin.com>

	* tests/thread.test: Refactor all the remaining thread-7.x tests that
	were using [testthread].  Note that this test file now requires the
	very latest version of the Thread package to pass all tests.  In
	addition, the thread-7.18 and thread-7.19 tests have been flagged as
	knownBug because they cannot pass without modifications to the [expr]
	command, persuant to TIP #392.

2011-11-17  Joe Mistachkin  <joe@mistachkin.com>

	* generic/tclThreadTest.c: For [testthread cancel], avoid creating a
	new Tcl_Obj when the default script cancellation result is desired.

2011-11-11  Donal K. Fellows  <dkf@users.sf.net>

	* win/tclWinConsole.c: Refactor common thread handling patterns.

2011-11-11  Alexandre Ferrieux  <ferrieux@users.sourceforge.net>

	* tests/zlib.test: [Bug 3428756]: Use nonblocking writes in
	single-threaded IO tests to avoid deadlocks when going beyond OS
	buffers.  Tidy up [chan configure] flags across zlib.test.

2011-11-03  Donal K. Fellows  <dkf@users.sf.net>

	* unix/tclUnixCompat.c (TclpGetPwNam, TclpGetPwUid, TclpGetGrNam)
	(TclpGetGrGid): Use the elaborate memory management scheme outlined on
	http://www.opengroup.org/austin/docs/austin_328.txt to handle Tcl's
	use of standard reentrant versions of the passwd/group access
	functions so that everything can work on all BSDs. Problem identified
	by Stuart Cassoff.

2011-10-20  Don Porter  <dgp@users.sourceforge.net>

	* library/http/http.tcl:        Bump to version 2.8.3
	* library/http/pkgIndex.tcl:
	* unix/Makefile.in:
	* win/Makefile.in:

	* changes:	Updates toward 8.6b3 release.

2011-10-20  Donal K. Fellows  <dkf@users.sf.net>

	* generic/tclLiteral.c (TclInvalidateCmdLiteral): [Bug 3418547]:
	Additional code for handling the invalidation of literals.
	* generic/tclBasic.c (Tcl_CreateObjCommand, Tcl_CreateCommand)
	(TclRenameCommand, Tcl_ExposeCommand): The four additional places that
	need extra care when dealing with literals.
	* generic/tclTest.c (TestInterpResolverCmd): Additional test machinery
	for interpreter resolvers.

2011-10-18  Reinhard Max  <max@suse.de>

	* library/clock.tcl (::tcl::clock::GetSystemTimeZone): Cache the time
	zone only if it was detected by one of the expensive methods.
	Otherwise after unsetting TCL_TZ or TZ the previous value will still
	be used.

2011-10-15  Venkat Iyer <venkat@comit.com>

	* library/tzdata/America/Sitka : Update to Olson's tzdata2011l
	* library/tzdata/Pacific/Fiji
	* library/tzdata/Asia/Hebron (New)

2011-10-11  Jan Nijtmans  <nijtmans@users.sf.net>

	* win/tclWinFile.c:    [Bug 2935503]: Incorrect mode field returned by
	[file stat] command.

2011-10-09  Donal K. Fellows  <dkf@users.sf.net>

	* generic/tclCompCmds.c (TclCompileDictWithCmd): Corrected handling of
	qualified names, and added spacial cases for empty bodies (used when
	[dict with] is just used for extracting variables).

2011-10-07  Jan Nijtmans  <nijtmans@users.sf.net>

	* generic/tcl.h:        Fix gcc warnings (discovered with
	* generic/tclIORChan.c: latest mingw, based on gcc 4.6.1)
	* tests/env.test:       Fix env.test, when running
	under wine 1.3

2011-10-06  Donal K. Fellows  <dkf@users.sf.net>

	* generic/tclDictObj.c (TclDictWithInit, TclDictWithFinish):
	* generic/tclCompCmds.c (TclCompileDictWithCmd): Experimental
	compilation for the [dict with] subcommand, using parts factored out
	from the interpreted version of the command.

2011-10-05  Jan Nijtmans  <nijtmans@users.sf.net>

	* win/tclWinInt.h:   Remove tclWinProcs, as it is no longer
	* win/tclWin32Dll.c: being used.

2011-10-03  Venkat Iyer <venkat@comit.com>

	* library/tzdata/Africa/Dar_es_Salaam: Update to Olson's tzdata2011k
	* library/tzdata/Africa/Kampala
	* library/tzdata/Africa/Nairobi
	* library/tzdata/Asia/Gaza
	* library/tzdata/Europe/Kaliningrad
	* library/tzdata/Europe/Kiev
	* library/tzdata/Europe/Minsk
	* library/tzdata/Europe/Simferopol
	* library/tzdata/Europe/Uzhgorod
	* library/tzdata/Europe/Zaporozhye
	* library/tzdata/Pacific/Apia

2011-09-29  Donal K. Fellows  <dkf@users.sf.net>

	* tools/tcltk-man2html.tcl, tools/tcltk-man2html-utils.tcl: More
	refactoring so that more of the utility code is decently out of the
	way. Adjusted the header-material generator so that version numbers
	are only included in locations where there is room.

2011-09-28  Jan Nijtmans  <nijtmans@users.sf.net>

	* generic/tclOO.h:      [RFE 3010352]: make all TclOO API functions
	* generic/tclOODecls.h: MODULE_SCOPE
	* generic/tclOOIntDecls.h:

2011-09-27  Donal K. Fellows  <dkf@users.sf.net>

	* generic/tclIndexObj.c (Tcl_ParseArgsObjv): [Bug 3413857]: Corrected
	the memory management for the code parsing arguments when returning
	"large" numbers of arguments. Also unbroke the TCL_ARGV_AUTO_REST
	macro in passing.

2011-09-26  Donal K. Fellows  <dkf@users.sf.net>

	* generic/tclCmdAH.c (TclMakeFileCommandSafe): [Bug 3211758]: Also
	make the main [file] command hidden by default in safe interpreters,
	because that's what existing code expects. This will reduce the amount
	which the code breaks, but not necessarily eliminate it...

2011-09-23  Don Porter  <dgp@users.sourceforge.net>

	* generic/tclIORTrans.c: More revisions to get finalization of
	ReflectedTransforms correct, including adopting a "dead" field as
	was done in tclIORChan.c.

	* tests/thread.test:	Stop using the deprecated thread management
	commands of the tcltest package.  The test suite ought to provide
	these tools for itself.  They do not belong in a testing harness.

2011-09-22  Don Porter  <dgp@users.sourceforge.net>

	* generic/tclCmdIL.c:	Revise [info frame] so that it stops creating
	cycles in the iPtr->cmdFramePtr stack.

2011-09-22  Donal K. Fellows  <dkf@users.sf.net>

	* doc/re_syntax.n: [Bug 2903743]: Add more magic so that we can do at
	least something sane on Solaris.
	* tools/tcltk-man2html-utils.tcl (process-text): Teach the HTML
	generator how to handle this magic.

2011-09-21  Don Porter  <dgp@users.sourceforge.net>

	* generic/tclThreadTest.c: Revise the thread exit handling of the
	[testthread] command so that it properly maintains the per-process
	data structures even when the thread exits for reasons other than
	the [testthread exit] command.

2011-09-21  Alexandre Ferrieux  <ferrieux@users.sourceforge.net>

	* unix/tclIO.c: [Bug 3412487]: Now short reads are allowed in
	synchronous fcopy, avoid mistaking them as nonblocking ones.

2011-09-21  Andreas Kupries  <andreask@activestate.com>

	* generic/tclIORTrans.c (ForwardOpToOwnerThread): Fixed the missing
	initialization of the 'dsti' field. Reported by Don Porter, on chat.

2011-09-20  Don Porter  <dgp@users.sourceforge.net>

	* generic/tclIORChan.c: Re-using the "interp" field to signal a dead
	channel (via NULL value) interfered with conditional cleanup tasks
	testing for "the right interp". Added a new field "dead" to perform
	the dead channel signalling task so the corrupted logic is avoided.

	* generic/tclIORTrans.c: Revised ReflectClose() and
	FreeReflectedTransform() so that we stop leaking ReflectedTransforms,
	yet free all Tcl_Obj values in the same thread that alloced them.

2011-09-19  Don Porter  <dgp@users.sourceforge.net>

	* tests/ioTrans.test:	Conversion from [testthread] to Thread package
	stops most memory leaks.

	* tests/thread.test:	Plug most memory leaks in thread.test.
	Constrain the rest to be skipped during `make valgrind'.  Tests using
	the [testthread cancel] testing command are leaky.  Corrections wait
	for either addition of [thread::cancel] to the Thread package, or
	improvements to the [testthread] testing command to make leak-free
	versions of these tests possible.

	* generic/tclIORChan.c:	Plug all memory leaks in ioCmd.test exposed
	* tests/ioCmd.test:	by `make valgrind'.
	* unix/Makefile.in:

2011-09-16  Jan Nijtmans  <nijtmans@users.sf.net>

	IMPLEMENTATION OF TIP #388

	* doc/Tcl.n
	* doc/re_syntax.n
	* generic/regc_lex.c
	* generic/regcomp.c
	* generic/regcustom.h
	* generic/tcl.h
	* generic/tclParse.c
	* tests/reg.test
	* tests/utf.test

2011-09-16  Donal K. Fellows  <dkf@users.sf.net>

	* generic/tclProc.c (ProcWrongNumArgs): [Bugs 3400658,3408830]:
	Corrected the handling of procedure error messages (found by TclOO).

2011-09-16  Jan Nijtmans  <nijtmans@users.sf.net>

	* generic/tcl.h:        Don't change Tcl_UniChar type when
	* generic/regcustom.h:  TCL_UTF_MAX == 4 (not supported anyway)

2011-09-16  Donal K. Fellows  <dkf@users.sf.net>

	* generic/tclProc.c (ProcWrongNumArgs): [Bugs 3400658,3408830]:
	Ensemble-like rewriting of error messages is complex, and TclOO (in
	combination with iTcl) hits the most tricky cases.

	* library/http/http.tcl (http::geturl): [Bug 3391977]: Ensure that the
	-headers option overrides the -type option (important because -type
	has a default that is not always appropriate, and the header must not
	be duplicated).

2011-09-15  Don Porter  <dgp@users.sourceforge.net>

	* generic/tclCompExpr.c: [Bug 3408408]: Partial improvement by sharing
	as literals the computed values of constant subexpressions when we can
	do so without incurring the cost of string rep generation.

2011-09-13  Don Porter  <dgp@users.sourceforge.net>

	* generic/tclUtil.c:	[Bug 3390638]: Workaround broken solaris
	studio cc optimizer.  Thanks to Wolfgang S. Kechel.

	* generic/tclDTrace.d:	[Bug 3405652]: Portability workaround for
	broken system DTrace support.  Thanks to Dagobert Michelson.

2011-09-12  Jan Nijtmans  <nijtmans@users.sf.net>

	* win/tclWinPort.h: [Bug 3407070]: tclPosixStr.c won't build with
	EOVERFLOW==E2BIG

2011-09-11  Don Porter  <dgp@users.sourceforge.net>

	* tests/thread.test:	Convert [testthread] use to Thread package
	use in thread-6.1.  Eliminates a memory leak in `make valgrind`.

	* tests/socket.test:	[Bug 3390699]: Convert [testthread] use to
	Thread package use in socket_*-13.1.  Eliminates a memory leak in
	`make valgrind`.

2011-09-09  Don Porter  <dgp@users.sourceforge.net>

	* tests/chanio.test:	[Bug 3389733]: Convert [testthread] use to
	* tests/io.test:	Thread package use in *io-70.1.  Eliminates a
	memory leak in `make valgrind`.

2011-09-07  Don Porter  <dgp@users.sourceforge.net>

	* generic/tclCompExpr.c: [Bug 3401704]: Allow function names like
	* tests/parseExpr.test:	 influence(), nanobot(), and 99bottles() that
	have been parsed as missing operator syntax errors before with the
	form NUMBER + FUNCTION.
	***POTENTIAL INCOMPATIBILITY***

2011-09-06  Venkat Iyer <venkat@comit.com>

	* library/tzdata/America/Goose_Bay: Update to Olson's tzdata2011i
	* library/tzdata/America/Metlakatla:
	* library/tzdata/America/Resolute:
	* library/tzdata/America/St_Johns:
	* library/tzdata/Europe/Kaliningrad:
	* library/tzdata/Pacific/Apia:
	* library/tzdata/Pacific/Honolulu:
	* library/tzdata/Africa/Juba: (new)

2011-09-06  Jan Nijtmans  <nijtmans@users.sf.net>

	* generic/tcl.h:   [RFE 1711975]: Tcl_MainEx() (like Tk_MainEx())
	* generic/tclDecls.h
	* generic/tclMain.c

2011-09-02  Don Porter  <dgp@users.sourceforge.net>

	* tests/http.test:	Convert [testthread] use to Thread package use.
	Eliminates memory leak seen in `make valgrind`.

2011-09-01  Alexandre Ferrieux  <ferrieux@users.sourceforge.net>

	* unix/tclUnixSock.c: [Bug 3401422]: Cache script-level changes to the
	nonblocking flag of an async client socket in progress, and commit
	them on completion.

2011-09-01  Don Porter  <dgp@users.sourceforge.net>

	* generic/tclStrToD.c:	[Bug 3402540]: Corrections to TclParseNumber()
	* tests/binary.test:	to make it reject invalid Nan(Hex) strings.

	* tests/scan.test:	[scan Inf %g] is portable; remove constraint.

2011-08-30  Donal K. Fellows  <dkf@users.sf.net>

	* generic/tclInterp.c (SlaveCommandLimitCmd, SlaveTimeLimitCmd):
	[Bug 3398794]: Ensure that low-level conditions in the limit API are
	enforced at the script level through errors, not a Tcl_Panic. This
	means that interpreters cannot read their own limits (writing already
	did not work).

2011-08-30  Reinhard Max  <max@suse.de>

	* unix/tclUnixSock.c (TcpWatchProc): [Bug 3394732]: Put back the check
	for server sockets.

2011-08-29  Don Porter  <dgp@users.sourceforge.net>

	* generic/tclIORTrans.c: Leak of ReflectedTransformMap.

2011-08-27  Don Porter  <dgp@users.sourceforge.net>

	* generic/tclStringObj.c:  [RFE 3396731]: Revise the [string reverse]
	* tests/string.test:	implementation to operate on the representation
	that comes in, avoid conversion to other reps.

2011-08-23  Don Porter  <dgp@users.sourceforge.net>

	* generic/tclIORChan.c:	[Bug 3396948]: Leak of ReflectedChannelMap.

2011-08-19  Don Porter  <dgp@users.sourceforge.net>

	* generic/tclIORTrans.c: [Bugs 3393279, 3393280]: ReflectClose(.) is
	missing Tcl_EventuallyFree() calls at some of its exits.

	* generic/tclIO.c: [Bugs 3394654, 3393276]: Revise FlushChannel() to
	account for the possibility that the ChanWrite() call might recycle
	the buffer out from under us.

	* generic/tclIO.c: Preserve the chanPtr during FlushChannel so that
	channel drivers don't yank it away before we're done with it.

2011-08-19  Alexandre Ferrieux  <ferrieux@users.sourceforge.net>

	* generic/tclTest.c: [Bug 2981154]: async-4.3 segfault.
	* tests/async.test:  [Bug 1774689]: async-4.3 sometimes fails.

2011-08-18  Alexandre Ferrieux  <ferrieux@users.sourceforge.net>

	* generic/tclIO.c: [Bug 3096275]: Sync fcopy buffers input.

2011-08-18  Jan Nijtmans  <nijtmans@users.sf.net>

	* generic/tclUniData.c: [Bug 3393714]: Overflow in toupper delta
	* tools/uniParse.tcl
	* tests/utf.test

2011-08-17  Alexandre Ferrieux  <ferrieux@users.sourceforge.net>

	* generic/tclIO.c:  [Bug 2946474]: Consistently resume backgrounded
	* tests/ioCmd.test: flushes+closes when exiting.

2011-08-17  Alexandre Ferrieux  <ferrieux@users.sourceforge.net>

	* doc/interp.n: Document TIP 378's one-way-ness.

2011-08-17  Don Porter  <dgp@users.sourceforge.net>

	* generic/tclGet.c: [Bug 3393150]: Overlooked free of intreps.
	(It matters for bignums!)

2011-08-16  Don Porter  <dgp@users.sourceforge.net>

	* generic/tclCompile.c: [Bug 3392070]: More complete prevention of
	Tcl_Obj reference cycles when producing an intrep of ByteCode.

2011-08-16  Donal K. Fellows  <dkf@users.sf.net>

	* generic/tclListObj.c (TclLindexList, TclLsetFlat): Silence warnings
	about (unreachable) cases of uninitialized variables.
	* generic/tclCmdIL.c (SelectObjFromSublist): Improve the generation of
	* generic/tclIndexObj.c (Tcl_ParseArgsObjv): messages through the use
	* generic/tclVar.c (ArrayStartSearchCmd):    of Tcl_ObjPrintf.

2011-08-15  Don Porter  <dgp@users.sourceforge.net>

	* generic/tclBasic.c: [Bug 3390272]: Leak of [info script] value.

2011-08-15  Jan Nijtmans  <nijtmans@users.sf.net>

	* generic/tclPosixStr.c:    [Bug 3388350]: mingw64 compiler warnings
	* win/tclWinPort.h:
	* win/configure.in
	* win/configure

2011-08-14  Jan Nijtmans  <nijtmans@users.sf.net>

	* doc/FindExec.3: [Patch 3124554]: Move WishPanic from Tk to Tcl
	* doc/Panic.3     Added Documentation

2011-08-12  Don Porter  <dgp@users.sourceforge.net>

	* generic/tclPathObj.c:	[Bug 3389764]: Eliminate possibility that dup
	of a "path" value can create reference cycle.

2011-08-12  Donal K. Fellows  <dkf@users.sf.net>

	* generic/tclZlib.c (ZlibTransformOutput): [Bug 3390073]: Return the
	correct length of written data for a compressing transform.

2011-08-10 Alexandre Ferrieux  <ferrieux@users.sourceforge.net>

	* generic/tclTestObj.c: [Bug 3386721]: Allow multiple [load]ing of the
	Tcltest package.

2011-08-09 Alexandre Ferrieux  <ferrieux@users.sourceforge.net>

	* generic/tclBasic.c: [Bug 2919042]: Restore "valgrindability" of Tcl
	* generic/tclEvent.c: that was lost by the streamlining of [exit], by
	* generic/tclExecute.c: conditionally forcing a full Finalize:
	* generic/tclInt.h:  use -DPURIFY or ::env(TCL_FINALIZE_ON_EXIT)

2011-08-09 Alexandre Ferrieux  <ferrieux@users.sourceforge.net>

	* generic/tclCompCmds.c: [Bug 3386417]: Avoid a reference loop between
	* generic/tclInt.h:      the bytecode and its companion errostack
	* generic/tclResult.c:   when compiling a syntax error.

2011-08-09  Jan Nijtmans  <nijtmans@users.sf.net>

	* win/tclWinConsole.c: [Bug 3388350]: mingw64 compiler warnings
	* win/tclWinDde.c
	* win/tclWinPipe.c
	* win/tclWinSerial.c

2011-08-09  Jan Nijtmans  <nijtmans@users.sf.net>

	* generic/tclInt.h: Change the signature of TclParseHex(), such that
	* generic/tclParse.c: it can now parse up to 8 hex characters.

2011-08-08  Donal K. Fellows  <dkf@users.sf.net>

	* generic/tclZlib.c (ZlibStreamCmd): Make the -buffersize option to
	'$zstream add' function correctly instead of having its value just be
	discarded unceremoniously. Also generate error codes from more of the
	code, not just the low-level code but also the Tcl infrastructure.

2011-08-07  Donal K. Fellows  <dkf@users.sf.net>

	* generic/tclOOInfo.c (InfoClassCallCmd): [Bug 3387082]: Plug memory
	leak in call chain introspection.

2011-08-06  Kevin B, Kenny  <kennykb@acm.org>

	* generic/tclAssemnbly.c: [Bug 3384840]: Plug another memory leak.
	* generic/tclStrToD.c: [Bug 3386975]: Plug another memory leak.

2011-08-05  Kevin B. Kenny  <kennykb@acm.org>

	* generic/tclStrToD.c: [Bug 3386975]: Plugged a memory leak in
	double->string conversion.

2011-08-05  Don Porter  <dgp@users.sourceforge.net>

	*** 8.6b2 TAGGED FOR RELEASE ***

	* changes:	Updates for 8.6b2 release.

2011-08-05  Donal K. Fellows  <dkf@users.sf.net>

	* generic/tclAssembly.c (AssembleOneLine): Ensure that memory isn't
	leaked when an unknown instruction is encountered. Also simplify code
	through use of Tcl_ObjPrintf in error message generation.

	* generic/tclZlib.c (ZlibTransformClose): [Bug 3386197]: Plug a memory
	leak found by Miguel with valgrind, and ensure that the correct
	direction's buffers are released.

2011-08-04  Miguel Sofer  <msofer@users.sf.net>

	* generic/tclVar.c (TclPtrSetVar): Fix valgrind-detected error when
	newValuePtr is the interp's result obj.

2011-08-04  Donal K. Fellows  <dkf@users.sf.net>

	* generic/tclAssembly.c (FreeAssemblyEnv): [Bug 3384840]: Plug another
	possible memory leak due to over-complex code for freeing the table of
	labels.

2011-08-04  Reinhard Max  <max@suse.de>

	* generic/tclIOSock.c (TclCreateSocketAddress): Don't bother using
	AI_ADDRCONFIG for now, as it was causing problems in various
	situations.

2011-08-04  Donal K. Fellows  <dkf@users.sf.net>

	* generic/tclAssembly.c (AssembleOneLine, GetBooleanOperand)
	(GetIntegerOperand, GetListIndexOperand, FindLocalVar): [Bug 3384840]:
	A Tcl_Obj is allocated by GetNextOperand, so callers of it must not
	hold a reference to one in the 'out' parameter when calling it. This
	was causing a great many memory leaks.
	* tests/assemble.test (assemble-51.*): Added group of memory leak
	tests.

2011-08-02  Don Porter  <dgp@users.sourceforge.net>

	* changes:	Updates for 8.6b2 release.
	* tools/tcltk-man2html.tcl: Variable substitution botch.

2011-08-02  Donal K. Fellows  <dkf@users.sf.net>

	* generic/tclObj.c (Tcl_DbIncrRefCount, Tcl_DbDecrRefCount)
	(Tcl_DbIsShared): [Bug 3384007]: Fix the panic messages so they share
	what should be shared and have the right number of spaces.

2011-08-01  Miguel Sofer  <msofer@users.sf.net>

	* generic/tclProc.c (TclProcCompileProc): [Bug 3383616]: Fix for leak
	of resolveInfo when recompiling procs. Thanks go to Gustaf Neumann for
	detecting the bug and providing the fix.

2011-08-01  Donal K. Fellows  <dkf@users.sf.net>

	* doc/tclvars.n (EXAMPLES): Added some examples of how some of the
	standard global variables can be used, following prompting by a
	request by Robert Hicks.

	* tools/tcltk-man2html.tcl (plus-pkgs): [Bug 3382474]: Added code to
	determine the version number of contributed packages from their
	directory names so that HTML documentation builds are less confusing.

2011-07-29  Donal K. Fellows  <dkf@users.sf.net>

	* tools/tcltk-man2html.tcl (ensemble_commands, remap_link_target):
	Small enhancements to improve cross-linking with contributed packages.
	* tools/tcltk-man2html-utils.tcl (insert-cross-references): Enhance to
	cope with contributed packages' C API.

2011-07-28  Reinhard Max  <max@suse.de>

	* unix/tcl.m4 (SC_TCL_IPV6): Fix AC_DEFINE invocation for
	NEED_FAKE_RFC2553.
	* unix/configure:	autoconf-2.59

2011-07-28  Don Porter  <dgp@users.sourceforge.net>

	* changes:	Updates for 8.6b2 release.

	* library/tzdata/Asia/Anadyr: Update to Olson's tzdata2011h
	* library/tzdata/Asia/Irkutsk:
	* library/tzdata/Asia/Kamchatka:
	* library/tzdata/Asia/Krasnoyarsk:
	* library/tzdata/Asia/Magadan:
	* library/tzdata/Asia/Novokuznetsk:
	* library/tzdata/Asia/Novosibirsk:
	* library/tzdata/Asia/Omsk:
	* library/tzdata/Asia/Sakhalin:
	* library/tzdata/Asia/Vladivostok:
	* library/tzdata/Asia/Yakutsk:
	* library/tzdata/Asia/Yekaterinburg:
	* library/tzdata/Europe/Kaliningrad:
	* library/tzdata/Europe/Moscow:
	* library/tzdata/Europe/Samara:
	* library/tzdata/Europe/Volgograd:
	* library/tzdata/America/Kralendijk: (new)
	* library/tzdata/America/Lower_Princes: (new)

2011-07-26  Donal K. Fellows  <dkf@users.sf.net>

	* generic/tclOO.c (initScript): Ensure that TclOO is properly found by
	all the various package mechanisms (by adding a dummy ifneeded script)
	and not just some of them.

2011-07-21  Jan Nijtmans  <nijtmans@users.sf.net>

	* win/tclWinPort.h: [Bug 3372130]: Fix hypot math function with MSVC10

2011-07-19  Don Porter  <dgp@users.sourceforge.net>

	* generic/tclUtil.c:	[Bug 3371644]: Repair failure to properly handle
	* tests/util.test: (length == -1) scanning in TclConvertElement().
	Thanks to Thomas Sader and Alexandre Ferrieux.

2011-07-19  Donal K. Fellows  <dkf@users.sf.net>

	* doc/*.3, doc/*.n: Many small fixes to documentation as part of
	project to improve quality of generated HTML docs.

	* tools/tcltk-man2html.tcl (remap_link_target): More complete set of
	definitions of link targets, especially for major C API types.
	* tools/tcltk-man2html-utils.tcl (output-IP-list, cross-reference):
	Update to generation to produce proper HTML bulleted and enumerated
	lists.

2011-07-19 Alexandre Ferrieux  <ferrieux@users.sourceforge.net>

	* doc/upvar.n: Undocument long gone limitation of [upvar].

2011-07-18  Don Porter  <dgp@users.sourceforge.net>

	* generic/tcl.h:	Bump version number to 8.6b2.
	* library/init.tcl:
	* unix/configure.in:
	* win/configure.in:
	* unix/tcl.spec:
	* tools/tcl.wse.in:
	* README:

	* unix/configure:	autoconf-2.59
	* win/configure:

2011-07-15  Don Porter  <dgp@users.sourceforge.net>

	* generic/tclCompile.c: Avoid segfaults when RecordByteCodeStats()
	is called in a deleted interp.

	* generic/tclCompile.c:	[Bug 467523, 3357771]: Prevent circular
	references in values with ByteCode intreps.  They can lead to
	memory leaks.

2011-07-14  Donal K. Fellows  <dkf@users.sf.net>

	* generic/tclOOCall.c (TclOORenderCallChain): [Bug 3365156]: Remove
	stray refcount bump that caused a memory leak.

2011-07-12  Don Porter  <dgp@users.sourceforge.net>

	* generic/tclUnixSock.c:  [Bug 3364777]: Stop segfault caused by
	reading from struct after it had been freed.

2011-07-11  Joe Mistachkin  <joe@mistachkin.com>

	* generic/tclExecute.c: [Bug 3339502]: Correct cast for CURR_DEPTH to
	silence compiler warning.

2011-07-08  Donal K. Fellows  <dkf@users.sf.net>

	* doc/http.n: [FRQ 3358415]: State what RFC defines HTTP/1.1.

2011-07-07  Miguel Sofer  <msofer@users.sf.net>

	* generic/tclBasic.c: Add missing INT2PTR

2011-07-03  Donal K. Fellows  <dkf@users.sf.net>

	* doc/FileSystem.3: Corrected statements about ctime field of 'struct
	stat'; that was always the time of the last metadata change, not the
	time of creation.

2011-07-02  Kevin B. Kenny  <kennykb@acm.org>

	* generic/tclStrToD.c:
	* generic/tclTomMath.decls:
	* generic/tclTomMathDecls.h:
	* macosx/Tcl.xcode/project.pbxproj:
	* macosx/Tcl.xcodeproj/project.pbxproj:
	* tests/util.test:
	* unix/Makefile.in:
	* win/Makefile.in:
	* win/Makefile.vc:
	[Bug 3349507]: Fix a bug where bignum->double conversion is "round up"
	and not "round to nearest" (causing expr double(1[string repeat 0 23])
	not to be 1e+23).

2011-06-28  Reinhard Max  <max@suse.de>

	* unix/tclUnixSock.c (CreateClientSocket): [Bug 3325339]: Fix and
	simplify posting of the writable fileevent at the end of an
	asynchronous connection attempt. Improve comments for some of the
	trickery around [socket -async].

	* tests/socket.test: Adjust tests to the async code changes. Add
	more tests for corner cases of async sockets.

2011-06-22  Andreas Kupries  <andreask@activestate.com>

	* library/platform/pkgIndex.tcl: Updated to platform 1.0.10. Added
	* library/platform/platform.tcl: handling of the DEB_HOST_MULTIARCH
	* unix/Makefile.in: location change for libc.
	* win/Makefile.in:

	* generic/tclInt.h: Fixed the inadvertently committed disabling of
	  stack checks, see my 2010-11-15 commit.

2011-06-22  Reinhard Max  <max@suse.de>

	Merge from rmax-ipv6-branch:
	* unix/tclUnixSock.c: Fix [socket -async], so that all addresses
	returned by getaddrinfo() are tried, not just the first one. This
	requires the event loop to be running while the async connection
	is in progress. ***POTENTIAL INCOMPATIBILITY***
	* tests/socket.test: Add a test for the above.
	* doc/socket: Document the fact that -async needs the event loop
	* generic/tclIOSock.c: AI_ADDRCONFIG is broken on HP-UX

2011-06-21  Don Porter  <dgp@users.sourceforge.net>

	* generic/tclLink.c:	[Bug 3317466]: Prevent multiple links to a
	single Tcl variable when calling Tcl_LinkVar().

2011-06-13  Don Porter  <dgp@users.sourceforge.net>

	* generic/tclStrToD.c:  [Bug 3315098]: Mem leak fix from Gustaf Neumann.

2011-06-08  Andreas Kupries  <andreask@activestate.com>

	* generic/tclExecute.c: Reverted the fix for [Bug 3274728]
	committed on 2011-04-06 and replaced with one which is
	64bit-safe. The existing fix crashed tclsh on Windows 64bit.

2011-06-08  Donal K. Fellows  <dkf@users.sf.net>

	* tests/fileSystem.test: Reduce the amount of use of duplication of
	complex code to perform common tests, and convert others to do the
	test result check directly using Tcltest's own primitives.

2011-06-06  Jan Nijtmans  <nijtmans@users.sf.net>

	* tests/socket.test: Add test constraint, so 6.2 and 6.3 don't fail
	when the machine does not have support for ip6. Follow-up to checkin
	from 2011-05-11 by rmax.

2011-06-02  Don Porter  <dgp@users.sourceforge.net>

	* generic/tclBasic.c:	Removed TclCleanupLiteralTable(), and old
	* generic/tclInt.h:	band-aid routine put in place while a fix
	* generic/tclLiteral.c:	for [Bug 994838] took shape.  No longer needed.

2011-06-02  Donal K. Fellows  <dkf@users.sf.net>

	* generic/tclInt.h (TclInvalidateNsCmdLookup): [Bug 3185407]: Extend
	the set of epochs that are potentially bumped when a command is
	created, for a slight performance drop (in some circumstances) and
	improved semantics.

2011-06-01  Miguel Sofer  <msofer@users.sf.net>

	* generic/tclBasic.c: Using the two free data elements in NRCommand to
	store objc and objv - useful for debugging.

2011-06-01  Jan Nijtmans  <nijtmans@users.sf.net>

	* generic/tclUtil.c:   Fix for [Bug 3309871]: Valgrind finds:
	invalid read in TclMaxListLength()

2011-05-31  Don Porter  <dgp@users.sourceforge.net>

	* generic/tclInt.h:	Use a complete growth algorithm for lists
	* generic/tclListObj.c:	so that length limits do not overconstrain
	* generic/tclStringObj.c:	by a factor of 2.  [Bug 3293874]:
	* generic/tclUtil.c:	Fix includes rooting all growth routines
	by default on a commone tunable parameter TCL_MIN_GROWTH.

2011-05-25  Don Porter  <dgp@users.sourceforge.net>

	* library/msgcat/msgcat.tcl:	Bump to msgcat 1.4.4.
	* library/msgcat/pkgIndex.tcl:
	* unix/Makefile.in
	* win/Makefile.in

2011-05-25  Donal K. Fellows  <dkf@users.sf.net>

	* generic/tclOO.h (TCLOO_VERSION): Bump version.

	IMPLEMENTATION OF TIP#381.

	* doc/next.n, doc/ooInfo.n, doc/self.n, generic/tclOO.c,
	* generic/tclOOBasic.c, generic/tclOOCall.c, generic/tclOOInfo.c,
	* generic/tclOOInt.h, tests/oo.test, tests/ooNext2.test: Added
	introspection of call chains ([self call], [info object call], [info
	class call]) and ability to skip ahead in chain ([nextto]).

2011-05-24  Venkat Iyer <venkat@comit.com>

	* library/tzdata/Africa/Cairo: Update to Olson tzdata2011g

2011-05-24  Donal K. Fellows  <dkf@users.sf.net>

	* library/msgcat/msgcat.tcl (msgcat::mcset, msgcat::mcmset): Remove
	some useless code; [dict set] builds dictionary levels for us.

2011-05-17  Andreas Kupries  <andreask@activestate.com>

	* generic/tclCompile.c (TclFixupForwardJump): Tracked down and fixed
	* generic/tclBasic.c (TclArgumentBCEnter): the cause of a violation
	of my assertion that 'ePtr->nline == objc' in TclArgumentBCEnter.
	When a bytecode was grown during jump fixup the pc -> command line
	mapping was not updated. When things aligned just wrong the mapping
	would direct command A to the data for command B, with a different
	number of arguments.

2011-05-11  Reinhard Max  <max@suse.de>

	* unix/tclUnixSock.c (TcpWatchProc): No need to check for server
	sockets here, as the generic server code already takes care of
	that.
	* tests/socket.test (accept): Add tests to make sure that this
	remains so.

2011-05-10  Don Porter  <dgp@users.sourceforge.net>

	* generic/tclInt.h:     New internal routines TclScanElement() and
	* generic/tclUtil.c:    TclConvertElement() are rewritten guts of
	machinery to produce string rep of lists.  The new routines avoid
	and correct [Bug 3173086].  See comments for much more detail.

	* generic/tclDictObj.c:         Update all callers.
	* generic/tclIndexObj.c:
	* generic/tclListObj.c:
	* generic/tclUtil.c:
	* tests/list.test:

2011-05-09  Donal K. Fellows  <dkf@users.sf.net>

	* generic/tclNamesp.c (NamespacePathCmd): Convert to use Tcl_Obj API
	* generic/tclPkg.c (Tcl_PackageObjCmd):   for result generation in
	* generic/tclTimer.c (Tcl_AfterObjCmd):   [after info], [namespace
	path] and [package versions].

2011-05-09  Don Porter  <dgp@users.sourceforge.net>

	* generic/tclListObj.c:	Revise empty string tests so that we avoid
	potentially expensive string rep generations, especially for dicts.

2011-05-07  Donal K. Fellows  <dkf@users.sf.net>

	* generic/tclLoad.c (TclGetLoadedPackages): Convert to use Tcl_Obj API
	for result generation.

2011-05-07  Miguel Sofer  <msofer@users.sf.net>

	* generic/tclInt.h: fix USE_TCLALLOC so that it can be enabled
	* unix/Makefile.in: without editing the Makefile

2011-05-05  Don Porter  <dgp@users.sourceforge.net>

	* generic/tclListObj.c:	Stop generating string rep of dict when
	converting to list.  Tolerate NULL interps more completely.

2011-05-03  Don Porter  <dgp@users.sourceforge.net>

	* generic/tclUtil.c:	Tighten Tcl_SplitList().
	* generic/tclListObj.c:	Tighten SetListFromAny().
	* generic/tclDictObj.c:	Tighten SetDictFromAny().
	* tests/join.test:
	* tests/mathop.test:

2011-05-02  Don Porter  <dgp@users.sourceforge.net>

	* generic/tclCmdMZ.c:	Revised TclFindElement() interface.  The
	* generic/tclDictObj.c:	final argument had been bracePtr, the address
	* generic/tclListObj.c:	of a boolean var, where the caller can be told
	* generic/tclParse.c:	whether or not the parsed list element was
	* generic/tclUtil.c:	enclosed in braces.  In practice, no callers
	really care about that.  What the callers really want to know is
	whether the list element value exists as a literal substring of the
	string being parsed, or whether a call to TclCopyAndCollpase() is
	needed to produce the list element value.  Now the final argument
	is changed to do what callers actually need.  This is a better fit
	for the calls in tclParse.c, where now a good deal of post-processing
	checking for "naked backslashes" is no longer necessary.
	***POTENTIAL INCOMPATIBILITY***
	For any callers calling in via the internal stubs table who really
	do use the final argument explicitly to check for the enclosing brace
	scenario.  Simply looking for the braces where they must be is the
	revision available to those callers, and it will backport cleanly.

	* tests/parse.test:	Tests for expanded literals quoting detection.

	* generic/tclCompCmdsSZ.c:	New TclFindElement() is also a better
	fit for the [switch] compiler.

	* generic/tclInt.h:	Replace TclCountSpaceRuns() with
	* generic/tclListObj.c:	TclMaxListLength() which is the function we
	* generic/tclUtil.c:	actually want.
	* generic/tclCompCmdsSZ.c:

	* generic/tclCompCmdsSZ.c: Rewrite of parts of the switch compiler to
	better use the powers of TclFindElement() and do less parsing on
	its own.

2011-04-28  Don Porter  <dgp@users.sourceforge.net>

	* generic/tclInt.h:	New utility routines:
	* generic/tclParse.c:	TclIsSpaceProc() and
	* generic/tclUtil.c:	TclCountSpaceRuns()

	* generic/tclCmdMZ.c:	Use new routines to replace calls to
	* generic/tclListObj.c:	isspace() and their /* INTL */ risk.
	* generic/tclStrToD.c:
	* generic/tclUtf.c:
	* unix/tclUnixFile.c:

	* generic/tclStringObj.c:	Improved reaction to out of memory.

2011-04-27  Don Porter  <dgp@users.sourceforge.net>

	* generic/tclCmdMZ.c:	TclFreeIntRep() correction & cleanup.
	* generic/tclExecute.c:
	* generic/tclIndexObj.c:
	* generic/tclInt.h:
	* generic/tclListObj.c:
	* generic/tclNamesp.c:
	* generic/tclResult.c:
	* generic/tclStringObj.c:
	* generic/tclVar.c:

	* generic/tclListObj.c:	FreeListInternalRep() cleanup.

2011-04-21  Don Porter  <dgp@users.sourceforge.net>

	* generic/tclInt.h:	Use macro to set List intreps.
	* generic/tclListObj.c:

	* generic/tclCmdIL.c:	Limits on list length were too strict.
	* generic/tclInt.h:	Revised panics to errors where possible.
	* generic/tclListObj.c:
	* tests/lrepeat.test:

	* generic/tclCompile.c:	Make sure SetFooFromAny routines react
	* generic/tclIO.c:	reasonably when passed a NULL interp.
	* generic/tclIndexObj.c:
	* generic/tclListObj.c:
	* generic/tclNamesp.c:
	* generic/tclObj.c:
	* generic/tclProc.c:
	* macosx/tclMacOSXFCmd.c:

2011-04-21  Jan Nijtmans  <nijtmans@users.sf.net>

	* generic/tcl.h:       fix for [Bug 3288345]: Wrong Tcl_StatBuf
	* generic/tclInt.h:    used on MinGW. Make sure that all _WIN32
	* win/tclWinFile.c:    compilers use exactly the same layout
	* win/configure.in:    for Tcl_StatBuf - the one used by MSVC6 -
	* win/configure:       in all situations.

2011-04-19  Don Porter  <dgp@users.sourceforge.net>

	* generic/tclConfig.c:	Reduce internals access in the implementation
	of [<foo>::pkgconfig list].

2011-04-18  Don Porter  <dgp@users.sourceforge.net>

	* generic/tclCmdIL.c:	Use ListRepPtr(.) and other cleanup.
	* generic/tclConfig.c:
	* generic/tclListObj.c:

	* generic/tclInt.h:	Define and use macros that test whether
	* generic/tclBasic.c:	a Tcl list value is canonical.
	* generic/tclUtil.c:

2011-04-18  Donal K. Fellows  <dkf@users.sf.net>

	* doc/dict.n: [Bug 3288696]: Command summary was confusingly wrong
	when it came to [dict filter] with a 'value' filter.

2011-04-16  Donal K. Fellows  <dkf@users.sf.net>

	* generic/tclFCmd.c (TclFileAttrsCmd): Add comments to make this code
	easier to understand. Added a panic to handle the case where the VFS
	layer does something odd.

2011-04-13  Don Porter  <dgp@users.sourceforge.net>

	* generic/tclUtil.c:	[Bug 3285375]: Rewrite of Tcl_Concat*()
	routines to prevent segfaults on buffer overflow.  Build them out of
	existing primitives already coded to handle overflow properly.  Uses
	the new TclTrim*() routines.

	* generic/tclCmdMZ.c:	New internal utility routines TclTrimLeft()
	* generic/tclInt.h:	and TclTrimRight().  Refactor the
	* generic/tclUtil.c:	[string trim*] implementations to use them.

2011-04-13  Miguel Sofer  <msofer@users.sf.net>

	* generic/tclVar.c: [Bug 2662380]: Fix crash caused by appending to a
	variable with a write trace that unsets it.

2011-04-13  Donal K. Fellows  <dkf@users.sf.net>

	* generic/tclUtil.c (Tcl_ConcatObj): [Bug 3285375]: Make the crash
	less mysterious through the judicious use of a panic. Not yet properly
	fixed, but at least now clearer what the failure mode is.

2011-04-12  Don Porter  <dgp@users.sourceforge.net>

	* tests/string.test:	Test for [Bug 3285472]. Not buggy in trunk.

2011-04-12  Venkat Iyer <venkat@comit.com>

	* library/tzdata/Atlantic/Stanley: Update to Olson tzdata2011f

2011-04-12  Miguel Sofer  <msofer@users.sf.net>

	* generic/tclBasic.c: Fix for [Bug 2440625], kbk's patch

2011-04-11  Miguel Sofer  <msofer@users.sf.net>

	* generic/tclBasic.c:
	* tests/coroutine.test: [Bug 3282869]: Ensure that 'coroutine eval'
	runs the initial command in the proper context.

2011-04-11  Jan Nijtmans  <nijtmans@users.sf.net>

	* generic/tcl.h:    Fix for [Bug 3281728]: Tcl sources from 2011-04-06
	* unix/tcl.m4:      do not build on GCC9 (RH9)
	* unix/configure:

2011-04-08  Jan Nijtmans  <nijtmans@users.sf.net>

	* win/tclWinPort.h: Fix for [Bug 3280043]: win2k: unresolved DLL
	* win/configure.in: imports.
	* win/configure

2011-04-06  Miguel Sofer  <msofer@users.sf.net>

	* generic/tclExecute.c (TclCompileObj): Earlier return if Tip280
	gymnastics not needed.

	* generic/tclExecute.c: Fix for [Bug 3274728]: making *catchTop an
	unsigned long.

2011-04-06  Jan Nijtmans  <nijtmans@users.sf.net>

	* unix/tclAppInit.c:  Make symbols "main" and "Tcl_AppInit"
	MODULE_SCOPE: there is absolutely no reason for exporting them.
	* unix/tcl.m4:        Don't use -fvisibility=hidden with static
	* unix/configure      libraries (--disable-shared)

2011-04-06  Donal K. Fellows  <dkf@users.sf.net>

	* generic/tclFCmd.c, macosx/tclMacOSXFCmd.c, unix/tclUnixChan.c,
	* unix/tclUnixFCmd.c, win/tclWinChan.c, win/tclWinDde.c,
	* win/tclWinFCmd.c, win/tclWinLoad.c, win/tclWinPipe.c,
	* win/tclWinReg.c, win/tclWinSerial.c, win/tclWinSock.c: More
	generation of error codes (most platform-specific parts not already
	using Tcl_PosixError).

2011-04-05  Venkat Iyer <venkat@comit.com>

	* library/tzdata/Africa/Casablanca: Update to Olson's tzdata2011e
	* library/tzdata/America/Santiago:
	* library/tzdata/Pacific/Easter:
	* library/tzdata/America/Metlakatla: (new)
	* library/tzdata/America/North_Dakota/Beulah: (new)
	* library/tzdata/America/Sitka: (new)

2011-04-04  Donal K. Fellows  <dkf@users.sf.net>

	* generic/tclOO.c, generic/tclOOBasic.c, generic/tclOODefineCmds.c
	* generic/tclOOInfo.c, generic/tclOOMethod.c: More generation of
	error codes (TclOO miscellany).

	* generic/tclCmdAH.c, generic/tclCmdIL.c: More generation of error
	codes (miscellaneous commands mostly already handled).

2011-04-04  Don Porter  <dgp@users.sourceforge.net>

	* README:	[Bug 3202030]: Updated README files, repairing broken
	* macosx/README:URLs and removing other bits that were clearly wrong.
	* unix/README:	Still could use more eyeballs on the detailed build
	* win/README:	advice on various plaforms.

2011-04-04  Donal K. Fellows  <dkf@users.sf.net>

	* library/init.tcl (tcl::mathfunc::rmmadwiw): Disable by default to
	make test suite work.

	* generic/tclBasic.c, generic/tclStringObj.c, generic/tclTimer.c,
	* generic/tclTrace.c, generic/tclUtil.c: More generation of error
	codes ([format], [after], [trace], RE optimizer).

2011-04-04  Jan Nijtmans  <nijtmans@users.sf.net>

	* generic/tclCmdAH.c:  Better error-message in case of errors
	* generic/tclCmdIL.c:  related to setting a variable. This fixes
	* generic/tclDictObj.c: a warning: "Why make your own error
	* generic/tclScan.c:   message? Why?"
	* generic/tclTest.c:
	* test/error.test:
	* test/info.test:
	* test/scan.test:
	* unix/tclUnixThrd.h:  Remove this unused header file.

2011-04-03  Donal K. Fellows  <dkf@users.sf.net>

	* generic/tclNamesp.c, generic/tclObj.c, generic/tclPathObj.c:
	* generic/tclPipe.c, generic/tclPkg.c, generic/tclProc.c:
	* generic/tclScan.c: More generation of error codes (namespace
	creation, path normalization, pipeline creation, package handling,
	procedures, [scan] formats)

2011-04-02  Kevin B. Kenny  <kennykb@acm.org>

	* generic/tclStrToD.c (QuickConversion): Replaced another couple
	of 'double' declarations with 'volatile double' to work around
	misrounding issues in mingw-gcc 3.4.5.

2011-04-02  Donal K. Fellows  <dkf@users.sf.net>

	* generic/tclInterp.c, generic/tclListObj.c, generic/tclLoad.c:
	More generation of errorCodes ([interp], [lset], [load], [unload]).

	* generic/tclEvent.c, generic/tclFileName.c: More generation of
	errorCode information (default [bgerror] and [glob]).

2011-04-01  Reinhard Max  <max@suse.de>

	* library/init.tcl: TIP#131 implementation.

2011-03-31  Donal K. Fellows  <dkf@users.sf.net>

	* generic/tclGetDate.y, generic/tclDate.c (TclClockOldscanObjCmd):
	More generation of errorCode information.

2011-03-28  Donal K. Fellows  <dkf@users.sf.net>

	* generic/tclCmdMZ.c, generic/tclConfig.c, generic/tclUtil.c: More
	generation of errorCode information, notably when lists are
	mis-parsed.

	* generic/tclCmdMZ.c (Tcl_RegexpObjCmd, Tcl_RegsubObjCmd): Use the
	error messages generated by the variable management code rather than
	creating our own.

2011-03-27  Miguel Sofer  <msofer@users.sf.net>

	* generic/tclBasic.c (TclNREvalObjEx): fix performance issue,
	notably apparent in tclbench's "LIST lset foreach". Many thanks to
	twylite for patiently researching the issue and explaining it to
	me: a missing Tcl_ResetObjResult that causes unwanted sharing of
	the current result Tcl_Obj.

2011-03-26  Donal K. Fellows  <dkf@users.sf.net>

	* generic/tclNamesp.c (Tcl_Export, Tcl_Import, DoImport): More
	generation of errorCode information.

	* generic/tclCompExpr.c, generic/tclCompile.c, generic/tclExecute.c:
	* generic/tclListObj.c, generic/tclNamesp.c, generic/tclObj.c:
	* generic/tclStringObj.c, generic/tclUtil.c: Reduce the number of
	casts used to manage Tcl_Obj internal representations.

2011-03-24  Don Porter  <dgp@users.sourceforge.net>

	* generic/tcl.h (ckfree,etc.): Restored C++ usability to the memory
	allocation and free macros.

2011-03-24  Donal K. Fellows  <dkf@users.sf.net>

	* generic/tclFCmd.c (TclFileAttrsCmd): Ensure that any reference to
	temporary index tables is squelched immediately rather than hanging
	around to trip us up in the future.

2011-03-23  Miguel Sofer  <msofer@users.sf.net>

	* generic/tclObj.c: Exploit HAVE_FAST_TSD for the deletion context in
	TclFreeObj()

2011-03-22  Miguel Sofer  <msofer@users.sf.net>

	* generic/tclThreadAlloc.c: Simpler initialization of Cache under
	HAVE_FAST_TSD, from mig-alloc-reform.

2011-03-21  Jan Nijtmans  <nijtmans@users.sf.net>

	* unix/tclLoadDl.c:    [Bug #3216070]: Loading extension libraries
	* unix/tclLoadDyld.c:  from embedded Tcl applications.
	***POTENTIAL INCOMPATIBILITY***
	For extensions which rely on symbols from other extensions being
	present in the global symbol table. For an example and some discussion
	of workarounds, see http://stackoverflow.com/q/8330614/301832

2011-03-21  Miguel Sofer  <msofer@users.sf.net>

	* generic/tclCkAlloc.c:
	* generic/tclInt.h: Remove one level of allocator indirection in
	non-memdebug builds, imported from mig-alloc-reform.

2011-03-20  Miguel Sofer  <msofer@users.sf.net>

	* generic/tclThreadAlloc.c: Imported HAVE_FAST_TSD support from
	mig-alloc-reform. The feature has to be enabled by hand: no autoconf
	support has been added. It is not clear how universal a build using
	this will be: it also requires some loader support.

2011-03-17  Donal K. Fellows  <dkf@users.sf.net>

	* generic/tclCompExpr.c (ParseExpr): Generate errorCode information on
	failure to parse expressions.

2011-03-17  Jan Nijtmans  <nijtmans@users.sf.net>

	* generic/tclMain.c: [Patch 3124683]: Reorganize the platform-specific
	stuff in (tcl|tk)Main.c.

2011-03-16  Jan Nijtmans  <nijtmans@users.sf.net>

	* generic/tclCkalloc.c: [Bug 3197864]: Pointer truncation on Win64
	TCL_MEM_DEBUG builds.

2011-03-16  Don Porter  <dgp@users.sourceforge.net>

	* generic/tclBasic.c:	Some rewrites to eliminate calls to
	* generic/tclParse.c:	isspace() and their /* INTL */ risk.
	* generic/tclProc.c:

2011-03-16  Jan Nijtmans  <nijtmans@users.sf.net>

	* unix/tcl.m4:    Make SHLIB_LD_LIBS='${LIBS}' the default and
	* unix/configure: set to "" on per-platform necessary basis.
	Backported from TEA, but kept all original platform code which was
	removed from TEA.

2011-03-14  Kevin B. Kenny  <kennykb@acm.org>

	* tools/tclZIC.tcl (onDayOfMonth): Allow for leading zeroes in month
	and day so that tzdata2011d parses correctly.
	* library/tzdata/America/Havana:
	* library/tzdata/America/Juneau:
	* library/tzdata/America/Santiago:
	* library/tzdata/Europe/Istanbul:
	* library/tzdata/Pacific/Apia:
	* library/tzdata/Pacific/Easter:
	* library/tzdata/Pacific/Honolulu:  tzdata2011d

	* generic/tclAssembly.c (BBEmitInstInt1): Changed parameter data types
	in an effort to silence a MSVC warning reported by Ashok P. Nadkarni.
	Unable to test, since both forms work on my machine in VC2005, 2008,
	2010, in both release and debug builds.
	* tests/tclTest.c (TestdstringCmd): Restored MSVC buildability broken
	by [5574bdd262], which changed the effective return type of 'ckalloc'
	from 'char*' to 'void*'.

2011-03-13  Miguel Sofer  <msofer@users.sf.net>

	* generic/tclExecute.c: remove TEBCreturn()

2011-03-12  Donal K. Fellows  <dkf@users.sf.net>

	* generic/tcl.h (ckalloc,ckfree,ckrealloc): Moved casts into these
	macro so that they work with VOID* (which is a void* on all platforms
	which Tcl actually builds on) and unsigned int for the length
	parameters, removing the need for MANY casts across the rest of Tcl.
	Note that this is a strict source-level-only change, so size_t cannot
	be used (would break binary compatibility on 64-bit platforms).

2011-03-12  Jan Nijtmans  <nijtmans@users.sf.net>

	* win/tclWinFile.c: [Bug 3185609]: File normalization corner case
	of ... broken with -DUNICODE

2011-03-11  Donal K. Fellows  <dkf@users.sf.net>

	* tests/unixInit.test: Make better use of tcltest2.

2011-03-10  Donal K. Fellows  <dkf@users.sf.net>

	* generic/tclBasic.c, generic/tclCompCmds.c, generic/tclEnsemble.c:
	* generic/tclInt.h, generic/tclNamesp.c, library/auto.tcl:
	* tests/interp.test, tests/namespace.test, tests/nre.test:
	Converted the [namespace] command into an ensemble. This has the
	consequence of making it vital for Tcl code that wishes to work with
	namespaces to _not_ delete the ::tcl namespace.
	***POTENTIAL INCOMPATIBILITY***

	* library/tcltest/tcltest.tcl (loadIntoSlaveInterpreter): Added this
	command to handle connecting tcltest to a slave interpreter. This adds
	in the hook (inside the tcltest namespace) that allows the tests run
	in the child interpreter to be reported as part of the main sequence
	of test results. Bumped version of tcltest to 2.3.3.
	* tests/init.test, tests/package.test: Adapted these test files to use
	the new feature.

	* generic/tclAlloc.c, generic/tclCmdMZ.c, generic/tclCompExpr.c:
	* generic/tclCompile.c, generic/tclEnv.c, generic/tclEvent.c:
	* generic/tclIO.c, generic/tclIOCmd.c, generic/tclIORChan.c:
	* generic/tclIORTrans.c, generic/tclLiteral.c, generic/tclNotify.c:
	* generic/tclParse.c, generic/tclStringObj.c, generic/tclUtil.c:
	* generic/tclZlib.c, unix/tclUnixFCmd.c, unix/tclUnixNotfy.c:
	* unix/tclUnixPort.h, unix/tclXtNotify.c: Formatting fixes, mainly to
	comments, so code better fits the style in the Engineering Manual.

2011-03-09  Donal K. Fellows  <dkf@users.sf.net>

	* tests/incr.test: Update more of the test suite to use Tcltest 2.

2011-03-09  Don Porter  <dgp@users.sourceforge.net>

	* generic/tclNamesp.c:	[Bug 3202171]: Tighten the detector of nested
	* tests/namespace.test:	[namespace code] quoting that the quoted
	scripts function properly even in a namespace that contains a custom
	"namespace" command.

	* doc/tclvars.n:	Formatting fix.  Thanks to Pat Thotys.

2011-03-09  Donal K. Fellows  <dkf@users.sf.net>

	* tests/dstring.test, tests/init.test, tests/link.test: Update more of
	the test suite to use Tcltest 2.

2011-03-08  Jan Nijtmans  <nijtmans@users.sf.net>

	* generic/tclBasic.c: Fix gcc warnings: variable set but not used
	* generic/tclProc.c:
	* generic/tclIORChan.c:
	* generic/tclIORTrans.c:
	* generic/tclAssembly.c:  Fix gcc warning: comparison between signed
	and unsigned integer expressions

2011-03-08  Don Porter  <dgp@users.sourceforge.net>

	* generic/tclInt.h:	Remove TclMarkList() routine, an experimental
	* generic/tclUtil.c:	dead-end from the 8.5 alpha days.

	* generic/tclResult.c (ResetObjResult): [Bug 3202905]: Correct failure
	to clear invalid intrep.  Thanks to Colin McDonald.

2011-03-08  Donal K. Fellows  <dkf@users.sf.net>

	* generic/tclAssembly.c, tests/assemble.test: Migrate to use a style
	more consistent with the rest of Tcl.

2011-03-06  Don Porter  <dgp@users.sourceforge.net>

	* generic/tclBasic.c:	More replacements of Tcl_UtfBackslash() calls
	* generic/tclCompile.c:	with TclParseBackslash() where possible.
	* generic/tclCompCmdsSZ.c:
	* generic/tclParse.c:
	* generic/tclUtil.c:

	* generic/tclUtil.c (TclFindElement):	[Bug 3192636]: Guard escape
	sequence scans to not overrun the string end.

2011-03-05  Don Porter  <dgp@users.sourceforge.net>

	* generic/tclParse.c (TclParseBackslash): [Bug 3200987]: Correct
	* tests/parse.test:	trunction checks in \x and \u substitutions.

2011-03-05  Miguel Sofer  <msofer@users.sf.net>

	* generic/tclExecute.c (TclStackFree): insure that the execStack
	satisfies "at most one free stack after the current one" when
	consecutive reallocs caused the creation of intervening stacks.

2011-03-05  Kevin B. Kenny  <kennykb@acm.org>

	* generic/tclAssembly.c (new file):
	* generic/tclBasic.c (Tcl_CreateInterp):
	* generic/tclInt.h:
	* tests/assemble.test (new file):
	* unix/Makefile.in:
	* win/Makefile.in:
	* win/makefile.vc:  Merged dogeen-assembler-branch into HEAD.
	Since all functional changes are in the tcl::unsupported namespace,
	there's no reason to sequester this code on a separate branch.

2011-03-05  Miguel Sofer  <msofer@users.sf.net>

	* generic/tclExecute.c: cleaner mem management for TEBCdata

	* generic/tclExecute.c:
	* tests/nre.test: Renamed BottomData to TEBCdata, so that the name
	refers to what it is rather than to its storage location.

	* generic/tclBasic.c:     Renamed struct TEOV_callback to
	* generic/tclCompExpr.c:  the more descriptive NRE_callback.
	* generic/tclCompile.c:
	* generic/tclExecute.c:
	* generic/tclInt.decls:
	* generic/tclInt.h:
	* generic/tclIntDecls.h:
	* generic/tclTest.c:

2011-03-04  Donal K. Fellows  <dkf@users.sf.net>

	* generic/tclOOMethod.c (ProcedureMethodCompiledVarConnect)
	(ProcedureMethodCompiledVarDelete): [Bug 3185009]: Keep references to
	resolved object variables so that an unset doesn't leave any dangling
	pointers for code to trip over.

2011-03-01  Miguel Sofer  <msofer@users.sf.net>

	* generic/tclBasic.c (TclNREvalObjv): missing a variable
	declaration in commented out non-optimised code, left for ref in
	checkin [b97b771b6d]

2011-03-03  Don Porter  <dgp@users.sourceforge.net>

	* generic/tclResult.c (Tcl_AppendResultVA):	Use the directive
	USE_INTERP_RESULT [TIP 330] to force compat with interp->result
	access, instead of the improvised hack USE_DIRECT_INTERP_RESULT_ACCESS
	from releases past.

2011-03-01  Miguel Sofer  <msofer@users.sf.net>

	* generic/tclCompCmdsSZ.c (TclCompileThrowCmd, TclCompileUnsetCmd):
	fix leaks

	* generic/tclBasic.c:       This is [Patch 3168398],
	* generic/tclCompCmdsSZ.c:  Joe Mistachkin's optimisation
	* generic/tclExecute.c:     of Tip #285
	* generic/tclInt.decls:
	* generic/tclInt.h:
	* generic/tclIntDecls.h:
	* generic/tclInterp.c:
	* generic/tclOODecls.h:
	* generic/tclStubInit.c:
	* win/makefile.vc:

	* generic/tclExecute.c (ExprObjCallback): Fix object leak

	* generic/tclExecute.c (TEBCresume): Store local var array and
	constants in automatic vars to reduce indirection, slight perf
	increase

	* generic/tclOOCall.c (TclOODeleteContext): Added missing '*' so
	that trunk compiles.

	* generic/tclBasic.c (TclNRRunCallbacks): [Patch 3168229]: Don't do
	the trampoline dance for commands that do not have an nreProc.

2011-03-01  Donal K. Fellows  <dkf@users.sf.net>

	* generic/tclOO.c (Tcl_NewObjectInstance, TclNRNewObjectInstance)
	(TclOOObjectCmdCore, FinalizeObjectCall):
	* generic/tclOOBasic.c (TclOO_Object_Destroy, AfterNRDestructor):
	* generic/tclOOCall.c (TclOODeleteContext, TclOOGetCallContext):
	Reorganization of call context reference count management so that code
	is (mostly) simpler.

2011-01-26  Donal K. Fellows  <dkf@users.sf.net>

	* doc/RegExp.3: [Bug 3165108]: Corrected documentation of description
	of subexpression info in Tcl_RegExpInfo structure.

2011-01-25  Jan Nijtmans  <nijtmans@users.sf.net>

	* generic/tclPreserve.c:  Don't miss 64-bit address bits in panic
				  message.
	* win/tclWinChan.c:       Fix various gcc-4.5.2 64-bit warning messages
	* win/tclWinConsole.c     e.g. by using full 64-bits for socket fd's
	* win/tclWinDde.c
	* win/tclWinPipe.c
	* win/tclWinReg.c
	* win/tclWinSerial.c
	* win/tclWinSock.c
	* win/tclWinThrd.c

2011-01-19  Jan Nijtmans  <nijtmans@users.sf.net>

	* tools/genStubs.tcl: [Enh #3159920]: Tcl_ObjPrintf() crashes with
	* generic/tcl.decls   bad format specifier.
	* generic/tcl.h
	* generic/tclDecls.h

2011-01-18  Donal K. Fellows  <dkf@users.sf.net>3159920

	* generic/tclOOMethod.c (PushMethodCallFrame): [Bug 3001438]: Make
	sure that the cmdPtr field of the procPtr is correct and relevant at
	all times so that [info frame] can report sensible information about a
	frame after a return to it from a recursive call, instead of probably
	crashing (depending on what else has overwritten the Tcl stack!)

2011-01-18  Jan Nijtmans  <nijtmans@users.sf.net>

	* generic/tclBasic.c:      Various mismatches between Tcl_Panic
	* generic/tclCompCmds.c:   format string and its arguments,
	* generic/tclCompCmdsSZ.c: discovered thanks to [Bug 3159920]
	* generic/tclCompExpr.c
	* generic/tclEnsemble.c
	* generic/tclPreserve.c
	* generic/tclTest.c

2011-01-17  Jan Nijtmans  <nijtmans@users.sf.net>

	* generic/tclIOCmd.c: [Bug 3148192]: Commands "read/puts" incorrectly
	* tests/chanio.test:  interpret parameters. Improved error-message
	* tests/io.test       regarding legacy form.
	* tests/ioCmd.test

2011-01-15  Kevin B. Kenny  <kennykb@acm.org>

	* doc/tclvars.n:
	* generic/tclStrToD.c:
	* generic/tclUtil.c (Tcl_PrintDouble):
	* tests/util.test (util-16.*): [Bug 3157475]: Restored full Tcl 8.4
	compatibility for the formatting of floating point numbers when
	$::tcl_precision is not zero. Added compatibility tests to make sure
	that excess trailing zeroes are suppressed for all eight major code
	paths.

2011-01-12  Jan Nijtmans  <nijtmans@users.sf.net>

	* win/tclWinFile.c:   Use _vsnprintf in stead of vsnprintf, because
	MSVC 6 doesn't have it. Reported by andreask.
	* win/tcl.m4:         handle --enable-64bit=ia64 for gcc
	* win/configure.in:   more accurate test for correct <intrin.h>
	* win/configure:      (autoconf-2.59)
	* win/tclWin32Dll.c:  VS 2005 64-bit does not have intrin.h, and
	* generic/tclPanic.c: does not need it.

2011-01-07  Kevin B. Kenny  <kennykb@acm.org>

	* tests/util.test (util-15.*): Added test cases for floating point
	conversion of the largest denormal and the smallest normal number,
	to avoid any possibility of the failure suffered by PHP in the
	last couple of days. (They didn't fail, so no actual functional
	change.)

2011-01-05  Donal K. Fellows  <dkf@users.sf.net>

	* tests/package.test, tests/pkg.test: Coalesce these tests into one
	file that is concerned with the package system. Convert to use
	tcltest2 properly.
	* tests/autoMkindex.test, tests/pkgMkIndex.test: Convert to use
	tcltest2 properly.

2011-01-01  Donal K. Fellows  <dkf@users.sf.net>

	* tests/cmdAH.test, tests/cmdMZ.test, tests/compExpr.test,
	* tests/compile.test, tests/concat.test, tests/eval.test,
	* tests/fileName.test, tests/fileSystem.test, tests/interp.test,
	* tests/lsearch.test, tests/namespace-old.test, tests/namespace.test,
	* tests/oo.test, tests/proc.test, tests/security.test,
	* tests/switch.test, tests/unixInit.test, tests/var.test,
	* tests/winDde.test, tests/winPipe.test: Clean up of tests and
	conversion to tcltest 2. Target has been to get init and cleanup code
	out of the test body and into the -setup/-cleanup stanzas.

	* tests/execute.test (execute-11.1): [Bug 3142026]: Added test that
	fails (with a crash) in an unfixed memdebug build on 64-bit systems.

2010-12-31  Donal K. Fellows  <dkf@users.sf.net>

	* generic/tclCmdIL.c (SortElement): Use unions properly in the
	definition of this structure so that there is no need to use nasty
	int/pointer type punning. Made it clearer what the purposes of the
	various parts of the structure are.

2010-12-31  Jan Nijtmans  <nijtmans@users.sf.net>

	* unix/dltest/*.c: [Bug 3148192]: Fix broken [load] tests by ensuring
	that the affected files are never compiled with -DSTATIC_BUILD.

2010-12-30  Miguel Sofer  <msofer@users.sf.net>

	* generic/tclExecute.c (GrowEvaluationStack): Off-by-one error in
	sizing the new allocation - was ok in comment but wrong in the code.
	Triggered by [Bug 3142026] which happened to require exactly one more
	than what was in existence.

2010-12-26  Donal K. Fellows  <dkf@users.sf.net>

	* generic/tclCmdIL.c (Tcl_LsortObjCmd): Fix crash when multiple -index
	options are used. Simplified memory handling logic.

2010-12-20  Jan Nijtmans  <nijtmans@users.sf.net>

	* win/tclWin32Dll.c:    [Patch 3059922]: fixes for mingw64 - gcc4.5.1
	tdm64-1: completed for all environments.

2010-12-20  Jan Nijtmans  <nijtmans@users.sf.net>

	* win/configure.in:   Explicitely test for intrinsics support in
	compiler, before assuming only MSVC has it.
	* win/configure:      (autoconf-2.59)
	* generic/tclPanic.c:

2010-12-19  Jan Nijtmans  <nijtmans@users.sf.net>

	* win/tclWin32Dll.c:    [Patch 3059922]: fixes for mingw64 - gcc4.5.1
	tdm64-1: Fixed for gcc, not yet for MSVC 64-bit.

2010-12-17  Stuart Cassoff  <stwo@users.sourceforge.net>

	* unix/Makefile.in:  Remove unwanted/obsolete 'ddd' target.

2010-12-17  Stuart Cassoff  <stwo@users.sourceforge.net>

	* unix/Makefile.in:	Clean up '.PHONY:' targets: Arrange those
				common to Tcl and Tk as in Tk's Makefile.in,
				add any missing ones and remove duplicates.

2010-12-17  Stuart Cassoff  <stwo@users.sourceforge.net>

	* unix/Makefile.in:  [Bug 2446711]: Remove 'allpatch' target.

2010-12-17  Stuart Cassoff  <stwo@users.sourceforge.net>

	* unix/Makefile.in:  [Bug 2537626]: Use 'rpmbuild', not 'rpm'.

2010-12-16  Jan Nijtmans  <nijtmans@users.sf.net>

	* generic/tclPanic.c:  [Patch 3124554]: Move WishPanic from Tk to Tcl
	* win/tclWinFile.c:    Better communication with debugger, if present.

2010-12-15  Kevin B. Kenny  <kennykb@acm.org>

	[dogeen-assembler-branch]

	* tclAssembly.c:
	* assemble.test: 	Reworked beginCatch/endCatch handling to
	enforce the more severe (but more correct) restrictions on catch
	handling that appeared in the discussion of [Bug 3098302] and in
	tcl-core traffic beginning about 2010-10-29.

2010-12-15  Jan Nijtmans  <nijtmans@users.sf.net>

	* generic/tclPanic.c:    Restore abort() as it was before.
	* win/tclWinFile.c:      [Patch 3124554]: Use ExitProcess() here, like
	in wish.

2010-12-14  Jan Nijtmans  <nijtmans@users.sf.net>

	* generic/tcl.h:	[Bug 3137454]: Tcl CVS HEAD does not build
	on GCC 3.

2010-12-14  Reinhard Max  <max@suse.de>

	* win/tclWinSock.c (CreateSocket):         Swap the loops over
	* unix/tclUnixSock.c (CreateClientSocket): local and remote addresses,
	so that the system's address preference for the remote side decides
	which family gets tried first. Cleanup and clarify some of the
	comments.

2010-12-13  Jan Nijtmans  <nijtmans@users.sf.net>

	* generic/tcl.h:    [Bug 3135271]: Link error due to hidden
	* unix/tcl.m4:      symbols (CentOS 4.2)
	* unix/configure:   (autoconf-2.59)
	* win/tclWinFile.c:  Undocumented feature, only meant to be
	used by Tk_Main. See [Patch 3124554]: Move WishPanic from Tk to Tcl

2010-12-12  Stuart Cassoff  <stwo@users.sourceforge.net>

	* unix/tcl.m4: Better building on OpenBSD.
	* unix/configure: (autoconf-2.59)

2010-12-10  Jan Nijtmans  <nijtmans@users.sf.net>

	* generic/tcl.h:       [Bug 3129448]: Possible over-allocation on
	* generic/tclCkalloc.c: 64-bit platforms, part 2
	* generic/tclCompile.c:
	* generic/tclHash.c:
	* generic/tclInt.h:
	* generic/tclIO.h:
	* generic/tclProc.c:

2010-12-10 Alexandre Ferrieux  <ferrieux@users.sourceforge.net>

	* generic/tclIO.c: Make sure [fcopy -size ... -command ...] always
	* tests/io.test:   calls the callback asynchronously, even for size
			   zero.

2010-12-10  Jan Nijtmans  <nijtmans@users.sf.net>

	* generic/tclBinary.c:  Fix gcc -Wextra warning: missing initializer
	* generic/tclCmdAH.c:
	* generic/tclCmdIL.c:
	* generic/tclCmdMZ.c:
	* generic/tclDictObj.c:
	* generic/tclIndexObj.c:
	* generic/tclIOCmd.c:
	* generic/tclVar.c:
	* win/tcl.m4:               Fix manifest-generation for 64-bit gcc
				    (mingw-w64)
	* win/configure.in:         Check for availability of intptr_t and
				    uintptr_t
	* win/configure:            (autoconf-2.59)
	* generic/tclInt.decls:     Change 1st param of TclSockMinimumBuffers
	* generic/tclIntDecls.h:    to ClientData, and TclWin(Get|Set)SockOpt
	* generic/tclIntPlatDecls.h:to SOCKET, because on Win64 those are
	* generic/tclIOSock.c:	    64-bit, which does not fit.
	* win/tclWinSock.c:
	* unix/tclUnixSock.c:

2010-12-09  Donal K. Fellows  <dkf@users.sf.net>

	* tests/fCmd.test: Improve sanity of constraints now that we don't
	support anything before Windows 2000.

	* generic/tclCmdAH.c (TclInitFileCmd, TclMakeFileCommandSafe, ...):
	Break up [file] into an ensemble. Note that the ensemble is safe in
	itself, but the majority of its subcommands are not.
	* generic/tclFCmd.c (FileCopyRename,TclFileDeleteCmd,TclFileAttrsCmd)
	(TclFileMakeDirsCmd): Adjust these subcommand implementations to work
	inside an ensemble.
	(TclFileLinkCmd, TclFileReadLinkCmd, TclFileTemporaryCmd): Move these
	subcommand implementations from tclCmdAH.c, where they didn't really
	belong.
	* generic/tclIOCmd.c (TclChannelNamesCmd): Move to more appropriate
	source file.
	* generic/tclEnsemble.c (TclMakeEnsemble): Start of code to make
	partially-safe ensembles. Currently does not function as expected due
	to various shortcomings in how safe interpreters are constructed.
	* tests/cmdAH.test, tests/fCmd.test, tests/interp.test: Test updates
	to take into account systematization of error messages.

	* tests/append.test, tests/appendComp.test: Clean up tests so that
	they don't leave things in the global environment (detected when doing
	-singleproc testing).

2010-12-07  Donal K. Fellows  <dkf@users.sf.net>

	* tests/fCmd.test, tests/safe.test, tests/uplevel.test,
	* tests/upvar.test, tests/var.test: Convert more tests to tcltest2 and
	factor them to be easier to understand.

	* generic/tclStrToD.c: Tidy up code so that more #ifdef-fery is
	quarantined at the front of the file and function headers follow the
	modern Tcl style.

2010-12-06  Jan Nijtmans  <nijtmans@users.sf.net>

	* generic/tclBinary.c:  [Bug 3129448]: Possible over-allocation on
	* generic/tclCkalloc.c: 64-bit platforms.
	* generic/tclTrace.c

2010-12-05  Jan Nijtmans  <nijtmans@users.sf.net>

	* unix/tcl.m4: [Patch 3116490]: Cross-compile support for unix
	* unix/configure: (autoconf-2.59)

2010-12-03  Jeff Hobbs  <jeffh@ActiveState.com>

	* generic/tclUtil.c (TclReToGlob): Add extra check for multiple inner
	*s that leads to poor recursive glob matching, defer to original RE
	instead.  tclbench RE var backtrack.

2010-12-03  Jan Nijtmans  <nijtmans@users.sf.net>

	* generic/tclUtil.c:   Silence gcc warning when using -Wwrite-strings
	* generic/tclStrToD.c: Silence gcc warning for non-IEEE platforms
	* win/Makefile.in:  [Patch 3116490]: Cross-compile Tcl mingw32 on unix
	* win/tcl.m4:       This makes it possible to cross-compile Tcl/Tk for
	* win/configure.in: Windows (either 32-bit or 64-bit) out-of-the-box
	* win/configure:    on UNIX, using mingw-w64 build tools (If Itcl,
	tdbc and Thread take over the latest tcl.m4, they can do that too).

2010-12-01  Kevin B. Kenny  <kennykb@acm.org>

	* generic/tclStrToD.c (SetPrecisionLimits, TclDoubleDigits):
	[Bug 3124675]: Added meaningless initialization of 'i', 'ilim' and
	'ilim1' to silence warnings from the C compiler about possible use of
	uninitialized variables, Added a panic to the 'switch' that assigns
	them, to assert that the 'default' case is impossible.

2010-12-01  Jan Nijtmans  <nijtmans@users.sf.net>

	* generic/tclBasic.c: Fix gcc 64-bit warnings: cast from pointer to
	* generic/tclHash.c:  integer of different size.
	* generic/tclTest.c:
	* generic/tclThreadTest.c:
	* generic/tclStrToD.c: Fix gcc(-4.5.2) warning: 'static' is not at
	beginning of declaration.
	* generic/tclPanic.c: Allow Tcl_Panic() to enter the debugger on win32
	* generic/tclCkalloc.c: Use Tcl_Panic() in stead of duplicating the
	code.

2010-11-30  Jeff Hobbs  <jeffh@ActiveState.com>

	* generic/tclInt.decls, generic/tclInt.h, generic/tclIntDecls.h:
	* generic/tclStubInit.c: TclFormatInt restored at slot 24
	* generic/tclUtil.c (TclFormatInt): restore TclFormatInt func from
	2005-07-05 macro-ization. Benchmarks indicate it is faster, as a key
	int->string routine (e.g. int-indexed arrays).

2010-11-29 Alexandre Ferrieux  <ferrieux@users.sourceforge.net>

	* generic/tclBasic.c: Patch by Miguel, providing a
	[::tcl::unsupported::inject coroname command args], which prepends
	("injects") arbitrary code to a suspended coro's future resumption.
	Neat for debugging complex coros without heavy instrumentation.

2010-11-29  Kevin B. Kenny  <kennykb@acm.org>

	* generic/tclInt.decls:
	* generic/tclInt.h:
	* generic/tclStrToD.c:
	* generic/tclTest.c:
	* generic/tclTomMath.decls:
	* generic/tclUtil.c:
	* tests/util.test:
	* unix/Makefile.in:
	* win/Makefile.in:
	* win/makefile.vc: Rewrite of Tcl_PrintDouble and TclDoubleDigits that
	(a) fixes a severe performance problem with floating point shimmering
	reported by Karl Lehenbauer, (b) allows TclDoubleDigits to generate
	the digit strings for 'e' and 'f' format, so that it can be used for
	tcl_precision != 0 (and possibly later for [format]), (c) fixes [Bug
	3120139] by making TclPrintDouble inherently locale-independent, (d)
	adds test cases to util.test for correct rounding in difficult cases
	of TclDoubleDigits where fixed- precision results are requested. (e)
	adds test cases to util.test for the controversial aspects of [Bug
	3105247]. As a side effect, two more modules from libtommath
	(bn_mp_set_int.c and bn_mp_init_set_int.c) are brought into the build,
	since the new code uses them.

	* generic/tclIntDecls.h:
	* generic/tclStubInit.c:
	* generic/tclTomMathDecls.h:	Regenerated.

2010-11-24  Donal K. Fellows  <dkf@users.sf.net>

	* tests/chanio.test, tests/iogt.test, tests/ioTrans.test: Convert more
	tests to tcltest2 and factor them to be easier to understand.

2010-11-20  Donal K. Fellows  <dkf@users.sf.net>

	* tests/chanio.test: Converted many tests to tcltest2 by marking the
	setup and cleanup parts as such.

2010-11-19  Jan Nijtmans  <nijtmans@users.sf.net>

	* win/tclWin32Dll.c: Fix gcc warnings: unused variable 'registration'
	* win/tclWinChan.c:
	* win/tclWinFCmd.c:

2010-11-18  Jan Nijtmans  <nijtmans@users.sf.net>

	* win/tclAppInit.c: [FRQ 491789]: "setargv() doesn't support a unicode
	cmdline" now implemented for cygwin and mingw32 too.
	* tests/main.test: No longer disable tests Tcl_Main-1.4 and 1.6 on
	Windows, because those now work on all supported platforms.
	* win/configure.in:  Set NO_VIZ=1 when zlib is compiled in libtcl,
	this resolves compiler warnings in 64-bit and static builds.
	* win/configure (regenerated)

2010-11-18  Donal K. Fellows  <dkf@users.sf.net>

	* doc/file.n: [Bug 3111298]: Typofix.

	* tests/oo.test: [Bug 3111059]: Added testing that neatly trapped this
	issue.

2010-11-18  Miguel Sofer  <msofer@users.sf.net>

	* generic/tclNamesp.c: [Bug 3111059]: Fix leak due to bad looping
	construct.

2010-11-17  Jan Nijtmans  <nijtmans@users.sf.net>

	* win/tcl.m4: [FRQ 491789]: "setargv() doesn't support a unicode
	cmdline" now implemented for mingw-w64
	* win/configure    (re-generated)

2010-11-16  Jan Nijtmans  <nijtmans@users.sf.net>

	* win/tclAppInit.c:Bring compilation under mingw-w64 a bit closer
	* win/cat.c:       to reality. See for what's missing:
	* win/tcl.m4:      <https://sourceforge.net/apps/trac/mingw-w64/wiki/Unicode%20apps>
	* win/configure:   (re-generated)
	* win/tclWinPort.h:[Bug #3110161]: Extensions using TCHAR don't compile
	on VS2005 SP1

2010-11-15  Andreas Kupries  <andreask@activestate.com>

	* doc/interp.n: [Bug 3081184]: TIP #378.
	* doc/tclvars.n: Performance fix for TIP #280.
	* generic/tclBasic.c:
	* generic/tclExecute.c:
	* generic/tclInt.h:
	* generic/tclInterp.c:
	* tests/info.test:
	* tests/interp.test:

2010-11-10  Andreas Kupries  <andreask@activestate.com>

	* changes:	Updates for 8.6b2 release.

2010-11-09  Donal K. Fellows  <dkf@users.sf.net>

	* generic/tclOOMethod.c (ProcedureMethodVarResolver): [Bug 3105999]:
	* tests/oo.test:	Make sure that resolver structures that are
				only temporarily needed get squelched.

2010-11-05  Jan Nijtmans  <nijtmans@users.sf.net>

	* generic/tclMain.c: Thanks, Kevin, for the fix, but this how it was
	supposed to be (TCL_ASCII_MAIN is only supposed to be defined on
	WIN32).

2010-11-05  Kevin B. Kenny  <kennykb@acm.org>

	* generic/tclMain.c: Added missing conditional on _WIN32 around code
	that messes around with the definition of _UNICODE, to correct a badly
	broken Unix build from Jan's last commit.

2010-11-04  Jan Nijtmans  <nijtmans@users.sf.net>

	* generic/tclDecls.h:	[FRQ 491789]: "setargv() doesn't support a
	* generic/tclMain.c:	unicode cmdline" implemented for Tcl on MSVC++
	* doc/Tcl_Main.3:
	* win/tclAppInit.c:
	* win/makefile.vc:
	* win/Makefile.in:
	* win/tclWin32Dll.c:	Eliminate minor MSVC warning TCHAR -> char
				conversion

2010-11-04  Reinhard Max  <max@suse.de>

	* tests/socket.test: Run the socket tests three times with the address
	family set to any, inet, and inet6 respectively. Use constraints to
	skip the tests if a family is found to be unsupported or not
	configured on the local machine. Adjust the tests to dynamically adapt
	to the address family that is being tested.

	Rework some of the tests to speed them up by avoiding (supposedly)
	unneeded [after]s.

2010-11-04  Stuart Cassoff  <stwo@users.sourceforge.net>

	* unix/Makefile.in:	[Patch 3101127]: Installer Improvements.
	* unix/install-sh:

2010-11-04  Donal K. Fellows  <dkf@users.sf.net>

	* tests/error.test (error-19.13): Another variation on testing for
	issues in [try] compilation.

	* doc/Tcl.n (Variable substitution): [Bug 3099086]: Increase clarity
	of explanation of what characters are actually permitted in variable
	substitutions. Note that this does not constitute a change of
	behavior; it is just an improvement of explanation.

2010-11-04  Don Porter  <dgp@users.sourceforge.net>

	* changes:	Updates for 8.6b2 release.  (Thanks Andreas Kupries)

2010-11-03  Jan Nijtmans  <nijtmans@users.sf.net>

	* win/tclWinFcmd.c:    [FRQ 2965056]: Windows build with -DUNICODE
	* win/tclWinFile.c:    (more clean-ups for pre-win2000 stuff)
	* win/tclWinReg.c:

2010-11-03  Donal K. Fellows  <dkf@users.sf.net>

	* generic/tclCmdMZ.c (TryPostBody):  Ensure that errors when setting
	* tests/error.test (error-19.1[12]): message/opt capture variables get
					     reflected properly to the caller.

2010-11-03  Kevin B. Kenny  <kennykb@acm.org>

	* generic/tclCompCmds.c (TclCompileCatchCmd): [Bug 3098302]:
	* tests/compile.test (compile-3.6): Reworked the compilation of the
	[catch] command so as to avoid placing any code that might throw an
	exception (specifically, any initial substitutions or any stores to
	result or options variables) between the BEGIN_CATCH and END_CATCH but
	outside the exception range.  Added a test case that panics on a stack
	smash if the change is not made.

2010-11-01  Stuart Cassoff  <stwo@users.sourceforge.net>

	* library/safe.tcl:	Improved handling of non-standard module path
	* tests/safe.test:	lists, empty path lists in particular.

2010-11-01  Kevin B. Kenny  <kennykb@acm.org>

	* library/tzdata/Asia/Hong_Kong:
	* library/tzdata/Pacific/Apia:
	* library/tzdata/Pacific/Fiji:   Olson's tzdata2010o.

2010-10-29  Alexandre Ferrieux  <ferrieux@users.sourceforge.net>

	* generic/tclTimer.c:	[Bug 2905784]: Stop small [after]s from
				wasting CPU while keeping accuracy.

2010-10-28  Kevin B. Kenny  <kennykb@acm.org>

	[dogeen-assembler-branch]
	* generic/tclAssembly.c:
	* tests/assembly.test (assemble-31.*): Added jump tables.

2010-10-28  Don Porter  <dgp@users.sourceforge.net>

	* tests/http.test:	[Bug 3097490]: Make http-4.15 pass in
				isolation.

	* unix/tclUnixSock.c:	[Bug 3093120]: Prevent calls of
				freeaddrinfo(NULL) which can crash some
				systems.  Thanks Larry Virden.

2010-10-26  Reinhard Max  <max@suse.de>

	* Changelog.2008: Split off from Changelog.
	* generic/tclIOSock.c (TclCreateSocketAddress): The interp != NULL
	check is needed for ::tcl::unsupported::socketAF as well.

2010-10-26  Donal K. Fellows  <dkf@users.sf.net>

	* unix/tclUnixSock.c (TcpGetOptionProc): Prevent crash if interp is
	* win/tclWinSock.c (TcpGetOptionProc):   NULL (a legal situation).

2010-10-26  Reinhard Max  <max@suse.de>

	* unix/tclUnixSock.c (TcpGetOptionProc): Added support for
	::tcl::unsupported::noReverseDNS, which if set to any value, prevents
	[fconfigure -sockname] and [fconfigure -peername] from doing
	reverse DNS queries.

2010-10-24  Kevin B. Kenny  <kennykb@acm.org>

	[dogeen-assembler-branch]
	* generic/tclAssembly.c:
	* tests/assembly.test (assemble-17.15): Reworked branch handling so that
	forward branches can use jump1 (jumpTrue1, jumpFalse1). Added test
	cases that the forward branches will expand to jump4, jumpTrue4,
	jumpFalse4 when needed.

2010-10-23  Kevin B. Kenny  <kennykb@acm.org>

	[dogeen-assembler-branch]
	* generic/tclAssembly.h (removed):
				Removed file that was included in only one
				source file.
	* generictclAssembly.c:	Inlined tclAssembly.h.

2010-10-17  Alexandre Ferrieux  <ferrieux@users.sourceforge.net>

	* doc/info.n:            [Patch 2995655]:
	* generic/tclBasic.c:    Report inner contexts in [info errorstack]
	* generic/tclCompCmds.c:
	* generic/tclCompile.c:
	* generic/tclCompile.h:
	* generic/tclExecute.c:
	* generic/tclInt.h:
	* generic/tclNamesp.c:
	* tests/error.test:
	* tests/result.test:

2010-10-20  Donal K. Fellows  <dkf@users.sf.net>

	* generic/tclCompCmds.c (TclCompileDictForCmd): Update the compilation
	* generic/tclCompile.c (tclInstructionTable):	of [dict for] so that
	* generic/tclExecute.c (TEBCresume):		it no longer makes any
	use of INST_DICT_DONE now that's not needed, and make it clearer in
	the implementation of the instruction that it's just a deprecated form
	of unset operation. Followup to my commit of 2010-10-16.

2010-10-19  Donal K. Fellows  <dkf@users.sf.net>

	* generic/tclZlib.c (Tcl_ZlibStreamGet): [Bug 3081008]: Ensure that
	when a bytearray gets its internals entangled with zlib for more than
	a passing moment, that bytearray will never be shimmered away. This
	increases the amount of copying but is simple to get right, which is a
	reasonable trade-off.

	* generic/tclStringObj.c (Tcl_AppendObjToObj): Added some special
	cases so that most of the time when you build up a bytearray by
	appending, it actually ends up being a bytearray rather than
	shimmering back and forth to string.

	* tests/http11.test (check_crc): Use a simpler way to express the
	functionality of this procedure.

	* generic/tclZlib.c: Purge code that wrote to the object returned by
	Tcl_GetObjResult, as we don't want to do that anti-pattern no more.

2010-10-18  Jan Nijtmans  <nijtmans@users.sf.net>

	* tools/uniParse.tcl:   [Bug 3085863]: tclUniData was 9 years old;
	Ignore non-BMP characters and fix comment about UnicodeData.txt file.
	* generic/regcomp.c:    Fix comment
	* tests/utf.test:       Add some Unicode 6 testcases

2010-10-17  Alexandre Ferrieux  <ferrieux@users.sourceforge.net>

	* doc/info.n:           Document [info errorstack] faithfully.

2010-10-16  Donal K. Fellows  <dkf@users.sf.net>

	* generic/tclExecute.c (ReleaseDictIterator): Factored out the release
	of the bytecode-level dictionary iterator information so that the
	side-conditions on instruction issuing are simpler.

2010-10-15  Jan Nijtmans  <nijtmans@users.sf.net>

	* generic/reg_locale.c: [Bug 3085863]: tclUniData 9 years old: Updated
	* generic/tclUniData.c: Unicode tables to latest UnicodeData.txt,
	* tools/uniParse.tcl:   corresponding with Unicode 6.0 (except for
				out-of-range chars > 0xFFFF)

2010-10-13  Don Porter  <dgp@users.sourceforge.net>

	* generic/tclCompile.c:	Alternative fix for [Bugs 467523,983660] where
	* generic/tclExecute.c:	sharing of empty scripts is allowed again.

2010-10-13  Jan Nijtmans  <nijtmans@users.sf.net>

	* win/tclWinThrd.h: (removed) because it is just empty en used nowhere
	* win/tcl.dsp

2010-10-12  Jan Nijtmans  <nijtmans@users.sf.net>

	* tools/uniClass.tcl:    Spacing and comments: let uniClass.tcl
	* generic/regc_locale.c: generation match better the current
				 (hand-modified) regc_locale.c
	* tools/uniParse.tcl:    Generate proper const qualifiers for
	* generic/tclUniData.c:  tclUniData.c

2010-10-12  Reinhard Max  <max@suse.de>

	* unix/tclUnixSock.c (CreateClientSocket): [Bug 3084338]: Fix a
	memleak and refactor the calls to freeaddrinfo().

2010-10-11  Jan Nijtmans  <nijtmans@users.sf.net>

	* win/tclWinDde.c:    [FRQ 2965056]: Windows build with -DUNICODE
	* win/tclWinReg.c:
	* win/tclWinTest.c:   More cleanups
	* win/tclWinFile.c:   Add netapi32 to the link line, so we no longer
	* win/tcl.m4:         have to use LoadLibrary to access those functions.
	* win/makefile.vc:
	* win/configure:      (Re-generate with autoconf-2.59)
	* win/rules.vc        Update for VS10

2010-10-09  Miguel Sofer  <msofer@users.sf.net>

	* generic/tclExecute.c: Fix overallocation of exec stack in TEBC (due
	to mixing numwords and numbytes)

2010-10-08  Jan Nijtmans  <nijtmans@users.sf.net>

	* generic/tclIOSock.c: On Windows, use gai_strerrorA

2010-10-06  Don Porter  <dgp@users.sourceforge.net>

	* tests/winPipe.test:	Test hygiene with makeFile and removeFile.

	* generic/tclCompile.c:	[Bug 3081065]: Prevent writing to the intrep
	* tests/subst.test:	fields of a freed Tcl_Obj.

2010-10-06  Kevin B. Kenny  <kennykb@acm.org>

	[dogeen-assembler-branch]

	* generic/tclAssembly.c:
	* generic/tclAssembly.h:
	* tests/assemble.test: Added catches. Still needs a lot of testing.

2010-10-02  Kevin B. Kenny  <kennykb@acm.org>

	[dogeen-assembler-branch]

	* generic/tclAssembly.c:
	* generic/tclAssembly.h:
	* tests/assemble.test: Added dictAppend, dictIncrImm, dictLappend,
	dictSet, dictUnset, nop, regexp, nsupvar, upvar, and variable.

2010-10-02  Donal K. Fellows  <dkf@users.sf.net>

	* generic/tclExecute.c (TEBCresume): [Bug 3079830]: Added invalidation
	of string representations of dictionaries in some cases.

2010-10-01  Jeff Hobbs  <jeffh@ActiveState.com>

	* generic/tclExecute.c (EvalStatsCmd): change 'evalstats' to return
	data to interp by default, or if given an arg, use that as filename to
	output to (accepts 'stdout' and 'stderr').  Fix output to print used
	inst count data.
	* generic/tclCkalloc.c: Change TclDumpMemoryInfo sig to allow objPtr
	* generic/tclInt.decls: as well as FILE* as output.
	* generic/tclIntDecls.h:

2010-10-01  Donal K. Fellows  <dkf@users.sf.net>

	* generic/tclBasic.c, generic/tclClock.c, generic/tclEncoding.c,
	* generic/tclEnv.c, generic/tclLoad.c, generic/tclNamesp.c,
	* generic/tclObj.c, generic/tclRegexp.c, generic/tclResolve.c,
	* generic/tclResult.c, generic/tclUtil.c, macosx/tclMacOSXFCmd.c:
	More purging of strcpy() from locations where we already know the
	length of the data being copied.

2010-10-01  Kevin B. Kenny  <kennykb@acm.org>

	[dogeen-assembler-branch]

	* tests/assemble.test:
	* generic/tclAssemble.h:
	* generic/tclAssemble.c:  Added listIn, listNotIn, and dictGet.

2010-09-30  Kevin B. Kenny  <kennykb@acm.org>

	[dogeen-assembler-branch]

	* tests/assemble.test:   Added tryCvtToNumeric and several more list
	* generic/tclAssemble.c: operations.
	* generic/tclAssemble.h:

2010-09-29  Kevin B. Kenny  <kennykb@acm.org>

	[dogeen-assembler-branch]

	* tests/assemble.test:   Completed conversion of tests to a
	* generic/tclAssemble.c: "white box" structure that follows the
	C code. Added missing safety checks on the operands of 'over' and
	'reverse' so that negative operand counts don't smash the stack.

2010-09-29  Jan Nijtmans  <nijtmans@users.sf.net>

	* unix/configure:	Re-generate with autoconf-2.59
	* win/configure:
	* generic/tclMain.c:	Make compilable with -DUNICODE as well

2010-09-28  Reinhard Max  <max@suse.de>

	TIP #162 IMPLEMENTATION

	* doc/socket.n:		Document the changes to the [socket] and
				[fconfigure] commands.

	* generic/tclInt.h:	Introduce TclCreateSocketAddress() as a
	* generic/tclIOSock.c:	replacement for the platform-dependent
	* unix/tclUnixSock.c:	TclpCreateSocketAddress() functions. Extend
	* unix/tclUnixChan.c:	the [socket] and [fconfigure] commands to
	* unix/tclUnixPort.h:	behave as proposed in TIP #162. This is the
	* win/tclWinSock.c:	core of what is required to support the use of
	* win/tclWinPort.h:	IPv6 sockets in Tcl.

	* compat/fake-rfc2553.c: A compat implementation of the APIs defined
	* compat/fake-rfc2553.h: in RFC-2553 (getaddrinfo() and friends) on
				 top of the existing gethostbyname() etc.
	* unix/configure.in:	 Test whether the fake-implementation is
	* unix/tcl.m4:		 needed.
	* unix/Makefile.in:	 Add a compile target for fake-rfc2553.

	* win/configure.in:	Allow cross-compilation by default.

	* tests/socket.test:	Improve the test suite to make more use of
	* tests/remote.tcl:	randomized ports to reduce interference with
				tests running in parallel or other services on
				the machine.

2010-09-28  Kevin B. Kenny  <kennykb@acm.org>

	[dogeen-assembler-branch]

	* tests/assemble.test: Added more "white box" tests.
	* generic/tclAssembly.c: Added the error checking and reporting
	for undefined labels. Revised code so that no pointers into the
	bytecode sequence are held (because the sequence can move!),
	that no Tcl_HashEntry pointers are held (because the hash table
	doesn't guarantee their stability!) and to eliminate the BBHash
	table, which is merely additional information indexed by jump
	labels and can just as easily be held in the 'label' structure.
	Renamed shared structures to CamelCase, and renamed 'label' to
	JumpLabel because other types of labels may eventually be possible.

2010-09-27  Kevin B. Kenny  <kennykb@acm.org>

	[dogeen-assembler-branch]

	* tests/assemble.test: Added more "white box" tests.
	* generic/tclAssembly.c: Fixed bugs exposed by the new tests.
	(a) [eval] and [expr] had incorrect stack balance computed if
	the arg was not a simple word. (b) [concat] accepted a negative
	operand count. (c) [invoke] accepted a zero or negative operand
	count. (d) more misspelt error messages.
	Also replaced a funky NRCallTEBC with the new call
	TclNRExecuteByteCode, necessitated by a merge with changes on the
	HEAD.

2010-09-26  Miguel Sofer  <msofer@users.sf.net>

	* generic/tclBasic.c:    [Patch 3072080] (minus the itcl
	* generic/tclCmdIL.c:    update): a saner NRE.
	* generic/tclCompExpr.c:
	* generic/tclCompile.c:  This makes TclNRExecuteByteCode (ex TEBC)
	* generic/tclCompile.h:  to be a normal NRE citizen: it loses its
	* generic/tclExecute.c:  special status.
	* generic/tclInt.decls:  The logic flow within the BC engine is
	* generic/tclInt.h:      simplified considerably.
	* generic/tclIntDecls.h:
	* generic/tclObj.c:
	* generic/tclProc.c:
	* generic/tclTest.c:

	* generic/tclVar.c: Use the macro HasLocalVars everywhere

2010-09-26  Miguel Sofer  <msofer@users.sf.net>

	* generic/tclOOMethod.c (ProcedureMethodVarResolver): avoid code
	duplication, let the runtime var resolver call the compiled var
	resolver.

2010-09-26  Kevin B. Kenny  <kennykb@acm.org>

	[dogeen-assembler-branch]

	* tests/assemble.test:	Added many new tests moving toward a more
	comprehensive test suite for the assembler.
	* generic/tclAssembly.c:	Fixed bugs exposed by the new tests:
	(a) [bitnot] and [not] had incorrect operand counts. (b)
	INST_CONCAT cannot concatenate zero objects. (c) misspelt error
	messages. (d) the "assembly code" internal representation lacked
	a duplicator, which caused double-frees of the Bytecode object
	if assembly code ever was duplicated.

2010-09-25  Kevin B. Kenny   <kennykb@acm.org>

	[dogeen-assembler-branch]

	* generic/tclAssembly.c:	Massive refactoring of the assembler
	* generic/tclAssembly.h:	to use a Tcl-like syntax (and use
	* tests/assemble.test:		Tcl_ParseCommand to parse it). The
	* tests/assemble1.bench:	refactoring also ensures that
	Tcl_Tokens in the assembler have string ranges inside the source
	code, which allows for [eval] and [expr] assembler directives
	that simply call TclCompileScript and TclCompileExpr recursively.

2010-09-24  Jeff Hobbs  <jeffh@ActiveState.com>

	* tests/stringComp.test: improved string eq/cmp test coverage
	* generic/tclExecute.c (TclExecuteByteCode): merge INST_STR_CMP and
	INST_STR_EQ/INST_STR_NEQ paths.  Speeds up eq/ne/[string eq] with
	obj-aware comparisons and eq/==/ne/!= with length equality check.

2010-09-24  Andreas Kupries  <andreask@activestate.com>

	* tclWinsock.c: [Bug 3056775]: Fixed race condition between thread and
	internal co-thread access of a socket's structure because of the
	thread not using the socketListLock in TcpAccept(). Added
	documentation on how the module works to the top.

2010-09-23  Jan Nijtmans  <nijtmans@users.sf.net>

	* generic/tclDecls.h: Make Tcl_SetPanicProc and Tcl_GetStringResult
	* unix/tclAppInit.c:  callable without stubs, just as Tcl_SetVar.
	* win/tclAppInit.c:

2010-09-23  Don Porter  <dgp@users.sourceforge.net>

	* generic/tclCmdAH.c:   Fix cases where value returned by
	* generic/tclEvent.c:   Tcl_GetReturnOptions() was leaked.
	* generic/tclMain.c:    Thanks to Jeff Hobbs for discovery of the
	anti-pattern to seek and destroy.

2010-09-23  Jan Nijtmans  <nijtmans@users.sf.net>

	* unix/tclAppInit.c:  Make compilable with -DUNICODE (not activated
	* win/tclAppInit.c:   yet), many clean-ups in comments.

2010-09-22  Miguel Sofer  <msofer@users.sf.net>

	* generic/tclExecute: [Bug 3072640]: One more DECACHE_STACK_INFO() was
	missing.

	* tests/execute.test: Added execute-10.3 for [Bug 3072640]. The test
	causes a mem failure.

	* generic/tclExecute: Protect all possible writes to ::errorInfo or
	::errorCode with DECACHE_STACK_INFO(), as they could run traces. The
	new calls to be protected are Tcl_ResetResult(), Tcl_SetErrorCode(),
	IllegalExprOperandType(), TclExprFloatError(). The error was triggered
	by [Patch 3072080].

2010-09-22  Jan Nijtmans  <nijtmans@users.sf.net>

	* win/tcl.m4:		Add kernel32 to LIBS, so the link line for
	* win/configure:	mingw is exactly the same as for MSVC++.

2010-09-21  Jeff Hobbs  <jeffh@ActiveState.com>

	* generic/tclExecute.c (TclExecuteByteCode):
	* generic/tclOOMethod.c (ProcedureMethodCompiledVarConnect):
	* generic/tclVar.c (TclLookupSimpleVar, CompareVarKeys):
	* generic/tclPathObj.c (Tcl_FSGetNormalizedPath, Tcl_FSEqualPaths):
	* generic/tclIOUtil.c (TclFSCwdPointerEquals): peephole opt
	* generic/tclResult.c (TclMergeReturnOptions): Use memcmp where
	applicable as possible speedup on some libc variants.

2010-09-21  Kevin B. Kenny  <kennykb@acm.org>

	[BRANCH: dogeen-assembler-branch]

	* generic/tclAssembly.c (new file):
	* generic/tclAssembly.h:
	* generic/tclBasic.c (builtInCmds, Tcl_CreateInterp):
	* generic/tclInt.h:
	* tests/assemble.test (new file):
	* tests/assemble1.bench (new file):
	* unix/Makefile.in:
	* win/Makefile.in:
	* win/Makefile.vc:
		Initial commit of Ozgur Dogan Ugurlu's (SF user: dogeen)
		assembler for the Tcl bytecode language.

2010-09-21  Jan Nijtmans  <nijtmans@users.sf.net>

	* win/tclWinFile.c:   Fix declaration after statement.
	* win/tcl.m4:         Add -Wdeclaration-after-statement, so this
	* win/configure:      mistake cannot happen again.
	* win/tclWinFCmd.c:   [Bug 3069278]: Breakage on head Windows
	* win/tclWinPipe.c:   triggered by install-tzdata, final fix

2010-09-20  Jan Nijtmans  <nijtmans@users.sf.net>

	* win/tclWinFCmd.c: Eliminate tclWinProcs->useWide everywhere, since
	* win/tclWinFile.c: the value is always "1" on platforms >win95
	* win/tclWinPipe.c:

2010-09-19  Donal K. Fellows  <dkf@users.sf.net>

	* doc/file.n (file readlink): [Bug 3070580]: Typofix.

2010-09-18  Jan Nijtmans  <nijtmans@users.sf.net>

	* win/tclWinFCmd.c [Bug 3069278]: Breakage on head Windows triggered
	by install-tzdata. Temporary don't compile this with -DUNICODE, while
	investigating this bug.

2010-09-16  Jeff Hobbs  <jeffh@ActiveState.com>

	* win/tclWinFile.c: Remove define of FINDEX_INFO_LEVELS as all
	supported versions of compilers should now have it.

	* unix/Makefile.in: Do not pass current build env vars when using
	NATIVE_TCLSH in targets.

2010-09-16  Jan Nijtmans  <nijtmans@users.sf.net>

	* generic/tclDecls.h:    Make Tcl_FindExecutable() work in UNICODE
	* generic/tclEncoding.c: compiles (windows-only) as well as ASCII.
	* generic/tclStubInit.c: Needed for [FRQ 491789]: setargv() doesn't
	support a unicode cmdline.

2010-09-15  Donal K. Fellows  <dkf@users.sf.net>

	* generic/tclBinary.c (TclAppendBytesToByteArray): [Bug 3067036]: Make
	sure we never try to double zero repeatedly to get a buffer size. Also
	added a check for sanity on the size of buffer being appended.

2010-09-15  Don Porter  <dgp@users.sourceforge.net>

	* unix/Makefile.in:	Revise `make dist` target to tolerate the
	case of zero bundled packages.

2010-09-15  Jan Nijtmans  <nijtmans@users.sf.net>

	* tools/genStubs.tcl:   [Patch 3034251]: Backport ttkGenStubs.tcl
	* generic/tcl.decls:    features to genStubs.tcl. Make the "generic"
	* generic/tclInt.decls: argument in the *.decls files optional
	* generic/tclOO.decls:  (no change to any tcl*Decls.h files)
	* generic/tclTomMath.decls:
	This allows genStubs.tcl to generate the ttk stub files as well, while
	keeping full compatibility with existing *.decls files.

2010-09-14  Jan Nijtmans  <nijtmans@users.sf.net>

	* win/tclWinPort.h:  Allow all Win2000+ API entries in Tcl
	* win/tclWin32Dll.c: Eliminate dynamical loading of advapi23 and
	kernel32 symbols.

2010-09-13  Jan Nijtmans  <nijtmans@users.sf.net>

	* win/tclWinChan.c:      Various clean-ups, converting from
	* win/tclWinConsole.c:   tclWinProc->xxxProc directly to Xxx
	* win/tclWinInit.c:      (no change in functionality)
	* win/tclWinLoad.c:
	* win/tclWinSerial.c:
	* win/tclWinSock.c:
	* tools/genStubs.tcl:    Add scspec feature from ttkGenStubs.tcl
	  (no change in output for *Decls.h files)

2010-09-10  Jan Nijtmans  <nijtmans@users.sf.net>

	* win/tclWin32Dll.c: Partly revert yesterday's change, to make it work
	on VC++ 6.0 again.

2010-09-10  Donal K. Fellows  <dkf@users.sf.net>

	* doc/regsub.n: [Bug 3063568]: Fix for gotcha in example due to Tcl's
	special handling of backslash-newline. Makes example slightly less
	pure, but more useful.

2010-09-09  Jan Nijtmans  <nijtmans@users.sf.net>

	* win/makefile.vc:   Mingw should always link with -ladvapi32.
	* win/tcl.m4:
	* win/configure:     (regenerated)
	* win/tclWinInt.h:   Remove ascii variant of tkWinPocs table, it is
	* win/tclWin32Dll.c: no longer necessary. Fix CreateProcess signature
	* win/tclWinPipe.c:  and remove unused GetModuleFileName and lstrcpy.
	* win/tclWinPort.h:  Mingw/cygwin fixes: <tchar.h> should always be
	included, and fix conflict in various macro values: Always force the
	same values as in VC++.

2010-09-08  Don Porter  <dgp@users.sourceforge.net>

	* win/tclWinChan.c:	[Bug 3059922]: #ifdef protections to permit
	* win/tclWinFCmd.c:     builds with mingw on amd64 systems. Thanks to
				"mescalinum" for reporting and testing.

2010-09-08  Andreas Kupries  <andreask@activestate.com>

	* doc/tm.n: Added underscore to the set of characters accepted in
	module names. This is true for quite some time in the code, this
	change catches up the documentation.

2010-09-03  Donal K. Fellows  <dkf@users.sf.net>

	* tools/tcltk-man2html.tcl (plus-pkgs): Improve the package
	documentation search pattern to support the doctoos-generated
	directory structure.
	* tools/tcltk-man2html-utils.tcl (output-name): Made this more
	resilient against misformatted NAME sections, induced by import of
	Thread package documentation into Tcl doc tree.

2010-09-02  Andreas Kupries  <andreask@activestate.com>

	* doc/glob.n: Fixed documentation ambiguity regarding the handling
	of -join.

	* library/safe.tcl (safe::AliasGlob): Fixed another problem, the
	option -join does not stop option processing in the core builtin, so
	the emulation must not do that either.

2010-09-01  Andreas Kupries  <andreas_kupries@users.sourceforge.net>

	* library/safe.tcl (safe::AliasGlob): Moved the command extending the
	actual glob command with a -directory flag to when we actually have a
	proper untranslated path,

2010-09-01  Andreas Kupries  <andreask@activestate.com>

	* generic/tclExecute.c: [Bug 3057639]: Applied patch by Jeff to make
	* generic/tclVar.c:	the behaviour of lappend in bytecompiled mode
	* tests/append.test:	consistent with direct-eval and 'append'
	* tests/appendComp.test: generally. Added tests (append*-9.*)
	showing the difference.

2010-08-31  Jan Nijtmans  <nijtmans@users.sf.net>

	* win/rules.vc:               Typo (thanks to Twylite discovering
				      this)
	* generic/tclStubLib.c:       Revert to previous version: MSVC++ 6.0
	* generic/tclTomMathStubLib.c:cannot handle the new construct.
	* generic/tcl.decls           [Patch 2997642]: Many type casts needed
	* generic/tclDecls.h:         when using Tcl_Pkg* API. Remaining part.
	* generic/tclPkg.c:
	* generic/tclBasic.c:
	* generic/tclTomMathInterface.c:
	* doc/PkgRequire.3

2010-08-31  Andreas Kupries  <andreask@activestate.com>

	* win/tcl.m4: Applied patch by Jeff fixing issues with the manifest
	handling on Win64.
	* win/configure: Regenerated.

2010-08-30  Miguel Sofer  <msofer@users.sf.net>

	* generic/tclBasic.c:    [Bugs 3046594,3047235,3048771]: New
	* generic/tclCmdAH.c:    implementation for [tailcall] command: it now
	* generic/tclCmdMZ.c:    schedules the command and returns TCL_RETURN.
	* generic/tclExecute.c:  This fixes all issues with [catch] and [try].
	* generic/tclInt.h:      Thanks dgp for exploring the dark corners.
	* generic/tclNamesp.c:   More thorough testing is required.
	* tests/tailcall.test:

2010-08-30  Jan Nijtmans  <nijtmans@users.sf.net>

	* win/Makefile.in:   [FRQ 2965056]: Windows build with -DUNICODE
	* win/rules.vc:
	* win/tclWinFCmd.c:  Make sure that allocated TCHAR arrays are
	* win/tclWinFile.c:  always properly aligned as wchar_t, and
	* win/tclWinPipe.c:  not bigger than necessary.
	* win/tclWinSock.c:
	* win/tclWinDde.c:   Those 3 files are not converted yet to be
	* win/tclWinReg.c:   built with -DUNICODE, so add a TODO.
	* win/tclWinTest.c:
	* generic/tcl.decls:  [Patch 2997642]: Many type casts needed when
	* generic/tclDecls.h: using Tcl_Pkg* API. Partly.
	* generic/tclPkg.c:
	* generic/tclStubLib.c: Demonstration how this change can benefit
				code.
	* generic/tclTomMathStubLib.c:
	* doc/PkgRequire.3:

2010-08-29  Donal K. Fellows  <dkf@users.sf.net>

	* doc/dict.n: [Bug 3046999]: Corrected cross reference to array
	manpage to refer to (correct) existing subcommand.

2010-08-26  Jeff Hobbs  <jeffh@ActiveState.com>

	* unix/configure, unix/tcl.m4: SHLIB_LD_LIBS='${LIBS}' for OSF1-V*.
	Add /usr/lib64 to set of auto-search dirs. [Bug 1230554]
	(SC_PATH_X): Correct syntax error when xincludes not found.

	* win/Makefile.in (VC_MANIFEST_EMBED_DLL VC_MANIFEST_EMBED_EXE):
	* win/configure, win/configure.in, win/tcl.m4: SC_EMBED_MANIFEST
	macro and --enable-embedded-manifest configure arg added to support
	manifest embedding where we know the magic.  Help prevents DLL hell
	with MSVC8+.

2010-08-24  Jan Nijtmans  <nijtmans@users.sf.net>

	* generic/tcl.decls: [Bug 3007895]: Tcl_(Find|Create)HashEntry
	* generic/tclHash.c: stub entries can never be called.
	* generic/tclDecls.h:
	* generic/tclStubInit.c: [Patch 2994165]: Change signature of
	Tcl_FSGetNativePath and TclpDeleteFile follow-up: move stub entry back
	to original location.

2010-08-23  Kevin B. Kenny  <kennykb@acm.org>

	* library/tzdata/Africa/Cairo:
	* library/tzdata/Asia/Gaza: Olson's tzdata2010l.

2010-08-22  Jan Nijtmans  <nijtmans@users.sf.net>

	* generic/tclBasic.c:  [Patch 3009403]: Signature of Tcl_GetHashKey,
	* generic/tclBinary.c: Tcl_(Create|Find)HashEntry follow-up:
	* generic/tclCmdIL.c:  Remove many type casts which are no longer
	* generic/tclCompile.c:necessary as a result of this signature change.
	* generic/tclDictObj.c:
	* generic/tclEncoding.c:
	* generic/tclExecute.c:
	* generic/tclInterp.c:
	* generic/tclIOCmd.c:
	* generic/tclObj.c:
	* generic/tclProc.c:
	* generic/tclTest.c:
	* generic/tclTrace.c:
	* generic/tclUtil.c:
	* generic/tclVar.c:

2010-08-21  Donal K. Fellows  <dkf@users.sf.net>

	* doc/linsert.n: [Bug 3045123]: Make description of what is actually
	happening more accurate.

2010-08-21  Jan Nijtmans  <nijtmans@users.sf.net>

	* tools/genStubs.tcl: [Patch 3034251]: Backport ttkGenStubs.tcl
	features to genStubs.tcl, partly: Use void (*reserved$i)(void) = 0
	instead of void *reserved$i = NULL for unused stub entries, in case
	pointer-to-function and pointer-to-object are different sizes.
	* generic/tcl*Decls.h:   (regenerated)
	* generic/tcl*StubInit.c:(regenerated)

2010-08-20  Jan Nijtmans  <nijtmans@users.sf.net>

	* doc/Method.3:   Fix definition of Tcl_MethodType.

2010-08-19  Donal K. Fellows  <dkf@users.sf.net>

	* generic/tclTrace.c (TraceExecutionObjCmd, TraceCommandObjCmd)
	(TraceVariableObjCmd): [Patch 3048354]: Use memcpy() instead of
	strcpy() to avoid buffer overflow; we have the correct length of data
	to copy anyway since we've just allocated the target buffer.

2010-08-18  Jan Nijtmans  <nijtmans@users.sf.net>

	* tools/genStubs.tcl: [Patch 3034251]: Backport ttkGenStubs.tcl
	features to genStubs.tcl, partly: remove unneeded ifdeffery and put
	C++ guard around stubs pointer definition.
	* generic/*Decls.h:   (regenerated)

2010-08-18  Miguel Sofer  <msofer@users.sf.net>
	* generic/tclBasic.c:   New redesign of [tailcall]: find
	* generic/tclExecute.c: errors early on, so that errorInfo
	* generic/tclInt.h:     contains the proper info [Bug 3047235]
	* generic/tclNamesp.c:

	* generic/tclCmdAH.c (TclNRTryObjCmd): [Bug 3046594]: Block
	tailcalling out of the body of a non-bc'ed [try].

	* generic/tclBasic.c:    Redesign of [tailcall] to
	* generic/tclCmdAH.c:    (a) fix [Bug 3047235]
	* generic/tclCompile.h:  (b) enable fix for [Bug 3046594]
	* generic/tclExecute.c:  (c) enable recursive tailcalls
	* generic/tclInt.h:
	* generic/tclNamesp.c:
	* tests/tailcall.test:

2010-08-18  Donal K. Fellows  <dkf@users.sf.net>

	* library/safe.tcl (AliasGlob): [Bug 3004191]: Restore safe [glob] to
	working condition.

2010-08-15  Donal K. Fellows  <dkf@users.sf.net>

	* generic/tclProc.c (ProcWrongNumArgs): [Bug 3045010]: Make the
	handling of passing the wrong number of arguments to [apply] somewhat
	less verbose when a lambda term is present.

2010-08-14  Jan Nijtmans  <nijtmans@users.sf.net>

	* compat/unicows:    Remove completely, see [FRQ 2819611].
	* doc/FileSystem.3: [Patch 2994165]: Change signature of
	* generic/tcl.decls  Tcl_FSGetNativePath and TclpDeleteFile
	* generic/tclDecls.h:
	* generic/tclIOUtil.c:
	* generic/tclStubInit.c:
	* generic/tclInt.h:
	* unix/tclUnixFCmd.c:
	* win/tclWinFCmd.c:
	* doc/Hash.3: [Patch 3009403]: Signature of Tcl_GetHashKey,
	* generic/tcl.h:     Tcl_(Create|Find)HashEntry

2010-08-11  Jeff Hobbs  <jeffh@ActiveState.com>

	* unix/ldAix: Remove ancient (pre-4.2) AIX support
	* unix/configure: Regen with ac-2.59
	* unix/configure.in, unix/tclConfig.sh.in, unix/Makefile.in:
	* unix/tcl.m4 (AIX): Remove the need for ldAIX, replace with
	-bexpall/-brtl.  Remove TCL_EXP_FILE (export file) and other baggage
	that went with it.  Remove pre-4 AIX build support.

2010-08-11  Miguel Sofer  <msofer@users.sf.net>

	* generic/tclBasic.c (TclNRYieldToObjCmd):
	* tests/coroutine.test: Fixed bad copypasta snafu. Thanks to Andy Goth
	for finding the bug.

2010-08-10  Jeff Hobbs  <jeffh@ActiveState.com>

	* generic/tclUtil.c (TclByteArrayMatch): Patterns may not be
	null-terminated, so account for that.

2010-08-09  Don Porter  <dgp@users.sourceforge.net>

	* changes:	Updates for 8.6b2 release.

2010-08-04  Jeff Hobbs  <jeffh@ActiveState.com>

	* win/Makefile.in, win/makefile.bc, win/makefile.vc, win/tcl.dsp:
	* win/tclWinPipe.c (TclpCreateProcess):
	* win/stub16.c (removed): Removed Win9x tclpip8x.dll build and 16-bit
	application loader stub support.  Win9x is no longer supported.

	* win/tclWin32Dll.c (TclWinInit): Hard-enforce Windows 9x as an
	unsupported platform with a panic.  Code to support it still exists in
	other files (to go away in time), but new APIs are being used that
	don't exist on Win9x.

	* unix/tclUnixFCmd.c: Adjust license header as per
	ftp://ftp.cs.berkeley.edu/pub/4bsd/README.Impt.License.Change

	* license.terms: Fix DFARs note for number-adjusted rights clause

	* win/tclWin32Dll.c (asciiProcs, unicodeProcs):
	* win/tclWinLoad.c (TclpDlopen): 'load' use LoadLibraryEx with
	* win/tclWinInt.h (TclWinProcs): LOAD_WITH_ALTERED_SEARCH_PATH to
	prefer dependent DLLs in same dir as loaded DLL.

	* win/Makefile.in (%.${OBJEXT}): better implicit rules support

2010-08-04  Andreas Kupries  <andreask@activestate.com>

	* generic/tclIORChan.c: [Bug 3034840]: Fixed reference counting in
	* generic/tclIORTrans.c: InvokeTclMethod and callers.
	* tests/ioTrans.test:

2010-08-03  Andreas Kupries  <andreask@activestate.com>

	* tests/var.test (var-19.1): [Bug 3037525]: Added test demonstrating
	the local hashtable deletion crash and fix.

	* tests/info.test (info-39.1): Added forward copy of test in 8.5
	branch about [Bug 2933089]. Should not fail, and doesn't, after
	updating the line numbers to the changed position.

2010-08-02  Kevin B. Kenny  <kennykb@users.sf.net>

	* library/tzdata/America/Bahia_Banderas:
	* library/tzdata/Pacific/Chuuk:
	* library/tzdata/Pacific/Pohnpei:
	* library/tzdata/Africa/Cairo:
	* library/tzdata/Europe/Helsinki:
	* library/tzdata/Pacific/Ponape:
	* library/tzdata/Pacific/Truk:
	* library/tzdata/Pacific/Yap:			Olson's tzdata2010k.

2010-08-02  Miguel Sofer  <msofer@users.sf.net>

	* generic/tclVar.c: Correcting bad port of [Bug 3037525] fix

2010-07-28  Miguel Sofer  <msofer@users.sf.net>

	* generic/tclVar.c: [Bug 3037525]: Lose fickle optimisation in
	TclDeleteVars (used for runtime-created locals) that caused crash.

2010-07-29  Jan Nijtmans  <nijtmans@users.sf.net>

	* compat/zlib/win32/README.txt: Official build of zlib1.dll 1.2.5 is
	* compat/zlib/win32/USAGE.txt:  finally available, so put it in.
	* compat/zlib/win32/zlib1.dll:

2010-07-25  Donal K. Fellows  <dkf@users.sf.net>

	* doc/http.n: Corrected description of location of one of the entries
	in the state array.

2010-07-24  Jan Nijtmans  <nijtmans@users.sf.net>

	* generic/tclDecls.h: [Bug 3029891]: Functions that don't belong in
	* generic/tclTest.c:  the stub table.
	* generic/tclBasic.c: From [Bug 3030870] make itcl 3.x built with
	pre-8.6 work in 8.6: Relax the relation between Tcl_CallFrame and
	CallFrame.

2010-07-16  Donal K. Fellows  <dkf@users.sf.net>

	* generic/tclBasic.c: Added more errorCode setting.

2010-07-15  Donal K. Fellows  <dkf@users.sf.net>

	* generic/tclExecute.c (TclExecuteByteCode): Ensure that [dict get]
	* generic/tclDictObj.c (DictGetCmd): always generates an errorCode on
	a failure to look up an entry.

2010-07-11  Pat Thoyts  <patthoyts@users.sourceforge.net>

	* unix/configure: (regenerated)
	* unix/configure.in: For the NATIVE_TCLSH variable use the autoconf
	* unix/Makefile.in:  SC_PROG_TCLSH to try and find a locally installed
	native binary. This avoids manually fixing up when cross compiling. If
	there is not one, revert to using the build product.

2010-07-02  Don Porter  <dgp@users.sourceforge.net>

	* generic/tclInt.decs:	Reverted to the original TIP 337
	implementation on what to do with the obsolete internal stub for
	TclBackgroundException() (eliminate it!)
	* generic/tclIntDecls.h:	make genstubs
	* generic/tclStubInit.c:

2010-07-02  Jan Nijtmans  <nijtmans@users.sf.net>

	* generic/tclInt.decls:  [Bug 803489]: Tcl_FindNamespace problem in the
	* generic/tclIntDecls.h: Stubs table
	* generic/tclStubInit.c:

2010-07-02  Donal K. Fellows  <dkf@users.sf.net>

	* generic/tclExecute.c (IllegalExprOperandType): [Bug 3024379]: Made
	sure that errors caused by an argument to an operator being outside
	the domain of the operator all result in ::errorCode being ARITH
	DOMAIN and not NONE.

2010-07-01  Jan Nijtmans  <nijtmans@users.sf.net>

	* win/rules.vc:              [Bug 3020677]: wish can't link reg1.2
	* tools/checkLibraryDoc.tcl: formatting, spacing, cleanup unused
	* tools/eolFix.tcl:          variables; no change in generated output
	* tools/fix_tommath_h.tcl:
	* tools/genStubs.tcl:
	* tools/index.tcl:
	* tools/man2help2.tcl:
	* tools/regexpTestLib.tcl:
	* tools/tsdPerf.tcl:
	* tools/uniClass.tcl:
	* tools/uniParse.tcl:

2010-07-01  Donal K. Fellows  <dkf@users.sf.net>

	* doc/mathop.n: [Bug 3023165]: Fix typo that was preventing proper
	rendering of the exclusive-or operator.

2010-06-28  Jan Nijtmans  <nijtmans@users.sf.net>

	* generic/tclPosixStr.c: [Bug 3019634]: errno.h and tclWinPort.h have
	conflicting definitions. Added messages for ENOTRECOVERABLE, EOTHER,
	ECANCELED and EOWNERDEAD, and fixed various typing mistakes in other
	messages.

2010-06-25  Reinhard Max  <max@suse.de>

	* tests/socket.test: Prevent a race condition during shutdown of the
	remote test server that can cause a hang when the server is being run
	in verbose mode.

2010-06-24  Jan Nijtmans  <nijtmans@users.sf.net>

	* win/tclWinPort.h: [Bug 3019634]: errno.h and tclWinPort.h have
	conflicting definitions.

		***POTENTIAL INCOMPATIBILITY***
	On win32, the correspondence between errno and the related error
	message, as handled by Tcl_ErrnoMsg() changes. The error message is
	kept the same, but the corresponding errno value might change.

2010-06-22  Donal K. Fellows  <dkf@users.sf.net>

	* generic/tclCmdIL.c (Tcl_LsetObjCmd): [Bug 3019351]: Corrected wrong
	args message.

2010-06-21  Jan Nijtmans  <nijtmans@users.sf.net>

	* unix/tclLoadDl.c:    Eliminate various unnecessary type casts, use
	* unix/tclLoadNext.c:  function typedefs whenever possible
	* unix/tclUnixChan.c:
	* unix/tclUnixFile.c:
	* unix/tclUnixNotfy.c:
	* unix/tclUnixSock.c:
	* unix/tclUnixTest.c:
	* unix/tclXtTest.c:
	* generic/tclZlib.c:   Remove hack needed for zlib 1.2.3 on win32

2010-06-18  Donal K. Fellows  <dkf@users.sf.net>

	* library/init.tcl (auto_execok): [Bug 3017997]: Add .cmd to the
	default list of extensions that we can execute interactively.

2010-06-16  Jan Nijtmans  <nijtmans@users.sf.net>

	* tools/loadICU.tcl:   [Bug 3016135]: Traceback using clock format
	* library/msgs/he.msg: with locale of he_IL.

	* generic/tcl.h:       Simplify Tcl_AppInit and *_Init definitions,
	* generic/tclInt.h:    spacing. Change TclpThreadCreate and
	* generic/tcl.decls:   Tcl_CreateThread signature, making clear that
	* generic/tclDecls.h:  "proc" is a function pointer, as in all other
	* generic/tclEvent.c:  "proc" function parameters.
	* generic/tclTestProcBodyObj.c:
	* win/tclWinThrd.c:
	* unix/tclUnixThrd.c:
	* doc/Thread.3:
	* doc/Class.3:         Fix Tcl_ObjectMetadataType definition.

2010-06-14  Jan Nijtmans  <nijtmans@users.sf.net>

	* unix/Makefile.in:    Fix compilation of xttest with 8.6 changes
	* unix/tclXtNotify.c:
	* unix/tclXtTest.c:
	* generic/tclPipe.c:   Fix gcc warning (with -fstrict-aliasing=2)
	* library/auto.tcl:    Spacing and style fixes.
	* library/history.tcl:
	* library/init.tcl:
	* library/package.tcl:
	* library/safe.tcl:
	* library/tm.tcl:

2010-06-13  Donal K. Fellows  <dkf@users.sf.net>

	* tools/tcltk-man2html.tcl (make-man-pages): [Bug 3015327]: Make the
	title of a manual page be stored relative to its resulting directory
	name as well as its source filename. This was caused by both Tcl and a
	contributed package ([incr Tcl]) defining an Object.3. Also corrected
	the joining of strings in titles to avoid extra braces.

2010-06-09  Andreas Kupries  <andreask@activestate.com>

	* library/platform/platform.tcl: Added OSX Intel 64bit
	* library/platform/pkgIndex.tcl: Package updated to version 1.0.9.
	* unix/Makefile.in:
	* win/Makefile.in:

2010-06-09  Jan Nijtmans  <nijtmans@users.sf.net>

	* tools/tsdPerf.c:    Fix export of symbol Tsdperf_Init, when using
	-fvisibility=hidden. Make two functions static, eliminate some
	unnecessary type casts.
	* tools/configure.in: Update to Tcl 8.6
	* tools/configure:    (regenerated)
	* tools/.cvsignore    new file

2010-06-07  Alexandre Ferrieux  <ferrieux@users.sourceforge.net>

	* generic/tclExecute.c: Ensure proper reset of [info errorstack] even
	* generic/tclNamesp.c:  when compiling constant expr's with errors.

2010-06-05  Miguel Sofer  <msofer@users.sf.net>

	* generic/tclBasic.c:   [Bug 3008307]: make callerPtr chains be
	* generic/tclExecute.c: traversable accross coro boundaries. Add the
	special coroutine CallFrame (partially reverting commit of
	2009-12-10), as it is needed for coroutines that do not push a CF, eg,
	those with [eval] as command. Thanks to Colin McCormack (coldstore)
	and Alexandre Ferrieux for the hard work on this.

2010-06-03  Alexandre Ferrieux  <ferrieux@users.sourceforge.net>

	* generic/tclNamesp.c: Safer (and faster) computation of [uplevel]
	* tests/error.test:    offsets in TIP 348. Toplevel offsets no longer
	* tests/result.test:   overestimated.

2010-06-02  Jan Nijtmans  <nijtmans@users.sf.net>

	* generic/tclOO.h:  BUILD_tcloo is never defined (leftover)
	* win/makefile.bc:  Don't set BUILD_tcloo (leftover)
	See also entry below: 2008-06-01  Joe Mistachkin

2010-06-01  Alexandre Ferrieux  <ferrieux@users.sourceforge.net>

	* generic/tclNamesp.c: Fix computation of [uplevel] offsets in TIP 348
	* tests/error.test:    Only depend on callerPtr chaining now.
	* tests/result.test:   Needed for upcoming coro patch.

2010-05-31  Jan Nijtmans  <nijtmans@users.sf.net>

	* generic/tclVar.c:        Eliminate some casts to (Tcl_HashTable *)
	* generic/tclExecute.c:
	* tests/fileSystem.test:   Fix filesystem-5.1 test failure on CYGWIN

2010-05-28  Jan Nijtmans  <nijtmans@users.sf.net>

	* generic/tclInt.h: [Patch 3008541]: Order of TIP #348 fields in
	Interp structure

2010-05-28  Donal K. Fellows  <dkf@users.sf.net>

	* generic/tclCompCmdsSZ.c (IssueTryFinallyInstructions): [3007374]:
	Corrected error in handling of catch contexts to prevent crash with
	chained handlers.

	* generic/tclExecute.c (TclExecuteByteCode): Restore correct operation
	of instruction-level execution tracing (had been broken by NRE).

2010-05-27  Jan Nijtmans  <nijtmans@users.sf.net>

	* library/opt/optParse.tcl: Don't generate spaces at the end of a
	* library/opt/pkgIndex.tcl: line, eliminate ';' at line end, bump to
	* tools/uniParse.tcl:       v0.4.6
	* generic/tclUniData.c:
	* tests/opt.test:
	* tests/safe.test:

2010-05-21  Jan Nijtmans  <nijtmans@users.sf.net>

	* tools/installData.tcl: Make sure that copyDir only receives
	normalized paths, otherwise it might result in a crash on CYGWIN.
	Restyle according to the Tcl style guide.
	* generic/tclStrToD.c: [Bug 3005233]: Fix for build on OpenBSD vax

2010-05-19  Alexandre Ferrieux  <ferrieux@users.sourceforge.net>

	* tests/dict.test: Add missing tests for [Bug 3004007], fixed under
	                   the radar on 2010-02-24 (dkf): EIAS violation in
	                   list-dict conversions.

2010-05-19  Jan Nijtmans  <nijtmans@users.sf.net>

	* generic/regcomp.c:     Don't use arrays of length 1, just use a
	* generic/tclFileName.c: single element then, it makes code more
	* generic/tclLoad.c:     readable. (Here it even prevents a type cast)

2010-05-17  Jan Nijtmans  <nijtmans@users.sf.net>

	* generic/tclStrToD.c: [Bug 2996549]: Failure in expr.test on Win32

2010-05-17  Donal K. Fellows  <dkf@users.sf.net>

	* generic/tclCmdIL.c (TclInfoFrame): Change this code to use
	Tcl_GetCommandFullName rather than rolling its own. Discovered during
	the hunting of [Bug 3001438] but unlikely to be a fix.

2010-05-11  Jan Nijtmans  <nijtmans@users.sf.net>

	* win/tclWinConsole.c: [Patch 2997087]: Unnecessary type casts.
	* win/tclWinDde.c:
	* win/tclWinLoad.c:
	* win/tclWinNotify.c:
	* win/tclWinSerial.c:
	* win/tclWinSock.c:
	* win/tclWinTime.c:
	* win/tclWinPort.h: Don't duplicate CYGWIN timezone #define from
			    tclPort.h

2010-05-07  Andreas Kupries  <andreask@activestate.com>

	* library/platform/platform.tcl: Fix cpu name for Solaris/Intel 64bit.
	* library/platform/pkgIndex.tcl: Package updated to version 1.0.8.
	* unix/Makefile.in:
	* win/Makefile.in:

2010-05-06  Jan Nijtmans  <nijtmans@users.sf.net>

	* generic/tclPkg.c:   Unnecessary type casts, see [Patch 2997087]

2010-05-04  Jan Nijtmans  <nijtmans@users.sf.net>

	* win/tclWinNotify.c:	TCHAR-related fixes, making those two files
	* win/tclWinSock.c:	compile fine when TCHAR != char. Please see
	comments in [FRQ 2965056] (2965056-1.patch).

2010-05-03  Jan Nijtmans  <nijtmans@users.sf.net>

	* generic/tclIORChan.c:   Use "tclIO.h" and "tclTomMathDecls.h"
	* generic/tclIORTrans.c:  everywhere
	* generic/tclTomMath.h:
	* tools/fix_tommath_h.tcl:
	* libtommath/tommath.h:   Formatting (# should always be first char on
				  line)
	* win/tclAppInit.c:       For MINGW/CYGWIN, use GetCommandLineA
				  explicitly.
	* unix/.cvsignore:        Add pkg, *.dll

	* libtommath/tommath.h:       CONSTify various useful internal
	* libtommath/bn_mp_cmp_d.c:   functions (TclBignumToDouble, TclCeil,
	* libtommath/bn_mp_cmp_mag.c: TclFloor), and related tommath functions
	* libtommath/bn_mp_cmp.c:
	* libtommath/bn_mp_copy.c:
	* libtommath/bn_mp_count_bits.c:
	* libtommath/bn_mp_div_2d.c:
	* libtommath/bn_mp_mod_2d.c:
	* libtommath/bn_mp_mul_2d.c:
	* libtommath/bn_mp_neg.c:
	* generic/tclBasic.c:        Handle TODO: const correctness ?
	* generic/tclInt.h:
	* generic/tclStrToD.c:
	* generic/tclTomMath.decls:
	* generic/tclTomMath.h:
	* generic/tclTomMathDecls.h:

2010-04-30  Don Porter  <dgp@users.sourceforge.net>

	* generic/tcl.h:	Bump patchlevel to 8.6b1.2 to distinguish
	* library/init.tcl:	CVS snapshots from earlier snapshots as well
	* unix/configure.in:	as the 8.6b1 and 8.6b2 releases.
	* win/configure.in:

	* unix/configure:	autoconf-2.59
	* win/configure:

	* generic/tclBinary.c (TclAppendBytesToByteArray):	Add comments
	* generic/tclInt.h (TclAppendBytesToByteArray):	placing overflow
	protection responsibility on caller.  Convert "len" argument to signed
	int which any value already vetted for overflow issues will fit into.
	* generic/tclStringObj.c:	Update caller; standardize panic msg.

	* generic/tclBinary.c (UpdateStringOfByteArray): [Bug 2994924]:	Add
	panic when the generated string representation would grow beyond Tcl's
	size limits.

2010-04-30  Donal K. Fellows  <dkf@users.sf.net>

	* generic/tclBinary.c (TclAppendBytesToByteArray): Add extra armour
	against buffer overflows.

	* generic/tclBasic.c (NRInterpCoroutine): Corrected handling of
	* tests/coroutine.test (coroutine-6.4):   arguments to deal with
						  trickier cases.

2010-04-30  Miguel Sofer  <msofer@users.sf.net>

	* tests/coroutine.test: testing coroutine arguments after [yield]:
	check that only 0/1 allowed

2010-04-30  Donal K. Fellows  <dkf@users.sf.net>

	* generic/tclBasic.c (NRInterpCoroutine): Corrected handling of
	arguments to deal with trickier cases.

	* generic/tclCompCmds.c (TclCompileVariableCmd): Slightly tighter
	issuing of instructions.

	* generic/tclExecute.c (TclExecuteByteCode): Add peephole optimization
	of the fact that INST_DICT_FIRST and INST_DICT_NEXT always have a
	conditional jump afterwards.

	* generic/tclBasic.c (TclNRYieldObjCmd, TclNRYieldmObjCmd)
	(NRInterpCoroutine): Replace magic values for formal argument counts
	for coroutine command implementations with #defines, for an increase
	in readability.

2010-04-30  Jan Nijtmans  <nijtmans@users.sf.net>

	* generic/tclMain.c: Unnecessary TCL_STORAGE_CLASS re-definition. It
	was used for an ancient dummy reference to Tcl_LinkVar(), but that's
	already gone since 2002-05-29.

2010-04-29  Miguel Sofer  <msofer@users.sf.net>

	* generic/tclCompExpr.c: Slight change in the literal sharing
	* generic/tclCompile.c:  mechanism to avoid shimmering of
	* generic/tclCompile.h:  command names.
	* generic/tclLiteral.c:

2010-04-29  Andreas Kupries  <andreask@activestate.com>

	* library/platform/platform.tcl: Another stab at getting the /lib,
	* library/platform/pkgIndex.tcl: /lib64 difference right for linux.
	* unix/Makefile.in:		 Package updated to version 1.0.7.
	* win/Makefile.in:

2010-04-29  Kevin B. Kenny  <kennykb@acm.org>

	* library/tzdata/Antarctica/Macquarie:
	* library/tzdata/Africa/Casablanca:
	* library/tzdata/Africa/Tunis:
	* library/tzdata/America/Santiago:
	* library/tzdata/America/Argentina/San_Luis:
	* library/tzdata/Antarctica/Casey:
	* library/tzdata/Antarctica/Davis:
	* library/tzdata/Asia/Anadyr:
	* library/tzdata/Asia/Damascus:
	* library/tzdata/Asia/Dhaka:
	* library/tzdata/Asia/Gaza:
	* library/tzdata/Asia/Kamchatka:
	* library/tzdata/Asia/Karachi:
	* library/tzdata/Asia/Taipei:
	* library/tzdata/Europe/Samara:
	* library/tzdata/Pacific/Apia:
	* library/tzdata/Pacific/Easter:
	* library/tzdata/Pacific/Fiji:   Olson's tzdata2010i.

2010-04-29  Donal K. Fellows  <dkf@users.sf.net>

	* generic/tclBinary.c (TclAppendBytesToByteArray): [Bug 2992970]: Make
	* generic/tclStringObj.c (Tcl_AppendObjToObj): an append of a byte
	array to another into an efficent operation. The problem was the (lack
	of) a proper growth management strategy for the byte array.

2010-04-29  Jan Nijtmans  <nijtmans@users.sf.net>

	* compat/dirent2.h:	Include "tcl.h", not <tcl.h>, like everywhere
	* compat/dlfcn.h:	else, to ensure that the version in the Tcl
	* compat/stdlib.h:	distribution is used, not some version from
	* compat/string.h:	somewhere else.
	* compat/unistd.h:

2010-04-28  Jan Nijtmans  <nijtmans@users.sf.net>

	* win/Makefile.in:	Remove unused @MAN2TCLFLAGS@
	* win/tclWinPort.h:	Move <limits.h> include from tclInt.h to
	* generic/tclInt.h:	tclWinPort.h, and eliminate unneeded
	* generic/tclEnv.c:	<stdlib.h>, <stdio.h> and <string.h>, which
				are already in tclInt.h
	* generic/regcustom.h:	Move "tclInt.h" from regcustom.h up to
	* generic/regex.h:	regex.h.
	* generic/tclAlloc.c:	Unneeded <stdio.h> include.
	* generic/tclExecute.c:	Fix gcc warning: comparison between signed and
				unsigned.

2010-04-28  Donal K. Fellows  <dkf@users.sf.net>

	* generic/tclInt.h (TclIsVarDirectUnsettable): Corrected flags so that
	deletion of traces is not optimized out...

	* generic/tclExecute.c (ExecuteExtendedBinaryMathOp)
	(TclCompareTwoNumbers,ExecuteExtendedUnaryMathOp,TclExecuteByteCode):
	[Patch 2981677]: Move the less common arithmetic operations (i.e.,
	exponentiation and operations on non-longs) out of TEBC for a big drop
	in the overall size of the stack frame for most code. Net effect on
	speed is minimal (slightly faster overall in tclbench). Also extended
	the number of places where TRESULT handling is replaced with a jump to
	dedicated code.

2010-04-27  Donal K. Fellows  <dkf@users.sf.net>

	* generic/tclExecute.c (TclExecuteByteCode): Rearrange location of an
	assignment to shorten the object code.

2010-04-27  Jan Nijtmans  <nijtmans@users.sf.net>

	* generic/tclIOUtil.c (Tcl_FSGetNativePath): [Bug 2992292]:
	tclIOUtil.c assignment type mismatch compiler warning
	* generic/regguts.h:     If tclInt.h or tclPort.h is already
	* generic/tclBasic.c:    included, don't include <limits.h>
	* generic/tclExecute.c:  again. Follow-up to [Bug 2991415]:
	* generic/tclIORChan.c:  tclport.h #included before limits.h
	* generic/tclIORTrans.c: See comments in [Bug 2991415]
	* generic/tclObj.c:
	* generic/tclOOInt.h:
	* generic/tclStrToD.c:
	* generic/tclTomMath.h:
	* generic/tclTomMathInterface.c:
	* generic/tclUtil.c:
	* compat/strtod.c:
	* compat/strtol.c:

2010-04-27  Kevin B. Kenny  <kennykb@acm.org>

	* unix/tclLoadDl.c (FindSymbol): [Bug 2992295]: Simplified the logic
	so that the casts added in Donal Fellows's change for the same bug are
	no longer necessary.

2010-04-26  Donal K. Fellows  <dkf@users.sf.net>

	* unix/tclLoadDl.c (FindSymbol): [Bug 2992295]: Added an explicit cast
	because auto-casting between function and non-function types is never
	naturally warning-free.

	* generic/tclStubInit.c:   Add a small amount of gcc-isms (with #ifdef
	* generic/tclOOStubInit.c: guards) to ensure that warnings are issued
	when these files are older than the various *.decls files.

2010-04-25  Miguel Sofer  <msofer@users.sf.net>

	* generic/tclBasic.c:    Add unsupported [yieldm] command. Credit
	* generic/tclInt.h:      Lars Hellstrom for the basic idea.

2010-04-24  Miguel Sofer  <msofer@users.sf.net>

	* generic/tclBasic.c:    Modify api of TclSpliceTailcall() to fix
	* generic/tclExecute.c:  [yieldTo], which had not survived the latest
	* generic/tclInt.h:      mods to tailcall. Thanks kbk for detecting
	the problem.

2010-04-23  Jan Nijtmans  <nijtmans@users.sf.net>

	* unix/tclUnixPort.h: [Bug 2991415]: tclport.h #included before
	limits.h

2010-04-22  Jan Nijtmans  <nijtmans@users.sf.net>

	* generic/tclPlatDecls.h:  Move TCHAR fallback typedef from tcl.h to
	* generic/tcl.h:           tclPlatDecls.h (as suggested by dgp)
	* generic/tclInt.h:        fix typo
	* generic/tclIOUtil.c:     Eliminate various unnecessary
	* unix/tclUnixFile.c:      type casts.
	* unix/tclUnixPipe.c:
	* win/tclWinChan.c:
	* win/tclWinFCmd.c:
	* win/tclWinFile.c:
	* win/tclWinLoad.c:
	* win/tclWinPipe.c:

2010-04-20  Jan Nijtmans  <nijtmans@users.sf.net>

	* generic/tclTest.c:  Use function prototypes from the FS API.
	* compat/zlib/*:      Upgrade to zlib 1.2.5

2010-04-19  Donal K. Fellows  <dkf@users.sf.net>

	* generic/tclExecute.c (TclExecuteByteCode): Improve commenting and
	reduce indentation for the Invocation Block.

2010-04-18  Donal K. Fellows  <dkf@users.sf.net>

	* doc/unset.n: [Bug 2988940]: Fix typo.

2010-04-15  Jan Nijtmans  <nijtmans@users.sf.net>

	* win/tclWinPort.h:       Move inclusion of <tchar.h> from
	* generic/tcl.h:          tclPlatDecls.h to tclWinPort.h, where it
	* generic/tclPlatDecls.h: belongs. Add fallback in tcl.h, so TCHAR is
				  available in win32 always.

2010-04-15  Donal K. Fellows  <dkf@users.sf.net>

	* doc/try.n: [Bug 2987551]: Fix typo.

2010-04-14  Andreas Kupries  <andreask@activestate.com>

	* library/platform/platform.tcl: Linux platform identification:
	* library/platform/pkgIndex.tcl: Check /lib64 for existence of files
	* unix/Makefile.in: matching libc* before accepting it as base
	* win/Makefile.in:  directory. This can happen on weirdly installed
	32bit systems which have an empty or partially filled /lib64 without
	an actual libc. Bumped to version 1.0.6.

2010-04-13  Jan Nijtmans  <nijtmans@users.sf.net>

	* win/tclWinPort.h: Fix [Patch 2986105]: conditionally defining
	* win/tclWinFile.c: strcasecmp/strncasecmp
	* win/tclWinLoad.c: Fix gcc warning: comparison of unsigned expression
	>= 0 is always true

2010-04-08  Donal K. Fellows  <dkf@users.sf.net>

	* generic/tclCompCmdsSZ.c (TclSubstCompile): If the first token does
	not result in a *guaranteed* push of a Tcl_Obj on the stack, we must
	push an empty object. Otherwise it is possible to get to a 'concat1'
	or 'done' without enough values on the stack, resulting in a crash.
	Thanks to Joe Mistachkin for identifying a script that could trigger
	this case.

2010-04-07  Donal K. Fellows  <dkf@users.sf.net>

	* doc/catch.n, doc/info.n, doc/return.n: Formatting.

2010-04-06  Donal K. Fellows  <dkf@users.sf.net>

	* doc/Load.3: Minor corrections of formatting and cross links.

2010-04-06  Jan Nijtmans  <nijtmans@users.sf.net>

	* win/configure:       (regenerate with autoconf-2.59)
	* unix/configure:
	* unix/installManPage: [Bug 2982540]: configure and install* script
	* unix/install-sh:     files should always have LF line ending.
	* doc/Load.3:          Fix signature of Tcl_LoadFile in documentation.

2010-04-05  Alexandre Ferrieux  <ferrieux@users.sourceforge.net>

	TIP #348 IMPLEMENTATION

	* generic/tclBasic.c: [Patch 2868499]: Substituted error stack
	* generic/tclCmdIL.c:
	* generic/tclInt.h:
	* generic/tclNamesp.c:
	* generic/tclResult.c:
	* doc/catch.n:
	* doc/info.n:
	* doc/return.n:
	* tests/cmdMZ.test:
	* tests/error.test:
	* tests/execute.test:
	* tests/info.test:
	* tests/init.test:
	* tests/result.test:

2010-04-05  Donal K. Fellows  <dkf@users.sf.net>

	* unix/tcl.m4 (SC_ENABLE_THREADS): Flip the default for whether to
	* win/tcl.m4 (SC_ENABLE_THREADS):  build in threaded mode. Part of
	* win/rules.vc:			   TIP #364.

	* unix/tclLoadDyld.c (FindSymbol): Better human-readable error message
	generation to match code in tclLoadDl.c.

2010-04-04  Donal K. Fellows  <dkf@users.sf.net>

	* generic/tclIOUtil.c, unix/tclLoadDl.c: Minor changes to enforce
	Engineering Manual style rules.

	* doc/FileSystem.3, doc/Load.3: Documentation for TIP#357.

	* macosx/tclMacOSXBundle.c (OpenResourceMap): [Bug 2981528]: Only
	define this function when HAVE_COREFOUNDATION is defined.

2010-04-02  Jan Nijtmans  <nijtmans@users.sf.net>

	* generic/tcl.decls (Tcl_LoadFile): Add missing "const" in signature,
	* generic/tclIOUtil.c (Tcl_LoadFile): and some formatting fixes
	* generic/tclDecls.h:  (regenerated)

2010-04-02  Donal K. Fellows  <dkf@users.sf.net>

	* generic/tclIOUtil.c (Tcl_LoadFile): Corrections to previous commit
	* unix/tclLoadDyld.c (TclpDlopen):    to make it build on OSX.

2010-04-02  Kevin B. Kenny  <kennykb@acm.org>

	TIP #357 IMPLEMENTATION
	TIP #362 IMPLEMENTATION

	* generic/tclStrToD.c: [Bug 2952904]: Defer creation of the smallest
	floating point number until it is actually used. (This change avoids a
	bogus syslog message regarding a 'floating point software assist
	fault' on SGI systems.)

	* library/reg/pkgIndex.tcl:	[TIP #362]: Fixed first round of bugs
	* tests/registry.test:		resulting from the recent commits of
	* win/tclWinReg.c:		changes in support of the referenced
					TIP.

	* generic/tcl.decls:		[TIP #357]: First round of changes
	* generic/tclDecls.h:		to export Tcl_LoadFile,
	* generic/tclIOUtil.c:		Tcl_FindSymbol, and Tcl_FSUnloadFile
	* generic/tclInt.h:		to the public API.
	* generic/tclLoad.c:
	* generic/tclLoadNone.c:
	* generic/tclStubInit.c:
	* tests/fileSystem.test:
	* tests/load.test:
	* tests/unload.test:
	* unix/tclLoadDl.c:
	* unix/tclLoadDyld.c:
	* unix/tclLoadNext.c:
	* unix/tclLoadOSF.c:
	* unix/tclLoadShl.c:
	* unix/tclUnixPipe.c:
	* win/Makefile.in:
	* win/tclWinLoad.c:

2010-03-31  Donal K. Fellows  <dkf@users.sf.net>

	* doc/registry.n: Added missing documentation of TIP#362 flags.

	* doc/package.n: [Bug 2980210]: Document the arguments taken by
	the [package present] command correctly.

	* doc/Thread.3: Added some better documentation of how to create and
	use a thread using the C-level thread API, based on realization that
	no such tutorial appeared to exist.

2010-03-31  Jan Nijtmans  <nijtmans@users.sf.net>

	* test/cmdMZ.test:    [FRQ 2974744]: share exception codes (ObjType?):
	* test/error.test:    Revised test cases, making sure that abbreviated
	* test/proc-old.test: codes are checked resulting in an error, and
	                      checking for the exact error message.

2010-03-30  Andreas Kupries  <andreask@activestate.com>

	* generic/tclIORChan.c (ReflectClose, ReflectInput, ReflectOutput,
	(ReflectSeekWide, ReflectWatch, ReflectBlock, ReflectSetOption,
	(ReflectGetOption, ForwardProc): [Bug 2978773]: Preserve
	ReflectedChannel* structures across handler invokations, to avoid
	crashes when the handler implementation induces nested callbacks and
	destruction of the channel deep inside such a nesting.

2010-03-30  Don Porter  <dgp@users.sourceforge.net>

	* generic/tclObj.c (Tcl_GetCommandFromObj):     [Bug 2979402]: Reorder
	the validity tests on internal rep of a "cmdName" value to avoid
	invalid reads reported by valgrind.

2010-03-30  Jan Nijtmans  <nijtmans@users.sf.net>

	* generic/tclIndexObj:	[FRQ 2974744]: share exception codes
	* generic/tclResult.c:	further optimization, making use of indexType.
	* generic/tclZlib.c:    [Bug 2979399]: uninitialized value troubles

2010-03-30  Donal K. Fellows  <dkf@users.sf.net>

	TIP #362 IMPLEMENTATION

	* win/tclWinReg.c: [Patch 2960976]: Apply patch from Damon Courtney to
	* tests/registry.test:	allow the registry command to be told to work
	* win/Makefile.in:	with both 32-bit and 64-bit registries. Bump
	* win/configure.in:	version of registry package to 1.3.
	* win/makefile.bc:
	* win/makefile.vc:
	* win/configure:	autoconf-2.59

2010-03-29  Jan Nijtmans  <nijtmans@users.sf.net>

	* unix/tcl.m4:            Only test for -visibility=hidden with gcc
	                          (Second remark in [Bug 2976508])
	* unix/configure:         regen

2010-03-29  Don Porter  <dgp@users.sourceforge.net>

	* generic/tclStringObj.c:       Fix array overrun in test format-1.12
	caught by valgrind testing.

2010-03-27  Jan Nijtmans  <nijtmans@users.sf.net>

	* generic/tclInt.h:	[FRQ 2974744]: share exception codes
	* generic/tclResult.c:	(ObjType?)
	* generic/tclCmdMZ.c:
	* generic/tclCompCmdsSZ.c:

2010-03-26  Jan Nijtmans  <nijtmans@users.sf.net>

	* generic/tclExecute.c: [Bug 2976508]: Tcl HEAD fails on HP-UX

2010-03-25  Donal K. Fellows  <dkf@users.sf.net>

	* unix/tclUnixFCmd.c (TclUnixCopyFile): [Bug 2976504]: Corrected
	number of arguments to fstatfs() call.

	* macosx/tclMacOSXBundle.c, macosx/tclMacOSXFCmd.c:
	* macosx/tclMacOSXNotify.c: Reduce the level of ifdeffery in the
	functions of these files to improve readability. They need to be
	audited for whether complexity can be removed based on the minimum
	supported version of OSX, but that requires a real expert.

2010-03-24  Don Porter  <dgp@users.sourceforge.net>

	* generic/tclResult.c:  [Bug 2383005]: Revise [return -errorcode] so
	* tests/result.test:    that it rejects illegal non-list values.

2010-03-24  Donal K. Fellows  <dkf@users.sf.net>

	* generic/tclOOInfo.c (InfoObjectMethodTypeCmd)
	(InfoClassMethodTypeCmd): Added introspection of method types so that
	it is possible to find this info out without using errors.
	* generic/tclOOMethod.c (procMethodType): Now that introspection can
	reveal the name of method types, regularize the name of normal methods
	to be the name of the definition type used to create them.

	* tests/async.test (async-4.*): Reduce obscurity of these tests by
	putting the bulk of the code for them inside the test body with the
	help of [apply].

	* generic/tclCmdMZ.c (TryPostBody, TryPostHandler): Make sure that the
	[try] command does not trap unwinding due to limits.

2010-03-23  Don Porter  <dgp@users.sourceforge.net>

	* generic/tclCmdMZ.c:	[Bug 2973361]: Revised fix for computing
	indices of script arguments to [try].

2010-03-23  Jan Nijtmans  <nijtmans@users.sf.net>

	* generic/tclCmdMZ.c:      Make error message in "try" implementation
	* generic/tclCompCmdsSZ.c: exactly the same as the one in "return"
	* tests/error.test:
	* libtommath/mtests/mpi.c: Single "const" addition

2010-03-22  Don Porter  <dgp@users.sourceforge.net>

	* generic/tclCmdMZ.c:	[Bug 2973361]: Compute the correct integer
	values to identify the argument indices of the various script
	arguments to [try]. Passing in -1 led to invalid memory reads.

2010-03-20  Donal K. Fellows  <dkf@users.sf.net>

	* doc/exec.n: Make it a bit clearer that there is an option to run a
	pipeline in the background.

	* generic/tclIOCmd.c (Tcl_FcopyObjCmd):		Lift the restriction
	* generic/tclIO.c (TclCopyChannel, CopyData):	on the [fcopy] command
	* generic/tclIO.h (CopyState):			that forced it to only
	copy up to 2GB per script-level callback. Now it is anything that can
	fit in a (signed) 64-bit integer. Problem identified by Frederic
	Bonnet on comp.lang.tcl. Note that individual low-level reads and
	writes are still smaller as the optimal buffer size is smaller.

2010-03-20  Jan Nijtmans  <nijtmans@users.sf.net>

	* win/stub16.c:         Don't hide that we use the ASCII API here.
	                        (does someone still use that?)
	* win/tclWinPipe.c:     2 unnecessary type casts.

2010-03-19  Donal K. Fellows  <dkf@users.sf.net>

	* generic/tclCompCmdsSZ.c (TclCompileThrowCmd): Added compilation for
	the [throw] command.

2010-03-18  Don Porter  <dgp@users.sourceforge.net>

	* generic/tclListObj.c:	[Bug 2971669]: Prevent in overflow trouble in
	* generic/tclTestObj.c:	ListObjReplace operations. Thanks to kbk for
	* tests/listObj.test:	fix and test.

2010-03-18  Donal K. Fellows  <dkf@users.sf.net>

	* generic/tclCompCmdsSZ.c (IssueTryFinallyInstructions):
	[Bug 2971921]: Corrected jump so that it doesn't skip into the middle
	of an instruction! Tightened the instruction issuing. Moved endCatch
	calls closer to their point that they guard, ensuring correct ordering
	of result values.

2010-03-17  Andreas Kupries  <andreask@activestate.com>

	* generic/tclIORTrans.c (ReflectInput, ReflectOutput)
	(ReflectSeekWide): [Bug 2921116]: Added missing TclEventuallyFree
	calls for preserved ReflectedTransform* structures. Reworked
	ReflectInput to preserve the structure for its whole life, not only in
	InvokeTclMethod.

	* generic/tclIO.c (Tcl_GetsObj): [Bug 2921116]: Regenerate topChan,
	may have been changed by a self-modifying transformation.

	* tests/ioTrans/test (iortrans-4.8, iortrans-4.9, iortrans-5.11)
	(iortrans-7.4, iortrans-8.3): New test cases.

2010-03-16  Jan Nijtmans  <nijtmans@users.sf.net>

	* compat/zlib/*:	Upgrade zlib to version 1.2.4.
	* win/makefile.vc:
	* unix/Makefile.in:
	* win/tclWinChan.c:	Don't cast away "const" without reason.

2010-03-12  Jan Nijtmans  <nijtmans@users.sf.net>

	* win/makefile.vc: [Bug 2967340]: Static build was failing.
	* win/.cvsignore:

2010-03-10  Jan Nijtmans  <nijtmans@users.sf.net>

	* generic/tclTest.c:	Remove unnecessary '&' decoration for
	* generic/tclIOUtil.c:	function pointers
	* win/tclWin32Dll.c:	Double declaration of TclNativeDupInternalRep
	* unix/tclIOUtil.c:
	* unix/dltest/.cvsignore: Ignore *.so here

2010-03-09  Andreas Kupries  <andreask@activestate.com>

	* generic/tclIORChan.c: [Bug 2936225]: Thanks to Alexandre Ferrieux
	* doc/refchan.n:    <ferrieux@users.sourceforge.net> for debugging and
	* tests/ioCmd.test: fixing the problem. It is the write-side
	equivalent to the bug fixed 2009-08-06.

2010-03-09  Don Porter  <dgp@users.sourceforge.net>

	* library/tzdata/America/Matamoros: New locale
	* library/tzdata/America/Ojinaga: New locale
	* library/tzdata/America/Santa_Isabel: New locale
	* library/tzdata/America/Asuncion:
	* library/tzdata/America/Tijuana:
	* library/tzdata/Antarctica/Casey:
	* library/tzdata/Antarctica/Davis:
	* library/tzdata/Antarctica/Mawson:
	* library/tzdata/Asia/Dhaka:
	* library/tzdata/Pacific/Fiji:
	Olson tzdata2010c.

2010-03-07  Jan Nijtmans  <nijtmans@users.sf.net>

	* generic/tclTest.c:	  Test that tclOO stubs are present in stub
				  library
	* generic/tclOOMethod.c:  Applied missing part of [Patch 2961556]
	* win/tclWinInt.h:	  Change all tclWinProcs signatures to use
	* win/tclWin32Dll.c:	  TCHAR* in stead of WCHAR*. This is meant
	* win/tclWinDde.c:	  as preparation to make [Enh 2965056]
	* win/tclWinFCmd.c:	  possible at all.
	* win/tclWinFile.c:
	* win/tclWinPipe.c:
	* win/tclWinSock.c:

2010-03-06  Jan Nijtmans  <nijtmans@users.sf.net>

	* generic/tclStubLib.c:	Remove presence of tclTomMathStubsPtr here.
	* generic/tclTest.c:	Test that tommath stubs are present in stub
				library.

2010-03-05  Donal K. Fellows  <dkf@users.sf.net>

	* generic/tclIORTrans.c (ForwardProc): [Bug 2964425]: When cleaning
	the stables, it is sometimes necessary to do more than the minimum. In
	this case, rationalizing the variables for a forwarded limit? method
	required removing an extra Tcl_DecrRefCount too.

	* generic/tclOO.h, generic/tclOOInt.h: [Patch 2961556]: Change TclOO
	to use the same style of function typedefs as Tcl, as this is about
	the last chance to get this right.

	***POTENTIAL INCOMPATIBILITY***
	Source code that uses function typedefs from TclOO will need to update
	variables and argument definitions so that pointers to the function
	values are used instead. Binary compatibility is not affected.

	* generic/*.c, generic/tclInt.h, unix/*.c, macosx/*.c: Applied results
	of doing a Code Audit. Principal changes:
	  * Use do { ... } while (0) in macros
	  * Avoid shadowing one local variable with another
	  * Use clearer 'foo.bar++;' instead of '++foo.bar;' where result not
	    required (i.e., semantically equivalent); clarity is increased
	    because it is bar that is incremented, not foo.
	  * Follow Engineering Manual rules on spacing and declarations

2010-03-04  Donal K. Fellows  <dkf@users.sf.net>

	* generic/tclOO.c (ObjectRenamedTrace): [Bug 2962664]: Add special
	handling so that when the class of classes is deleted, so is the class
	of objects. Immediately.

	* generic/tclOOInt.h (ROOT_CLASS): Add new flag for specially marking
	the root class. Simpler and more robust than the previous technique.

2010-03-04  Jan Nijtmans  <nijtmans@users.sf.net>

	* generic/tclGetDate.y:    3 unnecessary MODULE_SCOPE
	* generic/tclDate.c:       symbols
	* generic/tclStubLib.c:    Split tommath stub lib
	* generic/tclTomMathStubLib.c:  in separate file.
	* win/makefile.bc:
	* win/Makefile.in:
	* win/makefile.vc:
	* win/tcl.dsp:
	* unix/Makefile.in:
	* unix/tcl.m4:          Cygwin only gives warning
	* unix/configure:       using -fvisibility=hidden
	* compat/strncasecmp.c: A few more const's
	* compat/strtod.c:
	* compat/strtoul.c:

2010-03-03  Andreas Kupries <andreask@activestate.com>

	* doc/refchan.n: Followup to ChangeLog entry 2009-10-07
	(generic/tclIORChan.c). Fixed the documentation to explain that errno
	numbers are operating system dependent, and reworked the associated
	example.

2010-03-02  Jan Nijtmans  <nijtmans@users.sf.net>

	* unix/tcl.m4:     [FRQ 2959069]: Support for -fvisibility=hidden
	* unix/configure   (regenerated with autoconf-2.59)

2010-03-01  Alexandre Ferrieux  <ferrieux@users.sourceforge.net>

	* unix/tclUnixSock.c: Refrain from a possibly lengthy reverse-DNS
	lookup on 0.0.0.0 when calling [fconfigure -sockname] on an
	universally-bound (default) server socket.

	* generic/tclIndexObj.c: fix [AT 86258]: special-casing of empty
	tables when generating error messages for [::tcl::prefix match].

2010-02-28  Donal K. Fellows  <dkf@users.sf.net>

	* generic/tclCmdIL.c: More additions of {TCL LOOKUP} error-code
	generation to various subcommands of [info] as part of long-term
	project to classify all Tcl's generated errors.

2010-02-28  Jan Nijtmans  <nijtmans@users.sf.net>

	* generic/tclStubInit.c: [Bug 2959713]: Link error with gcc 4.1

2010-02-27  Donal K. Fellows  <dkf@users.sf.net>

	* generic/tclCmdMZ.c (StringFirstCmd, StringLastCmd): [Bug 2960021]:
	Only search for the needle in the haystack when the needle isn't
	larger than the haystack. Prevents an odd crash from sometimes
	happening when things get mixed up (a common programming error).

	* generic/tclMain.c (Tcl_Main): [Bug 801429]: Factor out the holding
	of the client-installed main loop function into thread-specific data.

	***POTENTIAL INCOMPATIBILITY***
	Code that previously tried to set the main loop from another thread
	will now fail. On the other hand, there is a fairly high probability
	that such programs would have been failing before due to the lack of
	any kind of inter-thread memory barriers guarding accesses to this
	part of Tcl's state.

2010-02-26  Donal K. Fellows  <dkf@users.sf.net>

	* generic/tclCompCmds.c:   Split this file into two pieces to make it
	* generic/tclCompCmdsSZ.c: easier to work with. It's still two very
				   long files even after the split.

2010-02-26  Reinhard Max  <max@suse.de>

	* doc/safe.n: Name the installed file after the command it documents.
	Use "Safe Tcl" instead of the "Safe Base", "Safe Tcl" mixture.

2010-02-26  Donal K. Fellows  <dkf@users.sf.net>

	* unix/Makefile.in (NATIVE_TCLSH): Added this variable to allow for
	better control of what tclsh to use for various scripts when doing
	cross compiling. An imperfect solution, but works.

	* unix/installManPage: Remap non-alphanumeric sequences in filenames
	to single underscores (especially colons).

2010-02-26  Pat Thoyts  <patthoyts@users.sourceforge.net>

	* tests/zlib.test: Add tests for [Bug 2818131] which was crashing with
	mismatched zlib algorithms used in combination with gets. This issue
	has been fixed by Andreas's last commit.

2010-02-25  Jan Nijtmans  <nijtmans@users.sf.net>

	* generic/tclHash.c:	[FRQ 2958832]: Further speed-up of the
	* generic/tclLiteral.c:	ouster-hash function.
	* generic/tclObj.c:
	* generic/tclCkalloc.c:	Eliminate various unnecessary (ClientData)
	* generic/tclTest.c:	type casts.
	* generic/tclTestObj.c:
	* generic/tclTestProcBodyObj.c:
	* unix/tclUnixTest.c:
	* unix/tclUnixTime.c:
	* unix/tclXtTest.c:

2010-02-24  Donal K. Fellows  <dkf@users.sf.net>

	* generic/tclDictObj.c (SetDictFromAny): Prevent the list<->dict
	* generic/tclListObj.c (SetListFromAny): conversion code from taking
	too many liberties. Stops loss of duplicate keys in some scenarios.
	Many thanks to Jean-Claude Wippler for finding this.

	* generic/tclExecute.c (TclExecuteByteCode): Reduce ifdef-fery and
	size of activation record. More variables shared across instructions
	than before.

	* doc/socket.n: [Bug 2957688]: Clarified that [socket -server] works
	with a command prefix. Extended example to show this in action.

2010-02-22  Andreas Kupries  <andreask@activestate.com>

	* generic/tclZlib.c (ZlibTransformInput): [Bug 2762041]: Added a hack
	to work around the general problem, early EOF recognition based on the
	base-channel, instead of the data we have ready for reading in the
	transform. Long-term we need a proper general fix (likely tracking EOF
	on each level of the channel stack), with attendant complexity.
	Furthermore, Z_BUF_ERROR can be ignored, and must be when feeding the
	zlib code with single characters.

2010-02-22  Jan Nijtmans  <nijtmans@users.sf.net>

	* unix/tclUnixPort.h:   Remove unnecessary EXTERN's, which already are
	                        in the global stub table.
	* unix/configure.in:    Use @EXEEXT@ in stead of @EXT_SUFFIX@
	* unix/tcl.m4:
	* unix/Makefile.in:     Use -DBUILD_tcl for CYGWIN
	* unix/configure:       (regenerated)
	* unix/dltest/pkg*.c:   Use EXTERN to control CYGWIN exported symbols
	* generic/tclCmdMZ.c:   Remove some unnecessary type casts.
	* generic/tclCompCmds.c:
	* generic/tclTest.c:
	* generic/tclUtil.c:

2010-02-21  Mo DeJong  <mdejong@users.sourceforge.net>

	* tests/regexp.test: Add test cases back ported from Jacl regexp work.

2010-02-21  Jan Nijtmans  <nijtmans@users.sf.net>

	* generic/tclDate.c:    Some more const tables.
	* generic/tclGetDate.y:
	* generic/regc_lex.c:
	* generic/regerror.c:
	* generic/tclStubLib.c:
	* generic/tclBasic.c:   Fix [Bug 2954959] expr abs(0.0) is -0.0
	* tests/expr.test:

2010-02-20  Donal K. Fellows  <dkf@users.sf.net>

	* generic/tclCompCmds.c (TclCompileStringLenCmd): Make [string length]
	of a constant string be handled better (i.e., handle backslashes too).

2010-02-19  Stuart Cassoff  <stwo@users.sourceforge.net>

	* tcl.m4: Correct compiler/linker flags for threaded builds on
	OpenBSD.
	* configure: (regenerated).

2010-02-19  Donal K. Fellows  <dkf@users.sf.net>

	* unix/installManPage: [Bug 2954638]: Correct behaviour of manual page
	installer. Also added armouring to check that assumptions about the
	initial state are actually valid (e.g., look for existing input file).

2010-02-17  Donal K. Fellows  <dkf@users.sf.net>

	* generic/tclHash.c (HashStringKey):	Restore these hash functions
	* generic/tclLiteral.c (HashString):	to use the classic algorithm.
	* generic/tclObj.c (TclHashObjKey):	Community felt normal case
	speed to be more important than resistance to malicious cases. For
	now, hashes that need to deal with the malicious case can use a custom
	hash table and install their own hash function, though that is not
	functionality exposed to the script level.

	* generic/tclCompCmds.c (TclCompileDictUpdateCmd): Stack depth must be
	correctly described when compiling a body to prevent crashes in some
	debugging modes.

2010-02-16  Jan Nijtmans  <nijtmans@users.sf.net>

	* generic/tclInt.h: Change order of various struct members,
	fixing potential binary incompatibility with Tcl 8.5

2010-02-16  Donal K. Fellows  <dkf@users.sf.net>

	* unix/configure.in, generic/tclIOUtil.c (Tcl_Stat): Updated so that
	we do not assume that all unix systems have the POSIX blkcnt_t type,
	since OpenBSD apparently does not.

	* generic/tclLiteral.c (HashString): Missed updating to FNV in one
	place; the literal table (a copy of the hash table code...)

2010-02-15  Jan Nijtmans  <nijtmans@users.sf.net>

	* tools/genStubs.tcl:   Reverted earlier rename from tcl*Stubs to
	* generic/tclBasic.c:   tcl*ConstStubs, it's not necessary at all.
	* generic/tclOO.c:
	* generic/tclTomMathInterface.c:
	* generic/tclStubInit.c: (regenerated)
	* generic/tclOOStubInit.c: (regenerated)
	* generic/tclEnsemble.c:Fix signed-unsigned mismatch
	* win/tclWinInt.h:      make tclWinProcs "const"
	* win/tclWin32Dll.c:
	* win/tclWinFCmd.c:     Eliminate all internal Tcl_WinUtfToTChar
	* win/tclWinFile.c:     and Tcl_WinTCharToUtf calls, needed
	* win/tclWinInit.c:     for mslu support.
	* win/tclWinLoad.c:
	* win/tclWinPipe.c:
	* win/tclWinSerial.c:
	* win/.cvsignore:
	* compat/unicows/readme.txt:  [FRQ 2819611]: Add first part of MSLU
	* compat/unicows/license.txt: support.
	* compat/unicows/unicows.lib:

2010-02-15  Donal K. Fellows  <dkf@users.sf.net>

	* generic/tclOO.c (AllocObject, SquelchedNsFirst, ObjectRenamedTrace):
	* generic/tclNamesp.c (Tcl_DeleteNamespace): [Bug 2950259]: Revised
	the namespace deletion code to provide an additional internal callback
	that gets triggered early enough in namespace deletion to allow TclOO
	destructors to run sanely. Adjusted TclOO to take advantage of this,
	so making tearing down an object by killing its namespace appear to
	work seamlessly, which is needed for Itcl. (Note that this is not a
	feature that will ever be backported to 8.5, and it remains not a
	recommended way of deleting an object.)

2010-02-13  Donal K. Fellows  <dkf@users.sf.net>

	* generic/tclCompCmds.c (TclCompileSwitchCmd): Divided the [switch]
	compiler into three pieces (after the model of [try]): a parser, an
	instruction-issuer for chained tests, and an instruction-issuer for
	jump tables.

	* generic/tclEnsemble.c: Split the ensemble engine out into its own
	file rather than keeping it mashed together with the namespace code.

2010-02-12  Jan Nijtmans  <nijtmans@users.sf.net>

	* win/tcl.m4:		Use -pipe for gcc on win32
	* win/configure:	(mingw/cygwin) (regenerated)
	* win/.cvsignore:	Add .lib, .exp and .res here

2010-02-11  Mo DeJong  <mdejong@users.sourceforge.net>

	* tests/list.test: Add tests for explicit \0 in a string argument to
	the list command.

2010-02-11  Donal K. Fellows  <dkf@users.sf.net>

	* generic/tclIOCmd.c (Tcl_OpenObjCmd): [Bug 2949740]: Make sure that
	we do not try to put a NULL pipeline channel into binary mode.

2010-02-11  Mo DeJong  <mdejong@users.sourceforge.net>

	[Bug 2826551, Patch 2948425]: Assorted regexp bugs related to -all,
	-line and -start options and newlines.
	* generic/tclCmdMZ.c (Tcl_RegexpObjCmd): If -offset is given, treat it
	as the start of the line if the previous character was a newline. Fix
	nasty edge case where a zero length match would not advance the index.
	* tests/regexp.test: Add regression tests back ported from Jacl.
	Checks for a number of issues related to -line and newline handling. A
	few of tests were broken before the patch and continue to be broken,
	marked as knownBug.

2010-02-11  Donal K. Fellows  <dkf@users.sf.net>

	* generic/tclOO.c (ObjectRenamedTrace): [Bug 2949397]: Prevent
	destructors from running on the two core class objects when the whole
	interpreter is being destroyed.

2010-02-09  Donal K. Fellows  <dkf@users.sf.net>

	* generic/tclCompCmds.c (TclCompileTryCmd, IssueTryInstructions)
	(IssueTryFinallyInstructions): Added compiler for the [try] command.
	It is split into three pieces that handle the parsing of the tokens,
	the issuing of instructions for finally-free [try], and the issuing of
	instructions for [try] with finally; there are enough differences
	between the all cases that it was easier to split the code rather than
	have a single function do the whole thing.

2010-02-09  Alexandre Ferrieux  <ferrieux@users.sourceforge.net>

	* tools/genStubs.tcl: Remove dependency on 8.5+ idiom "in" in
	expressions.

2010-02-08  Donal K. Fellows  <dkf@users.sf.net>

	* generic/tclZlib.c (Tcl_ZlibDeflate, Tcl_ZlibInflate): [Bug 2947783]:
	Make sure that the result is an unshared object before appending to it
	so that nothing crashes if it is shared (use in Tcl code was not
	affected by this, but use from C was an issue).

2010-02-06  Donal K. Fellows  <dkf@users.sf.net>

	* generic/tclHash.c (HashStringKey):	Replace Tcl's crusty old hash
	* generic/tclObj.c (TclHashObjKey):	function with the algorithm
	due to Fowler, Noll and Vo. This is slightly faster (assuming the
	presence of hardware multiply) and has somewhat better distribution
	properties of the resulting hash values. Note that we only ever used
	the 32-bit version of the FNV algorithm; Tcl's core hash engine
	assumes that hash values are simple unsigned ints.

	***POTENTIAL INCOMPATIBILITY***
	Code that depends on hash iteration order (especially tests) may well
	be disrupted by this. Where a definite order is required, the fix is
	usually to just sort the results after extracting them from the hash.
	Where this is insufficient, the code that has ceased working was
	always wrong and was only working by chance.

2010-02-05  Donal K. Fellows  <dkf@users.sf.net>

	* generic/tclCompCmds.c (TclCompileErrorCmd): Added compilation of the
	[error] command. No new bytecodes.

2010-02-05  Jan Nijtmans  <nijtmans@users.sf.net>

	* tools/genStubs.tcl:	Follow-up to earlier commit today:
	          Eliminate the need for an extra Stubs Pointer for adressing
	          a static stub table: Just change the exported table from
	          static to MODULE_SCOPE.
	* generic/tclBasic.c
	* generic/tclOO.c
	* generic/tclTomMathInterface.c
	* generic/tcl*Decls.h (regenerated)
	* generic/tclStubInit.c (regenerated)
	* generic/tclOOStubInit.c (regenerated)
	* generic/tclTest.c (minor formatting)

2010-02-05  Donal K. Fellows  <dkf@users.sf.net>

	* generic/tclVar.c: More consistency in errorcode generation.

	* generic/tclOOBasic.c (TclOO_Object_Destroy): Rewrote to be NRE-aware
	when calling destructors. Note that there is no guarantee that
	destructors will always be called in an NRE context; that's a feature
	of the 'destroy' method only.

	* generic/tclEncoding.c: Add 'const' to many function-internal vars
	that are never pointing to things that are written to.

2010-02-05  Jan Nijtmans  <nijtmans@users.sf.net>

	* tools/genStubs.tcl:	Follow-up to [2010-01-29] commit:
		prevent space within stub table function parameters if the
		parameter type is a pointer.
	* win/tclWinInt.h:	Minor Formatting
	* generic/tcl.h:	VOID -> void and other formatting
	* generic/tclInt.h:	Minor formatting
	* generic/tclInt.decls: Change signature of TclNRInterpProcCore,
	* generic/tclOO.decls:	and TclOONewProc(Instance|)MethodEx,
	* generic/tclProc.c:	indicating that errorProc is a function,
	* generic/tclOOMethod.c:pointer, and other formatting
	* generic/tcl*Decls.h:	(regenerated)
	* generic/tclVar.c:	gcc warning(line 3703): 'pattern' may be used
				uninitialized in this function
				gcc warning(line 3788): 'matched' may be used
				uninitialized in this function

2010-02-04  Donal K. Fellows  <dkf@users.sf.net>

	* generic/tclVar.c: Added more use of error-codes and reduced the
	stack overhead of older interfaces.
	(ArrayGetCmd): Stop silly crash when using a trivial pattern due to
	error in conversion to ensemble.
	(ArrayNamesCmd): Use the object RE interface for faster matching.

2010-02-03  Donal K. Fellows  <dkf@users.sf.net>

	* generic/tclVar.c (ArrayUnsetCmd): More corrections.

2010-02-02  Donal K. Fellows  <dkf@users.sf.net>

	* generic/tclVar.c: Turned the [array] command into a true ensemble.

	* generic/tclOO.c (AllocObject, MyDeleted): A slightly faster way to
	handle the deletion of [my] is with a standard delete callback. This
	is because it doesn't require an additional memory allocation during
	object creation. Also reduced the amount of string manipulation
	performed during object creation to further streamline memory
	handling; this is not backported to the 8.5 package as it breaks a
	number of abstractions.

	* generic/tclOOBasic.c (TclOO_Object_Destroy): [Bug 2944404]: Do not
	crash when a destructor deletes the object that is executing that
	destructor.

2010-02-01  Donal K. Fellows  <dkf@users.sf.net>

	* generic/tclVar.c (Tcl_ArrayObjCmd): [Bug 2939073]: Stop the [array
	unset] command from having dangling pointer problems when an unset
	trace deletes the element that is going to be processed next. Many
	thanks to Alexandre Ferrieux for the bulk of this fix.

	* generic/regexec.c (ccondissect, crevdissect): [Bug 2942697]: Rework
	these functions so that certain pathological patterns are matched much
	more rapidly. Many thanks to Tom Lane for dianosing this issue and
	providing an initial patch.

2010-01-30  Donal K. Fellows  <dkf@users.sf.net>

	* generic/tclCompile.c (tclInstructionTable):	Bytecode instructions
	* generic/tclCompCmds.c (TclCompileUnsetCmd):	to allow the [unset]
	* generic/tclExecute.c (TclExecuteByteCode):	command to be compiled
	with the compiler being a complete compilation for all compile-time
	decidable uses.

	* generic/tclVar.c (TclPtrUnsetVar): Var reference version of the code
	to unset a variable. Required for INST_UNSET bytecodes.

2010-01-29  Jan Nijtmans  <nijtmans@users.sf.net>

	* generic/tcl.h: [Bug 2942081]: Reverted Tcl_ThreadDataKey type change
				Changed some Tcl_CallFrame fields from "char *"
				to "void *". This saves unnecessary space on
				Cray's (and it's simply more correct).

	* tools/genStubs.tcl:	No longer generate a space after "*" and
				immediately after a function name, so the
				format of function definitions in tcl*Decls.h
				match all other tcl*.h header files.
	* doc/ParseArgs.3:	Change Tcl_ArgvFuncProc, Tcl_ArgvGenFuncProc
	* generic/tcl.h:	and GetFrameInfoValueProc to be function
	* generic/tclInt.h:	definitions, not pointers, for consistency
	* generic/tclOOInt.h:	with all other Tcl function definitions.
	* generic/tclIndexObj.c:
	* generic/regguts.h:	CONST -> const
	* generic/tcl.decls:	Formatting
	* generic/tclTomMath.decls: Formatting
	* generic/tclDecls.h:	(regenerated)
	* generic/tclIntDecls.h:
	* generic/tclIntPlatDecls.h:
	* generic/tclOODecls.h:
	* generic/tclOOIntDecls.h:
	* generic/tclPlatDecls.h:
	* generic/tclTomMathDecls.h:

2010-01-28  Donal K. Fellows  <dkf@users.sf.net>

	* generic/tclOOBasic.c (TclOO_Object_Destroy): Move the execution of
	destructors to a point where they can produce an error. This will not
	work for all destructors, but it does mean that more failing calls of
	them will be caught.
	* generic/tclOO.c (AllocObject, MyDeletedTrace, ObjectRenamedTrace):
	(ObjectNamespaceDeleted): Stop various ways of getting at commands
	with dangling pointers to the object. Also increases the reliability
	of calling of destructors (though most destructors won't benefit; when
	an object is deleted namespace-first, its destructors are not run in a
	nice state as the namespace is partially gone).

2010-01-25  Jan Nijtmans  <nijtmans@users.sf.net>

	* generic/tclOOStubInit.c:   Remove double includes (which causes a
	* generic/tclOOStubLib.c:    warning in CYGWIN compiles)
	* unix/.cvsignore:	     add confdefs.h

2010-01-22  Donal K. Fellows  <dkf@users.sf.net>

	* doc/proc.n: [Bug 1970629]: Define a bit better what the current
	namespace of a procedure is.

2010-01-22  Jan Nijtmans  <nijtmans@users.sf.net>

	* generic/tclInt.decls:	     Don't use DWORD and HANDLE here.
	* generic/tclIntPlatDecls.h:
	* generic/tcl.h:	     Revert [2009-12-21] change, instead
	* generic/tclPort.h:	     resolve the CYGWIN inclusion problems by
	* win/tclWinPort.h:	     re-arranging the inclusions at other
				     places.
	* win/tclWinError.c
	* win/tclWinPipe.c
	* win/tcl.m4:		     Make cygwin configuration error into
	* win/configure.in:	     a warning: CYGWIN compilation works
	* win/configure:	     although there still are test failures.

2010-01-22  Donal K. Fellows  <dkf@users.sf.net>

	* generic/tclExecute.c (TclExecuteByteCode): Improve error code
	generation from some of the tailcall-related bits of TEBC.

2010-01-21  Miguel Sofer  <msofer@users.sf.net>

	* generic/tclCompile.h: NRE-enable direct eval on BC spoilage
	* generic/tclExecute.c: [Bug 2910748]
	* tests/nre.test:

2010-01-19  Donal K. Fellows  <dkf@users.sf.net>

	* doc/dict.n: [Bug 2929546]: Clarify just what [dict with] and [dict
	update] are doing with variables.

2010-01-18  Andreas Kupries  <andreask@activestate.com>

	* generic/tclIO.c (CreateScriptRecord): [Bug 2918110]: Initialize
	the EventScriptRecord (esPtr) fully before handing it to
	Tcl_CreateChannelHandler for registration. Otherwise a reflected
	channel calling 'chan postevent' (== Tcl_NotifyChannel) in its
	'watchProc' will cause the function 'TclChannelEventScriptInvoker'
	to be run on an uninitialized structure.

2010-01-18  Donal K. Fellows  <dkf@users.sf.net>

	* generic/tclStringObj.c (Tcl_AppendFormatToObj): [Bug 2932421]: Stop
	the [format] command from causing argument objects to change their
	internal representation when not needed. Thanks to Alexandre Ferrieux
	for this fix.

2010-01-13  Donal K. Fellows  <dkf@users.sf.net>

	* tools/tcltk-man2html.tcl:	  More factoring out of special cases
	* tools/tcltk-man2html-utils.tcl: so that they are described outside
	the engine file. Now there is only one real set of special cases in
	there, to handle the .SO/.OP/.SE directives.

2010-01-13  Jan Nijtmans  <nijtmans@users.sf.net>

	* generic/tcl.h:      Fix TCL_LL_MODIFIER for Cygwin
	* generic/tclEnv.c:   Fix CYGWIN compilation problems,
	* generic/tclInt.h:   and remove some unnecessary
	* generic/tclPort.h:  double includes.
	* generic/tclPlatDecls.h:
	* win/cat.c:
	* win/tclWinConsole.c:
	* win/tclWinFCmd.c:
	* win/tclWinFile.c:
	* win/tclWinPipe.c:
	* win/tclWinSerial.c:
	* win/tclWinThrd.c:
	* win/tclWinPort.h:   Put win32 includes first
	* unix/tclUnixChan.c: Forgot one CONST change

2010-01-12  Donal K. Fellows  <dkf@users.sf.net>

	* tools/tcltk-man2html.tcl: Make the generation of the list of things
	to process the docs from simpler and more flexible. Also factored out
	the lists of special cases.

2010-01-10  Jan Nijtmans  <nijtmans@users.sf.net>

	* win/tclWinDde.c:      VC++ 6.0 doesn't have
	* win/tclWinReg.c:      PDWORD_PTR
	* win/tclWinThrd.c:     Fix various minor gcc warnings.
	* win/tclWinTime.c:
	* win/tclWinConsole.c:  Put channel type definitions
	* win/tclWinChan.c:     in static const memory
	* win/tclWinPipe.c:
	* win/tclWinSerial.c:
	* win/tclWinSock.c:
	* generic/tclIOGT.c:
	* generic/tclIORChan.c:
	* generic/tclIORTrans.c:
	* unix/tclUnixChan.c:
	* unix/tclUnixPipe.c:
	* unix/tclUnixSock.c:
	* unix/configure:       (regenerated with autoconf 2.59)
	* tests/info.test:      Make test independant from
	                        tcltest implementation.

2010-01-10  Donal K. Fellows  <dkf@users.sf.net>

	* tests/namespace.test (namespace-51.17): [Bug 2898722]: Demonstrate
	that there are still bugs in the handling of resolution epochs. This
	bug is not yet fixed.

	* tools/tcltk-man2html.tcl:	  Split the man->html converter into
	* tools/tcltk-man2html-utils.tcl: two pieces for easier maintenance.
	Also made it much less verbose in its printed messages by default.

2010-01-09  Donal K. Fellows  <dkf@users.sf.net>

	* tools/tcltk-man2html.tcl: Added basic support for building the docs
	for contributed packages into the HTML versions. Prompted by question
	on Tcler's Chat by Tom Krehbiel. Note that there remain problems in
	the documentation generated due to errors in the contributed docs.

2010-01-05  Don Porter  <dgp@users.sourceforge.net>

	* generic/tclPathObj.c (TclPathPart):   [Bug 2918610]: Correct
	* tests/fileName.test (filename-14.31): inconsistency between the
	string rep and the intrep of a path value created by [file rootname].
	Thanks to Vitaly Magerya for reporting.

2010-01-03  Donal K. Fellows  <dkf@users.sf.net>

	* unix/tcl.m4 (SC_CONFIG_CFLAGS): [Bug 1636685]: Use the configuration
	for modern FreeBSD suggested by the FreeBSD porter.

2010-01-03  Miguel Sofer  <msofer@users.sf.net>

	* generic/tclBasic.c:	[Bug 2724403]: Fix leak of coroutines on
	* generic/tclCompile.h: namespace deletion. Added a test for this
	* generic/tclNamesp.c:	leak, and also a test for leaks on namespace
	* tests/coroutine.test: deletion.
	* tests/namespace.test:

2009-12-30  Donal K. Fellows  <dkf@users.sf.net>

	* library/safe.tcl (AliasSource): [Bug 2923613]: Make the safer
	* tests/safe.test (safe-8.9):	  [source] handle a [return] at the
					  end of the file correctly.

2009-12-30  Miguel Sofer  <msofer@users.sf.net>

	* library/init.tcl (unknown): [Bug 2824981]: Fix infinite recursion of
	::unknown when [set] is undefined.

2009-12-29  Donal K. Fellows  <dkf@users.sf.net>

	* generic/tclHistory.c (Tcl_RecordAndEvalObj): Reduce the amount of
	allocation and deallocation of memory by caching objects in the
	interpreter assocData table.

	* generic/tclObj.c (Tcl_GetCommandFromObj): Rewrite the logic so that
	it does not require making assignments part way through an 'if'
	condition, which was deeply unclear.

	* generic/tclInterp.c (Tcl_MakeSafe): [Bug 2895741]: Make sure that
	the min() and max() functions are supported in safe interpreters.

2009-12-29  Pat Thoyts  <patthoyts@users.sourceforge.net>

	* generic/tclBinary.c:	[Bug 2922555]: Handle completely invalid input
	* tests/binary.test:	to the decode methods.

2009-12-28  Donal K. Fellows  <dkf@users.sf.net>

	* unix/Makefile.in (trace-shell, trace-test): [FRQ 1083288]: Added
	targets to allow easier tracing of shell and test invokations.

	* unix/configure.in: [Bug 942170]:	Detect the st_blocks field of
	* generic/tclCmdAH.c (StoreStatData):	'struct stat' correctly.
	* generic/tclFileName.c (Tcl_GetBlocksFromStat):
	* generic/tclIOUtil.c (Tcl_Stat):

	* generic/tclInterp.c (TimeLimitCallback): [Bug 2891362]: Ensure that
	* tests/interp.test (interp-34.13):	   the granularity ticker is
	reset when we check limits because of the time limit event firing.

2009-12-27  Donal K. Fellows  <dkf@users.sf.net>

	* doc/namespace.n (SCOPED SCRIPTS): [Bug 2921538]: Updated example to
	not be quite so ancient.

2009-12-25  Jan Nijtmans  <nijtmans@users.sf.net>

	* generic/tclCmdMZ.c:      CONST -> const
	* generic/tclParse.c

2009-12-23  Donal K. Fellows  <dkf@users.sf.net>

	* library/safe.tcl (AliasSource, AliasExeName): [Bug 2913625]: Stop
	information about paths from leaking through [info script] and [info
	nameofexecutable].

2009-12-23  Jan Nijtmans  <nijtmans@users.sf.net>

	* unix/tcl.m4:		Install libtcl8.6.dll in bin directory
	* unix/Makefile.in:
	* unix/configure:	(regenerated)

2009-12-22  Donal K. Fellows  <dkf@users.sf.net>

	* generic/tclCmdIL.c (Tcl_LsortObjCmd): [Bug 2918962]: Stop crash when
	-index and -stride are used together.

2009-12-21  Jan Nijtmans  <nijtmans@users.sf.net>

	* generic/tclThreadStorage.c: Fix gcc warning, using gcc-4.3.4 on
				      cygwin: missing initializer
	* generic/tclOOInt.h:	      Prevent conflict with DUPLICATE
				      definition in WINAPI's nb30.h
	* generic/rege_dfa.c:	      Fix macro conflict on CYGWIN: don't use
				      "small".
	* generic/tcl.h:	      Include <winsock2.h> before <stdio.h> on
				      CYGWIN
	* generic/tclPathObj.c
	* generic/tclPort.h
	* tests/env.test:	      Don't unset WINDIR and TERM, it has a
				      special meaning on CYGWIN (both in UNIX
				      and WIN32 mode!)
	* generic/tclPlatDecls.h:     Include <tchar.h> through tclPlatDecls.h
	* win/tclWinPort.h:	      stricmp -> strcasecmp
	* win/tclWinDde.c:	      _wcsicmp -> wcscasecmp
	* win/tclWinFile.c
	* win/tclWinPipe.c
	* win/tclWinSock.c
	* unix/tcl.m4:		      Add dynamic loading support to CYGWIN
	* unix/configure (regenerated)
	* unix/Makefile.in

2009-12-19  Miguel Sofer  <msofer@users.sf.net>

	* generic/tclBasic.c:	[Bug 2917627]: Fix for bad cmd resolution by
	* tests/coroutine.test:	coroutines. Thanks to schelte for finding it.

2009-12-16  Donal K. Fellows  <dkf@users.sf.net>

	* library/safe.tcl (::safe::AliasGlob): Upgrade to correctly support a
	larger fraction of [glob] functionality, while being stricter about
	directory management.

2009-12-11  Jan Nijtmans  <nijtmans@users.sf.net>

	* generic/tclTest.c:	Fix gcc warning: ignoring return value of
	* unix/tclUnixNotify.c:	"write", declared with attribute
	* unix/tclUnixPipe.c:	warn_unused_result.
	* generic/tclInt.decls:	CONSTify functions TclpGetUserHome and
	* generic/tclIntDecls.h:TclSetPreInitScript (TIP #27)
	* generic/tclInterp.c:
	* win/tclWinFile.c:
	* unix/tclUnixFile.c:

2009-12-16  Donal K. Fellows  <dkf@users.sf.net>

	* doc/tm.n: [Bug 1911342]: Formatting rewrite to avoid bogus crosslink
	to the list manpage when generating HTML.

	* library/msgcat/msgcat.tcl (Init): [Bug 2913616]: Do not use platform
	tests that are not needed and which don't work in safe interpreters.

2009-12-14  Donal K. Fellows  <dkf@users.sf.net>

	* doc/file.n (file tempfile): [Bug 2388866]: Note that this only ever
	creates files on the native filesystem. This is a design feature.

2009-12-13  Miguel Sofer  <msofer@users.sf.net>

	* generic/tclBasic.c:	Release TclPopCallFrame() from its
	* generic/tclExecute.c:	tailcall-management duties
	* generic/tclNamesp.c:

	* generic/tclBasic.c:	Moving TclBCArgumentRelease call from
	* generic/tclExecute.c:	TclNRTailcallObjCmd to TEBC, so that the
	pairing of the Enter and Release calls is clearer.

2009-12-12  Donal K. Fellows  <dkf@users.sf.net>

	* generic/tclTest.c (TestconcatobjCmd): [Bug 2895367]: Stop memory
	leak when testing. We don't need extra noise of this sort when
	tracking down real problems!

2009-12-11  Jan Nijtmans  <nijtmans@users.sf.net>

	* generic/tclBinary.c:	Fix gcc warning, using gcc-4.3.4 on cygwin
	* generic/tclCompExpr.c:warning: array subscript has type 'char'
	* generic/tclPkg.c:
	* libtommath/bn_mp_read_radix.c:
	* win/makefile.vc:	[Bug 2912773]: Revert to version 1.203
	* unix/tclUnixCompat.c:	Fix gcc warning: signed and unsigned type
				in conditional expression.

2009-12-11  Donal K. Fellows  <dkf@users.sf.net>

	* tools/tcltk-man2html.tcl (long-toc, cross-reference): [FRQ 2897296]:
	Added cross links to sections within manual pages.

2009-12-11  Miguel Sofer  <msofer@users.sf.net>

	* generic/tclBasic.c:   [Bug 2806407]: Full nre-enabling of coroutines
	* generic/tclExecute.c:

	* generic/tclBasic.c: Small cleanup

	* generic/tclExecute.c: Fix panic in http11.test caused by buggy
	earlier commits in coroutine management.

2009-12-10  Andreas Kupries  <andreask@activestate.com>

	* generic/tclObj.c (TclContinuationsEnter): [Bug 2895323]: Updated
	comments to describe when the function can be entered for the same
	Tcl_Obj* multiple times. This is a continuation of the 2009-11-10
	entry where a memory leak was plugged, but where not sure if that was
	just a band-aid to paper over some other error. It isn't, this is a
	legal situation.

2009-12-10  Miguel Sofer  <msofer@users.sf.net>

	* generic/tclBasic.c:   Reducing the # of moving parts for coroutines
	* generic/tclExecute.c: by delegating more to tebc; eliminate the
	special coroutine CallFrame.

2009-12-09  Andreas Kupries  <andreask@activestate.com>

	* generic/tclIO.c: [Bug 2901998]: Applied Alexandre Ferrieux's patch
	fixing the inconsistent buffered I/O. Tcl's I/O now flushes buffered
	output before reading, discards buffered input before writing, etc.

2009-12-09  Miguel Sofer  <msofer@users.sf.net>

	* generic/tclBasic.c: Ensure right lifetime of varFrame's (objc,objv)
	for coroutines.

	* generic/tclExecute.c: Code regrouping

2009-12-09  Donal K. Fellows  <dkf@users.sf.net>

	* generic/tclBasic.c: Added some of the missing setting of errorcode
	values.

2009-12-08  Miguel Sofer  <msofer@users.sf.net>

	* generic/tclExecute.c (TclStackFree): Improved panic msg.

2009-12-08  Miguel Sofer  <msofer@users.sf.net>

	* generic/tclBasic.c:   Partial nre-enabling of coroutines. The
	* generic/tclExecute.c: initial call still requires its own
	* generic/tclInt.h:     instance of tebc, but on resume coros can
	execute in the caller's tebc.

	* generic/tclExecute.c (TEBC): Silence warning about pcAdjustment.

2009-12-08  Donal K. Fellows  <dkf@users.sf.net>

	* generic/tclExecute.c (TclExecuteByteCode): Make the dict opcodes
	more sparing in their use of C variables, to reduce size of TEBC
	activiation record a little bit.

2009-12-07  Miguel Sofer  <msofer@users.sf.net>

	* generic/tclExecute.c (TEBC): Grouping "slow" variables into structs,
	to reduce register pressure and help the compiler with variable
	allocation.

2009-12-07  Miguel Sofer  <msofer@users.sf.net>

	* generic/tclExecute.c: Start cleaning the TEBC stables
	* generic/tclInt.h:

	* generic/tclCmdIL.c:   [Bug 2910094]: Fix by aku
	* tests/coroutine.test:

	* generic/tclBasic.c: Arrange for [tailcall] to be created with the
	other builtins: was being created in a separate call, leftover from
	pre-tip days.

2009-12-07  Don Porter  <dgp@users.sourceforge.net>

	* generic/tclStrToD.c: [Bug 2902010]: Correct conditional compile
	directives to better detect the toolchain that needs extra work for
	proper underflow treatment instead of merely detecting the MIPS
	platform.

2009-12-07  Miguel Sofer  <msofer@users.sf.net>

	* generic/tclBasic.c: [Patch 2910056]: Add ::tcl::unsupported::yieldTo
	* generic/tclInt.h:

2009-12-07  Donal K. Fellows  <dkf@users.sf.net>

	* generic/tclCmdMZ.c (TryPostBody): [Bug 2910044]: Close off memory
	leak in [try] when a variable-free handler clause is present.

2009-12-05  Miguel Sofer  <msofer@users.sf.net>

	* generic/tclBasic.c:   Small changes for clarity in tailcall
	* generic/tclExecute.c: and coroutine code.
	* tests/coroutine.test:

	* tests/tailcall.test: Remove some old unused crud; improved the
	stack depth tests.

	* generic/tclBasic.c:  Fixed things so that you can tailcall
	* generic/tclNamesp.c: properly out of a coroutine.
	* tests/tailcall.test:

	* generic/tclInterp.c: Fixed tailcalls for same-interp aliases (no
	test)

2009-12-03  Donal K. Fellows  <dkf@users.sf.net>

	* library/safe.tcl (::safe::AliasEncoding): Make the safe encoding
	command behave more closely like the unsafe one (for safe ops).
	(::safe::AliasGlob): [Bug 2906841]: Clamp down on evil use of [glob]
	in safe interpreters.
	* tests/safe.test: Rewrite to use tcltest2 better.

2009-12-02  Jan Nijtmans  <nijtmans@users.sf.net>

	* tools/genStubs.tcl:	Add support for win32 CALLBACK functions and
	remove obsolete "emitStubs" and "genStubs" functions.
	* win/Makefile.in:	Use tcltest86.dll for all tests, and add
	.PHONY rules to preemptively stop trouble that plagued Tk from hitting
	Tcl too.

2009-11-30  Jan Nijtmans  <nijtmans@users.sf.net>

	* generic/tcl.h:	Don't use EXPORT for Tcl_InitStubs
	* win/Makefile.in:	Better dependancies in case of static build.

2009-11-30  Donal K. Fellows  <dkf@users.sf.net>

	* doc/Tcl.n: [Bug 2901433]: Improved description of expansion to
	mention that it is using list syntax.

2009-11-27  Kevin B. Kenny  <kennykb@acm.org>

	* win/tclAppInit.c (Tcl_AppInit): [Bug 2902965]: Reverted Jan's change
	that added a call to Tcl_InitStubs. The 'tclsh' and 'tcltest' programs
	are providers, not consumers of the Stubs table, and should not link
	with the Stubs library, but only with the main Tcl library. (In any
	case, the presence of Tcl_InitStubs broke the build.)

2009-11-27  Donal K. Fellows  <dkf@users.sf.net>

	* doc/BoolObj.3, doc/Class.3, doc/CrtChannel.3, doc/DictObj.3:
	* doc/DoubleObj.3, doc/Ensemble.3, doc/Environment.3:
	* doc/FileSystem.3, doc/Hash.3, doc/IntObj.3, doc/Limit.3:
	* doc/Method.3, doc/NRE.3, doc/ObjectType.3, doc/PkgRequire.3:
	* doc/SetChanErr.3, doc/SetResult.3: [Patch 2903921]: Many small
	spelling fixes from Larry Virden.

	BUMP VERSION OF TCLOO TO 0.6.2. Too many people need accumulated small
	versions and bugfixes, so the version-bump removes confusion.

	* generic/tclOOBasic.c (TclOO_Object_LinkVar): [Bug 2903811]: Remove
	unneeded restrictions on who can usefully call this method.

2009-11-26  Donal K. Fellows  <dkf@users.sf.net>

	* unix/Makefile.in: Add .PHONY rules and documentation to preemptively
	stop trouble that plagued Tk from hitting Tcl too, and to make the
	overall makefile easier to understand. Some reorganization too to move
	related rules closer together.

2009-11-26  Jan Nijtmans  <nijtmans@users.sf.net>

	* win/Makefile.in:	[Bug 2902965]: Fix stub related changes that
	* win/makefile.vc:	caused tclkit build to break.
	* win/tclAppInit.c
	* unix/tcl.m4
	* unix/Makefile.in
	* unix/tclAppInit.c
	* unix/configure:	(regenerated)

2009-11-25  Kevin B. Kenny  <kennykb@acm.org>

	* win/Makefile.in:	Added a 'test-tcl' rule that is identical to
	'test' except that it does not go spelunking in 'pkgs/'. (This rule
	has existed in unix/Makefile.in for some time.)

2009-11-25  Stuart Cassoff  <stwo@users.sf.net>

	* unix/configure.in:	[Patch 2892871]: Remove unneeded
	* unix/tcl.m4:		AC_STRUCT_TIMEZONE and use
	* unix/tclConfig.h.in:	AC_CHECK_MEMBERS([struct stat.st_blksize])
	* unix/tclUnixFCmd.c:	instead of AC_STRUCT_ST_BLKSIZE.
	* unix/configure:	Regenerated with autoconf-2.59.

2009-11-24  Andreas Kupries  <andreask@activestate.com>

	* library/tclIndex: Manually redone the part of tclIndex dealing with
	safe.tcl and tm.tcl. This part passes the testsuite. Note that
	automatic regeneration of this part is not possible because it wrongly
	puts 'safe::Setup' on the list, and wrongly leaves out 'safe::Log'
	which is more dynamically created than the generator expects.

	Further note that the file "clock.tcl" is explicitly loaded by
	"init.tcl", the first time the clock command is invoked. The relevant
	code can be found at line 172ff, roughly, the definition of the
	procedure 'clock'. This means none of the procedures of this file
	belong in the tclIndex. Another indicator that automatic regeneration
	of tclIndex is ill-advised.

2009-11-24  Donal K. Fellows  <dkf@users.sf.net>

	* generic/tclOO.c (FinalizeAlloc, Tcl_NewObjectInstance):
	[Bug 2903011]: Make it an error to destroy an object in a constructor,
	and also make sure that an object is not deleted twice in the error
	case.

2009-11-24  Pat Thoyts  <patthoyts@users.sourceforge.net>

	* tests/fCmd.test: [Bug 2893771]: Teach [file stat] to handle locked
	* win/tclWinFile.c: files so that [file exists] no longer lies.

2009-11-23  Kevin Kenny  <kennykb@acm.org>

	* tests/fCmd.test (fCmd-30.1): Changed registry location of the 'My
	Documents' folder to the one that's correct for Windows 2000, XP,
	Server 2003, Vista, Server 2008, and Windows 7. (See
	http://support.microsoft.com/kb/310746)

2009-11-23  Jan Nijtmans  <nijtmans@users.sf.net>

	* win/tclWinDde.c:	#undef STATIC_BUILD, in order to make sure
	* win/tclWinReg.c:	that Xxxxx_Init is always exported even when
	* generic/tclTest.c:	Tcl is built static (otherwise we cannot
				create a DLL).
	* generic/tclThreadTest.c: Make all functions static, except
				TclThread_Init.
	* tests/fCmd.test:	Enable fCmd-30.1 when registry is available.
	* win/tcl.m4:		Fix ${SHLIB_LD_LIBS} definition, fix conflicts
	* win/Makefile.in:	Simplifications related to tcl.m4 changes.
	* win/configure.in:	Between static libraries and import library on
				windows.
	* win/configure:	(regenerated)
	* win/makefile.vc:	Add stub library to necessary link lines.

2009-11-23  Kevin B. Kenny  <kennykb@acm.org>

	* generic/tclThreadTest.c (NewTestThread): [Bug 2901803]: Further
	machinations to get NewTestThread actually to launch the thread, not
	just compile.

2009-11-22  Donal K. Fellows  <dkf@users.sf.net>

	* generic/tclThreadTest.c (NewTestThread): [Bug 2901803]: Fix small
	error in function naming which blocked a threaded test build.

2009-11-19  Jan Nijtmans  <nijtmans@users.sf.net>

	* win/Makefile.in:	Create tcltest86.dll as dynamic Tcltest
				package.
	* generic/tclTest.c:	Remove extraneous prototypes, follow-up to
	* generic/tclTestObj.c:	[Bug 2883850]
	* tests/chanio.test:	Test-cases for fixed [Bug 2849797]
	* tests/io.test:
	* tests/safe.test:	Fix safe-10.1 and safe-10.4 test cases, making
				the wrong assumption that Tcltest is a static
				package.
	* generic/tclEncoding.c:[Bug 2857044]: Updated freeIntRepProc routines
	* generic/tclVar.c:	so that they set the typePtr field to NULL so
				that the Tcl_Obj is not left in an
				inconsistent state.
	* unix/tcl.m4:		[Patch 2883533]: tcl.m4 support for Haiku OS
	* unix/configure:	autoconf-2.59

2009-11-19  Don Porter  <dgp@users.sourceforge.net>

	* unix/tclAppInit.c:	[Bug 2883850, 2900542]: Repair broken build of
	* win/tclAppInit.c:	the tcltest executable.

2009-11-19  Donal K. Fellows  <dkf@users.sf.net>

	* library/auto.tcl (tcl_findLibrary):
	* library/clock.tcl (MakeUniquePrefixRegexp, MakeParseCodeFromFields)
	(SetupTimeZone, ProcessPosixTimeZone):	Restored the use of a literal
	* library/history.tcl (HistAdd):	'then' when following a multi-
	* library/safe.tcl (interpConfigure):	line test expresssion. It's an
	* library/tm.tcl (UnknownHandler):	aid to readability then.

2009-11-19  Jan Nijtmans  <nijtmans@users.sf.net>

	* generic/tclInt.h:      Make all internal initialization
	* generic/tclTest.c:     routines MODULE_SCOPE
	* generic/tclTestObj.c:
	* generic/tclTestProcBodyObj.c:
	* generic/tclThreadTest.c:
	* unix/Makefile.in:      Fix [Bug 2883850]: pkgIndex.tcl doesn't
	* unix/tclAppInit.c:     get created with static Tcl build
	* unix/tclXtTest.c:
	* unix/tclXtNotify.c:
	* unix/tclUnixTest.c:
	* win/Makefile.in:
	* win/tcl.m4:
	* win/configure:         (regenerated)
	* win/tclAppInit.c:
	* win/tclWinDde.c:       Always compile with Stubs.
	* win/tclWinReg.c:
	* win/tclWinTest.c:

2009-11-18  Jan Nijtmans  <nijtmans@users.sf.net>

	* doc/CrtChannel.3:	[Bug 2849797]: Fix channel name inconsistences
	* generic/tclIORChan.c:	as suggested by DKF.
	* generic/tclIO.c:	Minor *** POTENTIAL INCOMPATIBILITY ***
				because Tcl_CreateChannel() and derivatives
				now sometimes ignore their "chanName"
				argument.

	* generic/tclAsync.c:	Eliminate various gcc warnings (with -Wextra)
	* generic/tclBasic.c
	* generic/tclBinary.c
	* generic/tclCmdAH.c
	* generic/tclCmdIL.c
	* generic/tclCmdMZ.c
	* generic/tclCompile.c
	* generic/tclDate.c
	* generic/tclExecute.c
	* generic/tclDictObj.c
	* generic/tclIndexObj.c
	* generic/tclIOCmd.c
	* generic/tclIOUtil.c
	* generic/tclIORTrans.c
	* generic/tclOO.c
	* generic/tclZlib.c
	* generic/tclGetDate.y
	* win/tclWinInit.c
	* win/tclWinChan.c
	* win/tclWinConsole.c
	* win/tclWinNotify.c
	* win/tclWinReg.c
	* library/auto.tcl:		Eliminate "then" keyword
	* library/clock.tcl
	* library/history.tcl
	* library/safe.tcl
	* library/tm.tcl
	* library/http/http.tcl:	Eliminate unnecessary spaces
	* library/http1.0/http.tcl
	* library/msgcat/msgcat.tcl
	* library/opt/optparse.tcl
	* library/platform/platform.tcl
	* tools/tcltk-man2html.tcl
	* tools/tclZIC.tcl
	* tools/tsdPerf.c

2009-11-17  Andreas Kupries  <andreask@activestate.com>

	* unix/tclUnixChan.c (TtyParseMode): Partial undo of Donal's tidy-up
	from a few days ago (2009-11-9, not in ChangeLog). It seems that
	strchr is apparently a macro on AIX and reacts badly to pre-processor
	directives in its arguments.

2009-11-16  Alexandre Ferrieux  <ferrieux@users.sourceforge.net>

	* generic/tclEncoding.c:  [Bug 2891556]: Fix and improve test to
	* generic/tclTest.c:	  detect similar manifestations in the future.
	* tests/encoding.test:    Add tcltest support for finalization.

2009-11-15  Mo DeJong  <mdejong@users.sourceforge.net>

	* win/tclWinDde.c: Avoid gcc compiler warning by explicitly casting
	DdeCreateStringHandle argument.

2009-11-12  Andreas Kupries  <andreask@activestate.com>

	* generic/tclIO.c (CopyData): [Bug 2895565]: Dropped bogosity which
	* tests/io.test: used the number of _written_ bytes or character to
	update the counters for the read bytes/characters. New test io-53.11.
	This is a forward port from the 8.5 branch.

2009-11-11  Don Porter  <dgp@users.sourceforge.net>

	* generic/tclClock.c (TclClockInit):    Do not create [clock] support
	commands in safe interps.

2009-11-11  Jan Nijtmans  <nijtmans@users.sf.net>

	* library/http/http.tcl (http::geturl): [Bug 2891171]: URL checking
	too strict when using multiple question marks.
	* tests/http.test
	* library/http/pkgIndex.tcl:  Bump to http 2.8.2
	* unix/Makefile.in:
	* win/Makefile.in:

2009-11-11  Alexandre Ferrieux  <ferrieux@users.sourceforge.net>

	* generic/tclIO.c: Fix [Bug 2888099] (close discards ENOSPC error)
	                   by saving the errno from the first of two
	                   FlushChannel()s. Uneasy to test; might need
	                   specific channel drivers. Four-hands with aku.

2009-11-10  Pat Thoyts  <patthoyts@users.sourceforge.net>

	* tests/winFCmd.test: Cleanup directories that have been set chmod
	000. On Windows7 and Vista we really have no access and these were
	getting left behind.
	A few tests were changed to reflect the intent of the test where
	setting a directory chmod 000 should prevent any modification. This
	restriction was ignored on XP but is honoured on Vista

2009-11-10  Andreas Kupries  <andreask@activestate.com>

	* generic/tclBasic.c: Plug another leak in TCL_EVAL_DIRECT evaluation.
	Forward port from Tcl 8.5 branch, change by Don Porter.

	* generic/tclObj.c: [Bug 2895323]: Plug memory leak in
	TclContinuationsEnter(). Forward port from Tcl 8.5 branch, change by
	Don Porter.

2009-11-09  Stuart Cassoff  <stwo@users.sf.net>

	* win/README: [bug 2459744]: Removed outdated Msys + Mingw info.

2009-11-09  Andreas Kupries  <andreask@activestate.com>

	* generic/tclBasic.c (TclEvalObjEx): Moved the #280 decrement of
	refCount for the file path out of the branch after the whole
	conditional, closing a memory leak. Added clause on structure type to
	prevent seg.faulting. Forward port from valgrinding the Tcl 8.5
	branch.

	* tests/info.test: Resolve ambiguous resolution of variable "res".
	Forward port from 8.5

2009-11-08  Donal K. Fellows  <dkf@users.sf.net>

	* doc/string.n (bytelength): Noted that this command is not a good
	thing to use, and suggested a better alternatve. Also factored out the
	description of the indices into its own section.

2009-11-07  Pat Thoyts  <patthoyts@users.sourceforge.net>

	* tests/fCmd.test: [Bug 2891026]: Exclude tests using chmod 555
	directories on vista and win7. The current user has access denied and
	so cannot rename the directory without admin privileges.

2009-11-06  Andreas Kupries  <andreask@activestate.com>

	* library/safe.tcl (::safe::Setup): Added documentation of the
	contents of the state array. Also killed the 'InterpState' procedure
	with its upleveled variable/upvar combination, and replaced all uses
	with 'namespace upvar'.

2009-11-05  Andreas Kupries  <andreask@activestate.com>

	* library/safe.tcl: A series of patches which bring the SafeBase up to
	date with code guidelines, Tcl's features, also eliminating a number
	of inefficiencies along the way.
	(1) Changed all procedure names to be fully qualified.
	(2) Moved the procedures out of the namespace eval. Kept their
	locations. IOW, broke the namespace eval apart into small sections not
	covering the procedure definitions.
	(3) Reindented the code. Just lots of whitespace changes.
	Functionality unchanged.
	(4) Moved the multiple namespace eval's around. Command export at the
	top, everything else (var decls, argument parsing setup) at the
	bottom.
	(5) Moved the argument parsing setup into a procedure called when the
	code is loaded. Easier management of temporary data.
	(6) Replaced several uses of 'Set' with calls to the new procedure
	'InterpState' and direct access to the per-slave state array.
	(7) Replaced the remaining uses of 'Set' and others outside of the
	path/token handling, and deleted a number of procedures related to
	state array access which are not used any longer.
	(8) Converted the path token system to cache normalized paths and path
	<-> token conversions. Removed more procedures not used any longer.
	Removed the test cases 4.3 and 4.4 from safe.test. They were testing
	the now deleted command "InterpStateName".
	(9) Changed the log command setup so that logging is compiled out
	completely when disabled (default).
	(10) Misc. cleanup. Inlined IsInterp into CheckInterp, its only user.
	Consistent 'return -code error' for error reporting. Updated to use
	modern features (lassign, in/ni, dicts). The latter are used to keep a
	reverse path -> token map and quicker check of existence.
	(11) Fixed [Bug 2854929]: Recurse into all subdirs under all TM root
	dirs and put them on the access path.

2009-11-02  Kevin B. Kenny  <kennykb@acm.org>

	* library/tzdata/Asia/Novokuznetsk: New tzdata locale for Kemerovo
	oblast', which now keeps Novosibirsk time and not Kranoyarsk time.
	* library/tzdata/Asia/Damascus: Syrian DST changes.
	* library/tzdata/Asia/Hong_Kong: Hong Kong historic DST corrections.
	Olson tzdata2009q.

2009-11-02  Donal K. Fellows  <dkf@users.sf.net>

	* doc/object.n (DESCRIPTION): Substantive revision to make it clearer
	what the fundamental semantics of an object actually are.

2009-11-01  Joe Mistachkin  <joe@mistachkin.com>

	* doc/Cancel.3: Minor cosmetic fixes.
	* win/makefile.vc: Make htmlhelp target work again.  An extra set of
	double quotes around the definition of the HTML help compiler tool
	appears to be required.  Previously, there was one set of double
	quotes around the definition of the tool and one around the actual
	invocation.  This led to confusion because it was the only such tool
	path to include double quotes around its invocation.  Also, it was
	somewhat inflexible in the event that somebody needed to override the
	tool command to include arguments.  Therefore, even though it may look
	"wrong", there are now two double quotes on either side of the tool
	path definition.  This fixes the problem that currently prevents the
	htmlhelp target from building and maintains flexibility in case
	somebody needs to override it via the command line or an environment
	variable.

2009-11-01  Joe English  <jenglish@users.sourceforge.net>

	* doc/Eval.3, doc/Cancel.3: Move TIP#285 routines out of Eval.3 into
	their own manpage.

2009-10-31  Donal K. Fellows  <dkf@users.sf.net>

	* generic/tclBasic.c (ExprRoundFunc): [Bug 2889593]: Correctly report
	the expected number of arguments when generating an error for round().

2009-10-30  Pat Thoyts  <patthoyts@users.sourceforge.net>

	* tests/tcltest.test: When creating the notwritabledir we deny the
	current user access to delete the file. We must grant this right when
	we cleanup. Required on Windows 7 when the user does not automatically
	have administrator rights.

2009-10-29  Don Porter  <dgp@users.sourceforge.net>

	* generic/tcl.h:        Changed the typedef for the mp_digit type
	from:
		typedef unsigned long mp_digit;
	to:
		typedef unsigned int mp_digit;
	For 32-bit builds where "long" and "int" are two names for the same
	thing, this is no change at all.  For 64-bit builds, though, this
	causes the dp[] array of an mp_int to be made up of 32-bit elements
	instead of 64-bit elements.  This is a huge improvement because details
	elsewhere in the mp_int implementation cause only 28 bits of each
	element to be actually used storing number data.  Without this change
	bignums are over 50% wasted space on 64-bit systems.  [Bug 2800740].

	***POTENTIAL INCOMPATIBILITY***
	For 64-bit builds, callers of routines with (mp_digit) or (mp_digit *)
	arguments *will*, and callers of routines with (mp_int *) arguments
	*may* suffer both binary and stubs incompatibilities with Tcl releases
	8.5.0 - 8.5.7.  Such possibilities should be checked, and if such
	incompatibilities are present, suitable [package require] requirements
	on the Tcl release should be put in place to keep such built code
	[load]-ing only in Tcl interps that are compatible.

2009-10-29  Donal K. Fellows  <dkf@users.sf.net>

	* tests/dict.test: Make variable-clean and simplify tests by utilizing
	the fact that dictionaries have defined orders.

	* generic/tclZlib.c (TclZlibCmd): Remove accidental C99-ism which
	reportedly makes the AIX native compiler choke.

2009-10-29  Kevin B. Kenny  <kennykb@acm.org>

	* library/clock.tcl (LocalizeFormat):
	* tests/clock.test (clock-67.1):
	[Bug 2819334]: Corrected a problem where '%%' followed by a letter in
	a format group could expand recursively: %%R would turn into %%H:%M:%S

2009-10-28  Don Porter  <dgp@users.sourceforge.net>

	* generic/tclLiteral.c:	[Bug 2888044]: Fixed 2 bugs.
	* tests/info.test:	First, as noted in the comments of the
	TclCleanupLiteralTable routine, since the teardown of the intrep of
	one Tcl_Obj can cause the teardown of others in the same table, the
	full table cleanup must be done with care, but the code did not
	contain the same care demanded in the comment.  Second, recent
	additions to the info.test file had poor hygiene, leaving an array
	variable ::a lying around, which breaks later interp.test tests during
	a -singleproc 1 run of the test suite.

2009-10-28  Kevin B. Kenny  <kennykb@acm.org>

	* tests/fileName.test (fileName-20.[78]): Corrected poor test
	hygiene (failure to save and restore the working directory) that
	caused these two tests to fail on Windows (and [Bug 2806250] to be
	reopened).

2009-10-27  Don Porter  <dgp@users.sourceforge.net>

	* generic/tclPathObj.c: [Bug 2884203]: Missing refcount on cached
	normalized path caused crashes.

2009-10-27  Kevin B. Kenny  <kennykb@acm.org>

	* library/clock.tcl (ParseClockScanFormat): [Bug 2886852]: Corrected a
	problem where [clock scan] didn't load the timezone soon enough when
	processing a time format that lacked a complete date.
	* tests/clock.test (clock-66.1):
	Added a test case for the above bug.
	* library/tzdata/America/Argentina/Buenos_Aires:
	* library/tzdata/America/Argentina/Cordoba:
	* library/tzdata/America/Argentina/San_Luis:
	* library/tzdata/America/Argentina/Tucuman:
	New DST rules for Argentina. (Olson's tzdata2009p.)

2009-10-26  Don Porter  <dgp@users.sourceforge.net>

	* unix/Makefile.in:	Remove $(PACKAGE).* and prototype from the
	`make distclean` target.  Completes 2009-10-20 commit.

2009-10-24  Kevin B. Kenny  <kennykb@acm.org>

	* library/clock.tcl (ProcessPosixTimeZone):
	Corrected a regression in the fix to [Bug 2207436] that caused
	[clock] to apply EU daylight saving time rules in the US.
	Thanks to Karl Lehenbauer for reporting this regression.
	* tests/clock.test (clock-52.4):
	Added a regression test for the above bug.
	* library/tzdata/Asia/Dhaka:
	* library/tzdata/Asia/Karachi:
	New DST rules for Bangladesh and Pakistan. (Olson's tzdata2009o.)

2009-10-23  Andreas Kupries  <andreask@activestate.com>

	* generic/tclIO.c (FlushChannel): Skip OutputProc for low-level
	0-length writes. When closing pipes which have already been closed
	not skipping leads to spurious SIG_PIPE signals. Reported by
	Mikhail Teterin <mi+thun@aldan.algebra.com>.

2009-10-22  Donal K. Fellows  <dkf@users.sf.net>

	* generic/tclOOBasic.c (TclOO_Object_VarName): [Bug 2883857]: Allow
	the passing of array element names through this method.

2009-10-21  Donal K. Fellows  <dkf@users.sf.net>

	* generic/tclPosixStr.c: [Bug 2882561]: Work around oddity on Haiku OS
	where SIGSEGV and SIGBUS are the same value.

	* generic/tclTrace.c (StringTraceProc): [Bug 2881259]: Added back cast
	to work around silly bug in MSVC's handling of auto-casting.

2009-10-20  Don Porter  <dgp@users.sourceforge.net>

	* unix/Makefile.in:	Removed the long outdated and broken targets
	package-* that were for building Solaris packages.  Appears that the
	pieces needed for these targets to function have never been present in
	the current era of Tcl development and belong completely to Tcl
	pre-history.

2009-10-19  Don Porter  <dgp@users.sourceforge.net>

	* generic/tclIO.c:      [Patch 2107634]: Revised ReadChars and
	FilterInputBytes routines to permit reads to continue up to the string
	limits of Tcl values.  Before revisions, large read attempts could
	panic when as little as half the limiting value length was reached.
	Thanks to Sean Morrison and Bob Parker for their roles in the fix.

2009-10-18  Joe Mistachkin  <joe@mistachkin.com>

	* generic/tclObj.c (TclDbDumpActiveObjects, TclDbInitNewObj)
	(Tcl_DbIncrRefCount, Tcl_DbDecrRefCount, Tcl_DbIsShared):
	[Bug 2871908]: Enforce separation of concerns between the lineCLPtr
	and objThreadMap thread specific data members.

2009-10-18  Joe Mistachkin  <joe@mistachkin.com>

	* tests/thread.test (thread-4.[345]): [Bug 1565466]: Correct tests to
	save their error state before the final call to threadReap just in case
	it triggers an "invalid thread id" error.  This error can occur if one
	or more of the target threads has exited prior to the attempt to send
	it an asynchronous exit command.

2009-10-17  Donal K. Fellows  <dkf@users.sf.net>

	* generic/tclVar.c (UnsetVarStruct, TclDeleteNamespaceVars)
	(TclDeleteCompiledLocalVars, DeleteArray):
	* generic/tclTrace.c (Tcl_UntraceVar2): [Bug 2629338]: Stop traces
	that are deleted part way through (a feature used by tdom) from
	causing freed memory to be accessed.

2009-10-08  Donal K. Fellows  <dkf@users.sf.net>

	* generic/tclDictObj.c (DictIncrCmd): [Bug 2874678]: Don't leak any
	bignums when doing [dict incr] with a value.
	* tests/dict.test (dict-19.3): Memory leak detection code.

2009-10-07  Andreas Kupries  <andreask@activestate.com>

	* generic/tclObj.c: [Bug 2871908]: Plug memory leaks of objThreadMap
	and lineCLPtr hashtables.  Also make the names of the continuation
	line information initialization and finalization functions more
	consistent. Patch supplied by Joe Mistachkin <joe@mistachkin.com>.

	* generic/tclIORChan.c (ErrnoReturn): Replace hardwired constant 11
	with proper errno #define, EAGAIN. What was I thinking? The BSD's have
	a different errno assignment and break with the hardwired number.
	Reported by emiliano on the chat.

2009-10-06  Don Porter  <dgp@users.sourceforge.net>

	* generic/tclInterp.c (SlaveEval): Agressive stomping of internal reps
	was added as part of the NRE patch of 2008-07-13.  This doesn't appear
	to actually be needed, and it hurts quite a bit when large lists lose
	their intreps and require reparsing.  Thanks to Ashok Nadkarni for
	reporting the problem.

	* generic/tclTomMathInt.h (new): Public header tclTomMath.h had
	* generic/tclTomMath.h:	dependence on private headers, breaking use
	* generic/tommath.h:	by extensions [Bug 1941434].

2009-10-05  Andreas Kupries  <andreask@activestate.com>

	* library/safe.tcl (AliasGlob): Fixed conversion of catch to
	  try/finally, it had an 'on ok msg' branch missing, causing a
	  silent error immediately, and bogus glob results, breaking
	  search for Tcl modules.

2009-10-04  Daniel Steffen  <das@users.sourceforge.net>

	* macosx/tclMacOSXBundle.c:	Workaround CF memory managment bug in
	* unix/tclUnixInit.c:		Mac OS X 10.4 & earlier. [Bug 2569449]

2009-10-02  Kevin B. Kenny  <kennykb@acm.org>

	* library/tzdata/Africa/Cairo:
	* library/tzdata/Asia/Gaza:
	* library/tzdata/Asia/Karachi:
	* library/tzdata/Pacific/Apia:	Olson's tzdata2009n.

2009-09-29  Don Porter  <dgp@users.sourceforge.net>

	* generic/tclDictObj.c:		[Bug 2857044]: Updated freeIntRepProc
	* generic/tclExecute.c:		routines so that they set the typePtr
	* generic/tclIO.c:		field to NULL so that the Tcl_Obj is
	* generic/tclIndexObj.c:	not left in an inconsistent state.
	* generic/tclInt.h:
	* generic/tclListObj.c:
	* generic/tclNamesp.c:
	* generic/tclOOCall.c:
	* generic/tclObj.c:
	* generic/tclPathObj.c:
	* generic/tclProc.c:
	* generic/tclRegexp.c:
	* generic/tclStringObj.c:

	* generic/tclAlloc.c:           Cleaned up various routines in the
	* generic/tclCkalloc.c:         call stacks for memory allocation to
	* generic/tclInt.h:             guarantee that any size values computed
	* generic/tclThreadAlloc.c:     are within the domains of the routines
	they get passed to.  [Bugs 2557696 and 2557796].

2009-09-28  Don Porter  <dgp@users.sourceforge.net>

	* generic/tclCmdMZ.c:	Replaced TclProcessReturn() calls with
	* tests/error.test:	Tcl_SetReturnOptions() calls as a simple fix
	for [Bug 2855247].  Thanks to Anton Kovalenko for the report and fix.
	Additional fixes for other failures demonstrated by new tests.

2009-09-27  Don Porter  <dgp@users.sourceforge.net>

	* tests/error.test (error-15.8.*):	Coverage tests illustrating
	flaws in the propagation of return options by [try].

2009-09-26  Donal K. Fellows  <dkf@users.sf.net>

	* unix/tclooConfig.sh, win/tclooConfig.sh: [Bug 2026844]: Added dummy
	versions of tclooConfig.sh that make it easier to build extensions
	against both Tcl8.5+TclOO-standalone and Tcl8.6.

2009-09-24  Don Porter  <dgp@users.sourceforge.net>

	TIP #356 IMPLEMENTATION

	* generic/tcl.decls:	Promote internal routine TclNRSubstObj()
	* generic/tclCmdMZ.c:	to public Tcl_NRSubstObj().  Still needs docs.
	* generic/tclCompile.c:
	* generic/tclInt.h:

	* generic/tclDecls.h:	make genstubs
	* generic/tclStubInit.c:

2009-09-23  Miguel Sofer  <msofer@users.sf.net>

	* doc/namespace.n: the description of [namespace unknown] failed
	to mention [namespace path]: fixed. Thx emiliano.

2009-09-21  Mo DeJong  <mdejong@users.sourceforge.net>

	* tests/regexp.test: Added check for error message from
	unbalanced [] in regexp. Added additional simple test cases
	of basic regsub command.

2009-09-21  Don Porter  <dgp@users.sourceforge.net>

	* generic/tclCompile.c:	Correct botch in the conversion of
	Tcl_SubstObj().  Thanks to Kevin Kenny for detection and report.

2009-09-17  Don Porter  <dgp@users.sourceforge.net>

	* generic/tclCompile.c:	Re-implement Tcl_SubstObj() as a simple
	* generic/tclParse.c:	wrapper around TclNRSubstObj().  This has
	* tests/basic.test:	the effect of caching compiled bytecode in
	* tests/parse.test:	the value to be substituted.  Note that
	Tcl_SubstObj() now exists only for extensions.  Tcl itself no longer
	makes any use of it.  Note also that TclSubstTokens() is now reachable
	only by Tcl_EvalEx() and Tcl_ParseVar() so tests aiming to test its
	functioning needed adjustment to still have the intended effect.

2009-09-16  Alexandre Ferrieux  <ferrieux@users.sourceforge.net>

	* generic/tclObj.c:   Extended ::tcl::unsupported::representation.

2009-09-11  Don Porter  <dgp@users.sourceforge.net>

	* generic/tclBasic.c:	Completed the NR-enabling of [subst].
	* generic/tclCmdMZ.c:	[Bug 2314561].
	* generic/tclCompCmds.c:
	* generic/tclCompile.c:
	* generic/tclInt.h:
	* tests/coroutine.test:
	* tests/parse.test:

2009-09-11  Donal K. Fellows  <dkf@users.sf.net>

	* tests/http.test: Added in cleaning up of http tokens for each test
	to reduce amount of global-variable pollution.

2009-09-10  Donal K. Fellows  <dkf@users.sf.net>

	* library/http/http.tcl (http::Event): [Bug 2849860]: Handle charset
	names in double quotes; some servers like generating them like that.

2009-09-07  Don Porter  <dgp@users.sourceforge.net>

	* generic/tclParse.c:	[Bug 2850901]: Corrected line counting error
	* tests/into.test:	in multi-command script substitutions.

2009-09-07  Daniel Steffen  <das@users.sourceforge.net>

	* generic/tclExecute.c:	Fix potential uninitialized variable use and
	* generic/tclFCmd.c:	null dereference flagged by clang static
	* generic/tclProc.c:	analyzer.
	* generic/tclTimer.c:
	* generic/tclUtf.c:

	* generic/tclExecute.c:	Silence false positives from clang static
	* generic/tclIO.c:	analyzer about potential null dereference.
	* generic/tclScan.c:
	* generic/tclCompExpr.c:

2009-09-04  Don Porter  <dgp@users.sourceforge.net>

	* generic/tclCompCmds.c (TclCompileSubstCmd): [Bug 2314561]:
	* generic/tclBasic.c:	Added a bytecode compiler routine for the
	* generic/tclCmdMZ.c:	[subst] command. This is a partial solution to
	* generic/tclCompile.c:	the need to NR-enable [subst] since bytecode
	* generic/tclCompile.h:	execution is already NR-enabled. Two new
	* generic/tclExecute.c:	bytecode instructions, INST_NOP and
	* generic/tclInt.h:	INST_RETURN_CODE_BRANCH were added to support
	* generic/tclParse.c:	the new routine.  INST_RETURN_CODE_BRANCH is
	* tests/basic.test:	likely to be useful in any future effort to
	* tests/info.test:	add a bytecode compiler routine for [try].
	* tests/parse.test:

2009-09-03  Donal K. Fellows  <dkf@users.sf.net>

	* doc/LinkVar.3: [Bug 2844962]: Added documentation of issues relating
	to use of this API in a multi-threaded environment.

2009-09-01  Andreas Kupries  <andreask@activestate.com>

	* generic/tclIORTrans.c (ReflectInput): Remove error response to
	0-result from method 'limit?' of transformations. Return the number of
	copied bytes instead, which is possibly nothing. The latter then
	triggers EOF handling in the higher layers, making the 0-result of
	limit? the way to inject artificial EOF's into the data stream.

2009-09-01  Don Porter  <dgp@users.sourceforge.net>

	* library/tcltest/tcltest.tcl:  Bump to tcltest 2.3.2 after revision
	* library/tcltest/pkgIndex.tcl: to verbose error message.
	* unix/Makefile.in:
	* win/Makefile.in:

2009-08-27  Don Porter  <dgp@users.sourceforge.net>

	* generic/tclStringObj.c:       [Bug 2845535]: A few more string
	overflow cases in [format].

2009-08-25  Andreas Kupries  <andreask@activestate.com>

	* generic/tclBasic.c (Tcl_CreateInterp, Tcl_EvalTokensStandard)
	(Tcl_EvalEx, TclEvalEx, TclAdvanceContinuations, TclNREvalObjEx):
	* generic/tclCmdMZ.c (Tcl_SwitchObjCmd, TclListLines):
	* generic/tclCompCmds.c (*):
	* generic/tclCompile.c (TclSetByteCodeFromAny, TclInitCompileEnv)
	(TclFreeCompileEnv, TclCompileScript, TclCompileTokens):
	* generic/tclCompile.h (CompileEnv):
	* generic/tclInt.h (ContLineLoc, Interp):
	* generic/tclObj.c (ThreadSpecificData, ContLineLocFree)
	(TclThreadFinalizeObjects, TclInitObjSubsystem, TclContinuationsEnter,
	(TclContinuationsEnterDerived, TclContinuationsCopy, TclFreeObj)
	(TclContinuationsGet):
	* generic/tclParse.c (TclSubstTokens, Tcl_SubstObj):
	* generic/tclProc.c (TclCreateProc):
	* generic/tclVar.c (TclPtrSetVar):
	* tests/info.test (info-30.0-24):

	Extended the parser, compiler, and execution engine with code and
	attendant data structures tracking the position of continuation lines
	which are not visible in the resulting script Tcl_Obj*'s, to properly
	account for them while counting lines for #280.

2009-08-24  Daniel Steffen  <das@users.sourceforge.net>

	* generic/tclInt.h: Annotate Tcl_Panic as noreturn for clang static
	analyzer in PURIFY builds, replacing preprocessor/assert technique.

	* macosx/tclMacOSXNotify.c: Fix multiple issues with nested event loops
	when CoreFoundation notifier is running in embedded mode. (Fixes
	problems in TkAqua Cocoa reported by Youness Alaoui on tcl-mac)

2009-08-21  Don Porter  <dgp@users.sourceforge.net>

	* generic/tclFileName.c: Correct regression in [Bug 2837800] fix.
	* tests/fileName.test:

2009-08-20  Don Porter  <dgp@users.sourceforge.net>

	* generic/tclFileName.c: [Bug 2837800]: Correct the result produced by
	[glob */test] when * matches something like ~foo.

	* generic/tclPathObj.c: [Bug 2806250]: Prevent the storage of strings
	starting with ~ in the "tail" part (normPathPtr field) of the path
	intrep when PATHFLAGS != 0.  This establishes the assumptions relied
	on elsewhere that the name stored there is a relative path.  Also
	refactored to make an AppendPath() routine instead of the cut/paste
	stanzas that were littered throughout.

2009-08-20  Donal K. Fellows  <dkf@users.sf.net>

	* generic/tclCmdIL.c (TclNRIfObjCmd): [Bug 2823276]: Make [if]
	NRE-safe on all arguments when interpreted.
	(Tcl_LsortObjCmd): Close off memory leak.

2009-08-19  Donal K. Fellows  <dkf@users.sf.net>

	* generic/tclCmdAH.c (TclNRForObjCmd, etc.): [Bug 2823276]: Make [for]
	and [while] into NRE-safe commands, even when interpreted.

2009-08-18  Don Porter  <dgp@users.sourceforge.net>

	* generic/tclPathObj.c: [Bug 2837800]: Added NULL check to prevent
	* tests/fileName.test:  crashes during [glob].

2009-08-16  Jan Nijtmans  <nijtmans@users.sf.net>

	* unix/dltest/pkge.c:  const addition
	* unix/tclUnixThrd.c:  Use <pthread.h> in stead of "pthread.h"
	* win/tclWinDde.c:     Eliminate some more gcc warnings
	* win/tclWinReg.c:
	* generic/tclInt.h:    Change ForIterData, make it const-safe.
	* generic/tclCmdAH.c:

2009-08-12  Don Porter  <dgp@users.sourceforge.net>

	TIP #353 IMPLEMENTATION

	* doc/NRE.3:		New public routine Tcl_NRExprObj() permits
	* generic/tcl.decls:	extension commands to evaluate Tcl expressions
	* generic/tclBasic.c:	in NR-enabled command procedures.
	* generic/tclCmdAH.c:
	* generic/tclExecute.c:
	* generic/tclInt.h:
	* generic/tclObj.c:
	* tests/expr.test:

	* generic/tclDecls.h:		make genstubs
	* generic/tclStubInit.c:

2009-08-06  Andreas Kupries  <andreask@activestate.com>

	* doc/refchan.n [Bug 2827000]: Extended the implementation of
	* generic/tclIORChan.c: reflective channels (TIP 219, method
	* tests/ioCmd.test: 'read'), enabling handlers to signal EAGAIN to
	indicate 'no data, but not at EOF either', and other system
	errors. Updated documentation, extended testsuite (New test cases
	iocmd*-23.{9,10}).

2009-08-02  Miguel Sofer  <msofer@users.sf.net>

	* tests/coroutine.test: fix testfile cleanup

2009-08-02  Donal K. Fellows  <dkf@users.sf.net>

	* generic/tclObj.c (Tcl_RepresentationCmd): Added an unsupported
	command for reporting the representation of an object. Result string
	is deliberately a bit obstructive so that people are not encouraged to
	make code that depends on it; it's a debugging tool only!

	* unix/tclUnixFCmd.c (GetOwnerAttribute, SetOwnerAttribute)
	(GetGroupAttribute, SetGroupAttribute): [Bug 1942222]: Stop calling
	* unix/tclUnixFile.c (TclpGetUserHome): endpwent() and endgrent();
	they've been unnecessary for ages.

2009-08-02  Jan Nijtmans  <nijtmans@users.sf.net>

	* win/tclWin32Dll.c: Eliminate TclWinResetInterfaceEncodings, since it
	* win/tclWinInit.c:  does exactly the same as TclWinEncodingsCleanup,
	* win/tclWinInt.h:   make sure that tclWinProcs and
			     tclWinTCharEncoding are always set and reset
			     concurrently.
	* win/tclWinFCmd.c:  Correct check for win95

2009-07-31  Don Porter  <dgp@users.sourceforge.net>

	* generic/tclStringObj.c: [Bug 2830354]:	Corrected failure to
	* tests/format.test:		grow buffer when format spec request
	large width floating point values.  Thanks to Clemens Misch.

2009-07-26  Donal K. Fellows  <dkf@users.sf.net>

	* library/auto.tcl (tcl_findLibrary, auto_mkindex):
	* library/package.tcl (pkg_mkIndex, tclPkgUnknown, MacOSXPkgUnknown):
	* library/safe.tcl (interpAddToAccessPath, interpDelete, AliasGlob):
	(AliasSource, AliasLoad, AliasEncoding):
	* library/tm.tcl (UnknownHandler): Simplify by swapping some [catch]
	gymnastics for use of [try].

2009-07-26 Alexandre Ferrieux  <ferrieux@users.sourceforge.net>

	* tools/genStubs.tcl: Forced LF translation when generating .h's to
	avoid spurious diffs when regenerating on a Windows box.

2009-07-26  Jan Nijtmans  <nijtmans@users.sf.net>

	* win/Makefile.in: [Bug 2827066]: msys build --enable-symbols broken
	* win/tcl.m4:	   And modified the same for unicows.dll, as a
	* win/configure:   preparation for [Enh 2819611].

2009-07-25  Donal K. Fellows  <dkf@users.sf.net>

	* library/history.tcl (history): Reworked the history mechanism in
	terms of ensembles, rather than the ad hoc ensemble-lite mechanism
	used previously.

2009-07-24  Donal K. Fellows  <dkf@users.sf.net>

	* doc/self.n (self class): [Bug 2704302]: Add some text to make it
	clearer how to get the name of the current object's class.

2009-07-23  Andreas Kupries  <andreask@activestate.com>

	* generic/tclIO.c (Tcl_GetChannelHandle): [Bug 2826248]: Do not crash
	* generic/tclPipe.c (FileForRedirect): for getHandleProc == NULL, this
	is allowed. Provide a nice error message in the bypass area. Updated
	caller to check the bypass for a mesage. Bug reported by Andy
	Sonnenburg <andy22286@users.sourceforge.net>

2009-07-23  Joe Mistachkin  <joe@mistachkin.com>

	* generic/tclNotify.c: [Bug 2820349]: Ensure that queued events are
	freed once processed.

2009-07-22  Jan Nijtmans  <nijtmans@users.sf.net>

	* macosx/tclMacOSXFCmd.c: CONST -> const
	* generic/tclGetDate.y:
	* generic/tclDate.c:
	* generic/tclLiteral.c: (char *) cast in ckfree call
	* generic/tclPanic.c: [Feature Request 2814786]: remove TclpPanic
	* generic/tclInt.h
	* unix/tclUnixPort.h
	* win/tclWinPort.h

2009-07-22 Alexandre Ferrieux  <ferrieux@users.sourceforge.net>

	* generic/tclEvent.c: [Bug 2001201 again]: Refined the 20090617 patch
	on [exit] streamlining, so that it now correctly calls thread exit
	handlers for the calling thread, including <Destroy> bindings in Tk.

2009-07-21  Kevin B. Kenny  <kennykb@acm.org>

	* library/tzdata/Asia/Dhaka:
	* library/tzdata/Indian/Mauritius: Olson's tzdata2009k.

2009-07-20  Donal K. Fellows  <dkf@users.sf.net>

	* generic/tclCmdMZ.c (StringIsCmd): Reorganize so that [string is] is
	more efficient when parsing things that are correct, at a cost of
	making the empty string test slightly more costly. With this, the cost
	of doing [string is integer -strict $x] matches [catch {expr {$x+0}}]
	in the successful case, and greatly outstrips it in the failing case.

2009-07-19  Donal K. Fellows  <dkf@users.sf.net>

	* generic/tclOO.decls, generic/tclOO.c (Tcl_GetObjectName): Expose a
	function for efficiently returning the current name of an object.

2009-07-18  Daniel Steffen  <das@users.sourceforge.net>

	* unix/Makefile.in: Define NDEBUG in optimized (non-symbols) build to
	disable NRE assert()s and threaded allocator range checks.

2009-07-16  Don Porter  <dgp@users.sourceforge.net>

	* generic/tclBinary.c:	Removed unused variables.
	* generic/tclCmdIL.c:
	* generic/tclCompile.c:
	* generic/tclExecute.c:
	* generic/tclHash.c:
	* generic/tclIOUtil.c:
	* generic/tclVar.c:

	* generic/tclBasic.c:	Silence compiler warnings about ClientData.
	* generic/tclProc.c:

	* generic/tclScan.c:    Typo in ACCEPT_NAN configuration.

	* generic/tclStrToD.c:  [Bug 2819200]: Set floating point control
	register on MIPS systems so that the gradual underflow expected by Tcl
	is in effect.

2009-07-15  Donal K. Fellows  <dkf@users.sf.net>

	* generic/tclInt.h (Namespace):		   Added machinery to allow
	* generic/tclNamesp.c (many functions):	   reduction of memory used
	* generic/tclResolve.c (BumpCmdRefEpochs): by namespaces. Currently
	#ifdef'ed out because of compatibility concerns.

	* generic/tclInt.decls: Added four functions for better integration
	with itcl-ng.

2009-07-14  Kevin B. Kenny  <kennykb@acm.org>

	* generic/tclInt.h (TclNRSwitchObjCmd):
	* generic/tclBasic.c (builtInCmds):
	* generic/tclCmdMZ.c (Tcl_SwitchObjCmd):
	* tests/switch.test (switch-15.1):
	[Bug 2821401]: Make non-bytecoded [switch] command aware of NRE.

2009-07-13  Andreas Kupries  <andreask@activestate.com>

	* generic/tclCompile.c (TclInitCompileEnv, EnterCmdWordIndex)
	(TclCleanupByteCode, TclCompileScript):
	* generic/tclExecute.c (TclCompileObj, TclExecuteByteCode):
	* tclCompile.h (ExtCmdLoc):
	* tclInt.h (ExtIndex, CFWordBC, CmdFrame):
	* tclBasic.c (DeleteInterpProc, TclArgumentBCEnter)
	(TclArgumentBCRelease, TclArgumentGet, SAVE_CONTEXT)
	(RESTORE_CONTEXT, NRCoroutineExitCallback, TclNRCoroutineObjCmd):
	* generic/tclCmdAH.c (TclNRForObjCmd, TclNRForIterCallback,
	(ForNextCallback):
	* generic/tclCmdMZ.c (TclNRWhileObjCmd):

	Extended the bytecode compiler initialization to recognize the
	compilation of whole files (NRE enabled 'source' command) and switch
	to the counting of absolute lines in that case.

	Further extended the bytecode compiler to track the start line in the
	generated information, and modified the bytecode execution to
	recompile an object if the location as per the calling context doesn't
	match the location saved in the bytecode. This part could be optimized
	more by using more memory to keep all possibilities which occur
	around, or by just adjusting the location information instead of a
	total recompile.

	Reworked the handling of literal command arguments in bytecode to be
	saved (compiler) and used (execution) per command (See the
	TCL_INVOKE_STK* instructions), and not per the whole bytecode. This,
	and the previous change remove the problems with location data caused
	by literal sharing (across whole files, but also proc bodies).
	Simplified the associated datastructures (ExtIndex is gone, as is the
	function EnterCmdWordIndex).

	The last change causes the hashtable 'lineLABCPtr' to be state which
	has to be kept per coroutine, like the CmdFrame stack. Reworked the
	coroutine support code to create, delete and switch the information as
	needed. Further reworked the tailcall command as well, it has to pop
	its own arguments when run in a bytecode context to keep a proper
	stack in 'lineLABCPtr'.

	Fixed the mishandling of line information in the NRE-enabled 'for' and
	'while' commands introduced when both were made to share their
	iteration callbacks without taking into account that the loop body is
	found in different words of the command. Introduced a separate data
	structure to hold all the callback information, as we went over the
	limit of 4 direct client-data values for NRE callbacks.

	The above fixes [Bug 1605269].

2009-07-12  Donal K. Fellows  <dkf@users.sf.net>

	* generic/tclCmdMZ.c (StringIndexCmd, StringEqualCmd, StringCmpCmd):
	* generic/tclExecute.c (TclExecuteByteCode): [Bug 2637173]: Factor out
	* generic/tclInt.h (TclIsPureByteArray):     the code to determine if
	* generic/tclUtil.c (TclStringMatchObj):     it is safe to work with
	byte arrays directly, so that we get the check correct _once_.

	* generic/tclOOCall.c (TclOOGetCallContext): [Bug 1895546]: Changed
	* generic/tclOO.c (TclOOObjectCmdCore):	     the way that the cache is
	managed so that when itcl does cunning things, those cunning things
	can be cached properly.

2009-07-11  Donal K. Fellows  <dkf@users.sf.net>

	* doc/vwait.n: Substantially increased the discussion of issues and
	work-arounds relating to nested vwaits, following discussion on the
	tcl-core mailing list on the topic.

2009-07-10  Pat Thoyts  <patthoyts@users.sourceforge.net>

	* tests/zlib.test:   ZlibTransformClose may be called with a NULL
	* generic/tclZlib.c: interpreter during finalization and
	Tcl_SetChannelError requires a list. Added some tests to ensure error
	propagation from the zlib library to the interp.

2009-07-09  Pat Thoyts  <patthoyts@users.sourceforge.net>

	* tests/zlib.test: [Bug 2818131]: Added tests and fixed a typo that
	broke [zlib push] for deflate format.

2009-07-09  Donal K. Fellows  <dkf@users.sf.net>

	* compat/mkstemp.c (mkstemp): [Bug 2819227]: Use rand() for random
	numbers as it is more portable.

2009-07-05  Donal K. Fellows  <dkf@users.sf.net>

	* generic/tclZlib.c (ZlibTransformWatch): Correct the handling of
	events so that channel transforms work with things like an asynch
	[chan copy]. Problem reported by Pat Thoyts.

2009-07-01  Pat Thoyts  <patthoyts@users.sourceforge.net>

	* win/tclWinInt.h:   [Bug 2806622]: Handle the GetUserName API call
	* win/tclWin32Dll.c: via the tclWinProcs indirection structure. This
	* win/tclWinInit.c:  fixes a problem obtaining the username when the
	USERNAME environment variable is unset.

2009-06-30  Daniel Steffen  <das@users.sourceforge.net>

	* generic/tclInt.h:		Add assert macros for clang static
	* generic/tclPanic.c:		analyzer and redefine Tcl_Panic to
	* generic/tclStubInit.c:	assert after panic in clang PURIFY
					builds.

	* generic/tclCmdIL.c:		Add clang assert for false positive
					from static analyzer.

2009-06-26  Daniel Steffen  <das@users.sourceforge.net>

	* macosx/Tcl-Common.xcconfig:	 Update projects for Xcode 3.1 and
	* macosx/Tcl.xcode/*:		 3.2, standardize on gcc 4.2, remove
	* macosx/Tcl.xcodeproj/*:	 obsolete configurations and pre-Xcode
	* macosx/Tcl.pbproj/* (removed): project.

	* macosx/README:		 Update project docs, cleanup.

	* unix/Makefile.in:		 Update dist target for project
					 changes.

2009-06-24  Donal K. Fellows  <dkf@users.sf.net>

	* tests/oo.test (oo-19.1): [Bug 2811598]: Make more resilient.

2009-06-24  Pat Thoyts  <patthoyts@users.sourceforge.net>

	* tests/http11.test: [Bug 2811492]: Clean up procs after testing.

2009-06-18  Donal K. Fellows  <dkf@users.sf.net>

	* generic/tclCkalloc.c (MemoryCmd): [Bug 988703]:
	* generic/tclObj.c (ObjData, TclFinalizeThreadObjects): Add mechanism
	for discovering what Tcl_Objs are allocated when built for memory
	debugging. Developed by Joe Mistachkin.

2009-06-17 Alexandre Ferrieux  <ferrieux@users.sourceforge.net>

	* generic/tclEvent.c: Applied a patch by George Peter Staplin
	drastically reducing the ambition of [exit] wrt finalization, and
	thus solving many multi-thread teardown issues. [Bugs 2001201,
	486399, and possibly 597575, 990457, 1437595, 2750491]

2009-06-15  Don Porter  <dgp@users.sourceforge.net>

	* generic/tclStringObj.c: sprintf() -> Tcl_ObjPrintf() conversion.

2009-06-15  Reinhard Max  <max@suse.de>

	* unix/tclUnixPort.h: Move all socket-related code from tclUnixChan.c
	* unix/tclUnixChan.c: to tclUnixSock.c.
	* unix/tclUnixSock.c:

2009-06-15  Donal K. Fellows  <dkf@users.sf.net>

	* tools/tcltk-man2html.tcl (make-man-pages): [Patch 557486]: Apply
	last remaining meaningful part of this patch, a clean up of some
	closing tags.

2009-06-13  Don Porter  <dgp@users.sourceforge.net>

	* generic/tclCompile.c: [Bug 2802881]: The value stashed in
	* generic/tclProc.c:    iPtr->compiledProcPtr when compiling a proc
	* tests/execute.test:   survives too long. We only need it there long
	enough for the right TclInitCompileEnv() call to re-stash it into
	envPtr->procPtr.  Once that is done, the CompileEnv controls.  If we
	let the value of iPtr->compiledProcPtr linger, though, then any other
	bytecode compile operation that takes place will also have its
	CompileEnv initialized with it, and that's not correct.  The value is
	meant to control the compile of the proc body only, not other compile
	tasks that happen along.  Thanks to Carlos Tasada for discovering and
	reporting the problem.

2009-06-10  Don Porter  <dgp@users.sourceforge.net>

	* generic/tclStringObj.c:       [Bug 2801413]: Revised [format] to not
	overflow the integer calculations computing the length of the %ll
	formats of really big integers.  Also added protections so that
	[format]s that would produce results overflowing the maximum string
	length of Tcl values throw a normal Tcl error instead of a panic.

	* generic/tclStringObj.c:	[Bug 2803109]: Corrected failures to
	deal with the "pure unicode" representation of an empty string.
	Thanks to Julian Noble for reporting the problem.

2006-06-09  Kevin B. Kenny  <kennykb@acm.org>

	* generic/tclGetDate.y: Fixed a thread safety bug in the generated
	* library/clock.tcl:    Bison parser (needed a %pure-parser
	* tests/clock.test:     declaration to avoid static variables).
				Discovered that the %pure-parser declaration
	                        allowed for returning the Bison error message
	                        to the Tcl caller in the event of a syntax
	                        error, so did so.
	* generic/tclDate.c: bison 2.3

2006-06-08  Kevin B. Kenny  <kennykb@acm.org>

	* library/tzdata/Asia/Dhaka: New DST rule for Bangladesh. (Olson's
	tzdata2009i.)

2009-06-08  Donal K. Fellows  <dkf@users.sf.net>

	* doc/copy.n: Fix error in example spotted by Venkat Iyer.

2009-06-02  Don Porter  <dgp@users.sourceforge.net>

	* generic/tclExecute.c: Replace dynamically-initialized table with a
	table of static constants in the lookup table for exponent operator
	computations that fit in a 64 bit integer result.

	* generic/tclExecute.c: [Bug 2798543]: Corrected implementations and
	selection logic of the INST_EXPON instruction.

2009-06-01  Don Porter  <dgp@users.sourceforge.net>

	* tests/expr.test:      [Bug 2798543]: Added many tests demonstrating
	the broken cases.

009-05-30  Kevin B. Kenny  <kennykb@acm.org>

	* library/tzdata/Africa/Cairo:
	* library/tzdata/Asia/Amman: Olson's tzdata2009h.

2009-05-29  Andreas Kupries  <andreask@activestate.com>

	* library/platform/platform.tcl: Fixed handling of cpu ia64,
	* library/platform/pkgIndex.tcl: taking ia64_32 into account
	* unix/Makefile.in: now. Bumped version to 1.0.5. Updated the
	* win/Makefile.in: installation commands.

2009-05-26 Alexandre Ferrieux  <ferrieux@users.sourceforge.net>

	* doc/expr.n: Fixed documentation of the right-associativity of
	the ** operator. (spotted by kbk)

2009-05-14  Donal K. Fellows  <dkf@users.sf.net>

	* generic/tclOOInfo.c (InfoObjectNsCmd): Added introspection mechanism
	for finding out what an object's namespace is. Experience suggests
	that it is just too useful to be able to do without it.

2009-05-12  Donal K. Fellows  <dkf@users.sf.net>

	* doc/vwait.n: Added more words to make it clear just how bad it is to
	nest [vwait]s.

	* compat/mkstemp.c: Add more headers to make this file build on IRIX
	6.5. Thanks to Larry McVoy for this.

2009-05-08  Donal K. Fellows  <dkf@users.sf.net>

	* generic/tclOO.c (TclNRNewObjectInstance):  [Bug 2414858]: Add a
	* generic/tclBasic.c (TclPushTailcallPoint): marker to the stack of
	NRE callbacks at the right point so that tailcall works correctly in a
	constructor.

	* tests/exec.test (cat): [Bug 2788468]: Adjust the scripted version of
	cat so that it does not perform transformations on the data it is
	working with, making it more like the standard Unix 'cat' program.

2009-05-07  Miguel Sofer  <msofer@users.sf.net>

	* generic/tclObj.c (Tcl_GetCommandFromObj): [Bug 2785893]: Ensure that
	a command in a deleted namespace can't be found through a cached name.

	* generic/tclBasic.c:    Let coroutines start with a much smaller
	* generic/tclCompile.h:  stack: 200 words (previously was 2000, the
	* generic/tclExecute.c:  same as interps).

2009-05-07  Donal K. Fellows  <dkf@users.sf.net>

	* tests/env.test (printenvScript, env-4.3, env-4.5): [Bug 1513659]:
	* tests/exec.test (exec-2.6): These tests had subtle dependencies on
	being on platforms that were either ISO 8859-1 or UTF-8. Stabilized
	the results by forcing the encoding.

2009-05-06  Don Porter  <dgp@users.sourceforge.net>

	* generic/tclCmdMZ.c:	[Bug 2582327]: Improve overflow error message
	from [string repeat].

	* tests/interp.test: interp-20.50 test for Bug 2486550.

2009-05-04  Donal K. Fellows  <dkf@users.sf.net>

	* generic/tclOO.c (InitFoundation, AllocObject, AllocClass):
	* generic/tclOODefineCmds.c (InitDefineContext): Make sure that when
	support namespaces are deleted, nothing bad can subsequently happen.
	Issue spotted by Don Porter.

2009-05-03  Donal K. Fellows  <dkf@users.sf.net>

	* doc/Tcl.n: [Bug 2538432]: Clarified exact treatment of ${arr(idx)}
	form of variable substitution. This is not a change of behavior, just
	an improved description of the current situation.

2009-04-30  Miguel Sofer  <msofer@users.sf.net>

	* generic/tclBasic.c (TclObjInvoke): [Bug 2486550]: Make sure that a
	null objProc is not used, use Tcl_NRCallObjProc instead.

2009-05-01  Jan Nijtmans  <nijtmans@users.sf.net>

	* win/configure.in   Fix 64-bit detection for zlib on Win64
	* win/configure      (regenerated)

2009-04-28  Jeff Hobbs  <jeffh@ActiveState.com>

	* unix/tcl.m4, unix/configure (SC_CONFIG_CFLAGS): harden the check to
	add _r to CC on AIX with threads.

2009-04-27  Donal K. Fellows  <dkf@users.sf.net>

	* doc/concat.n (EXAMPLES): [Bug 2780680]: Rewrote so that the spacing
	of result messages is correct. (The exact way they were wrong was
	different when rendered through groff or as HTML, but it was still
	wrong both ways.)

2009-04-27  Jan Nijtmans  <nijtmans@users.sf.net>

	* generic/tclIndexObj.c:  Reset internal INTERP_ALTERNATE_WRONG_ARGS
	* generic/tclIOCmd.c:     flag inside the Tcl_WrongNumArgs function,
	                          so the caller no longer has to do the reset.

2009-04-24  Stuart Cassoff  <stwo@users.sf.net>

	* unix/Makefile.in: [Patch 2769530]: Don't chmod/exec installManPage.

2009-04-19  Pat Thoyts  <patthoyts@users.sourceforge.net>

	* library/http/http.tcl: [Bug 2715421]: Removed spurious newline added
	* tests/http11.test:     after POST and added tests to detect excess
	* tests/httpd11.tcl:     bytes being POSTed.
	* library/http/pkgIndex.tcl:
	* makefiles:             package version now 2.8.1

2009-04-15  Donal K. Fellows  <dkf@users.sf.net>

	* doc/chan.n, doc/close.n: Tidy up documentation of TIP #332.

2009-04-14  Kevin B. Kenny  <kennykb@acm.org>

	* library/tzdata/Asia/Karachi: Updated rules for Pakistan Summer
				       Time (Olson's tzdata2009f)

2009-04-11  Donal K. Fellows  <dkf@users.sf.net>

	* generic/tclOOMethod.c (InvokeForwardMethod): Clarify the resolution
	behaviour of the name of the command that is forwarded to: it's now
	resolved using the object's namespace as context, which is much more
	useful than the previous (somewhat random) behaviour of using the
	caller's current namespace.

2009-04-10  Pat Thoyts  <patthoyts@users.sourceforge.net>

	* library/http/http.tcl:     Improved HTTP/1.1 support and added
	* library/http/pkgIndex.tcl: specific HTTP/1.1 testing to ensure
	* tests/http11.test:         we handle chunked+gzip for the various
	* tests/httpd11.test:        modes (normal, -channel and -handler)
	* makefiles:                 package version set to 2.8.0

2009-04-10  Daniel Steffen  <das@users.sourceforge.net>

	* unix/tclUnixChan.c:		TclUnixWaitForFile(): use FD_* macros
	* macosx/tclMacOSXNotify.c:	to manipulate select masks (Cassoff).
					[Bug 1960647]

	* unix/tclLoadDyld.c:		use RTLD_GLOBAL instead of RTLD_LOCAL.
					[Bug 1961211]

	* macosx/tclMacOSXNotify.c:	revise CoreFoundation notifier to allow
					embedding into applications that
					already have a CFRunLoop running and
					want to run the tcl event loop via
					Tcl_ServiceModeHook(TCL_SERVICE_ALL).

	* macosx/tclMacOSXNotify.c:	add CFRunLoop based Tcl_Sleep() and
	* unix/tclUnixChan.c:		TclUnixWaitForFile() implementations
	* unix/tclUnixEvent.c:		and disable select() based ones in
					CoreFoundation builds.

	* unix/tclUnixNotify.c:		simplify, sync with tclMacOSXNotify.c.

	* generic/tclInt.decls: 	add TclMacOSXNotifierAddRunLoopMode()
	* generic/tclIntPlatDecls.h:	internal API, regen.
	* generic/tclStubInit.c:

	* unix/configure.in (Darwin):	use Darwin SUSv3 extensions if
					available; remove /Network locations
					from default tcl package search path
					(NFS mounted locations and thus slow).
	* unix/configure:		autoconf-2.59
	* unix/tclConfig.h.in:		autoheader-2.59

	* macosx/tclMacOSXBundle.c:	on Mac OS X 10.4 and later, replace
					deprecated NSModule API by dlfcn API.

2009-04-10  Donal K. Fellows  <dkf@users.sf.net>

	* doc/StringObj.3: [Bug 2089279]: Corrected example so that it works
	on 64-bit machines as well.

2009-04-10  Pat Thoyts  <patthoyts@users.sourceforge.net>

	* tests/http.test: [Bug 26245326]: Added specific check for problem
	* tests/httpd: (return incomplete HTTP response header).

2009-04-08  Kevin B. Kenny  <kennykb@acm.org>

	* tools/tclZIC.tcl: Always emit files with Unix line termination.
	* library/tzdata: Olson's tzdata2009e

2009-04-09  Don Porter  <dgp@users.sourceforge.net>

	* library/http/http.tcl:	[Bug 26245326]: Handle incomplete
	lines in the "connecting" state. Thanks to Sergei Golovan.

2009-04-08  Andreas Kupries  <andreask@activestate.com>

	* library/platform/platform.tcl: Extended the darwin sections to add
	* library/platform/pkgIndex.tcl: a kernel version number to the
	* unix/Makefile.in: identifier for anything from Leopard (10.5) on up.
	* win/Makefile.in: Extended patterns for same. Extended cpu
	* doc/platform.n: recognition for 64bit Tcl running on a 32bit kernel
	on a 64bit processor (By Daniel Steffen). Bumped version to 1.0.4.
	Updated Makefiles.

2009-04-08  Don Porter  <dgp@users.sourceforge.net>

	* library/tcltest/tcltest.tcl:  [Bug 2570363]: Converted [eval]s (some
	* library/tcltest/pkgIndex.tcl: unsafe!) to {*} in tcltest package.
	* unix/Makefile.in:     => tcltest 2.3.1
	* win/Makefile.in:

2009-04-07  Don Porter  <dgp@users.sourceforge.net>

	* generic/tclStringObj.c:	Correction so that value of
	TCL_GROWTH_MIN_ALLOC is everywhere expressed in bytes as comment
	claims.

2009-04-04  Donal K. Fellows  <dkf@users.sf.net>

	* doc/vwait.n: [Bug 1910136]: Extend description and examples to make
	it clearer just how this command interprets variable names.

2009-03-30  Don Porter  <dgp@users.sourceforge.net>

	* doc/Alloc.3: [Bug 2556263]:	Size argument is "unsigned int".

2009-03-27  Don Porter  <dgp@users.sourceforge.net>

	* generic/tclPathObj.c (TclPathPart): [Bug 2710920]: TclPathPart()
	* tests/fileName.test:	was computing the wrong results for both [file
	dirname] and [file tail] on "path" arguments with the PATHFLAGS != 0
	intrep and with an empty string for the "joined-on" part.

2009-03-25  Jan Nijtmans  <nijtmans@users.sf.net>

	* doc/tclsh.1:		 Bring doc and tools in line with
	* tools/installData.tcl: http://wiki.tcl.tk/812
	* tools/str2c
	* tools/tcltk-man2html.tcl

2009-03-25  Donal K. Fellows  <dkf@users.sf.net>

	* doc/coroutine.n: [Bug 2152285]: Added basic documentation for the
	coroutine and yield commands.

2009-03-24  Donal K. Fellows  <dkf@users.sf.net>

	* generic/tclOOBasic.c (TclOOSelfObjCmd): [Bug 2704302]: Make 'self
	class' better defined in the context of objects that change class.

	* generic/tclVar.c (Tcl_UpvarObjCmd): [Bug 2673163] (ferrieux)
	* generic/tclProc.c (TclObjGetFrame): Make the upvar command more able
	to handle its officially documented syntax.

2009-03-22  Miguel Sofer  <msofer@users.sf.net>

	* generic/tclBasic.c: [Bug 2502037]: NR-enable the handling of unknown
	commands.

2009-03-21  Miguel Sofer  <msofer@users.sf.net>

	* generic/tclBasic.c:   Fixed "leaks" in aliases, imports and
	* generic/tclInt.h:     ensembles. Only remaining known leak is in
	* generic/tclInterp.c:  ensemble unknown dispatch (as it not
	* generic/tclNamesp.c:  NR-enabled)
	* tests/tailcall.test:

	* tclInt.h: comments

	* tests/tailcall.test: Added tests to show that [tailcall] does not
	currently always execute in constant space: interp-alias, ns-imports
	and ensembles "leak" as of this commit.

	* tests/nre.test: [foreach] has been NR-enabled for a while, the test
	was marked 'knownBug': unmark it.

	* generic/tclBasic.c:   Fix for (among others) [Bug 2699087]
	* generic/tclCmdAH.c:   Tailcalls now perform properly even from
	* generic/tclExecute.c: within [eval]ed scripts.
	* generic/tclInt.h:     More tests missing, as well as proper
	exploration and testing of the interaction with "redirectors" like
	interp-alias (suspect that it does not happen in constant space)
	and pure-eval commands.

	* generic/tclExecute.c: Proper fix for [Bug 2415422]. Reenabled
	* tests/nre.test:       the failing assertion that was disabled on
	2008-12-18: the assertion is correct, the fault was in the
	management of expansions.

	* generic/tclExecute.c:  Fix both test and code for tailcall
	* tests/tailcall.test:   from within a compiled [eval] body.

	* tests/tailcall.test: Slightly improved tests

2009-03-20  Don Porter  <dgp@users.sourceforge.net>

	* tests/stringObj.test:         [Bug 2597185]: Test stringObj-6.9
	checks that Tcl_AppendStringsToObj() no longer crashes when operating
	on a pure unicode value.

	* generic/tclExecute.c (INST_CONCAT1):  [Bug 2669109]: Panic when
	appends overflow the max length of a Tcl value.

2009-03-19  Miguel Sofer  <msofer@users.sf.net>

	* generic/tcl.h:
	* generic/tclInt.h:
	* generic/tclBasic.c:
	* generic/tclExecute.c:
	* generic/tclNamesp.c (Tcl_PopCallFrame): Rewritten tailcall
	implementation, ::unsupported::atProcExit is (temporarily?) gone. The
	new approach is much simpler, and also closer to being correct. This
	commit fixes [Bug 2649975] and [Bug 2695587].

	* tests/coroutine.test:    Moved the tests to their own files,
	* tests/tailcall.test:     removed the unsupported.test. Added
	* tests/unsupported.test:  tests for the fixed bugs.

2009-03-19  Donal K. Fellows  <dkf@users.sf.net>

	* doc/tailcall.n: Added documentation for tailcall command.

2009-03-18  Don Porter  <dgp@users.sourceforge.net>

	* win/tclWinFile.c (TclpObjNormalizePath):	[Bug 2688184]:
	Corrected Tcl_Obj leak. Thanks to Joe Mistachkin for detection and
	patch.

	* generic/tclVar.c (TclLookupSimpleVar):	[Bug 2689307]: Shift
	all calls to Tcl_SetErrorCode() out of TclLookupSimpleVar and onto its
	callers, where control with TCL_LEAVE_ERR_MSG flag is more easily
	handled.

2009-03-16  Donal K. Fellows  <dkf@users.sf.net>

	* generic/tclCmdMZ.c (TryPostBody): [Bug 2688063]: Extract information
	from list before getting rid of last reference to it.

2009-03-15  Joe Mistachkin  <joe@mistachkin.com>

	* generic/tclThread.c: Modify fix for TSD leak to match Tcl 8.5
	* generic/tclThreadStorage.c: (and prior) allocation semantics. [Bug
	2687952]

2009-03-15  Donal K. Fellows  <dkf@users.sf.net>

	* generic/tclThreadStorage.c (TSDTableDelete):	[Bug 2687952]: Ensure
	* generic/tclThread.c (Tcl_GetThreadData):	that structures in
	Tcl's TSD system are all freed. Use the correct matching allocator.

	* generic/tclPosixStr.c (Tcl_SignalId,Tcl_SignalMsg): [Patch 1513655]:
	Added support for SIGINFO, which is present on BSD platforms.

2009-03-14  Donal K. Fellows  <dkf@users.sf.net>

	* unix/tcl.pc.in (new file):		[Patch 2243948] (hat0)
	* unix/configure.in, unix/Makefile.in: Added support for reporting
	Tcl's public build configuration via the pkg-config system. TEA is
	still the official mechanism though, in part because pkg-config is not
	universally supported across all Tcl's supported platforms.

2009-03-11  Miguel Sofer  <msofer@users.sf.net>

	* generic/tclBasic.c (TclNRCoroutineObjCmd): fix Tcl_Obj leak.
	Diagnosis and fix thanks to GPS.

2009-03-09  Donal K. Fellows  <dkf@users.sf.net>

	* generic/tclCmdMZ.c (Tcl_TryObjCmd, TclNRTryObjCmd): Moved the
	implementation of [try] from Tcl code into C. Still lacks a bytecode
	version, but should be better than what was before.

2009-03-04  Donal K. Fellows  <dkf@users.sf.net>

	* generic/tclZlib.c (TclZlibCmd): Checksums are defined to be unsigned
	32-bit integers, use Tcl_WideInt to pass to scripts. [Bug 2662434]
	(ZlibStreamCmd, ChanGetOption): A few other related corrections.

2009-02-27  Jan Nijtmans  <nijtmans@users.sf.net>

	* generic/tcl.decls:    [Bug 218977]: Tcl_DbCkfree needs return value
	* generic/tclCkalloc.c
	* generic/tclDecls.h:   (regenerated)
	* generic/tclInt.decls: don't use CONST84/CONST86 here
	* generic/tclCompile.h: don't use CONST86 here, comment fixing.
	* generic/tclIO.h:      don't use CONST86 here, comment fixing.
	* generic/tclIntDecls.h (regenerated)

2009-02-25  Don Porter  <dgp@users.sourceforge.net>

	* generic/tclUtil.c (TclStringMatchObj):	[Bug 2637173]: Revised
	the branching on the strObj->typePtr so that untyped values get
	converted to the "string" type and pass through the Unicode matcher.
	[Bug 2613766]: Also added checks to only perform "bytearray"
	optimization on pure bytearray values.

	* generic/tclCmdMZ.c:	Since Tcl_GetCharLength() has its own
	* generic/tclExecute.c:	optimizations for the tclByteArrayType, stop
	having the callers do them.

2009-02-24  Donal K. Fellows  <dkf@users.sf.net>

	* doc/clock.n, doc/fblocked.n, doc/format.n, doc/lsort.n,
	* doc/pkgMkIndex.n, doc/regsub.n, doc/scan.n, doc/tclvars.n:
	General minor documentation improvements.

	* library/http/http.tcl (geturl, Eof): Added support for 8.6's built
	in zlib routines.

2009-02-22  Alexandre Ferrieux  <ferrieux@users.sourceforge.net>

	* tests/lrange.test:	Revert commits of 2008-07-23. Those were speed
	* tests/binary.test:	tests, that are inherently brittle.

2009-02-21  Don Porter  <dgp@users.sourceforge.net>

	* generic/tclStringObj.c:	Several revisions to the shimmering
	patterns between Unicode and UTF string reps.  Most notably the
	call: objPtr = Tcl_NewUnicodeObj(...,0); followed by a loop of calls:
	Tcl_AppendUnicodeToObj(objPtr, u, n); will now grow and append to
	the Unicode representation.  Before this commit, the sequence would
	convert each append to UTF and perform the append to the UTF rep.
	This is puzzling and likely a bug.  The performance of [string map]
	is significantly improved by this change (according to the MAP
	collection of benchmarks in tclbench).  Just in case there was some
	wisdom in the old ways that I missed, I left in the ability to restore
	the old patterns with a #define COMPAT 1 at the top of the file.

2009-02-20  Don Porter  <dgp@users.sourceforge.net>

	* generic/tclPathObj.c:	Fixed mistaken logic in TclFSGetPathType()
	* tests/fileName.test:	that assumed (not "absolute" => "relative").
	This is a false assumption on Windows, where "volumerelative" is
	another possibility.  [Bug 2571597]

2009-02-18  Don Porter  <dgp@users.sourceforge.net>

	* generic/tclStringObj.c:	Simplify the logic of the
	Tcl_*SetObjLength() routines.

	* generic/tclStringObj.c:	Rewrite GrowStringBuffer() so that it
	has parallel structure with GrowUnicodeBuffer().  The revision permits
	allocation attempts to continue all the way up to failure, with no
	gap. It also directly manipulates the String and Tcl_Obj internals
	instead of inefficiently operating via Tcl_*SetObjLength() with all of
	its extra protections and underdocumented special cases.

	* generic/tclStringObj.c:	Another round of simplification on
	the allocation macros.

2009-02-17  Jeff Hobbs  <jeffh@ActiveState.com>

	* win/tcl.m4, win/configure: Check if cl groks _WIN64 already to
	avoid CC manipulation that can screw up later configure checks.
	Use 'd'ebug runtime in 64-bit builds.

2009-02-17  Don Porter  <dgp@users.sourceforge.net>

	* generic/tclStringObj.c:	Pare back the length of the unicode
	array in a non-extended String struct to one Tcl_UniChar, meant to
	hold the terminating NUL character.  Non-empty unicode strings are
	then stored by extending the String struct by stringPtr->maxChars
	additional slots in that array with sizeof(Tcl_UniChar) bytes per
	slot. This revision makes the allocation macros much simpler.

	* generic/tclStringObj.c:	Factor out common GrowUnicodeBuffer()
	and solve overflow and growth algorithm fallbacks in it.

	* generic/tclStringObj.c:	Factor out common GrowStringBuffer().

	* generic/tclStringObj.c:	Convert Tcl_AppendStringsToObj into
	* tests/stringObj.test:		a radically simpler implementation
	where we just loop over calls to Tcl_AppendToObj.  This fixes [Bug
	2597185].  It also creates a *** POTENTIAL INCOMPATIBILITY *** in
	that T_ASTO can now allocate more space than is strictly required,
	like all the other Tcl_Append* routines.  The incompatibility was
	detected by test stringObj-6.5, which I've updated to reflect the
	new behavior.

	* generic/tclStringObj.c:	Revise buffer growth implementation
	in ExtendStringRepWithUnicode.  Use cheap checks to determine that
	no reallocation is necessary without cost of computing the precise
	number of bytes needed.  Also make use of the string growth algortihm
	in the case of repeated appends.

2009-02-16  Jan Nijtmans  <nijtmans@users.sf.net>

	* generic/tclZlib.c:	hack needed for official zlib1.dll build.
	* win/configure.in:	fix [Feature Request 2605263] use official
	* win/Makefile.in:	zlib build.
	* win/configure:	(regenerated)
	* compat/zlib/zdll.lib:	new files
	* compat/zlib/zlib1.dll:

	* win/Makefile.in:  fix [Bug 2605232] tdbc doesn't build when
	Tcl is compiled with --disable-shared.

2009-02-15  Don Porter  <dgp@users.sourceforge.net>

	* generic/tclStringObj.c:	Added protections from invalid memory
	* generic/tclTestObj.c:		accesses when we append (some part of)
	* tests/stringObj.test:		a Tcl_Obj to itself.  Added the
	appendself and appendself2 subcommands to the [teststringobj] testing
	command and added tests to the test suite.  [Bug 2603158]

	* generic/tclStringObj.c:	Factor out duplicate code from
	Tcl_AppendObjToObj.

	* generic/tclStringObj.c:	Replace the 'size_t uallocated' field
	of the String struct, storing the number of bytes allocated to store
	the Tcl_UniChar array, with an 'int maxChars' field, storing the
	number of Tcl_UniChars that may be stored in the allocated space.
	This reduces memory requirement a small bit, and makes some range
	checks simpler to code.
	* generic/tclTestObj.c:	Replace the [teststringobj ualloc] testing
	* tests/stringObj.test:	command with [teststringobj maxchars] and
	update the tests.

	* generic/tclStringObj.c:	Removed limitation in
	Tcl_AppendObjToObj where the char length of the result was only
	computed if the appended string was all single byte characters.
	This limitation was in place to dodge a bug in Tcl_GetUniChar.
	With that bug gone, we can take advantage of always recording the
	length of append results when we know it.

2009-02-14  Don Porter  <dgp@users.sourceforge.net>

	* generic/tclStringObj.c:	Revisions so that we avoid creating
	the strange representation of an empty string with
	objPtr->bytes == NULL and stringPtr->hasUnicode == 0.  Instead in
	the situations where that was being created, create a traditional
	two-legged stork representation (objPtr->bytes = tclEmptyStringRep
	and stringPtr->hasUnicode = 1).  In the situations where the strange
	rep was treated differently, continue to do so by testing
	stringPtr->numChars == 0 to detect it.  These changes make the code
	more conventional so easier for new maintainers to pick up.  Also
	sets up further simplifications.

	* generic/tclTestObj.c:	Revise updates to [teststringobj] so we don't
	get blocked by MODULE_SCOPE limits.

2009-02-12  Don Porter  <dgp@users.sourceforge.net>

	* generic/tclStringObj.c:	Rewrites of the routines
	Tcl_GetCharLength, Tcl_GetUniChar, Tcl_GetUnicodeFromObj,
	Tcl_GetRange, and TclStringObjReverse to use the new macro, and
	to more simply and clearly split the cases depending on whether
	a valid unicode rep is present or needs to be created.
	New utility routine UnicodeLength(), to compute the length of unicode
	buffer arguments when no length is passed in, with built-in
	overflow protection included.  Update three callers to use it.

	* generic/tclInt.h:	New macro TclNumUtfChars meant to be a faster
	replacement for a full Tcl_NumUtfChars() call when the string has all
	single-byte characters.

	* generic/tclStringObj.c:	Simplified Tcl_GetCharLength by
	* generic/tclTestObj.c:		removing code that did nothing.
	Added early returns from Tcl_*SetObjLength when the desired length
	is already present; adapted test command to the change.

	* generic/tclStringObj.c:	Re-implemented AppendUtfToUnicodeRep
	so that we no longer pass through Tcl_DStrings which have their own
	sets of problems when lengths overflow the int range.  Now AUTUR and
	FillUnicodeRep share a common core routine.

2009-02-12  Donal K. Fellows  <dkf@users.sf.net>

	* generic/tclOODefineCmds.c (TclOOGetDefineCmdContext): Use the
	correct field in the Interp structure for retrieving the frame to get
	the context object so that people can extend [oo::define] without deep
	shenanigans. Bug found by Federico Ferri.

2009-02-11  Don Porter  <dgp@users.sourceforge.net>

	* generic/tclStringObj.c:	Re-implemented AppendUnicodeToUtfRep
	so that we no longer pass through Tcl_DStrings which have their own
	sets of problems when lengths overflow the int range.  Now AUTUR and
	UpdateStringOfString share a common core routine.

	* generic/tclStringObj.c:	Changed type of the 'allocated' field
	* generic/tclTestObj.c:		of the String struct (and the
	TestString counterpart) from size_t to int since only int values are
	ever stored in it.

2009-02-10  Jan Nijtmans  <nijtmans@users.sf.net>

	* generic/tclEncoding.c: Eliminate some unnessary type casts
	* generic/tclEvent.c:    some internal const decorations
	* generic/tclExecute.c:  spacing
	* generic/tclIndexObj.c:
	* generic/tclInterp.c:
	* generic/tclIO.c:
	* generic/tclIOCmd.c:
	* generic/tclIORChan.c:
	* generic/tclIOUtil.c:
	* generic/tclListObj.c:
	* generic/tclLiteral.c:
	* generic/tclNamesp.c:
	* generic/tclObj.c:
	* generic/tclOOBasic.c:
	* generic/tclPathObj.c:
	* generic/tclPkg.c:
	* generic/tclProc.c:
	* generic/tclRegexp.c:
	* generic/tclScan.c:
	* generic/tclStringObj.c:
	* generic/tclTest.c:
	* generic/tclTestProcBodyObj.c:
	* generic/tclThread.c:
	* generic/tclThreadTest.c:
	* generic/tclTimer.c:
	* generic/tclTrace.c:
	* generic/tclUtil.c:
	* generic/tclVar.c:
	* generic/tclStubInit.c: (regenerated)

2009-02-10  Jan Nijtmans  <nijtmans@users.sf.net>

	* unix/tcl.m4: [Bug 2502365]: Building of head on HPUX is broken when
	using the native CC.
	* unix/configure: (autoconf-2.59)

2009-02-10  Don Porter  <dgp@users.sourceforge.net>

	* generic/tclObj.c (Tcl_GetString):	Added comments and validity
	checks following the call to an UpdateStringProc.

	* generic/tclStringObj.c: Reduce code duplication in Tcl_GetUnicode*.
	Restrict AppendUtfToUtfRep to non-negative length appends.
	Convert all Tcl_InvalidateStringRep() calls into macros.
	Simplify Tcl_AttemptSetObjLength by removing unreachable code.
	Simplify SetStringFromAny() by removing unreachable and duplicate code.
	Simplify Tcl_SetObjLength by removing unreachable code.
	Removed handling of (objPtr->bytes != NULL) from UpdateStringOfString,
	which is only called when objPtr->bytes is NULL.

2009-02-09  Jan Nijtmans  <nijtmans@users.sf.net>

	* generic/tclCompile.c: fix [Bug 2555129] const compiler warning (as
	error) in tclCompile.c

2009-02-07  Donal K. Fellows  <dkf@users.sf.net>

	* generic/tclZlib.c (TclZlibCmd): [Bug 2573172]: Ensure that when
	invalid subcommand name is given, the list of valid subcommands is
	produced. This gives a better experience when using the command
	interactively.

2009-02-05  Joe Mistachkin  <joe@mistachkin.com>

	* generic/tclInterp.c: Fix argument checking for [interp cancel]. [Bug
	2544618]
	* unix/Makefile.in: Fix build issue with zlib on FreeBSD (and possibly
	other platforms).

2009-02-05  Donal K. Fellows  <dkf@users.sf.net>

	* generic/tclCmdMZ.c (StringIndexCmd, StringRangeCmd, StringLenCmd):
	Simplify the implementation of some commands now that the underlying
	string API knows more about bytearrays.

	* generic/tclExecute.c (TclExecuteByteCode): [Bug 2568434]: Make sure
	that INST_CONCAT1 will not lose string reps wrongly.

	* generic/tclStringObj.c (Tcl_AppendObjToObj): Special-case the
	appending of one bytearray to another, which can be extremely rapid.
	Part of scheme to address [Bug 1665628] by making the basic string
	operations more efficient on byte arrays.
	(Tcl_GetCharLength, Tcl_GetUniChar, Tcl_GetRange): More special casing
	work for bytearrays.

2009-02-04  Don Porter  <dgp@users.sourceforge.net>

	* generic/tclStringObj.c: Added overflow protections to the
	AppendUtfToUtfRep routine to either avoid invalid arguments and
	crashes, or to replace them with controlled panics.  [Bug 2561794]

	* generic/tclCmdMZ.c:	Prevent crashes due to int overflow of the
	length of the result of [string repeat].  [Bug 2561746]

2009-02-03  Jan Nijtmans  <nijtmans@users.sf.net>

	* macosx/tclMacOSXFCmd.c: Eliminate some unnessary type casts
	* unix/tclLoadDyld.c:	  some internal const decorations
	* unix/tclUnixCompat.c:	  spacing
	* unix/tclUnixFCmd.c
	* unix/tclUnixFile.c
	* win/tclWinDde.c
	* win/tclWinFCmd.c
	* win/tclWinInit.c
	* win/tclWinLoad.c
	* win/tclWinPipe.c
	* win/tclWinReg.c
	* win/tclWinTest.c
	* generic/tclBasic.c
	* generic/tclBinary.c
	* generic/tclCmdAH.c
	* generic/tclCmdIL.c
	* generic/tclCmdMZ.c
	* generic/tclCompCmds.c
	* generic/tclDictObj.c

2009-02-03  Donal K. Fellows  <dkf@users.sf.net>

	* generic/tclObj.c (tclCmdNameType): [Bug 2558422]: Corrected the type
	of this structure so that extensions that write it (yuk!) will still
	be able to function correctly.

2009-02-03  Don Porter  <dgp@users.sourceforge.net>

	* generic/tclStringObj.c (SetUnicodeObj):	Corrected failure of
	Tcl_SetUnicodeObj() to panic on a shared object.  [Bug 2561488].  Also
	factored out common code to reduce duplication.

	* generic/tclObj.c (Tcl_GetStringFromObj): Reduce code duplication.

2009-02-02  Don Porter  <dgp@users.sourceforge.net>

	* generic/tclInterp.c:	Reverted the conversion of [interp] into an
	* tests/interp.test:	ensemble.  Such conversion is not necessary
	* tests/nre.test:	(or even all that helpful) in the NRE-enabling
	of [interp invokehidden], and it has other implications -- including
	significant forkage of the 8.5 and 8.6 implementations -- that are
	better off avoided if there's no gain.

	* generic/tclStringObj.c (STRING_NOMEM):  [Bug 2494093]: Add missing
	cast of NULL to (char *) that upsets some compilers.

	* generic/tclStringObj.c (Tcl_(Attempt)SetObjLength):	[Bug 2553906]:
	Added protections against callers asking for negative lengths.  It is
	likely when this happens that an integer overflow is to blame.

2009-02-01  David Gravereaux  <davygrvy@pobox.com>

	* win/makefile.vc: Allow nmake flags such as -a (rebuild all) to pass
	down to the pkgs targets, too.

2009-01-30  Donal K. Fellows  <dkf@users.sf.net>

	* doc/chan.n: [Bug 1216074]: Added another extended example.

	* doc/refchan.n: Added an example of how to build a scripted channel.

2009-01-29  Donal K. Fellows  <dkf@users.sf.net>

	* tests/stringObj.test: [Bug 2006888]: Remove non-ASCII chars from
	non-comment locations in the file, making it work more reliably in
	locales with a non-Latin-1 default encoding.

	* generic/tclNamesp.c (Tcl_FindCommand): [Bug 2519474]: Ensure that
	the path is not searched when the TCL_NAMESPACE_ONLY flag is given.

	* generic/tclOODecls.h (Tcl_OOInitStubs): [Bug 2537839]: Make the
	declaration of this macro work correctly in the non-stub case.

2009-01-29  Don Porter  <dgp@users.sourceforge.net>

	* generic/tclInterp.c:	Convert the [interp] command into a
	* tests/interp.test:	[namespace ensemble].  Work in progress
	* tests/nre.test:	to NRE-enable the [interp invokehidden]
	subcommand.

2009-01-29  Donal K. Fellows  <dkf@users.sf.net>

	* generic/tclNamesp.c (TclMakeEnsemble): [Bug 2529117]: Make this
	function behave more sensibly when presented with a fully-qualified
	name, rather than doing strange stuff.

2009-01-28  Donal K. Fellows  <dkf@users.sf.net>

	* generic/tclBasic.c (TclInvokeObjectCommand): Made this understand
	what to do if it ends up being used on a command with no objProc; that
	shouldn't happen, but...

	* generic/tclNamesp.c (TclMakeEnsemble): [Bug 2529157]: Made this
	understand NRE command implementations better.
	* generic/tclDictObj.c (DictForCmd): Eliminate unnecessary command
	implementation.

2009-01-27  Donal K. Fellows  <dkf@users.sf.net>

	* generic/tclOODefineCmds.c (Tcl_ClassSetConstructor):
	[Bug 2531577]: Ensure that caches of constructor chains are cleared
	when the constructor is changed.

2009-01-26  Alexandre Ferrieux  <ferrieux@users.sourceforge.net>

	* generic/tclInt.h:   Fix [Bug 1028264]: WSACleanup() too early.
	* generic/tclEvent.c: The fix introduces "late exit handlers"
	* win/tclWinSock.c:   for similar late process-wide cleanups.

2009-01-26  Alexandre Ferrieux  <ferrieux@users.sourceforge.net>

	* win/tclWinSock.c: Fix [Bug 2446662]: resync Win behavior on RST
	with that of unix (EOF).

2009-01-26  Donal K. Fellows  <dkf@users.sf.net>

	* generic/tclZlib.c (ChanClose): Only generate error messages in the
	interpreter when the thread is not being closed down. [Bug 2536400]

2009-01-23  Donal K. Fellows  <dkf@users.sf.net>

	* doc/zlib.n: Added a note that 'zlib push' is reversed by 'chan pop'.

2009-01-22  Jan Nijtmans  <nijtmans@users.sf.net>

	* generic/tclCompile.h:	CONSTify TclPrintInstruction (TIP #27)
	* generic/tclCompile.c
	* generic/tclInt.h:	CONSTify TclpNativeJoinPath (TIP #27)
	* generic/tclFileName.c
	* generic/tcl.decls:	{unix win} is equivalent to {generic}
	* generic/tclInt.decls
	* generic/tclDecls.h:	(regenerated)
	* generic/tclIntDecls.h
	* generic/tclGetDate.y:	Single internal const decoration.
	* generic/tclDate.c:

2009-01-22  Kevin B. Kenny  <kennykb@acm.org>

	* unix/tcl.m4: Corrected a typo ($(SHLIB_VERSION) should be
	${SHLIB_VERSION}).
	* unix/configure: Autoconf 2.59

2009-01-21  Andreas Kupries  <andreask@activestate.com>

	* generic/tclIORChan.c (ReflectClose): Fix for [Bug 2458202].
	* generic/tclIORTrans.c (ReflectClose): Closing a channel may supply
	NULL for the 'interp'. Test for finalization needs to be different,
	and one place has to pull the interp out of the channel instead.

2009-01-21  Don Porter  <dgp@users.sourceforge.net>

	* generic/tclStringObj.c: New fix for [Bug 2494093] replaces the
	flawed attempt committed 2009-01-09.

2009-01-19  Kevin B. Kenny  <kennykb@acm.org>

	* unix/Makefile.in: Added a CONFIG_INSTALL_DIR parameter so that
	* unix/tcl.m4:      distributors can control where tclConfig.sh goes.
	Made the installation of 'ldAix' conditional upon actually being on an
	AIX system. Allowed for downstream packagers to customize
	SHLIB_VERSION on BSD-derived systems. Thanks to Stuart Cassoff for
	[Patch 907924].
	* unix/configure: Autoconf 2.59

2009-01-19  David Gravereaux  <davygrvy@pobox.com>

	* win/build.vc.bat: Improved tools detection and error message
	* win/makefile.vc: Reorganized the $(TCLOBJ) file list into seperate
	parts for easier maintenance. Matched all sources built using -GL to
	both $(lib) and $(link) to use -LTCG and avoid a warning message.
	Addressed the over-building nature of the htmlhelp target by moving
	from a pseudo target to a real target dependent on the entire docs/
	directory contents.
	* win/nmakehlp.c: Removed -g option and GrepForDefine() func as it
	isn't being used anymore. The -V option method is much better.

2009-01-16  Don Porter  <dgp@users.sourceforge.net>

	* generic/tcl.h:	Bump patchlevel to 8.6b1.1 to distinguish
	* library/init.tcl:	CVS snapshots from the 8.6b1 and 8.6b2 releases
	* unix/configure.in:	and to deal with the fact that the 8.6b1
	* win/configure.in:	version of init.tcl will not [source] in the
	HEAD version of Tcl.

	* unix/configure:	autoconf-2.59
	* win/configure:

2009-01-14  Don Porter  <dgp@users.sourceforge.net>

	* generic/tclBasic.c (Tcl_DeleteCommandFromToken):	Reverted most
	of the substance of my 2009-01-12 commit. NULLing the objProc field of
	a Command when deleting it is important so that tests for certain
	classes of commands don't return false positives when applied to
	deleted command tokens. Overall change is now just replacement of a
	false comment with a true one.

2009-01-13  Jan Nijtmans  <nijtmans@users.sf.net>

	* unix/tcl.m4: fix [tcl-Bug 2502365] Building of head on HPUX is
	broken when using the native CC.
	* unix/configure (autoconf-2.59)

2009-01-13  Donal K. Fellows  <dkf@users.sf.net>

	* generic/tclCmdMZ.c (Tcl_ThrowObjCmd):	Move implementation of [throw]
	* library/init.tcl (throw):		to C from Tcl.

2009-01-12  Don Porter  <dgp@users.sourceforge.net>

	* generic/tclBasic.c (Tcl_DeleteCommandFromToken): One consequence of
	the NRE rewrite is that there are now situations where a NULL objProc
	field in a Command struct is perfectly normal. Removed an outdated
	comment in Tcl_DeleteCommandFromToken that claimed we use
	cmdPtr->objPtr==NULL as a test of command validity. In fact we use
	cmdPtr->flags&CMD_IS_DELETED to perform that test. Also removed the
	setting to NULL, since any extension following the advice of the old
	comment is going to be broken by NRE anyway, and needs to shift to
	flag-based testing (or stop intruding into such internal matters).
	Part of [Bug 2486550].

2009-01-09  Don Porter  <dgp@users.sourceforge.net>

	* generic/tclStringObj.c (STRING_SIZE): Corrected failure to limit
	memory allocation requests to the sizes that can be supported by Tcl's
	memory allocation routines. [Bug 2494093]

2009-01-09  Donal K. Fellows  <dkf@users.sf.net>

	* generic/tclNamesp.c (NamespaceEnsembleCmd): Error out when someone
	gives wrong # of args to [namespace ensemble create]. [Bug 1558654]

2009-01-08  Don Porter  <dgp@users.sourceforge.net>

	* generic/tclStringObj.c (STRING_UALLOC):  Added missing parens
	required to get correct results out of things like
	STRING_UALLOC(num + append). [Bug 2494093]

2009-01-08  Donal K. Fellows  <dkf@users.sf.net>

	* generic/tclDictObj.c, generic/tclIndexObj.c, generic/tclListObj.c,
	* generic/tclObj.c, generic/tclStrToD.c, generic/tclUtil.c,
	* generic/tclVar.c: Generate errorcodes for the error cases which
	approximate to "I can't interpret that string as one of those" and
	"You gave me the wrong number of arguments".

2009-01-07  Donal K. Fellows  <dkf@users.sf.net>

	* doc/dict.n: Added more examples. [Tk Bug 2491235]

	* tests/oo.test (oo-22.1): Adjusted test to be less dependent on the
	specifics of how [info frame] reports general frame information, and
	instead to focus on what methods add to it; that's really what the
	test is about anyway.

2009-01-06  Don Porter  <dgp@users.sourceforge.net>

	* tests/stringObj.test:	Revise tests that demand a NULL Tcl_ObjType
	in certain values to construct those values with [testdstring] so
	there's no lack of robustness depending on the shimmer history of
	shared literals.

2009-01-06  Donal K. Fellows  <dkf@users.sf.net>

	* generic/tclDictObj.c (DictIncrCmd): Corrected twiddling in internals
	of dictionaries so that literals can't get destroyed.

	* tests/expr.test: Eliminate non-ASCII char. [Bug 2006879]

	* generic/tclOOInfo.c (InfoObjectMethodsCmd,InfoClassMethodsCmd): Only
	delete pointers that were actually allocated! [Bug 2489836]

	* generic/tclOO.c (TclNRNewObjectInstance, Tcl_NewObjectInstance):
	Perform search for existing commands in right context. [Bug 2481109]

2009-01-05  Donal K. Fellows  <dkf@users.sf.net>

	* generic/tclCmdMZ.c (TclNRSourceObjCmd): Make implementation of the
	* generic/tclIOUtil.c (TclNREvalFile):    [source] command be NRE
	enabled so that [yield] inside a script sourced in a coroutine can
	work. [Bug 2412068]

2009-01-04  Donal K. Fellows  <dkf@users.sf.net>

	* generic/tclCmdAH.c: Tidy up spacing and code style.

2009-01-03  Kevin B. Kenny  <kennykb@acm.org>

	* library/clock.tcl (tcl::clock::add): Fixed error message formatting
	in the case where [clock add] is presented with a bad switch.
	* tests/clock.test (clock-65.1) Added a test case for the above
	problem [Bug 2481670].

2009-01-02  Donal K. Fellows  <dkf@users.sf.net>

	* unix/tcl.m4 (SC_CONFIG_CFLAGS): Force the use of the compatibility
	version of mkstemp() on IRIX. [Bug 878333]
	* unix/configure.in, unix/Makefile.in (mkstemp.o):
	* compat/mkstemp.c (new file): Added a compatibility implementation of
	the mkstemp() function, which is apparently needed on some platforms.
	[Bug 741967]

        ******************************************************************
        *** CHANGELOG ENTRIES FOR 2008 IN "ChangeLog.2008"             ***
        *** CHANGELOG ENTRIES FOR 2006-2007 IN "ChangeLog.2007"        ***
        *** CHANGELOG ENTRIES FOR 2005 IN "ChangeLog.2005"             ***
        *** CHANGELOG ENTRIES FOR 2004 IN "ChangeLog.2004"             ***
        *** CHANGELOG ENTRIES FOR 2003 IN "ChangeLog.2003"             ***
        *** CHANGELOG ENTRIES FOR 2002 IN "ChangeLog.2002"             ***
        *** CHANGELOG ENTRIES FOR 2001 IN "ChangeLog.2001"             ***
        *** CHANGELOG ENTRIES FOR 2000 IN "ChangeLog.2000"             ***
        *** CHANGELOG ENTRIES FOR 1999 AND EARLIER IN "ChangeLog.1999" ***
        ******************************************************************
<|MERGE_RESOLUTION|>--- conflicted
+++ resolved
@@ -1,18 +1,8 @@
-<<<<<<< HEAD
-=======
 2012-01-17  Donal K. Fellows  <dkf@users.sf.net>
 
 	* doc/dict.n (dict with): [Bug 3474512]: Explain better what is going
 	on when a dictionary key and the dictionary variable collide.
 
-2012-01-17  Don Porter  <dgp@users.sourceforge.net>
-
-	* library/http/http.tcl:	Bump to version 2.7.8
-	* library/http/pkgIndex.tcl:
-	* unix/Makefile.in:
-	* win/Makefile.in:
-
->>>>>>> 7455de61
 2012-01-13  Donal K. Fellows  <dkf@users.sf.net>
 
 	* library/http/http.tcl (http::Connect): [Bug 3472316]: Ensure that we
