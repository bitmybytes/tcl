--- conflicted
+++ resolved
@@ -1,17 +1,14 @@
-<<<<<<< HEAD
+2012-02-06  Don Porter  <dgp@users.sourceforge.net>
+
+	* generic/tclCompCmds.c: [Bug 3485022] TclCompileEnsemble() avoid
+	* tests/trace.test:	compile when exec traces set.
+
 2012-02-06  Miguel Sofer  <msofer@users.sf.net>
 
 	* generic/tclTrace.c:  Fix for [Bug 3484621]: insure that
 	* tests/trace.test:    execution traces on bytecoded commands bump
 	the interp's compile epoch.
 	
-=======
-2012-02-06  Don Porter  <dgp@users.sourceforge.net>
-
-	* generic/tclCmdMZ.c:	[Bug 3484621] Invalidate bytecode when exec
-	* tests/trace.test:	traces are added/removed from compiled cmd.
-
->>>>>>> f988f834
 2012-02-02  Jan Nijtmans  <nijtmans@users.sf.net>
 
 	* generic/tclUniData.c: [Frq 3464401] Support Unicode 6.1
