--- conflicted
+++ resolved
@@ -1,4 +1,8 @@
-<<<<<<< HEAD
+2012-04-27  Donal K. Fellows  <dkf@users.sf.net>
+
+	* library/init.tcl (auto_execok): Allow shell builtins to be detected
+	even if they are upper-cased.
+
 2012-04-26  Jan Nijtmans  <nijtmans@users.sf.net>
 
 	* generic/tclStubInit.c:    get rid of _ANSI_ARGS_
@@ -6,12 +10,6 @@
 	* unix/tclUnixPort.h
 	* unix/tclAppInit.c
 	* win/tclAppInit.c
-=======
-2012-04-27  Donal K. Fellows  <dkf@users.sf.net>
-
-	* library/init.tcl (auto_execok): Allow shell builtins to be detected
-	even if they are upper-cased.
->>>>>>> 39c551dd
 
 2012-04-24  Jan Nijtmans  <nijtmans@users.sf.net>
 
