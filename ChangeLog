--- conflicted
+++ resolved
@@ -1,4 +1,7 @@
-<<<<<<< HEAD
+2012-07-17  Jan Nijtmans  <nijtmans@users.sf.net>
+
+	* win/makefile.vc: [Bug 3544932]: Visual studio compiler check fails
+
 2012-07-16  Donal K. Fellows  <dkf@users.sf.net>
 
 	* unix/tclUnixCompat.c (TclpGetPwNam, TclpGetPwUid, TclpGetGrNam)
@@ -24,11 +27,6 @@
 	extracted the name of the computer from the gethostname call so that
 	it would use the name on success, not failure. Also ensured that the
 	buffer size is exactly that recommended by Microsoft.
-=======
-2012-07-17  Jan Nijtmans  <nijtmans@users.sf.net>
-
-	* win/makefile.vc: [Bug 3544932]: Visual studio compiler check fails
->>>>>>> 5709c02a
 
 2012-07-05  Don Porter  <dgp@users.sourceforge.net>
 
