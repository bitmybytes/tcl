<<<<<<< HEAD
=======
2013-01-13  Alexandre Ferrieux  <ferrieux@users.sourceforge.net>
	* doc/fileevent.n: Clarify readable fileevent "false positives" in
	the case of multibyte encodings/transforms [Bug 3436609].

2013-01-13  Jan Nijtmans  <nijtmans@users.sf.net>

	* generic/tclIntDecls.h: If TCL_NO_DEPRECATED is defined, make
	sure that TIP #139 functions all are taken from the public stub
	table, even if the inclusion is through tclInt.h.

2013-01-12  Jan Nijtmans  <nijtmans@users.sf.net>

	* generic/tclInt.decls: Put back TclBackgroundException in
	internal stub table, so extensions using this, compiled
	against 8.5 headers still run in Tcl 8.6.

>>>>>>> 13869e27
2013-01-09  Jan Nijtmans  <nijtmans@users.sf.net>

	* library/http/http.tcl: [Bug 3599395]: http assumes status line
	is a proper tcl list.

2013-01-08  Jan Nijtmans  <nijtmans@users.sf.net>

	* win/tclWinFile.c: [Bug 3092089]: [file normalize] can remove path
	components.	[Bug 3587096] win vista/7: "can't find init.tcl" when
	called via junction without folder list access.

2013-01-07  Jan Nijtmans  <nijtmans@users.sf.net>

	* generic/tclOOStubLib.c: Restrict the stub library to only use
	* generic/tclTomMathStubLib.c: Tcl_PkgRequireEx, Tcl_ResetResult
	and Tcl_AppendResult, not any other function. This puts least
	restrictions on eventual Tcl 9 stubs re-organization, and it
	works on the widest range of Tcl versions.

2013-01-06  Jan Nijtmans  <nijtmans@users.sf.net>

	* library/http/http.tcl: Don't depend on Spencer-specific regexp
	* tests/env.test: syntax (/u and /U) any more.
	* tests/exec.test:
	* tests/reg.test:
	Bump http package to 2.8.6.

2013-01-04  Donal K. Fellows  <dkf@users.sf.net>

	* generic/tclEnsemble.c (CompileBasicNArgCommand): Added very simple
	compiler (which just compiles to a normal invoke of the implementation
	command) for many ensemble subcommands where we can prove that there
	is no way for scripts to detect the difference even through error
	handling or [info level]/[info frame]. This improves the code produced
	from some ensembles (e.g., [info], [string]) to the point where the
	ensemble is now not normally seen at the bytecode level at all.

2013-01-04  Miguel Sofer  <msofer@users.sf.net>

	* generic/tclInt.h:      Insure that PURIFY builds cannot exploit the
	* generic/tclExecute.c:  Tcl stack to hide mem defects.

2013-01-03  Donal K. Fellows  <dkf@users.sf.net>

	* doc/fconfigure.n, doc/CrtChannel.3: Updated to reflect the fact that
	the minimum buffer size is one byte, not ten. Identified by Schelte
	Bron on the Tcler's Chat.

	* generic/tclExecute.c (TEBCresume:INST_INVOKE_REPLACE):
	* generic/tclEnsemble.c (TclCompileEnsemble): Added new mechanism to
	allow for more efficient dispatch of non-bytecode-compiled subcommands
	of bytecode-compiled ensembles. This can provide substantial speed
	benefits in some cases.

2013-01-02  Miguel Sofer  <msofer@users.sf.net>

	* generic/tclEnsemble.c:  Remove stray calls to Tcl_Alloc and friends:
	* generic/tclExecute.c:   the core should only use ckalloc to allow
	* generic/tclIORTrans.c:  MEM_DEBUG to work properly.
	* generic/tclTomMathInterface.c:

2012-12-31  Donal K. Fellows  <dkf@users.sf.net>

	* doc/string.n: Noted the obsolescence of the 'bytelength',
	'wordstart' and 'wordend' subcommands, and moved them to later in the
	file.

2012-12-27  Jan Nijtmans  <nijtmans@users.sf.net>

	* generic/tclListObj.c: [Bug 3598580]: Tcl_ListObjReplace may release
	deleted elements too early.

2012-12-22  Alexandre Ferrieux  <ferrieux@users.sourceforge.net>

	* generic/tclUtil.c: Stop leaking allocated space when objifying a
	zero-length DString. [Bug 3598150] spotted by afredd.

2012-12-21  Jan Nijtmans  <nijtmans@users.sf.net>

	* unix/dltest/pkgb.c:  Inline compat Tcl_GetDefaultEncodingDir.
	* generic/tclStubLib.c: Eliminate unnecessary static HasStubSupport()
	and isDigit() functions, just do the same inline.

2012-12-18  Donal K. Fellows  <dkf@users.sf.net>

	* generic/tclCompCmdsSZ.c (TclSubstCompile): Improved the sequence of
	instructions issued for [subst] when dealing with simple variable
	references.

2012-12-14  Don Porter  <dgp@users.sourceforge.net>

	*** 8.6.0 TAGGED FOR RELEASE ***

	* changes: updates for 8.6.0

2012-12-13  Don Porter  <dgp@users.sourceforge.net>

	* generic/tclZlib.c:	Repair same issue with misusing the
	* tests/zlib.test:	'fire and forget' nature of Tcl_ObjSetVar2
	in the new TIP 400 implementation.

2012-12-13  Miguel Sofer  <msofer@users.sf.net>

	* generic/tclCmdAH.c:	(CatchObjCmdCallback): do not decrRefCount
	* tests/cmdAH.test:	the newValuePtr sent to Tcl_ObjSetVar2:
	TOSV2 is 'fire and forget', it decrs on its own.
	Fix for [Bug 3595576], found by andrewsh.

2012-12-13  Jan Nijtmans  <nijtmans@users.sf.net>

	* generic/tcl.h: Fix Tcl_DecrRefCount macro such that it doesn't
	access its objPtr parameter twice any more.

2012-12-11  Don Porter  <dgp@users.sourceforge.net>

	* generic/tcl.h:	Bump version number to 8.6.0.
	* library/init.tcl:
	* unix/configure.in:
	* win/configure.in:
	* unix/tcl.spec:
	* README:

	* unix/configure:	autoconf-2.59
	* win/configure:

2012-12-10  Donal K. Fellows  <dkf@users.sf.net>

	* tools/tcltk-man2html.tcl (plus-pkgs): Increased robustness of
	version number detection code to deal with packages whose names are
	prefixes of other packages.
	* unix/Makefile.in (dist): Added pkgs/package.list.txt to distribution
	builds to ensure that 'make html' will work better.

2012-12-09  Alexandre Ferrieux  <ferrieux@users.sourceforge.net>

	* tests/chan.test: Clean up unwanted eofchar side-effect of chan-4.6
	leading to a spurious "'" at end of chan.test under certain conditions
	(see [Bug 3389289] and [Bug 3389251]).

	* doc/expr.n: [Bug 3594188]: Clarifications about commas.

2012-12-08  Alexandre Ferrieux  <ferrieux@users.sourceforge.net>

	* generic/tclIO.c: Fix busyloop at exit under TCL_FINALIZE_ON_EXIT
	when there are unflushed nonblocking channels.  Thanks Miguel for
	spotting.

2012-12-07  Jan Nijtmans  <nijtmans@users.sf.net>

	* unix/dltest/pkgb.c:  Turn pkgb.so into a Tcl8 interoperability test
        library: Whatever Tcl9 looks like, loading pkgb.so in Tcl 8 should
        either result in an error-message, either succeed, but never crash.

2012-11-28  Donal K. Fellows  <dkf@users.sf.net>

	* generic/tclZlib.c (ZlibStreamSubcmd): [Bug 3590483]: Use a mechanism
	for complex option resolution that has fewer problems with more
	finicky compilers.

2012-11-26  Reinhard Max  <max@suse.de>

	* unix/tclUnixSock.c: Factor out creation of the -sockname and
	-peername lists from TcpGetOptionProc() to TcpHostPortList().  Make it
	robust against implementations of getnameinfo() that error out if
	reverse mapping fails instead of falling back to the numeric
	representation.

2012-11-20  Donal K. Fellows  <dkf@users.sf.net>

	* generic/tclBinary.c (BinaryDecode64): [Bug 3033307]: Corrected
	handling of trailing whitespace when decoding base64. Thanks to Anton
	Kovalenko for reporting, and Andy Goth for the fix and tests.

2012-11-19  Donal K. Fellows  <dkf@users.sf.net>

	* generic/tclExecute.c (INST_STR_RANGE_IMM): [Bug 3588366]: Corrected
	implementation of bounds restriction for end-indexed compiled [string
	range]. Thanks to Emiliano Gavilan for diagnosis and fix.

2012-11-15  Jan Nijtmans  <nijtmans@users.sf.net>

	IMPLEMENTATION OF TIP#416

	New Options for 'load': -global and -lazy

	* generic/tcl.h:
	* generic/tclLoad.c
	* unix/tclLoadDl.c
	* unix/tclLoadDyld.c
	* tests/load.test
	* doc/Load.3
	* doc/load.n

2012-11-14  Donal K. Fellows  <dkf@users.sf.net>

	* unix/tclUnixFCmd.c (TclUnixOpenTemporaryFile): [Bug 2933003]: Factor
	out all the code to do temporary file creation so that it is possible
	to make it correct in one place. Allow overriding of the back-stop
	default temporary file location at compile time by setting the
	TCL_TEMPORARY_FILE_DIRECTORY #def to a string containing the directory
	name (defaults to "/tmp" as that is the most common default).

2012-11-13  Joe Mistachkin  <joe@mistachkin.com>

	* win/tclWinInit.c: also search for the library directory (init.tcl,
	encodings, etc) relative to the build directory associated with the
	source checkout.

2012-11-10  Miguel Sofer  <msofer@users.sf.net>

	* generic/tclBasic.c:   re-enable bcc-tailcall, after fixing an
	* generic/tclExecute.c: infinite loop in the TCL_COMPILE_DEBUG mode


2012-11-07  Kevin B. Kenny  <kennykb@acm.org>

	* library/tzdata/Africa/Casablanca:
	* library/tzdata/America/Araguaina:
	* library/tzdata/America/Bahia:
	* library/tzdata/America/Havana:
	* library/tzdata/Asia/Amman:
	* library/tzdata/Asia/Gaza:
	* library/tzdata/Asia/Hebron:
	* library/tzdata/Asia/Jerusalem:
	* library/tzdata/Pacific/Apia:
	* library/tzdata/Pacific/Fakaofo:
	* library/tzdata/Pacific/Fiji:		Import tzdata2012i.

2012-11-06  Donal K. Fellows  <dkf@users.sf.net>

	* library/http/http.tcl (http::Finish): [Bug 3581754]: Ensure that
	callbacks are done at most once to prevent problems with timeouts on a
	keep-alive connection (combined with reentrant http package use)
	causing excessive stack growth. Not a fix for the underlying problem,
	but ensures that pain will be mostly kept away from users.
	Bump http package to 2.8.5.

2012-11-05  Donal K. Fellows  <dkf@users.sf.net>

	Added bytecode compilation of many Tcl commands. Some of these are
	total compilations and some are only partial (i.e., only compile in
	some cases). The (sub-)commands affected are:
	* array: exists, set, unset
	* dict: create, exists, merge
	* format: (simple cases only)
	* info: commands, coroutine, level, object
	* info object: class, isa object, namespace
	* namespace: current, code, qualifiers, tail, which
	* regsub: (only cases convertable to simple [string map])
	* self: (only no-argument and [self object] cases)
	* string: first, last, map, range
	* tailcall:
	* yield:

	[This was work originally done on the 'dkf-compile-misc-info' branch.]

2012-11-05  Jan Nijtmans  <nijtmans@users.sf.net>

	IMPLEMENTATION OF TIP#413

	Align the [string trim] and [string is space] commands, such that
	[string trim] by default trims all characters for which [string is
	space] returns 1, augmented with the NUL character.

	* generic/tclUtf.c: Add NEL, BOM and two more characters to [string is
	space]
	* generic/tclCmdMZ.c: Modify [string trim] for Unicode modifications.
	* generic/regc_locale.c: Regexp engine must match [string is space]
	* doc/string.n
	* tests/string.test
	***POTENTIAL INCOMPATIBILITY***
	Code that relied on characters not previously trimmed being not
	removed will notice a difference; it is believed that this is rare,
	but a workaround to get the behavior in Tcl 8.5 is to use " \t\n\r" as
	an explicit trim set.

2012-10-31  Jan Nijtmans  <nijtmans@users.sf.net>

	* win/Makefile.in:   Dde version number to 1.4.0, ready for Tcl 8.6.0rc1
	* win/makefile.vc
	* win/tclWinDde.c
	* library/dde/pkgIndex.tcl
	* tests/winDde.test

2012-10-24  Donal K. Fellows  <dkf@users.sf.net>

	* generic/tclCompCmds.c (TclCompileDictUnsetCmd): Added compilation of
	the [dict unset] command (for scalar var in LVT only).

2012-10-23  Jan Nijtmans  <nijtmans@users.sf.net>

	* generic/tclInt.h:       Add "flags" parameter from Tcl_LoadFile to
	* generic/tclIOUtil.c:    to various internal functions, so these
	* generic/tclLoadNone.c:  flags are available through the whole
	* unix/tclLoad*.c:        filesystem for (future) internal use.
	* win/tclWinLoad.c:

2012-10-17  Miguel Sofer  <msofer@users.sf.net>

	* generic/tclBasic.c (TclNRCoroutineObjCmd): insure that numlevels
	are properly set, fix bug discovered by dkf and reported at
	http://code.activestate.com/lists/tcl-core/12213/

2012-10-16  Donal K. Fellows  <dkf@users.sf.net>

	IMPLEMENTATION OF TIP#405

	New commands for applying a transformation to the elements of a list
	to produce another list (the [lmap] command) and to the mappings of a
	dictionary to produce another dictionary (the [dict map] command). In
	both cases, a [continue] will cause the skipping of an element/pair,
	and a [break] will terminate the construction early and successfully.

	* generic/tclCmdAH.c (Tcl_LmapObjCmd, TclNRLmapCmd): Implementation of
	the new [lmap] command, based on (and sharing much of) [foreach].
	* generic/tclDictObj.c (DictMapNRCmd): Implementation of the new [dict
	map] subcommand, based on (and sharing much of) [dict for].
	* generic/tclCompCmds.c (TclCompileLmapCmd, TclCompileDictMapCmd):
	Compilation engines for [lmap] and [dict map].

	IMPLEMENTATION OF TIP#400

	* generic/tclZlib.c: Allow the specification of a compression
	dictionary (a binary blob used to seed the compression engine) in both
	streams and channel transformations. Also some reorganization to allow
	for getting gzip header dictionaries and controlling buffering levels
	in channel transformations (allowing a trade-off between formal
	correctness and speed).
	(Tcl_ZlibStreamSetCompressionDictionary): New C API to allow setting
	the compression dictionary without using a Tcl script.

2012-10-14  Jan Nijtmans  <nijtmans@users.sf.net>

	* generic/tclDictObj.c: [Bug 3576509]: ::tcl::Bgerror crashes with
	* generic/tclEvent.c:    invalid arguments. Better fix, which helps
	for all Tcl_DictObjGet() calls in Tcl's source code.

2012-10-13  Jan Nijtmans  <nijtmans@users.sf.net>

	* generic/tclEvent.c: [Bug 3576509]: tcl::Bgerror crashes with invalid
	arguments

2012-10-06  Jan Nijtmans  <nijtmans@users.sf.net>

	* win/Makefile.in: [Bug 2459774]: tcl/win/Makefile.in not compatible
	with msys 0.8.

2012-10-03  Don Porter  <dgp@users.sourceforge.net>

	* generic/tclIO.c:	When checking for std channels being closed,
	compare the channel state, not the channel itself so that stacked
	channels do not cause trouble.

2012-09-26  Reinhard Max  <max@suse.de>

	* generic/tclIOSock.c (TclCreateSocketAddress): Work around a bug in
	getaddrinfo() on OSX that caused name resolution to fail for [socket
	-server foo -myaddr localhost 0].

2012-09-20  Jan Nijtmans  <nijtmans@users.sf.net>

	* win/configure.in: New import libraries for zlib 1.2.7, usable for
	* win/configure:    all win32/win64 compilers
	* compat/zlib/win32/zdll.lib:
	* compat/zlib/win64/zdll.lib:

	* win/tclWinDde.c: [FRQ 3527238]: Full unicode support for dde. Dde
	version is now 1.4.0b2.
	***POTENTIAL INCOMPATIBILITY***

2012-09-19  Jan Nijtmans  <nijtmans@users.sf.net>

	* generic/tcl.h:  Make Tcl_Interp a fully opaque structure if
	TCL_NO_DEPRECATED is set (TIP 330 and 336).
	* win/nmakehlp.c: Let "nmakehlp -V" start searching digits after the
	found match (suggested by Harald Oehlmann).

2012-09-07  Harald Oehlmann  <oehhar@users.sf.net>

	*** 8.6b3 TAGGED FOR RELEASE ***

	IMPLEMENTATION OF TIP#404.

	* library/msgcat/msgcat.tcl:	[FRQ 3544988]: New commands [mcflset]
	* library/msgcat/pkgIndex.tcl:	and [mcflmset] to set mc entries with
	* unix/Makefile.in:		implicit message file locale.
	* win/Makefile.in:		Bump to 1.5.0.

2012-08-25  Donal K. Fellows  <dkf@users.sf.net>

	* library/msgs/uk.msg: [Bug 3561330]: Use the correct full name of
	March in Ukrainian. Thanks to Mikhail Teterin for reporting.

2012-08-23  Jan Nijtmans  <nijtmans@users.sf.net>

	* generic/tclBinary.c: [Bug 3496014]: Unecessary memset() in
	Tcl_SetByteArrayObj().

2012-08-20  Don Porter  <dgp@users.sourceforge.net>

	* generic/tclPathObj.c:	[Bug 3559678]: Fix bad filename normalization
	when the last component is the empty string.

2012-08-20  Jan Nijtmans  <nijtmans@users.sf.net>

	* win/tclWinPort.h:  Remove wrapper macro for ntohs(): unnecessary,
	because it doesn't require an initialized winsock_2 library. See:
	<http://msdn.microsoft.com/en-us/library/windows/desktop/ms740075%28v=vs.85%29.aspx>
	* win/tclWinSock.c:
	* generic/tclStubInit.c:

2012-08-17  Jan Nijtmans  <nijtmans@users.sf.net>

	* win/nmakehlp.c: Add "-V<num>" option, in order to be able to detect
	partial version numbers.

2012-08-15  Jan Nijtmans  <nijtmans@users.sf.net>

	* win/buildall.vc.bat: Only build the threaded builds by default
	* win/rules.vc:        Some code cleanup

2010-08-13  Stuart Cassoff  <stwo@users.sourceforge.net>

	* unix/tclUnixCompat.c: [Bug 3555454]: Rearrange a bit to quash
	'declared but never defined' compiler warnings.

2012-08-13  Jan Nijtmans  <nijtmans@users.sf.net>

	* compat/zlib/win64/zlib1.dll:  Add 64-bit build of zlib1.dll, and use
	* compat/zlib/win64/zdll.lib:   it for the dynamic mingw-w64 build.
	* win/Makefile.in:
	* win/configure.in:
	* win/configure:

2012-08-09  Reinhard Max  <max@suse.de>

	* tests/http.test: Fix http-3.29 for machines without IPv6 support.

2010-08-08  Stuart Cassoff  <stwo@users.sourceforge.net>

	* unix/tclUnixCompat.c: Change one '#ifdef' to '#if defined()' for
	improved consistency within the file.

2012-08-08  Jan Nijtmans  <nijtmans@users.sf.net>

	* generic/tclfileName.c: [Bug #1536227]: Cygwin network pathname
	* tests/fileName.test:   support

2012-08-07  Don Porter  <dgp@users.sourceforge.net>

	* generic/tclIOUtil.c:	[Bug 3554250]: Overlooked one field of cleanup
	in the thread exit handler for the filesystem subsystem.

2012-07-31  Donal K. Fellows  <dkf@users.sf.net>

	* generic/tclInterp.c (Tcl_GetInterpPath):
	* unix/tclUnixPipe.c (TclGetAndDetachPids, Tcl_PidObjCmd):
	* win/tclWinPipe.c (TclGetAndDetachPids, Tcl_PidObjCmd):
	Purge use of Tcl_AppendElement, and corrected conversion of PIDs to
	integer objects.

2012-07-31  Jan Nijtmans  <nijtmans@users.sf.net>

	* win/nmakehlp.c:  Add -Q option from sampleextension.
	* win/Makefile.in: [FRQ 3544967]: Missing objectfiles in static lib
	* win/makefile.vc: (Thanks to Jos Decoster).

2012-07-29  Jan Nijtmans  <nijtmans@users.sf.net>

	* win/Makefile.in:  No longer build tcltest.exe to run the tests,
	but use tclsh86.exe in combination with tcltest86.dll to do that.
	* tests/*.test:     load tcltest86.dll if necessary.

2012-07-28  Jan Nijtmans  <nijtmans@users.sf.net>

	* tests/clock.test:    [Bug 3549770]: Multiple test failures running
	* tests/registry.test: tcltest outside build tree
	* tests/winDde.test:

2012-07-27  Jan Nijtmans  <nijtmans@users.sf.net>

	* generic/tclUniData.c:   Support Unicode 6.2 (Add Turkish lira sign)
	* generic/regc_locale.c:

2012-07-25  Alexandre Ferrieux  <ferrieux@users.sourceforge.net>

	* win/tclWinPipe.c: [Bug 3547994]: Abandon the synchronous Windows
	pipe driver to its fate when needed to honour TIP#398.

2012-07-24  Trevor Davel  <twylite@crypt.co.za>

	* win/tclWinSock.c: [Bug: 3545363]: Loop over multiple underlying file
	descriptors for a socket where required (TcpCloseProc, SocketProc).
	Refactor socket/descriptor setup to manage linked list operations in
	one place. Fix memory leak in socket close (TcpCloseProc) and related
	dangling pointers in SocketEventProc.

2012-07-19  Reinhard Max  <max@suse.de>

	* win/tclWinSock.c (TcpAccept): [Bug: 3545363]: Use a large enough
	buffer for accept()ing IPv6 connections. Fix conversion of host and
	port for passing to the accept proc to be independent of the IP
	version.

2012-07-23  Alexandre Ferrieux  <ferrieux@users.sourceforge.net>

	* generic/tclIO.c: [Bug 3545365]: Never try a bg-flush  on a dead
	channel, just like before 2011-08-17.

2012-07-19  Joe Mistachkin  <joe@mistachkin.com>

	* generic/tclTest.c: Fix several more missing mutex-locks in
	TestasyncCmd.

2012-07-19  Alexandre Ferrieux  <ferrieux@users.sourceforge.net>

	* generic/tclTest.c: [Bug 3544685]: Missing mutex-lock in
	TestasyncCmd since 2011-08-19. Unbounded gratitude to Stuart
	Cassoff for spotting it.

2012-07-17  Jan Nijtmans  <nijtmans@users.sf.net>

	* win/makefile.vc: [Bug 3544932]: Visual studio compiler check fails

2012-07-16  Donal K. Fellows  <dkf@users.sf.net>

	* generic/tclUtil.c (UpdateStringOfEndOffset): [Bug 3544658]: Stop
	1-byte overrun in memcpy, that object placement rules made harmless
	but which still caused compiler complaints.

2012-07-16  Jan Nijtmans  <nijtmans@users.sf.net>

	* library/reg/pkgIndex.tcl:  Make registry 1.3 package dynamically
	loadable when ::tcl::pkgconfig is available.

2012-07-11  Jan Nijtmans  <nijtmans@users.sf.net>

	* win/tclWinReg.c: [Bug 3362446]: registry keys command fails
	with 8.5/8.6. Follow Microsofts example better in order to prevent
	problems when using HKEY_PERFORMANCE_DATA.

2012-07-10  Jan Nijtmans  <nijtmans@users.sf.net>

	* unix/tclUnixNotfy.c: [Bug 3541646]: Don't panic on triggerPipe
	overrun.

2012-07-10  Donal K. Fellows  <dkf@users.sf.net>

	* win/tclWinSock.c (InitializeHostName): Corrected logic that
	extracted the name of the computer from the gethostname call so that
	it would use the name on success, not failure. Also ensured that the
	buffer size is exactly that recommended by Microsoft.

2012-07-08  Reinhard Max  <max@suse.de>

	* library/http/http.tcl: [Bug 3531209]: Add fix and test for URLs that
	* tests/http.test: 	 contain literal IPv6 addresses.

2012-07-05  Don Porter  <dgp@users.sourceforge.net>

	* unix/tclUnixPipe.c:	[Bug 1189293]: Make "<<" binary safe.
	* win/tclWinPipe.c:

2012-07-03  Donal K. Fellows  <dkf@users.sf.net>

	* generic/tclUtil.c (TclDStringAppendObj, TclDStringAppendDString):
	* generic/tclInt.h (TclDStringAppendLiteral, TclDStringClear):
	* generic/tclCompile.h (TclDStringAppendToken): Added wrappers to make
	common cases of appending to Tcl_DStrings simpler to write. Prompted
	by looking at [FRQ 1357401] (these are an _internal_ implementation of
	that FRQ).

2012-06-29  Jan Nijtmans  <nijtmans@users.sf.net>

	* library/msgcat/msgcat.tcl:   Add tn, ro_MO and ru_MO to msgcat.

2012-06-29  Harald Oehlmann <oehhar@users.sf.net>

	* library/msgcat/msgcat.tcl:	[Bug 3536888]: Locale guessing of
	* library/msgcat/pkgIndex.tcl:	msgcat fails on (some) Windows 7. Bump
	* unix/Makefile.in:		to 1.4.5
	* win/Makefile.in:

2012-06-29  Donal K. Fellows  <dkf@users.sf.net>

	* doc/GetIndex.3: Reinforced the description of the requirement for
	the tables of names to index over to be static, following posting to
	tcl-core by Brian Griffin about a bug caused by Tktreectrl not obeying
	this rule correctly. This does not represent a functionality change,
	merely a clearer documentation of a long-standing constraint.

2012-06-26  Jan Nijtmans  <nijtmans@users.sf.net>

	* unix/tcl.m4:       Let Cygwin shared build link with
	* unix/configure.in: zlib1.dll, not cygz.dll (two less
	* unix/configure:    dependencies on cygwin-specific dll's)
	* unix/Makefile.in:

2012-06-26  Reinhard Max  <max@suse.de>

	* generic/tclIOSock.c: Use EAI_SYSTEM only if it exists.
	* unix/tclUnixSock.c:

2012-06-25  Don Porter  <dgp@users.sourceforge.net>

	* generic/tclFileSystem.h:	[Bug 3024359]: Make sure that the
	* generic/tclIOUtil.c:	per-thread cache of the list of file systems
	* generic/tclPathObj.c:	currently registered is only updated at times
	when no active loops are traversing it.  Also reduce the amount of
	epoch storing and checking to where it can make a difference.

2012-06-25  Donal K. Fellows  <dkf@users.sf.net>

	* generic/tclCmdAH.c (EncodingDirsObjCmd): [Bug 3537605]: Do the right
	thing when reporting errors with the number of arguments.

2012-06-25  Jan Nijtmans  <nijtmans@users.sf.net>

	* generic/tclfileName.c: [Patch 1536227]: Cygwin network pathname
	* tests/fileName.test:   support.

2012-06-23  Jan Nijtmans  <nijtmans@users.sf.net>

	* unix/tclUnixNotfy.c: [Bug 3508771]: Cygwin notifier for handling
	win32 events.

2012-06-22  Reinhard Max  <max@suse.de>

	* generic/tclIOSock.c: Rework the error message generation of [socket],
	* unix/tclUnixSock.c:  so that the error code of getaddrinfo is used
	* win/tclWinSock.c:    instead of errno unless it is EAI_SYSTEM.

2012-06-21  Jan Nijtmans  <nijtmans@users.sf.net>

	* win/tclWinReg.c:	[Bug 3362446]: registry keys command fails
	* tests/registry.test:	with 8.5/8.6

2012-06-11  Don Porter  <dgp@users.sourceforge.net>

	* generic/tclBasic.c:	[Bug 3532959]: Make sure the lifetime
	* generic/tclProc.c:	management of entries in the linePBodyPtr
	* tests/proc.test:	hash table can tolerate either order of
	teardown, interp first, or Proc first.

2012-06-08  Don Porter  <dgp@users.sourceforge.net>

	* unix/configure.in:	Update autogoo for gettimeofday().
	* unix/tclUnixPort.h:	Thanks Joe English.
	* unix/configure:	autoconf 2.13

	* unix/tclUnixPort.h:	[Bug 3530533]: Centralize #include <pthread.h>
	* unix/tclUnixThrd.c:	in the tclUnixPort.h header so that old unix
	systems that need inclusion in all compilation units are supported.

2012-06-08  Jan Nijtmans  <nijtmans@users.sf.net>

	* win/tclWinDde.c:    Revise the "null data" check: null strings are
	possible, but empty binary arrays are not.
	* tests/winDde.test:  Add test-case (winDde-9.4) for transferring
	null-strings with dde. Convert tests to tcltest-2 syntax.

2012-06-06  Donal K. Fellows  <dkf@users.sf.net>

	* generic/tclZlib.c (TclZlibInit): Declare that Tcl is publishing the
	zlib package (version 2.0) as part of its bootstrap process. This will
	have an impact on tclkit (which includes zlib 1.1) but otherwise be
	very low impact.

2012-06-06  Jan Nijtmans  <nijtmans@users.sf.net>

	* unix/tclUnixInit.c: On Cygwin, use win32 API in stead of uname()
	to determine the tcl_platform variables.

2012-05-31  Jan Nijtmans  <nijtmans@users.sf.net>

	* generic/tclZlib.c:  [Bug 3530536]: zlib-7.4 fails on IRIX64
	* tests/zlib.test:
	* doc/zlib.n:         Document that [stream checksum] doesn't do
	what's expected for "inflate" and "deflate" formats

2012-05-31  Donal K. Fellows  <dkf@users.sf.net>

	* library/safe.tcl (safe::AliasFileSubcommand): Don't assume that
	slaves have corresponding commands, as that is not true for
	sub-subinterpreters (used in Tk's test suite).

	* doc/safe.n: [Bug 1997845]: Corrected formatting so that generated
	HTML can link properly.

	* tests/socket.test (socket*-13.1): Prevented intermittent test
	failure due to race condition.

2012-05-29  Donal K. Fellows  <dkf@users.sf.net>

	* doc/expr.n, doc/mathop.n: [Bug 2931407]: Clarified semantics of
	division and remainder operators.

2012-05-29  Jan Nijtmans  <nijtmans@users.sf.net>

	* win/tclWinDde.c:    [Bug 3525762]: Encoding handling in dde.
	* win/Makefile.in:    Fix "make genstubs" when cross-compiling on UNIX

2012-05-28  Donal K. Fellows  <dkf@users.sf.net>

	* library/safe.tcl (safe::AliasFileSubcommand): [Bug 3529949]: Made a
	more sophisticated method for preventing information leakage; it
	changes references to "~user" into "./~user", which is safe.

2012-05-25  Donal K. Fellows  <dkf@users.sf.net>

	* doc/namespace.n, doc/Ensemble.3: [Bug 3528418]: Document what is
	going on with respect to qualification of command prefixes in ensemble
	subcommand maps.

	* generic/tclIO.h (SYNTHETIC_EVENT_TIME): Factored out the definition
	of the amount of time that should be waited before firing a synthetic
	event on a channel.

2012-05-25  Jan Nijtmans  <nijtmans@users.sf.net>

	* win/tclWinDde.c: [Bug 473946]: Special characters were not correctly
	sent, now for XTYP_EXECUTE as well as XTYP_REQUEST.
	* win/Makefile.in: Fix "make genstubs" when cross-compiling on UNIX

2012-05-24  Jan Nijtmans  <nijtmans@users.sf.net>

	* tools/genStubs.tcl:  Take cygwin handling of X11 into account.
	* generic/tcl*Decls.h: re-generated
	* generic/tclStubInit.c:  Implement TclpIsAtty, Cygwin only.
	* doc/dde.n: Doc fix: "dde execute iexplore" doesn't work
	without -async, because iexplore doesn't return a value

2012-05-24  Jan Nijtmans  <nijtmans@users.sf.net>

	* tools/genStubs.tcl:   Let cygwin share stub table with win32
	* win/tclWinSock.c:     implement TclpInetNtoa for win32
	* generic/tclInt.decls: Revert most of [3caedf05df], since when
	  we let cygwin share the win32 stub table this is no longer necessary
	* generic/tcl*Decls.h:  re-generated
	* doc/dde.n:            1.3 -> 1.4

2012-05-23  Donal K. Fellows  <dkf@users.sf.net>

	* generic/tclZlib.c (ZlibTransformInput): [Bug 3525907]: Ensure that
	decompressed input is flushed through the transform correctly when the
	input stream gets to the end. Thanks to Alexandre Ferrieux and Andreas
	Kupries for their work on this.

2012-05-21  Don Porter  <dgp@users.sourceforge.net>

	* generic/tclFileName.c:	When using Tcl_SetObjLength() calls to
	* generic/tclPathObj.c:		grow and shrink the objPtr->bytes
	buffer, care must be taken that the value cannot possibly become pure
	Unicode.  Calling Tcl_AppendToObj() has the possibility of making such
	a conversion.  Bug found while valgrinding the trunk.

2012-05-21  Jan Nijtmans  <nijtmans@users.sf.net>

	IMPLEMENTATION OF TIP#106

	* win/tclWinDde.c:		Added encoding-related abilities to
	* library/dde/pkgIndex.tcl:	the [dde] command. The dde package's
	* tests/winDde.test:		version is now 1.4.0.
	* doc/dde.n:

2012-05-20  Donal K. Fellows  <dkf@users.sf.net>

	* generic/tclOOBasic.c (TclOO_Class_Constructor): [Bug 2023112]: Cut
	the amount of hackiness in class constructors, and refactor some of
	the error message handling from [oo::define] to be saner in the face
	of odd happenings.

2012-05-17  Donal K. Fellows  <dkf@users.sf.net>

	* generic/tclCmdMZ.c (Tcl_SwitchObjCmd): [Bug 3106532]: Corrected
	resulting indexes from -indexvar option to be usable with [string
	range]; this was always the intention (and is consistent with [regexp
	-indices] too).
	***POTENTIAL INCOMPATIBILITY***
	Uses of [switch -regexp -indexvar] that previously compensated for the
	wrong offsets (by subtracting 1 from the end indices) now do not need
	to do so as the value is correct.

	* library/safe.tcl (safe::InterpInit): Ensure that the module path is
	constructed in the correct order.
	(safe::AliasGlob): [Bug 2964715]: More extensive handling of what
	globbing is required to support package loading.

	* doc/expr.n: [Bug 3525462]: Corrected statement about what happens
	when comparing "0y" and "0x12"; the previously documented behavior was
	actually a subtle bug (now long-corrected).

2012-05-16  Donal K. Fellows  <dkf@users.sf.net>

	* generic/tclCmdAH.c (TclMakeFileCommandSafe): [Bug 3445787]: Improve
	the compatibility of safe interpreters' version of 'file' with that of
	unsafe interpreters.
	* library/safe.tcl (::safe::InterpInit): Teach the safe-interp scripts
	about how to expose 'file' properly.

2012-05-13  Jan Nijtmans  <nijtmans@users.sf.net>

	* win/tclWinDde.c:   Protect against receiving strings without ending
	\0, as external applications (or Tcl with TIP #106) could generate
	that.

2012-05-10  Jan Nijtmans  <nijtmans@users.sf.net>

	* win/tclWinDde.c: [Bug 473946]: Special characters not correctly sent
	* library/dde/pkgIndex.tcl:  Increase version to 1.3.3

2012-05-10  Alexandre Ferrieux  <ferrieux@users.sourceforge.net>

	* {win,unix}/configure{,.in}: [Bug 2812981]: Clean up bundled
	packages' build directory from within Tcl's ./configure, to avoid
	stale configuration.

2012-05-09  Andreas Kupries  <andreask@activestate.com>

	* generic/tclIORChan.c: [Bug 3522560]: Fixed the crash, enabled the
	test case. Modified [chan postevent] to properly inject the event(s)
	into the owner thread's event queue for execution in the correct
	context. Renamed the ForwardOpTo...Thread() function to match with our
	terminology.

	* tests/ioCmd.test: [Bug 3522560]: Added a test which crashes the core
	if it were not disabled as knownBug. For a reflected channel
	transfered to a different thread the [chan postevent] run in the
	handler thread tries to execute the owner threads's fileevent scripts
	by itself, wrongly reaching across thread boundaries.

2012-04-28  Alexandre Ferrieux  <ferrieux@users.sourceforge.net>

	* generic/tclIO.c: Properly close nonblocking channels even when
	not flushing them.

2012-05-03  Jan Nijtmans  <nijtmans@users.sf.net>

	* compat/zlib/*: Upgrade to zlib 1.2.7 (pre-built dll is still 1.2.5,
	will be upgraded as soon as the official build is available)

2012-05-03  Don Porter  <dgp@users.sourceforge.net>

	* tests/socket.test:	[Bug 3428754]: Test socket-14.2 tolerate
	[socket -async] connection that connects synchronously.

	* unix/tclUnixSock.c:	[Bug 3428753]: Fix [socket -async] connections
	that manage to connect synchronously.

2012-05-02  Jan Nijtmans  <nijtmans@users.sf.net>

	* generic/configure.in:    Better detection and implementation for
	* generic/configure:       cpuid instruction on Intel-derived
	* generic/tclUnixCompat.c: processors, both 32-bit and 64-bit.
	* generic/tclTest.c:       Move cpuid testcase from win-specific to
	* win/tclWinTest.c:        generic tests, as it should work on all
	* tests/platform.test:     Intel-related platforms now.

2012-04-30  Alexandre Ferrieux  <ferrieux@users.sourceforge.net>

	* tests/ioCmd.test: [Bug 3522560]: Tame deadlocks in broken refchan
	tests.

2012-04-28  Alexandre Ferrieux  <ferrieux@users.sourceforge.net>

	IMPLEMENTATION OF TIP#398

	* generic/tclIO.c: Quickly Exit with Non-Blocking Blocked Channels
	* tests/io.test  : *** POTENTIAL INCOMPATIBILITY ***
	* doc/close.n    : (compat flag available)

2012-04-27  Jan Nijtmans  <nijtmans@users.sf.net>

	* generic/tclPort.h:    Move CYGWIN-specific stuff from tclPort.h to
	* generic/tclEnv.c:     tclUnixPort.h, where it belongs.
	* unix/tclUnixPort.h:
	* unix/tclUnixFile.c:

2012-04-27  Donal K. Fellows  <dkf@users.sf.net>

	* library/init.tcl (auto_execok): Allow shell builtins to be detected
	even if they are upper-cased.

2012-04-26  Jan Nijtmans  <nijtmans@users.sf.net>

	* generic/tclStubInit.c:    Get rid of _ANSI_ARGS_ and CONST
	* generic/tclIO.c:
	* generic/tclIOCmd.c:
	* generic/tclTest.c:
	* unix/tclUnixChan.c:

2012-04-25  Donal K. Fellows  <dkf@users.sf.net>

	* generic/tclUtil.c (TclDStringToObj): Added internal function to make
	the fairly-common operation of converting a DString into an Obj a more
	efficient one; for long strings, it can just transfer the ownership of
	the buffer directly. Replaces this:
	   obj=Tcl_NewStringObj(Tcl_DStringValue(&ds),Tcl_DStringLength(&ds));
	   Tcl_DStringFree(&ds);
	with this:
	   obj=TclDStringToObj(&ds);

2012-04-24  Jan Nijtmans  <nijtmans@users.sf.net>

	* generic/tclInt.decls:      [Bug 3508771]: load tclreg.dll in cygwin
				     tclsh
	* generic/tclIntPlatDecls.h: Implement TclWinGetSockOpt,
	* generic/tclStubInit.c:     TclWinGetServByName and TclWinCPUID for
	* generic/tclUnixCompat.c:   Cygwin.
	* unix/configure.in:
	* unix/configure:
	* unix/tclUnixCompat.c:

2012-04-18  Kevin B. Kenny  <kennykb@acm.org>

	* library/tzdata/Africa/Casablanca:
	* library/tzdata/America/Port-au-Prince:
	* library/tzdata/Asia/Damascus:
	* library/tzdata/Asia/Gaza:
	* library/tzdata/Asia/Hebron: tzdata2012c

2012-04-16  Donal K. Fellows  <dkf@users.sf.net>

	* doc/FileSystem.3 (Tcl_FSOpenFileChannelProc): [Bug 3518244]: Fixed
	documentation of this filesystem callback function; it must not
	register its created channel - that's the responsibility of the caller
	of Tcl_FSOpenFileChannel - as that leads to reference leaks.

2012-04-15  Donal K. Fellows  <dkf@users.sf.net>

	* generic/tclEnsemble.c (NsEnsembleImplementationCmdNR):
	* generic/tclIOUtil.c (Tcl_FSEvalFileEx): Cut out levels of the C
	stack by going direct to the relevant internal evaluation function.

	* generic/tclZlib.c (ZlibTransformSetOption): [Bug 3517696]: Make
	flushing work correctly in a pushed compressing channel transform.

2012-04-12  Jan Nijtmans  <nijtmans@users.sf.net>

	* generic/tclInt.decls:      [Bug 3514475]: Remove TclpGetTimeZone and
	* generic/tclIntDecls.h:     TclpGetTZName
	* generic/tclIntPlatDecls.h:
	* generic/tclStubInit.c:
	* unix/tclUnixTime.c:
	* unix/tclWinTilemc:

2012-04-11  Jan Nijtmans  <nijtmans@users.sf.net>

	* win/tclWinInit.c:     [Bug 3448512]: clock scan "1958-01-01" fails
	* win/tcl.m4:           only in debug compilation.
	* win/configure:
	* unix/tcl.m4:          Use NDEBUG consistantly meaning: no debugging.
	* unix/configure:
	* generic/tclBasic.c:
	* library/dde/pkgIndex.tcl:  Use [::tcl::pkgconfig get debug] instead
	* library/reg/pkgIndex.tcl:  of [info exists ::tcl_platform(debug)]

2012-04-10  Donal K. Fellows  <dkf@users.sf.net>

	* generic/tcl.h (TCL_DEPRECATED_API): [Bug 2458976]: Added macro that
	can be used to mark parts of Tcl's API as deprecated. Currently only
	used for fields of Tcl_Interp, which TIPs 330 and 336 have deprecated
	with a migration strategy; we want to encourage people to move away
	from those fields.

2012-04-09  Donal K. Fellows  <dkf@users.sf.net>

	* generic/tclOODefineCmds.c (ClassVarsSet, ObjVarsSet): [Bug 3396896]:
	Ensure that the lists of variable names used to drive variable
	resolution will never have the same name twice.

	* generic/tclVar.c (AppendLocals): [Bug 2712377]: Fix problem with
	reporting of declared variables in methods. It's really a problem with
	how [info vars] interacts with variable resolvers; this is just a bit
	of a hack so it is no longer a big problem.

2012-04-04  Donal K. Fellows  <dkf@users.sf.net>

	* generic/tclOO.c (Tcl_NewObjectInstance, TclNRNewObjectInstance):
	[Bug 3514761]: Fixed bogosity with automated argument description
	handling when constructing an instance of a class that is itself a
	member of an ensemble. Thanks to Andreas Kupries for identifying that
	this was a problem case at all!
	(Tcl_CopyObjectInstance): Fix potential bleed-over of ensemble
	information into [oo::copy].

2012-04-04  Jan Nijtmans  <nijtmans@users.sf.net>

	* win/tclWinSock.c:	[Bug 510001]: TclSockMinimumBuffers needs
	* generic/tclIOSock.c:	platform implementation.
	* generic/tclInt.decls:
	* generic/tclIntDecls.h:
	* generic/tclStubInit.c:

2012-04-03  Jan Nijtmans  <nijtmans@users.sf.net>

	* generic/tclStubInit.c: Remove the TclpGetTZName implementation for
	* generic/tclIntDecls.h: Cygwin (from 2012-04-02 commit), re-generated
	* generic/tclIntPlatDecls.h:

2012-04-02  Donal K. Fellows  <dkf@users.sf.net>

	IMPLEMENTATION OF TIP#396.

	* generic/tclBasic.c (builtInCmds, TclNRYieldToObjCmd): Convert the
	formerly-unsupported yieldm and yieldTo commands into [yieldto].

2012-04-02  Jan Nijtmans  <nijtmans@users.sf.net>

	* generic/tclInt.decls: [Bug 3508771]: load tclreg.dll in cygwin tclsh
	* generic/tclIntPlatDecls.h: Implement TclWinGetTclInstance,
	* generic/tclStubInit.c:     TclpGetTZName, and various more
	win32-specific internal functions for Cygwin, so win32 extensions
	using those can be loaded in the cygwin version of tclsh.

2012-03-30  Jan Nijtmans  <nijtmans@users.sf.net>

	* unix/tcl.m4:        [Bug 3511806]: Compiler checks too early
	* unix/configure.in:  This change allows to build the cygwin and
	* unix/tclUnixPort.h: mingw32 ports of Tcl/Tk to build out-of-the-box
	* win/tcl.m4:         using a native or cross-compiler.
	* win/configure.in:
	* win/tclWinPort.h:
	* win/README          Document how to build win32 or win64 executables
	with Linux, Cygwin or Darwin.

2012-03-29  Jan Nijtmans  <nijtmans@users.sf.net>

	* generic/tclCmdMZ.c (StringIsCmd): Faster mem-leak free
	implementation of [string is entier].

2012-03-27  Donal K. Fellows  <dkf@users.sf.net>

	IMPLEMENTATION OF TIP#395.

	* generic/tclCmdMZ.c (StringIsCmd): Implementation of the [string is
	entier] check. Code by Jos Decoster.

2012-03-27  Jan Nijtmans  <nijtmans@users.sf.net>

	* generic/tcl.h:      [Bug 3508771]: Wrong Tcl_StatBuf used on MinGW.
	* generic/tclFCmd.c:  [Bug 2015723]: Duplicate inodes from file stat
	* generic/tclCmdAH.c: on windows (but now for cygwin as well).
	* generic/tclOODefineCmds.c: minor gcc warning
	* win/tclWinPort.h:   Use lower numbers, preventing integer overflow.
	Remove the workaround for mingw-w64 [Bug 3407992]. It's long fixed.

2012-03-27  Donal K. Fellows  <dkf@users.sf.net>

	IMPLEMENTATION OF TIP#397.

	* generic/tclOO.c (Tcl_CopyObjectInstance): [Bug 3474460]: Make the
	target object name optional when copying classes. [RFE 3485060]: Add
	callback method ("<cloned>") so that scripted control over copying is
	easier.
	***POTENTIAL INCOMPATIBILITY***
	If you'd previously been using the "<cloned>" method name, this now
	has a standard semantics and call interface. Only a problem if you are
	also using [oo::copy].

2012-03-26  Donal K. Fellows  <dkf@users.sf.net>

	IMPLEMENTATION OF TIP#380.

	* doc/define.n, doc/object.n, generic/tclOO.c, generic/tclOOBasic.c:
	* generic/tclOOCall.c, generic/tclOODefineCmds.c, generic/tclOOInt.h:
	* tests/oo.test: Switch definitions of lists of things in objects and
	classes to a slot-based approach, which gives a lot more flexibility
	and programmability at the script-level. Introduce new [::oo::Slot]
	class which is the implementation of these things.

	***POTENTIAL INCOMPATIBILITY***
	The unknown method handler now may be asked to deal with the case
	where no method name is provided at all. The default implementation
	generates a compatible error message, and any override that forces the
	presence of a first argument (i.e., a method name) will continue to
	function as at present as well, so this is a pretty small change.

	* generic/tclOOBasic.c (TclOO_Object_Destroy): Made it easier to do a
	tailcall inside a normally-invoked destructor; prevented leakage out
	to calling command.

2012-03-25  Jan Nijtmans  <nijtmans@users.sf.net>

	* generic/tclInt.decls:      [Bug 3508771]: load tclreg.dll in cygwin
	* generic/tclIntPlatDecls.h: tclsh. Implement TclWinConvertError,
	* generic/tclStubInit.c:     TclWinConvertWSAError, and various more
	* unix/Makefile.in:          win32-specific internal functions for
	* unix/tcl.m4:               Cygwin, so win32 extensions using those
	* unix/configure:            can be loaded in the cygwin version of
	* win/tclWinError.c:         tclsh.

2012-03-23  Jan Nijtmans  <nijtmans@users.sf.net>

	* generic/tclInt.decls:       Revert some cygwin-related signature
	* generic/tclIntPlatDecls.h:  changes from [835f8e1e9d] (2010-01-22).
	* win/tclWinError.c:          They were an attempt to make the cygwin
	                              port compile again, but since cygwin is
	                              based on unix this serves no purpose any
	                              more.
	* win/tclWinSerial.c:         Use EAGAIN in stead of EWOULDBLOCK,
	* win/tclWinSock.c:           because in VS10+ the value of
	                              EWOULDBLOCK is no longer the same as
	                              EAGAIN.
	* unix/Makefile.in:           Add tclWinError.c to the CYGWIN build.
	* unix/tcl.m4:
	* unix/configure:

2012-03-20  Jan Nijtmans  <nijtmans@users.sf.net>

	* generic/tcl.decls:         [Bug 3508771]: load tclreg.dll in cygwin
	* generic/tclInt.decls:      tclsh. Implement TclWinGetPlatformId,
	* generic/tclIntPlatDecls.h: Tcl_WinUtfToTChar, Tcl_WinTCharToUtf (and
	* generic/tclPlatDecls.h:    a dummy TclWinCPUID) for Cygwin, so win32
	* generic/tclStubInit.c:     extensions using those can be loaded in
	* unix/tclUnixCompat.c:      the cygwin version of tclsh.

2012-03-19  Venkat Iyer <venkat@comit.com>

	* library/tzdata/America/Atikokan: Update to tzdata2012b.
	* library/tzdata/America/Blanc-Sablon:
	* library/tzdata/America/Dawson_Creek:
	* library/tzdata/America/Edmonton:
	* library/tzdata/America/Glace_Bay:
	* library/tzdata/America/Goose_Bay:
	* library/tzdata/America/Halifax:
	* library/tzdata/America/Havana:
	* library/tzdata/America/Moncton:
	* library/tzdata/America/Montreal:
	* library/tzdata/America/Nipigon:
	* library/tzdata/America/Rainy_River:
	* library/tzdata/America/Regina:
	* library/tzdata/America/Santiago:
	* library/tzdata/America/St_Johns:
	* library/tzdata/America/Swift_Current:
	* library/tzdata/America/Toronto:
	* library/tzdata/America/Vancouver:
	* library/tzdata/America/Winnipeg:
	* library/tzdata/Antarctica/Casey:
	* library/tzdata/Antarctica/Davis:
	* library/tzdata/Antarctica/Palmer:
	* library/tzdata/Asia/Yerevan:
	* library/tzdata/Atlantic/Stanley:
	* library/tzdata/Pacific/Easter:
	* library/tzdata/Pacific/Fakaofo:
	* library/tzdata/America/Creston: (new)

2012-03-19  Reinhard Max  <max@suse.de>

	* unix/tclUnixSock.c (Tcl_OpenTcpServer): Use the values returned
	by getaddrinfo() for all three arguments to socket() instead of
	only using ai_family. Try to keep the most meaningful error while
	iterating over the result list, because using the last error can
	be misleading.

2012-03-15  Jan Nijtmans  <nijtmans@users.sf.net>

	* generic/tcl.h: [Bug 3288345]: Wrong Tcl_StatBuf used on Cygwin
	* unix/tclUnixFile.c:
	* unix/tclUnixPort.h:
	* win/cat.c:           Remove cygwin stuff no longer needed
	* win/tclWinFile.c:
	* win/tclWinPort.h:

2012-03-12  Jan Nijtmans  <nijtmans@users.sf.net>

	* win/tclWinFile.c: [Bug 3388350]: mingw64 compiler warnings

2012-03-11  Donal K. Fellows  <dkf@users.sf.net>

	* doc/*.n, doc/*.3: A number of small spelling and wording fixes.

2012-03-08  Donal K. Fellows  <dkf@users.sf.net>

	* doc/info.n:   Various minor fixes (prompted by Andreas Kupries
	* doc/socket.n: detecting a spelling mistake).

2012-03-07  Andreas Kupries  <andreask@activestate.com>

	* library/http/http.tcl: [Bug 3498327]: Generate upper-case
	* library/http/pkgIndex.tcl: hexadecimal output for compliance
	* tests/http.test: with RFC 3986. Bumped version to 2.8.4.
	* unix/Makefile.in:
	* win/Makefile.in:

2012-03-06  Jan Nijtmans  <nijtmans@users.sf.net>

	* win/tclWinPort.h: Compatibility with older Visual Studio versions.

2012-03-04  Jan Nijtmans  <nijtmans@users.sf.net>

	* generic/tclLoad.c: Patch from the cygwin folks
	* unix/tcl.m4:
	* unix/configure: (re-generated)

2012-03-02  Donal K. Fellows  <dkf@users.sf.net>

	* generic/tclBinary.c (Tcl_SetByteArrayObj): [Bug 3496014]: Only zero
	out the memory block if it is not being immediately overwritten. (Our
	caller might still overwrite, but we should at least avoid
	known-useless work.)

2012-02-29  Jan Nijtmans  <nijtmans@users.sf.net>

	* generic/tclIOUtil.c:	[Bug 3466099]: BOM in Unicode
	* generic/tclEncoding.c:
	* tests/source.test:

2012-02-23  Donal K. Fellows  <dkf@users.sf.net>

	* tests/reg.test (14.21-23): Add tests relating to Bug 1115587. Actual
	bug is characterised by test marked with 'knownBug'.

2012-02-17  Jan Nijtmans  <nijtmans@users.sf.net>

	* generic/tclIOUtil.c: [Bug 2233954]: AIX: compile error
	* unix/tclUnixPort.h:

2012-02-16  Donal K. Fellows  <dkf@users.sf.net>

	* generic/tclExecute.c (INST_LIST_RANGE_IMM): Enhance implementation
	so that shortening a (not multiply-referenced) list by lopping the end
	off with [lrange] or [lreplace] is efficient.

2012-02-15  Donal K. Fellows  <dkf@users.sf.net>

	* generic/tclCompCmds.c (TclCompileLreplaceCmd): Added a compilation
	strategy for [lreplace] that tackles the cases which are equivalent to
	a static [lrange].
	(TclCompileLrangeCmd): Add compiler for [lrange] with constant indices
	so we can take advantage of existing TCL_LIST_RANGE_IMM opcode.
	(TclCompileLindexCmd): Improve coverage of constant-index-style
	compliation using technique developed for [lrange] above.

	(TclCompileDictForCmd): [Bug 3487626]: Fix crash in compilation of
	[dict for] when its implementation command is used directly rather
	than through the ensemble.

2012-02-09  Don Porter  <dgp@users.sourceforge.net>

	* generic/tclStringObj.c:	Converted the memcpy() calls in append
	operations to memmove() calls.  This adds safety in the case of
	overlapping copies, and improves performance on some benchmarks.

2012-02-06  Don Porter  <dgp@users.sourceforge.net>

	* generic/tclEnsemble.c: [Bug 3485022]: TclCompileEnsemble() avoid
	* tests/trace.test:	compile when exec traces set.

2012-02-06  Miguel Sofer  <msofer@users.sf.net>

	* generic/tclTrace.c:  [Bug 3484621]: Ensure that execution traces on
	* tests/trace.test:    bytecoded commands bump the interp's compile
	epoch.

2012-02-02  Jan Nijtmans  <nijtmans@users.sf.net>

	* generic/tclUniData.c: [FRQ 3464401]: Support Unicode 6.1
	* generic/regc_locale.c:

2012-02-02  Don Porter  <dgp@users.sourceforge.net>

	* win/tclWinFile.c:	[Bugs 2974459,2879351,1951574,1852572,
	1661378,1613456]: Revisions to the NativeAccess() routine that queries
	file permissions on Windows native filesystems.  Meant to fix numerous
	bugs where [file writable|readable|executable] "lies" about what
	operations are possible, especially when the file resides on a Samba
	share.

2012-02-01  Donal K. Fellows  <dkf@users.sf.net>

	* doc/AddErrInfo.3: [Bug 3482614]: Documentation nit.

2012-01-30  Donal K. Fellows  <dkf@users.sf.net>

	* generic/tclCompCmds.c (TclCompileCatchCmd): Added a more efficient
	bytecode generator for the case where 'catch' is used without any
	variable arguments; don't capture the result just to discard it.

2012-01-26  Don Porter  <dgp@users.sourceforge.net>

	* generic/tclCmdAH.c:		[Bug 3479689]: New internal routine
	* generic/tclFCmd.c:		TclJoinPath(). Refactor all the
	* generic/tclFileName.c:	*Join*Path* routines to give them more
	* generic/tclInt.h:		useful interfaces that are easier to
	* generic/tclPathObj.c:		manage getting the refcounts right.

2012-01-26  Don Porter  <dgp@users.sourceforge.net>

	* generic/tclPathObj.c:	[Bug 3475569]: Add checks for unshared values
	before calls demanding them.  [Bug 3479689]: Stop memory corruption
	when shimmering 0-refCount value to "path" type.

2012-01-25  Donal K. Fellows  <dkf@users.sf.net>

	* generic/tclOO.c (Tcl_CopyObjectInstance): [Bug 3474460]: When
	copying an object, make sure that the configuration of the variable
	resolver is also duplicated.

2012-01-22  Jan Nijtmans  <nijtmans@users.sf.net>

	* tools/uniClass.tcl:    [FRQ 3473670]: Various Unicode-related
	* tools/uniParse.tcl:    speedups/robustness. Enhanced tools to be
	* generic/tclUniData.c:  able to handle characters > 0xffff. Done in
	* generic/tclUtf.c:      all branches in order to simplify merges for
	* generic/regc_locale.c: new Unicode versions (such as 6.1)

2012-01-22  Donal K. Fellows  <dkf@users.sf.net>

	* generic/tclDictObj.c (DictExistsCmd): [Bug 3475264]: Ensure that
	errors only ever happen when insufficient arguments are supplied, and
	not when a path doesn't exist or a dictionary is poorly formatted (the
	two cases can't be easily distinguished).

2012-01-21  Jan Nijtmans  <nijtmans@users.sf.net>

	* generic/tcl.h:        [Bug 3474726]: Eliminate detection of struct
	* generic/tclWinPort.h: _stat32i64, just use _stati64 in combination
	* generic/tclFCmd.c:    with _USE_32BIT_TIME_T, which is the same
	* generic/tclTest.c:    then. Only keep _stat32i64 usage for cygwin,
	* win/configure.in:     so it will not conflict with cygwin's own
	* win/configure:	struct stat.

2012-01-21  Don Porter  <dgp@users.sourceforge.net>

	* generic/tclCmdMZ.c:	[Bug 3475667]: Prevent buffer read overflow.
	Thanks to "sebres" for the report and fix.

2012-01-17  Donal K. Fellows  <dkf@users.sf.net>

	* doc/dict.n (dict with): [Bug 3474512]: Explain better what is going
	on when a dictionary key and the dictionary variable collide.

2012-01-13  Donal K. Fellows  <dkf@users.sf.net>

	* library/http/http.tcl (http::Connect): [Bug 3472316]: Ensure that we
	only try to read the socket error exactly once.

2012-01-12  Donal K. Fellows  <dkf@users.sf.net>

	* doc/tclvars.n: [Bug 3466506]: Document more environment variables.

2012-01-09  Jan Nijtmans  <nijtmans@users.sf.net>

	* generic/tclUtf.c:      [Bug 3464428]: [string is graph \u0120] was
	* generic/regc_locale.c: wrong. Add table for Unicode [:cntrl:] class.
	* tools/uniClass.tcl:    Generate Unicode [:cntrl:] class table.
	* tests/utf.test:

2012-01-08  Kevin B. Kenny  <kennykb@acm.org>

	* library/clock.tcl (ReadZoneinfoFile): [Bug 3470928]: Corrected a bug
	* tests/clock.test (clock-56.4):        where loading zoneinfo would
	fail if one timezone abbreviation was a proper tail of another, and
	zic used the same bytes of the file to represent both of them. Added a
	test case for the bug, using the same data that caused the observed
	failure "in the wild."

2011-12-30  Venkat Iyer <venkat@comit.com>

	* library/tzdata/America/Bahia:		Update to Olson's tzdata2011n
	* library/tzdata/America/Havana:
	* library/tzdata/Europe/Kiev:
	* library/tzdata/Europe/Simferopol:
	* library/tzdata/Europe/Uzhgorod:
	* library/tzdata/Europe/Zaporozhye:
	* library/tzdata/Pacific/Fiji:

2011-12-23  Jan Nijtmans  <nijtmans@users.sf.net>

	* generic/tclUtf.c: [Bug 3464428]: [string is graph \u0120] is wrong.
	* generic/tclUniData.c:
	* generic/regc_locale.c:
	* tests/utf.test:
	* tools/uniParse.tcl:   Clean up some unused stuff, and be more robust
	against changes in UnicodeData.txt syntax

2011-12-13  Andreas Kupries  <andreask@activestate.com>

	* generic/tclCompile.c (TclInitAuxDataTypeTable): Extended to register
	the DictUpdateInfo structure as an AuxData type. For use by tbcload,
	tclcompiler.

2011-12-11  Jan Nijtmans  <nijtmans@users.sf.net>

	* generic/regc_locale.c: [Bug 3457031]: Some Unicode 6.0 chars not
	* tests/utf.test:        in [:print:] class

2011-12-07  Jan Nijtmans  <nijtmans@users.sf.net>

	* tools/uniParse.tcl:    [Bug 3444754]: string tolower \u01c5 is wrong
	* generic/tclUniData.c:
	* tests/utf.test:

2011-11-30  Jan Nijtmans  <nijtmans@users.sf.net>

	* library/tcltest/tcltest.tcl: [Bug 967195]: Make tcltest work
	when tclsh is compiled without using the setargv() function on mingw.

2011-11-29  Jan Nijtmans  <nijtmans@users.sf.net>

	* win/Makefile.in: don't install tommath_(super)?class.h
	* unix/Makefile.in: don't install directories like 8.2 and 8.3
	* generic/tclTomMath.h: [Bug 2991415]: move include tclInt.h from
	* generic/tclTomMathInt.h: tclTomMath.h to tclTomMathInt.h

2011-11-25  Donal K. Fellows  <dkf@users.sf.net>

	* library/history.tcl (history): Simplify the dance of variable
	management used when chaining to the implementation command.

2011-11-22  Donal K. Fellows  <dkf@users.sf.net>

	* generic/tclExecute.c (TclCompileObj): Simplify and de-indent the
	logic so that it is easier to comprehend.

2011-11-22  Jan Nijtmans  <nijtmans@users.sf.net>

	* win/tclWinPort.h: [Bug 3354324]: Windows: [file mtime] sets wrong
	* win/tclWinFile.c: time (VS2005+ only).
	* generic/tclTest.c:

2011-11-20  Joe Mistachkin  <joe@mistachkin.com>

	* tests/thread.test: Remove unnecessary [after] calls from the thread
	tests.  Make error message matching more robust for tests that may
	have built-in race conditions.  Test thread-7.26 must first unset all
	thread testing related variables.  Revise results of the thread-7.28
	through thread-7.31 tests to account for the fact they are canceled
	via a script sent to the thread asynchronously, which then impacts the
	error message handling.  Attempt to manually drain the event queue for
	the main thread after joining the test thread to make sure no stray
	events are processed at the wrong time on the main thread.  Revise all
	the synchronization and comparison semantics related to the thread id
	and error message.

2011-11-18  Joe Mistachkin  <joe@mistachkin.com>

	* tests/thread.test: Remove all use of thread::release from the thread
	7.x tests, replacing it with a script that can easily cause "stuck"
	threads to self-destruct for those test cases that require it.  Also,
	make the error message handling far more robust by keeping track of
	every asynchronous error.

2011-11-17  Joe Mistachkin  <joe@mistachkin.com>

	* tests/thread.test: Refactor all the remaining thread-7.x tests that
	were using [testthread].  Note that this test file now requires the
	very latest version of the Thread package to pass all tests.  In
	addition, the thread-7.18 and thread-7.19 tests have been flagged as
	knownBug because they cannot pass without modifications to the [expr]
	command, persuant to TIP #392.

2011-11-17  Joe Mistachkin  <joe@mistachkin.com>

	* generic/tclThreadTest.c: For [testthread cancel], avoid creating a
	new Tcl_Obj when the default script cancellation result is desired.

2011-11-11  Donal K. Fellows  <dkf@users.sf.net>

	* win/tclWinConsole.c: Refactor common thread handling patterns.

2011-11-11  Alexandre Ferrieux  <ferrieux@users.sourceforge.net>

	* tests/zlib.test: [Bug 3428756]: Use nonblocking writes in
	single-threaded IO tests to avoid deadlocks when going beyond OS
	buffers.  Tidy up [chan configure] flags across zlib.test.

2011-11-03  Donal K. Fellows  <dkf@users.sf.net>

	* unix/tclUnixCompat.c (TclpGetPwNam, TclpGetPwUid, TclpGetGrNam)
	(TclpGetGrGid): Use the elaborate memory management scheme outlined on
	http://www.opengroup.org/austin/docs/austin_328.txt to handle Tcl's
	use of standard reentrant versions of the passwd/group access
	functions so that everything can work on all BSDs. Problem identified
	by Stuart Cassoff.

2011-10-20  Don Porter  <dgp@users.sourceforge.net>

	* library/http/http.tcl:        Bump to version 2.8.3
	* library/http/pkgIndex.tcl:
	* unix/Makefile.in:
	* win/Makefile.in:

	* changes:	Updates toward 8.6b3 release.

2011-10-20  Donal K. Fellows  <dkf@users.sf.net>

	* generic/tclLiteral.c (TclInvalidateCmdLiteral): [Bug 3418547]:
	Additional code for handling the invalidation of literals.
	* generic/tclBasic.c (Tcl_CreateObjCommand, Tcl_CreateCommand)
	(TclRenameCommand, Tcl_ExposeCommand): The four additional places that
	need extra care when dealing with literals.
	* generic/tclTest.c (TestInterpResolverCmd): Additional test machinery
	for interpreter resolvers.

2011-10-18  Reinhard Max  <max@suse.de>

	* library/clock.tcl (::tcl::clock::GetSystemTimeZone): Cache the time
	zone only if it was detected by one of the expensive methods.
	Otherwise after unsetting TCL_TZ or TZ the previous value will still
	be used.

2011-10-15  Venkat Iyer <venkat@comit.com>

	* library/tzdata/America/Sitka: Update to Olson's tzdata2011l
	* library/tzdata/Pacific/Fiji:
	* library/tzdata/Asia/Hebron: (New)

2011-10-11  Jan Nijtmans  <nijtmans@users.sf.net>

	* win/tclWinFile.c:    [Bug 2935503]: Incorrect mode field returned by
	[file stat] command.

2011-10-09  Donal K. Fellows  <dkf@users.sf.net>

	* generic/tclCompCmds.c (TclCompileDictWithCmd): Corrected handling of
	qualified names, and added spacial cases for empty bodies (used when
	[dict with] is just used for extracting variables).

2011-10-07  Jan Nijtmans  <nijtmans@users.sf.net>

	* generic/tcl.h:        Fix gcc warnings (discovered with latest
	* generic/tclIORChan.c: mingw, based on gcc 4.6.1)
	* tests/env.test:       Fix env.test, when running under wine 1.3.

2011-10-06  Donal K. Fellows  <dkf@users.sf.net>

	* generic/tclDictObj.c (TclDictWithInit, TclDictWithFinish):
	* generic/tclCompCmds.c (TclCompileDictWithCmd): Experimental
	compilation for the [dict with] subcommand, using parts factored out
	from the interpreted version of the command.

2011-10-05  Jan Nijtmans  <nijtmans@users.sf.net>

	* win/tclWinInt.h:   Remove tclWinProcs, as it is no longer
	* win/tclWin32Dll.c: being used.

2011-10-03  Venkat Iyer <venkat@comit.com>

	* library/tzdata/Africa/Dar_es_Salaam: Update to Olson's tzdata2011k
	* library/tzdata/Africa/Kampala:
	* library/tzdata/Africa/Nairobi:
	* library/tzdata/Asia/Gaza:
	* library/tzdata/Europe/Kaliningrad:
	* library/tzdata/Europe/Kiev:
	* library/tzdata/Europe/Minsk:
	* library/tzdata/Europe/Simferopol:
	* library/tzdata/Europe/Uzhgorod:
	* library/tzdata/Europe/Zaporozhye:
	* library/tzdata/Pacific/Apia:

2011-09-29  Donal K. Fellows  <dkf@users.sf.net>

	* tools/tcltk-man2html.tcl, tools/tcltk-man2html-utils.tcl: More
	refactoring so that more of the utility code is decently out of the
	way. Adjusted the header-material generator so that version numbers
	are only included in locations where there is room.

2011-09-28  Jan Nijtmans  <nijtmans@users.sf.net>

	* generic/tclOO.h:      [RFE 3010352]: make all TclOO API functions
	* generic/tclOODecls.h: MODULE_SCOPE
	* generic/tclOOIntDecls.h:

2011-09-27  Donal K. Fellows  <dkf@users.sf.net>

	* generic/tclIndexObj.c (Tcl_ParseArgsObjv): [Bug 3413857]: Corrected
	the memory management for the code parsing arguments when returning
	"large" numbers of arguments. Also unbroke the TCL_ARGV_AUTO_REST
	macro in passing.

2011-09-26  Donal K. Fellows  <dkf@users.sf.net>

	* generic/tclCmdAH.c (TclMakeFileCommandSafe): [Bug 3211758]: Also
	make the main [file] command hidden by default in safe interpreters,
	because that's what existing code expects. This will reduce the amount
	which the code breaks, but not necessarily eliminate it...

2011-09-23  Don Porter  <dgp@users.sourceforge.net>

	* generic/tclIORTrans.c: More revisions to get finalization of
	ReflectedTransforms correct, including adopting a "dead" field as was
	done in tclIORChan.c.

	* tests/thread.test:	Stop using the deprecated thread management
	commands of the tcltest package.  The test suite ought to provide
	these tools for itself.  They do not belong in a testing harness.

2011-09-22  Don Porter  <dgp@users.sourceforge.net>

	* generic/tclCmdIL.c:	Revise [info frame] so that it stops creating
	cycles in the iPtr->cmdFramePtr stack.

2011-09-22  Donal K. Fellows  <dkf@users.sf.net>

	* doc/re_syntax.n: [Bug 2903743]: Add more magic so that we can do at
	least something sane on Solaris.
	* tools/tcltk-man2html-utils.tcl (process-text): Teach the HTML
	generator how to handle this magic.

2011-09-21  Don Porter  <dgp@users.sourceforge.net>

	* generic/tclThreadTest.c: Revise the thread exit handling of the
	[testthread] command so that it properly maintains the per-process
	data structures even when the thread exits for reasons other than the
	[testthread exit] command.

2011-09-21  Alexandre Ferrieux  <ferrieux@users.sourceforge.net>

	* unix/tclIO.c: [Bug 3412487]: Now short reads are allowed in
	synchronous fcopy, avoid mistaking them as nonblocking ones.

2011-09-21  Andreas Kupries  <andreask@activestate.com>

	* generic/tclIORTrans.c (ForwardOpToOwnerThread): Fixed the missing
	initialization of the 'dsti' field. Reported by Don Porter, on chat.

2011-09-20  Don Porter  <dgp@users.sourceforge.net>

	* generic/tclIORChan.c: Re-using the "interp" field to signal a dead
	channel (via NULL value) interfered with conditional cleanup tasks
	testing for "the right interp". Added a new field "dead" to perform
	the dead channel signalling task so the corrupted logic is avoided.

	* generic/tclIORTrans.c: Revised ReflectClose() and
	FreeReflectedTransform() so that we stop leaking ReflectedTransforms,
	yet free all Tcl_Obj values in the same thread that alloced them.

2011-09-19  Don Porter  <dgp@users.sourceforge.net>

	* tests/ioTrans.test:	Conversion from [testthread] to Thread package
	stops most memory leaks.

	* tests/thread.test:	Plug most memory leaks in thread.test.
	Constrain the rest to be skipped during `make valgrind'.  Tests using
	the [testthread cancel] testing command are leaky.  Corrections wait
	for either addition of [thread::cancel] to the Thread package, or
	improvements to the [testthread] testing command to make leak-free
	versions of these tests possible.

	* generic/tclIORChan.c:	Plug all memory leaks in ioCmd.test exposed
	* tests/ioCmd.test:	by `make valgrind'.
	* unix/Makefile.in:

2011-09-16  Jan Nijtmans  <nijtmans@users.sf.net>

	IMPLEMENTATION OF TIP #388

	* doc/Tcl.n:
	* doc/re_syntax.n:
	* generic/regc_lex.c:
	* generic/regcomp.c:
	* generic/regcustom.h:
	* generic/tcl.h:
	* generic/tclParse.c:
	* tests/reg.test:
	* tests/utf.test:

2011-09-16  Donal K. Fellows  <dkf@users.sf.net>

	* generic/tclProc.c (ProcWrongNumArgs): [Bugs 3400658,3408830]:
	Corrected the handling of procedure error messages (found by TclOO).

2011-09-16  Jan Nijtmans  <nijtmans@users.sf.net>

	* generic/tcl.h:        Don't change Tcl_UniChar type when
	* generic/regcustom.h:  TCL_UTF_MAX == 4 (not supported anyway)

2011-09-16  Donal K. Fellows  <dkf@users.sf.net>

	* generic/tclProc.c (ProcWrongNumArgs): [Bugs 3400658,3408830]:
	Ensemble-like rewriting of error messages is complex, and TclOO (in
	combination with iTcl) hits the most tricky cases.

	* library/http/http.tcl (http::geturl): [Bug 3391977]: Ensure that the
	-headers option overrides the -type option (important because -type
	has a default that is not always appropriate, and the header must not
	be duplicated).

2011-09-15  Don Porter  <dgp@users.sourceforge.net>

	* generic/tclCompExpr.c: [Bug 3408408]: Partial improvement by sharing
	as literals the computed values of constant subexpressions when we can
	do so without incurring the cost of string rep generation.

2011-09-13  Don Porter  <dgp@users.sourceforge.net>

	* generic/tclUtil.c:	[Bug 3390638]: Workaround broken Solaris
	Studio cc optimizer.  Thanks to Wolfgang S. Kechel.

	* generic/tclDTrace.d:	[Bug 3405652]: Portability workaround for
	broken system DTrace support.  Thanks to Dagobert Michelson.

2011-09-12  Jan Nijtmans  <nijtmans@users.sf.net>

	* win/tclWinPort.h: [Bug 3407070]: tclPosixStr.c won't build with
	EOVERFLOW==E2BIG

2011-09-11  Don Porter  <dgp@users.sourceforge.net>

	* tests/thread.test:	Convert [testthread] use to Thread package use
	in thread-6.1.  Eliminates a memory leak in `make valgrind`.

	* tests/socket.test:	[Bug 3390699]: Convert [testthread] use to
	Thread package use in socket_*-13.1.  Eliminates a memory leak in
	`make valgrind`.

2011-09-09  Don Porter  <dgp@users.sourceforge.net>

	* tests/chanio.test:	[Bug 3389733]: Convert [testthread] use to
	* tests/io.test:	Thread package use in *io-70.1.  Eliminates a
	memory leak in `make valgrind`.

2011-09-07  Don Porter  <dgp@users.sourceforge.net>

	* generic/tclCompExpr.c: [Bug 3401704]: Allow function names like
	* tests/parseExpr.test:	 influence(), nanobot(), and 99bottles() that
	have been parsed as missing operator syntax errors before with the
	form NUMBER + FUNCTION.
	***POTENTIAL INCOMPATIBILITY***

2011-09-06  Venkat Iyer <venkat@comit.com>

	* library/tzdata/America/Goose_Bay: Update to Olson's tzdata2011i
	* library/tzdata/America/Metlakatla:
	* library/tzdata/America/Resolute:
	* library/tzdata/America/St_Johns:
	* library/tzdata/Europe/Kaliningrad:
	* library/tzdata/Pacific/Apia:
	* library/tzdata/Pacific/Honolulu:
	* library/tzdata/Africa/Juba: (new)

2011-09-06  Jan Nijtmans  <nijtmans@users.sf.net>

	* generic/tcl.h:   [RFE 1711975]: Tcl_MainEx() (like Tk_MainEx())
	* generic/tclDecls.h:
	* generic/tclMain.c:

2011-09-02  Don Porter  <dgp@users.sourceforge.net>

	* tests/http.test:	Convert [testthread] use to Thread package use.
	Eliminates memory leak seen in `make valgrind`.

2011-09-01  Alexandre Ferrieux  <ferrieux@users.sourceforge.net>

	* unix/tclUnixSock.c: [Bug 3401422]: Cache script-level changes to the
	nonblocking flag of an async client socket in progress, and commit
	them on completion.

2011-09-01  Don Porter  <dgp@users.sourceforge.net>

	* generic/tclStrToD.c:	[Bug 3402540]: Corrections to TclParseNumber()
	* tests/binary.test:	to make it reject invalid Nan(Hex) strings.

	* tests/scan.test:	[scan Inf %g] is portable; remove constraint.

2011-08-30  Donal K. Fellows  <dkf@users.sf.net>

	* generic/tclInterp.c (SlaveCommandLimitCmd, SlaveTimeLimitCmd):
	[Bug 3398794]: Ensure that low-level conditions in the limit API are
	enforced at the script level through errors, not a Tcl_Panic. This
	means that interpreters cannot read their own limits (writing already
	did not work).

2011-08-30  Reinhard Max  <max@suse.de>

	* unix/tclUnixSock.c (TcpWatchProc): [Bug 3394732]: Put back the check
	for server sockets.

2011-08-29  Don Porter  <dgp@users.sourceforge.net>

	* generic/tclIORTrans.c: Leak of ReflectedTransformMap.

2011-08-27  Don Porter  <dgp@users.sourceforge.net>

	* generic/tclStringObj.c:  [RFE 3396731]: Revise the [string reverse]
	* tests/string.test:	implementation to operate on the representation
	that comes in, avoid conversion to other reps.

2011-08-23  Don Porter  <dgp@users.sourceforge.net>

	* generic/tclIORChan.c:	[Bug 3396948]: Leak of ReflectedChannelMap.

2011-08-19  Don Porter  <dgp@users.sourceforge.net>

	* generic/tclIORTrans.c: [Bugs 3393279, 3393280]: ReflectClose(.) is
	missing Tcl_EventuallyFree() calls at some of its exits.

	* generic/tclIO.c: [Bugs 3394654, 3393276]: Revise FlushChannel() to
	account for the possibility that the ChanWrite() call might recycle
	the buffer out from under us.

	* generic/tclIO.c: Preserve the chanPtr during FlushChannel so that
	channel drivers don't yank it away before we're done with it.

2011-08-19  Alexandre Ferrieux  <ferrieux@users.sourceforge.net>

	* generic/tclTest.c: [Bug 2981154]: async-4.3 segfault.
	* tests/async.test:  [Bug 1774689]: async-4.3 sometimes fails.

2011-08-18  Alexandre Ferrieux  <ferrieux@users.sourceforge.net>

	* generic/tclIO.c: [Bug 3096275]: Sync fcopy buffers input.

2011-08-18  Jan Nijtmans  <nijtmans@users.sf.net>

	* generic/tclUniData.c: [Bug 3393714]: Overflow in toupper delta
	* tools/uniParse.tcl:
	* tests/utf.test:

2011-08-17  Alexandre Ferrieux  <ferrieux@users.sourceforge.net>

	* generic/tclIO.c:  [Bug 2946474]: Consistently resume backgrounded
	* tests/ioCmd.test: flushes+closes when exiting.

2011-08-17  Alexandre Ferrieux  <ferrieux@users.sourceforge.net>

	* doc/interp.n: Document TIP 378's one-way-ness.

2011-08-17  Don Porter  <dgp@users.sourceforge.net>

	* generic/tclGet.c: [Bug 3393150]: Overlooked free of intreps.
	(It matters for bignums!)

2011-08-16  Don Porter  <dgp@users.sourceforge.net>

	* generic/tclCompile.c: [Bug 3392070]: More complete prevention of
	Tcl_Obj reference cycles when producing an intrep of ByteCode.

2011-08-16  Donal K. Fellows  <dkf@users.sf.net>

	* generic/tclListObj.c (TclLindexList, TclLsetFlat): Silence warnings
	about (unreachable) cases of uninitialized variables.
	* generic/tclCmdIL.c (SelectObjFromSublist): Improve the generation of
	* generic/tclIndexObj.c (Tcl_ParseArgsObjv): messages through the use
	* generic/tclVar.c (ArrayStartSearchCmd):    of Tcl_ObjPrintf.

2011-08-15  Don Porter  <dgp@users.sourceforge.net>

	* generic/tclBasic.c: [Bug 3390272]: Leak of [info script] value.

2011-08-15  Jan Nijtmans  <nijtmans@users.sf.net>

	* generic/tclPosixStr.c:    [Bug 3388350]: mingw64 compiler warnings
	* win/tclWinPort.h:
	* win/configure.in:
	* win/configure:

2011-08-14  Jan Nijtmans  <nijtmans@users.sf.net>

	* doc/FindExec.3: [Patch 3124554]: Move WishPanic from Tk to Tcl
	* doc/Panic.3     Added Documentation

2011-08-12  Don Porter  <dgp@users.sourceforge.net>

	* generic/tclPathObj.c:	[Bug 3389764]: Eliminate possibility that dup
	of a "path" value can create reference cycle.

2011-08-12  Donal K. Fellows  <dkf@users.sf.net>

	* generic/tclZlib.c (ZlibTransformOutput): [Bug 3390073]: Return the
	correct length of written data for a compressing transform.

2011-08-10 Alexandre Ferrieux  <ferrieux@users.sourceforge.net>

	* generic/tclTestObj.c: [Bug 3386721]: Allow multiple [load]ing of the
	Tcltest package.

2011-08-09 Alexandre Ferrieux  <ferrieux@users.sourceforge.net>

	* generic/tclBasic.c: [Bug 2919042]: Restore "valgrindability" of Tcl
	* generic/tclEvent.c: that was lost by the streamlining of [exit], by
	* generic/tclExecute.c: conditionally forcing a full Finalize:
	* generic/tclInt.h:  use -DPURIFY or ::env(TCL_FINALIZE_ON_EXIT)

2011-08-09 Alexandre Ferrieux  <ferrieux@users.sourceforge.net>

	* generic/tclCompCmds.c: [Bug 3386417]: Avoid a reference loop between
	* generic/tclInt.h:      the bytecode and its companion errostack
	* generic/tclResult.c:   when compiling a syntax error.

2011-08-09  Jan Nijtmans  <nijtmans@users.sf.net>

	* win/tclWinConsole.c: [Bug 3388350]: mingw64 compiler warnings
	* win/tclWinDde.c:
	* win/tclWinPipe.c:
	* win/tclWinSerial.c:

2011-08-09  Jan Nijtmans  <nijtmans@users.sf.net>

	* generic/tclInt.h: Change the signature of TclParseHex(), such that
	* generic/tclParse.c: it can now parse up to 8 hex characters.

2011-08-08  Donal K. Fellows  <dkf@users.sf.net>

	* generic/tclZlib.c (ZlibStreamCmd): Make the -buffersize option to
	'$zstream add' function correctly instead of having its value just be
	discarded unceremoniously. Also generate error codes from more of the
	code, not just the low-level code but also the Tcl infrastructure.

2011-08-07  Donal K. Fellows  <dkf@users.sf.net>

	* generic/tclOOInfo.c (InfoClassCallCmd): [Bug 3387082]: Plug memory
	leak in call chain introspection.

2011-08-06  Kevin B, Kenny  <kennykb@acm.org>

	* generic/tclAssemnbly.c: [Bug 3384840]: Plug another memory leak.
	* generic/tclStrToD.c: [Bug 3386975]: Plug another memory leak.

2011-08-05  Kevin B. Kenny  <kennykb@acm.org>

	* generic/tclStrToD.c: [Bug 3386975]: Plugged a memory leak in
	double->string conversion.

2011-08-05  Don Porter  <dgp@users.sourceforge.net>

	*** 8.6b2 TAGGED FOR RELEASE ***

	* changes:	Updates for 8.6b2 release.

2011-08-05  Donal K. Fellows  <dkf@users.sf.net>

	* generic/tclAssembly.c (AssembleOneLine): Ensure that memory isn't
	leaked when an unknown instruction is encountered. Also simplify code
	through use of Tcl_ObjPrintf in error message generation.

	* generic/tclZlib.c (ZlibTransformClose): [Bug 3386197]: Plug a memory
	leak found by Miguel with valgrind, and ensure that the correct
	direction's buffers are released.

2011-08-04  Miguel Sofer  <msofer@users.sf.net>

	* generic/tclVar.c (TclPtrSetVar): Fix valgrind-detected error when
	newValuePtr is the interp's result obj.

2011-08-04  Donal K. Fellows  <dkf@users.sf.net>

	* generic/tclAssembly.c (FreeAssemblyEnv): [Bug 3384840]: Plug another
	possible memory leak due to over-complex code for freeing the table of
	labels.

2011-08-04  Reinhard Max  <max@suse.de>

	* generic/tclIOSock.c (TclCreateSocketAddress): Don't bother using
	AI_ADDRCONFIG for now, as it was causing problems in various
	situations.

2011-08-04  Donal K. Fellows  <dkf@users.sf.net>

	* generic/tclAssembly.c (AssembleOneLine, GetBooleanOperand)
	(GetIntegerOperand, GetListIndexOperand, FindLocalVar): [Bug 3384840]:
	A Tcl_Obj is allocated by GetNextOperand, so callers of it must not
	hold a reference to one in the 'out' parameter when calling it. This
	was causing a great many memory leaks.
	* tests/assemble.test (assemble-51.*): Added group of memory leak
	tests.

2011-08-02  Don Porter  <dgp@users.sourceforge.net>

	* changes:	Updates for 8.6b2 release.
	* tools/tcltk-man2html.tcl: Variable substitution botch.

2011-08-02  Donal K. Fellows  <dkf@users.sf.net>

	* generic/tclObj.c (Tcl_DbIncrRefCount, Tcl_DbDecrRefCount)
	(Tcl_DbIsShared): [Bug 3384007]: Fix the panic messages so they share
	what should be shared and have the right number of spaces.

2011-08-01  Miguel Sofer  <msofer@users.sf.net>

	* generic/tclProc.c (TclProcCompileProc): [Bug 3383616]: Fix for leak
	of resolveInfo when recompiling procs. Thanks go to Gustaf Neumann for
	detecting the bug and providing the fix.

2011-08-01  Donal K. Fellows  <dkf@users.sf.net>

	* doc/tclvars.n (EXAMPLES): Added some examples of how some of the
	standard global variables can be used, following prompting by a
	request by Robert Hicks.

	* tools/tcltk-man2html.tcl (plus-pkgs): [Bug 3382474]: Added code to
	determine the version number of contributed packages from their
	directory names so that HTML documentation builds are less confusing.

2011-07-29  Donal K. Fellows  <dkf@users.sf.net>

	* tools/tcltk-man2html.tcl (ensemble_commands, remap_link_target):
	Small enhancements to improve cross-linking with contributed packages.
	* tools/tcltk-man2html-utils.tcl (insert-cross-references): Enhance to
	cope with contributed packages' C API.

2011-07-28  Reinhard Max  <max@suse.de>

	* unix/tcl.m4 (SC_TCL_IPV6): Fix AC_DEFINE invocation for
	NEED_FAKE_RFC2553.
	* unix/configure:	autoconf-2.59

2011-07-28  Don Porter  <dgp@users.sourceforge.net>

	* changes:	Updates for 8.6b2 release.

	* library/tzdata/Asia/Anadyr: Update to Olson's tzdata2011h
	* library/tzdata/Asia/Irkutsk:
	* library/tzdata/Asia/Kamchatka:
	* library/tzdata/Asia/Krasnoyarsk:
	* library/tzdata/Asia/Magadan:
	* library/tzdata/Asia/Novokuznetsk:
	* library/tzdata/Asia/Novosibirsk:
	* library/tzdata/Asia/Omsk:
	* library/tzdata/Asia/Sakhalin:
	* library/tzdata/Asia/Vladivostok:
	* library/tzdata/Asia/Yakutsk:
	* library/tzdata/Asia/Yekaterinburg:
	* library/tzdata/Europe/Kaliningrad:
	* library/tzdata/Europe/Moscow:
	* library/tzdata/Europe/Samara:
	* library/tzdata/Europe/Volgograd:
	* library/tzdata/America/Kralendijk: (new)
	* library/tzdata/America/Lower_Princes: (new)

2011-07-26  Donal K. Fellows  <dkf@users.sf.net>

	* generic/tclOO.c (initScript): Ensure that TclOO is properly found by
	all the various package mechanisms (by adding a dummy ifneeded script)
	and not just some of them.

2011-07-21  Jan Nijtmans  <nijtmans@users.sf.net>

	* win/tclWinPort.h: [Bug 3372130]: Fix hypot math function with MSVC10

2011-07-19  Don Porter  <dgp@users.sourceforge.net>

	* generic/tclUtil.c:	[Bug 3371644]: Repair failure to properly handle
	* tests/util.test: (length == -1) scanning in TclConvertElement().
	Thanks to Thomas Sader and Alexandre Ferrieux.

2011-07-19  Donal K. Fellows  <dkf@users.sf.net>

	* doc/*.3, doc/*.n: Many small fixes to documentation as part of
	project to improve quality of generated HTML docs.

	* tools/tcltk-man2html.tcl (remap_link_target): More complete set of
	definitions of link targets, especially for major C API types.
	* tools/tcltk-man2html-utils.tcl (output-IP-list, cross-reference):
	Update to generation to produce proper HTML bulleted and enumerated
	lists.

2011-07-19 Alexandre Ferrieux  <ferrieux@users.sourceforge.net>

	* doc/upvar.n: Undocument long gone limitation of [upvar].

2011-07-18  Don Porter  <dgp@users.sourceforge.net>

	* generic/tcl.h:	Bump version number to 8.6b2.
	* library/init.tcl:
	* unix/configure.in:
	* win/configure.in:
	* unix/tcl.spec:
	* tools/tcl.wse.in:
	* README:

	* unix/configure:	autoconf-2.59
	* win/configure:

2011-07-15  Don Porter  <dgp@users.sourceforge.net>

	* generic/tclCompile.c: Avoid segfaults when RecordByteCodeStats() is
	called in a deleted interp.

	* generic/tclCompile.c: [Bug 467523, 3357771]: Prevent circular
	references in values with ByteCode intreps.  They can lead to memory
	leaks.

2011-07-14  Donal K. Fellows  <dkf@users.sf.net>

	* generic/tclOOCall.c (TclOORenderCallChain): [Bug 3365156]: Remove
	stray refcount bump that caused a memory leak.

2011-07-12  Don Porter  <dgp@users.sourceforge.net>

	* generic/tclUnixSock.c:  [Bug 3364777]: Stop segfault caused by
	reading from struct after it had been freed.

2011-07-11  Joe Mistachkin  <joe@mistachkin.com>

	* generic/tclExecute.c: [Bug 3339502]: Correct cast for CURR_DEPTH to
	silence compiler warning.

2011-07-08  Donal K. Fellows  <dkf@users.sf.net>

	* doc/http.n: [FRQ 3358415]: State what RFC defines HTTP/1.1.

2011-07-07  Miguel Sofer  <msofer@users.sf.net>

	* generic/tclBasic.c: Add missing INT2PTR

2011-07-03  Donal K. Fellows  <dkf@users.sf.net>

	* doc/FileSystem.3: Corrected statements about ctime field of 'struct
	stat'; that was always the time of the last metadata change, not the
	time of creation.

2011-07-02  Kevin B. Kenny  <kennykb@acm.org>

	* generic/tclStrToD.c:
	* generic/tclTomMath.decls:
	* generic/tclTomMathDecls.h:
	* macosx/Tcl.xcode/project.pbxproj:
	* macosx/Tcl.xcodeproj/project.pbxproj:
	* tests/util.test:
	* unix/Makefile.in:
	* win/Makefile.in:
	* win/Makefile.vc:
	[Bug 3349507]: Fix a bug where bignum->double conversion is "round up"
	and not "round to nearest" (causing expr double(1[string repeat 0 23])
	not to be 1e+23).

2011-06-28  Reinhard Max  <max@suse.de>

	* unix/tclUnixSock.c (CreateClientSocket): [Bug 3325339]: Fix and
	simplify posting of the writable fileevent at the end of an
	asynchronous connection attempt. Improve comments for some of the
	trickery around [socket -async].

	* tests/socket.test: Adjust tests to the async code changes. Add more
	tests for corner cases of async sockets.

2011-06-22  Andreas Kupries  <andreask@activestate.com>

	* library/platform/pkgIndex.tcl: Updated to platform 1.0.10. Added
	* library/platform/platform.tcl: handling of the DEB_HOST_MULTIARCH
	* unix/Makefile.in: location change for libc.
	* win/Makefile.in:

	* generic/tclInt.h: Fixed the inadvertently committed disabling of
	stack checks, see my 2010-11-15 commit.

2011-06-22  Reinhard Max  <max@suse.de>

	Merge from rmax-ipv6-branch:
	* unix/tclUnixSock.c: Fix [socket -async], so that all addresses
	returned by getaddrinfo() are tried, not just the first one. This
	requires the event loop to be running while the async connection is in
	progress. ***POTENTIAL INCOMPATIBILITY***
	* tests/socket.test: Add a test for the above.
	* doc/socket: Document the fact that -async needs the event loop
	* generic/tclIOSock.c: AI_ADDRCONFIG is broken on HP-UX

2011-06-21  Don Porter  <dgp@users.sourceforge.net>

	* generic/tclLink.c:	[Bug 3317466]: Prevent multiple links to a
	single Tcl variable when calling Tcl_LinkVar().

2011-06-13  Don Porter  <dgp@users.sourceforge.net>

	* generic/tclStrToD.c:  [Bug 3315098]: Mem leak fix from Gustaf
	Neumann.

2011-06-08  Andreas Kupries  <andreask@activestate.com>

	* generic/tclExecute.c: Reverted the fix for [Bug 3274728] committed
	on 2011-04-06 and replaced with one which is 64bit-safe. The existing
	fix crashed tclsh on Windows 64bit.

2011-06-08  Donal K. Fellows  <dkf@users.sf.net>

	* tests/fileSystem.test: Reduce the amount of use of duplication of
	complex code to perform common tests, and convert others to do the
	test result check directly using Tcltest's own primitives.

2011-06-06  Jan Nijtmans  <nijtmans@users.sf.net>

	* tests/socket.test: Add test constraint, so 6.2 and 6.3 don't fail
	when the machine does not have support for ip6. Follow-up to checkin
	from 2011-05-11 by rmax.

2011-06-02  Don Porter  <dgp@users.sourceforge.net>

	* generic/tclBasic.c:	Removed TclCleanupLiteralTable(), and old
	* generic/tclInt.h:	band-aid routine put in place while a fix for
	* generic/tclLiteral.c:	[Bug 994838] took shape.  No longer needed.

2011-06-02  Donal K. Fellows  <dkf@users.sf.net>

	* generic/tclInt.h (TclInvalidateNsCmdLookup): [Bug 3185407]: Extend
	the set of epochs that are potentially bumped when a command is
	created, for a slight performance drop (in some circumstances) and
	improved semantics.

2011-06-01  Miguel Sofer  <msofer@users.sf.net>

	* generic/tclBasic.c: Using the two free data elements in NRCommand to
	store objc and objv - useful for debugging.

2011-06-01  Jan Nijtmans  <nijtmans@users.sf.net>

	* generic/tclUtil.c:   Fix for [Bug 3309871]: Valgrind finds: invalid
	read in TclMaxListLength().

2011-05-31  Don Porter  <dgp@users.sourceforge.net>

	* generic/tclInt.h:	  Use a complete growth algorithm for lists so
	* generic/tclListObj.c:	  that length limits do not overconstrain by a
	* generic/tclStringObj.c: factor of 2.  [Bug 3293874]: Fix includes
	* generic/tclUtil.c:	  rooting all growth routines by default on a
	common tunable parameter TCL_MIN_GROWTH.

2011-05-25  Don Porter  <dgp@users.sourceforge.net>

	* library/msgcat/msgcat.tcl:	Bump to msgcat 1.4.4.
	* library/msgcat/pkgIndex.tcl:
	* unix/Makefile.in:
	* win/Makefile.in:

2011-05-25  Donal K. Fellows  <dkf@users.sf.net>

	* generic/tclOO.h (TCLOO_VERSION): Bump version.

	IMPLEMENTATION OF TIP#381.

	* doc/next.n, doc/ooInfo.n, doc/self.n, generic/tclOO.c,
	* generic/tclOOBasic.c, generic/tclOOCall.c, generic/tclOOInfo.c,
	* generic/tclOOInt.h, tests/oo.test, tests/ooNext2.test: Added
	introspection of call chains ([self call], [info object call], [info
	class call]) and ability to skip ahead in chain ([nextto]).

2011-05-24  Venkat Iyer <venkat@comit.com>

	* library/tzdata/Africa/Cairo: Update to Olson tzdata2011g

2011-05-24  Donal K. Fellows  <dkf@users.sf.net>

	* library/msgcat/msgcat.tcl (msgcat::mcset, msgcat::mcmset): Remove
	some useless code; [dict set] builds dictionary levels for us.

2011-05-17  Andreas Kupries  <andreask@activestate.com>

	* generic/tclCompile.c (TclFixupForwardJump): Tracked down and fixed
	* generic/tclBasic.c (TclArgumentBCEnter): the cause of a violation of
	my assertion that 'ePtr->nline == objc' in TclArgumentBCEnter.  When a
	bytecode was grown during jump fixup the pc -> command line mapping
	was not updated. When things aligned just wrong the mapping would
	direct command A to the data for command B, with a different number of
	arguments.

2011-05-11  Reinhard Max  <max@suse.de>

	* unix/tclUnixSock.c (TcpWatchProc): No need to check for server
	sockets here, as the generic server code already takes care of that.
	* tests/socket.test (accept): Add tests to make sure that this remains
	so.

2011-05-10  Don Porter  <dgp@users.sourceforge.net>

	* generic/tclInt.h:     New internal routines TclScanElement() and
	* generic/tclUtil.c:    TclConvertElement() are rewritten guts of
	machinery to produce string rep of lists.  The new routines avoid and
	correct [Bug 3173086].  See comments for much more detail.

	* generic/tclDictObj.c:         Update all callers.
	* generic/tclIndexObj.c:
	* generic/tclListObj.c:
	* generic/tclUtil.c:
	* tests/list.test:

2011-05-09  Donal K. Fellows  <dkf@users.sf.net>

	* generic/tclNamesp.c (NamespacePathCmd): Convert to use Tcl_Obj API
	* generic/tclPkg.c (Tcl_PackageObjCmd):   for result generation in
	* generic/tclTimer.c (Tcl_AfterObjCmd):   [after info], [namespace
	path] and [package versions].

2011-05-09  Don Porter  <dgp@users.sourceforge.net>

	* generic/tclListObj.c:	Revise empty string tests so that we avoid
	potentially expensive string rep generations, especially for dicts.

2011-05-07  Donal K. Fellows  <dkf@users.sf.net>

	* generic/tclLoad.c (TclGetLoadedPackages): Convert to use Tcl_Obj API
	for result generation.

2011-05-07  Miguel Sofer  <msofer@users.sf.net>

	* generic/tclInt.h: Fix USE_TCLALLOC so that it can be enabled without
	* unix/Makefile.in: editing the Makefile.

2011-05-05  Don Porter  <dgp@users.sourceforge.net>

	* generic/tclListObj.c:	Stop generating string rep of dict when
	converting to list.  Tolerate NULL interps more completely.

2011-05-03  Don Porter  <dgp@users.sourceforge.net>

	* generic/tclUtil.c:	Tighten Tcl_SplitList().
	* generic/tclListObj.c:	Tighten SetListFromAny().
	* generic/tclDictObj.c:	Tighten SetDictFromAny().
	* tests/join.test:
	* tests/mathop.test:

2011-05-02  Don Porter  <dgp@users.sourceforge.net>

	* generic/tclCmdMZ.c:	Revised TclFindElement() interface. The final
	* generic/tclDictObj.c:	argument had been bracePtr, the address of a
	* generic/tclListObj.c:	boolean var, where the caller can be told
	* generic/tclParse.c:	whether or not the parsed list element was
	* generic/tclUtil.c:	enclosed in braces.  In practice, no callers
	really care about that.  What the callers really want to know is
	whether the list element value exists as a literal substring of the
	string being parsed, or whether a call to TclCopyAndCollpase() is
	needed to produce the list element value.  Now the final argument is
	changed to do what callers actually need. This is a better fit for the
	calls in tclParse.c, where now a good deal of post-processing checking
	for "naked backslashes" is no longer necessary.
	***POTENTIAL INCOMPATIBILITY***
	For any callers calling in via the internal stubs table who really do
	use the final argument explicitly to check for the enclosing brace
	scenario.  Simply looking for the braces where they must be is the
	revision available to those callers, and it will backport cleanly.

	* tests/parse.test:	Tests for expanded literals quoting detection.

	* generic/tclCompCmdsSZ.c:	New TclFindElement() is also a better
	fit for the [switch] compiler.

	* generic/tclInt.h:	Replace TclCountSpaceRuns() with
	* generic/tclListObj.c:	TclMaxListLength() which is the function we
	* generic/tclUtil.c:	actually want.
	* generic/tclCompCmdsSZ.c:

	* generic/tclCompCmdsSZ.c: Rewrite of parts of the switch compiler to
	better use the powers of TclFindElement() and do less parsing on its
	own.

2011-04-28  Don Porter  <dgp@users.sourceforge.net>

	* generic/tclInt.h:	New utility routines:
	* generic/tclParse.c:	TclIsSpaceProc() and TclCountSpaceRuns()
	* generic/tclUtil.c:

	* generic/tclCmdMZ.c:	Use new routines to replace calls to isspace()
	* generic/tclListObj.c:	and their /* INTL */ risk.
	* generic/tclStrToD.c:
	* generic/tclUtf.c:
	* unix/tclUnixFile.c:

	* generic/tclStringObj.c:	Improved reaction to out of memory.

2011-04-27  Don Porter  <dgp@users.sourceforge.net>

	* generic/tclCmdMZ.c:	TclFreeIntRep() correction & cleanup.
	* generic/tclExecute.c:
	* generic/tclIndexObj.c:
	* generic/tclInt.h:
	* generic/tclListObj.c:
	* generic/tclNamesp.c:
	* generic/tclResult.c:
	* generic/tclStringObj.c:
	* generic/tclVar.c:

	* generic/tclListObj.c:	FreeListInternalRep() cleanup.

2011-04-21  Don Porter  <dgp@users.sourceforge.net>

	* generic/tclInt.h:	Use macro to set List intreps.
	* generic/tclListObj.c:

	* generic/tclCmdIL.c:	Limits on list length were too strict.
	* generic/tclInt.h:	Revised panics to errors where possible.
	* generic/tclListObj.c:
	* tests/lrepeat.test:

	* generic/tclCompile.c:	Make sure SetFooFromAny routines react
	* generic/tclIO.c:	reasonably when passed a NULL interp.
	* generic/tclIndexObj.c:
	* generic/tclListObj.c:
	* generic/tclNamesp.c:
	* generic/tclObj.c:
	* generic/tclProc.c:
	* macosx/tclMacOSXFCmd.c:

2011-04-21  Jan Nijtmans  <nijtmans@users.sf.net>

	* generic/tcl.h:       fix for [Bug 3288345]: Wrong Tcl_StatBuf
	* generic/tclInt.h:    used on MinGW. Make sure that all _WIN32
	* win/tclWinFile.c:    compilers use exactly the same layout
	* win/configure.in:    for Tcl_StatBuf - the one used by MSVC6 -
	* win/configure:       in all situations.

2011-04-19  Don Porter  <dgp@users.sourceforge.net>

	* generic/tclConfig.c:	Reduce internals access in the implementation
	of [<foo>::pkgconfig list].

2011-04-18  Don Porter  <dgp@users.sourceforge.net>

	* generic/tclCmdIL.c:	Use ListRepPtr(.) and other cleanup.
	* generic/tclConfig.c:
	* generic/tclListObj.c:

	* generic/tclInt.h:	Define and use macros that test whether a Tcl
	* generic/tclBasic.c:	list value is canonical.
	* generic/tclUtil.c:

2011-04-18  Donal K. Fellows  <dkf@users.sf.net>

	* doc/dict.n: [Bug 3288696]: Command summary was confusingly wrong
	when it came to [dict filter] with a 'value' filter.

2011-04-16  Donal K. Fellows  <dkf@users.sf.net>

	* generic/tclFCmd.c (TclFileAttrsCmd): Add comments to make this code
	easier to understand. Added a panic to handle the case where the VFS
	layer does something odd.

2011-04-13  Don Porter  <dgp@users.sourceforge.net>

	* generic/tclUtil.c:	[Bug 3285375]: Rewrite of Tcl_Concat*()
	routines to prevent segfaults on buffer overflow.  Build them out of
	existing primitives already coded to handle overflow properly.  Uses
	the new TclTrim*() routines.

	* generic/tclCmdMZ.c:	New internal utility routines TclTrimLeft()
	* generic/tclInt.h:	and TclTrimRight().  Refactor the
	* generic/tclUtil.c:	[string trim*] implementations to use them.

2011-04-13  Miguel Sofer  <msofer@users.sf.net>

	* generic/tclVar.c: [Bug 2662380]: Fix crash caused by appending to a
	variable with a write trace that unsets it.

2011-04-13  Donal K. Fellows  <dkf@users.sf.net>

	* generic/tclUtil.c (Tcl_ConcatObj): [Bug 3285375]: Make the crash
	less mysterious through the judicious use of a panic. Not yet properly
	fixed, but at least now clearer what the failure mode is.

2011-04-12  Don Porter  <dgp@users.sourceforge.net>

	* tests/string.test:	Test for [Bug 3285472]. Not buggy in trunk.

2011-04-12  Venkat Iyer <venkat@comit.com>

	* library/tzdata/Atlantic/Stanley: Update to Olson tzdata2011f

2011-04-12  Miguel Sofer  <msofer@users.sf.net>

	* generic/tclBasic.c: Fix for [Bug 2440625], kbk's patch

2011-04-11  Miguel Sofer  <msofer@users.sf.net>

	* generic/tclBasic.c:
	* tests/coroutine.test: [Bug 3282869]: Ensure that 'coroutine eval'
	runs the initial command in the proper context.

2011-04-11  Jan Nijtmans  <nijtmans@users.sf.net>

	* generic/tcl.h:    Fix for [Bug 3281728]: Tcl sources from 2011-04-06
	* unix/tcl.m4:      do not build on GCC9 (RH9)
	* unix/configure:

2011-04-08  Jan Nijtmans  <nijtmans@users.sf.net>

	* win/tclWinPort.h: Fix for [Bug 3280043]: win2k: unresolved DLL
	* win/configure.in: imports.
	* win/configure

2011-04-06  Miguel Sofer  <msofer@users.sf.net>

	* generic/tclExecute.c (TclCompileObj): Earlier return if Tip280
	gymnastics not needed.

	* generic/tclExecute.c: Fix for [Bug 3274728]: making *catchTop an
	unsigned long.

2011-04-06  Jan Nijtmans  <nijtmans@users.sf.net>

	* unix/tclAppInit.c:  Make symbols "main" and "Tcl_AppInit"
	MODULE_SCOPE: there is absolutely no reason for exporting them.
	* unix/tcl.m4:        Don't use -fvisibility=hidden with static
	* unix/configure      libraries (--disable-shared)

2011-04-06  Donal K. Fellows  <dkf@users.sf.net>

	* generic/tclFCmd.c, macosx/tclMacOSXFCmd.c, unix/tclUnixChan.c,
	* unix/tclUnixFCmd.c, win/tclWinChan.c, win/tclWinDde.c,
	* win/tclWinFCmd.c, win/tclWinLoad.c, win/tclWinPipe.c,
	* win/tclWinReg.c, win/tclWinSerial.c, win/tclWinSock.c: More
	generation of error codes (most platform-specific parts not already
	using Tcl_PosixError).

2011-04-05  Venkat Iyer <venkat@comit.com>

	* library/tzdata/Africa/Casablanca: Update to Olson's tzdata2011e
	* library/tzdata/America/Santiago:
	* library/tzdata/Pacific/Easter:
	* library/tzdata/America/Metlakatla: (new)
	* library/tzdata/America/North_Dakota/Beulah: (new)
	* library/tzdata/America/Sitka: (new)

2011-04-04  Donal K. Fellows  <dkf@users.sf.net>

	* generic/tclOO.c, generic/tclOOBasic.c, generic/tclOODefineCmds.c
	* generic/tclOOInfo.c, generic/tclOOMethod.c: More generation of
	error codes (TclOO miscellany).

	* generic/tclCmdAH.c, generic/tclCmdIL.c: More generation of error
	codes (miscellaneous commands mostly already handled).

2011-04-04  Don Porter  <dgp@users.sourceforge.net>

	* README:	[Bug 3202030]: Updated README files, repairing broken
	* macosx/README:URLs and removing other bits that were clearly wrong.
	* unix/README:	Still could use more eyeballs on the detailed build
	* win/README:	advice on various plaforms.

2011-04-04  Donal K. Fellows  <dkf@users.sf.net>

	* library/init.tcl (tcl::mathfunc::rmmadwiw): Disable by default to
	make test suite work.

	* generic/tclBasic.c, generic/tclStringObj.c, generic/tclTimer.c,
	* generic/tclTrace.c, generic/tclUtil.c: More generation of error
	codes ([format], [after], [trace], RE optimizer).

2011-04-04  Jan Nijtmans  <nijtmans@users.sf.net>

	* generic/tclCmdAH.c:  Better error-message in case of errors
	* generic/tclCmdIL.c:  related to setting a variable. This fixes
	* generic/tclDictObj.c: a warning: "Why make your own error
	* generic/tclScan.c:   message? Why?"
	* generic/tclTest.c:
	* test/error.test:
	* test/info.test:
	* test/scan.test:
	* unix/tclUnixThrd.h:  Remove this unused header file.

2011-04-03  Donal K. Fellows  <dkf@users.sf.net>

	* generic/tclNamesp.c, generic/tclObj.c, generic/tclPathObj.c:
	* generic/tclPipe.c, generic/tclPkg.c, generic/tclProc.c:
	* generic/tclScan.c: More generation of error codes (namespace
	creation, path normalization, pipeline creation, package handling,
	procedures, [scan] formats)

2011-04-02  Kevin B. Kenny  <kennykb@acm.org>

	* generic/tclStrToD.c (QuickConversion): Replaced another couple
	of 'double' declarations with 'volatile double' to work around
	misrounding issues in mingw-gcc 3.4.5.

2011-04-02  Donal K. Fellows  <dkf@users.sf.net>

	* generic/tclInterp.c, generic/tclListObj.c, generic/tclLoad.c:
	More generation of errorCodes ([interp], [lset], [load], [unload]).

	* generic/tclEvent.c, generic/tclFileName.c: More generation of
	errorCode information (default [bgerror] and [glob]).

2011-04-01  Reinhard Max  <max@suse.de>

	* library/init.tcl: TIP#131 implementation.

2011-03-31  Donal K. Fellows  <dkf@users.sf.net>

	* generic/tclGetDate.y, generic/tclDate.c (TclClockOldscanObjCmd):
	More generation of errorCode information.

2011-03-28  Donal K. Fellows  <dkf@users.sf.net>

	* generic/tclCmdMZ.c, generic/tclConfig.c, generic/tclUtil.c: More
	generation of errorCode information, notably when lists are mis-parsed

	* generic/tclCmdMZ.c (Tcl_RegexpObjCmd, Tcl_RegsubObjCmd): Use the
	error messages generated by the variable management code rather than
	creating our own.

2011-03-27  Miguel Sofer  <msofer@users.sf.net>

	* generic/tclBasic.c (TclNREvalObjEx): fix performance issue, notably
	apparent in tclbench's "LIST lset foreach". Many thanks to Twylite for
	patiently researching the issue and explaining it to me: a missing
	Tcl_ResetObjResult that causes unwanted sharing of the current result
	Tcl_Obj.

2011-03-26  Donal K. Fellows  <dkf@users.sf.net>

	* generic/tclNamesp.c (Tcl_Export, Tcl_Import, DoImport): More
	generation of errorCode information.

	* generic/tclCompExpr.c, generic/tclCompile.c, generic/tclExecute.c:
	* generic/tclListObj.c, generic/tclNamesp.c, generic/tclObj.c:
	* generic/tclStringObj.c, generic/tclUtil.c: Reduce the number of
	casts used to manage Tcl_Obj internal representations.

2011-03-24  Don Porter  <dgp@users.sourceforge.net>

	* generic/tcl.h (ckfree,etc.): Restored C++ usability to the memory
	allocation and free macros.

2011-03-24  Donal K. Fellows  <dkf@users.sf.net>

	* generic/tclFCmd.c (TclFileAttrsCmd): Ensure that any reference to
	temporary index tables is squelched immediately rather than hanging
	around to trip us up in the future.

2011-03-23  Miguel Sofer  <msofer@users.sf.net>

	* generic/tclObj.c: Exploit HAVE_FAST_TSD for the deletion context in
	TclFreeObj()

2011-03-22  Miguel Sofer  <msofer@users.sf.net>

	* generic/tclThreadAlloc.c: Simpler initialization of Cache under
	HAVE_FAST_TSD, from mig-alloc-reform.

2011-03-21  Jan Nijtmans  <nijtmans@users.sf.net>

	* unix/tclLoadDl.c:    [Bug 3216070]: Loading extension libraries
	* unix/tclLoadDyld.c:  from embedded Tcl applications.
	***POTENTIAL INCOMPATIBILITY***
	For extensions which rely on symbols from other extensions being
	present in the global symbol table. For an example and some discussion
	of workarounds, see http://stackoverflow.com/q/8330614/301832

2011-03-21  Miguel Sofer  <msofer@users.sf.net>

	* generic/tclCkAlloc.c:
	* generic/tclInt.h: Remove one level of allocator indirection in
	non-memdebug builds, imported from mig-alloc-reform.

2011-03-20  Miguel Sofer  <msofer@users.sf.net>

	* generic/tclThreadAlloc.c: Imported HAVE_FAST_TSD support from
	mig-alloc-reform. The feature has to be enabled by hand: no autoconf
	support has been added. It is not clear how universal a build using
	this will be: it also requires some loader support.

2011-03-17  Donal K. Fellows  <dkf@users.sf.net>

	* generic/tclCompExpr.c (ParseExpr): Generate errorCode information on
	failure to parse expressions.

2011-03-17  Jan Nijtmans  <nijtmans@users.sf.net>

	* generic/tclMain.c: [Patch 3124683]: Reorganize the platform-specific
	stuff in (tcl|tk)Main.c.

2011-03-16  Jan Nijtmans  <nijtmans@users.sf.net>

	* generic/tclCkalloc.c: [Bug 3197864]: Pointer truncation on Win64
	TCL_MEM_DEBUG builds.

2011-03-16  Don Porter  <dgp@users.sourceforge.net>

	* generic/tclBasic.c:	Some rewrites to eliminate calls to isspace()
	* generic/tclParse.c:	and their /* INTL */ risk.
	* generic/tclProc.c:

2011-03-16  Jan Nijtmans  <nijtmans@users.sf.net>

	* unix/tcl.m4:    Make SHLIB_LD_LIBS='${LIBS}' the default and
	* unix/configure: set to "" on per-platform necessary basis.
	Backported from TEA, but kept all original platform code which was
	removed from TEA.

2011-03-14  Kevin B. Kenny  <kennykb@acm.org>

	* tools/tclZIC.tcl (onDayOfMonth): Allow for leading zeroes in month
	and day so that tzdata2011d parses correctly.
	* library/tzdata/America/Havana:
	* library/tzdata/America/Juneau:
	* library/tzdata/America/Santiago:
	* library/tzdata/Europe/Istanbul:
	* library/tzdata/Pacific/Apia:
	* library/tzdata/Pacific/Easter:
	* library/tzdata/Pacific/Honolulu:  tzdata2011d

	* generic/tclAssembly.c (BBEmitInstInt1): Changed parameter data types
	in an effort to silence a MSVC warning reported by Ashok P. Nadkarni.
	Unable to test, since both forms work on my machine in VC2005, 2008,
	2010, in both release and debug builds.
	* tests/tclTest.c (TestdstringCmd): Restored MSVC buildability broken
	by [5574bdd262], which changed the effective return type of 'ckalloc'
	from 'char*' to 'void*'.

2011-03-13  Miguel Sofer  <msofer@users.sf.net>

	* generic/tclExecute.c: remove TEBCreturn()

2011-03-12  Donal K. Fellows  <dkf@users.sf.net>

	* generic/tcl.h (ckalloc,ckfree,ckrealloc): Moved casts into these
	macro so that they work with VOID* (which is a void* on all platforms
	which Tcl actually builds on) and unsigned int for the length
	parameters, removing the need for MANY casts across the rest of Tcl.
	Note that this is a strict source-level-only change, so size_t cannot
	be used (would break binary compatibility on 64-bit platforms).

2011-03-12  Jan Nijtmans  <nijtmans@users.sf.net>

	* win/tclWinFile.c: [Bug 3185609]: File normalization corner case
	of ... broken with -DUNICODE

2011-03-11  Donal K. Fellows  <dkf@users.sf.net>

	* tests/unixInit.test: Make better use of tcltest2.

2011-03-10  Donal K. Fellows  <dkf@users.sf.net>

	* generic/tclBasic.c, generic/tclCompCmds.c, generic/tclEnsemble.c:
	* generic/tclInt.h, generic/tclNamesp.c, library/auto.tcl:
	* tests/interp.test, tests/namespace.test, tests/nre.test:
	Converted the [namespace] command into an ensemble. This has the
	consequence of making it vital for Tcl code that wishes to work with
	namespaces to _not_ delete the ::tcl namespace.
	***POTENTIAL INCOMPATIBILITY***

	* library/tcltest/tcltest.tcl (loadIntoSlaveInterpreter): Added this
	command to handle connecting tcltest to a slave interpreter. This adds
	in the hook (inside the tcltest namespace) that allows the tests run
	in the child interpreter to be reported as part of the main sequence
	of test results. Bumped version of tcltest to 2.3.3.
	* tests/init.test, tests/package.test: Adapted these test files to use
	the new feature.

	* generic/tclAlloc.c, generic/tclCmdMZ.c, generic/tclCompExpr.c:
	* generic/tclCompile.c, generic/tclEnv.c, generic/tclEvent.c:
	* generic/tclIO.c, generic/tclIOCmd.c, generic/tclIORChan.c:
	* generic/tclIORTrans.c, generic/tclLiteral.c, generic/tclNotify.c:
	* generic/tclParse.c, generic/tclStringObj.c, generic/tclUtil.c:
	* generic/tclZlib.c, unix/tclUnixFCmd.c, unix/tclUnixNotfy.c:
	* unix/tclUnixPort.h, unix/tclXtNotify.c: Formatting fixes, mainly to
	comments, so code better fits the style in the Engineering Manual.

2011-03-09  Donal K. Fellows  <dkf@users.sf.net>

	* tests/incr.test: Update more of the test suite to use Tcltest 2.

2011-03-09  Don Porter  <dgp@users.sourceforge.net>

	* generic/tclNamesp.c:	[Bug 3202171]: Tighten the detector of nested
	* tests/namespace.test:	[namespace code] quoting that the quoted
	scripts function properly even in a namespace that contains a custom
	"namespace" command.

	* doc/tclvars.n:	Formatting fix.  Thanks to Pat Thotys.

2011-03-09  Donal K. Fellows  <dkf@users.sf.net>

	* tests/dstring.test, tests/init.test, tests/link.test: Update more of
	the test suite to use Tcltest 2.

2011-03-08  Jan Nijtmans  <nijtmans@users.sf.net>

	* generic/tclBasic.c: Fix gcc warnings: variable set but not used
	* generic/tclProc.c:
	* generic/tclIORChan.c:
	* generic/tclIORTrans.c:
	* generic/tclAssembly.c:  Fix gcc warning: comparison between signed
	and unsigned integer expressions

2011-03-08  Don Porter  <dgp@users.sourceforge.net>

	* generic/tclInt.h:	Remove TclMarkList() routine, an experimental
	* generic/tclUtil.c:	dead-end from the 8.5 alpha days.

	* generic/tclResult.c (ResetObjResult): [Bug 3202905]: Correct failure
	to clear invalid intrep.  Thanks to Colin McDonald.

2011-03-08  Donal K. Fellows  <dkf@users.sf.net>

	* generic/tclAssembly.c, tests/assemble.test: Migrate to use a style
	more consistent with the rest of Tcl.

2011-03-06  Don Porter  <dgp@users.sourceforge.net>

	* generic/tclBasic.c:	More replacements of Tcl_UtfBackslash() calls
	* generic/tclCompile.c:	with TclParseBackslash() where possible.
	* generic/tclCompCmdsSZ.c:
	* generic/tclParse.c:
	* generic/tclUtil.c:

	* generic/tclUtil.c (TclFindElement):	[Bug 3192636]: Guard escape
	sequence scans to not overrun the string end.

2011-03-05  Don Porter  <dgp@users.sourceforge.net>

	* generic/tclParse.c (TclParseBackslash): [Bug 3200987]: Correct
	* tests/parse.test:	trunction checks in \x and \u substitutions.

2011-03-05  Miguel Sofer  <msofer@users.sf.net>

	* generic/tclExecute.c (TclStackFree): insure that the execStack
	satisfies "at most one free stack after the current one" when
	consecutive reallocs caused the creation of intervening stacks.

2011-03-05  Kevin B. Kenny  <kennykb@acm.org>

	* generic/tclAssembly.c (new file):
	* generic/tclBasic.c (Tcl_CreateInterp):
	* generic/tclInt.h:
	* tests/assemble.test (new file):
	* unix/Makefile.in:
	* win/Makefile.in:
	* win/makefile.vc:  Merged dogeen-assembler-branch into HEAD. Since
	all functional changes are in the tcl::unsupported namespace, there's
	no reason to sequester this code on a separate branch.

2011-03-05  Miguel Sofer  <msofer@users.sf.net>

	* generic/tclExecute.c: Cleaner mem management for TEBCdata

	* generic/tclExecute.c:
	* tests/nre.test: Renamed BottomData to TEBCdata, so that the name
	refers to what it is rather than to its storage location.

	* generic/tclBasic.c:     Renamed struct TEOV_callback to the more
	* generic/tclCompExpr.c:  descriptive NRE_callback.
	* generic/tclCompile.c:
	* generic/tclExecute.c:
	* generic/tclInt.decls:
	* generic/tclInt.h:
	* generic/tclIntDecls.h:
	* generic/tclTest.c:

2011-03-04  Donal K. Fellows  <dkf@users.sf.net>

	* generic/tclOOMethod.c (ProcedureMethodCompiledVarConnect)
	(ProcedureMethodCompiledVarDelete): [Bug 3185009]: Keep references to
	resolved object variables so that an unset doesn't leave any dangling
	pointers for code to trip over.

2011-03-01  Miguel Sofer  <msofer@users.sf.net>

	* generic/tclBasic.c (TclNREvalObjv): Missing a variable declaration
	in commented out non-optimised code, left for ref in checkin
	[b97b771b6d]

2011-03-03  Don Porter  <dgp@users.sourceforge.net>

	* generic/tclResult.c (Tcl_AppendResultVA):	Use the directive
	USE_INTERP_RESULT [TIP 330] to force compat with interp->result
	access, instead of the improvised hack USE_DIRECT_INTERP_RESULT_ACCESS
	from releases past.

2011-03-01  Miguel Sofer  <msofer@users.sf.net>

	* generic/tclCompCmdsSZ.c (TclCompileThrowCmd, TclCompileUnsetCmd):
	fix leaks

	* generic/tclBasic.c:       This is [Patch 3168398],
	* generic/tclCompCmdsSZ.c:  Joe Mistachkin's optimisation
	* generic/tclExecute.c:     of Tip #285
	* generic/tclInt.decls:
	* generic/tclInt.h:
	* generic/tclIntDecls.h:
	* generic/tclInterp.c:
	* generic/tclOODecls.h:
	* generic/tclStubInit.c:
	* win/makefile.vc:

	* generic/tclExecute.c (ExprObjCallback): Fix object leak

	* generic/tclExecute.c (TEBCresume): Store local var array and
	constants in automatic vars to reduce indirection, slight perf
	increase

	* generic/tclOOCall.c (TclOODeleteContext): Added missing '*' so that
	trunk compiles.

	* generic/tclBasic.c (TclNRRunCallbacks): [Patch 3168229]: Don't do
	the trampoline dance for commands that do not have an nreProc.

2011-03-01  Donal K. Fellows  <dkf@users.sf.net>

	* generic/tclOO.c (Tcl_NewObjectInstance, TclNRNewObjectInstance)
	(TclOOObjectCmdCore, FinalizeObjectCall):
	* generic/tclOOBasic.c (TclOO_Object_Destroy, AfterNRDestructor):
	* generic/tclOOCall.c (TclOODeleteContext, TclOOGetCallContext):
	Reorganization of call context reference count management so that code
	is (mostly) simpler.

2011-01-26  Donal K. Fellows  <dkf@users.sf.net>

	* doc/RegExp.3: [Bug 3165108]: Corrected documentation of description
	of subexpression info in Tcl_RegExpInfo structure.

2011-01-25  Jan Nijtmans  <nijtmans@users.sf.net>

	* generic/tclPreserve.c:  Don't miss 64-bit address bits in panic
				  message.
	* win/tclWinChan.c:       Fix various gcc-4.5.2 64-bit warning
	* win/tclWinConsole.c:    messages, e.g. by using full 64-bits for
	* win/tclWinDde.c:	  socket fd's
	* win/tclWinPipe.c:
	* win/tclWinReg.c:
	* win/tclWinSerial.c:
	* win/tclWinSock.c:
	* win/tclWinThrd.c:

2011-01-19  Jan Nijtmans  <nijtmans@users.sf.net>

	* tools/genStubs.tcl: [FRQ 3159920]: Tcl_ObjPrintf() crashes with
	* generic/tcl.decls   bad format specifier.
	* generic/tcl.h:
	* generic/tclDecls.h:

2011-01-18  Donal K. Fellows  <dkf@users.sf.net>

	* generic/tclOOMethod.c (PushMethodCallFrame): [Bug 3001438]: Make
	sure that the cmdPtr field of the procPtr is correct and relevant at
	all times so that [info frame] can report sensible information about a
	frame after a return to it from a recursive call, instead of probably
	crashing (depending on what else has overwritten the Tcl stack!)

2011-01-18  Jan Nijtmans  <nijtmans@users.sf.net>

	* generic/tclBasic.c:      Various mismatches between Tcl_Panic
	* generic/tclCompCmds.c:   format string and its arguments,
	* generic/tclCompCmdsSZ.c: discovered thanks to [Bug 3159920]
	* generic/tclCompExpr.c:
	* generic/tclEnsemble.c:
	* generic/tclPreserve.c:
	* generic/tclTest.c:

2011-01-17  Jan Nijtmans  <nijtmans@users.sf.net>

	* generic/tclIOCmd.c: [Bug 3148192]: Commands "read/puts" incorrectly
	* tests/chanio.test:  interpret parameters. Improved error-message
	* tests/io.test       regarding legacy form.
	* tests/ioCmd.test

2011-01-15  Kevin B. Kenny  <kennykb@acm.org>

	* doc/tclvars.n:
	* generic/tclStrToD.c:
	* generic/tclUtil.c (Tcl_PrintDouble):
	* tests/util.test (util-16.*): [Bug 3157475]: Restored full Tcl 8.4
	compatibility for the formatting of floating point numbers when
	$::tcl_precision is not zero. Added compatibility tests to make sure
	that excess trailing zeroes are suppressed for all eight major code
	paths.

2011-01-12  Jan Nijtmans  <nijtmans@users.sf.net>

	* win/tclWinFile.c:   Use _vsnprintf in stead of vsnprintf, because
	MSVC 6 doesn't have it. Reported by andreask.
	* win/tcl.m4:         handle --enable-64bit=ia64 for gcc
	* win/configure.in:   more accurate test for correct <intrin.h>
	* win/configure:      (autoconf-2.59)
	* win/tclWin32Dll.c:  VS 2005 64-bit does not have intrin.h, and
	* generic/tclPanic.c: does not need it.

2011-01-07  Kevin B. Kenny  <kennykb@acm.org>

	* tests/util.test (util-15.*): Added test cases for floating point
	conversion of the largest denormal and the smallest normal number, to
	avoid any possibility of the failure suffered by PHP in the last
	couple of days. (They didn't fail, so no actual functional change.)

2011-01-05  Donal K. Fellows  <dkf@users.sf.net>

	* tests/package.test, tests/pkg.test: Coalesce these tests into one
	file that is concerned with the package system. Convert to use
	tcltest2 properly.
	* tests/autoMkindex.test, tests/pkgMkIndex.test: Convert to use
	tcltest2 properly.

2011-01-01  Donal K. Fellows  <dkf@users.sf.net>

	* tests/cmdAH.test, tests/cmdMZ.test, tests/compExpr.test,
	* tests/compile.test, tests/concat.test, tests/eval.test,
	* tests/fileName.test, tests/fileSystem.test, tests/interp.test,
	* tests/lsearch.test, tests/namespace-old.test, tests/namespace.test,
	* tests/oo.test, tests/proc.test, tests/security.test,
	* tests/switch.test, tests/unixInit.test, tests/var.test,
	* tests/winDde.test, tests/winPipe.test: Clean up of tests and
	conversion to tcltest 2. Target has been to get init and cleanup code
	out of the test body and into the -setup/-cleanup stanzas.

	* tests/execute.test (execute-11.1): [Bug 3142026]: Added test that
	fails (with a crash) in an unfixed memdebug build on 64-bit systems.

2010-12-31  Donal K. Fellows  <dkf@users.sf.net>

	* generic/tclCmdIL.c (SortElement): Use unions properly in the
	definition of this structure so that there is no need to use nasty
	int/pointer type punning. Made it clearer what the purposes of the
	various parts of the structure are.

2010-12-31  Jan Nijtmans  <nijtmans@users.sf.net>

	* unix/dltest/*.c: [Bug 3148192]: Fix broken [load] tests by ensuring
	that the affected files are never compiled with -DSTATIC_BUILD.

2010-12-30  Miguel Sofer  <msofer@users.sf.net>

	* generic/tclExecute.c (GrowEvaluationStack): Off-by-one error in
	sizing the new allocation - was ok in comment but wrong in the code.
	Triggered by [Bug 3142026] which happened to require exactly one more
	than what was in existence.

2010-12-26  Donal K. Fellows  <dkf@users.sf.net>

	* generic/tclCmdIL.c (Tcl_LsortObjCmd): Fix crash when multiple -index
	options are used. Simplified memory handling logic.

2010-12-20  Jan Nijtmans  <nijtmans@users.sf.net>

	* win/tclWin32Dll.c:    [Patch 3059922]: fixes for mingw64 - gcc4.5.1
	tdm64-1: completed for all environments.

2010-12-20  Jan Nijtmans  <nijtmans@users.sf.net>

	* win/configure.in:   Explicitely test for intrinsics support in
	compiler, before assuming only MSVC has it.
	* win/configure:      (autoconf-2.59)
	* generic/tclPanic.c:

2010-12-19  Jan Nijtmans  <nijtmans@users.sf.net>

	* win/tclWin32Dll.c:    [Patch 3059922]: fixes for mingw64 - gcc4.5.1
	tdm64-1: Fixed for gcc, not yet for MSVC 64-bit.

2010-12-17  Stuart Cassoff  <stwo@users.sourceforge.net>

	* unix/Makefile.in:  Remove unwanted/obsolete 'ddd' target.

2010-12-17  Stuart Cassoff  <stwo@users.sourceforge.net>

	* unix/Makefile.in:	Clean up '.PHONY:' targets: Arrange those
				common to Tcl and Tk as in Tk's Makefile.in,
				add any missing ones and remove duplicates.

2010-12-17  Stuart Cassoff  <stwo@users.sourceforge.net>

	* unix/Makefile.in:  [Bug 2446711]: Remove 'allpatch' target.

2010-12-17  Stuart Cassoff  <stwo@users.sourceforge.net>

	* unix/Makefile.in:  [Bug 2537626]: Use 'rpmbuild', not 'rpm'.

2010-12-16  Jan Nijtmans  <nijtmans@users.sf.net>

	* generic/tclPanic.c:  [Patch 3124554]: Move WishPanic from Tk to Tcl
	* win/tclWinFile.c:    Better communication with debugger, if present.

2010-12-15  Kevin B. Kenny  <kennykb@acm.org>

	[dogeen-assembler-branch]

	* tclAssembly.c:
	* assemble.test: 	Reworked beginCatch/endCatch handling to
	enforce the more severe (but more correct) restrictions on catch
	handling that appeared in the discussion of [Bug 3098302] and in
	tcl-core traffic beginning about 2010-10-29.

2010-12-15  Jan Nijtmans  <nijtmans@users.sf.net>

	* generic/tclPanic.c:    Restore abort() as it was before.
	* win/tclWinFile.c:      [Patch 3124554]: Use ExitProcess() here, like
	in wish.

2010-12-14  Jan Nijtmans  <nijtmans@users.sf.net>

	* generic/tcl.h: [Bug 3137454]: Tcl CVS HEAD does not build on GCC 3.

2010-12-14  Reinhard Max  <max@suse.de>

	* win/tclWinSock.c (CreateSocket):         Swap the loops over
	* unix/tclUnixSock.c (CreateClientSocket): local and remote addresses,
	so that the system's address preference for the remote side decides
	which family gets tried first. Cleanup and clarify some of the
	comments.

2010-12-13  Jan Nijtmans  <nijtmans@users.sf.net>

	* generic/tcl.h:    [Bug 3135271]: Link error due to hidden
	* unix/tcl.m4:      symbols (CentOS 4.2)
	* unix/configure:   (autoconf-2.59)
	* win/tclWinFile.c:  Undocumented feature, only meant to be used by
	Tk_Main. See [Patch 3124554]: Move WishPanic from Tk to Tcl

2010-12-12  Stuart Cassoff  <stwo@users.sourceforge.net>

	* unix/tcl.m4: Better building on OpenBSD.
	* unix/configure: (autoconf-2.59)

2010-12-10  Jan Nijtmans  <nijtmans@users.sf.net>

	* generic/tcl.h:       [Bug 3129448]: Possible over-allocation on
	* generic/tclCkalloc.c: 64-bit platforms, part 2
	* generic/tclCompile.c:
	* generic/tclHash.c:
	* generic/tclInt.h:
	* generic/tclIO.h:
	* generic/tclProc.c:

2010-12-10 Alexandre Ferrieux  <ferrieux@users.sourceforge.net>

	* generic/tclIO.c: Make sure [fcopy -size ... -command ...] always
	* tests/io.test:   calls the callback asynchronously, even for size
			   zero.

2010-12-10  Jan Nijtmans  <nijtmans@users.sf.net>

	* generic/tclBinary.c:  Fix gcc -Wextra warning: missing initializer
	* generic/tclCmdAH.c:
	* generic/tclCmdIL.c:
	* generic/tclCmdMZ.c:
	* generic/tclDictObj.c:
	* generic/tclIndexObj.c:
	* generic/tclIOCmd.c:
	* generic/tclVar.c:
	* win/tcl.m4:               Fix manifest-generation for 64-bit gcc
				    (mingw-w64)
	* win/configure.in:         Check for availability of intptr_t and
				    uintptr_t
	* win/configure:            (autoconf-2.59)
	* generic/tclInt.decls:     Change 1st param of TclSockMinimumBuffers
	* generic/tclIntDecls.h:    to ClientData, and TclWin(Get|Set)SockOpt
	* generic/tclIntPlatDecls.h:to SOCKET, because on Win64 those are
	* generic/tclIOSock.c:	    64-bit, which does not fit.
	* win/tclWinSock.c:
	* unix/tclUnixSock.c:

2010-12-09  Donal K. Fellows  <dkf@users.sf.net>

	* tests/fCmd.test: Improve sanity of constraints now that we don't
	support anything before Windows 2000.

	* generic/tclCmdAH.c (TclInitFileCmd, TclMakeFileCommandSafe, ...):
	Break up [file] into an ensemble. Note that the ensemble is safe in
	itself, but the majority of its subcommands are not.
	* generic/tclFCmd.c (FileCopyRename,TclFileDeleteCmd,TclFileAttrsCmd)
	(TclFileMakeDirsCmd): Adjust these subcommand implementations to work
	inside an ensemble.
	(TclFileLinkCmd, TclFileReadLinkCmd, TclFileTemporaryCmd): Move these
	subcommand implementations from tclCmdAH.c, where they didn't really
	belong.
	* generic/tclIOCmd.c (TclChannelNamesCmd): Move to more appropriate
	source file.
	* generic/tclEnsemble.c (TclMakeEnsemble): Start of code to make
	partially-safe ensembles. Currently does not function as expected due
	to various shortcomings in how safe interpreters are constructed.
	* tests/cmdAH.test, tests/fCmd.test, tests/interp.test: Test updates
	to take into account systematization of error messages.

	* tests/append.test, tests/appendComp.test: Clean up tests so that
	they don't leave things in the global environment (detected when doing
	-singleproc testing).

2010-12-07  Donal K. Fellows  <dkf@users.sf.net>

	* tests/fCmd.test, tests/safe.test, tests/uplevel.test,
	* tests/upvar.test, tests/var.test: Convert more tests to tcltest2 and
	factor them to be easier to understand.

	* generic/tclStrToD.c: Tidy up code so that more #ifdef-fery is
	quarantined at the front of the file and function headers follow the
	modern Tcl style.

2010-12-06  Jan Nijtmans  <nijtmans@users.sf.net>

	* generic/tclBinary.c:  [Bug 3129448]: Possible over-allocation on
	* generic/tclCkalloc.c: 64-bit platforms.
	* generic/tclTrace.c:

2010-12-05  Jan Nijtmans  <nijtmans@users.sf.net>

	* unix/tcl.m4: [Patch 3116490]: Cross-compile support for unix
	* unix/configure: (autoconf-2.59)

2010-12-03  Jeff Hobbs  <jeffh@ActiveState.com>

	* generic/tclUtil.c (TclReToGlob): Add extra check for multiple inner
	*s that leads to poor recursive glob matching, defer to original RE
	instead.  tclbench RE var backtrack.

2010-12-03  Jan Nijtmans  <nijtmans@users.sf.net>

	* generic/tclUtil.c:   Silence gcc warning when using -Wwrite-strings
	* generic/tclStrToD.c: Silence gcc warning for non-IEEE platforms
	* win/Makefile.in:  [Patch 3116490]: Cross-compile Tcl mingw32 on unix
	* win/tcl.m4:       This makes it possible to cross-compile Tcl/Tk for
	* win/configure.in: Windows (either 32-bit or 64-bit) out-of-the-box
	* win/configure:    on UNIX, using mingw-w64 build tools (If Itcl,
	tdbc and Thread take over the latest tcl.m4, they can do that too).

2010-12-01  Kevin B. Kenny  <kennykb@acm.org>

	* generic/tclStrToD.c (SetPrecisionLimits, TclDoubleDigits):
	[Bug 3124675]: Added meaningless initialization of 'i', 'ilim' and
	'ilim1' to silence warnings from the C compiler about possible use of
	uninitialized variables, Added a panic to the 'switch' that assigns
	them, to assert that the 'default' case is impossible.

2010-12-01  Jan Nijtmans  <nijtmans@users.sf.net>

	* generic/tclBasic.c: Fix gcc 64-bit warnings: cast from pointer to
	* generic/tclHash.c:  integer of different size.
	* generic/tclTest.c:
	* generic/tclThreadTest.c:
	* generic/tclStrToD.c: Fix gcc(-4.5.2) warning: 'static' is not at
	beginning of declaration.
	* generic/tclPanic.c: Allow Tcl_Panic() to enter the debugger on win32
	* generic/tclCkalloc.c: Use Tcl_Panic() in stead of duplicating the
	code.

2010-11-30  Jeff Hobbs  <jeffh@ActiveState.com>

	* generic/tclInt.decls, generic/tclInt.h, generic/tclIntDecls.h:
	* generic/tclStubInit.c: TclFormatInt restored at slot 24
	* generic/tclUtil.c (TclFormatInt): restore TclFormatInt func from
	2005-07-05 macro-ization. Benchmarks indicate it is faster, as a key
	int->string routine (e.g. int-indexed arrays).

2010-11-29 Alexandre Ferrieux  <ferrieux@users.sourceforge.net>

	* generic/tclBasic.c: Patch by Miguel, providing a
	[::tcl::unsupported::inject coroname command args], which prepends
	("injects") arbitrary code to a suspended coro's future resumption.
	Neat for debugging complex coros without heavy instrumentation.

2010-11-29  Kevin B. Kenny  <kennykb@acm.org>

	* generic/tclInt.decls:
	* generic/tclInt.h:
	* generic/tclStrToD.c:
	* generic/tclTest.c:
	* generic/tclTomMath.decls:
	* generic/tclUtil.c:
	* tests/util.test:
	* unix/Makefile.in:
	* win/Makefile.in:
	* win/makefile.vc: Rewrite of Tcl_PrintDouble and TclDoubleDigits that
	(a) fixes a severe performance problem with floating point shimmering
	reported by Karl Lehenbauer, (b) allows TclDoubleDigits to generate
	the digit strings for 'e' and 'f' format, so that it can be used for
	tcl_precision != 0 (and possibly later for [format]), (c) fixes [Bug
	3120139] by making TclPrintDouble inherently locale-independent, (d)
	adds test cases to util.test for correct rounding in difficult cases
	of TclDoubleDigits where fixed- precision results are requested. (e)
	adds test cases to util.test for the controversial aspects of [Bug
	3105247]. As a side effect, two more modules from libtommath
	(bn_mp_set_int.c and bn_mp_init_set_int.c) are brought into the build,
	since the new code uses them.

	* generic/tclIntDecls.h:
	* generic/tclStubInit.c:
	* generic/tclTomMathDecls.h:	Regenerated.

2010-11-24  Donal K. Fellows  <dkf@users.sf.net>

	* tests/chanio.test, tests/iogt.test, tests/ioTrans.test: Convert more
	tests to tcltest2 and factor them to be easier to understand.

2010-11-20  Donal K. Fellows  <dkf@users.sf.net>

	* tests/chanio.test: Converted many tests to tcltest2 by marking the
	setup and cleanup parts as such.

2010-11-19  Jan Nijtmans  <nijtmans@users.sf.net>

	* win/tclWin32Dll.c: Fix gcc warnings: unused variable 'registration'
	* win/tclWinChan.c:
	* win/tclWinFCmd.c:

2010-11-18  Jan Nijtmans  <nijtmans@users.sf.net>

	* win/tclAppInit.c: [FRQ 491789]: "setargv() doesn't support a unicode
	cmdline" now implemented for cygwin and mingw32 too.
	* tests/main.test: No longer disable tests Tcl_Main-1.4 and 1.6 on
	Windows, because those now work on all supported platforms.
	* win/configure.in:  Set NO_VIZ=1 when zlib is compiled in libtcl,
	this resolves compiler warnings in 64-bit and static builds.
	* win/configure (regenerated)

2010-11-18  Donal K. Fellows  <dkf@users.sf.net>

	* doc/file.n: [Bug 3111298]: Typofix.

	* tests/oo.test: [Bug 3111059]: Added testing that neatly trapped this
	issue.

2010-11-18  Miguel Sofer  <msofer@users.sf.net>

	* generic/tclNamesp.c: [Bug 3111059]: Fix leak due to bad looping
	construct.

2010-11-17  Jan Nijtmans  <nijtmans@users.sf.net>

	* win/tcl.m4: [FRQ 491789]: "setargv() doesn't support a unicode
	cmdline" now implemented for mingw-w64
	* win/configure    (re-generated)

2010-11-16  Jan Nijtmans  <nijtmans@users.sf.net>

	* win/tclAppInit.c:Bring compilation under mingw-w64 a bit closer
	* win/cat.c:       to reality. See for what's missing:
	* win/tcl.m4:      <https://sourceforge.net/apps/trac/mingw-w64/wiki/Unicode%20apps>
	* win/configure:   (re-generated)
	* win/tclWinPort.h: [Bug 3110161]: Extensions using TCHAR don't
	compile on VS2005 SP1

2010-11-15  Andreas Kupries  <andreask@activestate.com>

	* doc/interp.n: [Bug 3081184]: TIP #378.
	* doc/tclvars.n: Performance fix for TIP #280.
	* generic/tclBasic.c:
	* generic/tclExecute.c:
	* generic/tclInt.h:
	* generic/tclInterp.c:
	* tests/info.test:
	* tests/interp.test:

2010-11-10  Andreas Kupries  <andreask@activestate.com>

	* changes:	Updates for 8.6b2 release.

2010-11-09  Donal K. Fellows  <dkf@users.sf.net>

	* generic/tclOOMethod.c (ProcedureMethodVarResolver): [Bug 3105999]:
	* tests/oo.test:	Make sure that resolver structures that are
				only temporarily needed get squelched.

2010-11-05  Jan Nijtmans  <nijtmans@users.sf.net>

	* generic/tclMain.c: Thanks, Kevin, for the fix, but this how it was
	supposed to be (TCL_ASCII_MAIN is only supposed to be defined on
	WIN32).

2010-11-05  Kevin B. Kenny  <kennykb@acm.org>

	* generic/tclMain.c: Added missing conditional on _WIN32 around code
	that messes around with the definition of _UNICODE, to correct a badly
	broken Unix build from Jan's last commit.

2010-11-04  Jan Nijtmans  <nijtmans@users.sf.net>

	* generic/tclDecls.h:	[FRQ 491789]: "setargv() doesn't support a
	* generic/tclMain.c:	unicode cmdline" implemented for Tcl on MSVC++
	* doc/Tcl_Main.3:
	* win/tclAppInit.c:
	* win/makefile.vc:
	* win/Makefile.in:
	* win/tclWin32Dll.c:	Eliminate minor MSVC warning TCHAR -> char
				conversion

2010-11-04  Reinhard Max  <max@suse.de>

	* tests/socket.test: Run the socket tests three times with the address
	family set to any, inet, and inet6 respectively. Use constraints to
	skip the tests if a family is found to be unsupported or not
	configured on the local machine. Adjust the tests to dynamically adapt
	to the address family that is being tested.

	Rework some of the tests to speed them up by avoiding (supposedly)
	unneeded [after]s.

2010-11-04  Stuart Cassoff  <stwo@users.sourceforge.net>

	* unix/Makefile.in:	[Patch 3101127]: Installer Improvements.
	* unix/install-sh:

2010-11-04  Donal K. Fellows  <dkf@users.sf.net>

	* tests/error.test (error-19.13): Another variation on testing for
	issues in [try] compilation.

	* doc/Tcl.n (Variable substitution): [Bug 3099086]: Increase clarity
	of explanation of what characters are actually permitted in variable
	substitutions. Note that this does not constitute a change of
	behavior; it is just an improvement of explanation.

2010-11-04  Don Porter  <dgp@users.sourceforge.net>

	* changes:	Updates for 8.6b2 release.  (Thanks Andreas Kupries)

2010-11-03  Jan Nijtmans  <nijtmans@users.sf.net>

	* win/tclWinFcmd.c:    [FRQ 2965056]: Windows build with -DUNICODE
	* win/tclWinFile.c:    (more clean-ups for pre-win2000 stuff)
	* win/tclWinReg.c:

2010-11-03  Donal K. Fellows  <dkf@users.sf.net>

	* generic/tclCmdMZ.c (TryPostBody):  Ensure that errors when setting
	* tests/error.test (error-19.1[12]): message/opt capture variables get
					     reflected properly to the caller.

2010-11-03  Kevin B. Kenny  <kennykb@acm.org>

	* generic/tclCompCmds.c (TclCompileCatchCmd): [Bug 3098302]:
	* tests/compile.test (compile-3.6): Reworked the compilation of the
	[catch] command so as to avoid placing any code that might throw an
	exception (specifically, any initial substitutions or any stores to
	result or options variables) between the BEGIN_CATCH and END_CATCH but
	outside the exception range.  Added a test case that panics on a stack
	smash if the change is not made.

2010-11-01  Stuart Cassoff  <stwo@users.sourceforge.net>

	* library/safe.tcl:	Improved handling of non-standard module path
	* tests/safe.test:	lists, empty path lists in particular.

2010-11-01  Kevin B. Kenny  <kennykb@acm.org>

	* library/tzdata/Asia/Hong_Kong:
	* library/tzdata/Pacific/Apia:
	* library/tzdata/Pacific/Fiji:   Olson's tzdata2010o.

2010-10-29  Alexandre Ferrieux  <ferrieux@users.sourceforge.net>

	* generic/tclTimer.c:	[Bug 2905784]: Stop small [after]s from
				wasting CPU while keeping accuracy.

2010-10-28  Kevin B. Kenny  <kennykb@acm.org>

	[dogeen-assembler-branch]
	* generic/tclAssembly.c:
	* tests/assembly.test (assemble-31.*): Added jump tables.

2010-10-28  Don Porter  <dgp@users.sourceforge.net>

	* tests/http.test:	[Bug 3097490]: Make http-4.15 pass in
				isolation.

	* unix/tclUnixSock.c:	[Bug 3093120]: Prevent calls of
				freeaddrinfo(NULL) which can crash some
				systems.  Thanks Larry Virden.

2010-10-26  Reinhard Max  <max@suse.de>

	* Changelog.2008: Split off from Changelog.
	* generic/tclIOSock.c (TclCreateSocketAddress): The interp != NULL
	check is needed for ::tcl::unsupported::socketAF as well.

2010-10-26  Donal K. Fellows  <dkf@users.sf.net>

	* unix/tclUnixSock.c (TcpGetOptionProc): Prevent crash if interp is
	* win/tclWinSock.c (TcpGetOptionProc):   NULL (a legal situation).

2010-10-26  Reinhard Max  <max@suse.de>

	* unix/tclUnixSock.c (TcpGetOptionProc): Added support for
	::tcl::unsupported::noReverseDNS, which if set to any value, prevents
	[fconfigure -sockname] and [fconfigure -peername] from doing
	reverse DNS queries.

2010-10-24  Kevin B. Kenny  <kennykb@acm.org>

	[dogeen-assembler-branch]
	* generic/tclAssembly.c:
	* tests/assembly.test (assemble-17.15): Reworked branch handling so
	that forward branches can use jump1 (jumpTrue1, jumpFalse1). Added
	test cases that the forward branches will expand to jump4, jumpTrue4,
	jumpFalse4 when needed.

2010-10-23  Kevin B. Kenny  <kennykb@acm.org>

	[dogeen-assembler-branch]
	* generic/tclAssembly.h (removed):
				Removed file that was included in only one
				source file.
	* generictclAssembly.c:	Inlined tclAssembly.h.

2010-10-17  Alexandre Ferrieux  <ferrieux@users.sourceforge.net>

	* doc/info.n:            [Patch 2995655]:
	* generic/tclBasic.c:    Report inner contexts in [info errorstack]
	* generic/tclCompCmds.c:
	* generic/tclCompile.c:
	* generic/tclCompile.h:
	* generic/tclExecute.c:
	* generic/tclInt.h:
	* generic/tclNamesp.c:
	* tests/error.test:
	* tests/result.test:

2010-10-20  Donal K. Fellows  <dkf@users.sf.net>

	* generic/tclCompCmds.c (TclCompileDictForCmd): Update the compilation
	* generic/tclCompile.c (tclInstructionTable):	of [dict for] so that
	* generic/tclExecute.c (TEBCresume):		it no longer makes any
	use of INST_DICT_DONE now that's not needed, and make it clearer in
	the implementation of the instruction that it's just a deprecated form
	of unset operation. Followup to my commit of 2010-10-16.

2010-10-19  Donal K. Fellows  <dkf@users.sf.net>

	* generic/tclZlib.c (Tcl_ZlibStreamGet): [Bug 3081008]: Ensure that
	when a bytearray gets its internals entangled with zlib for more than
	a passing moment, that bytearray will never be shimmered away. This
	increases the amount of copying but is simple to get right, which is a
	reasonable trade-off.

	* generic/tclStringObj.c (Tcl_AppendObjToObj): Added some special
	cases so that most of the time when you build up a bytearray by
	appending, it actually ends up being a bytearray rather than
	shimmering back and forth to string.

	* tests/http11.test (check_crc): Use a simpler way to express the
	functionality of this procedure.

	* generic/tclZlib.c: Purge code that wrote to the object returned by
	Tcl_GetObjResult, as we don't want to do that anti-pattern no more.

2010-10-18  Jan Nijtmans  <nijtmans@users.sf.net>

	* tools/uniParse.tcl:   [Bug 3085863]: tclUniData was 9 years old;
	Ignore non-BMP characters and fix comment about UnicodeData.txt file.
	* generic/regcomp.c:    Fix comment
	* tests/utf.test:       Add some Unicode 6 testcases

2010-10-17  Alexandre Ferrieux  <ferrieux@users.sourceforge.net>

	* doc/info.n:           Document [info errorstack] faithfully.

2010-10-16  Donal K. Fellows  <dkf@users.sf.net>

	* generic/tclExecute.c (ReleaseDictIterator): Factored out the release
	of the bytecode-level dictionary iterator information so that the
	side-conditions on instruction issuing are simpler.

2010-10-15  Jan Nijtmans  <nijtmans@users.sf.net>

	* generic/reg_locale.c: [Bug 3085863]: tclUniData 9 years old: Updated
	* generic/tclUniData.c: Unicode tables to latest UnicodeData.txt,
	* tools/uniParse.tcl:   corresponding with Unicode 6.0 (except for
				out-of-range chars > 0xFFFF)

2010-10-13  Don Porter  <dgp@users.sourceforge.net>

	* generic/tclCompile.c:	Alternative fix for [Bugs 467523,983660] where
	* generic/tclExecute.c:	sharing of empty scripts is allowed again.

2010-10-13  Jan Nijtmans  <nijtmans@users.sf.net>

	* win/tclWinThrd.h: (removed) because it is just empty en used nowhere
	* win/tcl.dsp

2010-10-12  Jan Nijtmans  <nijtmans@users.sf.net>

	* tools/uniClass.tcl:    Spacing and comments: let uniClass.tcl
	* generic/regc_locale.c: generation match better the current
				 (hand-modified) regc_locale.c
	* tools/uniParse.tcl:    Generate proper const qualifiers for
	* generic/tclUniData.c:  tclUniData.c

2010-10-12  Reinhard Max  <max@suse.de>

	* unix/tclUnixSock.c (CreateClientSocket): [Bug 3084338]: Fix a
	memleak and refactor the calls to freeaddrinfo().

2010-10-11  Jan Nijtmans  <nijtmans@users.sf.net>

	* win/tclWinDde.c:    [FRQ 2965056]: Windows build with -DUNICODE
	* win/tclWinReg.c:
	* win/tclWinTest.c:   More cleanups
	* win/tclWinFile.c:   Add netapi32 to the link line, so we no longer
	* win/tcl.m4:         have to use LoadLibrary to access those
			      functions.
	* win/makefile.vc:
	* win/configure:      (Re-generate with autoconf-2.59)
	* win/rules.vc        Update for VS10

2010-10-09  Miguel Sofer  <msofer@users.sf.net>

	* generic/tclExecute.c: Fix overallocation of exec stack in TEBC (due
	to mixing numwords and numbytes)

2010-10-08  Jan Nijtmans  <nijtmans@users.sf.net>

	* generic/tclIOSock.c: On Windows, use gai_strerrorA

2010-10-06  Don Porter  <dgp@users.sourceforge.net>

	* tests/winPipe.test:	Test hygiene with makeFile and removeFile.

	* generic/tclCompile.c:	[Bug 3081065]: Prevent writing to the intrep
	* tests/subst.test:	fields of a freed Tcl_Obj.

2010-10-06  Kevin B. Kenny  <kennykb@acm.org>

	[dogeen-assembler-branch]

	* generic/tclAssembly.c:
	* generic/tclAssembly.h:
	* tests/assemble.test: Added catches. Still needs a lot of testing.

2010-10-02  Kevin B. Kenny  <kennykb@acm.org>

	[dogeen-assembler-branch]

	* generic/tclAssembly.c:
	* generic/tclAssembly.h:
	* tests/assemble.test: Added dictAppend, dictIncrImm, dictLappend,
	dictSet, dictUnset, nop, regexp, nsupvar, upvar, and variable.

2010-10-02  Donal K. Fellows  <dkf@users.sf.net>

	* generic/tclExecute.c (TEBCresume): [Bug 3079830]: Added invalidation
	of string representations of dictionaries in some cases.

2010-10-01  Jeff Hobbs  <jeffh@ActiveState.com>

	* generic/tclExecute.c (EvalStatsCmd): change 'evalstats' to return
	data to interp by default, or if given an arg, use that as filename to
	output to (accepts 'stdout' and 'stderr').  Fix output to print used
	inst count data.
	* generic/tclCkalloc.c: Change TclDumpMemoryInfo sig to allow objPtr
	* generic/tclInt.decls: as well as FILE* as output.
	* generic/tclIntDecls.h:

2010-10-01  Donal K. Fellows  <dkf@users.sf.net>

	* generic/tclBasic.c, generic/tclClock.c, generic/tclEncoding.c,
	* generic/tclEnv.c, generic/tclLoad.c, generic/tclNamesp.c,
	* generic/tclObj.c, generic/tclRegexp.c, generic/tclResolve.c,
	* generic/tclResult.c, generic/tclUtil.c, macosx/tclMacOSXFCmd.c:
	More purging of strcpy() from locations where we already know the
	length of the data being copied.

2010-10-01  Kevin B. Kenny  <kennykb@acm.org>

	[dogeen-assembler-branch]

	* tests/assemble.test:
	* generic/tclAssemble.h:
	* generic/tclAssemble.c:  Added listIn, listNotIn, and dictGet.

2010-09-30  Kevin B. Kenny  <kennykb@acm.org>

	[dogeen-assembler-branch]

	* tests/assemble.test:   Added tryCvtToNumeric and several more list
	* generic/tclAssemble.c: operations.
	* generic/tclAssemble.h:

2010-09-29  Kevin B. Kenny  <kennykb@acm.org>

	[dogeen-assembler-branch]

	* tests/assemble.test:   Completed conversion of tests to a
	* generic/tclAssemble.c: "white box" structure that follows the
	C code. Added missing safety checks on the operands of 'over' and
	'reverse' so that negative operand counts don't smash the stack.

2010-09-29  Jan Nijtmans  <nijtmans@users.sf.net>

	* unix/configure:	Re-generate with autoconf-2.59
	* win/configure:
	* generic/tclMain.c:	Make compilable with -DUNICODE as well

2010-09-28  Reinhard Max  <max@suse.de>

	TIP #162 IMPLEMENTATION

	* doc/socket.n:		Document the changes to the [socket] and
				[fconfigure] commands.

	* generic/tclInt.h:	Introduce TclCreateSocketAddress() as a
	* generic/tclIOSock.c:	replacement for the platform-dependent
	* unix/tclUnixSock.c:	TclpCreateSocketAddress() functions. Extend
	* unix/tclUnixChan.c:	the [socket] and [fconfigure] commands to
	* unix/tclUnixPort.h:	behave as proposed in TIP #162. This is the
	* win/tclWinSock.c:	core of what is required to support the use of
	* win/tclWinPort.h:	IPv6 sockets in Tcl.

	* compat/fake-rfc2553.c: A compat implementation of the APIs defined
	* compat/fake-rfc2553.h: in RFC-2553 (getaddrinfo() and friends) on
				 top of the existing gethostbyname() etc.
	* unix/configure.in:	 Test whether the fake-implementation is
	* unix/tcl.m4:		 needed.
	* unix/Makefile.in:	 Add a compile target for fake-rfc2553.

	* win/configure.in:	Allow cross-compilation by default.

	* tests/socket.test:	Improve the test suite to make more use of
	* tests/remote.tcl:	randomized ports to reduce interference with
				tests running in parallel or other services on
				the machine.

2010-09-28  Kevin B. Kenny  <kennykb@acm.org>

	[dogeen-assembler-branch]

	* tests/assemble.test: Added more "white box" tests.
	* generic/tclAssembly.c: Added the error checking and reporting
	for undefined labels. Revised code so that no pointers into the
	bytecode sequence are held (because the sequence can move!),
	that no Tcl_HashEntry pointers are held (because the hash table
	doesn't guarantee their stability!) and to eliminate the BBHash
	table, which is merely additional information indexed by jump
	labels and can just as easily be held in the 'label' structure.
	Renamed shared structures to CamelCase, and renamed 'label' to
	JumpLabel because other types of labels may eventually be possible.

2010-09-27  Kevin B. Kenny  <kennykb@acm.org>

	[dogeen-assembler-branch]

	* tests/assemble.test: Added more "white box" tests.
	* generic/tclAssembly.c: Fixed bugs exposed by the new tests.
	(a) [eval] and [expr] had incorrect stack balance computed if
	the arg was not a simple word. (b) [concat] accepted a negative
	operand count. (c) [invoke] accepted a zero or negative operand
	count. (d) more misspelt error messages.
	Also replaced a funky NRCallTEBC with the new call
	TclNRExecuteByteCode, necessitated by a merge with changes on the
	HEAD.

2010-09-26  Miguel Sofer  <msofer@users.sf.net>

	* generic/tclBasic.c:    [Patch 3072080] (minus the itcl
	* generic/tclCmdIL.c:    update): a saner NRE.
	* generic/tclCompExpr.c:
	* generic/tclCompile.c:  This makes TclNRExecuteByteCode (ex TEBC)
	* generic/tclCompile.h:  to be a normal NRE citizen: it loses its
	* generic/tclExecute.c:  special status.
	* generic/tclInt.decls:  The logic flow within the BC engine is
	* generic/tclInt.h:      simplified considerably.
	* generic/tclIntDecls.h:
	* generic/tclObj.c:
	* generic/tclProc.c:
	* generic/tclTest.c:

	* generic/tclVar.c: Use the macro HasLocalVars everywhere

2010-09-26  Miguel Sofer  <msofer@users.sf.net>

	* generic/tclOOMethod.c (ProcedureMethodVarResolver): avoid code
	duplication, let the runtime var resolver call the compiled var
	resolver.

2010-09-26  Kevin B. Kenny  <kennykb@acm.org>

	[dogeen-assembler-branch]

	* tests/assemble.test:	Added many new tests moving toward a more
	comprehensive test suite for the assembler.
	* generic/tclAssembly.c:	Fixed bugs exposed by the new tests:
	(a) [bitnot] and [not] had incorrect operand counts. (b)
	INST_CONCAT cannot concatenate zero objects. (c) misspelt error
	messages. (d) the "assembly code" internal representation lacked
	a duplicator, which caused double-frees of the Bytecode object
	if assembly code ever was duplicated.

2010-09-25  Kevin B. Kenny   <kennykb@acm.org>

	[dogeen-assembler-branch]

	* generic/tclAssembly.c:	Massive refactoring of the assembler
	* generic/tclAssembly.h:	to use a Tcl-like syntax (and use
	* tests/assemble.test:		Tcl_ParseCommand to parse it). The
	* tests/assemble1.bench:	refactoring also ensures that
	Tcl_Tokens in the assembler have string ranges inside the source
	code, which allows for [eval] and [expr] assembler directives
	that simply call TclCompileScript and TclCompileExpr recursively.

2010-09-24  Jeff Hobbs  <jeffh@ActiveState.com>

	* tests/stringComp.test: improved string eq/cmp test coverage
	* generic/tclExecute.c (TclExecuteByteCode): merge INST_STR_CMP and
	INST_STR_EQ/INST_STR_NEQ paths.  Speeds up eq/ne/[string eq] with
	obj-aware comparisons and eq/==/ne/!= with length equality check.

2010-09-24  Andreas Kupries  <andreask@activestate.com>

	* tclWinsock.c: [Bug 3056775]: Fixed race condition between thread and
	internal co-thread access of a socket's structure because of the
	thread not using the socketListLock in TcpAccept(). Added
	documentation on how the module works to the top.

2010-09-23  Jan Nijtmans  <nijtmans@users.sf.net>

	* generic/tclDecls.h: Make Tcl_SetPanicProc and Tcl_GetStringResult
	* unix/tclAppInit.c:  callable without stubs, just as Tcl_SetVar.
	* win/tclAppInit.c:

2010-09-23  Don Porter  <dgp@users.sourceforge.net>

	* generic/tclCmdAH.c:   Fix cases where value returned by
	* generic/tclEvent.c:   Tcl_GetReturnOptions() was leaked.
	* generic/tclMain.c:    Thanks to Jeff Hobbs for discovery of the
	anti-pattern to seek and destroy.

2010-09-23  Jan Nijtmans  <nijtmans@users.sf.net>

	* unix/tclAppInit.c:  Make compilable with -DUNICODE (not activated
	* win/tclAppInit.c:   yet), many clean-ups in comments.

2010-09-22  Miguel Sofer  <msofer@users.sf.net>

	* generic/tclExecute: [Bug 3072640]: One more DECACHE_STACK_INFO() was
	missing.

	* tests/execute.test: Added execute-10.3 for [Bug 3072640]. The test
	causes a mem failure.

	* generic/tclExecute: Protect all possible writes to ::errorInfo or
	::errorCode with DECACHE_STACK_INFO(), as they could run traces. The
	new calls to be protected are Tcl_ResetResult(), Tcl_SetErrorCode(),
	IllegalExprOperandType(), TclExprFloatError(). The error was triggered
	by [Patch 3072080].

2010-09-22  Jan Nijtmans  <nijtmans@users.sf.net>

	* win/tcl.m4:		Add kernel32 to LIBS, so the link line for
	* win/configure:	mingw is exactly the same as for MSVC++.

2010-09-21  Jeff Hobbs  <jeffh@ActiveState.com>

	* generic/tclExecute.c (TclExecuteByteCode):
	* generic/tclOOMethod.c (ProcedureMethodCompiledVarConnect):
	* generic/tclVar.c (TclLookupSimpleVar, CompareVarKeys):
	* generic/tclPathObj.c (Tcl_FSGetNormalizedPath, Tcl_FSEqualPaths):
	* generic/tclIOUtil.c (TclFSCwdPointerEquals): peephole opt
	* generic/tclResult.c (TclMergeReturnOptions): Use memcmp where
	applicable as possible speedup on some libc variants.

2010-09-21  Kevin B. Kenny  <kennykb@acm.org>

	[BRANCH: dogeen-assembler-branch]

	* generic/tclAssembly.c (new file):
	* generic/tclAssembly.h:
	* generic/tclBasic.c (builtInCmds, Tcl_CreateInterp):
	* generic/tclInt.h:
	* tests/assemble.test (new file):
	* tests/assemble1.bench (new file):
	* unix/Makefile.in:
	* win/Makefile.in:
	* win/Makefile.vc:
		Initial commit of Ozgur Dogan Ugurlu's (SF user: dogeen)
		assembler for the Tcl bytecode language.

2010-09-21  Jan Nijtmans  <nijtmans@users.sf.net>

	* win/tclWinFile.c:   Fix declaration after statement.
	* win/tcl.m4:         Add -Wdeclaration-after-statement, so this
	* win/configure:      mistake cannot happen again.
	* win/tclWinFCmd.c:   [Bug 3069278]: Breakage on head Windows
	* win/tclWinPipe.c:   triggered by install-tzdata, final fix

2010-09-20  Jan Nijtmans  <nijtmans@users.sf.net>

	* win/tclWinFCmd.c: Eliminate tclWinProcs->useWide everywhere, since
	* win/tclWinFile.c: the value is always "1" on platforms >win95
	* win/tclWinPipe.c:

2010-09-19  Donal K. Fellows  <dkf@users.sf.net>

	* doc/file.n (file readlink): [Bug 3070580]: Typofix.

2010-09-18  Jan Nijtmans  <nijtmans@users.sf.net>

	* win/tclWinFCmd.c [Bug 3069278]: Breakage on head Windows triggered
	by install-tzdata. Temporary don't compile this with -DUNICODE, while
	investigating this bug.

2010-09-16  Jeff Hobbs  <jeffh@ActiveState.com>

	* win/tclWinFile.c: Remove define of FINDEX_INFO_LEVELS as all
	supported versions of compilers should now have it.

	* unix/Makefile.in: Do not pass current build env vars when using
	NATIVE_TCLSH in targets.

2010-09-16  Jan Nijtmans  <nijtmans@users.sf.net>

	* generic/tclDecls.h:    Make Tcl_FindExecutable() work in UNICODE
	* generic/tclEncoding.c: compiles (windows-only) as well as ASCII.
	* generic/tclStubInit.c: Needed for [FRQ 491789]: setargv() doesn't
	support a unicode cmdline.

2010-09-15  Donal K. Fellows  <dkf@users.sf.net>

	* generic/tclBinary.c (TclAppendBytesToByteArray): [Bug 3067036]: Make
	sure we never try to double zero repeatedly to get a buffer size. Also
	added a check for sanity on the size of buffer being appended.

2010-09-15  Don Porter  <dgp@users.sourceforge.net>

	* unix/Makefile.in:	Revise `make dist` target to tolerate the
	case of zero bundled packages.

2010-09-15  Jan Nijtmans  <nijtmans@users.sf.net>

	* tools/genStubs.tcl:   [Patch 3034251]: Backport ttkGenStubs.tcl
	* generic/tcl.decls:    features to genStubs.tcl. Make the "generic"
	* generic/tclInt.decls: argument in the *.decls files optional
	* generic/tclOO.decls:  (no change to any tcl*Decls.h files)
	* generic/tclTomMath.decls:
	This allows genStubs.tcl to generate the ttk stub files as well, while
	keeping full compatibility with existing *.decls files.

2010-09-14  Jan Nijtmans  <nijtmans@users.sf.net>

	* win/tclWinPort.h:  Allow all Win2000+ API entries in Tcl
	* win/tclWin32Dll.c: Eliminate dynamical loading of advapi23 and
	kernel32 symbols.

2010-09-13  Jan Nijtmans  <nijtmans@users.sf.net>

	* win/tclWinChan.c:      Various clean-ups, converting from
	* win/tclWinConsole.c:   tclWinProc->xxxProc directly to Xxx
	* win/tclWinInit.c:      (no change in functionality)
	* win/tclWinLoad.c:
	* win/tclWinSerial.c:
	* win/tclWinSock.c:
	* tools/genStubs.tcl:    Add scspec feature from ttkGenStubs.tcl
	  (no change in output for *Decls.h files)

2010-09-10  Jan Nijtmans  <nijtmans@users.sf.net>

	* win/tclWin32Dll.c: Partly revert yesterday's change, to make it work
	on VC++ 6.0 again.

2010-09-10  Donal K. Fellows  <dkf@users.sf.net>

	* doc/regsub.n: [Bug 3063568]: Fix for gotcha in example due to Tcl's
	special handling of backslash-newline. Makes example slightly less
	pure, but more useful.

2010-09-09  Jan Nijtmans  <nijtmans@users.sf.net>

	* win/makefile.vc:   Mingw should always link with -ladvapi32.
	* win/tcl.m4:
	* win/configure:     (regenerated)
	* win/tclWinInt.h:   Remove ascii variant of tkWinPocs table, it is
	* win/tclWin32Dll.c: no longer necessary. Fix CreateProcess signature
	* win/tclWinPipe.c:  and remove unused GetModuleFileName and lstrcpy.
	* win/tclWinPort.h:  Mingw/cygwin fixes: <tchar.h> should always be
	included, and fix conflict in various macro values: Always force the
	same values as in VC++.

2010-09-08  Don Porter  <dgp@users.sourceforge.net>

	* win/tclWinChan.c:	[Bug 3059922]: #ifdef protections to permit
	* win/tclWinFCmd.c:     builds with mingw on amd64 systems. Thanks to
				"mescalinum" for reporting and testing.

2010-09-08  Andreas Kupries  <andreask@activestate.com>

	* doc/tm.n: Added underscore to the set of characters accepted in
	module names. This is true for quite some time in the code, this
	change catches up the documentation.

2010-09-03  Donal K. Fellows  <dkf@users.sf.net>

	* tools/tcltk-man2html.tcl (plus-pkgs): Improve the package
	documentation search pattern to support the doctoos-generated
	directory structure.
	* tools/tcltk-man2html-utils.tcl (output-name): Made this more
	resilient against misformatted NAME sections, induced by import of
	Thread package documentation into Tcl doc tree.

2010-09-02  Andreas Kupries  <andreask@activestate.com>

	* doc/glob.n: Fixed documentation ambiguity regarding the handling
	of -join.

	* library/safe.tcl (safe::AliasGlob): Fixed another problem, the
	option -join does not stop option processing in the core builtin, so
	the emulation must not do that either.

2010-09-01  Andreas Kupries  <andreas_kupries@users.sourceforge.net>

	* library/safe.tcl (safe::AliasGlob): Moved the command extending the
	actual glob command with a -directory flag to when we actually have a
	proper untranslated path,

2010-09-01  Andreas Kupries  <andreask@activestate.com>

	* generic/tclExecute.c: [Bug 3057639]: Applied patch by Jeff to make
	* generic/tclVar.c:	the behaviour of lappend in bytecompiled mode
	* tests/append.test:	consistent with direct-eval and 'append'
	* tests/appendComp.test: generally. Added tests (append*-9.*)
	showing the difference.

2010-08-31  Jan Nijtmans  <nijtmans@users.sf.net>

	* win/rules.vc:               Typo (thanks to Twylite discovering
				      this)
	* generic/tclStubLib.c:       Revert to previous version: MSVC++ 6.0
	* generic/tclTomMathStubLib.c:cannot handle the new construct.
	* generic/tcl.decls           [Patch 2997642]: Many type casts needed
	* generic/tclDecls.h:         when using Tcl_Pkg* API. Remaining part.
	* generic/tclPkg.c:
	* generic/tclBasic.c:
	* generic/tclTomMathInterface.c:
	* doc/PkgRequire.3

2010-08-31  Andreas Kupries  <andreask@activestate.com>

	* win/tcl.m4: Applied patch by Jeff fixing issues with the manifest
	handling on Win64.
	* win/configure: Regenerated.

2010-08-30  Miguel Sofer  <msofer@users.sf.net>

	* generic/tclBasic.c:    [Bugs 3046594,3047235,3048771]: New
	* generic/tclCmdAH.c:    implementation for [tailcall] command: it now
	* generic/tclCmdMZ.c:    schedules the command and returns TCL_RETURN.
	* generic/tclExecute.c:  This fixes all issues with [catch] and [try].
	* generic/tclInt.h:      Thanks dgp for exploring the dark corners.
	* generic/tclNamesp.c:   More thorough testing is required.
	* tests/tailcall.test:

2010-08-30  Jan Nijtmans  <nijtmans@users.sf.net>

	* win/Makefile.in:   [FRQ 2965056]: Windows build with -DUNICODE
	* win/rules.vc:
	* win/tclWinFCmd.c:  Make sure that allocated TCHAR arrays are
	* win/tclWinFile.c:  always properly aligned as wchar_t, and
	* win/tclWinPipe.c:  not bigger than necessary.
	* win/tclWinSock.c:
	* win/tclWinDde.c:   Those 3 files are not converted yet to be
	* win/tclWinReg.c:   built with -DUNICODE, so add a TODO.
	* win/tclWinTest.c:
	* generic/tcl.decls:  [Patch 2997642]: Many type casts needed when
	* generic/tclDecls.h: using Tcl_Pkg* API. Partly.
	* generic/tclPkg.c:
	* generic/tclStubLib.c: Demonstration how this change can benefit
				code.
	* generic/tclTomMathStubLib.c:
	* doc/PkgRequire.3:

2010-08-29  Donal K. Fellows  <dkf@users.sf.net>

	* doc/dict.n: [Bug 3046999]: Corrected cross reference to array
	manpage to refer to (correct) existing subcommand.

2010-08-26  Jeff Hobbs  <jeffh@ActiveState.com>

	* unix/configure, unix/tcl.m4: SHLIB_LD_LIBS='${LIBS}' for OSF1-V*.
	Add /usr/lib64 to set of auto-search dirs. [Bug 1230554]
	(SC_PATH_X): Correct syntax error when xincludes not found.

	* win/Makefile.in (VC_MANIFEST_EMBED_DLL VC_MANIFEST_EMBED_EXE):
	* win/configure, win/configure.in, win/tcl.m4: SC_EMBED_MANIFEST
	macro and --enable-embedded-manifest configure arg added to support
	manifest embedding where we know the magic.  Help prevents DLL hell
	with MSVC8+.

2010-08-24  Jan Nijtmans  <nijtmans@users.sf.net>

	* generic/tcl.decls: [Bug 3007895]: Tcl_(Find|Create)HashEntry
	* generic/tclHash.c: stub entries can never be called.
	* generic/tclDecls.h:
	* generic/tclStubInit.c: [Patch 2994165]: Change signature of
	Tcl_FSGetNativePath and TclpDeleteFile follow-up: move stub entry back
	to original location.

2010-08-23  Kevin B. Kenny  <kennykb@acm.org>

	* library/tzdata/Africa/Cairo:
	* library/tzdata/Asia/Gaza: Olson's tzdata2010l.

2010-08-22  Jan Nijtmans  <nijtmans@users.sf.net>

	* generic/tclBasic.c:  [Patch 3009403]: Signature of Tcl_GetHashKey,
	* generic/tclBinary.c: Tcl_(Create|Find)HashEntry follow-up:
	* generic/tclCmdIL.c:  Remove many type casts which are no longer
	* generic/tclCompile.c:necessary as a result of this signature change.
	* generic/tclDictObj.c:
	* generic/tclEncoding.c:
	* generic/tclExecute.c:
	* generic/tclInterp.c:
	* generic/tclIOCmd.c:
	* generic/tclObj.c:
	* generic/tclProc.c:
	* generic/tclTest.c:
	* generic/tclTrace.c:
	* generic/tclUtil.c:
	* generic/tclVar.c:

2010-08-21  Donal K. Fellows  <dkf@users.sf.net>

	* doc/linsert.n: [Bug 3045123]: Make description of what is actually
	happening more accurate.

2010-08-21  Jan Nijtmans  <nijtmans@users.sf.net>

	* tools/genStubs.tcl: [Patch 3034251]: Backport ttkGenStubs.tcl
	features to genStubs.tcl, partly: Use void (*reserved$i)(void) = 0
	instead of void *reserved$i = NULL for unused stub entries, in case
	pointer-to-function and pointer-to-object are different sizes.
	* generic/tcl*Decls.h:   (regenerated)
	* generic/tcl*StubInit.c:(regenerated)

2010-08-20  Jan Nijtmans  <nijtmans@users.sf.net>

	* doc/Method.3:   Fix definition of Tcl_MethodType.

2010-08-19  Donal K. Fellows  <dkf@users.sf.net>

	* generic/tclTrace.c (TraceExecutionObjCmd, TraceCommandObjCmd)
	(TraceVariableObjCmd): [Patch 3048354]: Use memcpy() instead of
	strcpy() to avoid buffer overflow; we have the correct length of data
	to copy anyway since we've just allocated the target buffer.

2010-08-18  Jan Nijtmans  <nijtmans@users.sf.net>

	* tools/genStubs.tcl: [Patch 3034251]: Backport ttkGenStubs.tcl
	features to genStubs.tcl, partly: remove unneeded ifdeffery and put
	C++ guard around stubs pointer definition.
	* generic/*Decls.h:   (regenerated)

2010-08-18  Miguel Sofer  <msofer@users.sf.net>
	* generic/tclBasic.c:   New redesign of [tailcall]: find
	* generic/tclExecute.c: errors early on, so that errorInfo
	* generic/tclInt.h:     contains the proper info [Bug 3047235]
	* generic/tclNamesp.c:

	* generic/tclCmdAH.c (TclNRTryObjCmd): [Bug 3046594]: Block
	tailcalling out of the body of a non-bc'ed [try].

	* generic/tclBasic.c:    Redesign of [tailcall] to
	* generic/tclCmdAH.c:    (a) fix [Bug 3047235]
	* generic/tclCompile.h:  (b) enable fix for [Bug 3046594]
	* generic/tclExecute.c:  (c) enable recursive tailcalls
	* generic/tclInt.h:
	* generic/tclNamesp.c:
	* tests/tailcall.test:

2010-08-18  Donal K. Fellows  <dkf@users.sf.net>

	* library/safe.tcl (AliasGlob): [Bug 3004191]: Restore safe [glob] to
	working condition.

2010-08-15  Donal K. Fellows  <dkf@users.sf.net>

	* generic/tclProc.c (ProcWrongNumArgs): [Bug 3045010]: Make the
	handling of passing the wrong number of arguments to [apply] somewhat
	less verbose when a lambda term is present.

2010-08-14  Jan Nijtmans  <nijtmans@users.sf.net>

	* compat/unicows:    Remove completely, see [FRQ 2819611].
	* doc/FileSystem.3: [Patch 2994165]: Change signature of
	* generic/tcl.decls  Tcl_FSGetNativePath and TclpDeleteFile
	* generic/tclDecls.h:
	* generic/tclIOUtil.c:
	* generic/tclStubInit.c:
	* generic/tclInt.h:
	* unix/tclUnixFCmd.c:
	* win/tclWinFCmd.c:
	* doc/Hash.3: [Patch 3009403]: Signature of Tcl_GetHashKey,
	* generic/tcl.h:     Tcl_(Create|Find)HashEntry

2010-08-11  Jeff Hobbs  <jeffh@ActiveState.com>

	* unix/ldAix: Remove ancient (pre-4.2) AIX support
	* unix/configure: Regen with ac-2.59
	* unix/configure.in, unix/tclConfig.sh.in, unix/Makefile.in:
	* unix/tcl.m4 (AIX): Remove the need for ldAIX, replace with
	-bexpall/-brtl.  Remove TCL_EXP_FILE (export file) and other baggage
	that went with it.  Remove pre-4 AIX build support.

2010-08-11  Miguel Sofer  <msofer@users.sf.net>

	* generic/tclBasic.c (TclNRYieldToObjCmd):
	* tests/coroutine.test: Fixed bad copypasta snafu. Thanks to Andy Goth
	for finding the bug.

2010-08-10  Jeff Hobbs  <jeffh@ActiveState.com>

	* generic/tclUtil.c (TclByteArrayMatch): Patterns may not be
	null-terminated, so account for that.

2010-08-09  Don Porter  <dgp@users.sourceforge.net>

	* changes:	Updates for 8.6b2 release.

2010-08-04  Jeff Hobbs  <jeffh@ActiveState.com>

	* win/Makefile.in, win/makefile.bc, win/makefile.vc, win/tcl.dsp:
	* win/tclWinPipe.c (TclpCreateProcess):
	* win/stub16.c (removed): Removed Win9x tclpip8x.dll build and 16-bit
	application loader stub support.  Win9x is no longer supported.

	* win/tclWin32Dll.c (TclWinInit): Hard-enforce Windows 9x as an
	unsupported platform with a panic.  Code to support it still exists in
	other files (to go away in time), but new APIs are being used that
	don't exist on Win9x.

	* unix/tclUnixFCmd.c: Adjust license header as per
	ftp://ftp.cs.berkeley.edu/pub/4bsd/README.Impt.License.Change

	* license.terms: Fix DFARs note for number-adjusted rights clause

	* win/tclWin32Dll.c (asciiProcs, unicodeProcs):
	* win/tclWinLoad.c (TclpDlopen): 'load' use LoadLibraryEx with
	* win/tclWinInt.h (TclWinProcs): LOAD_WITH_ALTERED_SEARCH_PATH to
	prefer dependent DLLs in same dir as loaded DLL.

	* win/Makefile.in (%.${OBJEXT}): better implicit rules support

2010-08-04  Andreas Kupries  <andreask@activestate.com>

	* generic/tclIORChan.c: [Bug 3034840]: Fixed reference counting in
	* generic/tclIORTrans.c: InvokeTclMethod and callers.
	* tests/ioTrans.test:

2010-08-03  Andreas Kupries  <andreask@activestate.com>

	* tests/var.test (var-19.1): [Bug 3037525]: Added test demonstrating
	the local hashtable deletion crash and fix.

	* tests/info.test (info-39.1): Added forward copy of test in 8.5
	branch about [Bug 2933089]. Should not fail, and doesn't, after
	updating the line numbers to the changed position.

2010-08-02  Kevin B. Kenny  <kennykb@users.sf.net>

	* library/tzdata/America/Bahia_Banderas:
	* library/tzdata/Pacific/Chuuk:
	* library/tzdata/Pacific/Pohnpei:
	* library/tzdata/Africa/Cairo:
	* library/tzdata/Europe/Helsinki:
	* library/tzdata/Pacific/Ponape:
	* library/tzdata/Pacific/Truk:
	* library/tzdata/Pacific/Yap:			Olson's tzdata2010k.

2010-08-02  Miguel Sofer  <msofer@users.sf.net>

	* generic/tclVar.c: Correcting bad port of [Bug 3037525] fix

2010-07-28  Miguel Sofer  <msofer@users.sf.net>

	* generic/tclVar.c: [Bug 3037525]: Lose fickle optimisation in
	TclDeleteVars (used for runtime-created locals) that caused crash.

2010-07-29  Jan Nijtmans  <nijtmans@users.sf.net>

	* compat/zlib/win32/README.txt: Official build of zlib1.dll 1.2.5 is
	* compat/zlib/win32/USAGE.txt:  finally available, so put it in.
	* compat/zlib/win32/zlib1.dll:

2010-07-25  Donal K. Fellows  <dkf@users.sf.net>

	* doc/http.n: Corrected description of location of one of the entries
	in the state array.

2010-07-24  Jan Nijtmans  <nijtmans@users.sf.net>

	* generic/tclDecls.h: [Bug 3029891]: Functions that don't belong in
	* generic/tclTest.c:  the stub table.
	* generic/tclBasic.c: From [Bug 3030870] make itcl 3.x built with
	pre-8.6 work in 8.6: Relax the relation between Tcl_CallFrame and
	CallFrame.

2010-07-16  Donal K. Fellows  <dkf@users.sf.net>

	* generic/tclBasic.c: Added more errorCode setting.

2010-07-15  Donal K. Fellows  <dkf@users.sf.net>

	* generic/tclExecute.c (TclExecuteByteCode): Ensure that [dict get]
	* generic/tclDictObj.c (DictGetCmd): always generates an errorCode on
	a failure to look up an entry.

2010-07-11  Pat Thoyts  <patthoyts@users.sourceforge.net>

	* unix/configure: (regenerated)
	* unix/configure.in: For the NATIVE_TCLSH variable use the autoconf
	* unix/Makefile.in:  SC_PROG_TCLSH to try and find a locally installed
	native binary. This avoids manually fixing up when cross compiling. If
	there is not one, revert to using the build product.

2010-07-02  Don Porter  <dgp@users.sourceforge.net>

	* generic/tclInt.decs:	Reverted to the original TIP 337
	implementation on what to do with the obsolete internal stub for
	TclBackgroundException() (eliminate it!)
	* generic/tclIntDecls.h:	make genstubs
	* generic/tclStubInit.c:

2010-07-02  Jan Nijtmans  <nijtmans@users.sf.net>

	* generic/tclInt.decls:  [Bug 803489]: Tcl_FindNamespace problem in
	* generic/tclIntDecls.h: the Stubs table
	* generic/tclStubInit.c:

2010-07-02  Donal K. Fellows  <dkf@users.sf.net>

	* generic/tclExecute.c (IllegalExprOperandType): [Bug 3024379]: Made
	sure that errors caused by an argument to an operator being outside
	the domain of the operator all result in ::errorCode being ARITH
	DOMAIN and not NONE.

2010-07-01  Jan Nijtmans  <nijtmans@users.sf.net>

	* win/rules.vc:              [Bug 3020677]: wish can't link reg1.2
	* tools/checkLibraryDoc.tcl: formatting, spacing, cleanup unused
	* tools/eolFix.tcl:          variables; no change in generated output
	* tools/fix_tommath_h.tcl:
	* tools/genStubs.tcl:
	* tools/index.tcl:
	* tools/man2help2.tcl:
	* tools/regexpTestLib.tcl:
	* tools/tsdPerf.tcl:
	* tools/uniClass.tcl:
	* tools/uniParse.tcl:

2010-07-01  Donal K. Fellows  <dkf@users.sf.net>

	* doc/mathop.n: [Bug 3023165]: Fix typo that was preventing proper
	rendering of the exclusive-or operator.

2010-06-28  Jan Nijtmans  <nijtmans@users.sf.net>

	* generic/tclPosixStr.c: [Bug 3019634]: errno.h and tclWinPort.h have
	conflicting definitions. Added messages for ENOTRECOVERABLE, EOTHER,
	ECANCELED and EOWNERDEAD, and fixed various typing mistakes in other
	messages.

2010-06-25  Reinhard Max  <max@suse.de>

	* tests/socket.test: Prevent a race condition during shutdown of the
	remote test server that can cause a hang when the server is being run
	in verbose mode.

2010-06-24  Jan Nijtmans  <nijtmans@users.sf.net>

	* win/tclWinPort.h: [Bug 3019634]: errno.h and tclWinPort.h have
	conflicting definitions.

		***POTENTIAL INCOMPATIBILITY***
	On win32, the correspondence between errno and the related error
	message, as handled by Tcl_ErrnoMsg() changes. The error message is
	kept the same, but the corresponding errno value might change.

2010-06-22  Donal K. Fellows  <dkf@users.sf.net>

	* generic/tclCmdIL.c (Tcl_LsetObjCmd): [Bug 3019351]: Corrected wrong
	args message.

2010-06-21  Jan Nijtmans  <nijtmans@users.sf.net>

	* unix/tclLoadDl.c:    Eliminate various unnecessary type casts, use
	* unix/tclLoadNext.c:  function typedefs whenever possible
	* unix/tclUnixChan.c:
	* unix/tclUnixFile.c:
	* unix/tclUnixNotfy.c:
	* unix/tclUnixSock.c:
	* unix/tclUnixTest.c:
	* unix/tclXtTest.c:
	* generic/tclZlib.c:   Remove hack needed for zlib 1.2.3 on win32

2010-06-18  Donal K. Fellows  <dkf@users.sf.net>

	* library/init.tcl (auto_execok): [Bug 3017997]: Add .cmd to the
	default list of extensions that we can execute interactively.

2010-06-16  Jan Nijtmans  <nijtmans@users.sf.net>

	* tools/loadICU.tcl:   [Bug 3016135]: Traceback using clock format
	* library/msgs/he.msg: with locale of he_IL.

	* generic/tcl.h:       Simplify Tcl_AppInit and *_Init definitions,
	* generic/tclInt.h:    spacing. Change TclpThreadCreate and
	* generic/tcl.decls:   Tcl_CreateThread signature, making clear that
	* generic/tclDecls.h:  "proc" is a function pointer, as in all other
	* generic/tclEvent.c:  "proc" function parameters.
	* generic/tclTestProcBodyObj.c:
	* win/tclWinThrd.c:
	* unix/tclUnixThrd.c:
	* doc/Thread.3:
	* doc/Class.3:         Fix Tcl_ObjectMetadataType definition.

2010-06-14  Jan Nijtmans  <nijtmans@users.sf.net>

	* unix/Makefile.in:    Fix compilation of xttest with 8.6 changes
	* unix/tclXtNotify.c:
	* unix/tclXtTest.c:
	* generic/tclPipe.c:   Fix gcc warning (with -fstrict-aliasing=2)
	* library/auto.tcl:    Spacing and style fixes.
	* library/history.tcl:
	* library/init.tcl:
	* library/package.tcl:
	* library/safe.tcl:
	* library/tm.tcl:

2010-06-13  Donal K. Fellows  <dkf@users.sf.net>

	* tools/tcltk-man2html.tcl (make-man-pages): [Bug 3015327]: Make the
	title of a manual page be stored relative to its resulting directory
	name as well as its source filename. This was caused by both Tcl and a
	contributed package ([incr Tcl]) defining an Object.3. Also corrected
	the joining of strings in titles to avoid extra braces.

2010-06-09  Andreas Kupries  <andreask@activestate.com>

	* library/platform/platform.tcl: Added OSX Intel 64bit
	* library/platform/pkgIndex.tcl: Package updated to version 1.0.9.
	* unix/Makefile.in:
	* win/Makefile.in:

2010-06-09  Jan Nijtmans  <nijtmans@users.sf.net>

	* tools/tsdPerf.c:    Fix export of symbol Tsdperf_Init, when using
	-fvisibility=hidden. Make two functions static, eliminate some
	unnecessary type casts.
	* tools/configure.in: Update to Tcl 8.6
	* tools/configure:    (regenerated)
	* tools/.cvsignore    new file

2010-06-07  Alexandre Ferrieux  <ferrieux@users.sourceforge.net>

	* generic/tclExecute.c: Ensure proper reset of [info errorstack] even
	* generic/tclNamesp.c:  when compiling constant expr's with errors.

2010-06-05  Miguel Sofer  <msofer@users.sf.net>

	* generic/tclBasic.c:   [Bug 3008307]: make callerPtr chains be
	* generic/tclExecute.c: traversable accross coro boundaries. Add the
	special coroutine CallFrame (partially reverting commit of
	2009-12-10), as it is needed for coroutines that do not push a CF, eg,
	those with [eval] as command. Thanks to Colin McCormack (coldstore)
	and Alexandre Ferrieux for the hard work on this.

2010-06-03  Alexandre Ferrieux  <ferrieux@users.sourceforge.net>

	* generic/tclNamesp.c: Safer (and faster) computation of [uplevel]
	* tests/error.test:    offsets in TIP 348. Toplevel offsets no longer
	* tests/result.test:   overestimated.

2010-06-02  Jan Nijtmans  <nijtmans@users.sf.net>

	* generic/tclOO.h:  BUILD_tcloo is never defined (leftover)
	* win/makefile.bc:  Don't set BUILD_tcloo (leftover)
	See also entry below: 2008-06-01  Joe Mistachkin

2010-06-01  Alexandre Ferrieux  <ferrieux@users.sourceforge.net>

	* generic/tclNamesp.c: Fix computation of [uplevel] offsets in TIP 348
	* tests/error.test:    Only depend on callerPtr chaining now.
	* tests/result.test:   Needed for upcoming coro patch.

2010-05-31  Jan Nijtmans  <nijtmans@users.sf.net>

	* generic/tclVar.c:        Eliminate some casts to (Tcl_HashTable *)
	* generic/tclExecute.c:
	* tests/fileSystem.test:   Fix filesystem-5.1 test failure on CYGWIN

2010-05-28  Jan Nijtmans  <nijtmans@users.sf.net>

	* generic/tclInt.h: [Patch 3008541]: Order of TIP #348 fields in
	Interp structure

2010-05-28  Donal K. Fellows  <dkf@users.sf.net>

	* generic/tclCompCmdsSZ.c (IssueTryFinallyInstructions): [3007374]:
	Corrected error in handling of catch contexts to prevent crash with
	chained handlers.

	* generic/tclExecute.c (TclExecuteByteCode): Restore correct operation
	of instruction-level execution tracing (had been broken by NRE).

2010-05-27  Jan Nijtmans  <nijtmans@users.sf.net>

	* library/opt/optParse.tcl: Don't generate spaces at the end of a
	* library/opt/pkgIndex.tcl: line, eliminate ';' at line end, bump to
	* tools/uniParse.tcl:       v0.4.6
	* generic/tclUniData.c:
	* tests/opt.test:
	* tests/safe.test:

2010-05-21  Jan Nijtmans  <nijtmans@users.sf.net>

	* tools/installData.tcl: Make sure that copyDir only receives
	normalized paths, otherwise it might result in a crash on CYGWIN.
	Restyle according to the Tcl style guide.
	* generic/tclStrToD.c: [Bug 3005233]: Fix for build on OpenBSD vax

2010-05-19  Alexandre Ferrieux  <ferrieux@users.sourceforge.net>

	* tests/dict.test: Add missing tests for [Bug 3004007], fixed under
	                   the radar on 2010-02-24 (dkf): EIAS violation in
	                   list-dict conversions.

2010-05-19  Jan Nijtmans  <nijtmans@users.sf.net>

	* generic/regcomp.c:     Don't use arrays of length 1, just use a
	* generic/tclFileName.c: single element then, it makes code more
	* generic/tclLoad.c:     readable. (Here it even prevents a type cast)

2010-05-17  Jan Nijtmans  <nijtmans@users.sf.net>

	* generic/tclStrToD.c: [Bug 2996549]: Failure in expr.test on Win32

2010-05-17  Donal K. Fellows  <dkf@users.sf.net>

	* generic/tclCmdIL.c (TclInfoFrame): Change this code to use
	Tcl_GetCommandFullName rather than rolling its own. Discovered during
	the hunting of [Bug 3001438] but unlikely to be a fix.

2010-05-11  Jan Nijtmans  <nijtmans@users.sf.net>

	* win/tclWinConsole.c: [Patch 2997087]: Unnecessary type casts.
	* win/tclWinDde.c:
	* win/tclWinLoad.c:
	* win/tclWinNotify.c:
	* win/tclWinSerial.c:
	* win/tclWinSock.c:
	* win/tclWinTime.c:
	* win/tclWinPort.h: Don't duplicate CYGWIN timezone #define from
			    tclPort.h

2010-05-07  Andreas Kupries  <andreask@activestate.com>

	* library/platform/platform.tcl: Fix cpu name for Solaris/Intel 64bit.
	* library/platform/pkgIndex.tcl: Package updated to version 1.0.8.
	* unix/Makefile.in:
	* win/Makefile.in:

2010-05-06  Jan Nijtmans  <nijtmans@users.sf.net>

	* generic/tclPkg.c:   Unnecessary type casts, see [Patch 2997087]

2010-05-04  Jan Nijtmans  <nijtmans@users.sf.net>

	* win/tclWinNotify.c:	TCHAR-related fixes, making those two files
	* win/tclWinSock.c:	compile fine when TCHAR != char. Please see
	comments in [FRQ 2965056] (2965056-1.patch).

2010-05-03  Jan Nijtmans  <nijtmans@users.sf.net>

	* generic/tclIORChan.c:   Use "tclIO.h" and "tclTomMathDecls.h"
	* generic/tclIORTrans.c:  everywhere
	* generic/tclTomMath.h:
	* tools/fix_tommath_h.tcl:
	* libtommath/tommath.h:   Formatting (# should always be first char on
				  line)
	* win/tclAppInit.c:       For MINGW/CYGWIN, use GetCommandLineA
				  explicitly.
	* unix/.cvsignore:        Add pkg, *.dll

	* libtommath/tommath.h:       CONSTify various useful internal
	* libtommath/bn_mp_cmp_d.c:   functions (TclBignumToDouble, TclCeil,
	* libtommath/bn_mp_cmp_mag.c: TclFloor), and related tommath functions
	* libtommath/bn_mp_cmp.c:
	* libtommath/bn_mp_copy.c:
	* libtommath/bn_mp_count_bits.c:
	* libtommath/bn_mp_div_2d.c:
	* libtommath/bn_mp_mod_2d.c:
	* libtommath/bn_mp_mul_2d.c:
	* libtommath/bn_mp_neg.c:
	* generic/tclBasic.c:        Handle TODO: const correctness ?
	* generic/tclInt.h:
	* generic/tclStrToD.c:
	* generic/tclTomMath.decls:
	* generic/tclTomMath.h:
	* generic/tclTomMathDecls.h:

2010-04-30  Don Porter  <dgp@users.sourceforge.net>

	* generic/tcl.h:	Bump patchlevel to 8.6b1.2 to distinguish
	* library/init.tcl:	CVS snapshots from earlier snapshots as well
	* unix/configure.in:	as the 8.6b1 and 8.6b2 releases.
	* win/configure.in:

	* unix/configure:	autoconf-2.59
	* win/configure:

	* generic/tclBinary.c (TclAppendBytesToByteArray):	Add comments
	* generic/tclInt.h (TclAppendBytesToByteArray):	placing overflow
	protection responsibility on caller.  Convert "len" argument to signed
	int which any value already vetted for overflow issues will fit into.
	* generic/tclStringObj.c:	Update caller; standardize panic msg.

	* generic/tclBinary.c (UpdateStringOfByteArray): [Bug 2994924]:	Add
	panic when the generated string representation would grow beyond Tcl's
	size limits.

2010-04-30  Donal K. Fellows  <dkf@users.sf.net>

	* generic/tclBinary.c (TclAppendBytesToByteArray): Add extra armour
	against buffer overflows.

	* generic/tclBasic.c (NRInterpCoroutine): Corrected handling of
	* tests/coroutine.test (coroutine-6.4):   arguments to deal with
						  trickier cases.

2010-04-30  Miguel Sofer  <msofer@users.sf.net>

	* tests/coroutine.test: testing coroutine arguments after [yield]:
	check that only 0/1 allowed

2010-04-30  Donal K. Fellows  <dkf@users.sf.net>

	* generic/tclBasic.c (NRInterpCoroutine): Corrected handling of
	arguments to deal with trickier cases.

	* generic/tclCompCmds.c (TclCompileVariableCmd): Slightly tighter
	issuing of instructions.

	* generic/tclExecute.c (TclExecuteByteCode): Add peephole optimization
	of the fact that INST_DICT_FIRST and INST_DICT_NEXT always have a
	conditional jump afterwards.

	* generic/tclBasic.c (TclNRYieldObjCmd, TclNRYieldmObjCmd)
	(NRInterpCoroutine): Replace magic values for formal argument counts
	for coroutine command implementations with #defines, for an increase
	in readability.

2010-04-30  Jan Nijtmans  <nijtmans@users.sf.net>

	* generic/tclMain.c: Unnecessary TCL_STORAGE_CLASS re-definition. It
	was used for an ancient dummy reference to Tcl_LinkVar(), but that's
	already gone since 2002-05-29.

2010-04-29  Miguel Sofer  <msofer@users.sf.net>

	* generic/tclCompExpr.c: Slight change in the literal sharing
	* generic/tclCompile.c:  mechanism to avoid shimmering of
	* generic/tclCompile.h:  command names.
	* generic/tclLiteral.c:

2010-04-29  Andreas Kupries  <andreask@activestate.com>

	* library/platform/platform.tcl: Another stab at getting the /lib,
	* library/platform/pkgIndex.tcl: /lib64 difference right for linux.
	* unix/Makefile.in:		 Package updated to version 1.0.7.
	* win/Makefile.in:

2010-04-29  Kevin B. Kenny  <kennykb@acm.org>

	* library/tzdata/Antarctica/Macquarie:
	* library/tzdata/Africa/Casablanca:
	* library/tzdata/Africa/Tunis:
	* library/tzdata/America/Santiago:
	* library/tzdata/America/Argentina/San_Luis:
	* library/tzdata/Antarctica/Casey:
	* library/tzdata/Antarctica/Davis:
	* library/tzdata/Asia/Anadyr:
	* library/tzdata/Asia/Damascus:
	* library/tzdata/Asia/Dhaka:
	* library/tzdata/Asia/Gaza:
	* library/tzdata/Asia/Kamchatka:
	* library/tzdata/Asia/Karachi:
	* library/tzdata/Asia/Taipei:
	* library/tzdata/Europe/Samara:
	* library/tzdata/Pacific/Apia:
	* library/tzdata/Pacific/Easter:
	* library/tzdata/Pacific/Fiji:   Olson's tzdata2010i.

2010-04-29  Donal K. Fellows  <dkf@users.sf.net>

	* generic/tclBinary.c (TclAppendBytesToByteArray): [Bug 2992970]: Make
	* generic/tclStringObj.c (Tcl_AppendObjToObj): an append of a byte
	array to another into an efficent operation. The problem was the (lack
	of) a proper growth management strategy for the byte array.

2010-04-29  Jan Nijtmans  <nijtmans@users.sf.net>

	* compat/dirent2.h:	Include "tcl.h", not <tcl.h>, like everywhere
	* compat/dlfcn.h:	else, to ensure that the version in the Tcl
	* compat/stdlib.h:	distribution is used, not some version from
	* compat/string.h:	somewhere else.
	* compat/unistd.h:

2010-04-28  Jan Nijtmans  <nijtmans@users.sf.net>

	* win/Makefile.in:	Remove unused @MAN2TCLFLAGS@
	* win/tclWinPort.h:	Move <limits.h> include from tclInt.h to
	* generic/tclInt.h:	tclWinPort.h, and eliminate unneeded
	* generic/tclEnv.c:	<stdlib.h>, <stdio.h> and <string.h>, which
				are already in tclInt.h
	* generic/regcustom.h:	Move "tclInt.h" from regcustom.h up to
	* generic/regex.h:	regex.h.
	* generic/tclAlloc.c:	Unneeded <stdio.h> include.
	* generic/tclExecute.c:	Fix gcc warning: comparison between signed and
				unsigned.

2010-04-28  Donal K. Fellows  <dkf@users.sf.net>

	* generic/tclInt.h (TclIsVarDirectUnsettable): Corrected flags so that
	deletion of traces is not optimized out...

	* generic/tclExecute.c (ExecuteExtendedBinaryMathOp)
	(TclCompareTwoNumbers,ExecuteExtendedUnaryMathOp,TclExecuteByteCode):
	[Patch 2981677]: Move the less common arithmetic operations (i.e.,
	exponentiation and operations on non-longs) out of TEBC for a big drop
	in the overall size of the stack frame for most code. Net effect on
	speed is minimal (slightly faster overall in tclbench). Also extended
	the number of places where TRESULT handling is replaced with a jump to
	dedicated code.

2010-04-27  Donal K. Fellows  <dkf@users.sf.net>

	* generic/tclExecute.c (TclExecuteByteCode): Rearrange location of an
	assignment to shorten the object code.

2010-04-27  Jan Nijtmans  <nijtmans@users.sf.net>

	* generic/tclIOUtil.c (Tcl_FSGetNativePath): [Bug 2992292]:
	tclIOUtil.c assignment type mismatch compiler warning
	* generic/regguts.h:     If tclInt.h or tclPort.h is already
	* generic/tclBasic.c:    included, don't include <limits.h>
	* generic/tclExecute.c:  again. Follow-up to [Bug 2991415]:
	* generic/tclIORChan.c:  tclport.h #included before limits.h
	* generic/tclIORTrans.c: See comments in [Bug 2991415]
	* generic/tclObj.c:
	* generic/tclOOInt.h:
	* generic/tclStrToD.c:
	* generic/tclTomMath.h:
	* generic/tclTomMathInterface.c:
	* generic/tclUtil.c:
	* compat/strtod.c:
	* compat/strtol.c:

2010-04-27  Kevin B. Kenny  <kennykb@acm.org>

	* unix/tclLoadDl.c (FindSymbol): [Bug 2992295]: Simplified the logic
	so that the casts added in Donal Fellows's change for the same bug are
	no longer necessary.

2010-04-26  Donal K. Fellows  <dkf@users.sf.net>

	* unix/tclLoadDl.c (FindSymbol): [Bug 2992295]: Added an explicit cast
	because auto-casting between function and non-function types is never
	naturally warning-free.

	* generic/tclStubInit.c:   Add a small amount of gcc-isms (with #ifdef
	* generic/tclOOStubInit.c: guards) to ensure that warnings are issued
	when these files are older than the various *.decls files.

2010-04-25  Miguel Sofer  <msofer@users.sf.net>

	* generic/tclBasic.c:    Add unsupported [yieldm] command. Credit
	* generic/tclInt.h:      Lars Hellstrom for the basic idea.

2010-04-24  Miguel Sofer  <msofer@users.sf.net>

	* generic/tclBasic.c:    Modify api of TclSpliceTailcall() to fix
	* generic/tclExecute.c:  [yieldTo], which had not survived the latest
	* generic/tclInt.h:      mods to tailcall. Thanks kbk for detecting
	the problem.

2010-04-23  Jan Nijtmans  <nijtmans@users.sf.net>

	* unix/tclUnixPort.h: [Bug 2991415]: tclport.h #included before
	limits.h

2010-04-22  Jan Nijtmans  <nijtmans@users.sf.net>

	* generic/tclPlatDecls.h:  Move TCHAR fallback typedef from tcl.h to
	* generic/tcl.h:           tclPlatDecls.h (as suggested by dgp)
	* generic/tclInt.h:        fix typo
	* generic/tclIOUtil.c:     Eliminate various unnecessary
	* unix/tclUnixFile.c:      type casts.
	* unix/tclUnixPipe.c:
	* win/tclWinChan.c:
	* win/tclWinFCmd.c:
	* win/tclWinFile.c:
	* win/tclWinLoad.c:
	* win/tclWinPipe.c:

2010-04-20  Jan Nijtmans  <nijtmans@users.sf.net>

	* generic/tclTest.c:  Use function prototypes from the FS API.
	* compat/zlib/*:      Upgrade to zlib 1.2.5

2010-04-19  Donal K. Fellows  <dkf@users.sf.net>

	* generic/tclExecute.c (TclExecuteByteCode): Improve commenting and
	reduce indentation for the Invocation Block.

2010-04-18  Donal K. Fellows  <dkf@users.sf.net>

	* doc/unset.n: [Bug 2988940]: Fix typo.

2010-04-15  Jan Nijtmans  <nijtmans@users.sf.net>

	* win/tclWinPort.h:       Move inclusion of <tchar.h> from
	* generic/tcl.h:          tclPlatDecls.h to tclWinPort.h, where it
	* generic/tclPlatDecls.h: belongs. Add fallback in tcl.h, so TCHAR is
				  available in win32 always.

2010-04-15  Donal K. Fellows  <dkf@users.sf.net>

	* doc/try.n: [Bug 2987551]: Fix typo.

2010-04-14  Andreas Kupries  <andreask@activestate.com>

	* library/platform/platform.tcl: Linux platform identification:
	* library/platform/pkgIndex.tcl: Check /lib64 for existence of files
	* unix/Makefile.in: matching libc* before accepting it as base
	* win/Makefile.in:  directory. This can happen on weirdly installed
	32bit systems which have an empty or partially filled /lib64 without
	an actual libc. Bumped to version 1.0.6.

2010-04-13  Jan Nijtmans  <nijtmans@users.sf.net>

	* win/tclWinPort.h: Fix [Patch 2986105]: conditionally defining
	* win/tclWinFile.c: strcasecmp/strncasecmp
	* win/tclWinLoad.c: Fix gcc warning: comparison of unsigned expression
	>= 0 is always true

2010-04-08  Donal K. Fellows  <dkf@users.sf.net>

	* generic/tclCompCmdsSZ.c (TclSubstCompile): If the first token does
	not result in a *guaranteed* push of a Tcl_Obj on the stack, we must
	push an empty object. Otherwise it is possible to get to a 'concat1'
	or 'done' without enough values on the stack, resulting in a crash.
	Thanks to Joe Mistachkin for identifying a script that could trigger
	this case.

2010-04-07  Donal K. Fellows  <dkf@users.sf.net>

	* doc/catch.n, doc/info.n, doc/return.n: Formatting.

2010-04-06  Donal K. Fellows  <dkf@users.sf.net>

	* doc/Load.3: Minor corrections of formatting and cross links.

2010-04-06  Jan Nijtmans  <nijtmans@users.sf.net>

	* win/configure:       (regenerate with autoconf-2.59)
	* unix/configure:
	* unix/installManPage: [Bug 2982540]: configure and install* script
	* unix/install-sh:     files should always have LF line ending.
	* doc/Load.3:          Fix signature of Tcl_LoadFile in documentation.

2010-04-05  Alexandre Ferrieux  <ferrieux@users.sourceforge.net>

	TIP #348 IMPLEMENTATION

	* generic/tclBasic.c: [Patch 2868499]: Substituted error stack
	* generic/tclCmdIL.c:
	* generic/tclInt.h:
	* generic/tclNamesp.c:
	* generic/tclResult.c:
	* doc/catch.n:
	* doc/info.n:
	* doc/return.n:
	* tests/cmdMZ.test:
	* tests/error.test:
	* tests/execute.test:
	* tests/info.test:
	* tests/init.test:
	* tests/result.test:

2010-04-05  Donal K. Fellows  <dkf@users.sf.net>

	* unix/tcl.m4 (SC_ENABLE_THREADS): Flip the default for whether to
	* win/tcl.m4 (SC_ENABLE_THREADS):  build in threaded mode. Part of
	* win/rules.vc:			   TIP #364.

	* unix/tclLoadDyld.c (FindSymbol): Better human-readable error message
	generation to match code in tclLoadDl.c.

2010-04-04  Donal K. Fellows  <dkf@users.sf.net>

	* generic/tclIOUtil.c, unix/tclLoadDl.c: Minor changes to enforce
	Engineering Manual style rules.

	* doc/FileSystem.3, doc/Load.3: Documentation for TIP#357.

	* macosx/tclMacOSXBundle.c (OpenResourceMap): [Bug 2981528]: Only
	define this function when HAVE_COREFOUNDATION is defined.

2010-04-02  Jan Nijtmans  <nijtmans@users.sf.net>

	* generic/tcl.decls (Tcl_LoadFile): Add missing "const" in signature,
	* generic/tclIOUtil.c (Tcl_LoadFile): and some formatting fixes
	* generic/tclDecls.h:  (regenerated)

2010-04-02  Donal K. Fellows  <dkf@users.sf.net>

	* generic/tclIOUtil.c (Tcl_LoadFile): Corrections to previous commit
	* unix/tclLoadDyld.c (TclpDlopen):    to make it build on OSX.

2010-04-02  Kevin B. Kenny  <kennykb@acm.org>

	TIP #357 IMPLEMENTATION
	TIP #362 IMPLEMENTATION

	* generic/tclStrToD.c: [Bug 2952904]: Defer creation of the smallest
	floating point number until it is actually used. (This change avoids a
	bogus syslog message regarding a 'floating point software assist
	fault' on SGI systems.)

	* library/reg/pkgIndex.tcl:	[TIP #362]: Fixed first round of bugs
	* tests/registry.test:		resulting from the recent commits of
	* win/tclWinReg.c:		changes in support of the referenced
					TIP.

	* generic/tcl.decls:		[TIP #357]: First round of changes
	* generic/tclDecls.h:		to export Tcl_LoadFile,
	* generic/tclIOUtil.c:		Tcl_FindSymbol, and Tcl_FSUnloadFile
	* generic/tclInt.h:		to the public API.
	* generic/tclLoad.c:
	* generic/tclLoadNone.c:
	* generic/tclStubInit.c:
	* tests/fileSystem.test:
	* tests/load.test:
	* tests/unload.test:
	* unix/tclLoadDl.c:
	* unix/tclLoadDyld.c:
	* unix/tclLoadNext.c:
	* unix/tclLoadOSF.c:
	* unix/tclLoadShl.c:
	* unix/tclUnixPipe.c:
	* win/Makefile.in:
	* win/tclWinLoad.c:

2010-03-31  Donal K. Fellows  <dkf@users.sf.net>

	* doc/registry.n: Added missing documentation of TIP#362 flags.

	* doc/package.n: [Bug 2980210]: Document the arguments taken by
	the [package present] command correctly.

	* doc/Thread.3: Added some better documentation of how to create and
	use a thread using the C-level thread API, based on realization that
	no such tutorial appeared to exist.

2010-03-31  Jan Nijtmans  <nijtmans@users.sf.net>

	* test/cmdMZ.test:    [FRQ 2974744]: share exception codes (ObjType?):
	* test/error.test:    Revised test cases, making sure that abbreviated
	* test/proc-old.test: codes are checked resulting in an error, and
	                      checking for the exact error message.

2010-03-30  Andreas Kupries  <andreask@activestate.com>

	* generic/tclIORChan.c (ReflectClose, ReflectInput, ReflectOutput,
	(ReflectSeekWide, ReflectWatch, ReflectBlock, ReflectSetOption,
	(ReflectGetOption, ForwardProc): [Bug 2978773]: Preserve
	ReflectedChannel* structures across handler invokations, to avoid
	crashes when the handler implementation induces nested callbacks and
	destruction of the channel deep inside such a nesting.

2010-03-30  Don Porter  <dgp@users.sourceforge.net>

	* generic/tclObj.c (Tcl_GetCommandFromObj):     [Bug 2979402]: Reorder
	the validity tests on internal rep of a "cmdName" value to avoid
	invalid reads reported by valgrind.

2010-03-30  Jan Nijtmans  <nijtmans@users.sf.net>

	* generic/tclIndexObj:	[FRQ 2974744]: share exception codes
	* generic/tclResult.c:	further optimization, making use of indexType.
	* generic/tclZlib.c:    [Bug 2979399]: uninitialized value troubles

2010-03-30  Donal K. Fellows  <dkf@users.sf.net>

	TIP #362 IMPLEMENTATION

	* win/tclWinReg.c: [Patch 2960976]: Apply patch from Damon Courtney to
	* tests/registry.test:	allow the registry command to be told to work
	* win/Makefile.in:	with both 32-bit and 64-bit registries. Bump
	* win/configure.in:	version of registry package to 1.3.
	* win/makefile.bc:
	* win/makefile.vc:
	* win/configure:	autoconf-2.59

2010-03-29  Jan Nijtmans  <nijtmans@users.sf.net>

	* unix/tcl.m4:            Only test for -visibility=hidden with gcc
	                          (Second remark in [Bug 2976508])
	* unix/configure:         regen

2010-03-29  Don Porter  <dgp@users.sourceforge.net>

	* generic/tclStringObj.c:       Fix array overrun in test format-1.12
	caught by valgrind testing.

2010-03-27  Jan Nijtmans  <nijtmans@users.sf.net>

	* generic/tclInt.h:	[FRQ 2974744]: share exception codes
	* generic/tclResult.c:	(ObjType?)
	* generic/tclCmdMZ.c:
	* generic/tclCompCmdsSZ.c:

2010-03-26  Jan Nijtmans  <nijtmans@users.sf.net>

	* generic/tclExecute.c: [Bug 2976508]: Tcl HEAD fails on HP-UX

2010-03-25  Donal K. Fellows  <dkf@users.sf.net>

	* unix/tclUnixFCmd.c (TclUnixCopyFile): [Bug 2976504]: Corrected
	number of arguments to fstatfs() call.

	* macosx/tclMacOSXBundle.c, macosx/tclMacOSXFCmd.c:
	* macosx/tclMacOSXNotify.c: Reduce the level of ifdeffery in the
	functions of these files to improve readability. They need to be
	audited for whether complexity can be removed based on the minimum
	supported version of OSX, but that requires a real expert.

2010-03-24  Don Porter  <dgp@users.sourceforge.net>

	* generic/tclResult.c:  [Bug 2383005]: Revise [return -errorcode] so
	* tests/result.test:    that it rejects illegal non-list values.

2010-03-24  Donal K. Fellows  <dkf@users.sf.net>

	* generic/tclOOInfo.c (InfoObjectMethodTypeCmd)
	(InfoClassMethodTypeCmd): Added introspection of method types so that
	it is possible to find this info out without using errors.
	* generic/tclOOMethod.c (procMethodType): Now that introspection can
	reveal the name of method types, regularize the name of normal methods
	to be the name of the definition type used to create them.

	* tests/async.test (async-4.*): Reduce obscurity of these tests by
	putting the bulk of the code for them inside the test body with the
	help of [apply].

	* generic/tclCmdMZ.c (TryPostBody, TryPostHandler): Make sure that the
	[try] command does not trap unwinding due to limits.

2010-03-23  Don Porter  <dgp@users.sourceforge.net>

	* generic/tclCmdMZ.c:	[Bug 2973361]: Revised fix for computing
	indices of script arguments to [try].

2010-03-23  Jan Nijtmans  <nijtmans@users.sf.net>

	* generic/tclCmdMZ.c:      Make error message in "try" implementation
	* generic/tclCompCmdsSZ.c: exactly the same as the one in "return"
	* tests/error.test:
	* libtommath/mtests/mpi.c: Single "const" addition

2010-03-22  Don Porter  <dgp@users.sourceforge.net>

	* generic/tclCmdMZ.c:	[Bug 2973361]: Compute the correct integer
	values to identify the argument indices of the various script
	arguments to [try]. Passing in -1 led to invalid memory reads.

2010-03-20  Donal K. Fellows  <dkf@users.sf.net>

	* doc/exec.n: Make it a bit clearer that there is an option to run a
	pipeline in the background.

	* generic/tclIOCmd.c (Tcl_FcopyObjCmd):		Lift the restriction
	* generic/tclIO.c (TclCopyChannel, CopyData):	on the [fcopy] command
	* generic/tclIO.h (CopyState):			that forced it to only
	copy up to 2GB per script-level callback. Now it is anything that can
	fit in a (signed) 64-bit integer. Problem identified by Frederic
	Bonnet on comp.lang.tcl. Note that individual low-level reads and
	writes are still smaller as the optimal buffer size is smaller.

2010-03-20  Jan Nijtmans  <nijtmans@users.sf.net>

	* win/stub16.c:         Don't hide that we use the ASCII API here.
	                        (does someone still use that?)
	* win/tclWinPipe.c:     2 unnecessary type casts.

2010-03-19  Donal K. Fellows  <dkf@users.sf.net>

	* generic/tclCompCmdsSZ.c (TclCompileThrowCmd): Added compilation for
	the [throw] command.

2010-03-18  Don Porter  <dgp@users.sourceforge.net>

	* generic/tclListObj.c:	[Bug 2971669]: Prevent in overflow trouble in
	* generic/tclTestObj.c:	ListObjReplace operations. Thanks to kbk for
	* tests/listObj.test:	fix and test.

2010-03-18  Donal K. Fellows  <dkf@users.sf.net>

	* generic/tclCompCmdsSZ.c (IssueTryFinallyInstructions):
	[Bug 2971921]: Corrected jump so that it doesn't skip into the middle
	of an instruction! Tightened the instruction issuing. Moved endCatch
	calls closer to their point that they guard, ensuring correct ordering
	of result values.

2010-03-17  Andreas Kupries  <andreask@activestate.com>

	* generic/tclIORTrans.c (ReflectInput, ReflectOutput)
	(ReflectSeekWide): [Bug 2921116]: Added missing TclEventuallyFree
	calls for preserved ReflectedTransform* structures. Reworked
	ReflectInput to preserve the structure for its whole life, not only in
	InvokeTclMethod.

	* generic/tclIO.c (Tcl_GetsObj): [Bug 2921116]: Regenerate topChan,
	may have been changed by a self-modifying transformation.

	* tests/ioTrans/test (iortrans-4.8, iortrans-4.9, iortrans-5.11)
	(iortrans-7.4, iortrans-8.3): New test cases.

2010-03-16  Jan Nijtmans  <nijtmans@users.sf.net>

	* compat/zlib/*:	Upgrade zlib to version 1.2.4.
	* win/makefile.vc:
	* unix/Makefile.in:
	* win/tclWinChan.c:	Don't cast away "const" without reason.

2010-03-12  Jan Nijtmans  <nijtmans@users.sf.net>

	* win/makefile.vc: [Bug 2967340]: Static build was failing.
	* win/.cvsignore:

2010-03-10  Jan Nijtmans  <nijtmans@users.sf.net>

	* generic/tclTest.c:	Remove unnecessary '&' decoration for
	* generic/tclIOUtil.c:	function pointers
	* win/tclWin32Dll.c:	Double declaration of TclNativeDupInternalRep
	* unix/tclIOUtil.c:
	* unix/dltest/.cvsignore: Ignore *.so here

2010-03-09  Andreas Kupries  <andreask@activestate.com>

	* generic/tclIORChan.c: [Bug 2936225]: Thanks to Alexandre Ferrieux
	* doc/refchan.n:    <ferrieux@users.sourceforge.net> for debugging and
	* tests/ioCmd.test: fixing the problem. It is the write-side
	equivalent to the bug fixed 2009-08-06.

2010-03-09  Don Porter  <dgp@users.sourceforge.net>

	* library/tzdata/America/Matamoros: New locale
	* library/tzdata/America/Ojinaga: New locale
	* library/tzdata/America/Santa_Isabel: New locale
	* library/tzdata/America/Asuncion:
	* library/tzdata/America/Tijuana:
	* library/tzdata/Antarctica/Casey:
	* library/tzdata/Antarctica/Davis:
	* library/tzdata/Antarctica/Mawson:
	* library/tzdata/Asia/Dhaka:
	* library/tzdata/Pacific/Fiji:
	Olson tzdata2010c.

2010-03-07  Jan Nijtmans  <nijtmans@users.sf.net>

	* generic/tclTest.c:	  Test that tclOO stubs are present in stub
				  library
	* generic/tclOOMethod.c:  Applied missing part of [Patch 2961556]
	* win/tclWinInt.h:	  Change all tclWinProcs signatures to use
	* win/tclWin32Dll.c:	  TCHAR* in stead of WCHAR*. This is meant
	* win/tclWinDde.c:	  as preparation to make [Enh 2965056]
	* win/tclWinFCmd.c:	  possible at all.
	* win/tclWinFile.c:
	* win/tclWinPipe.c:
	* win/tclWinSock.c:

2010-03-06  Jan Nijtmans  <nijtmans@users.sf.net>

	* generic/tclStubLib.c:	Remove presence of tclTomMathStubsPtr here.
	* generic/tclTest.c:	Test that tommath stubs are present in stub
				library.

2010-03-05  Donal K. Fellows  <dkf@users.sf.net>

	* generic/tclIORTrans.c (ForwardProc): [Bug 2964425]: When cleaning
	the stables, it is sometimes necessary to do more than the minimum. In
	this case, rationalizing the variables for a forwarded limit? method
	required removing an extra Tcl_DecrRefCount too.

	* generic/tclOO.h, generic/tclOOInt.h: [Patch 2961556]: Change TclOO
	to use the same style of function typedefs as Tcl, as this is about
	the last chance to get this right.

	***POTENTIAL INCOMPATIBILITY***
	Source code that uses function typedefs from TclOO will need to update
	variables and argument definitions so that pointers to the function
	values are used instead. Binary compatibility is not affected.

	* generic/*.c, generic/tclInt.h, unix/*.c, macosx/*.c: Applied results
	of doing a Code Audit. Principal changes:
	  * Use do { ... } while (0) in macros
	  * Avoid shadowing one local variable with another
	  * Use clearer 'foo.bar++;' instead of '++foo.bar;' where result not
	    required (i.e., semantically equivalent); clarity is increased
	    because it is bar that is incremented, not foo.
	  * Follow Engineering Manual rules on spacing and declarations

2010-03-04  Donal K. Fellows  <dkf@users.sf.net>

	* generic/tclOO.c (ObjectRenamedTrace): [Bug 2962664]: Add special
	handling so that when the class of classes is deleted, so is the class
	of objects. Immediately.

	* generic/tclOOInt.h (ROOT_CLASS): Add new flag for specially marking
	the root class. Simpler and more robust than the previous technique.

2010-03-04  Jan Nijtmans  <nijtmans@users.sf.net>

	* generic/tclGetDate.y:    3 unnecessary MODULE_SCOPE
	* generic/tclDate.c:       symbols
	* generic/tclStubLib.c:    Split tommath stub lib
	* generic/tclTomMathStubLib.c:  in separate file.
	* win/makefile.bc:
	* win/Makefile.in:
	* win/makefile.vc:
	* win/tcl.dsp:
	* unix/Makefile.in:
	* unix/tcl.m4:          Cygwin only gives warning
	* unix/configure:       using -fvisibility=hidden
	* compat/strncasecmp.c: A few more const's
	* compat/strtod.c:
	* compat/strtoul.c:

2010-03-03  Andreas Kupries <andreask@activestate.com>

	* doc/refchan.n: Followup to ChangeLog entry 2009-10-07
	(generic/tclIORChan.c). Fixed the documentation to explain that errno
	numbers are operating system dependent, and reworked the associated
	example.

2010-03-02  Jan Nijtmans  <nijtmans@users.sf.net>

	* unix/tcl.m4:     [FRQ 2959069]: Support for -fvisibility=hidden
	* unix/configure   (regenerated with autoconf-2.59)

2010-03-01  Alexandre Ferrieux  <ferrieux@users.sourceforge.net>

	* unix/tclUnixSock.c: Refrain from a possibly lengthy reverse-DNS
	lookup on 0.0.0.0 when calling [fconfigure -sockname] on an
	universally-bound (default) server socket.

	* generic/tclIndexObj.c: fix [AT 86258]: special-casing of empty
	tables when generating error messages for [::tcl::prefix match].

2010-02-28  Donal K. Fellows  <dkf@users.sf.net>

	* generic/tclCmdIL.c: More additions of {TCL LOOKUP} error-code
	generation to various subcommands of [info] as part of long-term
	project to classify all Tcl's generated errors.

2010-02-28  Jan Nijtmans  <nijtmans@users.sf.net>

	* generic/tclStubInit.c: [Bug 2959713]: Link error with gcc 4.1

2010-02-27  Donal K. Fellows  <dkf@users.sf.net>

	* generic/tclCmdMZ.c (StringFirstCmd, StringLastCmd): [Bug 2960021]:
	Only search for the needle in the haystack when the needle isn't
	larger than the haystack. Prevents an odd crash from sometimes
	happening when things get mixed up (a common programming error).

	* generic/tclMain.c (Tcl_Main): [Bug 801429]: Factor out the holding
	of the client-installed main loop function into thread-specific data.

	***POTENTIAL INCOMPATIBILITY***
	Code that previously tried to set the main loop from another thread
	will now fail. On the other hand, there is a fairly high probability
	that such programs would have been failing before due to the lack of
	any kind of inter-thread memory barriers guarding accesses to this
	part of Tcl's state.

2010-02-26  Donal K. Fellows  <dkf@users.sf.net>

	* generic/tclCompCmds.c:   Split this file into two pieces to make it
	* generic/tclCompCmdsSZ.c: easier to work with. It's still two very
				   long files even after the split.

2010-02-26  Reinhard Max  <max@suse.de>

	* doc/safe.n: Name the installed file after the command it documents.
	Use "Safe Tcl" instead of the "Safe Base", "Safe Tcl" mixture.

2010-02-26  Donal K. Fellows  <dkf@users.sf.net>

	* unix/Makefile.in (NATIVE_TCLSH): Added this variable to allow for
	better control of what tclsh to use for various scripts when doing
	cross compiling. An imperfect solution, but works.

	* unix/installManPage: Remap non-alphanumeric sequences in filenames
	to single underscores (especially colons).

2010-02-26  Pat Thoyts  <patthoyts@users.sourceforge.net>

	* tests/zlib.test: Add tests for [Bug 2818131] which was crashing with
	mismatched zlib algorithms used in combination with gets. This issue
	has been fixed by Andreas's last commit.

2010-02-25  Jan Nijtmans  <nijtmans@users.sf.net>

	* generic/tclHash.c:	[FRQ 2958832]: Further speed-up of the
	* generic/tclLiteral.c:	ouster-hash function.
	* generic/tclObj.c:
	* generic/tclCkalloc.c:	Eliminate various unnecessary (ClientData)
	* generic/tclTest.c:	type casts.
	* generic/tclTestObj.c:
	* generic/tclTestProcBodyObj.c:
	* unix/tclUnixTest.c:
	* unix/tclUnixTime.c:
	* unix/tclXtTest.c:

2010-02-24  Donal K. Fellows  <dkf@users.sf.net>

	* generic/tclDictObj.c (SetDictFromAny): Prevent the list<->dict
	* generic/tclListObj.c (SetListFromAny): conversion code from taking
	too many liberties. Stops loss of duplicate keys in some scenarios.
	Many thanks to Jean-Claude Wippler for finding this.

	* generic/tclExecute.c (TclExecuteByteCode): Reduce ifdef-fery and
	size of activation record. More variables shared across instructions
	than before.

	* doc/socket.n: [Bug 2957688]: Clarified that [socket -server] works
	with a command prefix. Extended example to show this in action.

2010-02-22  Andreas Kupries  <andreask@activestate.com>

	* generic/tclZlib.c (ZlibTransformInput): [Bug 2762041]: Added a hack
	to work around the general problem, early EOF recognition based on the
	base-channel, instead of the data we have ready for reading in the
	transform. Long-term we need a proper general fix (likely tracking EOF
	on each level of the channel stack), with attendant complexity.
	Furthermore, Z_BUF_ERROR can be ignored, and must be when feeding the
	zlib code with single characters.

2010-02-22  Jan Nijtmans  <nijtmans@users.sf.net>

	* unix/tclUnixPort.h:   Remove unnecessary EXTERN's, which already are
	                        in the global stub table.
	* unix/configure.in:    Use @EXEEXT@ in stead of @EXT_SUFFIX@
	* unix/tcl.m4:
	* unix/Makefile.in:     Use -DBUILD_tcl for CYGWIN
	* unix/configure:       (regenerated)
	* unix/dltest/pkg*.c:   Use EXTERN to control CYGWIN exported symbols
	* generic/tclCmdMZ.c:   Remove some unnecessary type casts.
	* generic/tclCompCmds.c:
	* generic/tclTest.c:
	* generic/tclUtil.c:

2010-02-21  Mo DeJong  <mdejong@users.sourceforge.net>

	* tests/regexp.test: Add test cases back ported from Jacl regexp work.

2010-02-21  Jan Nijtmans  <nijtmans@users.sf.net>

	* generic/tclDate.c:    Some more const tables.
	* generic/tclGetDate.y:
	* generic/regc_lex.c:
	* generic/regerror.c:
	* generic/tclStubLib.c:
	* generic/tclBasic.c:   Fix [Bug 2954959] expr abs(0.0) is -0.0
	* tests/expr.test:

2010-02-20  Donal K. Fellows  <dkf@users.sf.net>

	* generic/tclCompCmds.c (TclCompileStringLenCmd): Make [string length]
	of a constant string be handled better (i.e., handle backslashes too).

2010-02-19  Stuart Cassoff  <stwo@users.sourceforge.net>

	* tcl.m4: Correct compiler/linker flags for threaded builds on
	OpenBSD.
	* configure: (regenerated).

2010-02-19  Donal K. Fellows  <dkf@users.sf.net>

	* unix/installManPage: [Bug 2954638]: Correct behaviour of manual page
	installer. Also added armouring to check that assumptions about the
	initial state are actually valid (e.g., look for existing input file).

2010-02-17  Donal K. Fellows  <dkf@users.sf.net>

	* generic/tclHash.c (HashStringKey):	Restore these hash functions
	* generic/tclLiteral.c (HashString):	to use the classic algorithm.
	* generic/tclObj.c (TclHashObjKey):	Community felt normal case
	speed to be more important than resistance to malicious cases. For
	now, hashes that need to deal with the malicious case can use a custom
	hash table and install their own hash function, though that is not
	functionality exposed to the script level.

	* generic/tclCompCmds.c (TclCompileDictUpdateCmd): Stack depth must be
	correctly described when compiling a body to prevent crashes in some
	debugging modes.

2010-02-16  Jan Nijtmans  <nijtmans@users.sf.net>

	* generic/tclInt.h: Change order of various struct members,
	fixing potential binary incompatibility with Tcl 8.5

2010-02-16  Donal K. Fellows  <dkf@users.sf.net>

	* unix/configure.in, generic/tclIOUtil.c (Tcl_Stat): Updated so that
	we do not assume that all unix systems have the POSIX blkcnt_t type,
	since OpenBSD apparently does not.

	* generic/tclLiteral.c (HashString): Missed updating to FNV in one
	place; the literal table (a copy of the hash table code...)

2010-02-15  Jan Nijtmans  <nijtmans@users.sf.net>

	* tools/genStubs.tcl:   Reverted earlier rename from tcl*Stubs to
	* generic/tclBasic.c:   tcl*ConstStubs, it's not necessary at all.
	* generic/tclOO.c:
	* generic/tclTomMathInterface.c:
	* generic/tclStubInit.c: (regenerated)
	* generic/tclOOStubInit.c: (regenerated)
	* generic/tclEnsemble.c:Fix signed-unsigned mismatch
	* win/tclWinInt.h:      make tclWinProcs "const"
	* win/tclWin32Dll.c:
	* win/tclWinFCmd.c:     Eliminate all internal Tcl_WinUtfToTChar
	* win/tclWinFile.c:     and Tcl_WinTCharToUtf calls, needed
	* win/tclWinInit.c:     for mslu support.
	* win/tclWinLoad.c:
	* win/tclWinPipe.c:
	* win/tclWinSerial.c:
	* win/.cvsignore:
	* compat/unicows/readme.txt:  [FRQ 2819611]: Add first part of MSLU
	* compat/unicows/license.txt: support.
	* compat/unicows/unicows.lib:

2010-02-15  Donal K. Fellows  <dkf@users.sf.net>

	* generic/tclOO.c (AllocObject, SquelchedNsFirst, ObjectRenamedTrace):
	* generic/tclNamesp.c (Tcl_DeleteNamespace): [Bug 2950259]: Revised
	the namespace deletion code to provide an additional internal callback
	that gets triggered early enough in namespace deletion to allow TclOO
	destructors to run sanely. Adjusted TclOO to take advantage of this,
	so making tearing down an object by killing its namespace appear to
	work seamlessly, which is needed for Itcl. (Note that this is not a
	feature that will ever be backported to 8.5, and it remains not a
	recommended way of deleting an object.)

2010-02-13  Donal K. Fellows  <dkf@users.sf.net>

	* generic/tclCompCmds.c (TclCompileSwitchCmd): Divided the [switch]
	compiler into three pieces (after the model of [try]): a parser, an
	instruction-issuer for chained tests, and an instruction-issuer for
	jump tables.

	* generic/tclEnsemble.c: Split the ensemble engine out into its own
	file rather than keeping it mashed together with the namespace code.

2010-02-12  Jan Nijtmans  <nijtmans@users.sf.net>

	* win/tcl.m4:		Use -pipe for gcc on win32
	* win/configure:	(mingw/cygwin) (regenerated)
	* win/.cvsignore:	Add .lib, .exp and .res here

2010-02-11  Mo DeJong  <mdejong@users.sourceforge.net>

	* tests/list.test: Add tests for explicit \0 in a string argument to
	the list command.

2010-02-11  Donal K. Fellows  <dkf@users.sf.net>

	* generic/tclIOCmd.c (Tcl_OpenObjCmd): [Bug 2949740]: Make sure that
	we do not try to put a NULL pipeline channel into binary mode.

2010-02-11  Mo DeJong  <mdejong@users.sourceforge.net>

	[Bug 2826551, Patch 2948425]: Assorted regexp bugs related to -all,
	-line and -start options and newlines.
	* generic/tclCmdMZ.c (Tcl_RegexpObjCmd): If -offset is given, treat it
	as the start of the line if the previous character was a newline. Fix
	nasty edge case where a zero length match would not advance the index.
	* tests/regexp.test: Add regression tests back ported from Jacl.
	Checks for a number of issues related to -line and newline handling. A
	few of tests were broken before the patch and continue to be broken,
	marked as knownBug.

2010-02-11  Donal K. Fellows  <dkf@users.sf.net>

	* generic/tclOO.c (ObjectRenamedTrace): [Bug 2949397]: Prevent
	destructors from running on the two core class objects when the whole
	interpreter is being destroyed.

2010-02-09  Donal K. Fellows  <dkf@users.sf.net>

	* generic/tclCompCmds.c (TclCompileTryCmd, IssueTryInstructions)
	(IssueTryFinallyInstructions): Added compiler for the [try] command.
	It is split into three pieces that handle the parsing of the tokens,
	the issuing of instructions for finally-free [try], and the issuing of
	instructions for [try] with finally; there are enough differences
	between the all cases that it was easier to split the code rather than
	have a single function do the whole thing.

2010-02-09  Alexandre Ferrieux  <ferrieux@users.sourceforge.net>

	* tools/genStubs.tcl: Remove dependency on 8.5+ idiom "in" in
	expressions.

2010-02-08  Donal K. Fellows  <dkf@users.sf.net>

	* generic/tclZlib.c (Tcl_ZlibDeflate, Tcl_ZlibInflate): [Bug 2947783]:
	Make sure that the result is an unshared object before appending to it
	so that nothing crashes if it is shared (use in Tcl code was not
	affected by this, but use from C was an issue).

2010-02-06  Donal K. Fellows  <dkf@users.sf.net>

	* generic/tclHash.c (HashStringKey):	Replace Tcl's crusty old hash
	* generic/tclObj.c (TclHashObjKey):	function with the algorithm
	due to Fowler, Noll and Vo. This is slightly faster (assuming the
	presence of hardware multiply) and has somewhat better distribution
	properties of the resulting hash values. Note that we only ever used
	the 32-bit version of the FNV algorithm; Tcl's core hash engine
	assumes that hash values are simple unsigned ints.

	***POTENTIAL INCOMPATIBILITY***
	Code that depends on hash iteration order (especially tests) may well
	be disrupted by this. Where a definite order is required, the fix is
	usually to just sort the results after extracting them from the hash.
	Where this is insufficient, the code that has ceased working was
	always wrong and was only working by chance.

2010-02-05  Donal K. Fellows  <dkf@users.sf.net>

	* generic/tclCompCmds.c (TclCompileErrorCmd): Added compilation of the
	[error] command. No new bytecodes.

2010-02-05  Jan Nijtmans  <nijtmans@users.sf.net>

	* tools/genStubs.tcl:	Follow-up to earlier commit today:
	          Eliminate the need for an extra Stubs Pointer for adressing
	          a static stub table: Just change the exported table from
	          static to MODULE_SCOPE.
	* generic/tclBasic.c
	* generic/tclOO.c
	* generic/tclTomMathInterface.c
	* generic/tcl*Decls.h (regenerated)
	* generic/tclStubInit.c (regenerated)
	* generic/tclOOStubInit.c (regenerated)
	* generic/tclTest.c (minor formatting)

2010-02-05  Donal K. Fellows  <dkf@users.sf.net>

	* generic/tclVar.c: More consistency in errorcode generation.

	* generic/tclOOBasic.c (TclOO_Object_Destroy): Rewrote to be NRE-aware
	when calling destructors. Note that there is no guarantee that
	destructors will always be called in an NRE context; that's a feature
	of the 'destroy' method only.

	* generic/tclEncoding.c: Add 'const' to many function-internal vars
	that are never pointing to things that are written to.

2010-02-05  Jan Nijtmans  <nijtmans@users.sf.net>

	* tools/genStubs.tcl:	Follow-up to [2010-01-29] commit:
		prevent space within stub table function parameters if the
		parameter type is a pointer.
	* win/tclWinInt.h:	Minor Formatting
	* generic/tcl.h:	VOID -> void and other formatting
	* generic/tclInt.h:	Minor formatting
	* generic/tclInt.decls: Change signature of TclNRInterpProcCore,
	* generic/tclOO.decls:	and TclOONewProc(Instance|)MethodEx,
	* generic/tclProc.c:	indicating that errorProc is a function,
	* generic/tclOOMethod.c:pointer, and other formatting
	* generic/tcl*Decls.h:	(regenerated)
	* generic/tclVar.c:	gcc warning(line 3703): 'pattern' may be used
				uninitialized in this function
				gcc warning(line 3788): 'matched' may be used
				uninitialized in this function

2010-02-04  Donal K. Fellows  <dkf@users.sf.net>

	* generic/tclVar.c: Added more use of error-codes and reduced the
	stack overhead of older interfaces.
	(ArrayGetCmd): Stop silly crash when using a trivial pattern due to
	error in conversion to ensemble.
	(ArrayNamesCmd): Use the object RE interface for faster matching.

2010-02-03  Donal K. Fellows  <dkf@users.sf.net>

	* generic/tclVar.c (ArrayUnsetCmd): More corrections.

2010-02-02  Donal K. Fellows  <dkf@users.sf.net>

	* generic/tclVar.c: Turned the [array] command into a true ensemble.

	* generic/tclOO.c (AllocObject, MyDeleted): A slightly faster way to
	handle the deletion of [my] is with a standard delete callback. This
	is because it doesn't require an additional memory allocation during
	object creation. Also reduced the amount of string manipulation
	performed during object creation to further streamline memory
	handling; this is not backported to the 8.5 package as it breaks a
	number of abstractions.

	* generic/tclOOBasic.c (TclOO_Object_Destroy): [Bug 2944404]: Do not
	crash when a destructor deletes the object that is executing that
	destructor.

2010-02-01  Donal K. Fellows  <dkf@users.sf.net>

	* generic/tclVar.c (Tcl_ArrayObjCmd): [Bug 2939073]: Stop the [array
	unset] command from having dangling pointer problems when an unset
	trace deletes the element that is going to be processed next. Many
	thanks to Alexandre Ferrieux for the bulk of this fix.

	* generic/regexec.c (ccondissect, crevdissect): [Bug 2942697]: Rework
	these functions so that certain pathological patterns are matched much
	more rapidly. Many thanks to Tom Lane for dianosing this issue and
	providing an initial patch.

2010-01-30  Donal K. Fellows  <dkf@users.sf.net>

	* generic/tclCompile.c (tclInstructionTable):	Bytecode instructions
	* generic/tclCompCmds.c (TclCompileUnsetCmd):	to allow the [unset]
	* generic/tclExecute.c (TclExecuteByteCode):	command to be compiled
	with the compiler being a complete compilation for all compile-time
	decidable uses.

	* generic/tclVar.c (TclPtrUnsetVar): Var reference version of the code
	to unset a variable. Required for INST_UNSET bytecodes.

2010-01-29  Jan Nijtmans  <nijtmans@users.sf.net>

	* generic/tcl.h: [Bug 2942081]: Reverted Tcl_ThreadDataKey type change
				Changed some Tcl_CallFrame fields from "char *"
				to "void *". This saves unnecessary space on
				Cray's (and it's simply more correct).

	* tools/genStubs.tcl:	No longer generate a space after "*" and
				immediately after a function name, so the
				format of function definitions in tcl*Decls.h
				match all other tcl*.h header files.
	* doc/ParseArgs.3:	Change Tcl_ArgvFuncProc, Tcl_ArgvGenFuncProc
	* generic/tcl.h:	and GetFrameInfoValueProc to be function
	* generic/tclInt.h:	definitions, not pointers, for consistency
	* generic/tclOOInt.h:	with all other Tcl function definitions.
	* generic/tclIndexObj.c:
	* generic/regguts.h:	CONST -> const
	* generic/tcl.decls:	Formatting
	* generic/tclTomMath.decls: Formatting
	* generic/tclDecls.h:	(regenerated)
	* generic/tclIntDecls.h:
	* generic/tclIntPlatDecls.h:
	* generic/tclOODecls.h:
	* generic/tclOOIntDecls.h:
	* generic/tclPlatDecls.h:
	* generic/tclTomMathDecls.h:

2010-01-28  Donal K. Fellows  <dkf@users.sf.net>

	* generic/tclOOBasic.c (TclOO_Object_Destroy): Move the execution of
	destructors to a point where they can produce an error. This will not
	work for all destructors, but it does mean that more failing calls of
	them will be caught.
	* generic/tclOO.c (AllocObject, MyDeletedTrace, ObjectRenamedTrace):
	(ObjectNamespaceDeleted): Stop various ways of getting at commands
	with dangling pointers to the object. Also increases the reliability
	of calling of destructors (though most destructors won't benefit; when
	an object is deleted namespace-first, its destructors are not run in a
	nice state as the namespace is partially gone).

2010-01-25  Jan Nijtmans  <nijtmans@users.sf.net>

	* generic/tclOOStubInit.c:   Remove double includes (which causes a
	* generic/tclOOStubLib.c:    warning in CYGWIN compiles)
	* unix/.cvsignore:	     add confdefs.h

2010-01-22  Donal K. Fellows  <dkf@users.sf.net>

	* doc/proc.n: [Bug 1970629]: Define a bit better what the current
	namespace of a procedure is.

2010-01-22  Jan Nijtmans  <nijtmans@users.sf.net>

	* generic/tclInt.decls:	     Don't use DWORD and HANDLE here.
	* generic/tclIntPlatDecls.h:
	* generic/tcl.h:	     Revert [2009-12-21] change, instead
	* generic/tclPort.h:	     resolve the CYGWIN inclusion problems by
	* win/tclWinPort.h:	     re-arranging the inclusions at other
				     places.
	* win/tclWinError.c
	* win/tclWinPipe.c
	* win/tcl.m4:		     Make cygwin configuration error into
	* win/configure.in:	     a warning: CYGWIN compilation works
	* win/configure:	     although there still are test failures.

2010-01-22  Donal K. Fellows  <dkf@users.sf.net>

	* generic/tclExecute.c (TclExecuteByteCode): Improve error code
	generation from some of the tailcall-related bits of TEBC.

2010-01-21  Miguel Sofer  <msofer@users.sf.net>

	* generic/tclCompile.h: [Bug 2910748]: NRE-enable direct eval on BC
	* generic/tclExecute.c: spoilage.
	* tests/nre.test:

2010-01-19  Donal K. Fellows  <dkf@users.sf.net>

	* doc/dict.n: [Bug 2929546]: Clarify just what [dict with] and [dict
	update] are doing with variables.

2010-01-18  Andreas Kupries  <andreask@activestate.com>

	* generic/tclIO.c (CreateScriptRecord): [Bug 2918110]: Initialize
	the EventScriptRecord (esPtr) fully before handing it to
	Tcl_CreateChannelHandler for registration. Otherwise a reflected
	channel calling 'chan postevent' (== Tcl_NotifyChannel) in its
	'watchProc' will cause the function 'TclChannelEventScriptInvoker'
	to be run on an uninitialized structure.

2010-01-18  Donal K. Fellows  <dkf@users.sf.net>

	* generic/tclStringObj.c (Tcl_AppendFormatToObj): [Bug 2932421]: Stop
	the [format] command from causing argument objects to change their
	internal representation when not needed. Thanks to Alexandre Ferrieux
	for this fix.

2010-01-13  Donal K. Fellows  <dkf@users.sf.net>

	* tools/tcltk-man2html.tcl:	  More factoring out of special cases
	* tools/tcltk-man2html-utils.tcl: so that they are described outside
	the engine file. Now there is only one real set of special cases in
	there, to handle the .SO/.OP/.SE directives.

2010-01-13  Jan Nijtmans  <nijtmans@users.sf.net>

	* generic/tcl.h:      Fix TCL_LL_MODIFIER for Cygwin
	* generic/tclEnv.c:   Fix CYGWIN compilation problems,
	* generic/tclInt.h:   and remove some unnecessary
	* generic/tclPort.h:  double includes.
	* generic/tclPlatDecls.h:
	* win/cat.c:
	* win/tclWinConsole.c:
	* win/tclWinFCmd.c:
	* win/tclWinFile.c:
	* win/tclWinPipe.c:
	* win/tclWinSerial.c:
	* win/tclWinThrd.c:
	* win/tclWinPort.h:   Put win32 includes first
	* unix/tclUnixChan.c: Forgot one CONST change

2010-01-12  Donal K. Fellows  <dkf@users.sf.net>

	* tools/tcltk-man2html.tcl: Make the generation of the list of things
	to process the docs from simpler and more flexible. Also factored out
	the lists of special cases.

2010-01-10  Jan Nijtmans  <nijtmans@users.sf.net>

	* win/tclWinDde.c:      VC++ 6.0 doesn't have
	* win/tclWinReg.c:      PDWORD_PTR
	* win/tclWinThrd.c:     Fix various minor gcc warnings.
	* win/tclWinTime.c:
	* win/tclWinConsole.c:  Put channel type definitions
	* win/tclWinChan.c:     in static const memory
	* win/tclWinPipe.c:
	* win/tclWinSerial.c:
	* win/tclWinSock.c:
	* generic/tclIOGT.c:
	* generic/tclIORChan.c:
	* generic/tclIORTrans.c:
	* unix/tclUnixChan.c:
	* unix/tclUnixPipe.c:
	* unix/tclUnixSock.c:
	* unix/configure:       (regenerated with autoconf 2.59)
	* tests/info.test:      Make test independant from
	                        tcltest implementation.

2010-01-10  Donal K. Fellows  <dkf@users.sf.net>

	* tests/namespace.test (namespace-51.17): [Bug 2898722]: Demonstrate
	that there are still bugs in the handling of resolution epochs. This
	bug is not yet fixed.

	* tools/tcltk-man2html.tcl:	  Split the man->html converter into
	* tools/tcltk-man2html-utils.tcl: two pieces for easier maintenance.
	Also made it much less verbose in its printed messages by default.

2010-01-09  Donal K. Fellows  <dkf@users.sf.net>

	* tools/tcltk-man2html.tcl: Added basic support for building the docs
	for contributed packages into the HTML versions. Prompted by question
	on Tcler's Chat by Tom Krehbiel. Note that there remain problems in
	the documentation generated due to errors in the contributed docs.

2010-01-05  Don Porter  <dgp@users.sourceforge.net>

	* generic/tclPathObj.c (TclPathPart):   [Bug 2918610]: Correct
	* tests/fileName.test (filename-14.31): inconsistency between the
	string rep and the intrep of a path value created by [file rootname].
	Thanks to Vitaly Magerya for reporting.

2010-01-03  Donal K. Fellows  <dkf@users.sf.net>

	* unix/tcl.m4 (SC_CONFIG_CFLAGS): [Bug 1636685]: Use the configuration
	for modern FreeBSD suggested by the FreeBSD porter.

2010-01-03  Miguel Sofer  <msofer@users.sf.net>

	* generic/tclBasic.c:	[Bug 2724403]: Fix leak of coroutines on
	* generic/tclCompile.h: namespace deletion. Added a test for this
	* generic/tclNamesp.c:	leak, and also a test for leaks on namespace
	* tests/coroutine.test: deletion.
	* tests/namespace.test:

2009-12-30  Donal K. Fellows  <dkf@users.sf.net>

	* library/safe.tcl (AliasSource): [Bug 2923613]: Make the safer
	* tests/safe.test (safe-8.9):	  [source] handle a [return] at the
					  end of the file correctly.

2009-12-30  Miguel Sofer  <msofer@users.sf.net>

	* library/init.tcl (unknown): [Bug 2824981]: Fix infinite recursion of
	::unknown when [set] is undefined.

2009-12-29  Donal K. Fellows  <dkf@users.sf.net>

	* generic/tclHistory.c (Tcl_RecordAndEvalObj): Reduce the amount of
	allocation and deallocation of memory by caching objects in the
	interpreter assocData table.

	* generic/tclObj.c (Tcl_GetCommandFromObj): Rewrite the logic so that
	it does not require making assignments part way through an 'if'
	condition, which was deeply unclear.

	* generic/tclInterp.c (Tcl_MakeSafe): [Bug 2895741]: Make sure that
	the min() and max() functions are supported in safe interpreters.

2009-12-29  Pat Thoyts  <patthoyts@users.sourceforge.net>

	* generic/tclBinary.c:	[Bug 2922555]: Handle completely invalid input
	* tests/binary.test:	to the decode methods.

2009-12-28  Donal K. Fellows  <dkf@users.sf.net>

	* unix/Makefile.in (trace-shell, trace-test): [FRQ 1083288]: Added
	targets to allow easier tracing of shell and test invokations.

	* unix/configure.in: [Bug 942170]:	Detect the st_blocks field of
	* generic/tclCmdAH.c (StoreStatData):	'struct stat' correctly.
	* generic/tclFileName.c (Tcl_GetBlocksFromStat):
	* generic/tclIOUtil.c (Tcl_Stat):

	* generic/tclInterp.c (TimeLimitCallback): [Bug 2891362]: Ensure that
	* tests/interp.test (interp-34.13):	   the granularity ticker is
	reset when we check limits because of the time limit event firing.

2009-12-27  Donal K. Fellows  <dkf@users.sf.net>

	* doc/namespace.n (SCOPED SCRIPTS): [Bug 2921538]: Updated example to
	not be quite so ancient.

2009-12-25  Jan Nijtmans  <nijtmans@users.sf.net>

	* generic/tclCmdMZ.c:      CONST -> const
	* generic/tclParse.c

2009-12-23  Donal K. Fellows  <dkf@users.sf.net>

	* library/safe.tcl (AliasSource, AliasExeName): [Bug 2913625]: Stop
	information about paths from leaking through [info script] and [info
	nameofexecutable].

2009-12-23  Jan Nijtmans  <nijtmans@users.sf.net>

	* unix/tcl.m4:		Install libtcl8.6.dll in bin directory
	* unix/Makefile.in:
	* unix/configure:	(regenerated)

2009-12-22  Donal K. Fellows  <dkf@users.sf.net>

	* generic/tclCmdIL.c (Tcl_LsortObjCmd): [Bug 2918962]: Stop crash when
	-index and -stride are used together.

2009-12-21  Jan Nijtmans  <nijtmans@users.sf.net>

	* generic/tclThreadStorage.c: Fix gcc warning, using gcc-4.3.4 on
				      cygwin: missing initializer
	* generic/tclOOInt.h:	      Prevent conflict with DUPLICATE
				      definition in WINAPI's nb30.h
	* generic/rege_dfa.c:	      Fix macro conflict on CYGWIN: don't use
				      "small".
	* generic/tcl.h:	      Include <winsock2.h> before <stdio.h> on
				      CYGWIN
	* generic/tclPathObj.c
	* generic/tclPort.h
	* tests/env.test:	      Don't unset WINDIR and TERM, it has a
				      special meaning on CYGWIN (both in UNIX
				      and WIN32 mode!)
	* generic/tclPlatDecls.h:     Include <tchar.h> through tclPlatDecls.h
	* win/tclWinPort.h:	      stricmp -> strcasecmp
	* win/tclWinDde.c:	      _wcsicmp -> wcscasecmp
	* win/tclWinFile.c
	* win/tclWinPipe.c
	* win/tclWinSock.c
	* unix/tcl.m4:		      Add dynamic loading support to CYGWIN
	* unix/configure (regenerated)
	* unix/Makefile.in

2009-12-19  Miguel Sofer  <msofer@users.sf.net>

	* generic/tclBasic.c:	[Bug 2917627]: Fix for bad cmd resolution by
	* tests/coroutine.test:	coroutines. Thanks to schelte for finding it.

2009-12-16  Donal K. Fellows  <dkf@users.sf.net>

	* library/safe.tcl (::safe::AliasGlob): Upgrade to correctly support a
	larger fraction of [glob] functionality, while being stricter about
	directory management.

2009-12-11  Jan Nijtmans  <nijtmans@users.sf.net>

	* generic/tclTest.c:	Fix gcc warning: ignoring return value of
	* unix/tclUnixNotify.c:	"write", declared with attribute
	* unix/tclUnixPipe.c:	warn_unused_result.
	* generic/tclInt.decls:	CONSTify functions TclpGetUserHome and
	* generic/tclIntDecls.h:TclSetPreInitScript (TIP #27)
	* generic/tclInterp.c:
	* win/tclWinFile.c:
	* unix/tclUnixFile.c:

2009-12-16  Donal K. Fellows  <dkf@users.sf.net>

	* doc/tm.n: [Bug 1911342]: Formatting rewrite to avoid bogus crosslink
	to the list manpage when generating HTML.

	* library/msgcat/msgcat.tcl (Init): [Bug 2913616]: Do not use platform
	tests that are not needed and which don't work in safe interpreters.

2009-12-14  Donal K. Fellows  <dkf@users.sf.net>

	* doc/file.n (file tempfile): [Bug 2388866]: Note that this only ever
	creates files on the native filesystem. This is a design feature.

2009-12-13  Miguel Sofer  <msofer@users.sf.net>

	* generic/tclBasic.c:	Release TclPopCallFrame() from its
	* generic/tclExecute.c:	tailcall-management duties
	* generic/tclNamesp.c:

	* generic/tclBasic.c:	Moving TclBCArgumentRelease call from
	* generic/tclExecute.c:	TclNRTailcallObjCmd to TEBC, so that the
	pairing of the Enter and Release calls is clearer.

2009-12-12  Donal K. Fellows  <dkf@users.sf.net>

	* generic/tclTest.c (TestconcatobjCmd): [Bug 2895367]: Stop memory
	leak when testing. We don't need extra noise of this sort when
	tracking down real problems!

2009-12-11  Jan Nijtmans  <nijtmans@users.sf.net>

	* generic/tclBinary.c:	Fix gcc warning, using gcc-4.3.4 on cygwin
	* generic/tclCompExpr.c:warning: array subscript has type 'char'
	* generic/tclPkg.c:
	* libtommath/bn_mp_read_radix.c:
	* win/makefile.vc:	[Bug 2912773]: Revert to version 1.203
	* unix/tclUnixCompat.c:	Fix gcc warning: signed and unsigned type
				in conditional expression.

2009-12-11  Donal K. Fellows  <dkf@users.sf.net>

	* tools/tcltk-man2html.tcl (long-toc, cross-reference): [FRQ 2897296]:
	Added cross links to sections within manual pages.

2009-12-11  Miguel Sofer  <msofer@users.sf.net>

	* generic/tclBasic.c:   [Bug 2806407]: Full nre-enabling of coroutines
	* generic/tclExecute.c:

	* generic/tclBasic.c: Small cleanup

	* generic/tclExecute.c: Fix panic in http11.test caused by buggy
	earlier commits in coroutine management.

2009-12-10  Andreas Kupries  <andreask@activestate.com>

	* generic/tclObj.c (TclContinuationsEnter): [Bug 2895323]: Updated
	comments to describe when the function can be entered for the same
	Tcl_Obj* multiple times. This is a continuation of the 2009-11-10
	entry where a memory leak was plugged, but where not sure if that was
	just a band-aid to paper over some other error. It isn't, this is a
	legal situation.

2009-12-10  Miguel Sofer  <msofer@users.sf.net>

	* generic/tclBasic.c:   Reducing the # of moving parts for coroutines
	* generic/tclExecute.c: by delegating more to tebc; eliminate the
	special coroutine CallFrame.

2009-12-09  Andreas Kupries  <andreask@activestate.com>

	* generic/tclIO.c: [Bug 2901998]: Applied Alexandre Ferrieux's patch
	fixing the inconsistent buffered I/O. Tcl's I/O now flushes buffered
	output before reading, discards buffered input before writing, etc.

2009-12-09  Miguel Sofer  <msofer@users.sf.net>

	* generic/tclBasic.c: Ensure right lifetime of varFrame's (objc,objv)
	for coroutines.

	* generic/tclExecute.c: Code regrouping

2009-12-09  Donal K. Fellows  <dkf@users.sf.net>

	* generic/tclBasic.c: Added some of the missing setting of errorcode
	values.

2009-12-08  Miguel Sofer  <msofer@users.sf.net>

	* generic/tclExecute.c (TclStackFree): Improved panic msg.

2009-12-08  Miguel Sofer  <msofer@users.sf.net>

	* generic/tclBasic.c:   Partial nre-enabling of coroutines. The
	* generic/tclExecute.c: initial call still requires its own
	* generic/tclInt.h:     instance of tebc, but on resume coros can
	execute in the caller's tebc.

	* generic/tclExecute.c (TEBC): Silence warning about pcAdjustment.

2009-12-08  Donal K. Fellows  <dkf@users.sf.net>

	* generic/tclExecute.c (TclExecuteByteCode): Make the dict opcodes
	more sparing in their use of C variables, to reduce size of TEBC
	activiation record a little bit.

2009-12-07  Miguel Sofer  <msofer@users.sf.net>

	* generic/tclExecute.c (TEBC): Grouping "slow" variables into structs,
	to reduce register pressure and help the compiler with variable
	allocation.

2009-12-07  Miguel Sofer  <msofer@users.sf.net>

	* generic/tclExecute.c: Start cleaning the TEBC stables
	* generic/tclInt.h:

	* generic/tclCmdIL.c:   [Bug 2910094]: Fix by aku
	* tests/coroutine.test:

	* generic/tclBasic.c: Arrange for [tailcall] to be created with the
	other builtins: was being created in a separate call, leftover from
	pre-tip days.

2009-12-07  Don Porter  <dgp@users.sourceforge.net>

	* generic/tclStrToD.c: [Bug 2902010]: Correct conditional compile
	directives to better detect the toolchain that needs extra work for
	proper underflow treatment instead of merely detecting the MIPS
	platform.

2009-12-07  Miguel Sofer  <msofer@users.sf.net>

	* generic/tclBasic.c: [Patch 2910056]: Add ::tcl::unsupported::yieldTo
	* generic/tclInt.h:

2009-12-07  Donal K. Fellows  <dkf@users.sf.net>

	* generic/tclCmdMZ.c (TryPostBody): [Bug 2910044]: Close off memory
	leak in [try] when a variable-free handler clause is present.

2009-12-05  Miguel Sofer  <msofer@users.sf.net>

	* generic/tclBasic.c:   Small changes for clarity in tailcall
	* generic/tclExecute.c: and coroutine code.
	* tests/coroutine.test:

	* tests/tailcall.test: Remove some old unused crud; improved the
	stack depth tests.

	* generic/tclBasic.c:  Fixed things so that you can tailcall
	* generic/tclNamesp.c: properly out of a coroutine.
	* tests/tailcall.test:

	* generic/tclInterp.c: Fixed tailcalls for same-interp aliases (no
	test)

2009-12-03  Donal K. Fellows  <dkf@users.sf.net>

	* library/safe.tcl (::safe::AliasEncoding): Make the safe encoding
	command behave more closely like the unsafe one (for safe ops).
	(::safe::AliasGlob): [Bug 2906841]: Clamp down on evil use of [glob]
	in safe interpreters.
	* tests/safe.test: Rewrite to use tcltest2 better.

2009-12-02  Jan Nijtmans  <nijtmans@users.sf.net>

	* tools/genStubs.tcl:	Add support for win32 CALLBACK functions and
	remove obsolete "emitStubs" and "genStubs" functions.
	* win/Makefile.in:	Use tcltest86.dll for all tests, and add
	.PHONY rules to preemptively stop trouble that plagued Tk from hitting
	Tcl too.

2009-11-30  Jan Nijtmans  <nijtmans@users.sf.net>

	* generic/tcl.h:	Don't use EXPORT for Tcl_InitStubs
	* win/Makefile.in:	Better dependancies in case of static build.

2009-11-30  Donal K. Fellows  <dkf@users.sf.net>

	* doc/Tcl.n: [Bug 2901433]: Improved description of expansion to
	mention that it is using list syntax.

2009-11-27  Kevin B. Kenny  <kennykb@acm.org>

	* win/tclAppInit.c (Tcl_AppInit): [Bug 2902965]: Reverted Jan's change
	that added a call to Tcl_InitStubs. The 'tclsh' and 'tcltest' programs
	are providers, not consumers of the Stubs table, and should not link
	with the Stubs library, but only with the main Tcl library. (In any
	case, the presence of Tcl_InitStubs broke the build.)

2009-11-27  Donal K. Fellows  <dkf@users.sf.net>

	* doc/BoolObj.3, doc/Class.3, doc/CrtChannel.3, doc/DictObj.3:
	* doc/DoubleObj.3, doc/Ensemble.3, doc/Environment.3:
	* doc/FileSystem.3, doc/Hash.3, doc/IntObj.3, doc/Limit.3:
	* doc/Method.3, doc/NRE.3, doc/ObjectType.3, doc/PkgRequire.3:
	* doc/SetChanErr.3, doc/SetResult.3: [Patch 2903921]: Many small
	spelling fixes from Larry Virden.

	BUMP VERSION OF TCLOO TO 0.6.2. Too many people need accumulated small
	versions and bugfixes, so the version-bump removes confusion.

	* generic/tclOOBasic.c (TclOO_Object_LinkVar): [Bug 2903811]: Remove
	unneeded restrictions on who can usefully call this method.

2009-11-26  Donal K. Fellows  <dkf@users.sf.net>

	* unix/Makefile.in: Add .PHONY rules and documentation to preemptively
	stop trouble that plagued Tk from hitting Tcl too, and to make the
	overall makefile easier to understand. Some reorganization too to move
	related rules closer together.

2009-11-26  Jan Nijtmans  <nijtmans@users.sf.net>

	* win/Makefile.in:	[Bug 2902965]: Fix stub related changes that
	* win/makefile.vc:	caused tclkit build to break.
	* win/tclAppInit.c
	* unix/tcl.m4
	* unix/Makefile.in
	* unix/tclAppInit.c
	* unix/configure:	(regenerated)

2009-11-25  Kevin B. Kenny  <kennykb@acm.org>

	* win/Makefile.in:	Added a 'test-tcl' rule that is identical to
	'test' except that it does not go spelunking in 'pkgs/'. (This rule
	has existed in unix/Makefile.in for some time.)

2009-11-25  Stuart Cassoff  <stwo@users.sf.net>

	* unix/configure.in:	[Patch 2892871]: Remove unneeded
	* unix/tcl.m4:		AC_STRUCT_TIMEZONE and use
	* unix/tclConfig.h.in:	AC_CHECK_MEMBERS([struct stat.st_blksize])
	* unix/tclUnixFCmd.c:	instead of AC_STRUCT_ST_BLKSIZE.
	* unix/configure:	Regenerated with autoconf-2.59.

2009-11-24  Andreas Kupries  <andreask@activestate.com>

	* library/tclIndex: Manually redone the part of tclIndex dealing with
	safe.tcl and tm.tcl. This part passes the testsuite. Note that
	automatic regeneration of this part is not possible because it wrongly
	puts 'safe::Setup' on the list, and wrongly leaves out 'safe::Log'
	which is more dynamically created than the generator expects.

	Further note that the file "clock.tcl" is explicitly loaded by
	"init.tcl", the first time the clock command is invoked. The relevant
	code can be found at line 172ff, roughly, the definition of the
	procedure 'clock'. This means none of the procedures of this file
	belong in the tclIndex. Another indicator that automatic regeneration
	of tclIndex is ill-advised.

2009-11-24  Donal K. Fellows  <dkf@users.sf.net>

	* generic/tclOO.c (FinalizeAlloc, Tcl_NewObjectInstance):
	[Bug 2903011]: Make it an error to destroy an object in a constructor,
	and also make sure that an object is not deleted twice in the error
	case.

2009-11-24  Pat Thoyts  <patthoyts@users.sourceforge.net>

	* tests/fCmd.test: [Bug 2893771]: Teach [file stat] to handle locked
	* win/tclWinFile.c: files so that [file exists] no longer lies.

2009-11-23  Kevin Kenny  <kennykb@acm.org>

	* tests/fCmd.test (fCmd-30.1): Changed registry location of the 'My
	Documents' folder to the one that's correct for Windows 2000, XP,
	Server 2003, Vista, Server 2008, and Windows 7. (See
	http://support.microsoft.com/kb/310746)

2009-11-23  Jan Nijtmans  <nijtmans@users.sf.net>

	* win/tclWinDde.c:	#undef STATIC_BUILD, in order to make sure
	* win/tclWinReg.c:	that Xxxxx_Init is always exported even when
	* generic/tclTest.c:	Tcl is built static (otherwise we cannot
				create a DLL).
	* generic/tclThreadTest.c: Make all functions static, except
				TclThread_Init.
	* tests/fCmd.test:	Enable fCmd-30.1 when registry is available.
	* win/tcl.m4:		Fix ${SHLIB_LD_LIBS} definition, fix conflicts
	* win/Makefile.in:	Simplifications related to tcl.m4 changes.
	* win/configure.in:	Between static libraries and import library on
				windows.
	* win/configure:	(regenerated)
	* win/makefile.vc:	Add stub library to necessary link lines.

2009-11-23  Kevin B. Kenny  <kennykb@acm.org>

	* generic/tclThreadTest.c (NewTestThread): [Bug 2901803]: Further
	machinations to get NewTestThread actually to launch the thread, not
	just compile.

2009-11-22  Donal K. Fellows  <dkf@users.sf.net>

	* generic/tclThreadTest.c (NewTestThread): [Bug 2901803]: Fix small
	error in function naming which blocked a threaded test build.

2009-11-19  Jan Nijtmans  <nijtmans@users.sf.net>

	* win/Makefile.in:	Create tcltest86.dll as dynamic Tcltest
				package.
	* generic/tclTest.c:	Remove extraneous prototypes, follow-up to
	* generic/tclTestObj.c:	[Bug 2883850]
	* tests/chanio.test:	Test-cases for fixed [Bug 2849797]
	* tests/io.test:
	* tests/safe.test:	Fix safe-10.1 and safe-10.4 test cases, making
				the wrong assumption that Tcltest is a static
				package.
	* generic/tclEncoding.c:[Bug 2857044]: Updated freeIntRepProc routines
	* generic/tclVar.c:	so that they set the typePtr field to NULL so
				that the Tcl_Obj is not left in an
				inconsistent state.
	* unix/tcl.m4:		[Patch 2883533]: tcl.m4 support for Haiku OS
	* unix/configure:	autoconf-2.59

2009-11-19  Don Porter  <dgp@users.sourceforge.net>

	* unix/tclAppInit.c:	[Bug 2883850, 2900542]: Repair broken build of
	* win/tclAppInit.c:	the tcltest executable.

2009-11-19  Donal K. Fellows  <dkf@users.sf.net>

	* library/auto.tcl (tcl_findLibrary):
	* library/clock.tcl (MakeUniquePrefixRegexp, MakeParseCodeFromFields)
	(SetupTimeZone, ProcessPosixTimeZone):	Restored the use of a literal
	* library/history.tcl (HistAdd):	'then' when following a multi-
	* library/safe.tcl (interpConfigure):	line test expresssion. It's an
	* library/tm.tcl (UnknownHandler):	aid to readability then.

2009-11-19  Jan Nijtmans  <nijtmans@users.sf.net>

	* generic/tclInt.h:      Make all internal initialization
	* generic/tclTest.c:     routines MODULE_SCOPE
	* generic/tclTestObj.c:
	* generic/tclTestProcBodyObj.c:
	* generic/tclThreadTest.c:
	* unix/Makefile.in:      Fix [Bug 2883850]: pkgIndex.tcl doesn't
	* unix/tclAppInit.c:     get created with static Tcl build
	* unix/tclXtTest.c:
	* unix/tclXtNotify.c:
	* unix/tclUnixTest.c:
	* win/Makefile.in:
	* win/tcl.m4:
	* win/configure:         (regenerated)
	* win/tclAppInit.c:
	* win/tclWinDde.c:       Always compile with Stubs.
	* win/tclWinReg.c:
	* win/tclWinTest.c:

2009-11-18  Jan Nijtmans  <nijtmans@users.sf.net>

	* doc/CrtChannel.3:	[Bug 2849797]: Fix channel name inconsistences
	* generic/tclIORChan.c:	as suggested by DKF.
	* generic/tclIO.c:	Minor *** POTENTIAL INCOMPATIBILITY ***
				because Tcl_CreateChannel() and derivatives
				now sometimes ignore their "chanName"
				argument.

	* generic/tclAsync.c:	Eliminate various gcc warnings (with -Wextra)
	* generic/tclBasic.c
	* generic/tclBinary.c
	* generic/tclCmdAH.c
	* generic/tclCmdIL.c
	* generic/tclCmdMZ.c
	* generic/tclCompile.c
	* generic/tclDate.c
	* generic/tclExecute.c
	* generic/tclDictObj.c
	* generic/tclIndexObj.c
	* generic/tclIOCmd.c
	* generic/tclIOUtil.c
	* generic/tclIORTrans.c
	* generic/tclOO.c
	* generic/tclZlib.c
	* generic/tclGetDate.y
	* win/tclWinInit.c
	* win/tclWinChan.c
	* win/tclWinConsole.c
	* win/tclWinNotify.c
	* win/tclWinReg.c
	* library/auto.tcl:		Eliminate "then" keyword
	* library/clock.tcl
	* library/history.tcl
	* library/safe.tcl
	* library/tm.tcl
	* library/http/http.tcl:	Eliminate unnecessary spaces
	* library/http1.0/http.tcl
	* library/msgcat/msgcat.tcl
	* library/opt/optparse.tcl
	* library/platform/platform.tcl
	* tools/tcltk-man2html.tcl
	* tools/tclZIC.tcl
	* tools/tsdPerf.c

2009-11-17  Andreas Kupries  <andreask@activestate.com>

	* unix/tclUnixChan.c (TtyParseMode): Partial undo of Donal's tidy-up
	from a few days ago (2009-11-9, not in ChangeLog). It seems that
	strchr is apparently a macro on AIX and reacts badly to pre-processor
	directives in its arguments.

2009-11-16  Alexandre Ferrieux  <ferrieux@users.sourceforge.net>

	* generic/tclEncoding.c:  [Bug 2891556]: Fix and improve test to
	* generic/tclTest.c:	  detect similar manifestations in the future.
	* tests/encoding.test:    Add tcltest support for finalization.

2009-11-15  Mo DeJong  <mdejong@users.sourceforge.net>

	* win/tclWinDde.c: Avoid gcc compiler warning by explicitly casting
	DdeCreateStringHandle argument.

2009-11-12  Andreas Kupries  <andreask@activestate.com>

	* generic/tclIO.c (CopyData): [Bug 2895565]: Dropped bogosity which
	* tests/io.test: used the number of _written_ bytes or character to
	update the counters for the read bytes/characters. New test io-53.11.
	This is a forward port from the 8.5 branch.

2009-11-11  Don Porter  <dgp@users.sourceforge.net>

	* generic/tclClock.c (TclClockInit):    Do not create [clock] support
	commands in safe interps.

2009-11-11  Jan Nijtmans  <nijtmans@users.sf.net>

	* library/http/http.tcl (http::geturl): [Bug 2891171]: URL checking
	too strict when using multiple question marks.
	* tests/http.test
	* library/http/pkgIndex.tcl:  Bump to http 2.8.2
	* unix/Makefile.in:
	* win/Makefile.in:

2009-11-11  Alexandre Ferrieux  <ferrieux@users.sourceforge.net>

	* generic/tclIO.c: Fix [Bug 2888099] (close discards ENOSPC error)
	                   by saving the errno from the first of two
	                   FlushChannel()s. Uneasy to test; might need
	                   specific channel drivers. Four-hands with aku.

2009-11-10  Pat Thoyts  <patthoyts@users.sourceforge.net>

	* tests/winFCmd.test: Cleanup directories that have been set chmod
	000. On Windows7 and Vista we really have no access and these were
	getting left behind.
	A few tests were changed to reflect the intent of the test where
	setting a directory chmod 000 should prevent any modification. This
	restriction was ignored on XP but is honoured on Vista

2009-11-10  Andreas Kupries  <andreask@activestate.com>

	* generic/tclBasic.c: Plug another leak in TCL_EVAL_DIRECT evaluation.
	Forward port from Tcl 8.5 branch, change by Don Porter.

	* generic/tclObj.c: [Bug 2895323]: Plug memory leak in
	TclContinuationsEnter(). Forward port from Tcl 8.5 branch, change by
	Don Porter.

2009-11-09  Stuart Cassoff  <stwo@users.sf.net>

	* win/README: [bug 2459744]: Removed outdated Msys + Mingw info.

2009-11-09  Andreas Kupries  <andreask@activestate.com>

	* generic/tclBasic.c (TclEvalObjEx): Moved the #280 decrement of
	refCount for the file path out of the branch after the whole
	conditional, closing a memory leak. Added clause on structure type to
	prevent seg.faulting. Forward port from valgrinding the Tcl 8.5
	branch.

	* tests/info.test: Resolve ambiguous resolution of variable "res".
	Forward port from 8.5

2009-11-08  Donal K. Fellows  <dkf@users.sf.net>

	* doc/string.n (bytelength): Noted that this command is not a good
	thing to use, and suggested a better alternatve. Also factored out the
	description of the indices into its own section.

2009-11-07  Pat Thoyts  <patthoyts@users.sourceforge.net>

	* tests/fCmd.test: [Bug 2891026]: Exclude tests using chmod 555
	directories on vista and win7. The current user has access denied and
	so cannot rename the directory without admin privileges.

2009-11-06  Andreas Kupries  <andreask@activestate.com>

	* library/safe.tcl (::safe::Setup): Added documentation of the
	contents of the state array. Also killed the 'InterpState' procedure
	with its upleveled variable/upvar combination, and replaced all uses
	with 'namespace upvar'.

2009-11-05  Andreas Kupries  <andreask@activestate.com>

	* library/safe.tcl: A series of patches which bring the SafeBase up to
	date with code guidelines, Tcl's features, also eliminating a number
	of inefficiencies along the way.
	(1) Changed all procedure names to be fully qualified.
	(2) Moved the procedures out of the namespace eval. Kept their
	locations. IOW, broke the namespace eval apart into small sections not
	covering the procedure definitions.
	(3) Reindented the code. Just lots of whitespace changes.
	Functionality unchanged.
	(4) Moved the multiple namespace eval's around. Command export at the
	top, everything else (var decls, argument parsing setup) at the
	bottom.
	(5) Moved the argument parsing setup into a procedure called when the
	code is loaded. Easier management of temporary data.
	(6) Replaced several uses of 'Set' with calls to the new procedure
	'InterpState' and direct access to the per-slave state array.
	(7) Replaced the remaining uses of 'Set' and others outside of the
	path/token handling, and deleted a number of procedures related to
	state array access which are not used any longer.
	(8) Converted the path token system to cache normalized paths and path
	<-> token conversions. Removed more procedures not used any longer.
	Removed the test cases 4.3 and 4.4 from safe.test. They were testing
	the now deleted command "InterpStateName".
	(9) Changed the log command setup so that logging is compiled out
	completely when disabled (default).
	(10) Misc. cleanup. Inlined IsInterp into CheckInterp, its only user.
	Consistent 'return -code error' for error reporting. Updated to use
	modern features (lassign, in/ni, dicts). The latter are used to keep a
	reverse path -> token map and quicker check of existence.
	(11) Fixed [Bug 2854929]: Recurse into all subdirs under all TM root
	dirs and put them on the access path.

2009-11-02  Kevin B. Kenny  <kennykb@acm.org>

	* library/tzdata/Asia/Novokuznetsk: New tzdata locale for Kemerovo
	oblast', which now keeps Novosibirsk time and not Kranoyarsk time.
	* library/tzdata/Asia/Damascus: Syrian DST changes.
	* library/tzdata/Asia/Hong_Kong: Hong Kong historic DST corrections.
	Olson tzdata2009q.

2009-11-02  Donal K. Fellows  <dkf@users.sf.net>

	* doc/object.n (DESCRIPTION): Substantive revision to make it clearer
	what the fundamental semantics of an object actually are.

2009-11-01  Joe Mistachkin  <joe@mistachkin.com>

	* doc/Cancel.3: Minor cosmetic fixes.
	* win/makefile.vc: Make htmlhelp target work again.  An extra set of
	double quotes around the definition of the HTML help compiler tool
	appears to be required.  Previously, there was one set of double
	quotes around the definition of the tool and one around the actual
	invocation.  This led to confusion because it was the only such tool
	path to include double quotes around its invocation.  Also, it was
	somewhat inflexible in the event that somebody needed to override the
	tool command to include arguments.  Therefore, even though it may look
	"wrong", there are now two double quotes on either side of the tool
	path definition.  This fixes the problem that currently prevents the
	htmlhelp target from building and maintains flexibility in case
	somebody needs to override it via the command line or an environment
	variable.

2009-11-01  Joe English  <jenglish@users.sourceforge.net>

	* doc/Eval.3, doc/Cancel.3: Move TIP#285 routines out of Eval.3 into
	their own manpage.

2009-10-31  Donal K. Fellows  <dkf@users.sf.net>

	* generic/tclBasic.c (ExprRoundFunc): [Bug 2889593]: Correctly report
	the expected number of arguments when generating an error for round().

2009-10-30  Pat Thoyts  <patthoyts@users.sourceforge.net>

	* tests/tcltest.test: When creating the notwritabledir we deny the
	current user access to delete the file. We must grant this right when
	we cleanup. Required on Windows 7 when the user does not automatically
	have administrator rights.

2009-10-29  Don Porter  <dgp@users.sourceforge.net>

	* generic/tcl.h:        Changed the typedef for the mp_digit type
	from:
		typedef unsigned long mp_digit;
	to:
		typedef unsigned int mp_digit;
	For 32-bit builds where "long" and "int" are two names for the same
	thing, this is no change at all.  For 64-bit builds, though, this
	causes the dp[] array of an mp_int to be made up of 32-bit elements
	instead of 64-bit elements.  This is a huge improvement because
	details elsewhere in the mp_int implementation cause only 28 bits of
	each element to be actually used storing number data.  Without this
	change bignums are over 50% wasted space on 64-bit systems.  [Bug
	2800740].

	***POTENTIAL INCOMPATIBILITY***
	For 64-bit builds, callers of routines with (mp_digit) or (mp_digit *)
	arguments *will*, and callers of routines with (mp_int *) arguments
	*may* suffer both binary and stubs incompatibilities with Tcl releases
	8.5.0 - 8.5.7.  Such possibilities should be checked, and if such
	incompatibilities are present, suitable [package require] requirements
	on the Tcl release should be put in place to keep such built code
	[load]-ing only in Tcl interps that are compatible.

2009-10-29  Donal K. Fellows  <dkf@users.sf.net>

	* tests/dict.test: Make variable-clean and simplify tests by utilizing
	the fact that dictionaries have defined orders.

	* generic/tclZlib.c (TclZlibCmd): Remove accidental C99-ism which
	reportedly makes the AIX native compiler choke.

2009-10-29  Kevin B. Kenny  <kennykb@acm.org>

	* library/clock.tcl (LocalizeFormat):
	* tests/clock.test (clock-67.1):
	[Bug 2819334]: Corrected a problem where '%%' followed by a letter in
	a format group could expand recursively: %%R would turn into %%H:%M:%S

2009-10-28  Don Porter  <dgp@users.sourceforge.net>

	* generic/tclLiteral.c:	[Bug 2888044]: Fixed 2 bugs.
	* tests/info.test:	First, as noted in the comments of the
	TclCleanupLiteralTable routine, since the teardown of the intrep of
	one Tcl_Obj can cause the teardown of others in the same table, the
	full table cleanup must be done with care, but the code did not
	contain the same care demanded in the comment.  Second, recent
	additions to the info.test file had poor hygiene, leaving an array
	variable ::a lying around, which breaks later interp.test tests during
	a -singleproc 1 run of the test suite.

2009-10-28  Kevin B. Kenny  <kennykb@acm.org>

	* tests/fileName.test (fileName-20.[78]): Corrected poor test
	hygiene (failure to save and restore the working directory) that
	caused these two tests to fail on Windows (and [Bug 2806250] to be
	reopened).

2009-10-27  Don Porter  <dgp@users.sourceforge.net>

	* generic/tclPathObj.c: [Bug 2884203]: Missing refcount on cached
	normalized path caused crashes.

2009-10-27  Kevin B. Kenny  <kennykb@acm.org>

	* library/clock.tcl (ParseClockScanFormat): [Bug 2886852]: Corrected a
	problem where [clock scan] didn't load the timezone soon enough when
	processing a time format that lacked a complete date.
	* tests/clock.test (clock-66.1):
	Added a test case for the above bug.
	* library/tzdata/America/Argentina/Buenos_Aires:
	* library/tzdata/America/Argentina/Cordoba:
	* library/tzdata/America/Argentina/San_Luis:
	* library/tzdata/America/Argentina/Tucuman:
	New DST rules for Argentina. (Olson's tzdata2009p.)

2009-10-26  Don Porter  <dgp@users.sourceforge.net>

	* unix/Makefile.in:	Remove $(PACKAGE).* and prototype from the
	`make distclean` target.  Completes 2009-10-20 commit.

2009-10-24  Kevin B. Kenny  <kennykb@acm.org>

	* library/clock.tcl (ProcessPosixTimeZone):
	Corrected a regression in the fix to [Bug 2207436] that caused
	[clock] to apply EU daylight saving time rules in the US.
	Thanks to Karl Lehenbauer for reporting this regression.
	* tests/clock.test (clock-52.4):
	Added a regression test for the above bug.
	* library/tzdata/Asia/Dhaka:
	* library/tzdata/Asia/Karachi:
	New DST rules for Bangladesh and Pakistan. (Olson's tzdata2009o.)

2009-10-23  Andreas Kupries  <andreask@activestate.com>

	* generic/tclIO.c (FlushChannel): Skip OutputProc for low-level
	0-length writes. When closing pipes which have already been closed
	not skipping leads to spurious SIG_PIPE signals. Reported by
	Mikhail Teterin <mi+thun@aldan.algebra.com>.

2009-10-22  Donal K. Fellows  <dkf@users.sf.net>

	* generic/tclOOBasic.c (TclOO_Object_VarName): [Bug 2883857]: Allow
	the passing of array element names through this method.

2009-10-21  Donal K. Fellows  <dkf@users.sf.net>

	* generic/tclPosixStr.c: [Bug 2882561]: Work around oddity on Haiku OS
	where SIGSEGV and SIGBUS are the same value.

	* generic/tclTrace.c (StringTraceProc): [Bug 2881259]: Added back cast
	to work around silly bug in MSVC's handling of auto-casting.

2009-10-20  Don Porter  <dgp@users.sourceforge.net>

	* unix/Makefile.in:	Removed the long outdated and broken targets
	package-* that were for building Solaris packages.  Appears that the
	pieces needed for these targets to function have never been present in
	the current era of Tcl development and belong completely to Tcl
	pre-history.

2009-10-19  Don Porter  <dgp@users.sourceforge.net>

	* generic/tclIO.c:      [Patch 2107634]: Revised ReadChars and
	FilterInputBytes routines to permit reads to continue up to the string
	limits of Tcl values.  Before revisions, large read attempts could
	panic when as little as half the limiting value length was reached.
	Thanks to Sean Morrison and Bob Parker for their roles in the fix.

2009-10-18  Joe Mistachkin  <joe@mistachkin.com>

	* generic/tclObj.c (TclDbDumpActiveObjects, TclDbInitNewObj)
	(Tcl_DbIncrRefCount, Tcl_DbDecrRefCount, Tcl_DbIsShared):
	[Bug 2871908]: Enforce separation of concerns between the lineCLPtr
	and objThreadMap thread specific data members.

2009-10-18  Joe Mistachkin  <joe@mistachkin.com>

	* tests/thread.test (thread-4.[345]): [Bug 1565466]: Correct tests to
	save their error state before the final call to threadReap just in
	case it triggers an "invalid thread id" error.  This error can occur
	if one or more of the target threads has exited prior to the attempt
	to send it an asynchronous exit command.

2009-10-17  Donal K. Fellows  <dkf@users.sf.net>

	* generic/tclVar.c (UnsetVarStruct, TclDeleteNamespaceVars)
	(TclDeleteCompiledLocalVars, DeleteArray):
	* generic/tclTrace.c (Tcl_UntraceVar2): [Bug 2629338]: Stop traces
	that are deleted part way through (a feature used by tdom) from
	causing freed memory to be accessed.

2009-10-08  Donal K. Fellows  <dkf@users.sf.net>

	* generic/tclDictObj.c (DictIncrCmd): [Bug 2874678]: Don't leak any
	bignums when doing [dict incr] with a value.
	* tests/dict.test (dict-19.3): Memory leak detection code.

2009-10-07  Andreas Kupries  <andreask@activestate.com>

	* generic/tclObj.c: [Bug 2871908]: Plug memory leaks of objThreadMap
	and lineCLPtr hashtables.  Also make the names of the continuation
	line information initialization and finalization functions more
	consistent. Patch supplied by Joe Mistachkin <joe@mistachkin.com>.

	* generic/tclIORChan.c (ErrnoReturn): Replace hardwired constant 11
	with proper errno #define, EAGAIN. What was I thinking? The BSD's have
	a different errno assignment and break with the hardwired number.
	Reported by emiliano on the chat.

2009-10-06  Don Porter  <dgp@users.sourceforge.net>

	* generic/tclInterp.c (SlaveEval): Agressive stomping of internal reps
	was added as part of the NRE patch of 2008-07-13.  This doesn't appear
	to actually be needed, and it hurts quite a bit when large lists lose
	their intreps and require reparsing.  Thanks to Ashok Nadkarni for
	reporting the problem.

	* generic/tclTomMathInt.h (new): Public header tclTomMath.h had
	* generic/tclTomMath.h:	dependence on private headers, breaking use
	* generic/tommath.h:	by extensions [Bug 1941434].

2009-10-05  Andreas Kupries  <andreask@activestate.com>

	* library/safe.tcl (AliasGlob): Fixed conversion of catch to
	try/finally, it had an 'on ok msg' branch missing, causing a silent
	error immediately, and bogus glob results, breaking search for Tcl
	modules.

2009-10-04  Daniel Steffen  <das@users.sourceforge.net>

	* macosx/tclMacOSXBundle.c:	[Bug 2569449]: Workaround CF memory
	* unix/tclUnixInit.c:		managment bug in Mac OS X 10.4 &
					earlier.

2009-10-02  Kevin B. Kenny  <kennykb@acm.org>

	* library/tzdata/Africa/Cairo:
	* library/tzdata/Asia/Gaza:
	* library/tzdata/Asia/Karachi:
	* library/tzdata/Pacific/Apia:	Olson's tzdata2009n.

2009-09-29  Don Porter  <dgp@users.sourceforge.net>

	* generic/tclDictObj.c:		[Bug 2857044]: Updated freeIntRepProc
	* generic/tclExecute.c:		routines so that they set the typePtr
	* generic/tclIO.c:		field to NULL so that the Tcl_Obj is
	* generic/tclIndexObj.c:	not left in an inconsistent state.
	* generic/tclInt.h:
	* generic/tclListObj.c:
	* generic/tclNamesp.c:
	* generic/tclOOCall.c:
	* generic/tclObj.c:
	* generic/tclPathObj.c:
	* generic/tclProc.c:
	* generic/tclRegexp.c:
	* generic/tclStringObj.c:

	* generic/tclAlloc.c:           Cleaned up various routines in the
	* generic/tclCkalloc.c:         call stacks for memory allocation to
	* generic/tclInt.h:             guarantee that any size values computed
	* generic/tclThreadAlloc.c:     are within the domains of the routines
	they get passed to.  [Bugs 2557696 and 2557796].

2009-09-28  Don Porter  <dgp@users.sourceforge.net>

	* generic/tclCmdMZ.c:	Replaced TclProcessReturn() calls with
	* tests/error.test:	Tcl_SetReturnOptions() calls as a simple fix
	for [Bug 2855247].  Thanks to Anton Kovalenko for the report and fix.
	Additional fixes for other failures demonstrated by new tests.

2009-09-27  Don Porter  <dgp@users.sourceforge.net>

	* tests/error.test (error-15.8.*):	Coverage tests illustrating
	flaws in the propagation of return options by [try].

2009-09-26  Donal K. Fellows  <dkf@users.sf.net>

	* unix/tclooConfig.sh, win/tclooConfig.sh: [Bug 2026844]: Added dummy
	versions of tclooConfig.sh that make it easier to build extensions
	against both Tcl8.5+TclOO-standalone and Tcl8.6.

2009-09-24  Don Porter  <dgp@users.sourceforge.net>

	TIP #356 IMPLEMENTATION

	* generic/tcl.decls:	Promote internal routine TclNRSubstObj()
	* generic/tclCmdMZ.c:	to public Tcl_NRSubstObj().  Still needs docs.
	* generic/tclCompile.c:
	* generic/tclInt.h:

	* generic/tclDecls.h:	make genstubs
	* generic/tclStubInit.c:

2009-09-23  Miguel Sofer  <msofer@users.sf.net>

	* doc/namespace.n: the description of [namespace unknown] failed
	to mention [namespace path]: fixed. Thx emiliano.

2009-09-21  Mo DeJong  <mdejong@users.sourceforge.net>

	* tests/regexp.test: Added check for error message from
	unbalanced [] in regexp. Added additional simple test cases
	of basic regsub command.

2009-09-21  Don Porter  <dgp@users.sourceforge.net>

	* generic/tclCompile.c:	Correct botch in the conversion of
	Tcl_SubstObj().  Thanks to Kevin Kenny for detection and report.

2009-09-17  Don Porter  <dgp@users.sourceforge.net>

	* generic/tclCompile.c:	Re-implement Tcl_SubstObj() as a simple
	* generic/tclParse.c:	wrapper around TclNRSubstObj().  This has
	* tests/basic.test:	the effect of caching compiled bytecode in
	* tests/parse.test:	the value to be substituted.  Note that
	Tcl_SubstObj() now exists only for extensions.  Tcl itself no longer
	makes any use of it.  Note also that TclSubstTokens() is now reachable
	only by Tcl_EvalEx() and Tcl_ParseVar() so tests aiming to test its
	functioning needed adjustment to still have the intended effect.

2009-09-16  Alexandre Ferrieux  <ferrieux@users.sourceforge.net>

	* generic/tclObj.c:   Extended ::tcl::unsupported::representation.

2009-09-11  Don Porter  <dgp@users.sourceforge.net>

	* generic/tclBasic.c:	Completed the NR-enabling of [subst].
	* generic/tclCmdMZ.c:	[Bug 2314561].
	* generic/tclCompCmds.c:
	* generic/tclCompile.c:
	* generic/tclInt.h:
	* tests/coroutine.test:
	* tests/parse.test:

2009-09-11  Donal K. Fellows  <dkf@users.sf.net>

	* tests/http.test: Added in cleaning up of http tokens for each test
	to reduce amount of global-variable pollution.

2009-09-10  Donal K. Fellows  <dkf@users.sf.net>

	* library/http/http.tcl (http::Event): [Bug 2849860]: Handle charset
	names in double quotes; some servers like generating them like that.

2009-09-07  Don Porter  <dgp@users.sourceforge.net>

	* generic/tclParse.c:	[Bug 2850901]: Corrected line counting error
	* tests/into.test:	in multi-command script substitutions.

2009-09-07  Daniel Steffen  <das@users.sourceforge.net>

	* generic/tclExecute.c:	Fix potential uninitialized variable use and
	* generic/tclFCmd.c:	null dereference flagged by clang static
	* generic/tclProc.c:	analyzer.
	* generic/tclTimer.c:
	* generic/tclUtf.c:

	* generic/tclExecute.c:	Silence false positives from clang static
	* generic/tclIO.c:	analyzer about potential null dereference.
	* generic/tclScan.c:
	* generic/tclCompExpr.c:

2009-09-04  Don Porter  <dgp@users.sourceforge.net>

	* generic/tclCompCmds.c (TclCompileSubstCmd): [Bug 2314561]:
	* generic/tclBasic.c:	Added a bytecode compiler routine for the
	* generic/tclCmdMZ.c:	[subst] command. This is a partial solution to
	* generic/tclCompile.c:	the need to NR-enable [subst] since bytecode
	* generic/tclCompile.h:	execution is already NR-enabled. Two new
	* generic/tclExecute.c:	bytecode instructions, INST_NOP and
	* generic/tclInt.h:	INST_RETURN_CODE_BRANCH were added to support
	* generic/tclParse.c:	the new routine.  INST_RETURN_CODE_BRANCH is
	* tests/basic.test:	likely to be useful in any future effort to
	* tests/info.test:	add a bytecode compiler routine for [try].
	* tests/parse.test:

2009-09-03  Donal K. Fellows  <dkf@users.sf.net>

	* doc/LinkVar.3: [Bug 2844962]: Added documentation of issues relating
	to use of this API in a multi-threaded environment.

2009-09-01  Andreas Kupries  <andreask@activestate.com>

	* generic/tclIORTrans.c (ReflectInput): Remove error response to
	0-result from method 'limit?' of transformations. Return the number of
	copied bytes instead, which is possibly nothing. The latter then
	triggers EOF handling in the higher layers, making the 0-result of
	limit? the way to inject artificial EOF's into the data stream.

2009-09-01  Don Porter  <dgp@users.sourceforge.net>

	* library/tcltest/tcltest.tcl:  Bump to tcltest 2.3.2 after revision
	* library/tcltest/pkgIndex.tcl: to verbose error message.
	* unix/Makefile.in:
	* win/Makefile.in:

2009-08-27  Don Porter  <dgp@users.sourceforge.net>

	* generic/tclStringObj.c:       [Bug 2845535]: A few more string
	overflow cases in [format].

2009-08-25  Andreas Kupries  <andreask@activestate.com>

	* generic/tclBasic.c (Tcl_CreateInterp, Tcl_EvalTokensStandard)
	(Tcl_EvalEx, TclEvalEx, TclAdvanceContinuations, TclNREvalObjEx):
	* generic/tclCmdMZ.c (Tcl_SwitchObjCmd, TclListLines):
	* generic/tclCompCmds.c (*):
	* generic/tclCompile.c (TclSetByteCodeFromAny, TclInitCompileEnv)
	(TclFreeCompileEnv, TclCompileScript, TclCompileTokens):
	* generic/tclCompile.h (CompileEnv):
	* generic/tclInt.h (ContLineLoc, Interp):
	* generic/tclObj.c (ThreadSpecificData, ContLineLocFree)
	(TclThreadFinalizeObjects, TclInitObjSubsystem, TclContinuationsEnter,
	(TclContinuationsEnterDerived, TclContinuationsCopy, TclFreeObj)
	(TclContinuationsGet):
	* generic/tclParse.c (TclSubstTokens, Tcl_SubstObj):
	* generic/tclProc.c (TclCreateProc):
	* generic/tclVar.c (TclPtrSetVar):
	* tests/info.test (info-30.0-24):

	Extended the parser, compiler, and execution engine with code and
	attendant data structures tracking the position of continuation lines
	which are not visible in the resulting script Tcl_Obj*'s, to properly
	account for them while counting lines for #280.

2009-08-24  Daniel Steffen  <das@users.sourceforge.net>

	* generic/tclInt.h: Annotate Tcl_Panic as noreturn for clang static
	analyzer in PURIFY builds, replacing preprocessor/assert technique.

	* macosx/tclMacOSXNotify.c: Fix multiple issues with nested event loops
	when CoreFoundation notifier is running in embedded mode. (Fixes
	problems in TkAqua Cocoa reported by Youness Alaoui on tcl-mac)

2009-08-21  Don Porter  <dgp@users.sourceforge.net>

	* generic/tclFileName.c: Correct regression in [Bug 2837800] fix.
	* tests/fileName.test:

2009-08-20  Don Porter  <dgp@users.sourceforge.net>

	* generic/tclFileName.c: [Bug 2837800]: Correct the result produced by
	[glob */test] when * matches something like ~foo.

	* generic/tclPathObj.c: [Bug 2806250]: Prevent the storage of strings
	starting with ~ in the "tail" part (normPathPtr field) of the path
	intrep when PATHFLAGS != 0.  This establishes the assumptions relied
	on elsewhere that the name stored there is a relative path.  Also
	refactored to make an AppendPath() routine instead of the cut/paste
	stanzas that were littered throughout.

2009-08-20  Donal K. Fellows  <dkf@users.sf.net>

	* generic/tclCmdIL.c (TclNRIfObjCmd): [Bug 2823276]: Make [if]
	NRE-safe on all arguments when interpreted.
	(Tcl_LsortObjCmd): Close off memory leak.

2009-08-19  Donal K. Fellows  <dkf@users.sf.net>

	* generic/tclCmdAH.c (TclNRForObjCmd, etc.): [Bug 2823276]: Make [for]
	and [while] into NRE-safe commands, even when interpreted.

2009-08-18  Don Porter  <dgp@users.sourceforge.net>

	* generic/tclPathObj.c: [Bug 2837800]: Added NULL check to prevent
	* tests/fileName.test:  crashes during [glob].

2009-08-16  Jan Nijtmans  <nijtmans@users.sf.net>

	* unix/dltest/pkge.c:  const addition
	* unix/tclUnixThrd.c:  Use <pthread.h> in stead of "pthread.h"
	* win/tclWinDde.c:     Eliminate some more gcc warnings
	* win/tclWinReg.c:
	* generic/tclInt.h:    Change ForIterData, make it const-safe.
	* generic/tclCmdAH.c:

2009-08-12  Don Porter  <dgp@users.sourceforge.net>

	TIP #353 IMPLEMENTATION

	* doc/NRE.3:		New public routine Tcl_NRExprObj() permits
	* generic/tcl.decls:	extension commands to evaluate Tcl expressions
	* generic/tclBasic.c:	in NR-enabled command procedures.
	* generic/tclCmdAH.c:
	* generic/tclExecute.c:
	* generic/tclInt.h:
	* generic/tclObj.c:
	* tests/expr.test:

	* generic/tclDecls.h:		make genstubs
	* generic/tclStubInit.c:

2009-08-06  Andreas Kupries  <andreask@activestate.com>

	* doc/refchan.n [Bug 2827000]: Extended the implementation of
	* generic/tclIORChan.c: reflective channels (TIP 219, method
	* tests/ioCmd.test: 'read'), enabling handlers to signal EAGAIN to
	indicate 'no data, but not at EOF either', and other system
	errors. Updated documentation, extended testsuite (New test cases
	iocmd*-23.{9,10}).

2009-08-02  Miguel Sofer  <msofer@users.sf.net>

	* tests/coroutine.test: fix testfile cleanup

2009-08-02  Donal K. Fellows  <dkf@users.sf.net>

	* generic/tclObj.c (Tcl_RepresentationCmd): Added an unsupported
	command for reporting the representation of an object. Result string
	is deliberately a bit obstructive so that people are not encouraged to
	make code that depends on it; it's a debugging tool only!

	* unix/tclUnixFCmd.c (GetOwnerAttribute, SetOwnerAttribute)
	(GetGroupAttribute, SetGroupAttribute): [Bug 1942222]: Stop calling
	* unix/tclUnixFile.c (TclpGetUserHome): endpwent() and endgrent();
	they've been unnecessary for ages.

2009-08-02  Jan Nijtmans  <nijtmans@users.sf.net>

	* win/tclWin32Dll.c: Eliminate TclWinResetInterfaceEncodings, since it
	* win/tclWinInit.c:  does exactly the same as TclWinEncodingsCleanup,
	* win/tclWinInt.h:   make sure that tclWinProcs and
			     tclWinTCharEncoding are always set and reset
			     concurrently.
	* win/tclWinFCmd.c:  Correct check for win95

2009-07-31  Don Porter  <dgp@users.sourceforge.net>

	* generic/tclStringObj.c: [Bug 2830354]:	Corrected failure to
	* tests/format.test:		grow buffer when format spec request
	large width floating point values.  Thanks to Clemens Misch.

2009-07-26  Donal K. Fellows  <dkf@users.sf.net>

	* library/auto.tcl (tcl_findLibrary, auto_mkindex):
	* library/package.tcl (pkg_mkIndex, tclPkgUnknown, MacOSXPkgUnknown):
	* library/safe.tcl (interpAddToAccessPath, interpDelete, AliasGlob):
	(AliasSource, AliasLoad, AliasEncoding):
	* library/tm.tcl (UnknownHandler): Simplify by swapping some [catch]
	gymnastics for use of [try].

2009-07-26 Alexandre Ferrieux  <ferrieux@users.sourceforge.net>

	* tools/genStubs.tcl: Forced LF translation when generating .h's to
	avoid spurious diffs when regenerating on a Windows box.

2009-07-26  Jan Nijtmans  <nijtmans@users.sf.net>

	* win/Makefile.in: [Bug 2827066]: msys build --enable-symbols broken
	* win/tcl.m4:	   And modified the same for unicows.dll, as a
	* win/configure:   preparation for [Enh 2819611].

2009-07-25  Donal K. Fellows  <dkf@users.sf.net>

	* library/history.tcl (history): Reworked the history mechanism in
	terms of ensembles, rather than the ad hoc ensemble-lite mechanism
	used previously.

2009-07-24  Donal K. Fellows  <dkf@users.sf.net>

	* doc/self.n (self class): [Bug 2704302]: Add some text to make it
	clearer how to get the name of the current object's class.

2009-07-23  Andreas Kupries  <andreask@activestate.com>

	* generic/tclIO.c (Tcl_GetChannelHandle): [Bug 2826248]: Do not crash
	* generic/tclPipe.c (FileForRedirect): for getHandleProc == NULL, this
	is allowed. Provide a nice error message in the bypass area. Updated
	caller to check the bypass for a mesage. Bug reported by Andy
	Sonnenburg <andy22286@users.sourceforge.net>

2009-07-23  Joe Mistachkin  <joe@mistachkin.com>

	* generic/tclNotify.c: [Bug 2820349]: Ensure that queued events are
	freed once processed.

2009-07-22  Jan Nijtmans  <nijtmans@users.sf.net>

	* macosx/tclMacOSXFCmd.c: CONST -> const
	* generic/tclGetDate.y:
	* generic/tclDate.c:
	* generic/tclLiteral.c: (char *) cast in ckfree call
	* generic/tclPanic.c: [Feature Request 2814786]: remove TclpPanic
	* generic/tclInt.h
	* unix/tclUnixPort.h
	* win/tclWinPort.h

2009-07-22 Alexandre Ferrieux  <ferrieux@users.sourceforge.net>

	* generic/tclEvent.c: [Bug 2001201 again]: Refined the 20090617 patch
	on [exit] streamlining, so that it now correctly calls thread exit
	handlers for the calling thread, including <Destroy> bindings in Tk.

2009-07-21  Kevin B. Kenny  <kennykb@acm.org>

	* library/tzdata/Asia/Dhaka:
	* library/tzdata/Indian/Mauritius: Olson's tzdata2009k.

2009-07-20  Donal K. Fellows  <dkf@users.sf.net>

	* generic/tclCmdMZ.c (StringIsCmd): Reorganize so that [string is] is
	more efficient when parsing things that are correct, at a cost of
	making the empty string test slightly more costly. With this, the cost
	of doing [string is integer -strict $x] matches [catch {expr {$x+0}}]
	in the successful case, and greatly outstrips it in the failing case.

2009-07-19  Donal K. Fellows  <dkf@users.sf.net>

	* generic/tclOO.decls, generic/tclOO.c (Tcl_GetObjectName): Expose a
	function for efficiently returning the current name of an object.

2009-07-18  Daniel Steffen  <das@users.sourceforge.net>

	* unix/Makefile.in: Define NDEBUG in optimized (non-symbols) build to
	disable NRE assert()s and threaded allocator range checks.

2009-07-16  Don Porter  <dgp@users.sourceforge.net>

	* generic/tclBinary.c:	Removed unused variables.
	* generic/tclCmdIL.c:
	* generic/tclCompile.c:
	* generic/tclExecute.c:
	* generic/tclHash.c:
	* generic/tclIOUtil.c:
	* generic/tclVar.c:

	* generic/tclBasic.c:	Silence compiler warnings about ClientData.
	* generic/tclProc.c:

	* generic/tclScan.c:    Typo in ACCEPT_NAN configuration.

	* generic/tclStrToD.c:  [Bug 2819200]: Set floating point control
	register on MIPS systems so that the gradual underflow expected by Tcl
	is in effect.

2009-07-15  Donal K. Fellows  <dkf@users.sf.net>

	* generic/tclInt.h (Namespace):		   Added machinery to allow
	* generic/tclNamesp.c (many functions):	   reduction of memory used
	* generic/tclResolve.c (BumpCmdRefEpochs): by namespaces. Currently
	#ifdef'ed out because of compatibility concerns.

	* generic/tclInt.decls: Added four functions for better integration
	with itcl-ng.

2009-07-14  Kevin B. Kenny  <kennykb@acm.org>

	* generic/tclInt.h (TclNRSwitchObjCmd):
	* generic/tclBasic.c (builtInCmds):
	* generic/tclCmdMZ.c (Tcl_SwitchObjCmd):
	* tests/switch.test (switch-15.1):
	[Bug 2821401]: Make non-bytecoded [switch] command aware of NRE.

2009-07-13  Andreas Kupries  <andreask@activestate.com>

	* generic/tclCompile.c (TclInitCompileEnv, EnterCmdWordIndex)
	(TclCleanupByteCode, TclCompileScript):
	* generic/tclExecute.c (TclCompileObj, TclExecuteByteCode):
	* tclCompile.h (ExtCmdLoc):
	* tclInt.h (ExtIndex, CFWordBC, CmdFrame):
	* tclBasic.c (DeleteInterpProc, TclArgumentBCEnter)
	(TclArgumentBCRelease, TclArgumentGet, SAVE_CONTEXT)
	(RESTORE_CONTEXT, NRCoroutineExitCallback, TclNRCoroutineObjCmd):
	* generic/tclCmdAH.c (TclNRForObjCmd, TclNRForIterCallback,
	(ForNextCallback):
	* generic/tclCmdMZ.c (TclNRWhileObjCmd):

	Extended the bytecode compiler initialization to recognize the
	compilation of whole files (NRE enabled 'source' command) and switch
	to the counting of absolute lines in that case.

	Further extended the bytecode compiler to track the start line in the
	generated information, and modified the bytecode execution to
	recompile an object if the location as per the calling context doesn't
	match the location saved in the bytecode. This part could be optimized
	more by using more memory to keep all possibilities which occur
	around, or by just adjusting the location information instead of a
	total recompile.

	Reworked the handling of literal command arguments in bytecode to be
	saved (compiler) and used (execution) per command (See the
	TCL_INVOKE_STK* instructions), and not per the whole bytecode. This,
	and the previous change remove the problems with location data caused
	by literal sharing (across whole files, but also proc bodies).
	Simplified the associated datastructures (ExtIndex is gone, as is the
	function EnterCmdWordIndex).

	The last change causes the hashtable 'lineLABCPtr' to be state which
	has to be kept per coroutine, like the CmdFrame stack. Reworked the
	coroutine support code to create, delete and switch the information as
	needed. Further reworked the tailcall command as well, it has to pop
	its own arguments when run in a bytecode context to keep a proper
	stack in 'lineLABCPtr'.

	Fixed the mishandling of line information in the NRE-enabled 'for' and
	'while' commands introduced when both were made to share their
	iteration callbacks without taking into account that the loop body is
	found in different words of the command. Introduced a separate data
	structure to hold all the callback information, as we went over the
	limit of 4 direct client-data values for NRE callbacks.

	The above fixes [Bug 1605269].

2009-07-12  Donal K. Fellows  <dkf@users.sf.net>

	* generic/tclCmdMZ.c (StringIndexCmd, StringEqualCmd, StringCmpCmd):
	* generic/tclExecute.c (TclExecuteByteCode): [Bug 2637173]: Factor out
	* generic/tclInt.h (TclIsPureByteArray):     the code to determine if
	* generic/tclUtil.c (TclStringMatchObj):     it is safe to work with
	byte arrays directly, so that we get the check correct _once_.

	* generic/tclOOCall.c (TclOOGetCallContext): [Bug 1895546]: Changed
	* generic/tclOO.c (TclOOObjectCmdCore):	     the way that the cache is
	managed so that when itcl does cunning things, those cunning things
	can be cached properly.

2009-07-11  Donal K. Fellows  <dkf@users.sf.net>

	* doc/vwait.n: Substantially increased the discussion of issues and
	work-arounds relating to nested vwaits, following discussion on the
	tcl-core mailing list on the topic.

2009-07-10  Pat Thoyts  <patthoyts@users.sourceforge.net>

	* tests/zlib.test:   ZlibTransformClose may be called with a NULL
	* generic/tclZlib.c: interpreter during finalization and
	Tcl_SetChannelError requires a list. Added some tests to ensure error
	propagation from the zlib library to the interp.

2009-07-09  Pat Thoyts  <patthoyts@users.sourceforge.net>

	* tests/zlib.test: [Bug 2818131]: Added tests and fixed a typo that
	broke [zlib push] for deflate format.

2009-07-09  Donal K. Fellows  <dkf@users.sf.net>

	* compat/mkstemp.c (mkstemp): [Bug 2819227]: Use rand() for random
	numbers as it is more portable.

2009-07-05  Donal K. Fellows  <dkf@users.sf.net>

	* generic/tclZlib.c (ZlibTransformWatch): Correct the handling of
	events so that channel transforms work with things like an asynch
	[chan copy]. Problem reported by Pat Thoyts.

2009-07-01  Pat Thoyts  <patthoyts@users.sourceforge.net>

	* win/tclWinInt.h:   [Bug 2806622]: Handle the GetUserName API call
	* win/tclWin32Dll.c: via the tclWinProcs indirection structure. This
	* win/tclWinInit.c:  fixes a problem obtaining the username when the
	USERNAME environment variable is unset.

2009-06-30  Daniel Steffen  <das@users.sourceforge.net>

	* generic/tclInt.h:		Add assert macros for clang static
	* generic/tclPanic.c:		analyzer and redefine Tcl_Panic to
	* generic/tclStubInit.c:	assert after panic in clang PURIFY
					builds.

	* generic/tclCmdIL.c:		Add clang assert for false positive
					from static analyzer.

2009-06-26  Daniel Steffen  <das@users.sourceforge.net>

	* macosx/Tcl-Common.xcconfig:	 Update projects for Xcode 3.1 and
	* macosx/Tcl.xcode/*:		 3.2, standardize on gcc 4.2, remove
	* macosx/Tcl.xcodeproj/*:	 obsolete configurations and pre-Xcode
	* macosx/Tcl.pbproj/* (removed): project.

	* macosx/README:		 Update project docs, cleanup.

	* unix/Makefile.in:		 Update dist target for project
					 changes.

2009-06-24  Donal K. Fellows  <dkf@users.sf.net>

	* tests/oo.test (oo-19.1): [Bug 2811598]: Make more resilient.

2009-06-24  Pat Thoyts  <patthoyts@users.sourceforge.net>

	* tests/http11.test: [Bug 2811492]: Clean up procs after testing.

2009-06-18  Donal K. Fellows  <dkf@users.sf.net>

	* generic/tclCkalloc.c (MemoryCmd): [Bug 988703]:
	* generic/tclObj.c (ObjData, TclFinalizeThreadObjects): Add mechanism
	for discovering what Tcl_Objs are allocated when built for memory
	debugging. Developed by Joe Mistachkin.

2009-06-17 Alexandre Ferrieux  <ferrieux@users.sourceforge.net>

	* generic/tclEvent.c: Applied a patch by George Peter Staplin
	drastically reducing the ambition of [exit] wrt finalization, and
	thus solving many multi-thread teardown issues. [Bugs 2001201,
	486399, and possibly 597575, 990457, 1437595, 2750491]

2009-06-15  Don Porter  <dgp@users.sourceforge.net>

	* generic/tclStringObj.c: sprintf() -> Tcl_ObjPrintf() conversion.

2009-06-15  Reinhard Max  <max@suse.de>

	* unix/tclUnixPort.h: Move all socket-related code from tclUnixChan.c
	* unix/tclUnixChan.c: to tclUnixSock.c.
	* unix/tclUnixSock.c:

2009-06-15  Donal K. Fellows  <dkf@users.sf.net>

	* tools/tcltk-man2html.tcl (make-man-pages): [Patch 557486]: Apply
	last remaining meaningful part of this patch, a clean up of some
	closing tags.

2009-06-13  Don Porter  <dgp@users.sourceforge.net>

	* generic/tclCompile.c: [Bug 2802881]: The value stashed in
	* generic/tclProc.c:    iPtr->compiledProcPtr when compiling a proc
	* tests/execute.test:   survives too long. We only need it there long
	enough for the right TclInitCompileEnv() call to re-stash it into
	envPtr->procPtr.  Once that is done, the CompileEnv controls.  If we
	let the value of iPtr->compiledProcPtr linger, though, then any other
	bytecode compile operation that takes place will also have its
	CompileEnv initialized with it, and that's not correct.  The value is
	meant to control the compile of the proc body only, not other compile
	tasks that happen along.  Thanks to Carlos Tasada for discovering and
	reporting the problem.

2009-06-10  Don Porter  <dgp@users.sourceforge.net>

	* generic/tclStringObj.c:       [Bug 2801413]: Revised [format] to not
	overflow the integer calculations computing the length of the %ll
	formats of really big integers.  Also added protections so that
	[format]s that would produce results overflowing the maximum string
	length of Tcl values throw a normal Tcl error instead of a panic.

	* generic/tclStringObj.c:	[Bug 2803109]: Corrected failures to
	deal with the "pure unicode" representation of an empty string.
	Thanks to Julian Noble for reporting the problem.

2006-06-09  Kevin B. Kenny  <kennykb@acm.org>

	* generic/tclGetDate.y: Fixed a thread safety bug in the generated
	* library/clock.tcl:    Bison parser (needed a %pure-parser
	* tests/clock.test:     declaration to avoid static variables).
				Discovered that the %pure-parser declaration
	                        allowed for returning the Bison error message
	                        to the Tcl caller in the event of a syntax
	                        error, so did so.
	* generic/tclDate.c: bison 2.3

2006-06-08  Kevin B. Kenny  <kennykb@acm.org>

	* library/tzdata/Asia/Dhaka: New DST rule for Bangladesh. (Olson's
	tzdata2009i.)

2009-06-08  Donal K. Fellows  <dkf@users.sf.net>

	* doc/copy.n: Fix error in example spotted by Venkat Iyer.

2009-06-02  Don Porter  <dgp@users.sourceforge.net>

	* generic/tclExecute.c: Replace dynamically-initialized table with a
	table of static constants in the lookup table for exponent operator
	computations that fit in a 64 bit integer result.

	* generic/tclExecute.c: [Bug 2798543]: Corrected implementations and
	selection logic of the INST_EXPON instruction.

2009-06-01  Don Porter  <dgp@users.sourceforge.net>

	* tests/expr.test:      [Bug 2798543]: Added many tests demonstrating
	the broken cases.

009-05-30  Kevin B. Kenny  <kennykb@acm.org>

	* library/tzdata/Africa/Cairo:
	* library/tzdata/Asia/Amman: Olson's tzdata2009h.

2009-05-29  Andreas Kupries  <andreask@activestate.com>

	* library/platform/platform.tcl: Fixed handling of cpu ia64,
	* library/platform/pkgIndex.tcl: taking ia64_32 into account
	* unix/Makefile.in: now. Bumped version to 1.0.5. Updated the
	* win/Makefile.in: installation commands.

2009-05-26 Alexandre Ferrieux  <ferrieux@users.sourceforge.net>

	* doc/expr.n: Fixed documentation of the right-associativity of
	the ** operator. (spotted by kbk)

2009-05-14  Donal K. Fellows  <dkf@users.sf.net>

	* generic/tclOOInfo.c (InfoObjectNsCmd): Added introspection mechanism
	for finding out what an object's namespace is. Experience suggests
	that it is just too useful to be able to do without it.

2009-05-12  Donal K. Fellows  <dkf@users.sf.net>

	* doc/vwait.n: Added more words to make it clear just how bad it is to
	nest [vwait]s.

	* compat/mkstemp.c: Add more headers to make this file build on IRIX
	6.5. Thanks to Larry McVoy for this.

2009-05-08  Donal K. Fellows  <dkf@users.sf.net>

	* generic/tclOO.c (TclNRNewObjectInstance):  [Bug 2414858]: Add a
	* generic/tclBasic.c (TclPushTailcallPoint): marker to the stack of
	NRE callbacks at the right point so that tailcall works correctly in a
	constructor.

	* tests/exec.test (cat): [Bug 2788468]: Adjust the scripted version of
	cat so that it does not perform transformations on the data it is
	working with, making it more like the standard Unix 'cat' program.

2009-05-07  Miguel Sofer  <msofer@users.sf.net>

	* generic/tclObj.c (Tcl_GetCommandFromObj): [Bug 2785893]: Ensure that
	a command in a deleted namespace can't be found through a cached name.

	* generic/tclBasic.c:    Let coroutines start with a much smaller
	* generic/tclCompile.h:  stack: 200 words (previously was 2000, the
	* generic/tclExecute.c:  same as interps).

2009-05-07  Donal K. Fellows  <dkf@users.sf.net>

	* tests/env.test (printenvScript, env-4.3, env-4.5): [Bug 1513659]:
	* tests/exec.test (exec-2.6): These tests had subtle dependencies on
	being on platforms that were either ISO 8859-1 or UTF-8. Stabilized
	the results by forcing the encoding.

2009-05-06  Don Porter  <dgp@users.sourceforge.net>

	* generic/tclCmdMZ.c:	[Bug 2582327]: Improve overflow error message
	from [string repeat].

	* tests/interp.test: interp-20.50 test for Bug 2486550.

2009-05-04  Donal K. Fellows  <dkf@users.sf.net>

	* generic/tclOO.c (InitFoundation, AllocObject, AllocClass):
	* generic/tclOODefineCmds.c (InitDefineContext): Make sure that when
	support namespaces are deleted, nothing bad can subsequently happen.
	Issue spotted by Don Porter.

2009-05-03  Donal K. Fellows  <dkf@users.sf.net>

	* doc/Tcl.n: [Bug 2538432]: Clarified exact treatment of ${arr(idx)}
	form of variable substitution. This is not a change of behavior, just
	an improved description of the current situation.

2009-04-30  Miguel Sofer  <msofer@users.sf.net>

	* generic/tclBasic.c (TclObjInvoke): [Bug 2486550]: Make sure that a
	null objProc is not used, use Tcl_NRCallObjProc instead.

2009-05-01  Jan Nijtmans  <nijtmans@users.sf.net>

	* win/configure.in   Fix 64-bit detection for zlib on Win64
	* win/configure      (regenerated)

2009-04-28  Jeff Hobbs  <jeffh@ActiveState.com>

	* unix/tcl.m4, unix/configure (SC_CONFIG_CFLAGS): harden the check to
	add _r to CC on AIX with threads.

2009-04-27  Donal K. Fellows  <dkf@users.sf.net>

	* doc/concat.n (EXAMPLES): [Bug 2780680]: Rewrote so that the spacing
	of result messages is correct. (The exact way they were wrong was
	different when rendered through groff or as HTML, but it was still
	wrong both ways.)

2009-04-27  Jan Nijtmans  <nijtmans@users.sf.net>

	* generic/tclIndexObj.c:  Reset internal INTERP_ALTERNATE_WRONG_ARGS
	* generic/tclIOCmd.c:     flag inside the Tcl_WrongNumArgs function,
	                          so the caller no longer has to do the reset.

2009-04-24  Stuart Cassoff  <stwo@users.sf.net>

	* unix/Makefile.in: [Patch 2769530]: Don't chmod/exec installManPage.

2009-04-19  Pat Thoyts  <patthoyts@users.sourceforge.net>

	* library/http/http.tcl: [Bug 2715421]: Removed spurious newline added
	* tests/http11.test:     after POST and added tests to detect excess
	* tests/httpd11.tcl:     bytes being POSTed.
	* library/http/pkgIndex.tcl:
	* makefiles:             package version now 2.8.1

2009-04-15  Donal K. Fellows  <dkf@users.sf.net>

	* doc/chan.n, doc/close.n: Tidy up documentation of TIP #332.

2009-04-14  Kevin B. Kenny  <kennykb@acm.org>

	* library/tzdata/Asia/Karachi: Updated rules for Pakistan Summer
				       Time (Olson's tzdata2009f)

2009-04-11  Donal K. Fellows  <dkf@users.sf.net>

	* generic/tclOOMethod.c (InvokeForwardMethod): Clarify the resolution
	behaviour of the name of the command that is forwarded to: it's now
	resolved using the object's namespace as context, which is much more
	useful than the previous (somewhat random) behaviour of using the
	caller's current namespace.

2009-04-10  Pat Thoyts  <patthoyts@users.sourceforge.net>

	* library/http/http.tcl:     Improved HTTP/1.1 support and added
	* library/http/pkgIndex.tcl: specific HTTP/1.1 testing to ensure
	* tests/http11.test:         we handle chunked+gzip for the various
	* tests/httpd11.test:        modes (normal, -channel and -handler)
	* makefiles:                 package version set to 2.8.0

2009-04-10  Daniel Steffen  <das@users.sourceforge.net>

	* unix/tclUnixChan.c:		TclUnixWaitForFile(): use FD_* macros
	* macosx/tclMacOSXNotify.c:	to manipulate select masks (Cassoff).
					[FRQ 1960647] [Bug 3486554]

	* unix/tclLoadDyld.c:		Use RTLD_GLOBAL instead of RTLD_LOCAL.
					[Bug 1961211]

	* macosx/tclMacOSXNotify.c:	revise CoreFoundation notifier to allow
					embedding into applications that
					already have a CFRunLoop running and
					want to run the tcl event loop via
					Tcl_ServiceModeHook(TCL_SERVICE_ALL).

	* macosx/tclMacOSXNotify.c:	add CFRunLoop based Tcl_Sleep() and
	* unix/tclUnixChan.c:		TclUnixWaitForFile() implementations
	* unix/tclUnixEvent.c:		and disable select() based ones in
					CoreFoundation builds.

	* unix/tclUnixNotify.c:		simplify, sync with tclMacOSXNotify.c.

	* generic/tclInt.decls: 	add TclMacOSXNotifierAddRunLoopMode()
	* generic/tclIntPlatDecls.h:	internal API, regen.
	* generic/tclStubInit.c:

	* unix/configure.in (Darwin):	use Darwin SUSv3 extensions if
					available; remove /Network locations
					from default tcl package search path
					(NFS mounted locations and thus slow).
	* unix/configure:		autoconf-2.59
	* unix/tclConfig.h.in:		autoheader-2.59

	* macosx/tclMacOSXBundle.c:	on Mac OS X 10.4 and later, replace
					deprecated NSModule API by dlfcn API.

2009-04-10  Donal K. Fellows  <dkf@users.sf.net>

	* doc/StringObj.3: [Bug 2089279]: Corrected example so that it works
	on 64-bit machines as well.

2009-04-10  Pat Thoyts  <patthoyts@users.sourceforge.net>

	* tests/http.test: [Bug 26245326]: Added specific check for problem
	* tests/httpd: (return incomplete HTTP response header).

2009-04-08  Kevin B. Kenny  <kennykb@acm.org>

	* tools/tclZIC.tcl: Always emit files with Unix line termination.
	* library/tzdata: Olson's tzdata2009e

2009-04-09  Don Porter  <dgp@users.sourceforge.net>

	* library/http/http.tcl:	[Bug 26245326]: Handle incomplete
	lines in the "connecting" state. Thanks to Sergei Golovan.

2009-04-08  Andreas Kupries  <andreask@activestate.com>

	* library/platform/platform.tcl: Extended the darwin sections to add
	* library/platform/pkgIndex.tcl: a kernel version number to the
	* unix/Makefile.in: identifier for anything from Leopard (10.5) on up.
	* win/Makefile.in: Extended patterns for same. Extended cpu
	* doc/platform.n: recognition for 64bit Tcl running on a 32bit kernel
	on a 64bit processor (By Daniel Steffen). Bumped version to 1.0.4.
	Updated Makefiles.

2009-04-08  Don Porter  <dgp@users.sourceforge.net>

	* library/tcltest/tcltest.tcl:  [Bug 2570363]: Converted [eval]s (some
	* library/tcltest/pkgIndex.tcl: unsafe!) to {*} in tcltest package.
	* unix/Makefile.in:     => tcltest 2.3.1
	* win/Makefile.in:

2009-04-07  Don Porter  <dgp@users.sourceforge.net>

	* generic/tclStringObj.c:	Correction so that value of
	TCL_GROWTH_MIN_ALLOC is everywhere expressed in bytes as comment
	claims.

2009-04-04  Donal K. Fellows  <dkf@users.sf.net>

	* doc/vwait.n: [Bug 1910136]: Extend description and examples to make
	it clearer just how this command interprets variable names.

2009-03-30  Don Porter  <dgp@users.sourceforge.net>

	* doc/Alloc.3: [Bug 2556263]:	Size argument is "unsigned int".

2009-03-27  Don Porter  <dgp@users.sourceforge.net>

	* generic/tclPathObj.c (TclPathPart): [Bug 2710920]: TclPathPart()
	* tests/fileName.test:	was computing the wrong results for both [file
	dirname] and [file tail] on "path" arguments with the PATHFLAGS != 0
	intrep and with an empty string for the "joined-on" part.

2009-03-25  Jan Nijtmans  <nijtmans@users.sf.net>

	* doc/tclsh.1:		 Bring doc and tools in line with
	* tools/installData.tcl: http://wiki.tcl.tk/812
	* tools/str2c
	* tools/tcltk-man2html.tcl

2009-03-25  Donal K. Fellows  <dkf@users.sf.net>

	* doc/coroutine.n: [Bug 2152285]: Added basic documentation for the
	coroutine and yield commands.

2009-03-24  Donal K. Fellows  <dkf@users.sf.net>

	* generic/tclOOBasic.c (TclOOSelfObjCmd): [Bug 2704302]: Make 'self
	class' better defined in the context of objects that change class.

	* generic/tclVar.c (Tcl_UpvarObjCmd): [Bug 2673163] (ferrieux)
	* generic/tclProc.c (TclObjGetFrame): Make the upvar command more able
	to handle its officially documented syntax.

2009-03-22  Miguel Sofer  <msofer@users.sf.net>

	* generic/tclBasic.c: [Bug 2502037]: NR-enable the handling of unknown
	commands.

2009-03-21  Miguel Sofer  <msofer@users.sf.net>

	* generic/tclBasic.c:   Fixed "leaks" in aliases, imports and
	* generic/tclInt.h:     ensembles. Only remaining known leak is in
	* generic/tclInterp.c:  ensemble unknown dispatch (as it not
	* generic/tclNamesp.c:  NR-enabled)
	* tests/tailcall.test:

	* tclInt.h: comments

	* tests/tailcall.test: Added tests to show that [tailcall] does not
	currently always execute in constant space: interp-alias, ns-imports
	and ensembles "leak" as of this commit.

	* tests/nre.test: [foreach] has been NR-enabled for a while, the test
	was marked 'knownBug': unmark it.

	* generic/tclBasic.c:   Fix for (among others) [Bug 2699087]
	* generic/tclCmdAH.c:   Tailcalls now perform properly even from
	* generic/tclExecute.c: within [eval]ed scripts.
	* generic/tclInt.h:     More tests missing, as well as proper
	exploration and testing of the interaction with "redirectors" like
	interp-alias (suspect that it does not happen in constant space)
	and pure-eval commands.

	* generic/tclExecute.c: Proper fix for [Bug 2415422]. Reenabled
	* tests/nre.test:       the failing assertion that was disabled on
	2008-12-18: the assertion is correct, the fault was in the
	management of expansions.

	* generic/tclExecute.c:  Fix both test and code for tailcall
	* tests/tailcall.test:   from within a compiled [eval] body.

	* tests/tailcall.test: Slightly improved tests

2009-03-20  Don Porter  <dgp@users.sourceforge.net>

	* tests/stringObj.test:         [Bug 2597185]: Test stringObj-6.9
	checks that Tcl_AppendStringsToObj() no longer crashes when operating
	on a pure unicode value.

	* generic/tclExecute.c (INST_CONCAT1):  [Bug 2669109]: Panic when
	appends overflow the max length of a Tcl value.

2009-03-19  Miguel Sofer  <msofer@users.sf.net>

	* generic/tcl.h:
	* generic/tclInt.h:
	* generic/tclBasic.c:
	* generic/tclExecute.c:
	* generic/tclNamesp.c (Tcl_PopCallFrame): Rewritten tailcall
	implementation, ::unsupported::atProcExit is (temporarily?) gone. The
	new approach is much simpler, and also closer to being correct. This
	commit fixes [Bug 2649975] and [Bug 2695587].

	* tests/coroutine.test:    Moved the tests to their own files,
	* tests/tailcall.test:     removed the unsupported.test. Added
	* tests/unsupported.test:  tests for the fixed bugs.

2009-03-19  Donal K. Fellows  <dkf@users.sf.net>

	* doc/tailcall.n: Added documentation for tailcall command.

2009-03-18  Don Porter  <dgp@users.sourceforge.net>

	* win/tclWinFile.c (TclpObjNormalizePath):	[Bug 2688184]:
	Corrected Tcl_Obj leak. Thanks to Joe Mistachkin for detection and
	patch.

	* generic/tclVar.c (TclLookupSimpleVar):	[Bug 2689307]: Shift
	all calls to Tcl_SetErrorCode() out of TclLookupSimpleVar and onto its
	callers, where control with TCL_LEAVE_ERR_MSG flag is more easily
	handled.

2009-03-16  Donal K. Fellows  <dkf@users.sf.net>

	* generic/tclCmdMZ.c (TryPostBody): [Bug 2688063]: Extract information
	from list before getting rid of last reference to it.

2009-03-15  Joe Mistachkin  <joe@mistachkin.com>

	* generic/tclThread.c: [Bug 2687952]: Modify fix for TSD leak to match
	* generic/tclThreadStorage.c: Tcl 8.5 (and prior) allocation semantics

2009-03-15  Donal K. Fellows  <dkf@users.sf.net>

	* generic/tclThreadStorage.c (TSDTableDelete):	[Bug 2687952]: Ensure
	* generic/tclThread.c (Tcl_GetThreadData):	that structures in
	Tcl's TSD system are all freed. Use the correct matching allocator.

	* generic/tclPosixStr.c (Tcl_SignalId,Tcl_SignalMsg): [Patch 1513655]:
	Added support for SIGINFO, which is present on BSD platforms.

2009-03-14  Donal K. Fellows  <dkf@users.sf.net>

	* unix/tcl.pc.in (new file):		[Patch 2243948] (hat0)
	* unix/configure.in, unix/Makefile.in: Added support for reporting
	Tcl's public build configuration via the pkg-config system. TEA is
	still the official mechanism though, in part because pkg-config is not
	universally supported across all Tcl's supported platforms.

2009-03-11  Miguel Sofer  <msofer@users.sf.net>

	* generic/tclBasic.c (TclNRCoroutineObjCmd): fix Tcl_Obj leak.
	Diagnosis and fix thanks to GPS.

2009-03-09  Donal K. Fellows  <dkf@users.sf.net>

	* generic/tclCmdMZ.c (Tcl_TryObjCmd, TclNRTryObjCmd): Moved the
	implementation of [try] from Tcl code into C. Still lacks a bytecode
	version, but should be better than what was before.

2009-03-04  Donal K. Fellows  <dkf@users.sf.net>

	* generic/tclZlib.c (TclZlibCmd): Checksums are defined to be unsigned
	32-bit integers, use Tcl_WideInt to pass to scripts. [Bug 2662434]
	(ZlibStreamCmd, ChanGetOption): A few other related corrections.

2009-02-27  Jan Nijtmans  <nijtmans@users.sf.net>

	* generic/tcl.decls:    [Bug 218977]: Tcl_DbCkfree needs return value
	* generic/tclCkalloc.c
	* generic/tclDecls.h:   (regenerated)
	* generic/tclInt.decls: don't use CONST84/CONST86 here
	* generic/tclCompile.h: don't use CONST86 here, comment fixing.
	* generic/tclIO.h:      don't use CONST86 here, comment fixing.
	* generic/tclIntDecls.h (regenerated)

2009-02-25  Don Porter  <dgp@users.sourceforge.net>

	* generic/tclUtil.c (TclStringMatchObj):	[Bug 2637173]: Revised
	the branching on the strObj->typePtr so that untyped values get
	converted to the "string" type and pass through the Unicode matcher.
	[Bug 2613766]: Also added checks to only perform "bytearray"
	optimization on pure bytearray values.

	* generic/tclCmdMZ.c:	Since Tcl_GetCharLength() has its own
	* generic/tclExecute.c:	optimizations for the tclByteArrayType, stop
	having the callers do them.

2009-02-24  Donal K. Fellows  <dkf@users.sf.net>

	* doc/clock.n, doc/fblocked.n, doc/format.n, doc/lsort.n,
	* doc/pkgMkIndex.n, doc/regsub.n, doc/scan.n, doc/tclvars.n:
	General minor documentation improvements.

	* library/http/http.tcl (geturl, Eof): Added support for 8.6's built
	in zlib routines.

2009-02-22  Alexandre Ferrieux  <ferrieux@users.sourceforge.net>

	* tests/lrange.test:	Revert commits of 2008-07-23. Those were speed
	* tests/binary.test:	tests, that are inherently brittle.

2009-02-21  Don Porter  <dgp@users.sourceforge.net>

	* generic/tclStringObj.c:	Several revisions to the shimmering
	patterns between Unicode and UTF string reps.  Most notably the
	call: objPtr = Tcl_NewUnicodeObj(...,0); followed by a loop of calls:
	Tcl_AppendUnicodeToObj(objPtr, u, n); will now grow and append to
	the Unicode representation.  Before this commit, the sequence would
	convert each append to UTF and perform the append to the UTF rep.
	This is puzzling and likely a bug.  The performance of [string map]
	is significantly improved by this change (according to the MAP
	collection of benchmarks in tclbench).  Just in case there was some
	wisdom in the old ways that I missed, I left in the ability to restore
	the old patterns with a #define COMPAT 1 at the top of the file.

2009-02-20  Don Porter  <dgp@users.sourceforge.net>

	* generic/tclPathObj.c:	[Bug 2571597]: Fixed mistaken logic in
	* tests/fileName.test:	TclFSGetPathType() that assumed (not
	"absolute") => "relative". This is a false assumption on Windows,
	where "volumerelative" is another possibility.

2009-02-18  Don Porter  <dgp@users.sourceforge.net>

	* generic/tclStringObj.c:	Simplify the logic of the
	Tcl_*SetObjLength() routines.

	* generic/tclStringObj.c:	Rewrite GrowStringBuffer() so that it
	has parallel structure with GrowUnicodeBuffer().  The revision permits
	allocation attempts to continue all the way up to failure, with no
	gap. It also directly manipulates the String and Tcl_Obj internals
	instead of inefficiently operating via Tcl_*SetObjLength() with all of
	its extra protections and underdocumented special cases.

	* generic/tclStringObj.c:	Another round of simplification on
	the allocation macros.

2009-02-17  Jeff Hobbs  <jeffh@ActiveState.com>

	* win/tcl.m4, win/configure: Check if cl groks _WIN64 already to
	avoid CC manipulation that can screw up later configure checks.
	Use 'd'ebug runtime in 64-bit builds.

2009-02-17  Don Porter  <dgp@users.sourceforge.net>

	* generic/tclStringObj.c:	Pare back the length of the unicode
	array in a non-extended String struct to one Tcl_UniChar, meant to
	hold the terminating NUL character.  Non-empty unicode strings are
	then stored by extending the String struct by stringPtr->maxChars
	additional slots in that array with sizeof(Tcl_UniChar) bytes per
	slot. This revision makes the allocation macros much simpler.

	* generic/tclStringObj.c:	Factor out common GrowUnicodeBuffer()
	and solve overflow and growth algorithm fallbacks in it.

	* generic/tclStringObj.c:	Factor out common GrowStringBuffer().

	* generic/tclStringObj.c:	Convert Tcl_AppendStringsToObj into
	* tests/stringObj.test:		a radically simpler implementation
	where we just loop over calls to Tcl_AppendToObj.  This fixes [Bug
	2597185].  It also creates a *** POTENTIAL INCOMPATIBILITY *** in
	that T_ASTO can now allocate more space than is strictly required,
	like all the other Tcl_Append* routines.  The incompatibility was
	detected by test stringObj-6.5, which I've updated to reflect the
	new behavior.

	* generic/tclStringObj.c:	Revise buffer growth implementation
	in ExtendStringRepWithUnicode.  Use cheap checks to determine that
	no reallocation is necessary without cost of computing the precise
	number of bytes needed.  Also make use of the string growth algortihm
	in the case of repeated appends.

2009-02-16  Jan Nijtmans  <nijtmans@users.sf.net>

	* generic/tclZlib.c:	Hack needed for official zlib1.dll build.
	* win/configure.in:	fix [Feature Request 2605263] use official
	* win/Makefile.in:	zlib build.
	* win/configure:	(regenerated)
	* compat/zlib/zdll.lib:	new files
	* compat/zlib/zlib1.dll:

	* win/Makefile.in:  [Bug 2605232]: tdbc doesn't build when Tcl is
	compiled with --disable-shared.

2009-02-15  Don Porter  <dgp@users.sourceforge.net>

	* generic/tclStringObj.c:	[Bug 2603158]: Added protections from
	* generic/tclTestObj.c:		invalid memory accesses when we append
	* tests/stringObj.test:		(some part of) a Tcl_Obj to itself.
	Added the appendself and appendself2 subcommands to the
	[teststringobj] testing command and added tests to the test suite.

	* generic/tclStringObj.c:	Factor out duplicate code from
	Tcl_AppendObjToObj.

	* generic/tclStringObj.c:	Replace the 'size_t uallocated' field
	of the String struct, storing the number of bytes allocated to store
	the Tcl_UniChar array, with an 'int maxChars' field, storing the
	number of Tcl_UniChars that may be stored in the allocated space.
	This reduces memory requirement a small bit, and makes some range
	checks simpler to code.
	* generic/tclTestObj.c:	Replace the [teststringobj ualloc] testing
	* tests/stringObj.test:	command with [teststringobj maxchars] and
	update the tests.

	* generic/tclStringObj.c:	Removed limitation in
	Tcl_AppendObjToObj where the char length of the result was only
	computed if the appended string was all single byte characters.
	This limitation was in place to dodge a bug in Tcl_GetUniChar.
	With that bug gone, we can take advantage of always recording the
	length of append results when we know it.

2009-02-14  Don Porter  <dgp@users.sourceforge.net>

	* generic/tclStringObj.c:	Revisions so that we avoid creating
	the strange representation of an empty string with
	objPtr->bytes == NULL and stringPtr->hasUnicode == 0.  Instead in
	the situations where that was being created, create a traditional
	two-legged stork representation (objPtr->bytes = tclEmptyStringRep
	and stringPtr->hasUnicode = 1).  In the situations where the strange
	rep was treated differently, continue to do so by testing
	stringPtr->numChars == 0 to detect it.  These changes make the code
	more conventional so easier for new maintainers to pick up.  Also
	sets up further simplifications.

	* generic/tclTestObj.c:	Revise updates to [teststringobj] so we don't
	get blocked by MODULE_SCOPE limits.

2009-02-12  Don Porter  <dgp@users.sourceforge.net>

	* generic/tclStringObj.c:	Rewrites of the routines
	Tcl_GetCharLength, Tcl_GetUniChar, Tcl_GetUnicodeFromObj,
	Tcl_GetRange, and TclStringObjReverse to use the new macro, and
	to more simply and clearly split the cases depending on whether
	a valid unicode rep is present or needs to be created.
	New utility routine UnicodeLength(), to compute the length of unicode
	buffer arguments when no length is passed in, with built-in
	overflow protection included.  Update three callers to use it.

	* generic/tclInt.h:	New macro TclNumUtfChars meant to be a faster
	replacement for a full Tcl_NumUtfChars() call when the string has all
	single-byte characters.

	* generic/tclStringObj.c:	Simplified Tcl_GetCharLength by
	* generic/tclTestObj.c:		removing code that did nothing.
	Added early returns from Tcl_*SetObjLength when the desired length
	is already present; adapted test command to the change.

	* generic/tclStringObj.c:	Re-implemented AppendUtfToUnicodeRep
	so that we no longer pass through Tcl_DStrings which have their own
	sets of problems when lengths overflow the int range.  Now AUTUR and
	FillUnicodeRep share a common core routine.

2009-02-12  Donal K. Fellows  <dkf@users.sf.net>

	* generic/tclOODefineCmds.c (TclOOGetDefineCmdContext): Use the
	correct field in the Interp structure for retrieving the frame to get
	the context object so that people can extend [oo::define] without deep
	shenanigans. Bug found by Federico Ferri.

2009-02-11  Don Porter  <dgp@users.sourceforge.net>

	* generic/tclStringObj.c:	Re-implemented AppendUnicodeToUtfRep
	so that we no longer pass through Tcl_DStrings which have their own
	sets of problems when lengths overflow the int range.  Now AUTUR and
	UpdateStringOfString share a common core routine.

	* generic/tclStringObj.c:	Changed type of the 'allocated' field
	* generic/tclTestObj.c:		of the String struct (and the
	TestString counterpart) from size_t to int since only int values are
	ever stored in it.

2009-02-10  Jan Nijtmans  <nijtmans@users.sf.net>

	* generic/tclEncoding.c: Eliminate some unnessary type casts
	* generic/tclEvent.c:    some internal const decorations
	* generic/tclExecute.c:  spacing
	* generic/tclIndexObj.c:
	* generic/tclInterp.c:
	* generic/tclIO.c:
	* generic/tclIOCmd.c:
	* generic/tclIORChan.c:
	* generic/tclIOUtil.c:
	* generic/tclListObj.c:
	* generic/tclLiteral.c:
	* generic/tclNamesp.c:
	* generic/tclObj.c:
	* generic/tclOOBasic.c:
	* generic/tclPathObj.c:
	* generic/tclPkg.c:
	* generic/tclProc.c:
	* generic/tclRegexp.c:
	* generic/tclScan.c:
	* generic/tclStringObj.c:
	* generic/tclTest.c:
	* generic/tclTestProcBodyObj.c:
	* generic/tclThread.c:
	* generic/tclThreadTest.c:
	* generic/tclTimer.c:
	* generic/tclTrace.c:
	* generic/tclUtil.c:
	* generic/tclVar.c:
	* generic/tclStubInit.c: (regenerated)

2009-02-10  Jan Nijtmans  <nijtmans@users.sf.net>

	* unix/tcl.m4: [Bug 2502365]: Building of head on HPUX is broken when
	using the native CC.
	* unix/configure: (autoconf-2.59)

2009-02-10  Don Porter  <dgp@users.sourceforge.net>

	* generic/tclObj.c (Tcl_GetString):	Added comments and validity
	checks following the call to an UpdateStringProc.

	* generic/tclStringObj.c: Reduce code duplication in Tcl_GetUnicode*.
	Restrict AppendUtfToUtfRep to non-negative length appends.
	Convert all Tcl_InvalidateStringRep() calls into macros.
	Simplify Tcl_AttemptSetObjLength by removing unreachable code.
	Simplify SetStringFromAny() by removing unreachable and duplicate code.
	Simplify Tcl_SetObjLength by removing unreachable code.
	Removed handling of (objPtr->bytes != NULL) from UpdateStringOfString,
	which is only called when objPtr->bytes is NULL.

2009-02-09  Jan Nijtmans  <nijtmans@users.sf.net>

	* generic/tclCompile.c: [Bug 2555129]: const compiler warning (as
	error) in tclCompile.c

2009-02-07  Donal K. Fellows  <dkf@users.sf.net>

	* generic/tclZlib.c (TclZlibCmd): [Bug 2573172]: Ensure that when
	invalid subcommand name is given, the list of valid subcommands is
	produced. This gives a better experience when using the command
	interactively.

2009-02-05  Joe Mistachkin  <joe@mistachkin.com>

	* generic/tclInterp.c: [Bug 2544618]: Fix argument checking for
	[interp cancel].
	* unix/Makefile.in: Fix build issue with zlib on FreeBSD (and possibly
	other platforms).

2009-02-05  Donal K. Fellows  <dkf@users.sf.net>

	* generic/tclCmdMZ.c (StringIndexCmd, StringRangeCmd, StringLenCmd):
	Simplify the implementation of some commands now that the underlying
	string API knows more about bytearrays.

	* generic/tclExecute.c (TclExecuteByteCode): [Bug 2568434]: Make sure
	that INST_CONCAT1 will not lose string reps wrongly.

	* generic/tclStringObj.c (Tcl_AppendObjToObj): Special-case the
	appending of one bytearray to another, which can be extremely rapid.
	Part of scheme to address [Bug 1665628] by making the basic string
	operations more efficient on byte arrays.
	(Tcl_GetCharLength, Tcl_GetUniChar, Tcl_GetRange): More special casing
	work for bytearrays.

2009-02-04  Don Porter  <dgp@users.sourceforge.net>

	* generic/tclStringObj.c: [Bug 2561794]: Added overflow protections to
	the AppendUtfToUtfRep routine to either avoid invalid arguments and
	crashes, or to replace them with controlled panics.

	* generic/tclCmdMZ.c:	[Bug 2561746]: Prevent crashes due to int
	overflow of the length of the result of [string repeat].

2009-02-03  Jan Nijtmans  <nijtmans@users.sf.net>

	* macosx/tclMacOSXFCmd.c: Eliminate some unnessary type casts
	* unix/tclLoadDyld.c:	  some internal const decorations
	* unix/tclUnixCompat.c:	  spacing
	* unix/tclUnixFCmd.c
	* unix/tclUnixFile.c
	* win/tclWinDde.c
	* win/tclWinFCmd.c
	* win/tclWinInit.c
	* win/tclWinLoad.c
	* win/tclWinPipe.c
	* win/tclWinReg.c
	* win/tclWinTest.c
	* generic/tclBasic.c
	* generic/tclBinary.c
	* generic/tclCmdAH.c
	* generic/tclCmdIL.c
	* generic/tclCmdMZ.c
	* generic/tclCompCmds.c
	* generic/tclDictObj.c

2009-02-03  Donal K. Fellows  <dkf@users.sf.net>

	* generic/tclObj.c (tclCmdNameType): [Bug 2558422]: Corrected the type
	of this structure so that extensions that write it (yuk!) will still
	be able to function correctly.

2009-02-03  Don Porter  <dgp@users.sourceforge.net>

	* generic/tclStringObj.c (SetUnicodeObj):	[Bug 2561488]:
	Corrected failure of Tcl_SetUnicodeObj() to panic on a shared object.
	Also factored out common code to reduce duplication.

	* generic/tclObj.c (Tcl_GetStringFromObj): Reduce code duplication.

2009-02-02  Don Porter  <dgp@users.sourceforge.net>

	* generic/tclInterp.c:	Reverted the conversion of [interp] into an
	* tests/interp.test:	ensemble.  Such conversion is not necessary
	* tests/nre.test:	(or even all that helpful) in the NRE-enabling
	of [interp invokehidden], and it has other implications -- including
	significant forkage of the 8.5 and 8.6 implementations -- that are
	better off avoided if there's no gain.

	* generic/tclStringObj.c (STRING_NOMEM):  [Bug 2494093]: Add missing
	cast of NULL to (char *) that upsets some compilers.

	* generic/tclStringObj.c (Tcl_(Attempt)SetObjLength):	[Bug 2553906]:
	Added protections against callers asking for negative lengths.  It is
	likely when this happens that an integer overflow is to blame.

2009-02-01  David Gravereaux  <davygrvy@pobox.com>

	* win/makefile.vc: Allow nmake flags such as -a (rebuild all) to pass
	down to the pkgs targets, too.

2009-01-30  Donal K. Fellows  <dkf@users.sf.net>

	* doc/chan.n: [Bug 1216074]: Added another extended example.

	* doc/refchan.n: Added an example of how to build a scripted channel.

2009-01-29  Donal K. Fellows  <dkf@users.sf.net>

	* tests/stringObj.test: [Bug 2006888]: Remove non-ASCII chars from
	non-comment locations in the file, making it work more reliably in
	locales with a non-Latin-1 default encoding.

	* generic/tclNamesp.c (Tcl_FindCommand): [Bug 2519474]: Ensure that
	the path is not searched when the TCL_NAMESPACE_ONLY flag is given.

	* generic/tclOODecls.h (Tcl_OOInitStubs): [Bug 2537839]: Make the
	declaration of this macro work correctly in the non-stub case.

2009-01-29  Don Porter  <dgp@users.sourceforge.net>

	* generic/tclInterp.c:	Convert the [interp] command into a
	* tests/interp.test:	[namespace ensemble].  Work in progress
	* tests/nre.test:	to NRE-enable the [interp invokehidden]
	subcommand.

2009-01-29  Donal K. Fellows  <dkf@users.sf.net>

	* generic/tclNamesp.c (TclMakeEnsemble): [Bug 2529117]: Make this
	function behave more sensibly when presented with a fully-qualified
	name, rather than doing strange stuff.

2009-01-28  Donal K. Fellows  <dkf@users.sf.net>

	* generic/tclBasic.c (TclInvokeObjectCommand): Made this understand
	what to do if it ends up being used on a command with no objProc; that
	shouldn't happen, but...

	* generic/tclNamesp.c (TclMakeEnsemble): [Bug 2529157]: Made this
	understand NRE command implementations better.
	* generic/tclDictObj.c (DictForCmd): Eliminate unnecessary command
	implementation.

2009-01-27  Donal K. Fellows  <dkf@users.sf.net>

	* generic/tclOODefineCmds.c (Tcl_ClassSetConstructor):
	[Bug 2531577]: Ensure that caches of constructor chains are cleared
	when the constructor is changed.

2009-01-26  Alexandre Ferrieux  <ferrieux@users.sourceforge.net>

	* generic/tclInt.h:   [Bug 1028264]: WSACleanup() too early.
	* generic/tclEvent.c: The fix introduces "late exit handlers" for
	* win/tclWinSock.c:   similar late process-wide cleanups.

2009-01-26  Alexandre Ferrieux  <ferrieux@users.sourceforge.net>

	* win/tclWinSock.c: [Bug 2446662]: Resync Win behavior on RST with
	that of unix (EOF).

2009-01-26  Donal K. Fellows  <dkf@users.sf.net>

	* generic/tclZlib.c (ChanClose): [Bug 2536400]: Only generate error
	messages in the interpreter when the thread is not being closed down.

2009-01-23  Donal K. Fellows  <dkf@users.sf.net>

	* doc/zlib.n: Added a note that 'zlib push' is reversed by 'chan pop'.

2009-01-22  Jan Nijtmans  <nijtmans@users.sf.net>

	* generic/tclCompile.h:	CONSTify TclPrintInstruction (TIP #27)
	* generic/tclCompile.c
	* generic/tclInt.h:	CONSTify TclpNativeJoinPath (TIP #27)
	* generic/tclFileName.c
	* generic/tcl.decls:	{unix win} is equivalent to {generic}
	* generic/tclInt.decls
	* generic/tclDecls.h:	(regenerated)
	* generic/tclIntDecls.h
	* generic/tclGetDate.y:	Single internal const decoration.
	* generic/tclDate.c:

2009-01-22  Kevin B. Kenny  <kennykb@acm.org>

	* unix/tcl.m4: Corrected a typo ($(SHLIB_VERSION) should be
	${SHLIB_VERSION}).
	* unix/configure: Autoconf 2.59

2009-01-21  Andreas Kupries  <andreask@activestate.com>

	* generic/tclIORChan.c (ReflectClose): [Bug 2458202]:
	* generic/tclIORTrans.c (ReflectClose): Closing a channel may supply
	NULL for the 'interp'. Test for finalization needs to be different,
	and one place has to pull the interp out of the channel instead.

2009-01-21  Don Porter  <dgp@users.sourceforge.net>

	* generic/tclStringObj.c: New fix for [Bug 2494093] replaces the
	flawed attempt committed 2009-01-09.

2009-01-19  Kevin B. Kenny  <kennykb@acm.org>

	* unix/Makefile.in: [Patch 907924]:Added a CONFIG_INSTALL_DIR
	* unix/tcl.m4:      parameter so that distributors can control where
	tclConfig.sh goes. Made the installation of 'ldAix' conditional upon
	actually being on an AIX system. Allowed for downstream packagers to
	customize SHLIB_VERSION on BSD-derived systems. Thanks to Stuart
	Cassoff for his help.
	* unix/configure: Autoconf 2.59

2009-01-19  David Gravereaux  <davygrvy@pobox.com>

	* win/build.vc.bat: Improved tools detection and error message
	* win/makefile.vc: Reorganized the $(TCLOBJ) file list into seperate
	parts for easier maintenance. Matched all sources built using -GL to
	both $(lib) and $(link) to use -LTCG and avoid a warning message.
	Addressed the over-building nature of the htmlhelp target by moving
	from a pseudo target to a real target dependent on the entire docs/
	directory contents.
	* win/nmakehlp.c: Removed -g option and GrepForDefine() func as it
	isn't being used anymore. The -V option method is much better.

2009-01-16  Don Porter  <dgp@users.sourceforge.net>

	* generic/tcl.h:	Bump patchlevel to 8.6b1.1 to distinguish
	* library/init.tcl:	CVS snapshots from the 8.6b1 and 8.6b2 releases
	* unix/configure.in:	and to deal with the fact that the 8.6b1
	* win/configure.in:	version of init.tcl will not [source] in the
	HEAD version of Tcl.

	* unix/configure:	autoconf-2.59
	* win/configure:

2009-01-14  Don Porter  <dgp@users.sourceforge.net>

	* generic/tclBasic.c (Tcl_DeleteCommandFromToken):	Reverted most
	of the substance of my 2009-01-12 commit. NULLing the objProc field of
	a Command when deleting it is important so that tests for certain
	classes of commands don't return false positives when applied to
	deleted command tokens. Overall change is now just replacement of a
	false comment with a true one.

2009-01-13  Jan Nijtmans  <nijtmans@users.sf.net>

	* unix/tcl.m4: [Bug 2502365]: Building of head on HPUX is broken when
	using the native CC.
	* unix/configure (autoconf-2.59)

2009-01-13  Donal K. Fellows  <dkf@users.sf.net>

	* generic/tclCmdMZ.c (Tcl_ThrowObjCmd):	Move implementation of [throw]
	* library/init.tcl (throw):		to C from Tcl.

2009-01-12  Don Porter  <dgp@users.sourceforge.net>

	* generic/tclBasic.c (Tcl_DeleteCommandFromToken): One consequence of
	the NRE rewrite is that there are now situations where a NULL objProc
	field in a Command struct is perfectly normal. Removed an outdated
	comment in Tcl_DeleteCommandFromToken that claimed we use
	cmdPtr->objPtr==NULL as a test of command validity. In fact we use
	cmdPtr->flags&CMD_IS_DELETED to perform that test. Also removed the
	setting to NULL, since any extension following the advice of the old
	comment is going to be broken by NRE anyway, and needs to shift to
	flag-based testing (or stop intruding into such internal matters).
	Part of [Bug 2486550].

2009-01-09  Don Porter  <dgp@users.sourceforge.net>

	* generic/tclStringObj.c (STRING_SIZE): [Bug 2494093]: Corrected
	failure to limit memory allocation requests to the sizes that can be
	supported by Tcl's memory allocation routines.

2009-01-09  Donal K. Fellows  <dkf@users.sf.net>

	* generic/tclNamesp.c (NamespaceEnsembleCmd): [Bug 1558654]: Error out
	when someone gives wrong # of args to [namespace ensemble create].

2009-01-08  Don Porter  <dgp@users.sourceforge.net>

	* generic/tclStringObj.c (STRING_UALLOC): [Bug 2494093]: Added missing
	parens required to get correct results out of things like
	STRING_UALLOC(num + append).

2009-01-08  Donal K. Fellows  <dkf@users.sf.net>

	* generic/tclDictObj.c, generic/tclIndexObj.c, generic/tclListObj.c,
	* generic/tclObj.c, generic/tclStrToD.c, generic/tclUtil.c,
	* generic/tclVar.c: Generate errorcodes for the error cases which
	approximate to "I can't interpret that string as one of those" and
	"You gave me the wrong number of arguments".

2009-01-07  Donal K. Fellows  <dkf@users.sf.net>

	* doc/dict.n: [Tk Bug 2491235]: Added more examples.

	* tests/oo.test (oo-22.1): Adjusted test to be less dependent on the
	specifics of how [info frame] reports general frame information, and
	instead to focus on what methods add to it; that's really what the
	test is about anyway.

2009-01-06  Don Porter  <dgp@users.sourceforge.net>

	* tests/stringObj.test:	Revise tests that demand a NULL Tcl_ObjType
	in certain values to construct those values with [testdstring] so
	there's no lack of robustness depending on the shimmer history of
	shared literals.

2009-01-06  Donal K. Fellows  <dkf@users.sf.net>

	* generic/tclDictObj.c (DictIncrCmd): Corrected twiddling in internals
	of dictionaries so that literals can't get destroyed.

	* tests/expr.test: [Bug 2006879]: Eliminate non-ASCII char.

	* generic/tclOOInfo.c (InfoObjectMethodsCmd,InfoClassMethodsCmd):
	[Bug 2489836]: Only delete pointers that were actually allocated!

	* generic/tclOO.c (TclNRNewObjectInstance, Tcl_NewObjectInstance):
	[Bug 2481109]: Perform search for existing commands in right context.

2009-01-05  Donal K. Fellows  <dkf@users.sf.net>

	* generic/tclCmdMZ.c (TclNRSourceObjCmd): [Bug 2412068]: Make
	* generic/tclIOUtil.c (TclNREvalFile):    implementation of the
	[source] command be NRE enabled so that [yield] inside a script
	sourced in a coroutine can work.

2009-01-04  Donal K. Fellows  <dkf@users.sf.net>

	* generic/tclCmdAH.c: Tidy up spacing and code style.

2009-01-03  Kevin B. Kenny  <kennykb@acm.org>

	* library/clock.tcl (tcl::clock::add): Fixed error message formatting
	in the case where [clock add] is presented with a bad switch.
	* tests/clock.test (clock-65.1) Added a test case for the above
	problem [Bug 2481670].

2009-01-02  Donal K. Fellows  <dkf@users.sf.net>

	* unix/tcl.m4 (SC_CONFIG_CFLAGS): [Bug 878333]: Force the use of the
	compatibility version of mkstemp() on IRIX.
	* unix/configure.in, unix/Makefile.in (mkstemp.o):
	* compat/mkstemp.c (new file): [Bug 741967]: Added a compatibility
	implementation of the mkstemp() function, which is apparently needed
	on some platforms.

        ******************************************************************
        *** CHANGELOG ENTRIES FOR 2008 IN "ChangeLog.2008"             ***
        *** CHANGELOG ENTRIES FOR 2006-2007 IN "ChangeLog.2007"        ***
        *** CHANGELOG ENTRIES FOR 2005 IN "ChangeLog.2005"             ***
        *** CHANGELOG ENTRIES FOR 2004 IN "ChangeLog.2004"             ***
        *** CHANGELOG ENTRIES FOR 2003 IN "ChangeLog.2003"             ***
        *** CHANGELOG ENTRIES FOR 2002 IN "ChangeLog.2002"             ***
        *** CHANGELOG ENTRIES FOR 2001 IN "ChangeLog.2001"             ***
        *** CHANGELOG ENTRIES FOR 2000 IN "ChangeLog.2000"             ***
        *** CHANGELOG ENTRIES FOR 1999 AND EARLIER IN "ChangeLog.1999" ***
        ******************************************************************
<|MERGE_RESOLUTION|>--- conflicted
+++ resolved
@@ -1,26 +1,44 @@
-<<<<<<< HEAD
-=======
+2013-01-17  Donal K. Fellows  <dkf@users.sf.net>
+
+	* generic/tclCompCmds.c (PushVarName): [Bug 3600328]: Added mechanism
+	for suppressing compilation of variables when we couldn't cope with
+	the results. Useful for some [array] subcommands.
+	* generic/tclEnsemble.c (CompileToCompiledCommand): Must restore the
+	compilation environment when a command compiler fails.
+
+2013-01-16  Donal K. Fellows  <dkf@users.sf.net>
+
+	* generic/tclZlib.c (TclZlibInit): [Bug 3601086]: Register the config
+	info in the iso8859-1 encoding as that is guaranteed to be present.
+
+2013-01-16  Jan Nijtmans  <nijtmans@users.sf.net>
+
+	* Makefile.in:   Allow win32 build with -DTCL_NO_DEPRECATED, just as
+	* generic/tcl.h: in the UNIX build. Define Tcl_EvalObj and
+	* generic/tclDecls.h: Tcl_GlobalEvalObj as macros, even when
+	* generic/tclBasic.c: TCL_NO_DEPRECATED is defined, so Tk can benefit
+	from it too.
+
+2013-01-14  Jan Nijtmans  <nijtmans@users.sf.net>
+
+	* win/tcl.m4: More flexible search for win32 tclConfig.sh, backported
+	from TEA (not actually used in Tcl, only for Tk)
+
+2013-01-14  Jan Nijtmans  <nijtmans@users.sf.net>
+
+	* generic/tclInt.decls: Put back Tcl_[GS]etStartupScript in internal
+	stub table, so extensions using this, compiled against 8.5 headers
+	still run in Tcl 8.6.
+
 2013-01-13  Alexandre Ferrieux  <ferrieux@users.sourceforge.net>
-	* doc/fileevent.n: Clarify readable fileevent "false positives" in
-	the case of multibyte encodings/transforms [Bug 3436609].
-
-2013-01-13  Jan Nijtmans  <nijtmans@users.sf.net>
-
-	* generic/tclIntDecls.h: If TCL_NO_DEPRECATED is defined, make
-	sure that TIP #139 functions all are taken from the public stub
-	table, even if the inclusion is through tclInt.h.
-
-2013-01-12  Jan Nijtmans  <nijtmans@users.sf.net>
-
-	* generic/tclInt.decls: Put back TclBackgroundException in
-	internal stub table, so extensions using this, compiled
-	against 8.5 headers still run in Tcl 8.6.
-
->>>>>>> 13869e27
+
+	* doc/fileevent.n: [Bug 3436609]: Clarify readable fileevent "false
+	positives" in the case of multibyte encodings/transforms.
+
 2013-01-09  Jan Nijtmans  <nijtmans@users.sf.net>
 
-	* library/http/http.tcl: [Bug 3599395]: http assumes status line
-	is a proper tcl list.
+	* library/http/http.tcl: [Bug 3599395]: http assumes status line is a
+	proper Tcl list.
 
 2013-01-08  Jan Nijtmans  <nijtmans@users.sf.net>
 
@@ -31,10 +49,10 @@
 2013-01-07  Jan Nijtmans  <nijtmans@users.sf.net>
 
 	* generic/tclOOStubLib.c: Restrict the stub library to only use
-	* generic/tclTomMathStubLib.c: Tcl_PkgRequireEx, Tcl_ResetResult
-	and Tcl_AppendResult, not any other function. This puts least
-	restrictions on eventual Tcl 9 stubs re-organization, and it
-	works on the widest range of Tcl versions.
+	* generic/tclTomMathStubLib.c: Tcl_PkgRequireEx, Tcl_ResetResult and
+	Tcl_AppendResult, not any other function. This puts least restrictions
+	on eventual Tcl 9 stubs re-organization, and it works on the widest
+	range of Tcl versions.
 
 2013-01-06  Jan Nijtmans  <nijtmans@users.sf.net>
 
@@ -4132,6 +4150,7 @@
 	* generic/*Decls.h:   (regenerated)
 
 2010-08-18  Miguel Sofer  <msofer@users.sf.net>
+
 	* generic/tclBasic.c:   New redesign of [tailcall]: find
 	* generic/tclExecute.c: errors early on, so that errorInfo
 	* generic/tclInt.h:     contains the proper info [Bug 3047235]
