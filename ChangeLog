2011-08-15  Jan Nijtmans  <nijtmans@users.sf.net>

<<<<<<< HEAD
	* win/tclWinPort.h:    [Bug 3388350] mingw64 compiler warnings
=======
	* win/tcl.m4:       [Bug 3388350] mingw64 compiler warnings
	* win/configure
	* win/tclMtherr.c
	* win/tclWinPort.h
	* win/tclWinChan.c
	* win/tclWinDde.c
	* win/tclWinPipe.c
	* win/tclWinReg.c
	* win/tclWinSerial.c
	* win/tclWinSock.c
	* win/tclWinTest.c
	* win/tclWinTime.c
>>>>>>> ee14b05c
	* generic/tclPosixStr.c
	* generic/tclStrToD.c

2011-08-12  Don Porter  <dgp@users.sourceforge.net>

	* generic/tclPathObj.c:	[Bug 3389764] Eliminate possibility that dup
	of a "path" value can create reference cycle.

2011-08-09  Jan Nijtmans  <nijtmans@users.sf.net>

	* win/tclWinConsole.c: [Bug 3388350] mingw64 compiler warnings
	* win/tclWinDde.c
	* win/tclWinPipe.c
	* win/tclWinSerial.c

2011-08-05  Kevin B. Kenny  <kennykb@acm.org>

	* generic/tclStrToD.c: Plugged a memory leak in double->string
	conversion. [Bug 3386975]

2011-07-28  Don Porter  <dgp@users.sourceforge.net>

	* library/tzdata/Asia/Anadyr: Update to Olson's tzdata2011h
	* library/tzdata/Asia/Irkutsk:
	* library/tzdata/Asia/Kamchatka:
	* library/tzdata/Asia/Krasnoyarsk:
	* library/tzdata/Asia/Magadan:
	* library/tzdata/Asia/Novokuznetsk:
	* library/tzdata/Asia/Novosibirsk:
	* library/tzdata/Asia/Omsk:
	* library/tzdata/Asia/Sakhalin:
	* library/tzdata/Asia/Vladivostok:
	* library/tzdata/Asia/Yakutsk:
	* library/tzdata/Asia/Yekaterinburg:
	* library/tzdata/Europe/Kaliningrad:
	* library/tzdata/Europe/Moscow:
	* library/tzdata/Europe/Samara:
	* library/tzdata/Europe/Volgograd:
	* library/tzdata/America/Kralendijk: (new)
	* library/tzdata/America/Lower_Princes: (new)

2011-07-21  Jan Nijtmans  <nijtmans@users.sf.net>

	* win/tclWinPort.h: [Bug 3372130] Fix hypot math function with MSVC10

2011-07-19  Don Porter  <dgp@users.sourceforge.net>

	* generic/tclUtil.c:	[Bug 3371644] Repair failure to properly handle 
	* tests/util.test: (length == -1) scanning in TclConvertElement().

2011-07-15  Don Porter  <dgp@users.sourceforge.net>

	* generic/tclCompile.c: Avoid segfaults when RecordByteCodeStats()
	is called in a deleted interp.

2011-07-08  Donal K. Fellows  <dkf@users.sf.net>

	* doc/http.n: [FRQ 3358415]: State what RFC defines HTTP/1.1.

2011-07-03  Donal K. Fellows  <dkf@users.sf.net>

	* doc/FileSystem.3: Corrected statements about ctime field of 'struct
	stat'; that was always the time of the last metadata change, not the
	time of creation.

2011-07-02  Kevin B. Kenny  <kennykb@acm.org>

	* generic/tclStrToD.c:
	* generic/tclTomMath.decls:
	* generic/tclTomMathDecls.h:
	* macosx/Tcl.xcode/project.pbxproj:
	* macosx/Tcl.xcodeproj/project.pbxproj:
	* tests/util.test:
	* unix/Makefile.in:
	* win/Makefile.in:
	* win/Makefile.vc:
	Fix a bug where bignum->double conversion is "round up" and
	not "round to nearest" (causing expr double(1[string repeat 0 23])
	not to be 1e+23). [Bug 3349507]

2011-06-30  Reinhard Max  <max@suse.de>

	* unix/configure.in: Add a volatile declaration to the test for
	TCL_STACK_GROWS_UP to prevent gcc 4.6 from producing invalid
	results due to aggressive optimisation.

2011-06-23  Don Porter  <dgp@users.sourceforge.net>

	*** 8.5.10 TAGGED FOR RELEASE ***

	* changes:	Update for 8.5.10 release.

2011-06-22  Andreas Kupries  <andreask@activestate.com>

	* library/platform/pkgIndex.tcl: Updated to platform 1.0.10. Added
	* library/platform/platform.tcl: handling of the DEB_HOST_MULTIARCH
	* unix/Makefile.in: location change for libc.
	* win/Makefile.in:

	* generic/tclInt.h: Fixed the inadvertently committed disabling of
	  stack checks, see my 2010-11-15 commit.

2011-06-21  Don Porter  <dgp@users.sourceforge.net>

	* changes:	Update for 8.5.10 release.

	* library/tcltest/tcltest.tcl (loadIntoSlaveInterpreter):
	* library/tcltest/pkgIndex.tcl: Backport tcltest 2.3.3 for release
	* unix/Makefile.in: with Tcl 8.5.*.
	* win/Makefile.in:

	* tests/init.test:	Update test files to use new command.
	* tests/pkg.test:

	* generic/tclLink.c:	Prevent multiple links to a single Tcl
	variable when calling Tcl_LinkVar(). [Bug 3317466]

2011-06-13  Don Porter  <dgp@users.sourceforge.net>

	* generic/tclStrToD.c:  [Bug 3315098] Mem leak fix from Gustaf Neumann.

2011-06-02  Don Porter  <dgp@users.sourceforge.net>

	* generic/tclBasic.c:	Removed TclCleanupLiteralTable(), and old
	* generic/tclInt.h:	band-aid routine put in place while a fix
	* generic/tclLiteral.c:	for [Bug 994838] took shape.  No longer needed.

2011-06-02  Donal K. Fellows  <dkf@users.sf.net>

	* generic/tclInt.h (TclInvalidateNsCmdLookup): [Bug 3185407]: Extend
	the set of epochs that are potentially bumped when a command is
	created, for a slight performance drop (in some circumstances) and
	improved semantics.

2011-06-01  Jan Nijtmans  <nijtmans@users.sf.net>

	* generic/tclUtil.c:   Fix for [Bug 3309871]: Valgrind finds:
	invalid read in TclMaxListLength()

2011-05-25  Don Porter  <dgp@users.sourceforge.net>

	* library/msgcat/msgcat.tcl:	Backport improvements to msgcat
	* library/msgcat/pkgIndex.tcl:	package.  Bump to 1.4.4
	* unix/Makefile.in
	* win/Makefile.in

2011-05-24  Venkat Iyer <venkat@comit.com>

	* library/tzdata/Africa/Cairo: Update to Olson tzdata2011g

2011-05-17  Andreas Kupries  <andreask@activestate.com>

	* generic/tclCompile.c (TclFixupForwardJump): Tracked down and fixed
	* generic/tclBasic.c (TclArgumentBCEnter): the cause of a violation
	of my assertion that 'ePtr->nline == objc' in TclArgumentBCEnter.
	When a bytecode was grown during jump fixup the pc -> command line
	mapping was not updated. When things aligned just wrong the mapping
	would direct command A to the data for command B, with a different
	number of arguments.

2011-05-10  Don Porter  <dgp@users.sourceforge.net>

	* generic/tclInt.h:     New internal routines TclScanElement() and
	* generic/tclUtil.c:    TclConvertElement() are rewritten guts of
	machinery to produce string rep of lists.  The new routines avoid
	and correct [Bug 3173086].  See comments for much more detail.

	* generic/tclDictObj.c:         Update all callers.
	* generic/tclIndexObj.c:
	* generic/tclListObj.c:
	* generic/tclUtil.c:
	* tests/list.test:

2011-05-09  Don Porter  <dgp@users.sourceforge.net>

	* generic/tclListObj.c:	Revise empty string tests so that we avoid
	potentially expensive string rep generations, especially for dicts.

2011-05-07  Miguel Sofer  <msofer@users.sf.net>

	* generic/tclInt.h: fix USE_TCLALLOC so that it can be enabled
	* unix/Makefile.in: without editing the Makefile

2011-05-05  Don Porter  <dgp@users.sourceforge.net>

	* generic/tclListObj.c:	Stop generating string rep of dict when
	converting to list.  Tolerate NULL interps more completely.

2011-05-03  Don Porter  <dgp@users.sourceforge.net>

	* generic/tclUtil.c:	Tighten Tcl_SplitList().
	* generic/tclListObj.c:	Tighten SetListFromAny().
	* generic/tclDictObj.c:	Tighten SetDictFromAny().

2011-05-02  Don Porter  <dgp@users.sourceforge.net>

	* generic/tclCmdMZ.c:	Revised TclFindElement() interface.  The
	* generic/tclDictObj.c:	final argument had been bracePtr, the address
	* generic/tclListObj.c:	of a boolean var, where the caller can be told
	* generic/tclParse.c:	whether or not the parsed list element was
	* generic/tclUtil.c:	enclosed in braces.  In practice, no callers
	really care about that.  What the callers really want to know is 
	whether the list element value exists as a literal substring of the
	string being parsed, or whether a call to TclCopyAndCollpase() is
	needed to produce the list element value.  Now the final argument
	is changed to do what callers actually need.  This is a better fit
	for the calls in tclParse.c, where now a good deal of post-processing
	checking for "naked backslashes" is no longer necessary.
	***POTENTIAL INCOMPATIBILITY***
	For any callers calling in via the internal stubs table who really
	do use the final argument explicitly to check for the enclosing brace
	scenario.  Simply looking for the braces where they must be is the
	revision available to those callers, and it will backport cleanly.

	* tests/parse.test:	Tests for expanded literals quoting detection.

	* generic/tclCompCmds.c:	New TclFindElement() is also a better
	fit for the [switch] compiler.

	* generic/tclInt.h:	Replace TclCountSpaceRuns() with
	* generic/tclListObj.c:	TclMaxListLength() which is the function we
	* generic/tclUtil.c:	actually want.
	* generic/tclCompCmds.c:

	* generic/tclCompCmds.c: Rewrite of parts of the switch compiler to
	better use the powers of TclFindElement() and do less parsing on
	its own.

2011-04-28  Don Porter  <dgp@users.sourceforge.net>

	* generic/tclInt.h:	New utility routines:
	* generic/tclParse.c:	TclIsSpaceProc() and
	* generic/tclUtil.c:	TclCountSpaceRuns()

	* generic/tclCmdMZ.c:	Use new routines to replace calls to
	* generic/tclListObj.c:	isspace() and their /* INTL */ risk.
	* generic/tclStrToD.c:
	* generic/tclUtf.c:
	* unix/tclUnixFile.c:
	
2011-04-27  Don Porter  <dgp@users.sourceforge.net>

	* generic/tclListObj.c:	FreeListInternalRep() cleanup.

	* generic/tclBinary.c:	Backport fix for [Bug 2857044].
	* generic/tclDictObj.c:	All freeIntRepProcs set typePtr to NULL.
	* generic/tclEncoding.c:
	* generic/tclIndexObj.c:
	* generic/tclListObj.c:
	* generic/tclNamesp.c:
	* generic/tclObj.c:
	* generic/tclPathObj.c:
	* generic/tclProc.c:
	* generic/tclRegexp.c:
	* generic/tclStringObj.c:
	* generic/tclVar.c:

2011-04-21  Don Porter  <dgp@users.sourceforge.net>

	* generic/tclInt.h:	Use macro to set List intreps.
	* generic/tclListObj.c:

	* generic/tclCmdIL.c:	Limits on list length were too strict.
	* generic/tclInt.h:	Revised panics to errors where possible.
	* generic/tclListObj.c:

	* generic/tclCompile.c:	Make sure SetFooFromAny routines react
	* generic/tclIO.c:	reasonably when passed a NULL interp.
	* generic/tclIndexObj.c:
	* generic/tclListObj.c:
	* generic/tclNamesp.c:
	* generic/tclObj.c:
	* generic/tclProc.c:
	* macosx/tclMacOSXFCmd.c:

2011-04-21  Jan Nijtmans  <nijtmans@users.sf.net>

	* generic/tcl.h:       fix for [Bug 3288345]: Wrong Tcl_StatBuf
	* generic/tclInt.h:    used on MinGW. Make sure that all _WIN32
	* win/tclWinFile.c:    compilers use exactly the same layout
	* win/configure.in:    for Tcl_StatBuf - the one used by MSVC6 -
	* win/configure:       in all situations.

2011-04-20  Andreas Kupries  <andreask@activestate.com>

	* generic/tclFCmd.c (TclFileAttrsCmd): Added commands to reset the
	typePtr of the Tcl_Obj* whose int-rep was just purged. Required to
	prevent a dangling IndexRep* to reused, smashing the heap. See
	also the entries at 2011-04-16 and 2011-03-24 for the history of
	the problem.

2011-04-19  Don Porter  <dgp@users.sourceforge.net>

	* generic/tclConfig.c:	Reduce internals access in the implementation
	of [<foo>::pkgconfig list].

2011-04-18  Don Porter  <dgp@users.sourceforge.net>

	* generic/tclCmdIL.c:	Use ListRepPtr(.) and other cleanup.
	* generic/tclConfig.c:
	* generic/tclListObj.c:

	* generic/tclInt.h:	Define and use macros that test whether
	* generic/tclBasic.c:	a Tcl list value is canonical.
	* generic/tclUtil.c:

2011-04-16  Donal K. Fellows  <dkf@users.sf.net>

	* generic/tclFCmd.c (TclFileAttrsCmd): Tidied up the memory management
	a bit to try to ensure that the dynamic and static cases don't get
	confused while still promoting caching where possible. Added a panic
	to trap problems in the case where an extension is misusing the API.

2011-04-13  Don Porter  <dgp@users.sourceforge.net>

	* generic/tclUtil.c:	[Bug 3285375]: Rewrite of Tcl_Concat*()
	routines to prevent segfaults on buffer overflow.  Build them out of
	existing primitives already coded to handle overflow properly.  Uses
	the new TclTrim*() routines.

	* generic/tclCmdMZ.c:	New internal utility routines TclTrimLeft()
	* generic/tclInt.h:	and TclTrimRight().  Refactor the
	* generic/tclUtil.c:	[string trim*] implementations to use them.

2011-04-13  Miguel Sofer  <msofer@users.sf.net>

	* generic/tclVar.c: [Bug 2662380]: Fix crash caused by appending to a
	variable with a write trace that unsets it.

2011-04-12  Don Porter  <dgp@users.sourceforge.net>

	* generic/tclStringObj.c:	[Bug 3285472]: Repair corruption in
	* tests/string.test:	[string reverse] when string rep invalidation
	failed to also reset the bytes allocated for string rep to zero.

2011-04-12  Venkat Iyer <venkat@comit.com>

	* library/tzdata/Atlantic/Stanley: Update to Olson tzdata2011f

2011-04-06  Miguel Sofer  <msofer@users.sf.net>

	* generic/tclExecute.c (TclCompEvalObj): Earlier return if Tip280
	gymnastics not needed.

2011-04-05  Venkat Iyer <venkat@comit.com>

	* library/tzdata/Africa/Casablanca: Update to Olson's tzdata2011e
	* library/tzdata/America/Santiago:
	* library/tzdata/Pacific/Easter:
	* library/tzdata/America/Metlakatla: (new)
	* library/tzdata/America/North_Dakota/Beulah: (new)
	* library/tzdata/America/Sitka: (new)

2011-04-04  Don Porter  <dgp@users.sourceforge.net>

	* README:	Updated README files, repairing broken URLs and
	* macosx/README:	removing other bits that were clearly wrong.
	* unix/README:	Still could use more eyeballs on the detailed build
	* win/README:	advice on various plaforms. [Bug 3202030]

2011-04-02  Kevin B. Kenny  <kennykb@acm.org>

	* generic/tclStrToD.c (QuickConversion): Replaced another couple of
	'double' declarations with 'volatile double' to work around
	misrounding issues in mingw-gcc 3.4.5.

2011-03-24  Donal K. Fellows  <dkf@users.sf.net>

	* generic/tclFCmd.c (TclFileAttrsCmd): Ensure that any reference to
	temporary index tables is squelched immediately rather than hanging
	around to trip us up in the future.

2011-03-21  Jan Nijtmans  <nijtmans@users.sf.net>

	* unix/tclLoadDl.c:    [Bug #3216070]: Loading extension libraries
	* unix/tclLoadDyld.c:  from embedded Tcl applications.

2011-03-16  Jan Nijtmans  <nijtmans@users.sf.net>

	* generic/tclCkalloc.c: [Bug #3197864]: pointer truncation on Win64
	TCL_MEM_DEBUG builds

2011-03-16  Don Porter  <dgp@users.sourceforge.net>

	* generic/tclBasic.c:	Some rewrites to eliminate calls to
	* generic/tclParse.c:	isspace() and their /* INTL */ risk.
	* generic/tclProc.c:

2011-03-16  Jan Nijtmans  <nijtmans@users.sf.net>

	* unix/tcl.m4:    Make SHLIB_LD_LIBS='${LIBS}' the default and
	* unix/configure: set to "" on per-platform necessary basis.
	Backported from TEA, but kept all original platform code which was
	removed from TEA.

2011-03-14  Kevin B. Kenny  <kennykb@acm.org>

	* tools/tclZIC.tcl (onDayOfMonth): Allow for leading zeroes
	in month and day so that tzdata2011d parses correctly.
	* library/tzdata/America/Havana:
	* library/tzdata/America/Juneau:
	* library/tzdata/America/Santiago:
	* library/tzdata/Europe/Istanbul:
	* library/tzdata/Pacific/Apia:
	* library/tzdata/Pacific/Easter:
	* library/tzdata/Pacific/Honolulu:  tzdata2011d


	* unix/configure.in: [Bug 3205320]: stack space detection defeated by inlining
	* unix/configure:    (autoconf-2.59)

2011-03-09  Don Porter  <dgp@users.sourceforge.net>

	* generic/tclNamesp.c:	Tighten the detector of nested [namespace code]
	* tests/namespace.test:	quoting that the quoted scripts function
	properly even in a namespace that contains a custom "namespace"
	command.  [Bug 3202171]

	* doc/tclvars.n:	Formatting fix.  Thanks to Pat Thotys.

2011-03-08  Jan Nijtmans  <nijtmans@users.sf.net>

	* generic/tclBasic.c: Fix gcc warnings: variable set but not used

2011-03-08  Don Porter  <dgp@users.sourceforge.net>

	* generic/tclInt.h:	Remove TclMarkList() routine, an experimental
	* generic/tclUtil.c:	dead-end from the 8.5 alpha days.

	* generic/tclResult.c (ResetObjResult):	Correct failure to clear
	invalid intrep.  Thanks to Colin McDonald. [Bug 3202905]

2011-03-06  Don Porter  <dgp@users.sourceforge.net>

	* generic/tclBasic.c:	More replacements of Tcl_UtfBackslash() calls
	* generic/tclCompile.c:	with TclParseBackslash() where possible.
	* generic/tclParse.c:
	* generic/tclUtil.c:

	* generic/tclUtil.c (TclFindElement):	Guard escape sequence scans
	to not overrun the string end.  [Bug 3192636]

2011-03-05  Don Porter  <dgp@users.sourceforge.net>

	* generic/tclParse.c (TclParseBackslash): Correct trunction checks in
	* tests/parse.test:	\x and \u substitutions.  [Bug 3200987]

2011-01-26  Donal K. Fellows  <dkf@users.sf.net>

	* doc/RegExp.3: [Bug 3165108]: Corrected documentation of description
	of subexpression info in Tcl_RegExpInfo structure.

2011-01-25  Jan Nijtmans  <nijtmans@users.sf.net>

	* generic/tclCkalloc.c:  [Bug 3129448]: Possible over-allocation on
	* generic/tclHash.c:     64-bit platforms, part 2, backported
	* generic/tclProc.c:     strcpy->memcpy change but not change in any
				 struct.

2011-01-19 Alexandre Ferrieux  <ferrieux@users.sourceforge.net>

	* generic/tclExecute.c: [Bug 3138178]: Backport of Miguel's 2010-09-22
	fix on 8.6 branch (decache stack info wherever ::errorInfo may be
	updated, for trace sanity).

2011-01-19  Jan Nijtmans  <nijtmans@users.sf.net>

	* tools/genStubs.tcl:       Make sure to use CONST/VOID in stead of
	* generic/tclIntDecls.h:    const/void when appropriate. This allows to
	* generic/tclIntPlatDecls.h:use const/void in the *.decls file always,
	* generic/tclTomMathDecls.h:genStubs will do the right thing.

2011-01-18  Jan Nijtmans  <nijtmans@users.sf.net>

	* generic/tclBasic.c:      Various mismatches between Tcl_Panic
	* generic/tclCompCmds.c:   format string and its arguments,
	* generic/tclCompExpr.c:   discovered thanks to [Bug 3159920]
	* generic/tclPreserve.c:   (Backported)
	* generic/tclTest.c:

2011-01-17  Jan Nijtmans  <nijtmans@users.sf.net>

	* win/tcl.m4:         handle --enable-64bit=ia64 for gcc. BACKPORT.
	* win/configure:      (autoconf-2.59)
	* win/tclWin32Dll.c:  [Patch 3059922]: fixes for mingw64 - gcc4.5.1
	* generic/tclIOCmd.c: [Bug 3148192]: Commands "read/puts" incorrectly
	* tests/chanio.test:  interpret parameters. Improved error-message
	* tests/io.test       regarding legacy form.
	* tests/ioCmd.test

2011-01-15  Kevin B. Kenny  <kennykb@users.sf.net>

	* doc/tclvars.n:
	* generic/tclStrToD.c:
	* generic/tclUtil.c (Tcl_PrintDouble):
	* tests/util.test (util-16.*): Restored full Tcl 8.4 compatibility
	for the formatting of floating point numbers when $::tcl_precision
	is not zero. Added compatibility tests to make sure that excess
	trailing zeroes are suppressed for all eight major code paths.
	[Bug 3157475]

2011-01-13  Miguel Sofer  <msofer@users.sf.net>

	* generic/tclExecute.c (GrowEvaluationStack): Off-by-one error in
	sizing the new allocation - was ok in comment but wrong in the code.
	Triggered by [Bug 3142026] which happened to require exactly one more
	than what was in existence. BACKPORT.

2011-01-03  Jan Nijtmans  <nijtmans@users.sf.net>

	* tools/genStubs.tcl:  Fix "make genstubs", which was broken
	since 2010-11-30, the TclDoubleDigits backport.

2010-12-31  Jan Nijtmans  <nijtmans@users.sf.net>

	* generic/tclHash.c: [Bug 3007895]: Tcl_(Find|Create)HashEntry
	stub entries can never be called. They still cannot be called
	(no change in functionality), but at least they now do
	exactly the same as the Tcl_(Find|Create)HashEntry macro's,
	so the confusion addressed in this Bug report is gone.
	(Backported from Tcl 8.6)

2010-12-17  Stuart Cassoff  <stwo@users.sourceforge.net>

	* unix/Makefile.in:  Remove unwanted/obsolete 'ddd' target.

2010-12-17  Stuart Cassoff  <stwo@users.sourceforge.net>

	* unix/Makefile.in:  [Bug 2446711]: Remove 'allpatch' target.

2010-12-17  Stuart Cassoff  <stwo@users.sourceforge.net>

	* unix/Makefile.in:  Use 'rpmbuild', not 'rpm' [Bug 2537626].

2010-12-13  Jan Nijtmans  <nijtmans@users.sf.net>

	* unix/tcl.m4:    Cross-compile support for Win and UNIX (backported)
	* unix/configure: (autoconf-2.59)
	* win/tcl.m4:
	* win/configure.in:
	* win/configure: (autoconf-2.59)

2010-12-12  Stuart Cassoff  <stwo@users.sourceforge.net>

	* unix/tcl.m4: Better building on OpenBSD.
	* unix/configure: (autoconf-2.59)

2010-12-10 Alexandre Ferrieux  <ferrieux@users.sourceforge.net>

	* generic/tclIO.c: [backport] Make sure [fcopy -size ... -command ...] always
	* tests/io.test:   calls the callback asynchronously, even for size zero.

2010-12-03  Jeff Hobbs  <jeffh@ActiveState.com>

	* generic/tclUtil.c (TclReToGlob): add extra check for multiple
	inner *s that leads to poor recursive glob matching, defer to
	original RE instead.  tclbench RE var backtrack.

2010-12-01  Kevin B. Kenny  <kennykb@acm.org>

	* generic/tclStrToD.c (SetPrecisionLimits, TclDoubleDigits):
	Added meaningless initialization of 'i', 'ilim' and 'ilim1'
	to silence warnings from the C compiler about possible use of
	uninitialized variables, Added a panic to the 'switch' that
	assigns them, to assert that the 'default' case is impossible.
	[Bug 3124675]

2010-11-30  Andreas Kupries  <andreask@activestate.com>

	* generic/tclInt.decls: Backport of Kevin B. Kenny's work on
	* generic/tclInt.h: the Tcl Head, with help from Jeff Hobbs.
	* generic/tclStrToD.c:
	* generic/tclTest.c:
	* generic/tclTomMath.decls:
	* generic/tclUtil.c:
	* tests/util.test:
	* unix/Makefile.in:
	* win/Makefile.in:
	* win/makefile.vc: Rewrite of Tcl_PrintDouble and TclDoubleDigits
	that (a) fixes a severe performance problem with floating point
	shimmering reported by Karl Lehenbauer, (b) allows TclDoubleDigits
	to generate the digit strings for 'e' and 'f' format, so that it
	can be used for tcl_precision != 0 (and possibly later for [format]),
	(c) fixes [Bug 3120139] by making TclPrintDouble inherently
	locale-independent, (d) adds test cases to util.test for
	correct rounding in difficult cases of TclDoubleDigits where fixed-
	precision results are requested. (e) adds test cases to util.test for
	the controversial aspects of [Bug 3105247]. As a side effect, two
	more modules from libtommath (bn_mp_set_int.c and bn_mp_init_set_int.c)
	are brought into the build, since the new code uses them.

	* generic/tclIntDecls.h:
	* generic/tclStubInit.c:
	* generic/tclTomMathDecls.h:	Regenerated.

2010-11-30  Jeff Hobbs  <jeffh@ActiveState.com>

	* generic/tclInt.decls, generic/tclInt.h, generic/tclIntDecls.h:
	* generic/tclStubInit.c: TclFormatInt restored at slot 24
	* generic/tclUtil.c (TclFormatInt): restore TclFormatInt func from
	2005-07-05 macro-ization. Benchmarks indicate it is faster, as a
	key int->string routine (e.g. int-indexed arrays).

2010-11-23  Andreas Kupries  <andreask@activestate.com>

	* generic/tclVar.c (VarHashInvalidateEntry): Removed obsolete
	  patch for AIX defining this macro as function. This is not
	  necessary anymore. See ChangeLog entry 2010-07-28 (Bug 3037525)
	  for the actual bug and fix the patch was a workaround for.

2010-11-19  Jan Nijtmans  <nijtmans@users.sf.net>

	* generic/tclInterp.c:  fix gcc warning: passing argument 3 of
	'Tcl_GetIndexFromObj' discards qualifiers from pointer target type
	* generic/tclWinInit.c: fix gcc warning: dereferencing pointer
	'oemId' does break strict-aliasing rules
	* win/tclWin32Dll.c:    fix gcc warnings: unused variable 'registration'
	* win/tclWinChan.c:
	* win/tclWinFCmd.c:
	* win/configure.in:	    Allow cross-compilation by default. (backported)
	* win/tcl.m4:		    Use -pipe for gcc on win32 (backported)
	* win/configure:        (regenerated)

2010-11-18  Donal K. Fellows  <dkf@users.sf.net>

	* doc/file.n: [Bug 3111298]: Typofix.

2010-11-16  Jan Nijtmans  <nijtmans@users.sf.net>

	* generic/tclPlatDecls.h: [Bug 3110161]: Extensions using TCHAR don't
	compile on VS2005 SP1

2010-11-15  Andreas Kupries  <andreask@activestate.com>

	* doc/interp.n: [Bug 3081184]: TIP #378 backport.
	* doc/tclvars.n: Performance fix for TIP #280.
	* generic/tclBasic.c:
	* generic/tclExecute.c:
	* generic/tclInt.h:
	* generic/tclInterp.c:
	* tests/info.test:
	* tests/interp.test:

2010-11-03  Kevin B. Kenny  <kennykb@acm.org>

	* generic/tclCompCmds.c (TclCompileCatchCmd):
	* tests/compile.test (compile-3.6): [Bug 3098302]: Reworked the
	compilation of the [catch] command so as to avoid placing any code
	that might throw an exception (specifically, any initial substitutions
	or any stores to result or options variables) between the BEGIN_CATCH
	and END_CATCH but outside the exception range.  Added a test case that
	panics on a stack smash if the change is not made.

2010-11-01  Stuart Cassoff  <stwo@users.sourceforge.net>

	* library/safe.tcl:	Improved handling of non-standard module
	* tests/safe.test:	path lists, empty path lists in particular.

2010-11-01  Kevin B. Kenny  <kennykb@acm.org>

	* library/tzdata/Asia/Hong_Kong:
	* library/tzdata/Pacific/Apia:
	* library/tzdata/Pacific/Fiji:   Olson's tzdata2010o.

2010-10-23  Jan Nijtmans  <nijtmans@users.sf.net>

	* tools/uniParse.tcl:   [Bug 3085863]: tclUniData 9 years old
	* tools/uniClass.tcl:   Upgrade everything to Unicode 6.0, except
	* tests/utf.test:       non-BMP characters > 0xFFFF
	* generic/tclUniData.c: (re-generated)
	* generic/regc_locale.c:(re-generated)
	* generic/regcomp.c:    fix comment
	* win/rules.vc          Update for VS10

2010-10-09  Miguel Sofer  <msofer@users.sf.net>

	* generic/tclExecute.c: fix overallocation of exec stack in TEBC
	(mixing numwords and numbytes)

2010-10-01  Jeff Hobbs  <jeffh@ActiveState.com>

	* generic/tclExecute.c (EvalStatsCmd): change 'evalstats' to
	return data to interp by default, or if given an arg, use that as
	filename to output to (accepts 'stdout' and 'stderr').
	Fix output to print used inst count data.
	* generic/tclCkalloc.c: change TclDumpMemoryInfo sig to allow
	* generic/tclInt.decls: objPtr as well as FILE* as output.
	* generic/tclIntDecls.h:

2010-09-24  Andreas Kupries  <andreask@activestate.com>

	* tclWinsock.c: [Bug 3056775]: Fixed race condition between thread
	and internal co-thread access of a socket's structure because of
	the thread not using the socketListLock in TcpAccept(). Added
	documentation on how the module works to the top.

2010-09-23  Don Porter  <dgp@users.sourceforge.net>

	* generic/tclCmdAH.c:	Fix cases where value returned by 
	* generic/tclEvent.c:	Tcl_GetReturnOptions() was leaked.
	* generic/tclMain.c:	Thanks to Jeff Hobbs for discovery of the
	anti-pattern to seek and destroy.

2010-09-19  Donal K. Fellows  <dkf@users.sf.net>

	* doc/file.n (file readlink): [Bug 3070580]: Typofix.

2010-09-10  Donal K. Fellows  <dkf@users.sf.net>

	* doc/regsub.n: [Bug 3063568]: Fix for gotcha in example due to Tcl's
	special handling of backslash-newline. Makes example slightly less
	pure, but more useful.

2010-09-08  Andreas Kupries  <andreask@activestate.com>

	*** 8.5.9 TAGGED FOR RELEASE ***

	* doc/tm.n: Added underscore to the set of characters accepted in
	module names. This is true for quite some time in the code, this
	change catches up the documentation.

2010-09-08  Don Porter  <dgp@users.sourceforge.net>

	* changes:	Update for 8.5.9 release.

	* win/tclWin32Dll.c:	#ifdef protections to permit builds with
	* win/tclWinChan.c:	mingw on amd64 systems. Thanks to "mescalinum"
	* win/tclWinFCmd.c:	for reporting and testing.

2010-09-06  Stuart Cassoff  <stwo@users.sourceforge.net>

	* unix/configure.in, generic/tclIOUtil.c (Tcl_Stat): Updated so that
	we do not assume that all unix systems have the POSIX blkcnt_t type,
	since OpenBSD apparently does not. Backported from HEAD (2010-02-16).
	* unix/configure:	autoconf-2.59

2010-09-02  Andreas Kupries  <andreask@activestate.com>

	* doc/glob.n: Fixed documentation ambiguity regarding the handling
	of -join.

	* library/safe.tcl (::safe::AliasGlob): Fixed another problem, the
	option -join does not stop option processing in the core builtin,
	so the emulation must not do that either.

2010-09-01  Andreas Kupries  <andreas_kupries@users.sourceforge.net>

	* library/safe.tcl (::safe::AliasGlob): Moved the command
	extending the actual glob command with a -directory flag to when
	we actually have a proper untranslated path,

2010-09-01  Don Porter  <dgp@users.sourceforge.net>

	* changes:	Update for 8.5.9 release.

2010-09-01  Andreas Kupries  <andreask@activestate.com>

	* generic/tclExecute.c: [Bug 3057639]. Applied patch by Jeff to
	* generic/tclVar.c: make the behaviour of lappend in bytecompiled
	* tests/append.test: mode consistent with direct-eval and 'append'
	* tests/appendComp.test: generally. Added tests (append*-9.*)
	showing the difference.
	***POTENTIAL INCOMPATIBILITY***

2010-09-01  Donal K. Fellows  <dkf@users.sf.net>

	* tools/tcltk-man2html.tcl: Improve handling of cross-links for
	options between Ttk manual pages.

	* doc/Tcl.n: Avoid nroff hazards when generating documentation.

2010-08-31  Andreas Kupries  <andreask@activestate.com>

	* win/tcl.m4: Applied patch by Jeff fixing issues with the
	manifest handling on Win64.
	* win/configure: Regenerated.

2010-08-29  Donal K. Fellows  <dkf@users.sf.net>

	* doc/dict.n: [Bug 3046999]: Corrected cross reference to array
	manpage to refer to (correct) existing subcommand.

2010-08-26  Jeff Hobbs  <jeffh@ActiveState.com>

	* unix/configure, unix/tcl.m4: SHLIB_LD_LIBS='${LIBS}' for OSF1-V*.
	Add /usr/lib64 to set of auto-search dirs. [Bug 1230554]
	(SC_PATH_X): Correct syntax error when xincludes not found.

	* win/Makefile.in (VC_MANIFEST_EMBED_DLL VC_MANIFEST_EMBED_EXE):
	* win/configure, win/configure.in, win/tcl.m4: SC_EMBED_MANIFEST
	macro and --enable-embedded-manifest configure arg added to
	support manifest embedding where we know the magic.  Help prevents
	DLL hell with MSVC8+.

2010-08-24  Don Porter  <dgp@users.sourceforge.net>

	* changes:	Update for 8.5.9 release.

2010-08-23  Kevin B. Kenny  <kennykb@acm.org>

	* library/tzdata/Africa/Cairo:
	* library/tzdata/Asia/Gaza: Olson's tzdata2010l.

2010-08-19  Donal K. Fellows  <dkf@users.sf.net>

	* generic/tclTrace.c (TraceExecutionObjCmd, TraceCommandObjCmd)
	(TraceVariableObjCmd): [Patch 3048354]: Use memcpy() instead of
	strcpy() to avoid buffer overflow; we have the correct length of data
	to copy anyway since we've just allocated the target buffer.

2010-08-15  Donal K. Fellows  <dkf@users.sf.net>

	* generic/tclProc.c (ProcWrongNumArgs): [Bug 3045010]: Make the
	handling of passing the wrong number of arguments to [apply] somewhat
	less verbose when a lambda term is present.

2010-08-12  Donal K. Fellows  <dkf@users.sf.net>

	* generic/tclCmdMZ.c (Tcl_RegexpObjCmd): [Bug 2826551, Patch 2948425]:
	Backport of updates to make handling of RE line anchors correct.

2010-08-11  Jeff Hobbs  <jeffh@ActiveState.com>

	* unix/ldAix: Remove ancient (pre-4.2) AIX support
	* unix/configure: regen with ac-2.59
	* unix/configure.in, unix/tclConfig.sh.in, unix/Makefile.in:
	* unix/tcl.m4 (AIX): Remove the need for ldAIX, replace with
	-bexpall/-brtl.  Remove TCL_EXP_FILE (export file) and other baggage
	that went with it.  Remove pre-4 AIX build support.

2010-08-10  Jeff Hobbs  <jeffh@ActiveState.com>

	* generic/tclUtil.c (TclByteArrayMatch): Patterns may not be
	null-terminated, so account for that.

2010-08-05  Don Porter  <dgp@users.sourceforge.net>

	* changes:	Update for 8.5.9 release.

2010-08-04  Jeff Hobbs  <jeffh@ActiveState.com>

	* unix/tclUnixFCmd.c: Adjust license header as per
	ftp://ftp.cs.berkeley.edu/pub/4bsd/README.Impt.License.Change

	* license.terms: Fix DFARs note for number-adjusted rights clause

	* win/tclWin32Dll.c (asciiProcs, unicodeProcs):
	* win/tclWinLoad.c (TclpDlopen): 'load' use LoadLibraryEx with
	* win/tclWinInt.h (TclWinProcs): LOAD_WITH_ALTERED_SEARCH_PATH to
	prefer dependent DLLs in same dir as loaded DLL.
	***POTENTIAL INCOMPATIBILITY***

	* win/Makefile.in (%.${OBJEXT}): better implicit rules support

2010-08-04  Don Porter  <dgp@users.sourceforge.net>

	* generic/tcl.h:	Bump to 8.5.9 for release.
	* library/init.tcl:
	* tools/tcl.wse.in:
	* unix/configure.in:
	* unix/tcl.spec:
	* win/configure.in:
	* README:

	* unix/configure:	autoconf-2.59
	* win/configure:

	* changes:	Update for 8.5.9 release.

2010-08-04  Andreas Kupries  <andreask@activestate.com>

	* generic/tclIORChan.c: [Bug 3034840]: Fixed reference counting
	* tests/ioCmd.test: in InvokeTclMethod and callers.

2010-08-03  Andreas Kupries  <andreask@activestate.com>

	* tests/var.test (var-19.1): [Bug 3037525]: Added test demonstrating
	the local hashtable deletion crash and fix.

	* tests/info.test (info-39.1, test_info_frame): Changed absolute to
	relative frame adressing to handle difference between testing with
	-singleproc 1 vs. the default -singleproc 0. Plus comment fix. The
	test and issue are not relevant to the trunk, forward porting is not
	required.

2010-08-03  Don Porter  <dgp@users.sourceforge.net>

	* changes:	Update for 8.5.9 release.

2010-08-02  Kevin B. Kenny  <kennykb@users.sf.net>

	* library/tzdata/America/Bahia_Banderas:
	* library/tzdata/Pacific/Chuuk:
	* library/tzdata/Pacific/Pohnpei:
	* library/tzdata/Africa/Cairo:
	* library/tzdata/Europe/Helsinki:
	* library/tzdata/Pacific/Ponape:
	* library/tzdata/Pacific/Truk:
	* library/tzdata/Pacific/Yap:			Olson's tzdata2010k.

2010-07-28  Miguel Sofer  <msofer@users.sf.net>

	* generic/tclVar.c: [Bug 3037525]: lose fickle optimisation in
	TclDeleteVars (used for runtime-created locals) that caused crashes.

2010-07-25  Jan Nijtmans  <nijtmans@users.sf.net>

	* generic/tclInt.h: [Bug 3030870]: Make itcl 3.x built with pre-8.6
	* generic/tclBasic.c: work in 8.6 revert tclInt.h to what it was
	before, and relax the relation between Tcl_CallFrame and CallFrame.

2010-07-17  Jan Nijtmans  <nijtmans@users.sf.net>

	* generic/tcl.h: [Bug 3030870]: Make itcl 3.x built with pre-8.6
	* generic/tclInt.h:		work in 8.6

2010-07-02  Donal K. Fellows  <dkf@users.sf.net>

	* generic/tclExecute.c (IllegalExprOperandType): [Bug 3024379]: Made
	sure that errors caused by an argument to an operator being outside
	the domain of the operator all result in ::errorCode being ARITH
	DOMAIN and not NONE.

2010-07-02  Jan Nijtmans  <nijtmans@users.sf.net>

	* generic/tclIntDecls.h: [Bug 803489]: Tcl_FindNamespace problem in
	the Stubs table.

2010-07-01  Donal K. Fellows  <dkf@users.sf.net>

	* doc/mathop.n: [Bug 3023165]: Fix typo that was preventing proper
	rendering of the exclusive-or operator.

2010-06-28  Jan Nijtmans  <nijtmans@users.sf.net>

	* generic/tclPosixStr.c: [Bug 3019634]: errno.h and tclWinPort.h have
	conflicting definitions.

2010-06-22  Donal K. Fellows  <dkf@users.sf.net>

	* generic/tclCmdIL.c (Tcl_LsetObjCmd): [Bug 3019351]: Corrected wrong
	args message.

2010-06-18  Donal K. Fellows  <dkf@users.sf.net>

	* library/init.tcl (auto_execok): [Bug 3017997]: Add .cmd to the
	default list of extensions that we can execute interactively.

2010-06-16  Jan Nijtmans  <nijtmans@users.sf.net>

	* tools/loadICU.tcl:   [Bug 3016135]: Traceback using clock format
	* library/msgs/he.msg: with locale of he_IL

2010-06-09  Andreas Kupries  <andreask@activestate.com>

	* library/platform/platform.tcl: Added OSX Intel 64bit
	* library/platform/pkgIndex.tcl: Package updated to version 1.0.9.
	* unix/Makefile.in:
	* win/Makefile.in:

2010-05-26  Donal K. Fellows  <dkf@users.sf.net>

	* doc/socket.n: [Bug 3007442]: Server sockets never took a host
	argument, so the list of options must precede the port argument.

2010-05-25  Jan Nijtmans  <nijtmans@users.sf.net>

	* unix/tclUnixPort.h: [Bug 2991415]: tclport.h #included before
	* win/tclWinPort.h:		     limits.h
	* generic/tclInt.h:

2010-05-21  Jan Nijtmans  <nijtmans@users.sf.net>

	* tools/installData.tcl:  Make sure that copyDir only receives
	normalized paths. Backported from trunk.
	* generic/tclPlatDecls.h: Fix <tchar.h> inclusion for CYGWIN.
	Backported from trunk (although for trunk this was moved to
	tclWinPort.h)
	* generic/tclPathObj.c:   Fix Tcl_SetStringObj usage for CYGWIN. This
	function can only be used with unshared objects. This causes a crash
	on CYGWIN. (backported from trunk)
	* generic/tclFileName.c:  Don't declare cygwin_conv_to_win32_path here
	* win/tclWinChan.c:       Fix various minor other gcc warnings, like
	* win/tclWinConsole.c:    signed<->unsigned mismatch. Backported from
	* win/tclWinDde.c:        trunk.
	* win/tclWinNotify.c:
	* generic/tclStrToD.c:    [Bug 3005233]: fix for build on OpenBSD vax

2010-05-19 Alexandre Ferrieux  <ferrieux@users.sourceforge.net>

	* generic/tclDictObj.c: Backport of fix for [Bug 3004007], EIAS
	* tests/dict.test:      violation in list-dict conversions.

2010-05-07  Andreas Kupries  <andreask@activestate.com>

	* library/platform/platform.tcl: Fix cpu name for Solaris/Intel 64bit.
	* library/platform/pkgIndex.tcl: Package updated to version 1.0.8.
	* unix/Makefile.in:		
	* win/Makefile.in:

2010-04-30  Don Porter  <dgp@users.sourceforge.net>

	* generic/tclBinary.c (UpdateStringOfByteArray): [Bug 2994924]: Add
	panic when the generated string representation would grow beyond Tcl's
	size limits.

2010-04-29  Andreas Kupries  <andreask@activestate.com>

	* library/platform/platform.tcl: Another stab at getting the /lib,
	* library/platform/pkgIndex.tcl: /lib64 difference right for linux.
	* unix/Makefile.in:		 Package updated to version 1.0.7.
	* win/Makefile.in:

2010-04-29  Kevin B. Kenny  <kennykb@acm.org>

	* library/tzdata/Antarctica/Macquarie:
	* library/tzdata/Africa/Casablanca:
	* library/tzdata/Africa/Tunis:
	* library/tzdata/America/Santiago:
	* library/tzdata/America/Argentina/San_Luis:
	* library/tzdata/Antarctica/Casey:
	* library/tzdata/Antarctica/Davis:
	* library/tzdata/Asia/Anadyr:
	* library/tzdata/Asia/Damascus:
	* library/tzdata/Asia/Dhaka:
	* library/tzdata/Asia/Gaza:
	* library/tzdata/Asia/Kamchatka:
	* library/tzdata/Asia/Karachi:
	* library/tzdata/Asia/Taipei:
	* library/tzdata/Europe/Samara:
	* library/tzdata/Pacific/Apia:
	* library/tzdata/Pacific/Easter:
	* library/tzdata/Pacific/Fiji:   Olson's tzdata2010i.
	
2010-04-19  Jan Nijtmans  <nijtmans@users.sf.net>

	* win/tclWinPort.h: [Patch 2986105]: Conditionally defining
	* win/tclWinFile.c: strcasecmp/strncasecmp

2010-04-18  Donal K. Fellows  <dkf@users.sf.net>

	* doc/unset.n: [Bug 2988940]: Fix typo.

2010-04-14  Andreas Kupries  <andreask@activestate.com>

	* library/platform/platform.tcl: Linux platform identification:
	* library/platform/pkgIndex.tcl: Check /lib64 for existence of
	* unix/Makefile.in: files matching libc* before accepting it as
	* win/Makefile.in: base directory. This can happen on weirdly
	installed 32bit systems which have an empty or partially filled
	/lib64 without an actual libc. Bumped to version 1.0.6.

2010-04-03  Zoran Vasiljevic <vasiljevic@users.sourceforge.net>

	* generic/tclStringObj.c: (SetStringFromAny): avoid trampling
	over the tclEmptyStringRep as it is thread-shared.

	* generic/tclThreadStorage.c (ThreadStorageGetHashTable):
	avoid accessing shared table index w/o mutex protection
	if VALGRIND defined on compilation time. This rules out
	helgrind complains about potential race-conditions at
	that place.

	Thanks to Gustaf Neumann for the (hard) work.

2010-03-31  Donal K. Fellows  <dkf@users.sf.net>

	* doc/package.n: [Bug 2980210]: Document the arguments taken by
	the [package present] command correctly.

2010-03-30  Andreas Kupries  <andreask@activestate.com>

	* generic/tclIORChan.c (ReflectClose, ReflectInput, ReflectOutput,
	ReflectSeekWide, ReflectWatch, ReflectBlock, ReflectSetOption,
	ReflectGetOption, ForwardProc): [Bug 2978773]: Preserve
	ReflectedChannel* structures across handler invokations, to avoid
	crashes when the handler implementation induces nested callbacks
	and destruction of the channel deep inside such a nesting.

2010-03-30  Don Porter  <dgp@users.sourceforge.net>

	* generic/tclObj.c (Tcl_GetCommandFromObj):	[Bug 2979402]: Reorder
	the validity tests on internal rep of a "cmdName" value to avoid
	invalid reads reported by valgrind.

2010-03-29  Don Porter  <dgp@users.sourceforge.net>

	* generic/tclStringObj.c:	Fix array overrun in test format-1.12
	caught by valgrind testing.

2010-03-25  Donal K. Fellows  <dkf@users.sf.net>

	* unix/tclUnixFCmd.c (TclUnixCopyFile): [Bug 2976504]: Corrected
	number of arguments to fstatfs() call.

2010-03-24  Don Porter  <dgp@users.sourceforge.net>

	* generic/tclResult.c:	[Bug 2383005]: Revise [return -errorcode] so
	* tests/result.test:	that it rejects illegal non-list values.

2010-03-20  Donal K. Fellows  <dkf@users.sf.net>

	* generic/tclIO.c (CopyData): Allow the total number of bytes copied
	by [fcopy] to exceed 2GB. Can happen when no -size parameter given.

2010-03-18  Don Porter  <dgp@users.sourceforge.net>

	* generic/tclListObj.c: [Bug 2971669]: Prevent in overflow trouble in
	* generic/tclTestObj.c: ListObjReplace operations.  Thanks to kbk for
	* tests/listObj.test:   fix and test.

2010-03-12  Jan Nijtmans  <nijtmans@users.sf.net>

	* win/makefile.vc:      Fix [Bug 2967340]: Static build failure
	* win/.cvsignore

2010-03-09  Andreas Kupries  <andreask@activestate.com>

	* generic/tclIORChan.c: [Bug 2936225]: Thanks to Alexandre Ferrieux
	* doc/refchan.n:	<ferrieux@users.sourceforge.net> for debugging
	* tests/ioCmd.test:	and fixing the problem. It is the write-side
				equivalent to the bug fixed 2009-08-06.

2010-03-09  Don Porter  <dgp@users.sourceforge.net>

	* library/tzdata/America/Matamoros: New locale
	* library/tzdata/America/Ojinaga: New locale
	* library/tzdata/America/Santa_Isabel: New locale
	* library/tzdata/America/Asuncion:
	* library/tzdata/America/Tijuana:
	* library/tzdata/Antarctica/Casey:
	* library/tzdata/Antarctica/Davis:
	* library/tzdata/Antarctica/Mawson:
	* library/tzdata/Asia/Dhaka:
	* library/tzdata/Pacific/Fiji:
	Olson tzdata2010c.

2010-03-01  Alexandre Ferrieux  <ferrieux@users.sourceforge.net>

	* unix/tclUnixChan.c: [backported] Refrain from a possibly lengthy
	reverse-DNS lookup on 0.0.0.0 when calling [fconfigure -sockname]
	on an universally-bound (default) server socket.

2010-02-27  Donal K. Fellows  <dkf@users.sf.net>

	* generic/tclCmdMZ.c (StringFirstCmd, StringLastCmd): [Bug 2960021]:
	Only search for the needle in the haystack when the needle isn't
	larger than the haystack. Prevents an odd crash from sometimes
	happening when things get mixed up (a common programming error).

2010-02-21  Jan Nijtmans  <nijtmans@users.sf.net>

	* generic/tclBasic.c:   Fix [Bug 2954959] expr abs(0.0) is -0.0
	* tests/expr.test

2010-02-19  Stuart Cassoff  <stwo@users.sourceforge.net>

	* tcl.m4: Correct compiler/linker flags for threaded builds on OpenBSD
	* configure: (regenerated).

2010-02-19  Donal K. Fellows  <dkf@users.sf.net>

	* unix/installManPage: [Bug 2954638]: Correct behaviour of manual page
	installer. Also added armouring to check that assumptions about the
	initial state are actually valid (e.g., look for existing input file).

2010-02-11  Donal K. Fellows  <dkf@users.sf.net>

	* generic/tclIOCmd.c (Tcl_OpenObjCmd): [Bug 2949740]: Make sure that
	we do not try to put a NULL pipeline channel into binary mode.

2010-02-07  Jan Nijtmans  <nijtmans@users.sf.net>

	* tools/genStubs.tcl     Backport various formatting (spacing)
	* generic/tcl*.decls     changes from HEAD, so diffing
	* generic/tcl*Decls.h    between 8.5.x and 8.6 shows the
	* generic/tclStubInit.c  real structural differences again.
	                         (any signature change not backported!)

2010-02-03  Donal K. Fellows  <dkf@users.sf.net>

	* generic/tclVar.c (Tcl_ArrayObjCmd): More corrections for the 'unset'
	subcommand.

2010-02-02  Andreas Kupries  <andreask@activestate.com>

	* generic/tclCompile.c: [Bug 2933089]: A literal sharing problem with
	* generic/tclCompile.h: 'info frame' affects not only 8.6 but 8.5 as
	* generic/tclExecute.h: well. Backported the fix done in 8.6, without
	* tests/info.test: changes. New testcase info-39.1.

2010-02-02  Donal K. Fellows  <dkf@users.sf.net>

	* generic/tclVar.c (Tcl_ArrayObjCmd): [Bug 2939073]: Stop the [array
	unset] command from having dangling pointer problems when an unset
	trace deletes the element that is going to be processed next. Many
	thanks to Alexandre Ferrieux for the bulk of this fix.

2010-02-01  Donal K. Fellows  <dkf@users.sf.net>

	* generic/regexec.c (ccondissect, crevdissect): [Bug 2942697]: Rework
	these functions so that certain pathological patterns are matched much
	more rapidly. Many thanks to Tom Lane for dianosing this issue and
	providing an initial patch.

2010-02-01  Jan Nijtmans  <nijtmans@users.sf.net>

	* generic/tclInt.decls:		Various CYGWIN-related fixes
	* generic/tclInt.h:		backported from HEAD. Still
	* generic/tclIntPlatDecls.h:	configure script not modified,
	* generic/tclPort.h:		so CYGWIN build is still
	* generic/tclTest.c:		disabled. Reason: although the
	* win/cat.c:			build succeeds with those changes,
	* win/tclWinDde.c:		many tests still fail.
	* win/tclWinError.c:
	* win/tclWinFile.c:
	* win/tclWinPipe.c:
	* win/tclWinPort.h:
	* win/tclWinReg.c:
	* win/tclWinSerial.c:
	* win/tclWinSock.c:
	* win/tclWinTest.c:
	* win/tclWinThrd.c:

2010-01-29  Jan Nijtmans  <nijtmans@users.sf.net>

	* generic/tcl.h:	Use correct TCL_LL_MODIFIER for CYGWIN.
				Formatting (all backported from HEAD)
	* generic/rege_dfa.c:	Fix macro conflict on CYGWIN: don't use
				"small".
	* generic/tclTest.c:	Fix gcc 4.4 warning: ignoring return value of
	* unix/tclUnixPipe.c:	'write'
	* unix/tclUnixNotify.c:

2010-01-19  Donal K. Fellows  <dkf@users.sf.net>

	* doc/dict.n: [Bug 2929546]: Clarify just what [dict with] and [dict
	update] are doing with variables.

2010-01-18  Andreas Kupries  <andreask@activestate.com>

	* generic/tclIO.c (CreateScriptRecord): [Bug 2918110]: Initialize
	the EventScriptRecord (esPtr) fully before handing it to
	Tcl_CreateChannelHandler for registration. Otherwise a reflected
	channel calling 'chan postevent' (== Tcl_NotifyChannel) in its
	'watchProc' will cause the function 'TclChannelEventScriptInvoker'
	to be run on an uninitialized structure.

2010-01-18  Donal K. Fellows  <dkf@users.sf.net>

	* generic/tclStringObj.c (Tcl_AppendFormatToObj): [Bug 2932421]: Stop
	the [format] command from causing argument objects to change their
	internal representation when not needed. Thanks to Alexandre Ferrieux
	for this fix.

2010-01-06  Jan Nijtmans  <nijtmans@users.sf.net>

	* generic/tclCompExpr.c: Warning: array subscript has type 'char'
	* generic/tclPkg.c:
	* libtommath/bn_mp_read_radix.c:
	* unix/tclUnixCompat.c:	Fix gcc warning: signed and unsigned type
				in conditional expression.
	* unix/tcl.m4: Add support for Haiku and CYGWIN dynamical loading
	* unix/configure: (regenerated)
	* unix/Makefile.in:
	* unix/.cvsignore:
	* tests/stack.test: Reduced minimum required C-stack size to 2034:
			    CYGWIN has this stack size and the test runs fine!
	* generic/tclEnv.c: Fix environment tests under CYGWIN
	* generic/tclPort.h:
	* tests/env.test:

2010-01-05  Don Porter  <dgp@users.sourceforge.net>

	* generic/tclPathObj.c (TclPathPart):	[Bug 2918610]: Correct
	* tests/fileName.test (filename-14.31):	inconsistency between the
	string rep and the intrep of a path value created by [file rootname].
	Thanks to Vitaly Magerya for reporting.

2010-01-03  Donal K. Fellows  <dkf@users.sf.net>

	* unix/tcl.m4 (SC_CONFIG_CFLAGS): [Bug 1636685]: Use the configuration
	for modern FreeBSD suggested by the FreeBSD porter.

2009-12-30  Donal K. Fellows  <dkf@users.sf.net>

	* library/safe.tcl (AliasSource): [Bug 2923613]: Make the safer
	* tests/safe.test (safe-8.9):	  [source] handle a [return] at the
					  end of the file correctly.

2009-12-29  Donal K. Fellows  <dkf@users.sf.net>

	* generic/tclInterp.c (Tcl_MakeSafe): [Bug 2895741]: Make sure that
	the min() and max() functions are supported in safe interpreters.

2009-12-28  Donal K. Fellows  <dkf@users.sf.net>

	* unix/configure.in: [Bug 942170]:	Detect the st_blocks field of
	* generic/tclCmdAH.c (StoreStatData):	'struct stat' correctly.
	* generic/tclIOUtil.c (Tcl_Stat, Tcl_FSStat):
	* generic/tclTest.c (PretendTclpStat):

	* generic/tclInterp.c (TimeLimitCallback): [Bug 2891362]: Ensure that
	* tests/interp.test (interp-34.13):	   the granularity ticker is
	reset when we check limits because of the time limit event firing.

2009-12-27  Donal K. Fellows  <dkf@users.sf.net>

	* doc/namespace.n (SCOPED SCRIPTS): [Bug 2921538]: Updated example to
	not be quite so ancient.

2009-12-23  Donal K. Fellows  <dkf@users.sf.net>

	* library/safe.tcl (AliasSource, AliasExeName): [Bug 2913625]: Stop
	information about paths from leaking through [info script] and [info
	nameofexecutable].

2009-12-16  Donal K. Fellows  <dkf@users.sf.net>

	* library/safe.tcl (::safe::AliasGlob): Upgrade to correctly support a
	larger fraction of [glob] functionality, while being stricter about
	directory management.

	* doc/tm.n: [Bug 1911342]: Formatting rewrite to avoid bogus crosslink
	to the list manpage when generating HTML.

	* library/msgcat/msgcat.tcl (Init): [Bug 2913616]: Do not use platform
	tests that are not needed and which don't work in safe interpreters.

2009-12-12  Donal K. Fellows  <dkf@users.sf.net>

	* generic/tclTest.c (TestconcatobjCmd): [Bug 2895367]: Stop memory
	leak when testing. We don't need extra noise of this sort when
	tracking down real problems!

2009-12-10  Andreas Kupries  <andreask@activestate.com>

	* generic/tclObj.c (TclContinuationsEnter): [Bug 2895323]: Updated
	comments to describe when the function can be entered for the same
	Tcl_Obj* multiple times. This is a continuation of the 2009-11-10
	entry where a memory leak was plugged, but where not sure if that was
	just a band-aid to paper over some other error. It isn't, this is a
	legal situation.

2009-12-09  Andreas Kupries  <andreask@activestate.com>

	* library/safe.tcl: Backport of the streamlined safe base from
	* tests/safe.test: head to the 8.5 branch (See head changelog entries
	2009-11-05, 2009-11-06, 2009-12-03).

2009-12-07  Don Porter  <dgp@users.sourceforge.net>

	* generic/tclStrToD.c:	[Bug 2902010]: Correct conditional compile
	directives to better detect the toolchain that needs extra work for
	proper underflow treatment instead of merely detecting the MIPS
	platform.

2009-12-02  Jan Nijtmans  <nijtmans@users.sf.net>

	* tools/genStubs.tcl: Add support for win32 CALLBACK functions (needed
	for Tk bugfix).

2009-11-30  Donal K. Fellows  <dkf@users.sf.net>

	* doc/Tcl.n: [Bug 2901433]: Improved description of expansion to
	mention that it is using list syntax.

2009-11-27  Donal K. Fellows  <dkf@users.sf.net>

	* doc/BoolObj.3, doc/CrtChannel.3, doc/DictObj.3, doc/DoubleObj.3: 
	* doc/Ensemble.3, doc/Environment.3, doc/FileSystem.3, doc/Hash.3: 
	* doc/IntObj.3, doc/Limit.3, doc/ObjectType.3, doc/PkgRequire.3: 
	* doc/SetChanErr.3, doc/SetResult.3: [Patch 2903921]: Many small
	spelling fixes from Larry Virden.

2009-11-25  Stuart Cassoff  <stwo@users.sf.net>

	* unix/configure.in:	[Patch 2892871]: Remove unneeded
	* unix/tcl.m4:		AC_STRUCT_TIMEZONE and use
	* unix/tclConfig.h.in:	AC_CHECK_MEMBERS([struct stat.st_blksize])
	* unix/tclUnixFCmd.c:	instead of AC_STRUCT_ST_BLKSIZE.
	* unix/configure:	Regenerated with autoconf-2.59.

2009-11-16  Alexandre Ferrieux  <ferrieux@users.sourceforge.net>

	* generic/tclEncoding.c: Fix [Bug 2891556] and improve test to detect
	* tests/decoding.test:   similar manifestations in the future.
	
2009-11-12  Don Porter  <dgp@users.sourceforge.net>

	*** 8.5.8 TAGGED FOR RELEASE ***

	* changes:	Update for 8.5.8 release.

	* generic/tclClock.c (TclClockInit):	Do not create [clock] support
	commands in safe interps.

	* tests/io.test:	New test io-53.11 to test for [Bug 2895565].

2009-11-12  Andreas Kupries  <andreask@activestate.com>

	* generic/tclIO.c (CopyData): [Bug 2895565]: Dropped bogosity which
	used the number of _written_ bytes or character to update the counters
	for the read bytes/characters. See last entry for the test case.

2009-11-11  Pat Thoyts  <patthoyts@users.sourceforge.net>

	* tests/fCmd.test:     Fixed a number of issues for Vista and Win7
	* tests/registry.test: that are due to restricted permissions.
	* tests/winFCmd.test:

2009-11-11  Don Porter  <dgp@users.sourceforge.net>

	* library/http/http.tcl:	[Bug 2891171]: Update the URL syntax
	check to RFC 3986 compliance on the subject of non-encoded question
	mark characters.
	
	* library/http/pkgIndex.tcl:	Bump to http 2.7.5 to avoid any
	* unix/Makefile.in:		confusion with snapshot "releases"
	* win/Makefile.in:		that might be in ActiveTcl, etc.

2009-11-11  Alexandre Ferrieux  <ferrieux@users.sourceforge.net>

	* generic/tclIO.c: Backported fix for [Bug 2888099] (close discards
	ENOSPC error) by saving the errno from the first of two
	FlushChannel()s. Uneasy to test; might need specific channel drivers.
	Four-hands with aku.

2009-11-10  Don Porter  <dgp@users.sourceforge.net>

	* generic/tclBasic.c:	Plug another leak in TCL_EVAL_DIRECT
	evaluation.

	* generic/tclObj.c:	Plug memory leak in TclContinuationsEnter().
	[Bug 2895323]

2009-11-09  Stuart Cassoff <stwo@users.sf.net>

	* win/README: [bug 2459744]: Removed outdated Msys + Mingw info.

2009-11-09  Don Porter  <dgp@users.sourceforge.net>

	* generic/tclBasic.c (TclEvalObjEx):	Plug memory leak in 
	TCL_EVAL_DIRECT evaluation.

	* tests/info.test:	Resolve ambiguous resolution of variable "res".

2009-11-03  Don Porter  <dgp@users.sourceforge.net>

	* generic/tcl.h:	Bump to 8.5.8 for release.
	* library/init.tcl:
	* tools/tcl.wse.in:
	* unix/configure.in:
	* unix/tcl.spec:
	* win/configure.in:
	* README:

	* unix/configure:	autoconf-2.59
	* win/configure:

	* changes:	Update for 8.5.8 release.

2009-11-03  Andreas Kupries  <andreask@activestate.com>

	* library/safe.tcl (::safe::InterpSetConfig): [Bug 2854929]: Added
	code to recursively find deeper paths which may contain modules.
	Required to handle modules with names like 'platform::shell', which
	translate into 'platform/shell-X.tm', i.e arbitrarily deep
	subdirectories.

2009-11-03  Kevin B. Kenny  <kennykb@acm.org>
	
	* library/tzdata/Asia/Novokuznetsk: New tzdata locale for Kemerovo
	oblast', which now keeps Novosibirsk time and not Kranoyarsk time.
	* library/tzdata/Asia/Damascus: Syrian DST changes.
	* library/tzdata/Asia/Hong_Kong: Hong Kong historic DST corrections.
	Olson tzdata2009q.

2009-11-03  Pat Thoyts  <patthoyts@users.sourceforge.net>

	* tests/tcltest.test: Backport permissions fix for Win7.

2009-10-31  Donal K. Fellows  <dkf@users.sf.net>

	* generic/tclBasic.c (ExprRoundFunc): [Bug 2889593]: Correctly report
	the expected number of arguments when generating an error for round().

2009-10-29  Don Porter  <dgp@users.sourceforge.net>

	* generic/tcl.h:	[Bug 2800740]: Changed the typedef for the
	mp_digit type from:
		typedef unsigned long mp_digit;
	to:
		typedef unsigned int mp_digit;
	For 32-bit builds where "long" and "int" are two names for the same
	thing, this is no change at all. For 64-bit builds, though, this
	causes the dp[] array of an mp_int to be made up of 32-bit elements
	instead of 64-bit elements. This is a huge improvement because details
	elsewhere in the mp_int implementation cause only 28 bits of each
	element to be actually used storing number data. Without this change
	bignums are over 50% wasted space on 64-bit systems.

	***POTENTIAL INCOMPATIBILITY***
	For 64-bit builds, callers of routines with (mp_digit) or (mp_digit *)
	arguments *will*, and callers of routines with (mp_int *) arguments
	*may* suffer both binary and stubs incompatibilities with Tcl releases
	8.5.0 - 8.5.7.  Such possibilities should be checked, and if such
	incompatibilities are present, suitable [package require] requirements
	on the Tcl release should be put in place to keep such built code
	[load]-ing only in Tcl interps that are compatible.

2009-10-29  Kevin B. Kenny  <kennykb@acm.org>

	* library/clock.tcl (LocalizeFormat):
	* tests/clock.test (clock-67.1): [Bug 2819334]:
	Corrected a problem where '%%' followed by a letter in a format group
	could expand recursively: %%R would turn into %%H:%M:%S.

2009-10-28  Don Porter  <dgp@users.sourceforge.net>

	* generic/tclLiteral.c:	Backport fix for [Bug 2888044].

2009-10-28  Kevin B. Kenny  <kennykb@acm.org>

	* tests/fileName.test (fileName-20.[78]): Corrected poor test
	hygiene (failure to save and restore the working directory) that
	caused these two tests to fail on Windows (and [Bug 2806250] to be
	reopened).

2009-10-27  Don Porter  <dgp@users.sourceforge.net>

	* generic/tclPathObj.c: [Bug 2884203]: Missing refcount on cached
	normalized path caused crashes.

2009-10-27  Kevin B. Kenny  <kennykb@acm.org>

	* library/clock.tcl (ParseClockScanFormat): [Bug 2886852]:
	Corrected a problem where [clock scan] didn't load the timezone soon
	enough when processing a time format that lacked a complete date.
	* tests/clock.test (clock-66.1):
	Added a test case for the above bug.
	* library/tzdata/America/Argentina/Buenos_Aires:
	* library/tzdata/America/Argentina/Cordoba:
	* library/tzdata/America/Argentina/San_Luis:
	* library/tzdata/America/Argentina/Tucuman:
	New DST rules for Argentina. (Olson's tzdata2009p.)

2009-10-24  Kevin B. Kenny  <kennykb@acm.org>

	* library/clock.tcl (ProcessPosixTimeZone):
	Corrected a regression in the fix to [Bug 2207436] that caused [clock]
	to apply EU daylight saving time rules in the US. Thanks to Karl
	Lehenbauer for reporting this regression.
	* tests/clock.test (clock-52.4):
	Added a regression test for the above regression.
	* library/tzdata/Asia/Dhaka:
	* library/tzdata/Asia/Karachi:
	New DST rules for Bangladesh and Pakistan. (Olson's tzdata2009o.)

2009-10-23  Andreas Kupries  <andreask@activestate.com>

	* generic/tclIO.c (FlushChannel): Skip OutputProc for low-level
	0-length writes. When closing pipes which have already been closed not
	skipping leads to spurious SIG_PIPE signals. Reported by Mikhail
	Teterin <mi+thun@aldan.algebra.com>.

2009-10-21  Donal K. Fellows  <dkf@users.sf.net>

	* generic/tclPosixStr.c: [Bug 2882561]: Work around oddity on Haiku OS
	where SIGSEGV and SIGBUS are the same value.

2009-10-19  Don Porter  <dgp@users.sourceforge.net>

	* generic/tclIO.c:	Revised ReadChars and FilterInputBytes
	routines to permit reads to continue up to the string limits of Tcl
	values. Before revisions, large read attempts could panic when as
	little as half the limiting value length was reached. [Patch 2107634]
	Thanks to Sean Morrison and Bob Parker for their roles in the fix.

2009-10-18  Joe Mistachkin  <joe@mistachkin.com>

	* tests/thread.test (thread-4.[345]): [Bug 1565466]: Correct tests to
	save their error state before the final call to threadReap just in
	case it triggers an "invalid thread id" error.  This error can occur
	if one or more of the target threads has exited prior to the attempt
	to send it an asynchronous exit command.

	* doc/memory.n: [Bug 988703]: Add mechanism for finding what Tcl_Objs
	* generic/tclCkalloc.c (MemoryCmd): are allocated when built for
	* generic/tclInt.decls: memory debugging. This was previously
	* generic/tclInt.h: backported from Tcl 8.6 with the corrections to
	* generic/tclObj.c (ObjData, TclFinalizeThreadObjects): fix [Bug
	2871908]. However, there were key elements missing. These changes make
	things consistent between branches.

2009-10-17  Donal K. Fellows  <dkf@users.sf.net>

	* generic/tclVar.c (TclDeleteCompiledLocalVars, UnsetVarStruct)
	(TclDeleteNamespaceVars):
	* generic/tclTrace.c (Tcl_UntraceVar2): [Bug 2629338]: Stop traces
	that are deleted part way through (a feature used by tdom) from
	causing freed memory to be accessed.

2009-10-08  Donal K. Fellows  <dkf@users.sf.net>

	* generic/tclDictObj.c (DictIncrCmd): [Bug 2874678]: Don't leak any
	bignums when doing [dict incr] with a value.
	* tests/dict.test (dict-19.3): Memory leak detection code.

2009-10-07  Andreas Kupries  <andreask@activestate.com>

	* generic/tclObj.c: [Bug 2871908]: Plug memory leaks of the
	objThreadMap and lineCLPtr hashtables.  Also make the names of the
	continuation line information initialization and finalization
	functions more consistent. Patch supplied by Joe Mistachkin
	<joe@mistachkin.com>.

	* generic/tclIORChan.c (ErrnoReturn): Replace the hardwired constant
	11 with the proper errno define, EAGAIN. What was I thinking? The
	BSD's have a different errno assignment and break with the hardwired
	number. Reported by emiliano on the chat.

2009-10-06  Don Porter  <dgp@users.sourceforge.net>

	* generic/tclTomMathInt.h (new): Public header tclTomMath.h had
	* generic/tclTomMath.h: dependence on private headers, breaking use
	* generic/tommath.h:    by extensions [Bug 1941434].

2009-10-05  Don Porter  <dgp@users.sourceforge.net>

	* changes:	Update for 8.5.8 release.

2009-10-04  Daniel Steffen  <das@users.sourceforge.net>

	* macosx/tclMacOSXBundle.c:	Workaround CF memory managment bug in
	* unix/tclUnixInit.c:		Mac OS X 10.4 & earlier. [Bug 2569449]

2009-10-02  Kevin B. Kenny  <kennykb@acm.org>

	* library/tzdata/Africa/Cairo:
	* library/tzdata/Asia/Gaza:
	* library/tzdata/Asia/Karachi:
	* library/tzdata/Pacific/Apia:	Olson's tzdata2009n.

2009-09-29  Don Porter  <dgp@users.sourceforge.net>

	* generic/tclAlloc.c:           Cleaned up various routines in the
	* generic/tclCkalloc.c:         call stacks for memory allocation to
	* generic/tclInt.h:		guarantee that any size values computed
	* generic/tclThreadAlloc.c:     are within the domains of the routines
	they get passed to.  [Bugs 2557696 and 2557796].

2009-09-11  Don Porter  <dgp@users.sourceforge.net>

	* library/http/http.tcl:	Bump to http 2.7.4 to account for
	* library/http/pkgIndex.tcl:	[Bug 2849860] fix.
	* unix/Makefile.in:
	* win/Makefile.in:

2009-09-10  Donal K. Fellows  <dkf@users.sf.net>

	* library/http/http.tcl (http::Event): [Bug 2849860]: Handle charset
	names in double quotes; some servers like generating them like that.

2009-09-01  Don Porter  <dgp@users.sourceforge.net>

	* library/tcltest/tcltest.tcl:	Bump to tcltest 2.3.2 after revision
	* library/tcltest/pkgIndex.tcl:	to verbose error message.
	* unix/Makefile.in:
	* win/Makefile.in:

2009-08-27  Don Porter  <dgp@users.sourceforge.net>

	* generic/tclStringObj.c:	[Bug 2845535]: A few more string
	overflow cases in [format].

2009-08-25  Andreas Kupries  <andreask@activestate.com>

	* generic/tclBasic.c (Tcl_CreateInterp, Tcl_EvalTokensStandard)
	(EvalTokensStandard, Tcl_EvalEx, EvalEx, TclAdvanceContinuations)
	(TclEvalObjEx):
	* generic/tclCmdMZ.c (Tcl_SwitchObjCmd, TclListLines):
	* generic/tclCompCmds.c (*):
	* generic/tclCompile.c (TclSetByteCodeFromAny, TclInitCompileEnv)
	(TclFreeCompileEnv, TclCompileScript):
	* generic/tclCompile.h (CompileEnv):
	* generic/tclInt.h (ContLineLoc, Interp):
	* generic/tclObj.c (ThreadSpecificData, ContLineLocFree)
	(TclThreadFinalizeObjects, TclInitObjSubsystem, TclContinuationsEnter)
	(TclContinuationsEnterDerived, TclContinuationsCopy)
	(TclContinuationsGet, TclFreeObj):
	* generic/tclParse.c (TclSubstTokens, Tcl_SubstObj):
	* generic/tclProc.c (TclCreateProc):
	* generic/tclVar.c (TclPtrSetVar):
	* tests/info.test (info-30.0-24):

	Extended parser, compiler, and execution with code and attendant data
	structures tracking the positions of continuation lines which are not
	visible in script Tcl_Obj*'s, to properly account for them while
	counting lines for #280.

2009-08-24  Daniel Steffen  <das@users.sourceforge.net>

	* macosx/tclMacOSXNotify.c: Fix multiple issues with nested event
	loops when CoreFoundation notifier is running in embedded mode. (Fixes
	problems in TkAqua Cocoa reported by Youness Alaoui on tcl-mac)

2009-08-21  Don Porter  <dgp@users.sourceforge.net>

	* generic/tclFileName.c: Correct regression in [Bug 2837800] fix.
	* tests/fileName.test:

2009-08-20  Don Porter  <dgp@users.sourceforge.net>

	* generic/tclFileName.c: [Bug 2837800]: Get the correct result from
	[glob */test] when * matches something like ~foo.

	* generic/tclPathObj.c:	[Bug 2806250]: Prevent the storage of strings
	starting with ~ in the "tail" part (normPathPtr field) of the path
	intrep when PATHFLAGS != 0.  This establishes the assumptions relied
	on elsewhere that the name stored there is a relative path.  Also
	refactored to make an AppendPath() routine instead of the cut/paste
	stanzas that were littered throughout.

2009-08-20  Donal K. Fellows  <dkf@users.sf.net>

	* generic/tclCmdIL.c (Tcl_LsortObjCmd): Plug memory leak.

2009-08-18  Don Porter  <dgp@users.sourceforge.net>

	* generic/tclPathObj.c:	[Bug 2837800]: Added NULL check to prevent
	* tests/fileName.test:	crashes during [glob].

2009-08-06  Andreas Kupries  <andreask@activestate.com>

	* doc/refchan.n [Bug 2827000]: Extended the implementation of
	* generic/tclIORChan.c: reflective channels (TIP 219, method 'read'),
	* tests/ioCmd.test: enabling handlers to signal EAGAIN to indicate 'no
	data, but not at EOF either', and other system errors. Updated
	documentation, extended testsuite (New test cases iocmd*-23.{9,10}).

2009-08-02  Donal K. Fellows  <dkf@users.sf.net>

	* unix/tclUnixFCmd.c (GetOwnerAttribute, SetOwnerAttribute)
	(GetGroupAttribute, SetGroupAttribute): [Bug 1942222]: Stop calling
	* unix/tclUnixFile.c (TclpGetUserHome): endpwent() and endgrent();
	they've been unnecessary for ages.

2009-07-31  Don Porter  <dgp@users.sourceforge.net>

	* generic/tclStringObj.c:       [Bug 2830354]: Corrected failure to
	* tests/format.test:            grow buffer when format spec request
	large width floating point values.  Thanks to Clemens Misch.

2009-07-24  Andreas Kupries  <andreask@activestate.com>

	* generic/tclIO.c (Tcl_GetChannelHandle): [Bug 2826248]: Do not crash
	* generic/tclPipe.c (FileForRedirect): for getHandleProc == NULL, this
	is allowed. Provide a nice error message in the bypass area. Updated
	caller to check the bypass for a mesage. Bug reported by Andy
	Sonnenburg <andy22286@users.sourceforge.net>. Backported from CVS
	head.

2009-07-23  Joe Mistachkin  <joe@mistachkin.com>

	* generic/tclNotify.c: [Bug 2820349]: Ensure that queued events are
	freed once processed.

2009-07-21  Kevin B. Kenny  <kennykb@acm.org>

	* library/tzdata/Asia/Dhaka:
	* library/tzdata/Indian/Mauritius: Olson's tzdata2009k.

2009-07-20  Donal K. Fellows  <dkf@users.sf.net>

	* generic/tclCmdMZ.c (StringIsCmd): Reorganize so that [string is] is
	more efficient when parsing things that are correct, at a cost of
	making the empty string test slightly more costly. With this, the cost
	of doing [string is integer -strict $x] matches [catch {expr {$x+0}}]
	in the successful case, and greatly outstrips it in the failing case.

2009-07-16  Don Porter  <dgp@users.sourceforge.net>

	* generic/tclCmdIL.c:	Removed unused variables.
	* generic/tclCompile.c:
	* generic/tclVar.c:
	* unix/tclUnixChan.c:

	* generic/tclScan.c:	Typo in ACCEPT_NAN configuration.

	* generic/tclStrToD.c:	[Bug 2819200]: Set floating point control
	register on MIPS systems so that the gradual underflow expected by Tcl
	is in effect.

2009-07-14  Andreas Kupries  <andreask@activestate.com>

	* generic/tclBasic.c (DeleteInterpProc,TclArgumentBCEnter,
	(TclArgumentBCRelease, TclArgumentGet):
	* generic/tclCompile.c (EnterCmdWordIndex, TclCleanupByteCode,
	(TclInitCompileEnv, TclCompileScript):
	* generic/tclCompile.h (ExtCmdLoc):
	* generic/tclExecute.c (TclExecuteByteCode):
	* generic/tclInt.h (ExtIndex, CFWordBC):
	* tests/info.test (info-39.0):

	Backport of some changes made to the Tcl head, to handle literal
	sharing better. The code here is much simpler (trimmed down) compared
	to the head as the 8.5 branch is not bytecode compiling whole files,
	and doesn't compile eval'd code either.

	Reworked the handling of literal command arguments in bytecode to be
	saved (compiler) and used (execution) per command (see the
	TCL_INVOKE_STK* instructions), and not per the whole bytecode.  This
	removes the problems with location data caused by literal sharing in
	proc bodies. Simplified the associated datastructures (ExtIndex is
	gone, as is the function EnterCmdWordIndex).

2009-07-01  Pat Thoyts  <patthoyts@users.sourceforge.net>

	* win/tclWinInt.h:   [Bug 2806622]: Handle the GetUserName API call
	* win/tclWin32Dll.c: via the tclWinProcs indirection structure. This
	* win/tclWinInit.c:  fixes a problem obtaining the username when the
	USERNAME environment variable is unset.

2009-06-15  Don Porter  <dgp@users.sourceforge.net>

	* generic/tclStringObj.c: sprintf() -> Tcl_ObjPrintf() conversion.

2009-06-13  Don Porter  <dgp@users.sourceforge.net>

	* generic/tclCompile.c:	The value stashed in iPtr->compiledProcPtr
	* generic/tclProc.c:	when compiling a proc survives too long.  We
	* tests/execute.test:	only need it there long enough for the right
	TclInitCompileEnv() call to re-stash it into envPtr->procPtr.  Once
	that is done, the CompileEnv controls.  If we let the value of
	iPtr->compiledProcPtr linger, though, then any other bytecode compile
	operation that takes place will also have its CompileEnv initialized
	with it, and that's not correct.  The value is meant to control the
	compile of the proc body only, not other compile tasks that happen
	along.  Thanks to Carlos Tasada for discovering and reporting the
	problem.  [Bug 2802881].

2009-06-10  Don Porter  <dgp@users.sourceforge.net>

	* generic/tclStringObj.c:	Revised [format] to not overflow the
	integer calculations computing the length of the %ll formats of
	really big integers.  Also added protections so that [format]s that
	would produce results overflowing the maximum string length of Tcl
	values throw a normal Tcl error instead of a panic. [Bug 2801413]

2006-06-09  Kevin B. Kenny  <kennykb@acm.org>

	* generic/tclGetDate.y: Fixed a thread safety bug in the generated
	* library/clock.tcl:    Bison parser (needed a %pure-parser
	* tests/clock.test:     declaration to avoid static variables).
				Discovered that the %pure-parser declaration
	                        allowed for returning the Bison error message
	                        to the Tcl caller in the event of a syntax
	                        error, so did so.
	* generic/tclDate.c: bison 2.3

2006-06-08  Kevin B. Kenny  <kennykb@acm.org>

	* library/tzdata/Asia/Dhaka: New DST rule for Bangladesh.
	(Olson's tzdata2009i.)

2009-06-02  Don Porter  <dgp@users.sourceforge.net>

	* generic/tclExecute.c:	Replace dynamically-initialized table with
	a table of static constants in the lookup table for exponent operator
	computations that fit in a 64 bit integer result.

	* generic/tclExecute.c:	Corrected implementations and selection
	logic of the INST_EXPON instruction to fix [Bug 2798543].

2009-06-01  Don Porter  <dgp@users.sourceforge.net>

	* tests/expr.test:	Added many tests demonstrating the broken
	cases of [Bug 2798543].

2009-05-30  Kevin B. Kenny  <kennykb@acm.org>

	* library/tzdata/Africa/Cairo:
	* library/tzdata/Asia/Amman: Olson's tzdata2009h.

2009-05-29  Andreas Kupries  <andreask@activestate.com>

	* library/platform/platform.tcl: Fixed handling of cpu ia64,
	* library/platform/pkgIndex.tcl: taking ia64_32 into account
	* unix/Makefile.in: now. Bumped version to 1.0.5. Updated the
	* win/Makefile.in: installation commands.

2009-05-07  Miguel Sofer  <msofer@users.sf.net>

	* generic/tclObj.c (Tcl_GetCommandFromObj): fix for bug [2785893],
	insure that a command in a deleted namespace cannot be found
	through a cached name.

2009-05-06  Don Porter  <dgp@users.sourceforge.net>

	* generic/tclCmdMZ.c:   Improve overflow error message from
	[string repeat].  [Bug 2582327]

2009-04-28  Jeff Hobbs  <jeffh@ActiveState.com>

	* unix/tcl.m4, unix/configure (SC_CONFIG_CFLAGS): harden the check
	to add _r to CC on AIX with threads.

2009-04-27  Alexandre Ferrieux  <ferrieux@users.sourceforge.net>

	* generic/tclInt.h:   Backport fix for [Bug 1028264]: WSACleanup() too early.
	* generic/tclEvent.c: The fix introduces "late exit handlers"
	* win/tclWinSock.c:   for similar late process-wide cleanups.

2009-04-27  Alexandre Ferrieux  <ferrieux@users.sourceforge.net>

	* win/tclWinSock.c: Backport fix for [Bug 2446662]: resync Win
	behavior on RST with that of unix (EOF).

2009-04-27  Donal K. Fellows  <dkf@users.sf.net>

	* doc/concat.n (EXAMPLES): [Bug 2780680]: Rewrote so that the spacing
	of result messages is correct. (The exact way they were wrong was
	different when rendered through groff or as HTML, but it was still
	wrong both ways.)

2009-04-24  Stuart Cassoff <stwo@users.sf.net>

	* unix/Makefile.in: [Patch 2769530]: Don't chmod/exec installManPage.

2009-04-15  Don Porter  <dgp@users.sourceforge.net>

	*** 8.5.7 TAGGED FOR RELEASE ***

	* generic/tclStringObj.c:	AppendUnicodeToUnicodeRep failed
	to set stringPtr->allocated to 0, leading to crashes.

	* changes:	Update for 8.5.7 release.

2009-04-14  Stuart Cassoff  <stwo@users.sourceforge.net>

	* unix/tcl.m4:	Removed -Wno-implicit-int from CFLAGS_WARNING.

2008-04-14  Kevin B. Kenny  <kennykb@acm.org>

	* library/tzdata/Asia/Karachi: Updated rules for Pakistan Summer
				       Time (Olson's tzdata2009f)

2009-04-10  Don Porter  <dgp@users.sourceforge.net>

	* changes:	Update for 8.5.7 release.

	* generic/tcl.h:	Bump to 8.5.7 for release.
	* library/init.tcl:
	* tools/tcl.wse.in:
	* unix/configure.in:
	* unix/tcl.spec:
	* win/configure.in:
	* README:

	* unix/configure:	autoconf-2.59
	* win/configure:

	* generic/tclStringObj.c (UpdateStringOfString):  Fix bug detected
	by compiler warning about undefined "dst".

	* tests/httpd:		Backport new tests for http 2.7.3.
	* tests/http.tcl:

2009-04-10  Daniel Steffen  <das@users.sourceforge.net>

	* unix/tclUnixChan.c:		TclUnixWaitForFile(): use FD_* macros
	* macosx/tclMacOSXNotify.c:	to manipulate select masks (Cassoff).
					[Bug 1960647]

	* unix/tclLoadDyld.c:		use RTLD_GLOBAL instead of RTLD_LOCAL.
					[Bug 1961211]

	* macosx/tclMacOSXNotify.c:	revise CoreFoundation notifier to allow
					embedding into applications that
					already have a CFRunLoop running and
					want to run the tcl event loop via
					Tcl_ServiceModeHook(TCL_SERVICE_ALL).

	* macosx/tclMacOSXNotify.c:	add CFRunLoop based Tcl_Sleep() and
	* unix/tclUnixChan.c:		TclUnixWaitForFile() implementations
	* unix/tclUnixEvent.c:		and disable select() based ones in
					CoreFoundation builds.

	* unix/tclUnixNotify.c:		simplify, sync with tclMacOSXNotify.c.

	* generic/tclInt.decls: 	add TclMacOSXNotifierAddRunLoopMode()
	* generic/tclIntPlatDecls.h:	internal API, regen.
	* generic/tclStubInit.c:

	* unix/configure.in (Darwin):	use Darwin SUSv3 extensions if
					available; remove /Network locations
					from default tcl package search path
					(NFS mounted locations and thus slow).
	* unix/configure:		autoconf-2.59
	* unix/tclConfig.h.in:		autoheader-2.59

	* macosx/tclMacOSXBundle.c:	on Mac OS X 10.4 and later, replace
					deprecated NSModule API by dlfcn API.

2009-04-09  Kevin B. Kenny  <kennykb@acm.org>

	* tools/tclZIC.tcl:	Always emit Unix-style line terminators.
	* library/tzdata:	Olson's tzdata2009e.

2009-04-09  Don Porter  <dgp@users.sourceforge.net>

	* library/http/http.tcl:	Backport http 2.7.3 from HEAD for
	* library/http/pkgIndex.tcl:	bundling with the Tcl 8.5.7 release.
	* unix/Makefile.in:
	* win/Makefile.in:

2009-04-08  Andreas Kupries  <andreask@activestate.com>

	* library/platform/platform.tcl: Extended the darwin sections to
	* library/platform/pkgIndex.tcl: add a kernel version number to
	* unix/Makefile.in: the identifier for anything from Leopard (10.5)
	* win/Makefile.in: on up. Extended patterns for same. Extended cpu
	* doc/platform.n: recognition for 64bit Tcl running on a 32bit
	kernel on a 64bit processor (By Daniel Steffen). Bumped version to
	1.0.4. Updated Makefiles.

2009-04-08  Don Porter  <dgp@users.sourceforge.net>

	* library/tcltest/tcltest.tcl:	Converted [eval]s (some unsafe!) to
	* library/tcltest/pkgIndex.tcl:	{*} in tcltest package.  [Bug 2570363]
	* unix/Makefile.in:	=> tcltest 2.3.1
	* win/Makefile.in:

2009-04-07  Don Porter  <dgp@users.sourceforge.net>

	* generic/tclStringObj.c:	Completed backports of fixes for
	[Bug 2494093] and [Bug 2553906].

2009-03-30  Don Porter  <dgp@users.sourceforge.net>

	* doc/Alloc.3:  Size argument is "unsigned int".  [Bug 2556263]

	* generic/tclStringObj.c:       Added protections from invalid memory
	* generic/tclTestObj.c:         accesses when we append (some part of)
	* tests/stringObj.test:         a Tcl_Obj to itself.  Added the
	appendself and appendself2 subcommands to the [teststringobj] testing
	command and added tests to the test suite.  [Bug 2603158]

2009-03-27  Don Porter  <dgp@users.sourceforge.net>

	* generic/tclPathObj.c (TclPathPart):	TclPathPart() was computing
	* tests/fileName.test:	the wrong results for both [file dirname] and
	[file tail] on "path" arguments with the PATHFLAGS != 0 intrep and
	with an empty string for the "joined-on" part.  [Bug 2710920]

2009-03-20  Don Porter  <dgp@users.sourceforge.net>

	* generic/tclStringObj.c:       Test stringObj-6.9 checks that
	* tests/stringObj.test:         Tcl_AppendStringsToObj() no longer
	crashes when operating on a pure unicode value.  [Bug 2597185]

	* generic/tclExecute.c (INST_CONCAT1):  Panic when appends overflow
	the max length of a Tcl value.  [Bug 2669109]

2009-03-18  Don Porter  <dgp@users.sourceforge.net>

	* win/tclWinFile.c (TclpObjNormalizePath):      Corrected Tcl_Obj leak.
	Thanks to Joe Mistachkin for detection and patch.  [Bug 2688184].

2009-03-15  Donal K. Fellows  <dkf@users.sf.net>

	* generic/tclPosixStr.c (Tcl_SignalId,Tcl_SignalMsg): [Patch 1513655]:
	Added support for SIGINFO, which is present on BSD platforms.

2009-02-20  Don Porter  <dgp@users.sourceforge.net>

	* generic/tclPathObj.c: Fixed mistaken logic in TclFSGetPathType()
	* tests/fileName.test:  that assumed (not "absolute" => "relative").
	This is a false assumption on Windows, where "volumerelative" is
	another possibility.  [Bug 2571597].

2009-02-17  Jeff Hobbs  <jeffh@ActiveState.com>

	* win/tcl.m4, win/configure: Check if cl groks _WIN64 already to
	avoid CC manipulation that can screw up later configure checks.
	Use 'd'ebug runtime in 64-bit builds.

2009-02-05  Don Porter  <dgp@users.sourceforge.net>

	* generic/tclStringObj.c: Added overflow protections to the
	AppendUtfToUtfRep routine to either avoid invalid arguments and
	crashes, or to replace them with controlled panics.  [Bug 2561794]

2009-02-04  Don Porter  <dgp@users.sourceforge.net>

	* generic/tclStringObj.c (SetUnicodeObj):       Corrected failure of
	Tcl_SetUnicodeObj() to panic on a shared object.  [Bug 2561488].  Also
	factored out common code to reduce duplication.

	* generic/tclCmdMZ.c:   Prevent crashes due to int overflow of the
	length of the result of [string repeat].  [Bug 2561746]

2009-01-29  Donal K. Fellows  <dkf@users.sf.net>

	* generic/tclNamesp.c (Tcl_FindCommand): [Bug 2519474]: Ensure that
	the path is not searched when the TCL_NAMESPACE_ONLY flag is given.

2009-01-22  Kevin B. Kenny  <kennykb@acm.org>

	* unix/tcl.m4: Corrected a typo ($(SHLIB_VERSION) should be
	${SHLIB_VERSION}).
	* unix/configure: Autoconf 2.59

2009-01-21  Andreas Kupries  <andreask@activestate.com>

	* generic/tclIORChan.c (ReflectClose): Fix for [Bug 2458202].
	Closing a channel may supply NULL for the 'interp'. Test for
	finalization needs to be different, and one place has to pull the
	interp out of the channel instead.

2009-01-19  Kevin B. Kenny  <kennykb@acm.org>

	* unix/Makefile.in: Added a CONFIG_INSTALL_DIR parameter so that
	* unix/tcl.m4:      distributors can control where tclConfig.sh goes.
	Made the installation of 'ldAix' conditional
	upon actually being on an AIX system.  Allowed for downstream
	packagers to customize SHLIB_VERSION on BSD-derived systems.
	Thanks to Stuart Cassoff for [Patch 907924].
	* unix/configure: Autoconf 2.59

2009-01-09  Don Porter  <dgp@users.sourceforge.net>

	* generic/tclStringObj.c (STRING_SIZE):	Corrected failure to limit
	memory allocation requests to the sizes that can be supported by
	Tcl's memory allocation routines.  [Bug 2494093].

2009-01-08  Don Porter  <dgp@users.sourceforge.net>

	* generic/tclStringObj.c (STRING_UALLOC):  Added missing parens
	required to get correct results out of things like
	STRING_UALLOC(num + append).  [Bug 2494093].

2009-01-06  Donal K. Fellows  <dkf@users.sf.net>

	* generic/tclDictObj.c (DictIncrCmd): Corrected twiddling in internals
	of dictionaries so that literals can't get destroyed.

	* tests/expr.test, tests/string.test: Eliminate non-ASCII characters.
	[Bugs 2006884, 2006879]

2009-01-03  Kevin B. Kenny  <kennykb@acm.org>:

	* library/clock.tcl (tcl::clock::add): Fixed error message formatting
	in the case where [clock add] is presented with a bad switch.
	* tests/clock.test (clock-65.1) Added a test case for the above
	problem [Bug 2481670].

2008-12-21  Don Porter  <dgp@users.sourceforge.net>

	*** 8.5.6 TAGGED FOR RELEASE ***

	* generic/tcl.h:	Bump to 8.5.6 for release.
	* library/init.tcl:
	* tools/tcl.wse.in:
	* unix/configure.in:
	* unix/tcl.spec:
	* win/configure.in:
	* README:

	* unix/configure:	autoconf-2.59
	* win/configure:

	* changes:	Update for 8.5.6 release.

	* library/tclIndex: Removed reference to no-longer-extant procedure
	'tclLdAout'.
	* doc/library.n: Corrected mention of 'auto_exec' to 'auto_execok'.
	[Patch 2114900] thanks to Stu Cassoff <stwo@users.sf.net>
	Backport of 2008-11-26 commit from Kevin Kenny.

	* win/tclWinThrd.c (TclpThreadCreate): We need to initialize the
	thread id variable to 0 as on 64 bit windows this is a pointer sized
	field while windows only fills it with a 32 bit value. The result is
	an inability to join the threads as the ids cannot be matched.
	Backport of 2008-10-13 commit from Pat Thoyts.

2008-12-15  Donal K. Fellows  <donal.k.fellows@man.ac.uk>

	* generic/tclExecute.c (TEBC:INST_DICT_GET): Make sure that the result
	is empty when generating an error message. [Bug 2431847]

2008-12-12  Jan Nijtmans  <nijtmans@users.sf.net>

	* library/clock.tcl (ProcessPosixTimeZone): Fix time change in Eastern
	Europe (not 3:00 but 4:00 local time) [Bug 2207436]

2008-12-11  Andreas Kupries  <andreask@activestate.com>

	* generic/tclIO.c (SetChannelFromAny and related): Modified the
	* tests/io.test: internal representation of the tclChannelType to
	contain not only the ChannelState pointer, but also a reference to the
	interpreter it was made in. Invalidate and recompute the internal
	representation when it is used in a different interpreter (like
	cmdName intrep's). Added testcase. [Bug 2407783]

2008-12-11  Jan Nijtmans  <nijtmans@users.sf.net>

	* library/clock.tcl (ProcessPosixTimeZone): Fallback to European time
	zone DST rules, when the timezone is between 0 and -12. [Bug 2207436]
	* tests/clock.test (clock-52.[23]): Test cases.

2008-12-10  Kevin B. Kenny  <kennykb@acm.org>

	* library/tzdata/*: Update from Olson's tzdata2008i.

2008-12-04  Don Porter  <dgp@users.sourceforge.net>

	* generic/tclPathObj.c (Tcl_FSGetNormalizedPath):	Added another
	flag value TCLPATH_NEEDNORM to mark those intreps which need more
	complete normalization attention for correct results. [Bug 2385549]

2008-12-03  Don Porter  <dgp@users.sourceforge.net>

	* generic/tclFileName.c (DoGlob): One of the Tcl_FSMatchInDirectory
	calls did not have its return code checked. This caused error messages
	returned by some Tcl_Filesystem drivers to be swallowed.

2008-12-02  Andreas Kupries  <andreask@activestate.com>

	* generic/tclIO.c (TclFinalizeIOSubsystem): Replaced Alexandre
	Ferrieux's first patch for [Bug 2270477] with a gentler version, also
	supplied by him.

2008-12-01  Don Porter	<dgp@users.sourceforge.net>

	* generic/tclParse.c:	Backport fix for [Bug 2251175].

2008-11-30  Kevin B. Kenny  <kennykb@acm.org>

	* library/clock.tcl (format, ParseClockScanFormat): Added a [string
	map] to get rid of namespace delimiters before caching a scan or
	format procedure. [Bug 2362156]
	* tests/clock.test (clock-64.[12]): Added test cases for the bug that
	was tickled by a namespace delimiter inside a format string.

2008-11-25  Andreas Kupries  <andreask@activestate.com>

	* generic/tclIO.c (TclFinalizeIOSubsystem): Applied Alexandre
	Ferrieux's patch for [Bug 2270477] to prevent infinite looping during
	finalization of channels not bound to interpreters.

2008-08-23  Andreas Kupries  <andreask@activestate.com>

	* generic/tclIO.c: Backport of fix for [Bug 2333466].

2008-11-18  Jan Nijtmans  <nijtmans@users.sf.net>

	* generic/tcl.decls:	Fix signature and implementation of
	* generic/tclDecls.h:	Tcl_HashStats, such that it conforms
	* generic/tclHash.c:	to the documentation. [Bug 2308236]
	* doc/Hash.3:

2008-11-13  Jan Nijtmans  <nijtmans@users.sf.net>

	* generic/tclInt.h:	Rename static function FSUnloadTempFile to
	* generic/tclIOUtil.c:	TclFSUnloadTempFile, needed in tclLoad.c

	* generic/tclLoad.c:	Fixed [Bug 2269431]: load of shared
	                        objects leaves temporary files on windows

2008-11-10  Andreas Kupries  <andreask@activestate.com>

	* doc/platform_shell.n: Fixed [Bug 2255235], reported by Ulrich
	* library/platform/pkgIndex.tcl: Ring <uring@users.sourceforge.net>.
	* library/platform/shell.tcl: Updated the LOCATE command in the
	* library/tm.tcl: package 'platform::shell' to handle the new form
	* unix/Makefile.in: of 'provide' commands generated by tm.tcl. Bumped
	* win/Makefile.in: package to version 1.1.4. Added cross-references
	to the relevant parts of the code to avoid future desynchronization.

2008-11-04  Jeff Hobbs  <jeffh@ActiveState.com>

	* generic/tclPort.h: remove the ../win/ header dir as the build system
	already has it, and it confuses builds when used with private headers
	installed.

2008-10-24  Pat Thoyts  <patthoyts@users.sourceforge.net>

	* library/http/http.tcl: Backported a fix for reading HTTP-like
	protocols that used to work and were broken with http 2.7. Now http
	2.7.2

2008-10-23  Don Porter	<dgp@users.sourceforge.net>

	* generic/tcl.h:	Bump version number to 8.5.6b1 to distinguish
	* library/init.tcl:	CVS development snapshots from the 8.5.5 and
	* unix/configure.in:	8.5.6 releases.
	* unix/tcl.spec:
	* win/configure.in:
	* tools/tcl.wse.in:
	* README

	* unix/configure:	autoconf (2.59)
	* win/configure:

2008-10-19  Don Porter	<dgp@users.sourceforge.net>

	* generic/tclProc.c:	Reset -level and -code values to defaults
	after they are used. [Bug 2152286]

2008-10-16  Don Porter	<dgp@users.sourceforge.net>

	* library/init.tcl:	Revised [unknown] so that it carefully
	preserves the state of the ::errorInfo and ::errorCode variables at
	the start of auto-loading and restores that state before the
	autoloaded command is evaluated. [Bug 2140628]

2008-10-10  Don Porter	<dgp@users.sourceforge.net>

	*** 8.5.5 TAGGED FOR RELEASE ***

	* generic/tcl.h:	Bump to 8.5.5 for release.
	* library/init.tcl:
	* tools/tcl.wse.in:
	* unix/configure.in:
	* unix/tcl.spec:
	* win/configure.in:

	* unix/configure:	autoconf-2.59
	* win/configure:

	* changes:	Update for 8.5.5 release.

2008-10-08  Don Porter	<dgp@users.sourceforge.net>

	* generic/tclTrace.c:   Corrected handling of errors returned by
	variable traces so that the errorInfo value contains the original
	error message. [Bug 2151707]

	* generic/tclVar.c:     Revised implementation of TclObjVarErrMsg so
	that error message construction does not disturb an existing
	iPtr->errorInfo that may be in progress.

2008-10-06  Jan Nijtmans  <nijtmans@users.sf.net>

	* tclWinTest.c: Fix compiler warning when compiling this file with
	mingw gcc:
	    tclWinTest.c:706: warning: dereferencing type-punned pointer will
	    break strict-aliasing rules
	* generic/tclLoad.c: Make sure that any library which doesn't have an
	unloadproc is only really unloaded when no library code is executed
	yet. [Bug 2059262]

2008-10-06  Joe Mistachkin  <joe@mistachkin.com>

	* tools/man2tcl.c: Added missing line from patch by Harald Oehlmann.
	[Bug 1934200]

2008-10-05  Kevin B. Kenny  <kennykb@acm.org>

	* libtommath/bn_mp_sqrt.c (bn_mp_sqrt): Handle the case where a
	* tests/expr.test (expr-47.13):         number's square root is
	between n<<DIGIT_BIT and n<<DIGIT_BIT+1. [Bug 2143288]
	Thanks to Malcolm Boffey (malcolm.boffey@virgin.net) for the patch.

2008-10-02  Joe Mistachkin  <joe@mistachkin.com>

	* tools/man2help2.tcl: Integrated patches from Harald Oehlmann.
	* tools/man2tcl.c: [Bug 1934200, 1934272]

2008-09-27  Donal K. Fellows  <donal.k.fellows@man.ac.uk>

	* generic/tclCmdIL.c (Tcl_LrepeatObjCmd): Improve the handling of the
	case where the combination of number of elements and repeat count
	causes the resulting list to be too large. [Bug 2130992]

2008-09-25  Don Porter	<dgp@users.sourceforge.net>

	* doc/global.n:	Correct false claim about [info locals].

2008-09-17  Don Porter	<dgp@users.sourceforge.net>

	* generic/tclInt.h:     Correct the TclGetLongFromObj,
	TclGetIntFromObj, and TclGetIntForIndexM macros so that they
	retrieve the internalRep.longValue field instead of casting the
	internalRep.otherValuePtr field to type long.

2008-09-17  Miguel Sofer  <msofer@users.sf.net>

	* library/init.tcl: export min and max commands from the mathfunc
	namespace [Bug 2116053]

2008-09-10  Donal K. Fellows  <donal.k.fellows@man.ac.uk>

	* generic/tclListObj.c (Tcl_ListObjGetElements): Make this list->dict
	transformation - encountered when using [foreach] with dicts - not as
	expensive as it was before. Spotted by Kieran Elby and reported on
	tcl-core.

2008-09-07  Miguel Sofer  <msofer@users.sf.net>

	* doc/namespace.n: fix [Bug 2098441]

2008-08-28  Don Porter	<dgp@users.sourceforge.net>

	* generic/tcl.h:	Bump version number to 8.5.5b1 to distinguish
	* library/init.tcl:	CVS development snapshots from the 8.5.4 and
	* unix/configure.in:	8.5.5 releases.
	* unix/tcl.spec:
	* win/configure.in:
	* tools/tcl.wse.in:
	* README

	* unix/configure:	autoconf (2.59)
	* win/configure:

2008-08-22  Don Porter  <dgp@users.sourceforge.net>

	* generic/tclUtil.c (TclReToGlob):	Added missing set of the
	*exactPtr value to really fix [Bug 2065115]. Also avoid possible
	DString overflow.
	* tests/regexpComp.test:	Correct duplicate test names.

2008-08-21  Jeff Hobbs  <jeffh@ActiveState.com>

	* tests/regexp.test, tests/regexpComp.test: correct re2glob ***=
	* generic/tclUtil.c (TclReToGlob):          translation from exact
	to anywhere-in-string match. [Bug 2065115]

2008-08-20  Daniel Steffen  <das@users.sourceforge.net>

	* generic/tclTest.c (TestconcatobjCmd):	fix use of internal-only
						TclInvalidateStringRep macro.
						[Bug 2057479]

2008-08-17  Miguel Sofer  <msofer@users.sf.net>

	* generic/tclTest.c (TestconcatobjCmd):
	* generic/tclUtil.c (Tcl_ConcatObj):
	* tests/util.test (util-4.7):
	fix [Bug 1447328]; the original "fix" turned Tcl_ConcatObj() into
	a hairy monster. This was exposed by [Bug 2055782]. Additionally,
	Tcl_ConcatObj could corrupt its input under certain conditions!

	*** NASTY BUG FIXED ***

2008-08-14  Don Porter  <dgp@users.sourceforge.net>

	*** 8.5.4 TAGGED FOR RELEASE ***

	* tests/fileName.test:  Revise new tests for portability to case
	insensitive filesystems.

2008-08-14  Daniel Steffen  <das@users.sourceforge.net>

	* generic/tclCompile.h:		Add support for debug logging of DTrace
	* generic/tclBasic.c:		'proc', 'cmd' and 'inst' probes (does
					_not_ require a platform with DTrace).

	* generic/tclCmdIL.c (TclInfoFrame):	Check fPtr->line before
						dereferencing as line info may
						not exists when TclInfoFrame()
						is called from a DTrace probe.

	* tests/msgcat.test:		Fix for ::tcl::mac::locale with
					@modifier (HEAD backport 2008-06-01).

	* tests/fCmd.test (fCmd-6.23):	Made result matching robust when test
					workdir and /tmp are not on same FS.

	* unix/Makefile.in:		Ensure Makefile shell is /bin/bash for
	* unix/configure.in (SunOS):	DTrace-enabled build on Solaris.
					(followup to 2008-06-12) [Bug 2016584]

	* unix/tcl.m4 (SC_PATH_X):	Check for libX11.dylib in addition to
					libX11.so et al.

	* unix/configure: 		autoconf-2.59

2008-08-13  Don Porter  <dgp@users.sourceforge.net>

	* generic/tclFileName.c:        Fix for errors handling -types {}
	* tests/fileName.test:          option to [glob]. [Bug 1750300]
	Thanks to Matthias Kraft and George Peter Staplin.

2008-08-12  Don Porter  <dgp@users.sourceforge.net>

	* changes:	Update for 8.5.4 release.

2008-08-11  Pat Thoyts  <patthoyts@users.sourceforge.net>

	* library/http/http.tcl: Remove 8.5 requirement.
	* library/http/pkgIndex.tcl:
	* unix/Makefile.in:
	* win/Makefile.in:
	* win/makefile.vc:

2008-08-11  Andreas Kupries  <andreask@activestate.com>

	* library/tm.tcl: Added a 'package provide' command to the generated
	ifneeded scripts of Tcl Modules, for early detection of conflicts
	between the version specified through the file name and a 'provide'
	command in the module implementation, if any. Note that this change
	also now allows Tcl Modules to not provide a 'provide' command at all,
	and declaring their version only through their filename.

	* generic/tclProc.c (Tcl_ProcObjCmd): Fixed memory leak triggered
	* tests/proc.test: by procbody::test::proc. See [Bug 2043636]. Added a
	test case demonstrating the leak before the fix. Fixed a few spelling
	errors in test descriptions as well.

2008-08-11  Don Porter  <dgp@users.sourceforge.net>

	* library/http/http.tcl:	Bump http version to 2.7.1 to account
	* library/http/pkgIndex.tcl:	for [Bug 2046486] bug fix.  This
	* unix/Makefile.in:		release of http now requires a
	* win/Makefile.in:		dependency on Tcl 8.5 to be able to
	* win/makefile.bc:		use the unsigned formats in the
	* win/makefile.vc:		[binary scan] command.

2008-08-11  Pat Thoyts  <patthoyts@users.sourceforge.net>

	* library/http/http.tcl: crc field from zlib data should be treated as
	unsigned for 64bit support [Bug 2046846]

2008-08-08  Don Porter  <dgp@users.sourceforge.net>

	* generic/tcl.h:	Bump to 8.5.4 for release.
	* library/init.tcl:
	* tools/tcl.wse.in:
	* unix/configure.in:
	* unix/tcl.spec:
	* win/configure.in:

	* unix/configure:	autoconf-2.59
	* win/configure:

	* changes:	Update for 8.5.4 release.

2008-08-08  Kevin Kenny  <kennykb@acm.org>

	* library/tzdata/CET:
	* library/tzdata/MET:
	* library/tzdata/Africa/Casablanca:
	* library/tzdata/America/Eirunepe:
	* library/tzdata/America/Santarem:
	* library/tzdata/America/Rio_Branco:
	* library/tzdata/America/Argentina/San_Luis:
	* library/tzdata/Asia/Karachi:
	* library/tzdata/Europe/Belgrade:
	* library/tzdata/Europe/Berlin:
	* library/tzdata/Europe/Budapest:
	* library/tzdata/Europe/Sofia:
	* library/tzdata/Indian/Mauritius:  Olson's tzdata2008e.

2008-08-06  Don Porter  <dgp@users.sourceforge.net>

	* generic/tclVar.c (TclLookupSimpleVar):  Retrieve the number of
	locals in the localCache from the CallFrame and not from the Proc
	which may have been mangled by a (broken?) recompile. Backport from
	the HEAD.

2008-08-04  Don Porter  <dgp@users.sourceforge.net>

	* generic/tclExecute.c:	Stopped faulty double-logging of errors to
	* tests/execute.test:	stack trace when a compile epoch bump triggers
	fallback to direct evaluation of commands in a compiled script.
	[Bug 2037338]

2008-07-30  Don Porter  <dgp@users.sourceforge.net>

	* generic/tclBasic.c:	Corrected the timing of when the flag
	TCL_ALLOW_EXCEPTIONS is tested.

2008-07-29  Miguel Sofer  <msofer@users.sf.net>

	* generic/tclExecute.c:  fix [Bug 2030670] that cause
	TclStackRealloc to panic on rare corner cases. Thx ajpasadyn for
	diagnose and patch.

2008-07-28  Andreas Kupries  <andreask@activestate.com>

	* generic/tclBasic.c: Added missing ref count when creating an empty
	string as path (TclEvalEx). In 8.4 the missing code caused panics in
	the testsuite. It doesn't in 8.5. I am guessing that the code path
	with the missing the incr-refcount is not invoked any longer. Because
	the bug in itself is certainly the same.

2008-07-25  Daniel Steffen  <das@users.sourceforge.net>

	* tests/info.test (info-37.0): Add !singleTestInterp constraint;
	(info-22.8, info-23.0): switch to glob matching to avoid sensitivity
	to tcltest.tcl line number changes, remove knownBug constraint, fix
	expected result. [Bug 1605269]

2008-07-25  Andreas Kupries  <andreask@activestate.com>

	* tests/info.test: Tests 38.* added, exactly testing the tracking of
	location for uplevel scripts.

	* generic/tclCompile.c (TclInitCompileEnv): Reorganized the
	initialization of the #280 location information to match the flow in
	TclEvalObjEx to get more absolute contexts.

	* generic/tclBasic.c (TclEvalObjEx): Moved the pure-list optimization
	out of the eval-direct code path to be done always, i.e. even when a
	compile is requested. This way we do not loose the association between
	#280 location information and the list elements, if any.

2008-07-23  Andreas Kupries  <andreask@activestate.com>

	* tests/info.test: Reordered the tests to have monotonously
	increasing numbers.

	* generic/tclBasic.c: Modified TclArgumentGet to reject pure lists
	* generic/tclCmdIL.c: immediately, without search. Reworked setup
	* generic/tclCompile.c: of eoFramePtr, doesn't need the line
	* tests/info.test: information, more sensible to have everything on
	line 1 when eval'ing a pure list. Updated the users of the line
	information to special case this based on the frame type (i.e.
	TCL_LOCATION_EVAL_LIST). Added a testcase demonstrating the new
	behaviour.

2008-07-22  Andreas Kupries  <andreask@activestate.com>

	* generic/tclBasic.c: Added missing function comments.

	* generic/tclCompile.c: Made the new TclEnterCmdWordIndex
	* generic/tclCompile.h: static, and ansified.

	* generic/tclBasic.c: Reworked the handling of bytecode literals
	* generic/tclCompile.c: for #280 to fix the abysmal performance
	* generic/tclCompile.h: for deep recursion, replaced the linear
	* generic/tclExecute.c: search through the whole stack with another
	* generic/tclInt.h: hashtable and simplified the data structure used
	by the compiler (array instead of hashtable). Incidentially this also
	fixes the memory leak reported via [Bug 2024937].

2008-07-21  Don Porter  <dgp@users.sourceforge.net>

	* tests/encoding.test:  Make failing tests pass again. [Bug 1972867]

2008-07-21  Andreas Kupries <andreask@activestate.com>

	* generic/tclBasic.c: Extended the existing TIP #280 system (info
	* generic/tclCmdAH.c: frame), added the ability to track the
	* generic/tclCompCmds.c: absolute location of literal procedure
	* generic/tclCompile.c: arguments, and making this information
	* generic/tclCompile.h: available to uplevel, eval, and
	* generic/tclInterp.c: siblings. This allows proper tracking of
	* generic/tclInt.h: absolute location through custom (Tcl-coded)
	* generic/tclNamesp.c: control structures based on uplevel, etc.
	* generic/tclProc.c:

2008-07-21  Pat Thoyts  <patthoyts@users.sourceforge.net>

	* generic/tclFCmd.c: Inodes on windows are unreliable [Bug 2015723]

2008-07-20  Donal K. Fellows  <donal.k.fellows@man.ac.uk>

	* generic/tclDictObj.c (SetDictFromAny): Make the list->dict
	transformation a bit more efficient; modern dicts are ordered and so
	we can round-trip through lists without needing the string rep at all.
	* generic/tclListObj.c (SetListFromAny): Make the dict->list
	transformation not lossy of internal representations and hence more
	efficient. [Bug 2008248] (ajpasadyn) but using a more efficient patch.

2008-07-15  Donal K. Fellows  <donal.k.fellows@man.ac.uk>

	* doc/DictObj.3: Fix error in example. [Bug 2016740]

2008-07-08  Don Porter  <dgp@users.sourceforge.net>

	* generic/tclGet.c:	Corrected out of date comments.

2008-07-07  Andreas Kupries  <andreask@activestate.com>

	* generic/tclCmdIL.c (InfoFrameCmd): Fixed unsafe idiom of setting the
	interp result found by Don Porter.

2008-07-07  Donal K. Fellows  <donal.k.fellows@man.ac.uk>

	* doc/regexp.n, doc/regsub.n: Correct examples. [Bug 1982642]

2008-07-04  Joe English  <jenglish@users.sourceforge.net>

	* generic/tclEncoding.c(UtfToUtfProc): Avoid unwanted sign extension
	when converting incomplete UTF-8 sequences. See [Bug 1908443] for
	details.

2008-07-03  Andreas Kupries  <andreask@activestate.com>

	* generic/tclIORChan.c (InvokeTclMethod): Fixed the memory leak
	reported in [Bug 1987821]. Thanks to Miguel for the rpeort and Don
	Porter for tracking the cause down.

2008-07-03  Don Porter  <dgp@users.sourceforge.net>

	* library/package.tcl:  Removed [file readable] testing from
	[tclPkgUnknown] and friends. We find out soon enough whether a file is
	readable when we try to [source] it, and not testing before allows us
	to workaround the bugs on some common filesystems where [file
	readable] lies to us. [Patch 1969717]

2008-06-29  Don Porter  <dgp@users.sourceforge.net>

	*** 8.5.3 TAGGED FOR RELEASE ***

	* generic/tcl.h:	Bump to 8.5.3 for release.
	* library/init.tcl:
	* tools/tcl.wse.in:
	* unix/configure.in:
	* unix/tcl.spec:
	* win/configure.in:

	* unix/configure:	autoconf-2.59
	* win/configure:

	* doc/ObjectType.3:	Updated documentation of the Tcl_ObjType
	struct to match expectations of Tcl 8.5 [Bug 1917650].

	* generic/tclPathObj.c:  Plug memory leak in [Bug 1999176] fix. Thanks
	Rolf Ade for detecting.

2008-06-28  Don Porter  <dgp@users.sourceforge.net>

	* generic/tclPathObj.c:  Plug memory leak in [Bug 1972879] fix. Thanks
	Rolf Ade for detecting and Dan Steffen for the fix [Bug 2004654].

2008-06-26  Andreas Kupries  <andreask@activestate.com>

	* unix/Makefile.in: Followup to my change of 2008-06-25, make code
	generated by the Makefile and put into the installd tm.tcl conditional
	on interpreter safeness as well. Thanks to Daniel Steffen for
	reminding me of that code.

2008-06-25  Don Porter  <dgp@users.sourceforge.net>

	* changes:	Update for 8.5.3 release.

2008-06-25  Andreas Kupries  <andreask@activestate.com>

	* library/tm.tcl:	Modified the handling of Tcl Modules and of the
	* library/safe.tcl:	Safe Base to interact nicely with each other,
	* library/init.tcl:	enabling requiring Tcl Modules in safe
	* tests/safe.test:	interpreters. Fixes [Bug 1999119].

2008-06-25  Pat Thoyts  <patthoyts@users.sourceforge.net>

	* win/rules.vc:    Backported fix for dde/registry versions and
	* win/makefile.vc: the staticpkg build option

2008-06-24  Don Porter  <dgp@users.sourceforge.net>

	* generic/tclPathObj.c: Fixed some internals management in the "path"
	Tcl_ObjType for the empty string value. Problem led to a crash in the
	command [glob -dir {} a]. [Bug 1999176].

2008-06-23  Don Porter  <dgp@users.sourceforge.net>

	* generic/tclPathObj.c: Fixed bug in Tcl_GetTranslatedPath() when
	operating on the "Special path" variant of the "path" Tcl_ObjType
	intrep. A full normalization was getting done, in particular, coercing
	relative paths to absolute, contrary to what the function of
	producing the "translated path" is supposed to do. [Bug 1972879]

2008-06-19  Don Porter  <dgp@users.sourceforge.net>

	* changes:	Update for 8.5.3 release.

	* generic/tclInterp.c:	Fixed completely boneheaded mistake that
	* tests/interp.test:	[interp bgerror $slave] and [$slave bgerror]
	would always act like [interp bgerror {}]. [Bug 1999035]

	* tests/chanio.test:	Corrected flawed tests revealed by a -debug 1
	* tests/event.test:	-singleproc 1 test suite run.
	* tests/io.test:

2008-06-19  Don Porter  <dgp@users.sourceforge.net>

	* changes:	Updates for 8.5.3 release.

2008-06-17  Andreas Kupries  <andreask@activestate.com>

	* generic/tclClock.c (ClockConvertlocaltoutcObjCmd): Removed left
	over debug output.

2008-06-17  Andreas Kupries  <andreask@activestate.com>

	* doc/tm.n: Followup to changelog entry 2008-03-18 regarding
	::tcl::tm::Defaults. Updated the documentation to not only mention
	the new (underscored) form of environment variable names, but make
	it the encouraged form as well. See [Bug 1914604].

2008-06-17  Kevin Kenny  <kennykb@acm.org>

	* generic/tclClock.c (ConvertLocalToUTC):
	* tests/clock.test (clock-63.1): Fixed a bug where the
	internal ConvertLocalToUTC command segfaulted if passed a
	dictionary without the 'localSeconds' key.  To the best of
	my knowledge, the bug was not observable in the [clock]
	command itself.

2008-06-16  Andreas Kupries  <andreask@activestate.com>

	* generic/tclCmdIL.c (TclInfoFrame): Backport of fix made on the
	* tests/info.test: head branch :: Moved the code looking up the
	information for key 'proc' out of the TCL_LOCATION_BC branch to
	after the switch, this is common to all frame types. Updated the
	testsuite to match. This was exposed by the 2008-06-08 commit
	(Miguel), switching uplevel from direct eval to compilation. Fixes
	[Bug 1987851].

2008-06-12  Daniel Steffen  <das@users.sourceforge.net>

	* unix/Makefile.in:		add complete deps on tclDTrace.h.

	* unix/Makefile.in:		clean generated tclDTrace.h file.
	* unix/configure.in (SunOS): 	fix static DTrace-enabled build.

	* unix/tcl.m4 (SunOS-5.11): fix 64bit amd64 support with gcc & Sun cc.
	* unix/configure: autoconf-2.59

	* macosx/Tcl.xcodeproj/project.pbxproj:	add debug configs with gcov,
	and with corefoundation disabled; updates and cleanup for Xcode 3.1 and
	for Leopard.
	* macosx/Tcl.xcode/project.pbxproj:	sync Tcl.xcodeproj changes.
	* macosx/README:			document new build configs.

2008-05-26  Jeff Hobbs  <jeffh@ActiveState.com>

	* tests/io.test (io-53.9): need to close chan before removing file.

2008-05-23  Andreas Kupries  <andreask@activestate.com>

	* win/tclWinChan.c (FileWideSeekProc): Accepted a patch by
	Alexandre Ferrieux <ferrieux@users.sourceforge.net> to fix the
	[Bug 1965787]. 'tell' now works for locations > 2 GB as well
	instead of going negative.

	* generic/tclIO.c (Tcl_SetChannelBufferSize): Accepted a patch by
	* tests/io.test: Alexandre Ferrieux <ferrieux@users.sourceforge.net>
	* tests/chanio.test: to fix the [Bug 1969953]. Buffersize outside
	of the supported range are now clipped to nearest boundary instead
	of ignored.

2008-05-22  Don Porter  <dgp@users.sourceforge.net>

	* generic/tclNamesp.c (Tcl_LogCommandInfo):	Restored ability to
	handle the argument value length = -1.  Thanks to Chris Darroch for
	discovering the bug and providing the fix.  [Bug 1968245].

2008-05-21  Don Porter  <dgp@users.sourceforge.net>

	* generic/tclParse.c (ParseComment):    The new TclParseAllWhiteSpace
	* tests/parse.test (parse-15.60):       routine has no mechanism to
	return the "incomplete" status of "\\\n" so calling this routine
	anywhere that can be reached within a Tcl_ParseCommand call is a
	mistake. In particular, ParseComment must not use it. [Bug 1968882]

2008-05-21  Donal K. Fellows  <donal.k.fellows@man.ac.uk>

	* generic/tclNamesp.c (Tcl_SetNamespaceUnknownHandler): Corrected odd
	logic for handling installation of namespace unknown handlers which
	could lead too very strange things happening in the error case.

2008-05-16  Miguel Sofer  <msofer@users.sf.net>

	* generic/tclCompile.c: Fix crash with tcl_traceExec. Found and
	fixed by Alexander Pasadyn [Bug 1964803].

2008-05-07  Donal K. Fellows  <donal.k.fellows@man.ac.uk>

	* generic/tclCompCmds.c (TclCompileDictAppendCmd): Fix silly
	off-by-one error that caused a crash every time a compiled 'dict
	append' with more than one value argument was used. Found by Colin
	McCormack.

2008-04-26  Zoran Vasiljevic <vasiljevic@users.sourceforge.net>

	* generic/tclAsync.c: Tcl_AsyncDelete(): panic if attempt to locate
	handler token fails. Happens when some other thread attempts to delete
	somebody else's token.

	Also, panic early if we find out the wrong thread attempting to delete
	the async handler (common trap). As, only the one that created the
	handler is allowed to delete it.

2008-04-24  Andreas Kupries  <andreask@activestate.com>

	* tests/ioCmd.test: Extended testsuite for reflected channel
	implementation. Added test cases about how it handles if the rug is
	pulled out from under a channel (= killing threads, interpreters
	containing the tcl command for a channel, and channel sitting in a
	different interpreter/thread.)

	* generic/tclIORChan.c: Fixed the bugs exposed by the new testcases,
	redone most of the cleanup and exit handling.

2008-04-15  Andreas Kupries  <andreask@activestate.com>

	* generic/tclIO.c (CopyData): Applied another patch by Alexandre
	* io.test (io-53.8a): Ferrieux <ferrieux@users.sourceforge.net>,
	* chanio.test (chan-io-53.8a): to shift EOF handling to the async
	part of the command if a callback is specified, should the channel
	be at EOF already when fcopy is called. Testcase by myself.

2008-04-14  Kevin B. Kenny <kennykb@acm.org>

	* unix/tclUnixTime.c (NativeGetTime): Removed obsolete use of
	'struct timezone' in the call to 'gettimeofday'. [Bug 1942197].
	* tests/clock.test (clock-33.5, clock-33.5a, clock-33.8, clock-33.8a):
	Added comments to the test that it can fail on a heavily loaded
	system.

2008-04-11  Don Porter	<dgp@users.sourceforge.net>

	* generic/tcl.h:	Bump version number to 8.5.3b1 to distinguish
	* library/init.tcl:	CVS development snapshots from the 8.5.2 and
	* unix/configure.in:	8.5.3 releases.
	* unix/tcl.spec:
	* win/configure.in:
	* README

	* unix/configure:	autoconf (2.59)
	* win/configure:

2008-04-10  Andreas Kupries  <andreask@activestate.com>

	* generic/tclIOCmd.c (Tcl_FcopyObjCmd): Keeping check for negative
	values, changed to not be an error, but behave like the special
	value -1 (copy all, default).

	* tests/iocmd.test (iocmd-15.{12,13}): Removed.

	* tests/io.test (io-52.5{,a,b}): Reverted last change, added
	* tests/chanio.test (chan-io-52.5{,a,b}): comment regarding the
	meaning of -1, added two more testcases for other negative values,
	and input wrapped to negative.

2008-04-09  Andreas Kupries  <andreask@activestate.com>

	* tests/chanio.test (chan-io-52.5): Removed '-size -1' from test,
	* tests/io.test (io-52.5): does not seem to have any bearing, and
	  was an illegal value.

	* generic/tclIOCmd.c (Tcl_FcopyObjCmd): Added checking of -size
	* tests/ioCmd.test (iocmd-15.{13,14}): value to reject negative
	values, and values overflowing 32-bit signed. [Bug 1557855]. Basic
	patch by Alexandre Ferrieux <ferrieux@users.sourceforge.net>, with
	modifications from me to separate overflow from true negative
	value. Extended testsuite.

2008-04-08  Andreas Kupries  <andreask@activestate.com>

	* tests/io.test (io-53.8): Fixed ordering of vwait and after
	cancel. cancel has to be done after the vwait completes.

2008-04-09  Daniel Steffen  <das@users.sourceforge.net>

	* tests/chanio.test (chan-io-53.8,53.9,53.10):	fix typo & quoting for
	* tests/io.test (io-53.8,53.9,53.10):		spaces in builddir path

2008-04-07  Andreas Kupries  <andreask@activestate.com>

	* tests/io.test (io-53.10): Testcase for bi-directionaly fcopy.
	* tests/chanio.test:
	* generic/tclIO.c: Additional changes to data structures for fcopy
	* generic/tclIO.h: and channels to perform proper cleanup in case
	of a channel having two background copy operations running as is
	now possible.

	* tests/io.test (io-53.10): Testcase for bi-directionaly fcopy.
	* generic/tclIO.c: Additional changes to data structures for fcopy
	and channels to perform proper cleanup in case of a channel having
	two background copy operations running as is now possible.

2008-04-07  Andreas Kupries  <andreask@activestate.com>

	* generic/tclIO.c (BUSY_STATE, CheckChannelErrors,
	TclCopyChannel): New macro, and the places using it. This change
	allows for bi-directional fcopy on channels. [Bug 1350564]. Thanks
	to Alexandre Ferrieux <ferrieux@users.sourceforge.net> for the
	patch.

2008-04-07  Reinhard Max  <max@suse.de>

	* generic/tclStringObj.c (Tcl_AppendFormatToObj): Fix [format {% d}]
	so that it behaves the same way as in 8.4 and as C's printf().
	* tests/format.test: Add a test for '% d' and '%+d'.

2008-04-05  Kevin B. Kenny  <kennykb@acm.org>

	* tests/chanio.test (chan-io-53.9):
	* tests/io.test (io-53.9): Made test cleanup robust against the
	possibility of slow process shutdown on Windows.

	* win/tcl.m4: Added -D_CRT_SECURE_NO_DEPRECATE and
	-DCRT_NONSTDC_NO_DEPRECATE to the MSVC compilation flags so that
	the compilation doesn't barf on perfectly reasonable Posix system
	calls.
	* win/configure: Manually patched (don't have the right autoconf
	to hand).

	* win/tclWinFile.c: (WinSymLinkDirectory): Fixed a problem that
	Tcl was creating an NTFS junction point (IO_REPARSE_TAG_MOUNT_POINT)
	but filling in the union member for a Vista symbolic link. We had
	gotten away with this error because the union member
	(SymbolicLinkReparseBuffer) was misdefined in this file and in the
	'winnt.h' in early versions of MinGW. MinGW 3.4.2 has the correct
	definition of SymbolicLinkReparseBuffer, exposing the mismatch,
	and making tests cmdAH-19.4.1, fCmd-28.*, and filename-11.* fail.

2008-04-04  Andreas Kupries  <andreask@activestate.com>

	* tests/io.test (io-53.9): Added testcase for [Bug 780533], based
	* tests/chanio.test: on Alexandre's test script. Also fixed
	problem with timer in preceding test, was not canceled properly in
	the ok case.

2008-04-04  Andreas Kupries  <andreask@activestate.com>

	* generic/tclIORChan.c (ReflectOutput): Allow zero return from
	write when input was zero-length anyway. Otherwise keept it an
	error, and separate the message from 'written too much'.

	* tests/ioCmd.test (iocmd-24.6): Testcase updated for changed
	message.

	* generic/tclIORChan.c (ReflectClose): Added missing removal of
	the now closed channel from the reflection map. Before we could
	crash the system by invoking 'chan postevent' on a closed
	reflected channel, dereferencing the dangling pointer in the map.

	* tests/ioCmd.test (iocmd-31.8): Testcase for the above.

2008-04-03  Andreas Kupries  <andreask@activestate.com>

	* generic/tclIO.c (CopyData): Applied patch [Bug 1932639] to
	* tests/io.test: prevent fcopy from calling -command synchronously
	* tests/chanio.test: the first time. Thanks to Alexandre Ferrieux
	<ferrieux@users.sourceforge.net> for report and patch.

2008-04-02  Andreas Kupries  <andreask@activestate.com>

	* generic/tclIO.c (CopyData): Applied patch for the fcopy problem
	[Bug 780533], with many thanks to Alexandre Ferrieux
	<ferrieux@users.sourceforge.net> for tracking it down and
	providing a solution. Still have to convert his test script into a
	proper test case.

2008-04-01  Andreas Kupries  <andreask@activestate.com>

	* generic/tclStrToD.c: Applied patch for [Bug 1839067] (fp
	* unix/tcl.m4: rounding setup on solaris x86, native cc), provided
	* unix/configure: by Michael Schlenker. configure regen'd.

2008-04-01  Don Porter	<dgp@users.sourceforge.net>

	* generic/tclStubLib.c (Tcl_InitStubs):	Added missing error message.
	* generic/tclPkg.c (Tcl_PkgInitStubsCheck):

2008-03-30  Kevin Kenny  <kennykb@acm.org>

	* generic/tclInt.h (TclIsNaN):
	* unix/configure.in: Added code to the configurator to check for
	                     a standard isnan() macro and use it if one
	                     is found.  This change avoids bugs where
	                     the test of ((d) != (d)) is optimized away
			     by an overaggressive compiler. [Bug 1783544]
	* generic/tclObj.c: Added missing #include <math.h> needed to
			    locate isnan() after the above change.

	* unix/configure: autoconf-2.61

	* tests/mathop.test (mathop-25.9, mathop-25.14): Modified tests
	to deal with (slightly buggy) math libraries in which pow()
	returns an incorrectly rounded result. [Bug 1808174]

2008-03-26  Don Porter	<dgp@users.sourceforge.net>

	*** 8.5.2 TAGGED FOR RELEASE ***

	* generic/tcl.h:	Bump to 8.5.2 for release.
	* library/init.tcl:
	* tools/tcl.wse.in:
	* unix/configure.in:
	* unix/tcl.spec:
	* win/configure.in:

	* unix/configure:	autoconf-2.59
	* win/configure:

	* changes:		Updated for 8.5.2 release.

2008-03-28  Donal K. Fellows  <dkf@users.sf.net>

	* tests/fCmd.test: Substantial rewrite to use many more tcltest
	features. Great reduction in quantity of [catch] gymnastics. Several
	buggy tests fixed, including one where the result of the previous test
	was being checked!

2008-03-27  Kevin B. Kenny <kennykb@acm.org>

	* library/tzdata/America/Marigot:
	* library/tztata/America/St_Barthelemy:
	* library/tzdata/America/Argentina/San_Luis:
	* library/tzdata/Asia/Ho_Chi_Minh:
	* library/tzdata/Asia/Kolkata:  (new files)
	* library/tzdata/America/Caracas:
	* library/tzdata/America/Havana:
	* library/tzdata/America/Santiago:
	* library/tzdata/America/Argentina/Buenos_Aires:
	* library/tzdata/America/Argentina/Catamarca:
	* library/tzdata/America/Argentina/Cordoba:
	* library/tzdata/America/Argentina/Jujuy:
	* library/tzdata/America/Argentina/La_Rioja:
	* library/tzdata/America/Argentina/Mendoza:
	* library/tzdata/America/Argentina/Rio_Gallegos:
	* library/tzdata/America/Argentina/San_Juan:
	* library/tzdata/America/Argentina/Tucuman:
	* library/tzdata/America/Argentina/Ushuaia:
	* library/tzdata/Asia/Baghdad:
	* library/tzdata/Asia/Calcutta:
	* library/tzdata/Asia/Damascus:
	* library/tzdata/Asia/Saigon:
	* library/tzdata/Pacific/Easter:
		Changes up to and including Olson's tzdata2008b.

2008-03-27  Daniel Steffen  <das@users.sourceforge.net>

	* unix/tcl.m4 (SunOS-5.1x): fix 64bit support for Sun cc. [Bug 1921166]

	* unix/configure: autoconf-2.59

2008-03-26  Don Porter	<dgp@users.sourceforge.net>

	* changes:		Updated for 8.5.2 release.

2008-03-24  Pat Thoyts  <patthoyts@users.sourceforge.net>

	* generic/tclBinary.c: [Bug 1923966] - crash in binary format
	* tests/binary.test:   Added tests for the above crash condition.

2008-03-21  Donal K. Fellows  <dkf@users.sf.net>

	* doc/switch.n: Clarified documentation in respect of two-argument
	invokation. [Bug 1899962]

	* tests/switch.test: Added more tests of regexp-mode compilation of
	the [switch] command. [Bug 1854435]

2008-03-20  Donal K. Fellows  <dkf@users.sf.net>

	* generic/tcl.h, generic/tclThreadAlloc.c: Tidied up the declarations
	of Tcl_GetMemoryInfo so that it is always defined. Will panic when
	called against a Tcl that was previously built without it at all,
	which is OK because that also indicates a serious mismatch between
	memory configuration options.

2008-03-19  Donal K. Fellows  <dkf@users.sf.net>

	* generic/tcl.h, generic/tclThreadAlloc.c (Tcl_GetMemoryInfo): Make
	sure this function is available when direct linking. [Bug 1868171]

	* tests/reg.test (reg-33.14): Marked nonPortable because some
	environments have small default stack sizes. [Bug 1905562]

2008-03-18  Andreas Kupries  <andreask@activestate.com>

	* library/tm.tcl (::tcl::tm::UnknownHandler): Changed 'source' to
	'source -encoding utf-8'. This fixes a portability problem of Tcl
	Modules pointed out by Don Porter. By using plain 'source' we were at
	the mercy of 'encoding system', making modules less portable than they
	could be. The exact scenario: A writes a TM in some weird encoding
	which is A's system encoding, distributes it, and somewhere else it
	cannot be read/used because the system encoding is different. Forcing
	the use of utf-8 makes the module portable.

	***INCOMPATIBILITY*** for all Tcl Modules already written in non-utf-8
	compatible encodings.

2008-03-18  Don Porter	<dgp@users.sourceforge.net>

	* generic/tclExecute.c:	Patch from Miguel Sofer to correct the
	alignment of memory allocated by GrowEvaluationStack(). [Bug 1914503]

2008-03-18  Andreas Kupries  <andreask@activestate.com>

	* library/tm.tcl (::tcl::tm::Defaults): Modified handling of
	environment variables. See [Bug 1914604]. Solution slightly different
	than proposed in the report. Using the underscored form TCLX_y_TM_PATH
	even if TCLX.y_TM_PATH exists. Also using a loop to cut prevent code
	replication.

2008-03-16  Donal K. Fellows  <dkf@users.sf.net>

	* generic/tclCompCmds.c (TclCompileDictForCmd): Correct the handling
	of stack space calculation (the jump pattern used was confusing the
	simple-minded code doing the calculations). [Bug 1903325]

	* doc/lreplace.n: Clarified documentation of what happens with
	negative indices. [Bug 1905809] Added example, tidied up formatting.

2008-03-14  Don Porter	<dgp@users.sourceforge.net>

	* generic/tclBasic.c (OldMathFuncProc):	Same workaround protection
	from bad TclStackAlloc() alignment. Thanks George Peter Staplin.

	* generic/tclCmdIL.c (Tcl_LsortObjCmd):	Use ckalloc() to allocate
	SortElement arrays instead of TclStackAlloc() which isn't getting
	alignment right. Workaround for [Bug 1914503].

2008-03-14  Reinhard Max  <max@suse.de>

	* generic/tclTest.c:  Ignore the return value of write() when we are
	* unix/tclUnixPipe.c: about to exit anyways.

2008-03-13  Daniel Steffen  <das@users.sourceforge.net>

	* unix/configure.in:	Use backslash-quoting instead of double-quoting
	* unix/tcl.m4:		for lib paths in tclConfig.sh. [Bug 1913622]
	* unix/configure:	autoconf-2.59

2008-03-13  Don Porter	<dgp@users.sourceforge.net>

	* changes:		Updated for 8.5.2 release.

	* generic/tclStrToD.c:	Resolve identifier conflict over "pow10" with
	libm in Cygwin and DJGPP. Thanks to Gordon Schumacher and Philip
	Moore. [Patch 1800636]

2008-03-12  Daniel Steffen  <das@users.sourceforge.net>

	* macosx/Tcl.xcodeproj/project.pbxproj:	Add support for Xcode 3.1
	* macosx/Tcl.xcodeproj/default.pbxuser:	CODE_SIGN_IDENTITY and
	* macosx/Tcl-Common.xcconfig:		'xcodebuild install'.

2008-03-12  Andreas Kupries <andreask@activestate.com>

	* doc/info.n: Replaced {expand} with {*}.

2008-03-12  Jeff Hobbs  <jeffh@ActiveState.com>

	* unix/Makefile.in (install-libraries):	Bump http to 2.7
	* win/Makefile.in (install-libraries):	Added -myaddr option to allow
	* library/http/http.tcl (http::geturl):	control of selected socket
	* library/http/pkgIndex.tcl:		interface. [Bug 559898]
	* doc/http.n, tests/http.test:		Added -keepalive and
	-protocol 1.1 with chunked transfer encoding support. [Bug 1063703,
	1470377, 219225] (default keepalive is 0)
	Added ability to override Host in -headers. [Bug 928154]
	Added -strict option to control URL validation on per-call basis.
	[Bug 1560506]

2008-03-11  Jeff Hobbs  <jeffh@ActiveState.com>

	* library/http/http.tcl (http::geturl): Add -method option to support
	* tests/http.test (http-3.1):		http PUT and DELETE requests.
	* doc/http.n:				[Bug 1599901, 862554]

	* library/http/http.tcl: Whitespace changes, code cleanup. Allow http
	to be re-sourced without overwriting http state.

2008-03-11  Daniel Steffen  <das@users.sourceforge.net>

	* generic/tclEncoding.c (LoadEscapeEncoding): Avoid leaking escape
	sub-encodings, fixes encoding-11.1 failing after iso2022-jp loaded.
	[Bug 1893053]

	* macosx/tclMacOSXNotify.c: Avoid using CoreFoundation after fork() on
	Darwin 9 even when TclpCreateProcess() uses vfork().

	* macosx/Tcl.xcodeproj/project.pbxproj:	Add support for Xcode 3.1 and
	* macosx/Tcl.xcodeproj/default.pbxuser:	configs for building with
	* macosx/Tcl-Common.xcconfig:		gcc-4.2 and llvm-gcc-4.2.

	* unix/tclUnixPort.h:			Workaround vfork() problems
						in llvm-gcc-4.2.1 -O4 build.

	* unix/tclUnixPort.h:			Move MODULE_SCOPE compat define
						to top [Bug 1911102].

	* macosx/GNUmakefile:			Fix quoting to allow paths to
	* macosx/Tcl-Common.xcconfig:		${builddir} and ${INSTALL_ROOT}
	* unix/Makefile.in:			to contain spaces.
	* unix/configure.in:
	* unix/install-sh:
	* unix/tcl.m4:
	* tests/ioCmd.test:

	* unix/configure:			autoconf-2.59

	* unix/Makefile.in (install-strip):	Strip non-global symbols from
						dynamic library.

	* unix/tclUnixNotfy.c:			Fix warning.

	* tests/exec.test (exec-9.7):		Reduce timing sensitivity
	* tests/socket.test (socket-2.11):	(esp. on multi-proc machines).

	* tests/fCmd.test (fCmd-9.4):		Skip on Darwin 9 (xfail).

2008-03-11  Miguel Sofer  <msofer@users.sf.net>

	* generic/tclVar.c (TclDeleteNamespaceVars):
	* tests/var.test (var-8.2): Unset traces on vars should be called with
	a FQ named during namespace deletion. This was causing infinite loops
	when unset traces recreated the var, as reported by Julian Noble. [Bug
	1911919]

2008-03-10  Don Porter	<dgp@users.sourceforge.net>

	* changes:		Updated for 8.5.2 release.

	* doc/http.n:	Revised to indicate that [package require http 2.5.5]
	is needed to get all the documented commands ([http::meta]).

	* generic/tclEvent.c (TclDefaultBgErrorHandlerObjCmd):  Added error
	* tests/event.test (event-5.*):	checking to protect against callers
	passing invalid return options dictionaries. [Bug 1901113]

	* generic/tclBasic.c (ExprAbsFunc):	Revised so that the abs()
	* tests/expr.test:	function and the [::tcl::mathfunc::abs]
	command do not return the value of -0, or equivalent values with more
	alarming string reps like -1e-350. [Bug 1893815]

2008-03-07  Andreas Kupries  <andreask@activestate.com>

	* generic/tclResult.c (ReleaseKeys): Workaround for [Bug 1904907].
	Reset the return option keys to NULL to allow full re-initialization
	by GetKeys(). This introduces a memory leak for the key objects, but
	gets us around a crash in the finalization of reflected channels when
	handling returns, either at compile- or runtime. In both cases we
	access the keys after they have been released by their thread exit
	handler. A proper fix is entangled with the untangling of the
	finalization ordering and attendant issues. For now we choose the
	lesser evil.

2008-03-07  Don Porter	<dgp@users.sourceforge.net>

	* generic/tclExecute.c (Tcl_ExprObj):	Revised expression bytecode
	compiling so that bytecodes invalid due to changing context or due to
	the difference between expressions and scripts are not reused. [Bug
	1899164]

	* generic/tclCmdAH.c:	Revised direct evaluation implementation of
	[expr] so that [expr $e] caches compiled bytecodes for the expression
	as the intrep of $e.

	* tests/execute.test (execute-6.*):	More tests checking that
	script bytecode is invalidated in the right situations.

2008-03-07  Donal K. Fellows  <donal.k.fellows@man.ac.uk>

	* win/configure.in: Add AC_HEADER_STDC to support msys/win64.

2008-03-06  Donal K. Fellows  <dkf@users.sf.net>

	* doc/namespace.n: Minor tidying up. [Bug 1909019]

2008-03-04  Don Porter	<dgp@users.sourceforge.net>

	* tests/execute.test (6.3,4):	Added tests for [Bug 1899164].

2008-03-03  Reinhard Max  <max@suse.de>

	* unix/tclUnixChan.c: Fix mark and space parity on Linux, which uses
	CMSPAR instead of PAREXT.

2008-03-02  Miguel Sofer  <msofer@users.sf.net>

	* generic/tclNamesp.c (GetNamespaceFromObj):
	* tests/interp.test (interp-28.2): Spoil the intrep of an nsNameType
	obj when the reference crosses interpreter boundaries.

2008-02-29  Don Porter	<dgp@users.sourceforge.net>

	* generic/tclResult.c (Tcl_SetReturnOptions):	Revised the refcount
	management of Tcl_SetReturnOptions to become that of a conventional
	Consumer routine.  Thanks to Peter Spjuth for pointing out the
	difficulties calling Tcl_SetReturnOptions with non-0-count value for
	options.
	* generic/tclExecute.c (INST_RETURN_STK): Revised the one caller
	within Tcl itself which passes a non-0-count value to
	Tcl_SetReturnOptions().

	* generic/tclBasic.c (Tcl_AppendObjToErrorInfo):	Revised the
	refcount management of Tcl_AppendObjToErrorInfo to become that of a
	conventional Consumer routine. This preserves the ease of use for the
	overwhelming common callers who pass in a 0-count value, but makes the
	proper call with a non-0-count value less surprising.
	* generic/tclEvent.c (TclDefaultBgErrorHandlerObjCmd):	Revised the
	one caller within Tcl itself which passes a non-0-count value to
	Tcl_AppendObjToErrorInfo().

2008-02-28  Joe English  <jenglish@users.sourceforge.net>

	* unix/tclPort.h, unix/tclCompat.h, unix/tclUnixChan.h: Reduce scope
	of <sys/filio.h> and <sys/ioctl.h> #includes. [Patch 1903339]

2008-02-28  Joe English  <jenglish@users.sourceforge.net>

	* unix/tclUnixChan.c, unix/tclUnixNotfy.c, unix/tclUnixPipe.c:
	Consolidate all code conditionalized on -DUSE_FIONBIO into one place.
	* unix/tclUnixPort.h, unix/tclUnixCompat.c: New routine
	TclUnixSetBlockingMode() [Patch 1903339].

2008-02-28  Don Porter	<dgp@users.sourceforge.net>

	* generic/tclBasic.c (TclEvalObjvInternal):	Plug memory leak when
	an enter trace deletes or changes the command, prompting a reparsing.
	Don't let the second pass lose commandPtr value allocated during the
	first pass.

	* generic/tclCompExpr.c (ParseExpr):	Plug memory leak in error
	message generation.

	* generic/tclStringObj.c (Tcl_AppendFormatToObj): [format %llx $big]
	leaked an mp_int.

	* generic/tclCompCmds.c (TclCompileReturnCmd):	The 2007-10-18 commit
	to optimize compiled [return -level 0 $x] [RFE 1794073] introduced a
	memory leak of the return options dictionary. Fixing that.

2008-02-27  Pat Thoyts  <patthoyts@users.sourceforge.net>

	* library/http/http.tcl: [Bug 705956] - fix inverted logic when
	cleaning up socket error in geturl.

2008-02-27  Kevin B. Kenny  <kennykb@acm.org>

	* doc/clock.n: Corrected minor indentation gaffe in the penultimate
	paragraph. [Bug 1898025]
	* generic/tclClock.c (ParseClockFormatArgs): Changed to check that the
	clock value is in the range of a 64-bit integer. [Bug 1862555]
	* library/clock.tcl (::tcl::clock::format, ::tcl::clock::scan,
	(::tcl::clock::add, ::tcl::clock::LocalizeFormat): Fixed bugs in
	caching of localized strings that caused weird results when localized
	date/time formats were used. [Bug 1902423]
	* tests/clock.test (clock-61.*, clock-62.1): Regression tests for [Bug
	1862555] and [Bug 1902423].

2008-02-26  Joe English  <jenglish@users.sourceforge.net>

	* generic/tclIOUtil.c, unix/tclUnixPort.h, unix/tclUnixChan.c:
	Remove dead/unused portability-related #defines and unused conditional
	code.  See [Patch 1901828] for discussion.

2008-02-26  Joe English  <jenglish@users.sourceforge.net>

	* generic/tclIORChan.c (enum MethodName),
	* generic/tclCompExpr.c (enum Marks): More stray trailing ","s

2008-02-26  Joe English  <jenglish@users.sourceforge.net>

	* unix/configure.in(socklen_t test): Define socklen_t as "int" if
	missing, not "unsigned". Use AC_TRY_COMPILE instead of
	AC_EGREP_HEADER.
	* unix/configure: regenerated.

2008-02-26  Joe English  <jenglish@users.sourceforge.net>

	* generic/tclCompile.h: Remove stray trailing "," from enum
	InstOperandType definition (C99ism).

2008-02-26  Jeff Hobbs  <jeffh@ActiveState.com>

	* generic/tclUtil.c (TclReToGlob): Fix the handling of the last star
	* tests/regexpComp.test:	   possibly being escaped in
	determining right anchor. [Bug 1902436]

2008-02-26  Pat Thoyts  <patthoyts@users.sourceforge.net>

	* library/http/pkgIndex.tcl: Set version 2.5.5
	* library/http/http.tcl:     It is better to do the [eof] check after
	trying to read from the socket. No clashes found in testing. Added
	http::meta command to access the http headers. [Bug 1868845]

2008-02-22  Pat Thoyts  <patthoyts@users.sourceforge.net>

	* library/http/pkgIndex.tcl: Set version 2.5.4
	* library/http/http.tcl:     Always check that the state array exists
	in the http::status command. [Bug 1818565]

2008-02-13  Don Porter	<dgp@users.sourceforge.net>

	* generic/tcl.h:	Bump version number to 8.5.2b1 to distinguish
	* library/init.tcl:	CVS development snapshots from the 8.5.1 and
	* unix/configure.in:	8.5.2 releases.
	* unix/tcl.spec:
	* win/configure.in:
	* README

	* unix/configure:	autoconf (2.59)
	* win/configure:

2008-02-12  Donal K. Fellows  <donal.k.fellows@man.ac.uk>

	* generic/tclCompCmds.c (TclCompileSwitchCmd): Corrected logic for
	* tests/switch.test (switch-10.15): handling -nocase compilation; the
	-exact -nocase option cannot be compiled currently. [Bug 1891827]

	* unix/README: Documented missing configure flags. [Bug 1799011]

2008-02-06  Kevin B. Kenny  <kennykb@acm.org>

	* doc/clock.n (%N): Corrected an error in the explanation of the %N
	format group.
	* generic/tclClock.c (ClockParseformatargsObjCmd):
	* library/clock.tcl (::tcl::clock::format):
	* tests/clock.test (clock-1.0, clock-1.4):
	Performance enhancements in [clock format] (moving the analysis of
	$args into C code, holding on to Tcl_Objs with resolved command names,
	[lassign] in place of [foreach], avoiding [namespace which] for
	command resolution).

2008-02-04  Don Porter	<dgp@users.sourceforge.net>

	*** 8.5.1 TAGGED FOR RELEASE ***

	* changes:		Updated for 8.5.1 release.

	* generic/tcl.h:	Bump to 8.5.1 for release.
	* library/init.tcl:
	* tools/tcl.wse.in:
	* unix/configure.in:
	* unix/tcl.spec:
	* win/configure.in:

	* unix/configure:	autoconf-2.59
	* win/configure:

2008-02-04  Miguel Sofer  <msofer@users.sf.net>

	* generic/tclExecute.c (INST_CONCAT1): Fix optimisation for in-place
	concatenation (was going over String type)

2008-02-02  Daniel Steffen  <das@users.sourceforge.net>

	* unix/configure.in (Darwin):	Correct Info.plist year substitution in
					non-framework builds.

	* unix/configure:		autoconf-2.59

2008-01-30  Miguel Sofer  <msofer@users.sf.net>

	* generic/tclInterp.c (Tcl_GetAlias): Fix for [Bug 1882373], thanks go
	to an00na.

2008-01-30  Donal K. Fellows  <donal.k.fellows@man.ac.uk>

	* tools/tcltk-man2html.tcl: Reworked manual page scraper to do a
	proper job of handling references to Ttk options. [Tk Bug 1876493]

2008-01-29  Donal K. Fellows  <donal.k.fellows@man.ac.uk>

	* doc/man.macros (SO, SE): Adjusted macros so that it is possible for
	Ttk to have its "standard options" on a manual page that is not called
	"options". [Tk Bug 1876493]

2008-01-25  Don Porter	<dgp@users.sourceforge.net>

	* changes:		Updated for 8.5.1 release.

2008-01-23  Don Porter	<dgp@users.sourceforge.net>

	* generic/tclInt.h:		New macro TclGrowParseTokenArray() to
	* generic/tclCompCmds.c:	simplify code that might need to grow
	* generic/tclCompExpr.c:	an array of Tcl_Tokens in the parsePtr
	* generic/tclParse.c:		field of a Tcl_Parse. Replaces the
	TclExpandTokenArray() routine via replacing:
		int needed = parsePtr->numTokens + growth;
		while (needed > parsePtr->tokensAvailable) {
		    TclExpandTokenArray(parsePtr);
		}
	with:
		TclGrowParseTokenArray(parsePtr, growth);
	This revision merged over from dgp-refactor branch.

	* generic/tclCompile.h:	Demote TclCompEvalObj() from internal stubs to
	* generic/tclInt.decls:	a MODULE_SCOPE routine declared in
	tclCompile.h.

	* generic/tclIntDecls.h:	make genstubs
	* generic/tclStubInit.c:

2008-01-22  Don Porter	<dgp@users.sourceforge.net>

	* generic/tclTimer.c (AfterProc):	Replace Tcl_EvalEx() with
	Tcl_EvalObjEx() to evaluate [after] callbacks. Part of trend to favor
	compiled execution over direct evaluation.

2008-01-22  Miguel Sofer  <msofer@users.sf.net>

	* generic/tclCmdIl.c (Tcl_LreverseObjCmd):
	* tests/cmdIL.test (cmdIL-7.7): Fix crash on reversing an empty list.
	[Bug 1876793]

2008-01-20  Jeff Hobbs  <jeffh@ActiveState.com>

	* unix/README: Minor typo fixes [Bug 1853072]

	* generic/tclIO.c (TclGetsObjBinary): Operate on topmost channel.
	[Bug 1869405] (Ficicchia)

2008-01-17  Don Porter	<dgp@users.sourceforge.net>

	* generic/tclCompExpr.c:	Revision to preserve parsed intreps of
	numeric and boolean literals when compiling expressions with (optimize
	== 1).

2008-01-15  Miguel Sofer  <msofer@users.sf.net>

	* generic/tclCompExpr.c: Add an 'optimize' argument to
	* generic/tclCompile.c:  TclCompileExpr() to profit from better
	* generic/tclCompile.h:  literal management according to usage.
	* generic/tclExecute.c:

	* generic/tclCompExpr.c: Fix literal leak in exprs [Bug 1869989] (dgp)
	* generic/tclExecute.c:
	* tests/compExpr.test:

	* doc/proc.n: Changed wording for access to non-local variables; added
	mention to [namespace upvar]. Lame attempt at dealing with
	documentation. [Bug 1872708]

2008-01-15  Miguel Sofer  <msofer@users.sf.net>

	* generic/tclBasic.c:    Replacing 'operator' by 'op' in the def of
	* generic/tclCompExpr.c: struct TclOpCmdClientData to accommodate C++
	* generic/tclCompile.h:  compilers. [Bug 1855644]

2008-01-13  Jeff Hobbs  <jeffh@ActiveState.com>

	* win/tclWinSerial.c (SerialCloseProc, TclWinOpenSerialChannel): Use
	critical section for read & write side. [Bug 1353846] (newman)

2008-01-11  Miguel Sofer  <msofer@users.sf.net>

	* unix/tclUnixThrd.c (TclpThreadGetStackSize): Restore stack checking
	functionality in freebsd. [Bug 1850424]

	* unix/tclUnixThrd.c (TclpThreadGetStackSize): Fix for crash in
	freebsd. [Bug 1860425]

2008-01-10  Don Porter	<dgp@users.sourceforge.net>

	* generic/tclStringObj.c (Tcl_AppendFormatToObj):  Correct failure to
	* tests/format.test:	account for big.used == 0 corner case in the
	%ll(idox) format directives. [Bug 1867855]

2008-01-09  George Peter Staplin <georgeps@xmission.com>

	* doc/vwait.n: Add a missing be to fix a typo.

2008-01-04  Jeff Hobbs  <jeffh@ActiveState.com>

	* tools/tcltk-man2html.tcl (make-man-pages): Make man page title use
	more specific info on lhs to improve tabbed browser view titles.

2008-01-02  Donal K. Fellows  <dkf@users.sf.net>

	* doc/binary.n: Fixed documentation bug reported on tcl-core, and
	reordered documentation to discourage people from using the hex
	formatter that is hardly ever useful.

2008-01-02  Don Porter	<dgp@users.sourceforge.net>

	* generic/tcl.h:	Bump version number to 8.5.1b1 to distinguish
	* library/init.tcl:	CVS development snapshots from the 8.5.0 and
	* unix/configure.in:	8.5.1 releases.
	* unix/tcl.spec:
	* win/configure.in:
	* README

	* unix/configure:	autoconf (2.59)
	* win/configure:

2007-12-31  Donal K. Fellows  <dkf@users.sf.net>

	* doc/dict.n: Clarified meaning of dictionary values following
	discussion on comp.lang.tcl.

2007-12-26  Miguel Sofer  <msofer@users.sf.net>

	* generic/tclCmdIL.c: More [lsort] data handling streamlines. The
	function MergeSort is gone, essentially inlined into Tcl_LsortObjCmd.
	It is not a straight inlining, two loops over all lists elements where
	merged in the process: the linked list elements are now built and
	merged into the temporary sublists in the same pass.

2007-12-25  Miguel Sofer  <msofer@users.sf.net>

	* generic/tclCmdIL.c: More [lsort] data handling streamlines. Extra
	mem reqs of latest patches removed, restored to previous mem profile.
	Improved -unique handling, now eliminating repeated elems immediately
	instead of marking them to avoid reinsertion at the end.

2007-12-23  Jeff Hobbs  <jeffh@ActiveState.com>

	* generic/tclCompCmds.c (TclCompileRegexpCmd):  TCL_REG_NOSUB cannot
	* tests/regexp.test (regexp-22.2):		be used because it
	* tests/regexpComp.test:	[Bug 1857126]	disallows backrefs.

2007-12-21  Miguel Sofer  <msofer@users.sf.net>

	* generic/tclCmdIL.c: Speed patch for lsort [Patch 1856994].

2007-12-21  Miguel Sofer  <msofer@users.sf.net>

	* generic/tclCmdIL.c (Tcl_LsortObjCmd, Tcl_LsearchObjCmd): Avoid
	calling SelectObjFromSublist when there are no sublists.

2007-12-21  Miguel Sofer  <msofer@users.sf.net>

	* generic/tclCmdIL.c (Tcl_LsortObjCmd): Preallocate a listObj of
	sufficient length for the sorted list instead of growing it. Second
	commit replaces calls to Tcl_ListObjAppenElement with direct access to
	the internal rep.

2007-12-19  Don Porter	<dgp@users.sourceforge.net>

	*** 8.5.0 TAGGED FOR RELEASE ***

	* changes:		Updated for 8.5.0 release.

2007-12-19  Jeff Hobbs  <jeffh@ActiveState.com>

	* generic/tclCompCmds.c (TclCompileSwitchCmd):	update switch -regexp
	* tests/switch.test-14.*:			compilation to pass
	the cflags to INST_REGEXP (changed on 12-07).  Added tests for
	switch -regexp compilation (need more). [Bug 1854399]

2007-12-18  Don Porter	<dgp@users.sourceforge.net>

	* changes:		Updated for 8.5.0 release.

2007-12-18  Donal K. Fellows  <donal.k.fellows@manchester.ac.uk>

	* generic/regguts.h, generic/regc_color.c, generic/regc_nfa.c:
	Fixes for problems created when processing regular expressions that
	generate very large automata. An enormous number of thanks to Will
	Drewry <wad_at_google.com>, Tavis Ormandy <taviso_at_google.com>,
	and Tom Lane <tgl_at_sss.pgh.pa.us> from the Postgresql crowd for
	their help in tracking these problems down. [Bug 1810264]

2007-12-17  Don Porter	<dgp@users.sourceforge.net>

	* changes:		Updated for 8.5.0 release.

2007-12-17  Miguel Sofer  <msofer@users.sf.net>

	* generic/tclAlloc.c:
	* generic/tclExecute.c:
	* generic/tclInt.h:
	* generic/tclThreadAlloc.c: Fix alignment for memory returned by
	TclStackAlloc; insure that all memory allocators align to 16-byte
	boundaries on 64 bit platforms [Bug 1851832, 1851524]

2007-12-14  Jeff Hobbs  <jeffh@ActiveState.com>

	* generic/tclIOUtil.c (FsAddMountsToGlobResult): fix the tail
	conversion of vfs mounts. [Bug 1602539]

	* win/README: updated notes

2007-12-14  Pat Thoyts  <patthoyts@users.sourceforge.net>

	* tests/winFile.test: Fixed tests for win2k with long machine name

2007-12-14  Pat Thoyts <patthoyts@users.sourceforge.net>

	* win/nmakehlp.c:  Support compilation with MSVC9 for AMD64.
	* win/makefile.vc:

2007-12-13  Donal K. Fellows  <donal.k.fellows@manchester.ac.uk>

	* doc/trace.n: Clarified documentation of enterstep and leavestep
	traces, including adding example. [Bug 614282, 1701540, 1755984]

2007-12-12  Don Porter	<dgp@users.sourceforge.net>

	* doc/IntObj.3:	Update docs for the Tcl_GetBignumAndClearObj() ->
	Tcl_TakeBignumFromObj() revision [TIP 298].  Added docs for the
	Tcl_InitBignumFromDouble() routine. [Bug 1446971].

	* changes:		Updated for 8.5.0 release.

2007-12-10  Jeff Hobbs  <jeffh@ActiveState.com>

	* generic/tclUtil.c (TclReToGlob): reduce escapes in conversion
	when not necessary

	* generic/tclInt.decls:  move TclByteArrayMatch and TclReToGlob
	* generic/tclIntDecls.h: to tclInt.h from stubs.
	* generic/tclStubInit.c: Add flags var to TclByteArrayMatch for
	* generic/tclInt.h:      future extensibility
	* generic/tcl.h:  define TCL_MATCH_EXACT doc for Tcl_StringCaseMatch.
	* doc/StrMatch.3: It is compatible with existing usage.
	* generic/tclExecute.c (INST_STR_MATCH): flag for TclByteArrayMatch
	* generic/tclUtil.c (TclByteArrayMatch, TclStringMatchObj):
	* generic/tclRegexp.c (Tcl_RegExpExecObj):
	* generic/tclCmdMZ.c (StringMatchCmd): Use TclStringMatchObj
	* tests/string.test (11.9.* 11.10.*): more tests

2007-12-10  Joe English  <jenglish@users.sourceforge.net>

	* doc/string.n, doc/UniCharIsAlpha.3: Fix markup errors.
	* doc/CrtCommand.3, doc/CrtMathFnc.3, doc/FileSystem.3,
	* doc/GetStdChan.3, doc/OpenFileChnl.3, doc/SetChanErr.3,
	* doc/eval.n, doc/filename.n: Consistency: Move "KEYWORDS" section
	after "SEE ALSO".

2007-12-10  Daniel Steffen  <das@users.sourceforge.net>

	* tools/genStubs.tcl:		fix numerous issues handling 'macosx',
					'aqua' or 'x11' entries interleaved
					with 'unix' entries [Bug 1834288]; add
					genStubs::export command
					[Tk FR 1716117]; cleanup formatting.

	* generic/tcl.decls:		use new genstubs 'export' command to
	* generic/tclInt.decls:		mark exported symbols not in stubs
	* generic/tclTomMath.decls:	table [Tk FR 1716117]; cleanup
					formatting.

	* generic/tclDecls.h:		regen with new genStubs.tcl.
	* generic/tclIntDecls.h:	[Bug 1834288]
	* generic/tclIntPlatDecls.h:
	* generic/tclPlatDecls.h:
	* generic/tclStubInit.c:

2007-12-09  Jeff Hobbs  <jeffh@ActiveState.com>

	* tests/io.test, tests/chanio.test (io-73.1): Make sure to invalidate
	* generic/tclIO.c (SetChannelFromAny):        internal rep only after
	validating channel rep. [Bug 1847044]

2007-12-08  Donal K. Fellows  <dkf@users.sf.net>

	* doc/expr.n, doc/mathop.n: Improved the documentation of the
	operators. [Bug 1823622]

	* generic/tclBasic.c (builtInCmds): Corrected list of hidden and
	* doc/interp.n (SAFE INTERPRETERS): exposed commands so that the
	documentation and reality now match. [Bug 1662436]

2007-12-07  Jeff Hobbs  <jeffh@ActiveState.com>

	* generic/tclExecute.c (TclExecuteByteCode INST_REGEXP):
	* generic/tclCompCmds.c (TclCompileRegexpCmd): Pass correct RE
	compile flags at compile time, and use TCL_REG_NOSUB.

	* generic/tclIOCmd.c (FinalizeIOCmdTSD, Tcl_PutsObjCmd): cache
	stdout channel object for [puts $str] calls.

2007-12-06  Don Porter	<dgp@users.sourceforge.net>

	* README:	Remove mention of dead comp.lang.tcl.announce
	newsgroup.  [Bug 1846433].

	* unix/README:	Mention the stub library created by `make` and warn
	about the effect of embedded paths in the installed binaries.
	Thanks to Larry Virden.  [Bug 1794084]

	* doc/AddErrInfo.3:	Documentation for the new routines in TIP 270.
	* doc/Interp.3:
	* doc/StringObj.3:

2007-12-06  Don Porter	<dgp@users.sourceforge.net>

	* doc/namespace.n:	Documentation for zero-argument form of
	[namespace import] (TIP 261) [Bug 1596416]

2007-12-06  Jeff Hobbs  <jeffh@ActiveState.com>

	* generic/tclInt.h: add TclGetChannelFromObj decl
	(TclMatchIsTrivial): simplify TclMatchIsTrivial to remove ] check.

2007-12-06  Donal K. Fellows  <donal.k.fellows@manchester.ac.uk>


	* generic/tclBasic.c (Tcl_CreateInterp): Simplify the setting up of
	* generic/tclIOCmd.c (TclInitChanCmd):	 the [chan] ensemble. This
	* library/init.tcl:			 gets rid of quite a bit of
	code and makes it possible to understand the whole with less effort.

	* generic/tclCompCmds.c (TclCompileEnsemble): Ensure that the right
	number of tokens are copied. [Bug 1845320]

	* generic/tclNamesp.c (TclMakeEnsemble): Added missing release of a
	DString. [Bug 1845397]

2007-12-05  Jeff Hobbs  <jeffh@ActiveState.com>

	* generic/tclIO.h:    Create Tcl_Obj for Tcl channels to reduce
	* generic/tclIO.c:    overhead in lookup by Tcl_GetChannel.  New
	* generic/tclIOCmd.c: TclGetChannelFromObj for internal use.
	* generic/tclIO.c (WriteBytes, WriteChars): add opt check to avoid
	EOL translation when not linebuffered or using lf. [Bug 1845092]

2007-12-05  Miguel Sofer  <msofer@users.sf.net>

	* tests/stack.test: made the tests for stack overflow not care
	about which mechanism caused the error (interp's recursion limit
	or C-stack depth detector).

2007-12-05  Jeff Hobbs  <jeffh@ActiveState.com>

	* win/configure, win/tcl.m4 (LIBS_GUI): mingw needs -lole32
	-loleaut32 but not msvc for Tk's [send]. [Bug 1844749]

2007-12-05  Donal K. Fellows  <donal.k.fellows@manchester.ac.uk>

	* generic/tclCmdIL.c (Tcl_LsearchObjCmd): Prevent shimmering crash
	when -exact and -integer/-real are mixed. [Bug 1844789]

2007-12-03  Donal K. Fellows  <dkf@users.sf.net>

	* unix/tclUnixChan.c (CreateSocketAddress): Add extra #ifdef-fery to
	make code compile on BSD 5. [Bug 1618235, again]

2007-12-03  Don Porter	<dgp@users.sourceforge.net>

	* library/tcltest/tcltest.tcl:	Bump tcltest to version 2.3.0 so that
	* library/tcltest/pkgIndex.tcl: we release a stable tcltest with a
	* unix/Makefile.in:	stable Tcl.
	* win/Makefile.in:

2007-12-03  Jeff Hobbs  <jeffh@ActiveState.com>

	* win/configure, win/tcl.m4 (LIBS_GUI): remove ole32.lib oleaut32.lib

2007-12-03  Donal K. Fellows  <donal.k.fellows@manchester.ac.uk>

	* generic/tclCompCmds.c (TclCompileSwitchCmd): Adjusted the [switch]
	* generic/tclCmdMZ.c (Tcl_SwitchObjCmd):       command so that when
	passed two arguments, no check for options are performed. This is OK
	since in the two-arg case, detecting an option would definitely lead
	to a syntax error. [Patch 1836519]

2007-11-29  Jeff Hobbs  <jeffh@ActiveState.com>

	* win/makefile.vc: add ws2_32.lib to baselibs
	* win/configure, win/tcl.m4: add ws2_32.lib / -lws2_32 to build.
	* win/tclWinSock.c: remove dyn loading of winsock, assume that it is
	always available now.

2007-11-29  Don Porter	<dgp@users.sourceforge.net>

	* generic/tclWinSock.c (InitializeHostName):	Correct error in
	buffer length tracking. After gethostname() writes into a buffer,
	convert only the written string to internal encoding, not the whole
	buffer.

2007-11-28  Don Porter	<dgp@users.sourceforge.net>

	* generic/tclConfig.c:	Corrected failure of the [::foo::pkgconfig]
	command to clean up registered configuration data when the query
	command is deleted from the interp. [Bug 983501]

	* generic/tclNamesp.c (Tcl_SetEnsembleMappingDict):	Added checks
	that the dict value passed in is in the format required to make the
	internals of ensembles work. [Bug 1436096]

	* generic/tclIO.c:	Simplify test and improve accuracy of error
	message in latest changes.

2007-11-28  Pat Thoyts  <patthoyts@users.sourceforge.net>

	* generic/tclIO.c: -eofchar must support no eofchar.

2007-11-27  Miguel Sofer  <msofer@users.sf.net>

	* generic/tclBasic.c: remove unneeded call in Tcl_CreateInterp, add
	comments.

2007-11-27  Don Porter	<dgp@users.sourceforge.net>

	* win/tclWinSock.c:	Add mising encoding conversion of the [info
	hostname] value from the system encoding to Tcl's internal encoding.

	* doc/chan.n:		"Fix" the limitation on channel -eofchar
	* doc/fconfigure.n:	values to single byte characters by documenting
	* generic/tclIO.c:	it and making it fail loudly. Thanks to Stuart
	* tests/chan.test:	Cassoff for contributing the fix. [Bug 800753]

2007-11-26  Miguel Sofer  <msofer@users.sf.net>

	* generic/tclBasic.c:
	* generic/tclInt.h:
	* unix/tclUnixInit.c:
	* unix/tclUnixThrd.c: Fix stack checking via workaround for bug in
	glibc's pthread_attr_get_np, patch from [Bug 1815573]. Many thanks to
	Sergei Golovan (aka Teo) for detecting the bug and helping diagnose
	and develop the fix.

2007-11-24  Donal K. Fellows  <dkf@users.sf.net>

	* generic/tclCompCmds.c (TclCompileDictAppendCmd): Fix bug in [dict
	append] compiler which caused strange stack corruption. [Bug 1837392]

2007-11-23  Andreas Kupries  <andreask@activestate.com>

	* generic/tclIORChan.c: Fixed a problem with reflected channels. 'chan
	postevent' is defined to work only from within the interpreter
	containing the handler command. Sensible, we want only handler
	commands to use it. It identifies the channel by handle. The channel
	moves to a different interpreter or thread. The interpreter containing
	the handler command doesn't know the channel any longer. 'chan
	postevent' fails, not finding the channel any longer. Uhm.

	Fixed by creating a second per-interpreter channel table, just for
	reflected channels, where each interpreter remembers for which
	reflected channels it has the handler command. This info does not move
	with the channel itself. The table is updated by 'chan create', and
	used by 'chan postevent'.

	* tests/ioCmd.test: Updated the testsuite.

2007-11-23  Jeff Hobbs  <jeffh@ActiveState.com>

	* generic/tclVar.c (Tcl_ArrayObjCmd): handle the right data for
	* tests/var.test (var-14.2):          [array names $var -glob $ptn]

2007-11-23  Donal K. Fellows  <donal.k.fellows@manchester.ac.uk>

	* generic/tclCmdMZ.c (String*Cmd, TclInitStringCmd): Rebuilt [string]
	* generic/tclCompCmds.c (TclCompileString*Cmd): as an ensemble.

2007-11-22  Donal K. Fellows  <dkf@users.sf.net>

	* generic/tclDictObj.c (Dict*Cmd,TclInitDictCmd): Rebuilt the [dict]
	* generic/tclCompCmds.c (TclCompileDict*Cmd): command as an ensemble.

2007-11-22  Donal K. Fellows  <donal.k.fellows@manchester.ac.uk>

	* generic/tclCmdMZ.c (Tcl_StringObjCmd): Rewrote the [string] and
	* generic/tclDictObj.c (Tcl_DictObjCmd): [dict] implementations to be
	ready for conversion to ensembles.

	* tests/string.test (string-12.22): Flag shimmering bug found in
	[string range].

2007-11-21  Donal K. Fellows  <dkf@users.sf.net>

	* generic/tclCompCmds.c (TclCompileEnsemble): Rewrote the ensemble
	compiler to remove many of the limitations. Can now compile scripts
	that use unique prefixes of subcommands, and which have mappings of a
	command to multiple words (provided the first is a compilable command
	of course).

2007-11-21  Donal K. Fellows  <donal.k.fellows@manchester.ac.uk>

	* generic/tclNamesp.c (TclMakeEnsemble): Factor out the code to set up
	a core ensemble from a table of information about subcommands, ready
	for reuse within the core.

	* generic/various: Start to return more useful Error codes, currently
	mainly on assorted lookup failures.

2007-11-20  Donal K. Fellows  <dkf@users.sf.net>

	* generic/tclDictObj.c: Changed the underlying implementation of the
	hash table used in dictionaries to additionally keep all entries in
	the hash table in a linked list, which is only ever added to at the
	end. This makes iteration over all entries in the dictionary in
	key insertion order a trivial operation, and so cleans up a great deal
	of complexity relating to dictionary representation and stability of
	iteration order.

	***POTENTIAL INCOMPATIBILITY***
	For any code that depended on the (strange) old iteration order.

	* generic/tclConfig.c (QueryConfigObjCmd): Correct usage of
	Tcl_WrongNumArgs.

2007-11-19  Don Porter	<dgp@users.sourceforge.net>

	*** 8.5b3 TAGGED FOR RELEASE ***

	* README:		Bump version number to 8.5b3.
	* generic/tcl.h:
	* library/init.tcl:
	* tools/tcl.wse.in:
	* unix/configure.in:
	* unix/tcl.spec:
	* win/configure.in:

	* unix/configure:	autoconf (2.59)
	* win/configure:

	* changes:		Updated for 8.5b3 release.

2007-11-19  Kevin Kenny  <kennykb@users.sourceforge.net>

	* library/tzdata/Africa/Cairo:
	* library/tzdata/America/Campo_Grande:
	* library/tzdata/America/Caracas:
	* library/tzdata/America/Cuiaba:
	* library/tzdata/America/Havana:
	* library/tzdata/America/Sao_Paulo:
	* library/tzdata/Asia/Damascus:
	* library/tzdata/Asia/Gaza:
	* library/tzdata/Asia/Tehran:  Olson's tzdata2007i imported.

2007-11-18  Daniel Steffen  <das@users.sourceforge.net>

	* generic/tclExecute.c (TclExecuteByteCode:INST_EXIST_*): Fix read
	traces not firing on non-existent array elements. [Bug 1833522]

2007-11-16  Donal K. Fellows  <donal.k.fellows@man.ac.uk>

	* generic/tclCmdIL.c (TclInitInfoCmd): Rename the implementation
	commands for [info] to be something more "expected".

	* generic/tclCompCmds.c (TclCompileInfoExistsCmd): Compiler for the
	[info exists] subcommand.
	(TclCompileEnsemble): Cleaned up version of ensemble compiler that was
	in TclCompileInfoCmd, but which is now much more generally applicable.

	* generic/tclInt.h (ENSEMBLE_COMPILE): Added flag to allow for cleaner
	turning on and off of ensemble bytecode compilation.

	* generic/tclCompile.c (TclCompileScript): Add the cmdPtr to the list
	of arguments passed to command compilers.

2007-11-15  Don Porter	<dgp@users.sourceforge.net>

	* generic/regc_nfa.c:	Fixed infinite loop in the regexp compiler.
	[Bug 1810038]

	* generic/regc_nfa.c:	Corrected looping logic in fixempties() to
	avoid wasting time walking a list of dead states. [Bug 1832612]

2007-11-15  Donal K. Fellows  <donal.k.fellows@man.ac.uk>

	* generic/tclNamesp.c (NamespaceEnsembleCmd): Must pass a non-NULL
	interp to Tcl_SetEnsemble* functions.

	* doc/re_syntax.n: Try to make this easier to read. It's still a very
	difficult manual page!

	* unix/tcl.m4 (SC_CONFIG_CFLAGS): Allow people to turn off the -rpath
	option to their linker if they so desire. This is a configuration only
	recommended for (some) vendors. Relates to [Patch 1231022].

2007-11-15  Pat Thoyts  <patthoyts@users.sourceforge.net>

	* win/tclWin32Dll.c: Prefer UINT_PTR to DWORD_PTR when casting pointers
	to integer types for greater portability. [Bug 1831253]

2007-11-15  Daniel Steffen  <das@users.sourceforge.net>

	* macosx/Tcl.xcodeproj/project.pbxproj: add new chanio.test.
	* macosx/Tcl.xcode/project.pbxproj:

2007-11-14  Donal K. Fellows  <donal.k.fellows@man.ac.uk>

	* generic/tclCompile.c (TclCompileScript): Ensure that we get our count
	in our INST_START_CMD calls right, even when there's a failure to
	compile a command directly.

	* generic/tclNamesp.c (Tcl_SetEnsembleSubcommandList)
	(Tcl_SetEnsembleMappingDict):		Special code to make sure that
	* generic/tclCmdIL.c (TclInitInfoCmd):	[info exists] is compiled right
	while not allowing changes to the ensemble to cause havok.

	* generic/tclCompCmds.c (TclCompileInfoCmd): Simple compiler for the
	[info] command that only handles [info exists].

	* generic/tclExecute.c (TclExecuteByteCode:INST_EXIST_*): New
	instructions to allow the testing of whether a variable exists.

2007-11-14  Andreas Kupries  <andreask@activestate.com>

	* tests/chanio.test: New file. This is essentially a duplicate of
	'io.test', with all channel commands converted to their 'chan xxx'
	notation.
	* tests/io.test: Fixed typo in test description.

2007-11-14  Donal K. Fellows  <donal.k.fellows@man.ac.uk>

	* generic/regc*.c: Eliminate multi-char collating element code
	completely. Simplifies the code quite a bit. If people still want the
	full code, it will remain on the 8.4 branch. [Bug 1831425]

2007-11-13  Jeff Hobbs  <jeffh@ActiveState.com>

	* generic/tclCompCmds.c (TclCompileRegexpCmd): clean up comments, only
	free dstring on OK from TclReToGlob.
	(TclCompileSwitchCmd): simplify TclReToGlob usage.

2007-11-14  Donal K. Fellows  <dkf@users.sf.net>

	* generic/regc*.c: #ifdef/comment out the code that deals with
	multi-character collating elements, which have never been supported.
	Cuts the memory consumption of the RE compiler. [Bug 1831425]

2007-11-13  Donal K. Fellows  <dkf@users.sf.net>

	* generic/tclCompCmds.c (TclCompileSwitchCmd, TclCompileRegexpCmd):
	Extend [switch] compiler to handle regular expressions as long as
	things are not too complex. Fix [regexp] compiler so that non-trivial
	literal regexps get fed to INST_REGEXP.

	* doc/mathop.n: Clarify definitions of some operations.

2007-11-13  Miguel Sofer  <msofer@users.sf.net>

	* unix/tclUnixInit.c: the TCL_NO_STACK_CHECK was being incorrectly
	undefined here; this should be set (or not) in the compile options, it
	is used elsewhere and needs to be consistent.

2007-11-13  Pat Thoyts  <patthoyts@users.sourceforge.net>

	* unix/tcl.m4:		Added autoconf goo to detect and make use of
	* unix/configure.in:	getaddrinfo and friends.
	* unix/configure:	(regenerated)

2007-11-13  Donal K. Fellows  <donal.k.fellows@man.ac.uk>

	* unix/tclUnixCompat.c (TclpGetHostByName): The six-argument form of
	getaddressbyname_r() uses the fifth argument to indicate whether the
	lookup succeeded or not on at least one platform. [Bug 1618235]

2007-11-13  Don Porter	<dgp@users.sourceforge.net>

	* generic/regcomp.c:	Convert optst() from expensive no-op to a
	cheap no-op.

2007-11-13  Donal K. Fellows  <donal.k.fellows@man.ac.uk>

	* unix/tclUnixChan.c (CreateSocketAddress): Rewrote to use the
	thread-safe version of gethostbyname() by forward-porting the code used
	in 8.4, and added rudimentary support for getaddrinfo() (not enabled by
	default, as no autoconf-ery written). Part of fix for [Bug 1618235].

2007-11-12  Jeff Hobbs  <jeffh@ActiveState.com>

	* generic/tclGet.c (Tcl_Get, Tcl_GetInt): revert use of TclGet* macros
	due to compiler warning. These cases won't save time either.

	* generic/tclUtil.c (TclReToGlob): add more comments, set interp result
	if specified on error.

2007-11-12  Miguel Sofer  <msofer@users.sf.net>

	* generic/tclBasic.c:		New macro TclResetResult, new iPtr flag
	* generic/tclExecute.c:		bit INTERP_RESULT_UNCLEAN: shortcut for
	* generic/tclInt.h:		Tcl_ResetResult for the "normal" case:
	* generic/tclProc.c:		TCL_OK, no return options, no errorCode
	* generic/tclResult.c:		nor errorInfo, return at normal level.
	* generic/tclStubLib.c:		[Patch 1830184]
	* generic/tclUtil.c:

	THIS PATCH WAS REVERTED: initial (mis)measurements overstated the
	perfomance wins, which turn out to be tiny. Not worth the complication.

2007-11-11  Jeff Hobbs  <jeffh@ActiveState.com>

	* generic/tclCompCmds.c, generic/tclCompile.c, generic/tclCompile.h:
	* generic/tclExecute.c, generic/tclInt.decls, generic/tclIntDecls.h:
	* generic/tclRegexp.c, generic/tclRegexp.h: Add INST_REGEXP and fully
	* generic/tclStubInit.c, generic/tclUtil.c: compiled [regexp] for the
	* tests/regexpComp.test:     [Bug 1830166]  simple cases. Also added
	TclReToGlob function to convert RE to glob patterns and use these in
	the possible cases.

2007-11-11  Miguel Sofer  <msofer@users.sf.net>

	* generic/tclResult.c (ResetObjResult): clarify the logic.

	* generic/tclBasic.c:		Increased usage of macros to detect
	* generic/tclBinary.c:		and take advantage of objTypes. Added
	* generic/tclClock.c:		macros TclGet(Int|Long)FromObj,
	* generic/tclCmdAH.c:		TclGetIntForIndexM & TclListObjLength,
	* generic/tclCmdIL.c:		modified TclListObjGetElements.
	* generic/tclCmdMZ.c:
	* generic/tclCompCmds.c:	The TclGetInt* macros are only a
	* generic/tclCompExpr.c:	shortcut on platforms where 'long' is
	* generic/tclCompile.c:		'int'; it may be worthwhile to extend
	* generic/tclDictObj.c:		their functionality to other cases.
	* generic/tclExecute.c:
	* generic/tclGet.c:		As this patch touches many files it has
	* generic/tclIO.c:		been recorded as [Patch 1830038] in
	* generic/tclIOCmd.c:		order to facilitate reviewing.
	* generic/tclIOGT.c:
	* generic/tclIndexObj.c:
	* generic/tclInt.h:
	* generic/tclInterp.c:
	* generic/tclListObj.c:
	* generic/tclLiteral.c:
	* generic/tclNamesp.c:
	* generic/tclObj.c:
	* generic/tclParse.c:
	* generic/tclProc.c:
	* generic/tclRegexp.c:
	* generic/tclResult.c:
	* generic/tclScan.c:
	* generic/tclStringObj.c:
	* generic/tclUtil.c:
	* generic/tclVar.c:

2007-11-11  Daniel Steffen  <das@users.sourceforge.net>

	* unix/tclUnixTime.c (TclpWideClicksToNanoseconds): Fix issues with
	* generic/tclInt.h:				    int64_t overflow.

	* generic/tclBasic.c:	Fix stack check failure case if stack grows up
	* unix/tclUnixInit.c:	Simplify non-crosscompiled case.

	* unix/configure:	autoconf-2.59
	* unix/tclConfig.h.in:	autoheader-2.59

2007-11-10  Miguel Sofer  <msofer@users.sf.net>

	* generic/tclExecute.c: Fast path for INST_LIST_INDEX when the index is
	not a list.

	* generic/tclBasic.c:
	* unix/configure.in:
	* unix/tclUnixInit.c: Detect stack grwoth direction at compile time,
	only fall to runtime detection when crosscompiling.

	* unix/configure: autoconf 2.61

	* generic/tclBasic.c:
	* generic/tclInt.h:
	* tests/interp.test:
	* unix/tclUnixInit.c:
	* win/tclWin32Dll.c: Restore simpler behaviour for stack checking, not
	adaptive to stack size changes after a thread is launched. Consensus is
	that "nobody does that", and so it is not worth the cost. Improved
	failure comments (mistachkin).

2007-11-10  Kevin Kenny  <kennykb@acm.org>

	* win/tclWin32Dll.c: Rewrote the Windows stack checking algorithm to
	use information from VirtualQuery to determine the bound of the stack.
	This change fixes a bug where the guard page of the stack was never
	restored after an overflow. It also eliminates a nasty piece of
	assembly code for structured exception handling on mingw. It introduces
	an assumption that the stack is a single memory arena returned from
	VirtualAlloc, but the code in MSVCRT makes the same assumption, so it
	should be fairly safe.

2007-11-10  Miguel Sofer  <msofer@users.sf.net>

	* generic/tclBasic.c:
	* generic/tclInt.h:
	* unix/tclUnixInit.c:
	* unix/tclUnixPort.h:
	* win/tclWin32Dll.c: Modify the stack checking algorithm to recheck in
	case of failure. The working assumptions are now that (a) a thread's
	stack is never moved, and (b) a thread's stack can grow but not shrink.
	Port to windows - could be more efficient, but is already cheaper than
	it was.

2007-11-09  Miguel Sofer  <msofer@users.sf.net>

	* generic/tclResult.c (ResetObjResult): new shortcut.

	* generic/tclAsync.c:
	* generic/tclBasic.c:
	* generic/tclExecute.c:
	* generic/tclInt.h:
	* generic/tclUnixInit.c:
	* generic/tclUnixPort.h: New fields in interp (ekeko!) to cache TSD
	data that is accessed at each command invocation, access macros to
	replace Tcl_AsyncReady and TclpCheckStackSpace by much faster variants.
	[Patch 1829248]

2007-11-09  Jeff Hobbs  <jeffh@ActiveState.com>

	* generic/tclInt.decls, generic/tclIntDecls.h: Use unsigned char for
	* generic/tclExecute.c, generic/tclUtil.c:     TclByteArrayMatch and
	don't allow a nocase option. [Bug 1828296]
	For INST_STR_MATCH, ignore pattern type for TclByteArrayMatch case.

	* generic/tclBinary.c (Tcl_GetByteArrayFromObj): check type before
	func jump (perf).

2007-11-07  Jeff Hobbs  <jeffh@ActiveState.com>

	* generic/tclStubInit.c:			Added TclByteArrayMatch
	* generic/tclInt.decls:				for efficient glob
	* generic/tclIntDecls.h:			matching of ByteArray
	* generic/tclUtil.c (TclByteArrayMatch):	Tcl_Objs, used in
	* generic/tclExecute.c (TclExecuteByteCode):	INST_STR_MATCH. [Bug
							1827996]

	* generic/tclIO.c (TclGetsObjBinary): Add an efficient binary path for
					      [gets].
	(DoWriteChars): Special case for 1-byte channel write.

2007-11-06  Miguel Sofer  <msofer@users.sf.net>

	* generic/tclEncoding.c: Version of the embedded iso8859-1 encoding
	handler that is faster (functions to do the encoding know exactly what
	they're doing instead of pulling it from a table, though the table
	itself has to be retained for use by shift encodings that depend on
	iso8859-1). [Patch 1826906], committing for dkf.

2007-11-05  Andreas Kupries  <andreask@activestate.com>

	* generic/tclConfig.c (Tcl_RegisterConfig): Modified to not extend the
	config database if the encoding provided by the user is not found
	(venc == NULL). Scripts expecting the data will error out, however we
	neither crash nor provide bogus information. See [Bug 983509] for more
	discussion.

	* unix/tclUnixChan.c (TtyGetOptionProc): Accepted [Patch 1823576]
	provided by Stuart Cassof <stwo@users.sourceforge.net>. The patch adds
	the necessary utf/external conversions to the handling of the arguments
	of option -xchar which will allow the use of \0 and similar characters.

2007-11-03  Miguel Sofer  <msofer@users.sf.net>

	* generic/tclTest.c (TestSetCmd2):
	* generic/tclVar.c (TclObjLookupVarEx):
	* tests/set.test (set-5.1): Fix error branch when array name looks
	like array element (code not normally exercised).

2007-11-01  Donal K. Fellows  <donal.k.fellows@man.ac.uk>

	* tools/tcltk-man2html.tcl (output-directive): Convert .DS/.DE pairs
	into tables since that is now all that they are used for.

	* doc/RegExp.3: Clarified documentation of RE flags. [Bug 1167840]

	* doc/refchan.n: Adjust internal name to be consistent with the file
	name for reduced user confusion. After comment by Dan Steffen.

	* generic/tclCmdMZ.c (Tcl_StringObjCmd, UniCharIsAscii): Remember, the
	NUL character is in ASCII too. [Bug 1808258]

	* doc/file.n: Clarified use of [file normalize]. [Bug 1185154]

2007-10-30  Don Porter	<dgp@users.sourceforge.net>

	* generic/tcl.h:	Bump version number to 8.5b2.1 to distinguish
	* library/init.tcl:	CVS development snapshots from the 8.5b2
	* unix/configure.in:	release.
	* unix/tcl.spec:
	* win/configure.in:

	* unix/configure:	autoconf (2.59)
	* win/configure:

2007-10-30  Donal K. Fellows  <donal.k.fellows@man.ac.uk>

	* doc/expr.n, doc/mathfunc.n: Improve documentation to try to make
	clearer what is going on.

	* doc/interp.n: Shorten the basic descriptive text for some interp
	subcommands so Solaris nroff doesn't truncate them. [Bug 1822268]

2007-10-30  Donal K. Fellows  <dkf@users.sf.net>

	* tools/tcltk-man2html.tcl (output-widget-options): Enhance the HTML
	generator so that it can produce multi-line option descriptions.

2007-10-28  Miguel Sofer  <msofer@users.sf.net>

	* generic/tclUtil.c (Tcl_ConcatObj): optimise for some of the
	concatenees being empty objs. [Bug 1447328]

2007-10-28  Donal K. Fellows  <dkf@users.sf.net>

	* generic/tclEncoding.c (TclInitEncodingSubsystem): Hard code the
	iso8859-1 encoding, as it's needed for more than just text (especially
	binary encodings...) Note that other encodings rely on the encoding
	being a table encoding (!) so we can't use more efficient encoding
	mapping functions.

2007-10-27  Donal K. Fellows  <dkf@users.sf.net>

	* generic/regc_lex.c (lexescape): Close off one of the problems
	mentioned in [Bug 1810264].

2007-10-27  Miguel Sofer  <msofer@users.sf.net>

	* generic/tclNamesp.c (Tcl_FindCommand): insure that FQ command names
	are searched from the global namespace, ie, bypassing resolvers of the
	current namespace. [Bug 1114355]

	* doc/apply.n: fixed example [Bug 1811791]
	* doc/namespace.n: improved example [Bug 1788984]
	* doc/AddErrInfo.3: typo [Bug 1715087]
	* doc/CrtMathFnc.3: fixed Tcl_ListMathFuncs entry [Bug 1672219]

	* generic/tclCompile.h:
	* generic/tclInt.h: moved declaration of TclSetCmdNameObj from
	tclCompile.h to tclInt.h, reverting linker [Bug 1821159] caused by
	commit of 2007-10-11 (both I and gcc missed one dep).

	* generic/tclVar.c: try to preserve Tcl_Objs when doing variable
	lookups by name, partially addressing [Bug 1793601].

2007-10-27  Donal K. Fellows  <dkf@users.sf.net>

	* tools/tcltk-man2html.tcl (make-man-pages, htmlize-text)
	(process-text): Make the man->HTML scraper work better.

2007-10-26  Don Porter	<dgp@users.sourceforge.net>

	*** 8.5b2 TAGGED FOR RELEASE ***

	* changes:		Updated for 8.5b2 release.

	* doc/*.1:		Revert doc changes that broke
	* doc/*.3:		`make html` so we can get the release
	* doc/*.n:		out the door.

	* README:		Bump version number to 8.5b2.
	* generic/tcl.h:
	* library/init.tcl:
	* tools/tcl.wse.in:
	* unix/configure.in:
	* unix/tcl.spec:
	* win/configure.in:

	* unix/configure:	autoconf (2.59)
	* win/configure:

2007-10-26  Donal K. Fellows  <donal.k.fellows@man.ac.uk>

	* tools/man2help2.tcl, tools/man2tcl.c: Made some of the tooling code
	to do man->other formats work better with current manpage set. Long
	way still to go.

2007-10-25  Zoran Vasiljevic <vasiljevic@users.sourceforge.net>

	* generic/tclThread.c: Added TclpMasterLock/Unlock arround calls to
	ForgetSyncObject in Tcl_MutexFinalize and Tcl_ConditionFinalize to
	prevent from garbling the internal lists that track sync objects. [Bug
	1726873]

2007-10-24  Donal K. Fellows  <donal.k.fellows@man.ac.uk>

	* tools/man2html2.tcl (macro): Added support for converting the new
	macros into HTML.

	* doc/man.macros (QW,PQ,QR,MT): New macros that hide the ugly mess
	needed to get proper GOOBE quoting in the manual pages.
	* doc/*.n, doc/*.3, doc/*.1: Lots of changes to take advantage of the
	new macros.

2007-10-20  Miguel Sofer  <msofer@users.sf.net>

	* generic/tclCompile.c:   Fix comments.
	* generic/tclExecute.c:

2007-10-18  David Gravereaux <davygrvy@pobox.com>

	* tools/mkdepend.tcl: sort the dep list for a more humanly readable
	output.

2007-10-18  Don Porter	<dgp@users.sourceforge.net>

	* generic/tclResult.c (TclMergeReturnOptions):	Make sure any -code
	values get pulled out of the dictionary, even if they are integer
	valued.

	* generic/tclCompCmds.c (TclCompileReturnCmd):	Added code to more
	optimally compile [return -level 0 $x] to "push $x". [RFE 1794073]

	* compat/tmpnam.c (removed):	The routine tmpnam() is no longer
	* unix/Makefile.in:	called by Tcl source code. Remove autogoo the
	* unix/configure.in:	supplied a replacement version on systems
	* win/tcl.dsp:		where the routine was not available. [RFE
	1811848]

	* unix/configure:	autoconf-2.59

	* generic/tcl.h:	Remove TCL_LL_MODIFIER_SIZE. [RFE 1811837]

2007-10-17  David Gravereaux <davygrvy@pobox.com>

	* tools/mkdepend.tcl:	Improved defense from malformed object list
	infile.

2007-10-17  Donal K. Fellows  <donal.k.fellows@manchester.ac.uk>

	* tools/man2html2.tcl: Convert .DS/.DE into HTML tables, not
	preformatted text.

2007-10-17  Kevin B. Kenny  <kennykb@acm.org>

	* generic/tclCompExpr.c: Moved a misplaced declaration that blocked
				 compilation on VC++.
	* generic/tclExecute.c: Silenced several VC++ compiler warnings about
				converting 'long' to 'unsigned short'.

2007-10-16  David Gravereaux <davygrvy@pobox.com>

	* win/makefile.vc: removed old dependency cruft that is no longer
	needed.

2007-10-15  Don Porter	<dgp@users.sourceforge.net>

	* generic/tclIOCmd.c:	Revise [open] so that it interprets leading
	zero strings passed as the "permissions" argument as octal numbers,
	even if Tcl itself no longer parses integers in that way.

	* unix/tclUnixFCmd.c:	Revise the "-permissions" [file attribute] so
	that it interprets leading zero strings as octal numbers, even if Tcl
	itself no longer parses integers in that way.

	* generic/tclCompExpr.c:	Corrections to code that produces
	* generic/tclUtil.c:		extended "bad octal" error messages.

	* tests/cmdAH.test:	Test revisions so that tests pass whether or
	* tests/cmdIL.test:	not Tcl parses leading zero strings as octal.
	* tests/compExpr-old.test:
	* tests/compExpr.test:
	* tests/compile.test:
	* tests/expr-old.test:
	* tests/expr.test:
	* tests/incr.test:
	* tests/io.test:
	* tests/lindex.test:
	* tests/link.test:
	* tests/mathop.test:
	* tests/parseExpr.test:
	* tests/set.test:
	* tests/string.test:
	* tests/stringComp.test:

2007-10-15  David Gravereaux <davygrvy@pobox.com>

	* tools/mkdepend.tcl:	Produces usable output. Include path problem
	* win/makefile.vc:	fixed. Never fight city hall when it comes to
	levels of quoting issues.

2007-10-15  Miguel Sofer  <msofer@users.sf.net>

	* generic/tclParse.c (Tcl_ParseBraces): fix for possible read after
	the end of buffer. [Bug 1813528] (Joe Mistachkin)

2007-10-14  David Gravereaux <davygrvy@pobox.com>

	* tools/mkdepend.tcl (new):  Initial stab at generating automatic
	* win/makefile.vc:           dependencies.

2007-10-12  Pat Thoyts  <patthoyts@users.sourceforge.net>

	* win/makefile.vc:  Mine all version information from headers.
	* win/rules.vc:     Sync tcl and tk and bring extension versions
	* win/nmakehlp.c:   closer together. Try and avoid using tclsh to do
			    substitutions as we may cross compile.
	* win/coffbase.txt: Added offsets for snack dlls.

2007-10-11  David Gravereaux <davygrvy@pobox.com>

	* win/makefile.vc:  Fixed my bad spelling mistakes from years back.
	Dedependency, duh!  Rather funny.

2007-10-11  Don Porter	<dgp@users.sourceforge.net>

	* generic/tclCmdMZ.c:	Correct [string is (wide)integer] failure
	* tests/string.test:	to report correct failindex values for
	non-decimal integer strings. [Bug 1805887]

	* compat/strtoll.c (removed):	The routines strtoll() and strtoull()
	* compat/strtoull.c (removed):	are no longer called by the Tcl source
	* generic/tcl.h:	code. (Their functionality has been replaced
	* unix/Makefile.in:	by TclParseNumber().) Remove outdated comments
	* unix/configure.in:	and mountains of configury autogoo that
	* unix/tclUnixPort.h:	allegedly support the mythical systems where
	* win/Makefile.in:	these routines might not have been available.
	* win/makefile.bc:
	* win/makefile.vc:
	* win/tclWinPort.h:

	* unix/configure:	autoconf-2.59

2007-10-11  Miguel Sofer  <msofer@users.sf.net>

	* generic/tclObj.c: remove superfluous #include of tclCompile.h

2007-10-08  George Peter Staplin <georgeps@xmission.com>

	* doc/Hash.3: Correct the valid usage of the flags member for the
	Tcl_HashKeyType. It should be 0 or more of the flags mentioned.

2007-10-02  Jeff Hobbs  <jeffh@ActiveState.com>

	* generic/tcl.h (Tcl_DecrRefCount): Update change from 2006-05-29 to
	make macro more warning-robust in unbraced if code.

2007-10-02  Don Porter	<dgp@users.sourceforge.net>

	[core-stabilizer-branch]

	* README:               Bump version number to 8.5.0
	* generic/tcl.h:
	* library/init.tcl:
	* tools/tcl.wse.in:
	* unix/configure.in:
	* unix/tcl.spec:
	* win/configure.in:

	* unix/configure:	autoconf (2.59)
	* win/configure:

2007-10-02  Andreas Kupries  <andreask@activestate.com>

	* library/tclIndex: Added 'tcl::tm::path' to the tclIndex. This fixes
	[Bug 1806422] reported by Don Porter.

2007-09-25  Donal K. Fellows  <donal.k.fellows@manchester.ac.uk>

	* generic/tclProc.c (Tcl_DisassembleObjCmd): Define a command,
	::tcl::unsupported::disassemble, which can disassemble procedures,
	lambdas and general scripts.
	* generic/tclCompile.c (TclDisassembleByteCodeObj): Split apart the
	code to print disassemblies of bytecode so that there is reusable code
	that spits it out in a Tcl_Obj and then that code is used when doing
	tracing.

2007-09-20  Don Porter	<dgp@users.sourceforge.net>

	*** 8.5b1 TAGGED FOR RELEASE ***

	* changes: updates for 8.5b1 release.

2007-09-19  Don Porter	<dgp@users.sourceforge.net>

	* README:		Bump version number to 8.5b1
	* generic/tcl.h:	Merge from core-stabilizer-branch.
	* library/init.tcl:	Stabilizing toward 8.5b1 release now done on
	* tools/tcl.wse.in:	the HEAD. core-stabilizer-branch is now
	* unix/configure.in:	suspended.
	* unix/tcl.spec:
	* win/configure.in:

2007-09-19  Pat Thoyts  <patthoyts@users.sourceforge.net>

	* generic/tclStubLib.: Replaced isdigit with internal implementation.

2007-09-18  Don Porter	<dgp@users.sourceforge.net>

	* generic/tclStubLib.c:	Remove C library calls from Tcl_InitStubs() so
	* win/makefile.vc:	that we don't need the C library linked in to
	libtclStub.

2007-09-17  Pat Thoyts  <patthoyts@users.sourceforge.net>

	* win/makefile.vc: Add crt flags for tclStubLib now it uses C-library
			   functions.

2007-09-17  Joe English	 <jenglish@users.sourceforge.net>

	* tcl.m4: use '${CC} -shared' instead of 'ld -Bshareable' to build
	shared libraries on current NetBSDs. [Bug 1749251]
	* unix/configure: regenerated (autoconf-2.59).

2007-09-17  Don Porter	<dgp@users.sourceforge.net>

	* unix/Makefile.in:	Update `make dist` so that tclDTrace.d is
	included in the source code distribution.

	* generic/tcl.h:	Revised Tcl_InitStubs() to restore Tcl 8.4
	* generic/tclPkg.c:	source compatibility with callers of
	* generic/tclStubLib.c:	Tcl_InitStubs(interp, TCL_VERSION, 1). [Bug
	1578344]

2007-09-17  Donal K. Fellows  <donal.k.fellows@man.ac.uk>

	* generic/tclTrace.c (Tcl_TraceObjCmd, TraceExecutionObjCmd)
	(TraceCommandObjCmd, TraceVariableObjCmd):   Generate literal values
	* generic/tclNamesp.c (NamespaceCodeCmd):    more efficiently using
	* generic/tclFCmd.c (CopyRenameOneFile):     TclNewLiteralStringObj
	* generic/tclEvent.c (TclSetBgErrorHandler): macro.

2007-09-15  Daniel Steffen  <das@users.sourceforge.net>

	* unix/tcl.m4:	replace all direct references to compiler by ${CC} to
			enable CC overriding at configure & make time; run
			check for visibility "hidden" with all compilers;
			quoting fixes from TEA tcl.m4.
	(SunOS-5.1x):	replace direct use of '/usr/ccs/bin/ld' in SHLIB_LD by
			'cc' compiler driver.
	* unix/configure: autoconf-2.59

2007-09-14  Donal K. Fellows  <donal.k.fellows@man.ac.uk>

	* generic/tclBasic.c (Tcl_CreateObjCommand): Only invalidate along the
	namespace path once; that is enough. [Bug 1519940]

2007-09-14  Daniel Steffen  <das@users.sourceforge.net>

	* generic/tclDTrace.d (new file): Add DTrace provider for Tcl; allows
	* generic/tclCompile.h:		  tracing of proc and command entry &
	* generic/tclBasic.c:		  return, bytecode execution, object
	* generic/tclExecute.c:		  allocation and more; with
	* generic/tclInt.h:		  essentially zero cost when tracing
	* generic/tclObj.c:		  is inactive; enable with
	* generic/tclProc.c:		  --enable-dtrace configure arg
	* unix/Makefile.in:		  (disabled by default, will only
	* unix/configure.in:		  enable if DTrace is present). [Patch
	1793984]

	* macosx/GNUmakefile:		  Enable DTrace support.
	* macosx/Tcl-Common.xcconfig:
	* macosx/Tcl.xcodeproj/project.pbxproj:

	* generic/tclCmdIL.c:	Factor out core of InfoFrameCmd() into
				internal TclInfoFrame() for use by DTrace
				probes.

	* unix/configure: autoconf-2.59
	* unix/tclConfig.h.in: autoheader-2.59

2007-09-12  Don Porter	<dgp@users.sourceforge.net>

	* unix/Makefile.in:	Perform missing updates of the tcltest Tcl
	* win/Makefile.in:	Module installed filename that should have
	been part of the bump to tcltest 2.3b1. Thanks Larry Virden.

2007-09-12  Pat Thoyts	<patthoyts@users.sourceforge.net>

	* win/makefile.vc, win/rules.vc, win/nmakehlp.c: Use nmakehlp to
	substitute values for tclConfig.sh (helps cross-compiling).

2007-09-11  Don Porter	<dgp@users.sourceforge.net>

	* library/tcltest/tcltest.tcl:	Accept underscores and colons in
	* library/tcltest/pkgIndex.tcl: constraint names. Properly handle
	constraint expressions that return non-numeric boolean results like
	"false". Bump to tcltest 2.3b1. [Bug 1772989; RFE 1071322]
	* tests/info.test:	Disable fragile tests.

	* doc/package.n:	Restored the functioning of [package require
	* generic/tclPkg.c:	-exact] to be compatible with Tcl 8.4. [Bug
	* tests/pkg.test:	1578344]

2007-09-11  Miguel Sofer  <msofer@users.sf.net>

	* generic/tclCompCmds.c (TclCompileDictCmd-update):
	* generic/tclCompile.c (tclInstructionTable):
	* generic/tclExecute.c (INST_DICT_UPDATE_END): fix stack management in
	compiled [dict update]. [Bug 1786481]

	***POTENTIAL INCOMPATIBILITY***
	Scripts that were precompiled on earlier versions of 8.5 and use [dict
	update] will crash. Workaround: recompile.

2007-09-11  Kevin B. Kenny  <kennykb@acm.org>

	* generic/tclExecute.c: Corrected an off-by-one error in the setting
	of MaxBaseWide for certain powers. [Bug 1767293 - problem reported in
	comments when bug was reopened]

2007-09-10  Jeff Hobbs	<jeffh@ActiveState.com>

	* generic/tclLink.c (Tcl_UpdateLinkedVar): guard against var being
	unlinked. [Bug 1740631] (maros)

2007-09-10  Miguel Sofer  <msofer@users.sf.net>

	* generic/tclCompile.c: fix tclInstructionTable entry for
	dictUpdateEnd

	* generic/tclExecute.c: remove unneeded setting of 'cleanup' variable
	before jumping to checkForCatch.

2007-09-10  Don Porter	<dgp@users.sourceforge.net>

	* doc/package.n:	Restored the document parallel syntax of the
	* generic/tclPkg.c:	[package present] and [package require]
	* tests/pkg.test:	commands. [Bug 1723675]

2007-09-09  Don Porter	<dgp@users.sourceforge.net>

	* generic/tclInt.h:	Removed the "nsName" Tcl_ObjType from the
	* generic/tclNamesp.c:	registered set. Revised the management of the
	* generic/tclObj.c:	intrep of that Tcl_ObjType. Revised the
	* tests/obj.test:	TclGetNamespaceFromObj() routine to return
	TCL_ERROR and write a consistent error message when a namespace is not
	found. [Bug 1588842. Patch 1686862]

	***POTENTIAL INCOMPATIBILITY***
	For callers of Tcl_GetObjType() on the name "nsName".

	* generic/tclExecute.c: Update TclGetNamespaceFromObj() callers.
	* generic/tclProc.c:

	* tests/apply.test:		Updated tests to expect new consistent
	* tests/namespace-old.test:	error message when a namespace is not
	* tests/namespace.test:		found.
	* tests/upvar.test:

	* generic/tclCompCmds.c:	Use the new INST_REVERSE instruction
	* tests/mathop.test:	to correct the compiled versions of math
	operator commands. [Bug 1724437]

	* generic/tclCompile.c: New bytecode instruction INST_REVERSE to
	* generic/tclCompile.h: reverse the order of N items at the top of
	* generic/tclExecute.c: stack.

	* generic/tclCompCmds.c (TclCompilePowOpCmd):	Make a separate
	routine to compile ** to account for its different associativity.

2007-09-08  Miguel Sofer  <msofer@users.sf.net>

	* generic/tclVar.c (Tcl_SetVar2, TclPtrSetVar): [Bug 1710710] fixed
	correctly, reverted fix of 2007-05-01.

2007-09-08  Donal K. Fellows  <dkf@users.sf.net>

	* generic/tclDictObj.c (DictUpdateCmd, DictWithCmd): Plug a hole that
	* generic/tclExecute.c (TEBC,INST_DICT_UPDATE_END): allowed a careful
	* tests/dict.test (dict-21.16,21.17,22.11): attacker to craft a dict
	containing a recursive link to itself, violating one of Tcl's
	fundamental datatype assumptions and causing a stack crash when the
	dict was converted to a string. [Bug 1786481]

2007-09-07  Don Porter	<dgp@users.sourceforge.net>

	* generic/tclEvent.c ([::tcl::Bgerror]):	Corrections to Tcl's
	* tests/event.test:	default [interp bgerror] handler so that when
	it falls back to a hidden [bgerror] in a safe interp, it gets the
	right error context data. [Bug 1790274]

2007-09-07  Miguel Sofer  <msofer@users.sf.net>

	* generic/tclProc.c (TclInitCompiledLocals): the refCount of resolved
	variables was being managed without checking if they were Var or
	VarInHash: itcl [Bug 1790184]

2007-09-06  Don Porter	<dgp@users.sourceforge.net>

	* generic/tclResult.c (Tcl_GetReturnOptions):	Take care that a
	* tests/init.test:	non-TCL_ERROR code doesn't cause existing
	-errorinfo, -errorcode, and -errorline entries to be omitted.
	* generic/tclEvent.c:	With -errorInfo no longer lost, generate more
	complete ::errorInfo when calling [bgerror] after a non-TCL_ERROR
	background exception.

2007-09-06  Don Porter	<dgp@users.sourceforge.net>

	* generic/tclInterp.c (Tcl_Init):	Removed constraint on ability
	to define a custom [tclInit] before calling Tcl_Init(). Until now the
	custom command had to be a proc. Now it can be any command.

	* generic/tclInt.decls: New internal routine TclBackgroundException()
	* generic/tclEvent.c:	that for the first time permits non-TCL_ERROR
	exceptions to trigger [interp bgerror] handling. Closes a gap in TIP
	221. When falling back to [bgerror] (which is designed only to handle
	TCL_ERROR), convert exceptions into errors complaining about the
	exception.

	* generic/tclInterp.c:	Convert Tcl_BackgroundError() callers to call
	* generic/tclIO.c:	TclBackgroundException().
	* generic/tclIOCmd.c:
	* generic/tclTimer.c:

	* generic/tclIntDecls.h:	make genstubs
	* generic/tclStubInit.c:

2007-09-06  Daniel Steffen  <das@users.sourceforge.net>

	* macosx/Tcl.xcode/project.pbxproj: discontinue unmaintained support
	* macosx/Tcl.xcode/default.pbxuser: for Xcode 1.5; replace by Xcode2
	project for use on Tiger (with Tcl.xcodeproj to be used on Leopard).

	* macosx/Tcl.xcodeproj/project.pbxproj: updates for Xcode 2.5 and 3.0.
	* macosx/Tcl.xcodeproj/default.pbxuser:
	* macosx/Tcl.xcode/project.pbxproj:
	* macosx/Tcl.xcode/default.pbxuser:
	* macosx/Tcl-Common.xcconfig:

	* macosx/README: document project changes.

2007-09-05  Don Porter	<dgp@users.sourceforge.net>

	* generic/tclBasic.c:	Removed support for the unmaintained
	* generic/tclExecute.c: -DTCL_GENERIC_ONLY configuration. [Bug
	* unix/Makefile.in:	1264623]

2007-09-04  Don Porter	<dgp@users.sourceforge.net>

	* unix/Makefile.in:	It's unreliable to count on the release
	manager to remember to `make genstubs` before `make dist`. Let the
	Makefile remember the dependency for us.

	* unix/Makefile.in:	Corrections to `make dist` dependencies to be
	sure that macosx/configure gets generated whenever it does not exist.

2007-09-03  Kevin B, Kenny  <kennykb@acm.org>

	* library/tzdata/Africa/Cairo:
	* library/tzdata/America/Grand_Turk:
	* library/tzdata/America/Port-au-Prince:
	* library/tzdata/America/Indiana/Petersburg:
	* library/tzdata/America/Indiana/Tell_City:
	* library/tzdata/America/Indiana/Vincennes:
	* library/tzdata/Antarctica/McMurdo:
	* library/tzdata/Australia/Adelaide:
	* library/tzdata/Australia/Broken_Hill:
	* library/tzdata/Australia/Currie:
	* library/tzdata/Australia/Hobart:
	* library/tzdata/Australia/Lord_Howe:
	* library/tzdata/Australia/Melbourne:
	* library/tzdata/Australia/Sydney:
	* library/tzdata/Pacific/Auckland:
	* library/tzdata/Pacific/Chatham: Olson's tzdata2007g.

	* generic/tclListObj.c (TclLindexFlat):
	* tests/lindex.test (lindex-17.[01]):	Added code to detect the error
	when a script does [lindex {} end foo]; an overaggressive optimisation
	caused this call to return an empty object rather than an error.

2007-09-03  Daniel Steffen  <das@users.sourceforge.net>

	* generic/tclObj.c (TclInitObjSubsystem): restore registration of the
	"wideInt" Tcl_ObjType for compatibility with 8.4 extensions that
	access the tclWideIntType Tcl_ObjType; add setFromAnyProc for
	tclWideIntType.

2007-09-02  Donal K. Fellows  <dkf@users.sf.net>

	* doc/lsearch.n: Added note that order of results with the -all option
	is that of the input list. It always was, but this makes it crystal.

2007-08-30  Don Porter	<dgp@users.sourceforge.net>

	* generic/tclCompile.c: Added fflush() calls following all callers of
	* generic/tclExecute.c: TclPrintByteCodeObj() so that tcl_traceCompile
	output is less likely to get mangled when writes to stdout interleave
	with other code.

2007-08-28  Don Porter	<dgp@users.sourceforge.net>

	* generic/tclCompExpr.c:	Use a table lookup in ParseLexeme() to
	determine lexemes with single-byte representations.

	* generic/tclBasic.c:	Used unions to better clarify overloading of
	* generic/tclCompExpr.c:	the fields of the OpCmdInfo and
	* generic/tclCompile.h:		TclOpCmdClientData structs.

2007-08-27  Don Porter	<dgp@users.sourceforge.net>

	* generic/tclCompExpr.c:	Call TclCompileSyntaxError() when
	expression syntax errors are found when compiling expressions. With
	this in place, convert TclCompileExpr to return void, since there's no
	longer any need to report TCL_ERROR.
	* generic/tclCompile.c: Update callers.
	* generic/tclExecute.c:

	* generic/tclCompCmds.c:	New routine TclCompileSyntaxError()
	* generic/tclCompile.h: to directly compile bytecodes that report a
	* generic/tclCompile.c: syntax error, rather than (ab)use a call to
	TclCompileReturnCmd. Also, undo the most recent commit that papered
	over some issues with that (ab)use. New routine produces a new opcode
	INST_SYNTAX, which is a minor variation of INST_RETURN_IMM. Also a bit
	of constification.

	* generic/tclCompile.c: Move the deallocation of local LiteralTable
	* generic/tclCompExpr.c:	entries into TclFreeCompileEnv().
	* generic/tclExecute.c: Update callers.

	* generic/tclCompExpr.c:	Force numeric and boolean literals in
	expressions to register with their intreps intact, even if that means
	overwriting existing intreps in already registered literals.

2007-08-25  Kevin B. Kenny  <kennykb@acm.org>

	* generic/tclExecute.c (TclExecuteByteCode): Added code to handle
	* tests/expr.test (expr-23.48-53)	     integer exponentiation
	that results in 32- and 64-bit integer results, avoiding calls to wide
	integer exponentiation routines in this common case. [Bug 1767293]

	* library/clock.tcl (ParseClockScanFormat): Modified code to allow
	* tests/clock.test (clock-60.*):	    case-insensitive matching
	of time zone and month names. [Bug 1781282]

2007-08-24  Don Porter	<dgp@users.sourceforge.net>

	* generic/tclCompExpr.c:	Register literals found in expressions
	* tests/compExpr.test:	to restore literal sharing. Preserve numeric
	intreps when literals are created for the first time. Correct memleak
	in ExecConstantExprTree() and add test for the leak.

2007-08-24  Miguel Sofer  <msofer@users.sf.net>

	* generic/tclCompile.c: replaced copy loop that tripped some compilers
	with memmove. [Bug 1780870]

2007-08-23  Don Porter	<dgp@users.sourceforge.net>

	* library/init.tcl ([auto_load_index]): Delete stray "]" that created
	an expr syntax error (masked by a [catch]).

	* generic/tclCompCmds.c (TclCompileReturnCmd):	Added crash protection
	to handle callers other than TclCompileScript() failing to meet the
	initialization assumptions of the TIP 280 code in CompileWord().

	* generic/tclCompExpr.c:	Suppress the attempt to convert to
	numeric when pre-compiling a constant expresion indicates an error.

2007-08-22  Miguel Sofer  <msofer@users.sf.net>

	* generic/tclExecute.c (TEBC): disable the new shortcut to frequent
	INSTs for debug builds. REVERTED (collision with alternative fix)

2007-08-21  Don Porter	<dgp@users.sourceforge.net>

	* generic/tclMain.c:	Corrected the logic of dropping the last
	* tests/main.test:	newline from an interactively typed command.
	[Bug 1775878]

2007-08-21  Pat Thoyts	<patthoyts@users.sourceforge.net>

	* tests/thread.test: thread-4.4: clear ::errorInfo in the thread as a
	message is left here from init.tcl on windows due to no tcl_pkgPath.

2007-08-20  Miguel Sofer  <msofer@users.sf.net>

	* generic/tclExecute.c (INST_SUB): fix usage of the new macro for
	overflow detection in sums, adapt to subtraction. Lengthy comment
	added.

2007-08-19  Donal K. Fellows  <dkf@users.sf.net>

	* generic/tclExecute.c (Overflowing, TclIncrObj, TclExecuteByteCode):
	Encapsulate Miguel's last change in a more mnemonic macro.

2007-08-19  Miguel Sofer  <msofer@users.sf.net>

	* generic/tclExecute.c: changed the check for overflow in sums,
	reducing objsize, number of branches and cache misses (according to
	cachegrind). Non-overflow for s=a+b:
	previous
	  ((a >= 0 || b >= 0 || s < 0) && (s >= 0 || b < 0 || a < 0))
	now
	  (((a^s) >= 0) || ((a^b) < 0))
	This expresses: "a and s have the same sign or else a and b have
	different sign".

2007-08-19  Donal K. Fellows  <dkf@users.sf.net>

	* doc/interp.n (RESOURCE LIMITS): Added text to better explain why
	time limits are described using absolute times. [Bug 1752148]

2007-08-16  Miguel Sofer  <msofer@users.sf.net>

	* generic/tclVar.c: improved localVarNameType caching to leverage
	the new availability of Tcl_Obj in variable names, avoiding string
	comparisons to verify that the cached value is usable.

	* generic/tclExecute.c: check the two most frequent instructions
	before the switch. Reduces both runtime and obj size a tiny bit.

2007-08-16  Don Porter	<dgp@users.sourceforge.net>

	* generic/tclCompExpr.c:	Added a "constant" field to the OpNode
	struct (again "free" due to alignment requirements) to mark those
	subexpressions that are completely known at compile time. Enhanced
	CompileExprTree() and its callers to precompute these constant
	subexpressions at compile time. This resolves the issue raised in [Bug
	1564517].

2007-08-15  Donal K. Fellows  <donal.k.fellows@man.ac.uk>

	* generic/tclIOUtil.c (TclGetOpenModeEx): Only set the O_APPEND flag
	* tests/ioUtil.test (ioUtil-4.1):	  on a channel for the 'a'
	mode and not for 'a+'. [Bug 1773127]

2007-08-14  Miguel Sofer  <msofer@users.sf.net>

	* generic/tclExecute.c (INST_INVOKE*): peephole opt, do not get the
	interp's result if it will be pushed/popped.

2007-08-14  Don Porter	<dgp@users.sourceforge.net>

	* generic/tclBasic.c:	Use fully qualified variable names for
	* tests/thread.test:	::errorInfo and ::errorCode so that string
	* tests/trace.test:	reported to variable traces are fully
	qualified in agreement with Tcl 8.4 operations.

2007-08-14  Daniel Steffen  <das@users.sourceforge.net>

	* unix/tclLoadDyld.c: use dlfcn API on Mac OS X 10.4 and later; fix
	issues with loading from memory on intel and 64bit; add debug messages

	* tests/load.test: add test load-10.1 for loading from vfs.

	* unix/dltest/pkga.c:		whitespace & comment cleanup, remove
	* unix/dltest/pkgb.c:		unused pkgf.c.
	* unix/dltest/pkgc.c:
	* unix/dltest/pkge.c:
	* unix/dltest/pkgf.c (removed):
	* unix/dltest/pkgua.c:
	* macosx/Tcl.xcodeproj/project.pbxproj:

2007-08-13  Don Porter	<dgp@users.sourceforge.net>

	* generic/tclExecute.c: Provide DECACHE/CACHE protection to the
	* tests/trace.test:	Tcl_LogCommandInfo() call. [Bug 1773040]

2007-08-12  Miguel Sofer  <msofer@users.sf.net>

	* generic/tclCmdMZ.c (Tcl_SplitObjCmd): use TclNewStringObj macro
	instead of calling the function.

	* generic/tcl_Obj.c (TclAllocateFreeObjects): remove unneeded memset
	to 0 of all allocated objects.

2007-08-10  Miguel Sofer  <msofer@users.sf.net>

	* generic/tclInt.h: remove redundant ops in TclNewStringObj macro.

2007-08-10  Miguel Sofer  <msofer@users.sf.net>

	* generic/tclInt.h: fix the TclSetVarNamespaceVar macro, was causing a
	leak.

2007-08-10  Don Porter	<dgp@users.sourceforge.net>

	* generic/tclCompExpr.c:	Revise CompileExprTree() to use the
	OpNode mark field scheme of tree traversal. This eliminates the need
	to use magic values in the left and right fields for that purpose.
	Also stop abusing the left field within ParseExpr() to store the
	number of arguments in a parsed function call. CompileExprTree() now
	determines that for itself at compile time. Then reorder code to
	eliminate duplication.

2007-08-09  Miguel Sofer  <msofer@users.sf.net>

	* generic/tclProc.c (TclCreateProc): better comments on the required
	varflag values when loading precompiled procs.

	* generic/tclExecute.c (INST_STORE_ARRAY):
	* tests/trace.test (trace-2.6): whole array write traces on compiled
	local variables were not firing. [Bug 1770591]

2007-08-08  Jeff Hobbs	<jeffh@ActiveState.com>

	* generic/tclProc.c (InitLocalCache): reference firstLocalPtr via
	procPtr. codePtr->procPtr == NULL exposed by tbcload.

2007-08-08  Don Porter	<dgp@users.sourceforge.net>

	* generic/tclExecute.c: Corrected failure to compile/link in the
	-DNO_WIDE_TYPE configuration.

	* generic/tclExecute.c: Corrected improper use of bignum arguments to
	* tests/expr.test:	*SHIFT operations. [Bug 1770224]

2007-08-07  Miguel Sofer  <msofer@users.sf.net>

	* generic/tclInt.h: remove comments refering to VAR_SCALAR, as that
	flag bit does not exist any longer.
	* generic/tclProc.c (InitCompiledLocals): removed optimisation for
	non-resolved case, as the function is never called in that case.
	Renamed the function to InitResolvedLocals to calrify the point.

	* generic/tclInt.decls:	  Exporting via stubs to help xotcl adapt to
	* generic/tclInt.h:	  VarReform.
	* generic/tclIntDecls.h:
	* generic/tclStubInit.c:

2007-08-07  Daniel Steffen  <das@users.sourceforge.net>

	* generic/tclEnv.c:	improve environ handling on Mac OS X (adapted
	* unix/tclUnixPort.h:	from Apple changes in Darwin tcl-64).

	* unix/Makefile.in:	add support for compile flags specific to
				object files linked directly into executables.

	* unix/configure.in (Darwin): only use -seg1addr flag when prebinding;
	use -mdynamic-no-pic flag for object files linked directly into exes;
	support overriding TCL_PACKAGE_PATH/TCL_MODULE_PATH in environment.

	* unix/configure: autoconf-2.59

2007-08-06  Don Porter	<dgp@users.sourceforge.net>

	* tests/parseExpr.test: Update source file name of expr parser code.

	* generic/tclCompExpr.c:	Added a "mark" field to the OpNode
	struct, which is used to guide tree traversal. This field costs
	nothing since alignement requirements used the memory already.
	Rewrote ConvertTreeToTokens() to use the new field, which permitted
	consolidation of utility routines CopyTokens() and
	GenerateTokensForLiteral().

2007-08-06  Kevin B. Kenny  <kennykb@users.sf.net>

	* generic/tclGetDate.y: Added a cast to the definition of YYFREE to
				silence compiler warnings.
	* generic/tclDate.c:	Regenerated
	* win/tclWinTest.c:	Added a cast to GetSecurityDescriptorDacl call
				to silence compiler warnings.

2007-08-04  Miguel Sofer  <msofer@users.sf.net>

	* generic/tclInt.decls:	  Exporting via stubs to help itcl adapt to
	* generic/tclInt.h:	  VarReform. Added localCache initialization
	* generic/tclIntDecls.h:  to TclInitCompiledLocals (which only exists
	* generic/tclProc.c:	  for itcl).
	* generic/tclStubInit.c:
	* generic/tclVar.c:

2007-08-01  Donal K. Fellows  <donal.k.fellows@manchester.ac.uk>

	* library/word.tcl: Rewrote for greater efficiency. [Bug 1764318]

2007-08-01  Pat Thoyts	<patthoyts@users.sourceforge.net>

	* generic/tclInt.h:	Added a TclOffset macro ala Tk_Offset to
	* generic/tclVar.c:	abstract out 'offsetof' which may not be
	* generic/tclExceute.c: defined (eg: msvc6).

2007-08-01  Miguel Sofer  <msofer@users.sf.net>

	* generic/tclVar.c (TclCleanupVar): fix [Bug 1765225], thx Larry
	Virden.

2007-07-31  Miguel Sofer  <msofer@users.sf.net>

	* doc/Hash.3:
	* generic/tclHash.c:
	* generic/tclObj.c:
	* generic/tclThreadStorage.c: (changes part of the patch below)
	Stop Tcl_CreateHashVar from resetting hPtr->clientData to NULL after
	calling the allocEntryProc for a custom table.

	* generic/tcl.h:
	* generic/tclBasic.c:
	* generic/tclCmdIL.c:
	* generic/tclCompCmds.c:
	* generic/tclCompile.c:
	* generic/tclCompile.h:
	* generic/tclExecute.c:
	* generic/tclHash.c:
	* generic/tclInt.decls:
	* generic/tclInt.h:
	* generic/tclIntDecls.h:
	* generic/tclLiteral.c:
	* generic/tclNamesp.c:
	* generic/tclObj.c:
	* generic/tclProc.c:
	* generic/tclThreadStorage.c:
	* generic/tclTrace.c:
	* generic/tclVar.c: VarReform [Patch 1750051]

	*** POTENTIAL INCOMPATIBILITY *** (tclInt.h and tclCompile.h)
	Extensions that access internals defined in tclInt.h and/or
	tclCompile.h may lose both binary and source compatibility. The
	relevant changes are:
	1. 'struct Var' is completely changed, all acceses to its internals
	   (either direct or via the TclSetVar* and TclIsVar* macros) will
	   malfunction. Var flag values and semantics changed too.
	2. 'struct Bytecode' has an additional field that has to be
	   initialised to NULL
	3. 'struct Namespace' is larger, as the varTable is now one pointer
	   larger than a Tcl_HashTable. Direct access to its fields will
	   malfunction.
	4. 'struct CallFrame' grew one more field (the second such growth with
	   respect to Tcl8.4).
	5. API change for the functions TclFindCompiledLocal, TclDeleteVars
	   and many internal functions in tclVar.c

	Additionally, direct access to variable hash tables via the standard
	Tcl_Hash* interface is to be considered as deprecated. It still works
	in the present version, but will be broken by further specialisation
	of these hash tables. This concerns especially the table of array
	elements in an array, as well as the varTable field in the Namespace
	struct.

2007-07-31  Miguel Sofer  <msofer@users.sf.net>

	* unix/configure.in: allow use of 'inline' in Tcl sources. [Patch
	* win/configure.in:  1754128]
	* win/makefile.vc:   Regen with autoconf 2.61

2007-07-31  Donal K. Fellows  <donal.k.fellows@manchester.ac.uk>

	* unix/tclUnixInit.c (TclpSetVariables): Use the thread-safe getpwuid
	replacement to fill the tcl_platform(user) field as it is not subject
	to spoofing. [Bug 681877]

	* unix/tclUnixCompat.c: Simplify the #ifdef logic.

	* unix/tclUnixChan.c (FileWatchProc): Fix test failures.

2007-07-30  Donal K. Fellows  <donal.k.fellows@manchester.ac.uk>

	* unix/tclUnixChan.c (SET_BITS, CLEAR_BITS): Added macros to make this
	file clearer.

2007-07-24  Miguel Sofer  <msofer@users.sf.net>

	* generic/tclBasic.c (TEOvI, GetCommandSource):
	* generic/tclExecute.c (TEBC, TclGetSrcInfoForCmd):
	* generic/tclInt.h:
	* generic/tclTrace.c (TclCheck(Interp|Execution)Traces):
	Removed the need for TEBC to inspect the command before calling TEOvI,
	leveraging the TIP 280 infrastructure. Moved the generation of a
	correct nul-terminated command string away from the trace code, back
	into TEOvI/GetCommandSource.

2007-07-20  Andreas Kupries  <andreask@activestate.com>

	* library/platform/platform.tcl: Fixed bug in 'platform::patterns'
	* library/platform/pkgIndex.tcl: where identifiers not matching
	* unix/Makefile.in: the special linux and solaris forms would not
	* win/Makefile.in: get 'tcl' as an acceptable platform added to
	* doc/platform.n: the result. Bumped package to version 1.0.3 and
	* doc/platform_shell.n: updated documentation and Makefiles. Also
	fixed bad version info in the documentation of platform::shell.

2007-07-19  Don Porter	<dgp@users.sourceforge.net>

	* generic/tclParse.c:	In contexts where interp and parsePtr->interp
	might be different, be sure to use the latter for error reporting.
	Also pulled the interp argument back out of ParseTokens() since we
	already had a parsePtr->interp to work with.

2007-07-18  Don Porter	<dgp@users.sourceforge.net>

	* generic/tclCompExpr.c:	Removed unused arguments and variables

2007-07-17  Don Porter	<dgp@users.sourceforge.net>

	* generic/tclCompExpr.c (ParseExpr):	While adding comments to
	explain the operations of ParseExpr(), made significant revisions to
	the code so it would be easier to explain, and in the process made the
	code simpler and clearer as well.

2007-07-15  Don Porter	<dgp@users.sourceforge.net>

	* generic/tclCompExpr.c:	More commentary.
	* tests/parseExpr.test:		Several tests of syntax error messages
	to check that when expression substrings are truncated they leave
	visible the context relevant to the reported error.

2007-07-12  Don Porter	<dgp@users.sourceforge.net>

	* generic/tclCompExpr.c:	Factored out, corrected, and commented
	common code for reporting syntax errors in LEAF elements.

2007-07-11  Miguel Sofer  <msofer@users.sf.net>

	* generic/tclCompCmds.c (TclCompileWhileCmd):
	* generic/tclCompile.c (TclCompileScript):
	Corrected faulty avoidance of INST_START_CMD when the first opcode in
	a script is within a loop (as produced by 'while 1'), so that the
	corresponding command is properly counted. [Bug 1752146]

2007-07-11  Don Porter	<dgp@users.sourceforge.net>

	* generic/tclCompExpr.c:	Added a "parseOnly" flag argument to
	ParseExpr() to indicate whether the caller is Tcl_ParseExpr(), with an
	end goal of filling a Tcl_Parse with Tcl_Tokens representing the
	parsed expression, or TclCompileExpr() with the goal of compiling and
	executing the expression. In the latter case, more aggressive
	conversion of QUOTED and BRACED lexeme to literals is done. In the
	former case, all such conversion is avoided, since Tcl_Token
	production would revert it anyway. This enables simplifications to the
	GenerateTokensForLiteral() routine as well.

2007-07-10  Don Porter	<dgp@users.sourceforge.net>

	* generic/tclCompExpr.c:	Added a field for operator precedence
	to be stored directly in the parse tree. There's no memory cost to
	this addition, since that memory would have been lost to alignment
	issues anyway. Also, converted precedence definitions and lookup
	tables to use symbolic constants instead of raw number for improved
	readability, and continued extending/improving/correcting comments.
	Removed some unused counter variables. Renamed some variables for
	clarity and replaced some cryptic logic with more readable macros.

2007-07-09  Don Porter	<dgp@users.sourceforge.net>

	* generic/tclCompExpr.c:	Revision so that the END lexeme never
	gets inserted into the parse tree. Later tree traversal never reaches
	it since its location in the tree is not variable. Starting and
	stopping with the START lexeme (node 0) is sufficient. Also finished
	lexeme code commentary.

	* generic/tclCompExpr.c:	Added missing creation and return of
	the Tcl_Parse fields that indicate error conditions. [Bug 1749987]

2007-07-05  Don Porter	<dgp@users.sourceforge.net>

	* library/init.tcl (unknown):	Corrected inconsistent error message
	in interactive [unknown] when empty command is invoked. [Bug 1743676]

2007-07-05  Miguel Sofer  <msofer@users.sf.net>

	* generic/tclNamesp.c (SetNsNameFromAny):
	* generic/tclObj.c (SetCmdNameFromAny): Avoid unnecessary
	ckfree/ckalloc when the old structs can be reused.

2007-07-04  Miguel Sofer  <msofer@users.sf.net>

	* generic/tclNamesp.c: Fix case where a FQ cmd or ns was being cached
	* generic/tclObj.c:    in a different interp, tkcon. [Bug 1747512]

2007-07-03  Don Porter	<dgp@users.sourceforge.net>

	* generic/tclCompExpr.c:	Revised #define values so that there
	is now more expansion room to define more BINARY operators.

2007-07-02  Donal K. Fellows  <dkf@users.sf.net>

	* generic/tclHash.c (CompareStringKeys): Always use the strcmp()
	version; the operation is functionally equivalent, the speed is
	identical (up to measurement limitations), and yet the code is
	simpler. [FRQ 951168]

2007-07-02  Don Porter	<dgp@users.sourceforge.net>

	* generic/tcl.h:	Removed TCL_PRESERVE_BINARY_COMPATIBILITY and
	* generic/tclHash.c:	any code enabled when it is set to 0. We will
	* generic/tclStubInit.c:	always want to preserve binary compat
	of the structs that appear in the interface through the 8.* series of
	releases, so it's pointless to drag around this never-enabled
	alternative.

	* generic/tclIO.c:	Removed dead code.
	* unix/tclUnixChan.c:

	* generic/tclCompExpr.c:	Removed dead code, old implementations
	* generic/tclEvent.c:	of expr parsing and compiling, including the
	* generic/tclInt.h:	routine TclFinalizeCompilation().

2007-06-30  Donal K. Fellows  <dkf@users.sf.net>

	* generic/tclCmdIL.c (Tcl_LsortObjCmd): Plug a memory leak caused by a
	missing Tcl_DecrRefCount on an error path. [Bug 1717186]

2007-06-30  Zoran Vasiljevic <vasiljevic@users.sourceforge.net>

	* generic/tclThread.c: Prevent RemeberSyncObj() from growing the sync
	object lists by reusing already free'd slots, if possible. See
	discussion on Bug 1726873 for more information.

2007-06-29  Donal K. Fellows  <dkf@users.sf.net>

	* doc/DictObj.3 (Tcl_DictObjDone): Improved documentation of this
	function to make it clearer how to use it. [Bug 1710795]

2007-06-29  Daniel Steffen  <das@users.sourceforge.net>

	* generic/tclAlloc.c:		on Darwin, ensure memory allocated by
	* generic/tclThreadAlloc.c:	the custom TclpAlloc()s is aligned to
	16 byte boundaries (as is the case with the Darwin system malloc).

	* generic/tclGetDate.y: use ckalloc/ckfree instead of malloc/free.
	* generic/tclDate.c:	bison 1.875e

	* generic/tclBasic.c (TclEvalEx): fix warnings.

	* macosx/Tcl.xcodeproj/project.pbxproj: better support for renamed tcl
	* macosx/Tcl.xcodeproj/default.pbxuser: source dir; add 10.5 SDK build
	* macosx/Tcl-Common.xcconfig:		config; remove tclMathOp.c.

	* macosx/README: document Tcl.xcodeproj changes.

2007-06-28  Don Porter	<dgp@users.sourceforge.net>

	* generic/tclBasic.c:		Removed dead code, including the
	* generic/tclExecute.c:		entire file tclMathOp.c.
	* generic/tclInt.h:
	* generic/tclMathOp.c (removed):
	* generic/tclTestObj.c:
	* win/tclWinFile.c:

	* unix/Makefile.in:	Updated to reflect deletion of tclMathOp.c.
	* win/Makefile.in:
	* win/makefile.bc:
	* win/makefile.vc:

2007-06-28  Pat Thoyts	<patthoyts@users.sourceforge.net>

	* generic/tclBasic.c:	  Silence constness warnings for TclStackFree
	* generic/tclCompCmds.c:  when building with msvc.
	* generic/tclFCmd.c:
	* generic/tclIOCmd.c:
	* generic/tclTrace.c:

2007-06-28  Miguel Sofer  <msofer@users.sf.net>

	* generic/tclVar.c (UnsetVarStruct): fix possible segfault.

2007-06-27  Don Porter	<dgp@users.sourceforge.net>

	* generic/tclTrace.c:	Corrected broken trace reversal logic in
	* generic/tclTest.c:	TclCheckInterpTraces that led to infinite loop
	* tests/trace.test:	when multiple Tcl_CreateTrace traces were set
	and one of them did not fire due to level restrictions. [Bug 1743931]

2007-06-26  Don Porter	<dgp@users.sourceforge.net>

	* generic/tclBasic.c (TclEvalEx):	Moved some arrays from the C
	stack to the Tcl stack.

2007-06-26  Miguel Sofer  <msofer@users.sf.net>

	* generic/tclVar.c (UnsetVarStruct): more streamlining.

2007-06-25  Don Porter	<dgp@users.sourceforge.net>

	* generic/tclExecute.c: Safety checks to avoid crashes in the
	TclStack* routines when called with an incompletely initialized
	interp. [Bug 1743302]

2007-06-25  Miguel Sofer  <msofer@users.sf.net>

	* generic/tclVar.c (UnsetVarStruct): fixing incomplete change, more
	streamlining.

2007-06-24  Miguel Sofer  <msofer@users.sf.net>

	* generic/tclVar.c (TclDeleteCompiledLocalVars): removed inlining that
	ended up not really optimising (limited benchmarks). Now calling
	UnsetVarStruct (streamlined old code is #ifdef'ed out, in case better
	benchmarks do show a difference).

	* generic/tclVar.c (UnsetVarStruct): fixed a leak introduced in last
	commit.

2007-06-23  Miguel Sofer  <msofer@users.sf.net>

	* generic/tclVar.c (UnsetVarStruct, TclDeleteVars): made the logic
	slightly clearer, eliminated some duplicated code.

	*** POTENTIAL INCOMPATIBILITY *** (tclInt.h and Var struct users)
	The core never builds VAR_LINK variable to have traces. Such a
	"monster", should one exist, will now have its unset traces called
	*before* it is unlinked.

2007-06-23  Daniel Steffen  <das@users.sourceforge.net>

	* macosx/tclMacOSXNotify.c (AtForkChild): don't call CoreFoundation
	APIs after fork() on systems where that would lead to an abort().

2007-06-22  Don Porter	<dgp@users.sourceforge.net>

	* generic/tclExecute.c: Revised TclStackRealloc() signature to better
	* generic/tclInt.h:	parallel (and fall back on) Tcl_Realloc.

	* generic/tclNamesp.c (TclResetShadowesCmdRefs):	Replaced
	ckrealloc based allocations with TclStackRealloc allocations.

	* generic/tclCmdIL.c:	More conversions to use TclStackAlloc.
	* generic/tclScan.c:

2007-06-21  Don Porter	<dgp@users.sourceforge.net>

	* generic/tclBasic.c:	 Move most instances of the Tcl_Parse struct
	* generic/tclCompExpr.c: off the C stack and onto the Tcl stack. This
	* generic/tclCompile.c:	 is a rather large struct (> 3kB).
	* generic/tclParse.c:

2007-06-21  Miguel Sofer  <msofer@users.sf.net>

	* generic/tclBasic.c (TEOvI):		Made sure that leave traces
	* generic/tclExecute.c (INST_INVOKE):	that were created during
	* tests/trace.test (trace-36.2):	execution of an originally
	untraced command do not fire [Bug 1740962], partial fix.

2007-06-21  Donal K. Fellows  <donal.k.fellows@man.ac.uk>

	* generic/tcl.h, generic/tclCompile.h, generic/tclCompile.c: Remove
	references in comments to obsolete {expand} notation. [Bug 1740859]

2007-06-20  Miguel Sofer  <msofer@users.sf.net>

	* generic/tclVar.c: streamline namespace vars deletion: only compute
	the variable's full name if the variable is traced.

2007-06-20  Don Porter	<dgp@users.sourceforge.net>

	* generic/tclInt.decls: Revised the interfaces of the routines
	* generic/tclExecute.c: TclStackAlloc and TclStackFree to make them
	easier for callers to use (or more precisely, harder to misuse).
	TclStackFree now takes a (void *) argument which is the pointer
	intended to be freed. TclStackFree will panic if that's not actually
	the memory the call will free. TSA/TSF also now tolerate receiving
	(interp == NULL), in which case they simply fall back to be calls to
	Tcl_Alloc/Tcl_Free.

	* generic/tclIntDecls.h:	make genstubs

	* generic/tclBasic.c:	Updated callers
	* generic/tclCmdAH.c:
	* generic/tclCmdIL.c:
	* generic/tclCompCmds.c:
	* generic/tclCompExpr.c:
	* generic/tclCompile.c:
	* generic/tclFCmd.c:
	* generic/tclFileName.c:
	* generic/tclIOCmd.c:
	* generic/tclIndexObj.c:
	* generic/tclInterp.c:
	* generic/tclNamesp.c:
	* generic/tclProc.c:
	* generic/tclTrace.c:
	* unix/tclUnixPipe.c:

2007-06-20  Jeff Hobbs	<jeffh@ActiveState.com>

	* tools/tcltk-man2html.tcl: revamp of html doc output to use CSS,
	standardized headers, subheaders, dictionary sorting of names.

2007-06-18  Jeff Hobbs	<jeffh@ActiveState.com>

	* tools/tcltk-man2html.tcl: clean up copyright merging and output.
	clean up coding constructs.

2007-06-18  Miguel Sofer  <msofer@users.sf.net>

	* generic/tclCmdIL.c (InfoFrameCmd):
	* generic/tclCmdMZ.c (Tcl_SwitchObjCmd):
	* generic/tclCompile.c (TclInitCompileEnv):
	* generic/tclProc.c (Tcl_ProcObjCmd, SetLambdaFromAny): Moved the
	CmdFrame off the C stack and onto the Tcl stack.

	* generic/tclExecute.c (TEBC):	Moved the CmdFrame off the C stack and
	onto the Tcl stack, between the catch and the execution stacks

2007-06-18  Don Porter	<dgp@users.sourceforge.net>

	* generic/tclBasic.c (TclEvalEx,TclEvalObjEx):	Moved the CmdFrame off
	the C stack and onto the Tcl stack.

2007-06-17  Donal K. Fellows  <dkf@users.sf.net>

	* generic/tclProc.c (TclObjInterpProcCore): Minor fixes to make
	* generic/tclExecute.c (TclExecuteByteCode): compilation debugging
	builds work again. [Bug 1738542]

2007-06-16  Donal K. Fellows  <dkf@users.sf.net>

	* generic/tclProc.c (TclObjInterpProcCore): Use switch instead of a
	chain of if's for a modest performance gain and a little more clarity.

2007-06-15  Miguel Sofer  <msofer@users.sf.net>

	* generic/tclCompCmds.c:  Simplified [variable] compiler and executor.
	* generic/tclExecute.c:	  Missed updates to "there is always a valid
	frame".

	* generic/tclCompile.c: reverted TclEvalObjvInternal and INST_INVOKE
	* generic/tclExecute.c: to essentially what they were previous to the
	* generic/tclBasic.c:	commit of 2007-04-03 [Patch 1693802] and the
	subsequent optimisations, as they break the new trace tests described
	below.

	* generic/trace.test: added tests 36 to 38 for dynamic trace creation
	and addition. These tests expose a change in dynamics due to a recent
	round of optimisations. The "correct" behaviour is not described in
	docs nor TIP 62.

2007-06-14  Miguel Sofer  <msofer@users.sf.net>

	* generic/tclInt.decls:	  Modif to the internals of TclObjInterpProc
	* generic/tclInt.h:	  to reduce stack consumption and improve task
	* generic/tclIntDecls.h:  separation. Changes the interface of
	* generic/tclProc.c:	  TclObjInterpProcCore (patching TclOO
	simultaneously).

	* generic/tclProc.c (TclObjInterpProcCore): simplified obj management
	in wrongNumArgs calls.

2007-06-14  Don Porter	<dgp@users.sourceforge.net>

	* generic/tclCompile.c: SetByteCodeFromAny() can no longer return any
	* generic/tclExecute.c: code other than TCL_OK, so remove code that
	* generic/tclProc.c:	formerly handled exceptional codes.

2007-06-13  Miguel Sofer  <msofer@users.sf.net>

	* generic/tclExecute.c (TclCompEvalObj): missed update to "there is
	always a valid frame".

	* generic/tclProc.c (TclObjInterpProcCore): call TEBC directly instead
	of going through TclCompEvalObj - no need to check the compilation's
	freshness, this has already been done. This improves speed and should
	also provide some relief to [Bug 1066755].

2007-06-12  Donal K. Fellows  <donal.k.fellows@man.ac.uk>

	* generic/tclBasic.c (Tcl_CreateInterp): Turn the [info] command into
	* generic/tclCmdIL.c (TclInitInfoCmd):	 an ensemble, making it easier
	for third-party code to plug into.

	* generic/tclIndexObj.c (Tcl_WrongNumArgs):
	* generic/tclNamesp.c, generic/tclInt.h (tclEnsembleCmdType): Make
	Tcl_WrongNumArgs do replacement correctly with ensembles and other
	sorts of complex replacement strategies.

2007-06-11  Miguel Sofer  <msofer@users.sf.net>

	* generic/tclExecute.c:	 comments added to explain iPtr->numLevels
	management.

	* generic/tclNamesp.c:	 tweaks to Tcl_GetCommandFromObj and
	* generic/tclObj.c:	 TclGetNamespaceFromObj; modified the usage of
	structs ResolvedCmdName and ResolvedNsname so that the field refNsPtr
	is NULL for fully qualified names.

2007-06-10  Miguel Sofer  <msofer@users.sf.net>

	* generic/tclBasic.c:	 Further TEOvI split, creating a new
	* generic/tclCompile.h:	 TclEvalObjvKnownCommand() function to handle
	* generic/tclExecute.c:	 commands that are already known and are not
	traced. INST_INVOKE now calls into this function instead of inlining
	parts of TEOvI. Same perf, better isolation.

	***POTENTIAL INCOMPAT*** There is a subtle issue with the timing of
	execution traces that is changed here - first change appeared in my
	commit of 2007-04-03 [Patch 1693802], which caused some divergence
	between compiled and non-compiled code.
	***THIS CHANGE IS UNDER REVIEW***

2007-06-10  Jeff Hobbs	<jeffh@ActiveState.com>

	* README: updated links. [Bug 1715081]

	* generic/tclExecute.c (TclExecuteByteCode): restore support for
	INST_CALL_BUILTIN_FUNC1 and INST_CALL_FUNC1 bytecodes to support 8.4-
	precompiled sources (math functions). [Bug 1720895]

2007-06-10  Miguel Sofer  <msofer@users.sf.net>

	* generic/tclInt.h:
	* generic/tclNamesp.c:
	* generic/tclObj.c:
	* generic/tclvar.c: new macros TclGetCurrentNamespace() and
	TclGetGlobalNamespace(); Tcl_GetCommandFromObj and
	TclGetNamespaceFromObj rewritten to make the logic clearer; slightly
	faster too.

2007-06-09  Miguel Sofer  <msofer@users.sf.net>

	* generic/tclExecute.c (INST_INVOKE): isolated two vars to the small
	block where they are actually used.

	* generic/tclObj.c (Tcl_GetCommandFromObj): rewritten to make the
	logic clearer; slightly faster too.

	* generic/tclBasic.c:	Split TEOv in two, by separating a processor
	for non-TCL_OK returns. Also split TEOvI in a full version that
	handles non-existing and traced commands, and a separate shorter
	version for the regular case.

	* generic/tclBasic.c:	Moved the generation of command strings for
	* generic/tclTrace.c:	traces: previously in Tcl_EvalObjv(), now in
	TclCheck[Interp|Execution]Traces(). Also insured that the strings are
	properly NUL terminated at the correct length. [Bug 1693986]

	***POTENTIAL INCOMPATIBILITY in internal API***
	The functions TclCheckInterpTraces() and TclCheckExecutionTraces() (in
	internal stubs) used to be noops if the command string was NULL, this
	is not true anymore: if the command string is NULL, they generate an
	appropriate string from (objc,objv) and use it to call the traces. The
	caller might as well not call them with a NULL string if he was
	expecting a noop.

	* generic/tclBasic.c:	Extend usage of TclLimitReady() and
	* generic/tclExecute.c: (new) TclLimitExceeded() macros.
	* generic/tclInt.h:
	* generic/tclInterp.c:

	* generic/tclInt.h:	New TclCleanupCommandMacro for core usage.
	* generic/tclBasic.c:
	* generic/tclExecute.c:
	* generic/tclObj.c:

2007-06-09 Daniel Steffen  <das@users.sourceforge.net>

	* macosx/Tcl.xcodeproj/project.pbxproj: add new Tclsh-Info.plist.in.

2007-06-08  Donal K. Fellows  <dkf@users.sf.net>

	* generic/tclCmdMZ.c (Tcl_StringObjCmd): Changed [string first] and
	* doc/string.n: [string last] so that they have clearer descriptions
	for those people who know the adage about needles and haystacks. This
	follows suggestions on comp.lang.tcl...

2007-06-06  Miguel Sofer  <msofer@users.sf.net>

	* generic/tclParse.c: fix for uninit read. [Bug 1732414]

2007-06-06  Daniel Steffen  <das@users.sourceforge.net>

	* macosx/Tcl.xcodeproj/project.pbxproj: add settings for Fix&Continue.

	* unix/configure.in (Darwin):		add plist for tclsh; link the
	* unix/Makefile.in  (Darwin):		Tcl and tclsh plists into
	* macosx/Tclsh-Info.plist.in (new):	their binaries in all cases.
	* macosx/Tcl-Common.xcconfig:

	* unix/tcl.m4 (Darwin): fix CF checks in fat 32&64bit builds.
	* unix/configure: autoconf-2.59

2007-06-05  Don Porter	<dgp@users.sourceforge.net>

	* generic/tclBasic.c:	Added interp flag value ERR_LEGACY_COPY to
	* generic/tclInt.h:	control the timing with which the global
	* generic/tclNamesp.c:	variables ::errorCode and ::errorInfo get
	* generic/tclProc.c:	updated after an error. This keeps more
	* generic/tclResult.c:	precise compatibility with Tcl 8.4.
	* tests/result.test (result-6.2):	[Bug 1649062]

2007-06-05  Miguel Sofer  <msofer@users.sf.net>

	* generic/tclInt.h:
	* generic/tclExecute.c: Tcl-stack reform, [Patch 1701202]

2007-06-03  Daniel Steffen  <das@users.sourceforge.net>

	* unix/Makefile.in: add datarootdir to silence autoconf-2.6x warning.

2007-05-30  Don Porter	<dgp@users.sourceforge.net>

	* generic/tclBasic.c:	Removed code that dealt with
	* generic/tclCompile.c: TCL_TOKEN_EXPAND_WORD tokens representing
	* generic/tclCompile.h: expanded literal words. These sections were
	mostly in place to enable [info frame] to discover line information in
	expanded literals. Since the parser now generates a token for each
	post-expansion word referring to the right location in the original
	script string, [info frame] gets all the data it needs.

	* generic/tclInt.h:	Revised the parser so that it never produces
	* generic/tclParse.c:	TCL_TOKEN_EXPAND_WORD tokens when parsing an
	* tests/parse.test:	expanded literal word; that is, something like
	{*}{x y z}. Instead, generate the series of TCL_TOKEN_SIMPLE_WORD
	tokens to represent the words that expansion of the literal string
	produces. [RFE 1725186]

2007-05-29  Jeff Hobbs	<jeffh@ActiveState.com>

	* unix/tclUnixThrd.c (Tcl_JoinThread): fix for 64-bit handling of
	pthread_join exit return code storage. [Bug 1712723]

2007-05-22  Don Porter	<dgp@users.sourceforge.net>

	[core-stabilizer-branch]

	* unix/configure:	autoconf-2.59 (FC6 fork)
	* win/configure:

	* README:		Bump version number to 8.5b1
	* generic/tcl.h:
	* library/init.tcl:
	* tools/tcl.wse.in:
	* unix/configure.in:
	* unix/tcl.spec:
	* win/configure.in:

2007-05-18  Don Porter	<dgp@users.sourceforge.net>

	* unix/configure:	autoconf-2.59 (FC6 fork)
	* win/configure:

	* README:		Bump version number to 8.5a7
	* generic/tcl.h:
	* library/init.tcl:
	* tools/tcl.wse.in:
	* unix/configure.in:
	* unix/tcl.spec:
	* win/configure.in:

	* generic/tclParse.c:	Disable and remove the ALLOW_EXPAND sections
	* tests/info.test:	that continued to support the deprecated
	* tests/mathop.test:	{expand} syntax. Updated the few remaining
	users of that syntax in the test suite.

2007-05-17  Donal K. Fellows  <dkf@users.sf.net>

	* generic/tclExecute.c (TclLimitReady): Created a macro version of
	Tcl_LimitReady just for TEBC, to reduce the amount of times that the
	bytecode engine calls out to external functions on the critical path.
	* generic/tclInterp.c (Tcl_LimitReady): Added note to remind anyone
	doing maintenance that there is a macro version to update.

2007-05-17  Daniel Steffen  <das@users.sourceforge.net>

	* generic/tcl.decls: workaround 'make checkstubs' failures from
	tclStubLib.c MODULE_SCOPE revert. [Bug 1716117]

2007-05-16  Joe English	 <jenglish@users.sourceforge.net>

	* generic/tclStubLib.c:	 Change Tcl_InitStubs(), tclStubsPtr, and the
	auxilliary stubs table pointers back to public visibility.

	These symbols need to be exported so that stub-enabled extensions may
	be statically linked into an extended tclsh or Big Wish with a
	dynamically-linked libtcl. [Bug 1716117]

2007-05-15  Don Porter	<dgp@users.sourceforge.net>

	* win/configure:	autoconf-2.59 (FC6 fork)

	* library/reg/pkgIndex.tcl:	Bump to registry 1.2.1 to account for
	* win/configure.in:		[Bug 1682211] fix.
	* win/makefile.bc:
	* win/tclWinReg.c:

2007-05-11  Pat Thoyts	<patthoyts@users.sourceforge.net>

	* generic/tclInt.h: Removed TclEvalObjEx and TclGetSrcInfoForPc from
	tclInt.h now they are in the internal stubs table.

2007-05-09  Don Porter	<dgp@users.sourceforge.net>

	* generic/tclInt.h:	TclFinalizeThreadAlloc() is always defined, so
	make sure it is also always declared (with MODULE_SCOPE).

2007-05-09  Daniel Steffen  <das@users.sourceforge.net>

	* generic/tclInt.h: fix warning when building threaded with -DPURIFY.

	* macosx/Tcl.xcodeproj/project.pbxproj: add 'DebugUnthreaded' &
	* macosx/Tcl.xcodeproj/default.pbxuser: 'DebugLeaks' configs and env
	var settings needed to run the 'leaks' tool.

2007-05-07  Don Porter	<dgp@users.sourceforge.net>

	[Tcl Bug 1706140]

	* generic/tclLink.c (LinkTraceProc):	Update Tcl_VarTraceProcs so
	* generic/tclNamesp.c (Error*Read):	they call Tcl_InterpDeleted()
	* generic/tclTrace.c (Trace*Proc):	for themselves, and do not
	* generic/tclUtil.c (TclPrecTraceProc): rely on (frequently buggy)
	setting of the TCL_INTERP_DESTROYED flag by the trace core.

	* generic/tclVar.c:	Update callers of TclCallVarTraces to not pass
	in the TCL_INTERP_DESTROYED flag. Also apply filters so that public
	routines only pass documented flag values down to lower level routines

	* generic/tclTrace.c (TclCallVarTraces):	The setting of the
	TCL_INTERP_DESTROYED flag is now done entirely within the
	TclCallVarTraces routine, the only place it can be done right.

2007-05-06  Donal K. Fellows  <dkf@users.sf.net>

	* generic/tclInt.h (ExtraFrameInfo): Create a new mechanism for
	* generic/tclCmdIL.c (InfoFrameCmd): conveying what information needs
	to be added to the results of [info frame] to replace the hack that
	was there before.
	* generic/tclProc.c (Tcl_ApplyObjCmd): Use the new mechanism for the
	[apply] command, the only part of Tcl itself that needs it (so far).

	* generic/tclInt.decls (TclEvalObjEx, TclGetSrcInfoForPc): Expose
	these two functions through the internal stubs table, necessary for
	extensions that need to integrate deeply with TIP#280.

2007-05-05  Donal K. Fellows  <dkf@users.sf.net>

	* win/tclWinFile.c (TclpGetUserHome):	Squelch type-pun warnings in
	* win/tclWinInit.c (TclpSetVariables):	Win-specific code not found
	* win/tclWinReg.c (AppendSystemError):	during earlier work on Unix.

2007-05-04  Kevin B. Kenny  <kennykb@acm.org>

	* generic/tclIO.c (TclFinalizeIOSubsystem): Added an initializer to
	silence a spurious gcc warning about use of an uninitialized
	variable.
	* tests/encoding.test: Modified so that encoding tests happen in a
	private namespace, to avoid polluting the global one. This problem was
	discovered when running the test suite '-singleproc 1 -skip exec.test'
	because the 'path' variable in encoding.test conflicted with the one
	in io.test.
	* tests/io.test: Made more of the working variables private to the
	namespace.

2007-05-02  Kevin B. Kenny  <kennykb@acm.org>

	* generic/tclTest.c (SimpleMatchInDirectory): Corrected a refcount
	imbalance that affected the filesystem-[147]* tests in the test suite.
	Thanks to Don Porter for the patch. [Bug 1710707]
	* generic/tclPathObj.c (Tcl_FSJoinPath, Tcl_FSGetNormalizedPath):
	Corrected several memory leaks that caused refcount imbalances
	resulting in memory leaks on Windows. Thanks to Joe Mistachkin for the
	patch.

2007-05-01  Miguel Sofer  <msofer@users.sf.net>

	* generic/tclVar.c (TclPtrSetVar): fixed leak whenever newvaluePtr had
	refCount 0 and was used for appending (but not lappending). Thanks to
	mistachkin and kbk. [Bug 1710710]

2007-05-01  Kevin B. Kenny  <kennykb@acm.org>

	* generic/tclIO.c (DeleteChannelTable): Made changes so that
	DeleteChannelTable tries to close all open channels, not just the
	first. [Bug 1710285]
	* generic/tclThread.c (TclFinalizeSynchronization): Make sure that TSD
	blocks get freed on non-threaded builds. [Bug 1710825]
	* tests/utf.test (utf-25.1--utf-25.4): Modified tests to clean up
	after the 'testobj' extension to avoid spurious reports of memory
	leaks.

2007-05-01  Don Porter	<dgp@users.sourceforge.net>

	* generic/tclCmdMZ.c (STR_MAP): When [string map] has a pure dict map,
	a missing Tcl_DictObjDone() call led to a memleak. [Bug 1710709]

2007-04-30  Daniel Steffen  <das@users.sourceforge.net>

	* unix/Makefile.in: add 'tclsh' dependency to install targets that
	rely on tclsh, fixes parallel 'make install' from empty build dir.

2007-04-30  Andreas Kupries <andreask@gactivestate.com>

	* generic/tclIO.c (FixLevelCode): Corrected reference count
	mismanagement of newlevel, newcode. Changed to allocate the Tcl_Obj's
	as late as possible, and only when actually needed. [Bug 1705778, leak
	K29]

2007-04-30  Kevin B. Kenny  <kennykb@acm.org>

	* generic/tclProc.c (Tcl_ProcObjCmd, SetLambdaFromAny): Corrected
	reference count mismanagement on the name of the source file in the
	TIP 280 code. [Bug 1705778, leak K02 among other manifestations]

2007-04-25  Donal K. Fellows  <dkf@users.sf.net>

	*** 8.5a6 TAGGED FOR RELEASE ***

	* generic/tclProc.c (TclObjInterpProcCore): Only allocate objects for
	error message generation when associated with argument names that are
	really used. [Bug 1705778, leak K15]

2007-04-25  Kevin B. Kenny  <kennykb@acm.org>

	* generic/tclIOUtil.c (Tcl_FSChdir): Changed the memory management so
	that the path returned from Tcl_FSGetNativePath is not duplicated
	before being stored as the current directory, to avoid a memory leak.
	[Bug 1705778, leak K01 among other manifestations]

2007-04-25  Don Porter	<dgp@users.sourceforge.net>

	* generic/tclCompExpr.c (ParseExpr):	Revised to be sure that an
	error return doesn't prevent all literals getting placed on the
	litList to be returned to the caller for freeing. Corrects some
	memleaks. [Bug 1705778, leak K23]

2007-04-25  Daniel Steffen  <das@users.sourceforge.net>

	* unix/Makefile.in (dist): add macosx/*.xcconfig files to src dist;
	copy license.terms to dist macosx dir; fix autoheader bits.

2007-04-24  Miguel Sofer  <msofer@users.sf.net>

	* generic/tclListObj.c: reverting [Patch 738900] (committed on
	2007-04-20). Causes some Tk test breakage of unknown importance, but
	the impact of the patch itself is likely to be so small that it does
	not warrant investigation at this time.

2007-04-24  Donal K. Fellows  <dkf@users.sf.net>

	* generic/tclDictObj.c (DictKeysCmd): Rewrote so that the lock on the
	internal representation of a dict is only set when necessary. [Bug
	1705778, leak K04]
	(DictFilterCmd): Added code to drop the lock in the trivial match
	case. [Bug 1705778, leak K05]

2007-04-24  Kevin B. Kenny  <kennykb@acm.org>

	* generic/tclBinary.c: Addressed several code paths where the error
	return from the 'binary format' command leaked the result buffer.
	* generic/tclListObj.c (TclLsetFlat): Fixed a bug where the new list
	under construction was leaked in the error case. [Bug 1705778, leaks
	K13 and K14]

2007-04-24  Jeff Hobbs	<jeffh@ActiveState.com>

	* unix/Makefile.in (dist): add platform library package to src dist

2007-04-24  Don Porter	<dgp@users.sourceforge.net>

	* generic/tclCompExpr.c (ParseExpr): Memory leak in error case; the
	literal Tcl_Obj was not getting freed. [Bug 1705778, leak #1 (new)]

	* generic/tclNamesp.c (Tcl_DeleteNamespace):	Corrected flaw in the
	flag marking scheme to be sure that global namespaces are freed when
	their interp is deleted. [Bug 1705778]

2007-04-24  Kevin B. Kenny  <kennykb@acm.org>

	* generic/tclExecute.c (TclExecuteByteCode): Plugged six memory leaks
	in bignum arithmetic.
	* generic/tclIOCmd.c (Tcl_ReadObjCmd): Plugged a leak of the buffer
	object if the physical read returned an error and the bypass area had
	no message.
	* generic/tclIORChan.c (TclChanCreateObjCmd): Plugged a leak of the
	return value from the "initialize" method of a channel handler.
	(All of the above under [Bug 1705778])

2007-04-23  Daniel Steffen  <das@users.sourceforge.net>

	* generic/tclCkalloc.c: fix warnings from gcc build configured with
	* generic/tclCompile.c: --enable-64bit --enable-symbols=all.
	* generic/tclExecute.c:

	* unix/tclUnixFCmd.c: add workaround for crashing bug in fts_open()
	* unix/tclUnixInit.c: without FTS_NOSTAT on 64bit Darwin 8 or earlier.

	* unix/tclLoadDyld.c (TclpLoadMemory): fix (void*) arithmetic.

	* macosx/Tcl-Common.xcconfig: enable more warnings.

	* macosx/Tcl.xcodeproj/project.pbxproj: add 'DebugMemCompile' build
	configuration that calls configure with --enable-symbols=all; override
	configure check for __attribute__((__visibility__("hidden"))) in Debug
	configuration to restore availability of ZeroLink.

	* macosx/tclMacOSXNotify.c: fix warnings.

	* macosx/tclMacOSXFCmd.c: const fixes.

	* macosx/Tcl-Common.xcconfig:	fix whitespace.
	* macosx/Tcl-Debug.xcconfig:
	* macosx/Tcl-Release.xcconfig:
	* macosx/README:

	* macosx/GNUmakefile:		fix/add copyright and license refs.
	* macosx/tclMacOSXBundle.c:
	* macosx/Tcl-Info.plist.in:
	* macosx/Tcl.xcode/project.pbxproj:
	* macosx/Tcl.xcodeproj/project.pbxproj:

	* unix/configure.in: install license.terms into Tcl.framework.
	* unix/configure: autoconf-2.59

2007-04-23  Don Porter	<dgp@users.sourceforge.net>

	* generic/tclVar.c (UnsetVarStruct):	Make sure the
	TCL_INTERP_DESTROYED flags gets passed to unset trace routines so they
	can respond appropriately. [Bug 1705778, leak #9]

2007-04-23  Miguel Sofer  <msofer@users.sf.net>

	* generic/tclCompile.c (TclFreeCompileEnv): Tip 280's new field
	extCmdMapPtr was not being freed. [Bug 1705778, leak #1]

2007-04-23  Kevin B. Kenny  <kennykb@acm.org>

	* generic/tclCompCmds.c (TclCompileUpvarCmd): Plugged a memory leak in
	'upvar' when compiling (a) upvar outside a proc, (b) upvar with a
	syntax error, or (c) upvar where the frame index is not known at
	compile time.
	* generic/tclCompExpr.c (ParseExpr): Plugged a memory leak when
	parsing expressions that contain syntax errors.
	* generic/tclEnv.c (ReplaceString): Clear memory correctly when
	growing the cache to avoid reads of uninitialised data.
	* generic/tclIORChan.c (TclChanCreateObjCmd, FreeReflectedChannel):
	Plugged two memory leaks.
	* generic/tclStrToD.c (AccumulateDecimalDigit): Fixed a mistake where
	we'd run beyond the end of the 'pow10_wide' array if a number begins
	with a string of more than 'maxpow10_wide' zeroes.
	* generic/tclTest.c (Testregexpobjcmd): Removed an invalid access
	beyond the end of 'objv' in 'testregexp -about'.
	All of these issues reported under [Bug 1705778] - detected with the
	existing test suite, no new regression tests required.

2007-04-22  Miguel Sofer  <msofer@users.sf.net>

	* generic/tclVar.c (TclDeleteNamespaceVars): fixed access to freed
	memory detected by valgrind: Tcl_GetCurrentNamespace was being
	called after freeing root CallFrame (on interp deletion).

2007-04-20  Miguel Sofer  <msofer@users.sf.net>

	* generic/tclListObj.c (SetListFromAny): avoid discarding internal
	reps of objects converted to singleton lists. [Patch 738900]

2007-04-20  Kevin B. Kenny  <kennykb@acm.org>

	* doc/clock.n: Corrected a silly error (transposed 'uppercase' and
	'lowercase' in clock.n. [Bug 1656002]
	Clarified that [clock scan] does not recognize a locale's alternative
	calendar.
	Deleted an entirely superfluous (and also incorrect) remark about the
	effect of Daylight Saving Time on relative times in [clock scan]. [Bug
	1582951]
	* library/clock.tcl: Corrected an error in skipping over the %Ey field
	on input.
	* library/msgs/ja.msg:
	* tools/loadICU.tcl: Corrected several localisation faults in the
	Japanese locale (most notably, incorrect dates for the Emperors'
	eras). [Bug 1637471]. Many thanks to SourceForge user 'nyademo' for
	pointing this out and developing a fix.
	* generic/tclPathObj.c: Corrected a 'const'ness fault that caused
	bitter complaints from MSVC.
	* tests/clock.test (clock-40.1, clock-58.1, clock-59.1): Corrected a
	test case that depended on ":localtime" being able to handle dates
	prior to the Posix epoch. [Bug 1618445] Added a test case for the
	dates of the Japanese emperors. [Bug 1637471] Added a regression test
	for military time zone input conversion. [Bug 1586828]
	* generic/tclGetDate.y (MilitaryTable): Fixed an ancient bug where the
	military NZA time zones had the signs reversed. [Bug 1586828]
	* generic/tclDate.c: Regenerated.
	* doc/Notifier.3: Documented Tcl_SetNotifier and Tcl_ServiceModeHook.
	Quite against my better judgment. [Bug 414933]
	* generic/tclBasic.c, generic/tclCkalloc.c, generic/tclClock.c:
	* generic/tclCmdIL.c, generic/tclCmdMZ.c, generic/tclFCmd.c:
	* generic/tclFileName.c, generic/tclInterp.c, generic/tclIO.c:
	* generic/tclIOUtil.c, generic/tclNamesp.c, generic/tclObj.c:
	* generic/tclPathObj.c, generic/tclPipe.c, generic/tclPkg.c:
	* generic/tclResult.c, generic/tclTest.c, generic/tclTestObj.c:
	* generic/tclVar.c, unix/tclUnixChan.c, unix/tclUnixTest.c:
	* win/tclWinLoad.c, win/tclWinSerial.c: Replaced commas in varargs
	with string concatenation where possible. [Patch 1515234]
	* library/tzdata/America/Tegucigalpa:
	* library/tzdata/Asia/Damascus: Olson's tzdata 2007e.

2007-04-19  Donal K. Fellows  <donal.k.fellows@manchester.ac.uk>

	* generic/regcomp.c, generic/regc_cvec.c, generic/regc_lex.c,
	* generic/regc_locale.c: Improve the const-correctness of the RE
	compiler.

2007-04-18  Miguel Sofer  <msofer@users.sf.net>

	* generic/tclExecute.c (INST_LSHIFT): fixed a mistake introduced in
	version 1.266 ('=' became '=='), which effectively turned the block
	that handles native shifts into dead code. This explains why the
	testsuite did not pick this mistake. Rewrote to make the intention
	clear.

	* generic/tclInt.h (TclDecrRefCount): change the order of the
	branches, use empty 'if ; else' to handle use in unbraced outer
	if/else conditions (as already done in tcl.h)

	* generic/tclExecute.c: slight changes in Tcl_Obj management.

2007-04-17  Kevin B. Kenny  <kennykb@acm.org>

	* library/clock.tcl: Fixed the naming of
	::tcl::clock::ReadZoneinfoFile because (yoicks!) it was in the global
	namespace.
	* doc/clock.n: Clarified the cases in which legacy time zone is
	recognized. [Bug 1656002]

2007-04-17  Miguel Sofer  <msofer@users.sf.net>

	* generic/tclExecute.c: fixed checkInterp logic [Bug 1702212]

2007-04-16  Donal K. Fellows  <donal.k.fellows@man.ac.uk>

	* various (including generic/tclTest.c): Complete the purge of K&R
	function definitions from manually-written code.

2007-04-15  Kevin B. Kenny  <kennykb@acm.org>

	* generic/tclCompCmds.c: added a cast to silence a compiler error on
	VC2005.
	* library/clock.tcl: Restored unique-prefix matching of keywords on
	the [clock] command. [Bug 1690041]
	* tests/clock.test: Added rudimentary test cases for unique-prefix
	matching of keywords.

2007-04-14  Miguel Sofer  <msofer@users.sf.net>

	* generic/tclExecute.c: removed some code at INST_EXPAND_SKTOP that
	duplicates functionality already present at checkForCatch.

2007-04-12  Miguel Sofer  <msofer@users.sf.net>

	* generic/tclExecute.c: new macros OBJ_AT_TOS, OBJ_UNDER_TOS,
	OBJ_AT_DEPTH(n) and CURR_DEPTH that remove all direct references to
	tosPtr from TEBC (after initialisation and the code at the label
	cleanupV_pushObjResultPtr).

2007-04-11  Miguel Sofer  <msofer@users.sf.net>

	* generic/tclCompCmds.c: moved all exceptDepth management to the
	macros - the decreasing half was managed by hand.

2007-04-10  Donal K. Fellows  <donal.k.fellows@man.ac.uk>

	* generic/tclInt.h (TclNewLiteralStringObj): New macro to make
	allocating literal string objects (i.e. objects whose value is a
	constant string) easier and more efficient, by allowing the omission
	of the length argument. Based on [Patch 1529526] (afredd)
	* generic/*.c: Make use of this (in many files).

2007-04-08  Miguel Sofer  <msofer@users.sf.net>

	* generic/tclCompile (tclInstructionTable): Fixed bugs in description
	of dict instructions.

2007-04-07  Miguel Sofer  <msofer@users.sf.net>

	* generic/tclCompile (tclInstructionTable): Fixed bug in description
	of INST_START_COMMAND.

	* generic/tclExecute.c (TEBC): Small code reduction.

2007-04-06  Miguel Sofer  <msofer@users.sf.net>

	* generic/tclExecute.c (TEBC):
	* generic/tclNamespace.c (NsEnsembleImplementationCmd):
	* generic/tclProc.c (InitCompiledLocals, ObjInterpProcEx)
	(TclObjInterpProcCore, ProcCompileProc): Code reordering to reduce
	branching and improve branch prediction (assume that forward branches
	are typically not taken).

2007-04-03  Miguel Sofer  <msofer@users.sf.net>

	* generic/tclExecute.c: INST_INVOKE optimisation. [Patch 1693802]

2007-04-03  Don Porter	<dgp@users.sourceforge.net>

	* generic/tclNamesp.c:	Revised ErrorCodeRead and ErrorInfoRead trace
	routines so they guarantee the ::errorCode and ::errorInfo variable
	always appear to exist. [Bug 1693252]

2007-04-03  Miguel Sofer  <msofer@users.sf.net>

	* generic/tclInt.decls:	 Moved TclGetNamespaceFromObj() to the
	* generic/tclInt.h:	 internal stubs table; regen.
	* generic/tclIntDecls.h:
	* generic/tclStubInit.c:

2007-04-02  Miguel Sofer  <msofer@users.sf.net>

	* generic/tclBasic.c:	  Added bytecode compilers for the variable
	* generic/tclCompCmds.c:  linking commands: 'global', 'variable',
	* generic/tclCompile.h:	  'upvar', 'namespace upvar' [Patch 1688593]
	* generic/tclExecute.c:
	* generic/tclInt.h:
	* generic/tclVar.c:

2007-04-02  Don Porter	<dgp@users.sourceforge.net>

	* generic/tclBasic.c:	Replace arrays on the C stack and ckalloc
	* generic/tclExecute.c: calls with TclStackAlloc calls to use memory
	* generic/tclFCmd.c:	on Tcl's evaluation stack.
	* generic/tclFileName.c:
	* generic/tclIOCmd.c:
	* generic/tclIndexObj.c:
	* generic/tclInterp.c:
	* generic/tclNamesp.c:
	* generic/tclTrace.c:
	* unix/tclUnixPipe.c:

2007-04-01  Donal K. Fellows  <dkf@users.sf.net>

	* generic/tclCompile.c (TclCompileScript, TclPrintInstruction):
	* generic/tclExecute.c (TclExecuteByteCode): Changed the definition of
	INST_START_CMD so that it knows how many commands start at the current
	location. This makes the interpreter command counter correct without
	requiring a large number of instructions to be issued. (See my change
	from 2007-01-19 for what triggered this.)

2007-03-30  Don Porter	<dgp@users.sourceforge.net>

	* generic/tclCompile.c:
	* generic/tclCompExpr.c:
	* generic/tclCompCmds.c:	Replace arrays on the C stack and
	ckalloc calls with TclStackAlloc calls to use memory on Tcl's
	evaluation stack.

	* generic/tclCmdMZ.c:	Revised [string to* $s $first $last]
	implementation to reduce number of allocs/copies.

	* tests/string.test:  More [string reverse] tests.

2007-03-30  Miguel Sofer  <msofer@users.sf.net>

	* generic/tclExecute.c: optimise the lookup of elements of indexed
	arrays.

2007-03-29  Miguel Sofer  <msofer@users.sf.net>

	* generic/tclProc.c (Tcl_ApplyObjCmd):
	* tests/apply.test (9.3): Fixed Tcl_Obj leak on error return; an
	unneeded ref to lambdaPtr was being set and not released on an error
	return path.

2007-03-28  Don Porter	<dgp@users.sourceforge.net>

	* generic/tclCmdMZ.c (STR_REVERSE):	Implement the actual [string
	reverse] command in terms of the new TclStringObjReverse() routine.

	* generic/tclInt.h (TclStringObjReverse):	New internal routine
	* generic/tclStringObj.c (TclStringObjReverse): that implements the
	[string reverse] operation, making use of knowledge/surgery of the
	String intrep to minimize the number of allocs and copies needed to do
	the job.

2007-03-27  Don Porter	<dgp@users.sourceforge.net>

	* generic/tclCmdMZ.c (STR_MAP): Replace ckalloc calls with
	TclStackAlloc calls.

2007-03-24  Zoran Vasiljevic <vasiljevic@users.sourceforge.net>

	* win/tclWinThrd.c: Thread exit handler marks the current thread as
	un-initialized. This allows exit handlers that are registered later to
	re-initialize this subsystem in case they need to use some sync
	primitives (cond variables) from this file again.

2007-03-23  Miguel Sofer  <msofer@users.sf.net>

	* generic/tclBasic.c (DeleteInterpProc): pop the root frame pointer
	before deleting the global namespace [Bug 1658572]

2007-03-23  Kevin B. Kenny  <kennykb@acm.org>

	* win/Makefile.in: Added code to keep a Cygwin path name from leaking
	into LIBRARY_DIR when doing 'make test' or 'make runtest'.

2007-03-22  Don Porter	<dgp@users.sourceforge.net>

	* generic/tclCmdAH.c (Tcl_ForeachObjCmd):	Replaced arrays on the
	C stack and ckalloc calls with TclStackAlloc calls to use memory on
	Tcl's evaluation stack.

	* generic/tclExecute.c: Revised GrowEvaluationStack to take an
	argument specifying the growth required by the caller, so that a
	single reallocation / copy is the most that will ever be needed even
	when required growth is large.

2007-03-21  Don Porter	<dgp@users.sourceforge.net>

	* generic/tclExecute.c: More ckalloc -> ckrealloc conversions.
	* generic/tclLiteral.c:
	* generic/tclNamesp.c:
	* generic/tclParse.c:
	* generic/tclPreserve.c:
	* generic/tclStringObj.c:
	* generic/tclUtil.c:

2007-03-20  Don Porter	<dgp@users.sourceforge.net>

	* generic/tclEnv.c:	Some more ckalloc -> ckrealloc replacements.
	* generic/tclLink.c:

2007-03-20  Kevin B. Kenny  <kennykb@acm.org>

	* generic/tclDate.c: Rebuilt, despite Donal Fellows's comment when
	committing it that no rebuild was required.
	* generic/tclGetDate.y: According to Donal Fellows, "Introduce modern
	formatting standards; no need for rebuild of tclDate.c."

	* library/tzdata/America/Cambridge_Bay:
	* library/tzdata/America/Havana:
	* library/tzdata/America/Inuvik:
	* library/tzdata/America/Iqaluit:
	* library/tzdata/America/Pangnirtung:
	* library/tzdata/America/Rankin_Inlet:
	* library/tzdata/America/Resolute:
	* library/tzdata/America/Yellowknife:
	* library/tzdata/Asia/Choibalsan:
	* library/tzdata/Asia/Dili:
	* library/tzdata/Asia/Hovd:
	* library/tzdata/Asia/Jakarta:
	* library/tzdata/Asia/Jayapura:
	* library/tzdata/Asia/Makassar:
	* library/tzdata/Asia/Pontianak:
	* library/tzdata/Asia/Ulaanbaatar:
	* library/tzdata/Europe/Istanbul: Upgraded to Olson's tzdata2007d.

	* generic/tclListObj.c (TclLsetList, TclLsetFlat):
	* tests/lset.test: Changes to deal with shared internal representation
	for lists passed to the [lset] command. Thanks to Don Porter for
	fixing this issue. [Bug 1677512]

2007-03-19  Don Porter	<dgp@users.sourceforge.net>

	* generic/tclCompile.c: Revise the various expansion routines for
	CompileEnv fields to use ckrealloc() where appropriate.

	* generic/tclBinary.c (Tcl_SetByteArrayLength): Replaced ckalloc() /
	memcpy() sequence with ckrealloc() call.

	* generic/tclBasic.c (Tcl_CreateMathFunc):	Replaced some calls to
	* generic/tclEvent.c (Tcl_CreateThread):	Tcl_Alloc() with calls
	* generic/tclObj.c (UpdateStringOfBignum):	to ckalloc(), which
	* unix/tclUnixTime.c (SetTZIfNecessary):	better supports memory
	* win/tclAppInit.c (setargv):			debugging.

2007-03-19  Donal K. Fellows  <donal.k.fellows@manchester.ac.uk>

	* doc/regsub.n: Corrected example so that it doesn't recommend
	potentially unsafe practice. Many thanks to Konstantin Kushnir
	<chpock@gmail.com> for reporting this.

2007-03-17  Kevin B. Kenny  <kennykb@acm.org>

	* win/tclWinReg.c (GetKeyNames): Size the buffer for enumerating key
	names correctly, so that Unicode names exceeding 127 chars can be
	retrieved without crashing. [Bug 1682211]
	* tests/registry.test (registry-4.9): Added test case for the above
	bug.

2007-03-15  Mo DeJong  <mdejong@users.sourceforge.net>

	* generic/tclIOUtil.c (Tcl_Stat): Reimplement workaround to avoid gcc
	warning by using local variables. When the macro argument is of type
	long long instead of long, the incorrect warning is not generated.

2007-03-15  Mo DeJong  <mdejong@users.sourceforge.net>

	* win/Makefile.in: Fully qualify LIBRARY_DIR so that `make test` does
	not depend on working dir.

2007-03-15  Mo DeJong  <mdejong@users.sourceforge.net>

	* tests/parse.test: Add two backslash newline parse tests.

2007-03-12  Don Porter	<dgp@users.sourceforge.net>

	* generic/tclExecute.c (INST_FOREACH_STEP4):	Make private copy of
	* tests/foreach.test (foreach-10.1):	value list to be assigned to
	variables so that shimmering of that list doesn't lead to invalid
	pointers. [Bug 1671087]

	* generic/tclEvent.c (HandleBgErrors):	Make efficient private copy
	* tests/event.test (event-5.3): of the command prefix for the interp's
	background error handling command to avoid panics due to pointers to
	memory invalid after shimmering. [Bug 1670155]

	* generic/tclNamesp.c (NsEnsembleImplementationCmd):	Make efficient
	* tests/namespace.test (namespace-42.8):	private copy of the
	command prefix as we invoke the command appropriate to a particular
	subcommand of a particular ensemble to avoid panic due to shimmering
	of the List intrep. [Bug 1670091]

	* generic/tclVar.c (TclArraySet):	Make efficient private copy of
	* tests/var.test (var-17.1):	the "list" argument to [array set] to
	avoid crash due to shimmering invalidating pointers. [Bug 1669489]

2007-03-12  Donal K. Fellows  <donal.k.fellows@manchester.ac.uk>

	* generic/tclCmdIL.c (Tcl_LsortObjCmd): Fix problems with declaration
	positioning and memory leaks. [Bug 1679072]

2007-03-11  Donal K. Fellows  <dkf@users.sf.net>

	* generic/tclCmdIL.c (Tcl_LreverseObjCmd): Ensure that a list is
	correctly reversed even if its internal representation is shared
	without the object itself being shared. [Bug 1675044]

2007-03-10  Miguel Sofer  <msofer@users.sf.net>

	* generic/tclCmdIL (Tcl_LsortObjCmd): changed fix to [Bug 1675116] to
	use the cheaper TclListObjCopy() instead of Tcl_DuplicateObj().

2007-03-09  Andreas Kupries  <andreask@activestate.com>

	* library/platform/shell.tcl: Made more robust if an older platform
	* library/platform/pkgIndex.tcl: package is present in the inspected
	* unix/Makefile.in: shell. Package forget it to prevent errors. Bumped
	* win/Makefile.in: package version to 1.1.3, and updated the Makefiles
	installing it as Tcl Module.

2007-03-09  Donal K. Fellows  <donal.k.fellows@man.ac.uk>

	* generic/tclCmdIL.c (Tcl_LsortObjCmd): Handle tricky case with loss
	* tests/cmdIL.test (cmdIL-1.29):	of list rep during sorting due
	to shimmering. [Bug 1675116]

2007-03-09  Kevin B. Kenny  <kennykb@acm.org>

	* library/clock.tcl (ReadZoneinfoFile): Added Y2038 compliance to the
	code for version-2 'zoneinfo' files.
	* tests/clock.test (clock-56.3): Added a test case for Y2038 and
	'zoneinfo'. Modified test initialisation to use the
	'loadTestedCommands' function of tcltest to bring in the correct path
	for the registry library.

2007-03-08  Don Porter	<dgp@users.sourceforge.net>

	* generic/tclListObj.c (TclLsetList):	Rewrite so that the routine
	itself does not do any direct intrep surgery. Better isolates those
	things into the implementation of the "list" Tcl_ObjType.

2007-03-08  Donal K. Fellows  <donal.k.fellows@man.ac.uk>

	* generic/tclListObj.c (TclLindexList, TclLindexFlat): Moved these
	functions to tclListObj.c from tclCmdIL.c to mirror the way that the
	equivalent functions for [lset]'s guts are arranged.

2007-03-08  Kevin B. Kenny  <kennykb@acm.org>

	* library/clock.tcl: Further tweaks to the Windows time zone table
	(restoring missing Mexican time zones). Added rudimentary handling of
	version-2 'zoneinfo' files. Update US DST rules so that zones such as
	'EST5EDT' get the correct transition dates.
	* tests/clock.test: Added rudimentary test cases for 'zoneinfo'
	parsing. Adjusted several tests that depended on obsolete US DST
	transition rules.

2007-03-07  Daniel Steffen  <das@users.sourceforge.net>

	* macosx/tclMacOSXNotify.c: add spinlock debugging and sanity checks.

	* macosx/Tcl.xcodeproj/project.pbxproj: ensure gcc version used by
	* macosx/Tcl.xcodeproj/default.pbxuser: Xcode and configure/make are
	* macosx/Tcl-Common.xcconfig:		consistent and independent of
	gcc_select default and CC env var; fixes for Xcode 3.0.

	* unix/tcl.m4 (Darwin): s/CFLAGS/CPPFLAGS/ in macosx-version-min check
	* unix/configure: autoconf-2.59

2007-03-07  Don Porter	<dgp@users.sourceforge.net>

	* generic/tclCmdIL.c (TclLindex*):	Rewrites to make efficient
	private copies of the list and indexlist arguments, so we can operate
	on the list elements directly with no fear of shimmering effects.
	Replaces defensive coding schemes that are otherwise required. End
	result is that TclLindexList is entirely a wrapper around
	TclLindexFlat, which is now the core engine of all [lindex]
	operations.

	* generic/tclObj.c (Tcl_AppendAllObjTypes):	Converted to simpler
	list validity test.

2007-03-07  Donal K. Fellows  <donal.k.fellows@man.ac.uk>

	* generic/tclRegexp.c (TclRegAbout): Generate information about a
	regexp as a Tcl_Obj instead of as a string, which is more efficient.

2007-03-07  Kevin B. Kenny  <kennykb@acm.org>

	* library/clock.tcl: Adjusted Windows time zone table to handle new US
	DST rules by locale rather than as Posix time zone spec.
	* tests/clock.test (clock-39.6, clock-49.2, testclock::registry):
	Adjusted tests to simulate new US rules.
	* library/tzdata/America/Indiana/Winamac:
	* library/tzdata/Europe/Istanbul:
	* library/tzdata/Pacific/Easter:
	Olson's tzdata2007c.

2007-03-05  Andreas Kupries  <andreask@activestate.com>

	* library/platform/shell.tcl (::platform::shell::RUN): In the case of
	* library/platform/pkgIndex.tcl: a failure put the captured stderr
	* unix/Makefile.in: into the error message to aid in debugging. Bumped
	* win/Makefile.in: package version to 1.1.2, and updated the makefiles
	installing it as Tcl Module.

2007-03-03  Donal K. Fellows  <dkf@users.sf.net>

	* generic/tclLink.c (LinkedVar): Added macro to conceal at least some
	of the pointer hackery.

2007-03-02  Don Porter	<dgp@users.sourceforge.net>

	* generic/tclCmdIL.c (Tcl_LreverseObjCmd):	Added missing
	TclInvalidateStringRep() call when we directly manipulate the intrep
	of an unshared "list" Tcl_Obj. [Bug 1672585]

	* generic/tclCmdIL.c (Tcl_JoinObjCmd):	Revised [join] implementation
	to append Tcl_Obj's instead of strings. [RFE 1669420]

	* generic/tclCmdIL.c (Info*Cmd):	Code simplifications and
	optimizations.

2007-03-02  Donal K. Fellows  <donal.k.fellows@manchester.ac.uk>

	* generic/tclCompile.c (TclPrintInstruction): Added a scheme to allow
	* generic/tclCompile.h (AuxDataPrintProc):    aux-data to be printed
	* generic/tclCompCmds.c (Print*Info):	      out for debugging. For
	this to work, immediate operands referring to aux-data must be
	identified as such in the instruction descriptor table using
	OPERAND_AUX4 (all are always 4 bytes).

	* generic/tclExecute.c (TclExecuteByteCode): Rewrote the compiled
	* generic/tclCompCmds.c (TclCompileDictCmd): [dict update] so that it
	* generic/tclCompile.h (DictUpdateInfo):     stores critical
	* tests/dict.test (dict-21.{14,15}):	     non-varying data in an
	aux-data value instead of a (shimmerable) literal. [Bug 1671001]

2007-03-01  Don Porter	<dgp@users.sourceforge.net>

	* generic/tclCmdIL.c (Tcl_LinsertObjCmd):	Code simplifications
	and optimizations.

	* generic/tclCmdIL.c (Tcl_LreplaceObjCmd):	Code simplifications
	and optimizations.

	* generic/tclCmdIL.c (Tcl_LrangeObjCmd):	Rewrite in the same
	spirit; avoid shimmer effects rather than react to them.

	* generic/tclCmdAH.c (Tcl_ForeachObjCmd):	Stop throwing away
	* tests/foreach.test (foreach-1.14):	useful error information when
	loop variable sets fail.

	* generic/tclCmdIL.c (Tcl_LassignObjCmd):	Rewrite to make an
	efficient private copy of the list argument, so we can operate on the
	list elements directly with no fear of shimmering effects. Replaces
	defensive coding schemes that are otherwise required.

	* generic/tclCmdAH.c (Tcl_ForeachObjCmd):	Rewrite to make
	efficient private copies of the variable and value lists, so we can
	operate on them without any special shimmer defense coding schemes.

2007-03-01  Donal K. Fellows  <donal.k.fellows@manchester.ac.uk>

	* generic/tclCompCmds.c (TclCompileForeachCmd): Prevent an unexpected
	* tests/foreach.test (foreach-9.1):		infinite loop when the
	variable list is empty and the foreach is compiled. [Bug 1671138]

2007-02-26  Andreas Kupries  <andreask@activestate.com>

	* generic/tclIORChan.c (FreeReflectedChannel): Added the missing
	refcount release between NewRC and FreeRC for the channel handle
	object, spotted by Don Porter. [Bug 1667990]

2007-02-26  Don Porter	<dgp@users.sourceforge.net>

	* generic/tclCmdAH.c (Tcl_ForeachObjCmd):	Removed surplus
	copying of the objv array that used to be a workaround for [Bug
	404865]. That bug is long fixed.

2007-02-24  Don Porter	<dgp@users.sourceforge.net>

	* generic/tclBasic.c:	Use new interface in Tcl_EvalObjEx so that the
	recounting logic of the List internal rep need not be repeated there.
	Better encapsulation of internal details.

	* generic/tclInt.h:	New internal routine TclListObjCopy() used
	* generic/tclListObj.c: to efficiently do the equivalent of [lrange
	$list 0 end]. After some experience with this, might be a good
	candidate for exposure as a public interface. It's useful for callers
	of Tcl_ListObjGetElements() who want to control the ongoing validity
	of the returned objv pointer.

2007-02-22  Andreas Kupries  <andreask@activestate.com>

	* tests/pkg.test: Added tests for the case of an alpha package
	satisfying a require for the regular package, demonstrating a corner
	case specified in TIP#280. More notes in the comments to the test.

2007-02-20  Jan Nijtmans  <nijtmans@users.sf.net>

	* generic/tclInt.decls: Added "const" specifiers in TclSockGetPort
	* generic/tclIntDecls.h: regenerated
	* generic/*.c:
	* unix/tclUnixChan.c
	* unix/tclUnixPipe.c
	* win/tclWinPipe.c
	* win/tclWinSock.c: Added many "const" specifiers in implementation.

2007-02-20  Don Porter	<dgp@users.sourceforge.net>

	* doc/tcltest.n:	Typo fix. [Bug 1663539]

2007-02-20  Pat Thoyts	<patthoyts@users.sourceforge.net>

	* generic/tclFileName.c:  Handle extended paths on Windows NT and
	* generic/tclPathObj.c:	  above. These have a \\?\ prefix. [Bug
	* win/tclWinFile.c:	  1479814]
	* tests/winFCmd.test:	  Tests for extended path handling.

2007-02-19  Jeff Hobbs	<jeffh@ActiveState.com>

	* unix/tcl.m4: use SHLIB_SUFFIX=".so" on HP-UX ia64 arch.
	* unix/configure: autoconf-2.59

	* generic/tclIOUtil.c (Tcl_FSEvalFileEx): safe incr of objPtr ref.

2007-02-18  Donal K. Fellows  <dkf@users.sf.net>

	* doc/chan.n, doc/clock.n, doc/eval.n, doc/exit.n, doc/expr.n:
	* doc/interp.n, doc/open.n, doc/platform_shell.n, doc/pwd.n:
	* doc/refchan.n, doc/regsub.n, doc/scan.n, doc/tclvars.n, doc/tm.n:
	* doc/unload.n: Apply [Bug 1610310] to fix typos. Thanks to Larry
	Virden for spotting them.

	* doc/interp.n: Partial fix of [Bug 1662436]; rest requires some
	policy decisions on what should and shouldn't be safe commands from
	the "new in 8.5" set.

2007-02-13  Kevin B. Kenny  <kennykb@acm.org>

	* tools/fix_tommath_h.tcl: Further tweaking for the x86-64. The change
	is to make 'mp_digit' be an 'unsigned int' on that platform; since
	we're using only 32 bits of it, there's no reason to make it a 64-bit
	'unsigned long.'
	* generic/tclTomMath.h: Regenerated.

2007-02-13  Donal K. Fellows  <donal.k.fellows@man.ac.uk>

	* doc/re_syntax.n: Corrected description of 'print' class [Bug
	1614687] and enhanced description of 'graph' class.

2007-02-12  Kevin B. Kenny  <kennykb@acm.org>

	* tools/fix_tommath_h.tcl: Added code to patch out a check for
	__x86_64__ that caused Tommath to use __attributes(TI)__ for the
	mp_word type. Tetra-int's simply fail on too many gcc-glibc-OS
	combinations to be ready for shipment today, even if they work for
	some of us. This change allows reversion of das's change of 2006-08-18
	that accomplised the same thing on Darwin. [Bugs 1601380, 1603737,
	1609936, 1656265]
	* generic/tclTomMath.h: Regenerated.
	* library/tzdata/Africa/Asmara:
	* library/tzdata/Africa/Asmera:
	* library/tzdata/America/Nassau:
	* library/tzdata/Atlantic/Faeroe:
	* library/tzdata/Atlantic/Faroe:
	* library/tzdata/Australia/Eucla:
	* library/tzdata/Pacific/Easter: Rebuilt from Olson's tzdata2007b.

2007-02-09  Joe Mistachkin  <joe@mistachkin.com>

	* win/nmakehlp.c: Properly cleanup after nmakehlp, including the
	* win/makefile.vc: vcX0.pch file.

2007-02-08  Jeff Hobbs	<jeffh@ActiveState.com>

	* unix/tclUnixInit.c (TclpCheckStackSpace): do stack size checks with
	unsigned size_t to correctly validate stackSize in the 2^31+ range.
	[Bug 1654104]

2007-02-08  Don Porter	<dgp@users.sourceforge.net>

	* generic/tclNamesp.c:	Corrected broken logic in Tcl_DeleteNamespace
	* tests/namespace.test: introduced in Patch 1577278 that caused
	[namespace delete ::] to be effective only at level #0. New test
	namespace-7.7 should prevent similar error in the future [Bug 1655305]

2007-02-06  Don Porter	<dgp@users.sourceforge.net>

	* generic/tclNamesp.c:	Corrected broken implementation of the
	* tests/namespace.test: TclMatchIsTrivial optimization on [namespace
	children $namespace $pattern].

2007-02-04  Daniel Steffen  <das@users.sourceforge.net>

	* unix/tcl.m4: use gcc4's __attribute__((__visibility__("hidden"))) if
	available to define MODULE_SCOPE effective on all platforms.
	* unix/configure.in: add caching to -pipe and zoneinfo checks.
	* unix/configure: autoconf-2.59
	* unix/tclConfig.h.in: autoheader-2.59

2007-02-03  Joe Mistachkin  <joe@mistachkin.com>

	* win/rules.vc: Fix platform specific file copy macros for downlevel
	Windows.

2007-01-29  Don Porter	<dgp@users.sourceforge.net>

	* generic/tclResult.c: Added optimization case to TclTransferResult to
	cover common case where there's big savings over the fully general
	path. Thanks to Peter MacDonald. [Bug 1626518]

	* generic/tclLink.c:	Broken linked float logic corrected. Thanks to
	Andy Goth. [Bug 1602538]

	* doc/fcopy.n:	Typo fix. [Bug 1630627]

2007-01-28  Daniel Steffen  <das@users.sourceforge.net>

	* macosx/Tcl.xcodeproj/project.pbxproj:	  extract build settings that
	* macosx/Tcl.xcodeproj/default.pbxuser:	  were common to multiple
	* macosx/Tcl-Common.xcconfig (new file):  configurations into external
	* macosx/Tcl-Debug.xcconfig (new file):	  xcconfig files; add extra
	* macosx/Tcl-Release.xcconfig (new file): configurations for building
	with SDKs and 64bit; convert legacy jam-based 'Tcl' target to native
	target with single script phase; correct syntax of build setting
	references to use $() throughout.

	* macosx/README: document new Tcl.xcodeproj configurations; other
	minor updates/corrections.

	* generic/tcl.h: update location of version numbers in macosx files.

	* macosx/Tcl.xcode/project.pbxproj: restore 'tcltest' target to
	* macosx/Tcl.xcode/default.pbxuser: working order by replicating
	applicable changes to Tcl.xcodeproj since 2006-07-20.

2007-01-25  Daniel Steffen  <das@users.sourceforge.net>

	* unix/tcl.m4: integrate CPPFLAGS into CFLAGS as late as possible and
	move (rather than duplicate) -isysroot flags from CFLAGS to CPPFLAGS
	to avoid errors about multiple -isysroot flags from some older gcc
	builds.

	* unix/configure: autoconf-2.59

2007-01-22  Donal K. Fellows  <donal.k.fellows@manchester.ac.uk>

	* compat/memcmp.c (memcmp): Reworked so that arithmetic is never
	performed upon void pointers, since that is illegal. [Bug 1631017]

2007-01-19  Donal K. Fellows  <donal.k.fellows@man.ac.uk>

	* generic/tclCompile.c (TclCompileScript): Reduce the frequency with
	which we issue INST_START_CMD, making bytecode both more compact and
	somewhat faster. The optimized case is where we would otherwise be
	issuing a sequence of those instructions; in those cases, it is only
	ever the first one encountered that could possibly trigger.

2007-01-19  Joe Mistachkin  <joe@mistachkin.com>

	* tools/man2tcl.c: Include stdlib.h for exit() and improve comment
	detection.
	* win/nmakehlp.c: Update usage.
	* win/makefile.vc: Properly build man2tcl.c for MSVC8.

2007-01-19  Daniel Steffen  <das@users.sourceforge.net>

	* macosx/tclMacOSXFCmd.c (TclMacOSXSetFileAttribute): on some versions
	of Mac OS X, truncate() fails on resource forks, in that case use
	open() with O_TRUNC instead.

	* macosx/tclMacOSXNotify.c: accommodate changes to prototypes of
	OSSpinLock(Un)Lock API.

	* macosx/Tcl.xcodeproj/project.pbxproj: ensure HOME and USER env vars
	* macosx/Tcl.xcodeproj/default.pbxuser: are defined when running
						testsuite from Xcode.

	* tests/env.test: add extra system env vars that need to be preserved
	on some Mac OS X versions for testsuite to work.

	* unix/Makefile.in:  Move libtommath defines into configure.in to
	* unix/configure.in: avoid replicating them across multiple
	* macosx/Tcl.xcodeproj/project.pbxproj: buildsystems.

	* unix/tcl.m4: ensure CPPFLAGS env var is used when set. [Bug 1586861]
	(Darwin): add -isysroot and -mmacosx-version-min flags to CPPFLAGS
	when present in CFLAGS to avoid discrepancies between what headers
	configure sees during preprocessing tests and compiling tests.

	* unix/configure: autoconf-2.59
	* unix/tclConfig.h.in: autoheader-2.59

2007-01-18  Donal K. Fellows  <donal.k.fellows@man.ac.uk>

	* generic/tclCompile.c (TclCompileScript): Make sure that when parsing
	an expanded literal fails, a correct bytecode sequence is still
	issued. [Bug 1638414]. Also make sure that the start of the expansion
	bytecode sequence falls inside the span of bytecodes for a command.
	* tests/compile.test (compile-16.24): Added test for [Bug 1638414]

2007-01-17  Donal K. Fellows  <dkf@users.sf.net>

	* generic/tclIO.c: Added macros to make usage of ChannelBuffers
	clearer.

2007-01-11  Joe English	 <jenglish@users.sourceforge.net>

	* win/tcl.m4(CFLAGS_WARNING): Remove "-Wconversion". This was removed
	from unix/tcl.m4 2004-07-16 but not from here.
	* win/configure: Regenerated.

2007-01-11  Pat Thoyts	<patthoyts@users.sourceforge.net>

	* win/makefile.vc: Fixes to work better on Win98. Read version numbers
	* win/nmakehlp.c:  from package index file to avoid keeping numbers in
	* win/rules.vc:	   the makefile where they may become de-synchronized.

2007-01-10  Donal K. Fellows  <donal.k.fellows@manchester.ac.uk>

	* generic/regcomp.c (compile, freev):	     Define a strategy for
	* generic/regexec.c (exec):		     managing the internal
	* generic/regguts.h (AllocVars, FreeVars):   vars of the RE engine to
	* generic/regcustom.h (AllocVars, FreeVars): reduce C stack usage.
	This will make Tcl as a whole much less likely to run out of stack
	space...

2007-01-09  Donal K. Fellows  <donal.k.fellows@man.ac.uk>

	* generic/tclCompCmds.c (TclCompileLindexCmd):
	* tests/lindex.test (lindex-9.2): Fix silly bug that ended up
	sometimes compiling list arguments in the wrong order. [Bug 1631364]

2007-01-03  Kevin B. Kenny  <kennykb@acm.org>

	* generic/tclDate.c: Regenerated to recover a lost fix from patthoyts.
	[Bug 1618523]

2006-12-26  Mo DeJong  <mdejong@users.sourceforge.net>

	* generic/tclIO.c (Tcl_GetsObj): Avoid checking for for the LF in a
	possible CRLF sequence when EOF has already been found.

2006-12-26  Mo DeJong  <mdejong@users.sourceforge.net>

	* generic/tclEncoding.c (EscapeFromUtfProc): Clear the
	TCL_ENCODING_END flag when end bytes are written. This fix keep this
	method from writing escape bytes for an encoding like iso2022-jp
	multiple times when the escape byte overlap with the end of the IO
	buffer.
	* tests/io.test: Add test for escape byte overlap issue.

2006-12-19  Donal K. Fellows  <donal.k.fellows@man.ac.uk>

	* unix/tclUnixThrd.c (Tcl_GetAllocMutex, TclpNewAllocMutex): Add
	intermediate variables to shut up unwanted warnings. [Bug 1618838]

2006-12-19  Daniel Steffen  <das@users.sourceforge.net>

	* unix/tclUnixThrd.c (TclpInetNtoa): fix for 64 bit.

	* unix/tcl.m4 (Darwin): --enable-64bit: verify linking with 64bit
	-arch flag succeeds before enabling 64bit build.
	* unix/configure: autoconf-2.59

2006-12-17  Daniel Steffen  <das@users.sourceforge.net>

	* tests/macOSXLoad.test (new file): add testing of .bundle loading and
	* tests/load.test:		    unloading on Darwin (in addition
	* tests/unload.test:		    to existing tests of .dylib
	loading).
	* macosx/Tcl.xcodeproj/project.pbxproj: add building of dltest
	binaries so that testsuite run from Xcode can use them; fix testsuite
	run script
	* unix/configure.in:	   add support for building dltest binaries as
	* unix/dltest/Makefile.in: .bundle (in addition to .dylib) on Darwin.
	* unix/Makefile.in: add stub lib dependency to dltest target.
	* unix/configure: autoconf-2.59

	* tests/append.test: fix cleanup failure when all tests are skipped.

	* tests/chan.test (chan-16.9): cleanup chan event handler to avoid
	causing error in event.test when running testsuite with -singleproc 1.

	* tests/info.test: add !singleTestInterp constraint to tests that fail
	when running testsuite with -singleproc 1. [Bug 1605269]

2006-12-14  Donal K. Fellows  <donal.k.fellows@manchester.ac.uk>

	* doc/string.n: Fix example. [Bug 1615277]

2006-12-12  Don Porter	<dgp@users.sourceforge.net>

	* generic/tclCompExpr.c:	Now that the new internal structs are
	in use to support operator commands, might as well make them the
	default for [expr] as well and avoid passing every parsed expression
	through the inefficient Tcl_Token array format. This addresses most
	issues in [RFE 1517602]. Assuming no performance disasters result from
	this, much dead code supporting the other implementation might now be
	removed.

	* generic/tclBasic.c:	Final step routing all direct evaluation forms
	* generic/tclCompExpr.c: of the operator commands through TEBC,
	* generic/tclCompile.h: dropping all the routines in tclMathOp.c.
	* generic/tclMathOp.c:	Still needs Engineering Manual attention.

2006-12-11  Don Porter	<dgp@users.sourceforge.net>

	* generic/tclBasic.c:	Another step with all sorting operator
	* generic/tclCompExpr.c: commands now routing through TEBC via
	* generic/tclCompile.h: TclSortingOpCmd().

2006-12-08  Don Porter	<dgp@users.sourceforge.net>

	* generic/tclBasic.c:	 Another step down the path of re-using
	* generic/tclCompExpr.c: TclExecuteByteCode to implement the TIP 174
	* generic/tclCompile.h: commands instead of using a mass of code
	* generic/tclMathOp.c:	duplication. Now all operator commands that
	* tests/mathop.test:	demand exactly one operation are implemented
	via TclSingleOpCmd and a call to TEBC.

	* generic/tclCompExpr.c: Revised implementation of TclInvertOpCmd to
	* generic/tclMathOp.c:	perform a bytecode compile / execute sequence.
	This demonstrates a path toward avoiding mountains of code duplication
	in tclMathOp.c and tclExecute.c.

	* generic/tclCompile.h: Change TclExecuteByteCode() from static to
	* generic/tclExecute.c: MODULE_SCOPE so all files including
	tclCompile.h may call it.

	* generic/tclMathOp.c:	More revisions to make tests pass.
	* tests/mathop.test:

2006-12-08  Donal K. Fellows  <donal.k.fellows@manchester.ac.uk>

	* generic/tclNamesp.c (TclTeardownNamespace): Ensure that dying
	namespaces unstitch themselves from their referents. [Bug 1571056]
	(NsEnsembleImplementationCmd): Silence GCC warning.

	* tests/mathop.test: Full tests for & | and ^ operators

2006-12-08  Daniel Steffen  <das@users.sourceforge.net>

	* library/tcltest/tcltest.tcl: use [info frame] for "-verbose line".

2006-12-07  Don Porter	<dgp@users.sourceforge.net>

	* generic/tclCompCmds.c:	Additional commits correct most
	* generic/tclExecute.c:		failing tests illustrating bugs
	* generic/tclMathOp.c:		uncovered in [Patch 1578137].

	* generic/tclBasic.c:	Biggest source of TIP 174 failures was that
	the commands were not [namespace export]ed from the ::tcl::mathop
	namespace. More bits from [Patch 1578137] correct that.

	* tests/mathop.test:	Commmitted several new tests from Peter Spjuth
	found in [Patch 1578137]. Many failures now demonstrate issues to fix
	in the TIP 174 implementation.

2006-12-07  Donal K. Fellows  <donal.k.fellows@manchester.ac.uk>

	* tests/mathop.test: Added tests for ! ~ eq operators.
	* generic/tclMathOp.c (TclInvertOpCmd): Add in check for non-integral
	numeric values.
	* generic/tclCompCmds.c (CompileCompareOpCmd): Factor out the code
	generation for the chained comparison operators.

2006-12-07  Pat Thoyts	<patthoyts@users.sourceforge.net>

	* tests/exec.test: Fixed line endings (caused win32 problems).

2006-12-06  Don Porter	<dgp@users.sourceforge.net>

	* generic/tclCompCmds.c:	Revised and consolidated into utility
	* tests/mathop.test:		routines some of routines that compile
	the new TIP 174 commands. This corrects some known bugs. More to come.

2006-12-06  Kevin B. Kenny  <kennykb@acm.org>

	* tests/expr.test (expr-47.12): Improved error reporting in hopes of
	having more information to pursue [Bug 1609936].

2006-12-05  Andreas Kupries  <andreask@activestate.com>

	TIP#291 IMPLEMENTATION

	* generic/tclBasic.c: Define tcl_platform element for pointerSize.
	* doc/tclvars.n:

	* win/Makefile.in: Added installation instructions for the platform
	* win/makefile.vc: package. Added the platform package.
	* win/makefile.bc:
	* unix/Makefile.in:

	* tests/platform.test:
	* tests/safe.test:

	* library/platform/platform.tcl:
	* library/platform/shell.tcl:
	* library/platform/pkgIndex.tcl:

	* doc/platform.n:
	* doc/platform_shell.n:

2006-12-05  Don Porter	<dgp@users.sourceforge.net>

	* generic/tclPkg.c:	When no requirements are supplied to a
	* tests/pkg.test:	[package require $pkg] and [package unknown]
	is invoked to find a satisfying package, pass the requirement argument
	"0-" (which means all versions are acceptable). This permits a
	registered [package unknown] command to call [package vsatisfies
	$testVersion {*}$args] without any special handling of the empty $args
	case. This fixes/avoids a bug in [::tcl::tm::UnknownHandler] that was
	causing old TM versions to be provided in preference to newer TM
	versions. Thanks to Julian Noble for discovering the issue.

2006-12-04  Donal K. Fellows  <dkf@users.sf.net>

	TIP#267 IMPLEMENTATION

	* generic/tclIOCmd.c (Tcl_ExecObjCmd): Added -ignorestderr option,
	* tests/exec.test, doc/exec.n:	       loosely from [Patch 1476191]

2006-12-04  Don Porter	<dgp@users.sourceforge.net>

	* generic/tclCompExpr.c:	Added implementation for the
	CompileExprTree() routine that can produce expression bytecode
	directly from internal structures with no need to pass through the
	Tcl_Token array representation. Still disabled by default. #undef
	USE_EXPR_TOKENS to try it out.

2006-12-03  Don Porter	<dgp@users.sourceforge.net>

	* generic/tclCompExpr.c:	Added expr parsing routines that
	produce a different set of internal structures representing the parsed
	expression, as well as routines that go on to convert those structures
	into the traditional Tcl_Token array format. Use of these routines is
	currently disabled. #undef PARSE_DIRECT_EXPR_TOKENS to enable them.
	These routines will only become really useful when more routines that
	compile directly from the new internal structures are completed.

2006-12-02  Donal K. Fellows  <dkf@users.sf.net>

	* doc/file.n: Clarification of [file pathtype] docs. [Bug 1606454]

2006-12-01  Kevin B. Kenny	 <kennykb@acm.org>

	* libtommath/bn_mp_add.c:	Corrected the effects of a
	* libtommath/bn_mp_div.c:	bollixed 'cvs merge' operation
	* libtommath/bncore.c:		that inadvertently committed some
	* libtommath/tommath_class.h:	half-developed code.

	TIP#299 IMPLEMENTATION

	* doc/mathfunc.n:	Added isqrt() function to docs
	* generic/tclBasic.c:	Added isqrt() math function (ExprIsqrtFunc)
	* tests/expr.test (expr-47.*): Added tests for isqrt()
	* tests/info.test (info-20.2): Added isqrt() to expected math funcs.

2006-12-01  Don Porter	<dgp@users.sourceforge.net>

	* tests/chan.test:	Correct timing sensitivity in new test. [Bug
	1606860]

	TIP#287 IMPLEMENTATION

	* doc/chan.n:		New subcommand [chan pending].
	* generic/tclBasic.c:	Thanks to Michael Cleverly for proposal
	* generic/tclInt.h:	and implementation.
	* generic/tclIOCmd.c:
	* library/init.tcl:
	* tests/chan.test:
	* tests/ioCmd.test:

	TIP#298 IMPLEMENTATION

	* generic/tcl.decls: Tcl_GetBignumAndClearObj -> Tcl_TakeBignumFromObj
	* generic/tclObj.c:

	* generic/tclDecls.h:	make genstubs
	* generic/tclStubInit.c:

	* generic/tclExecute.c: Update callers.
	* generic/tclMathOp.c:

2006-11-30  Kevin B. Kenny  <kennykb@acm.org>

	* library/tzdata: Olson's tzdata2006p.
	* libtommath/bn_mp_sqrt.c: Fixed a bug where the initial approximation
	to the square root could be on the wrong side, causing failure of
	convergence.

2006-11-29  Don Porter	<dgp@users.sourceforge.net>

	* generic/tclBasic.c (Tcl_AppendObjToErrorInfo):  Added
	Tcl_DecrRefCount() on the objPtr argument to plug memory leaks. This
	makes the routine a consumer, which makes it easiest to use.

2006-11-28  Andreas Kupries  <andreask@activestate.com>

	* generic/tclBasic.c: TIP #280 implementation.
	* generic/tclCmdAH.c:
	* generic/tclCmdIL.c:
	* generic/tclCmdMZ.c:
	* generic/tclCompCmds.c:
	* generic/tclCompExpr.c:
	* generic/tclCompile.c:
	* generic/tclCompile.h:
	* generic/tclExecute.c:
	* generic/tclIOUtil.c:
	* generic/tclInt.h:
	* generic/tclInterp.c:
	* generic/tclNamesp.c:
	* generic/tclObj.c:
	* generic/tclProc.c:
	* tests/compile.test:
	* tests/info.test:
	* tests/platform.test:
	* tests/safe.test:

2006-11-27  Kevin B. Kenny  <kennykb@acm.org>

	* unix/tclUnixChan.c (TclUnixWaitForFile):
	* tests/event.test (event-14.*): Corrected a bug where
	TclUnixWaitForFile would present select() with the wrong mask on an
	LP64 machine if a fd number exceeds 32. Thanks to Jean-Luc Fontaine
	for reporting and diagnosing [Bug 1602208].

2006-11-27  Don Porter	<dgp@users.sourceforge.net>

	* generic/tclExecute.c (TclIncrObj):	Correct failure to detect
	floating-point increment values. Thanks to William Coleda [Bug
	1602991]

2006-11-26  Donal K. Fellows  <dkf@users.sf.net>

	* tests/mathop.test, doc/mathop.n: More bits and pieces of the TIP#174
	implementation. Note that the test suite is not yet complete.

2006-11-26  Daniel Steffen  <das@users.sourceforge.net>

	* unix/tcl.m4 (Linux): --enable-64bit support.	[Patch 1597389]
	* unix/configure: autoconf-2.59			[Bug 1230558]

2006-11-25  Donal K. Fellows  <dkf@users.sf.net>

	TIP#174 IMPLEMENTATION

	* generic/tclMathOp.c (new file): Completed the implementation of the
	interpreted versions of all the tcl::mathop commands. Moved to a new
	file to make tclCompCmds.c more focused in purpose.

2006-11-23  Donal K. Fellows  <dkf@users.sf.net>

	* generic/tclCompCmds.c (Tcl*OpCmd, TclCompile*OpCmd):
	* generic/tclBasic.c (Tcl_CreateInterp): Partial implementation of
	TIP#174; the commands are compiled, but (mostly) not interpreted yet.

2006-11-22  Donal K. Fellows  <dkf@users.sf.net>

	TIP#269 IMPLEMENTATION

	* generic/tclCmdMZ.c (Tcl_StringObjCmd): Implementation of the [string
	* tests/string.test (string-25.*):	 is list] command, based on
	* doc/string.n:				 work by Joe Mistachkin, with
	enhancements by Donal Fellows for better failindex behaviour.

2006-11-22  Don Porter	<dgp@users.sourceforge.net>

	* tools/genWinImage.tcl (removed):	Removed two files used in
	* win/README.binary (removed):	production of binary distributions
	for Windows, a task we no longer perform. [Bug 1476980]
	* generic/tcl.h:	Remove mention of win/README.binary in comment

	* generic/tcl.h:	Moved TCL_REG_BOSONLY #define from tcl.h to
	* generic/tclInt.h:	tclInt.h. Only know user is Expect, which
	already #include's tclInt.h. No need to continue greater exposure.
	[Bug 926500]

2006-11-20  Donal K. Fellows  <dkf@users.sf.net>

	* generic/tclBasic.c (Tcl_CreateInterp, TclHideUnsafeCommands):
	* library/init.tcl: Refactored the [chan] command's guts so that it
	does not use aliases to global commands, making the code more robust.

2006-11-17  Don Porter	<dgp@users.sourceforge.net>

	* generic/tclExecute.c (INST_EXPON):	Corrected crash on
	[expr 2**(1<<63)]. Was operating on cleared bignum Tcl_Obj.

2006-11-16  Donal K. Fellows  <dkf@users.sf.net>

	* doc/apply.n, doc/chan.n: Added examples.

2006-11-15  Don Porter	<dgp@users.sourceforge.net>

	TIP#270 IMPLEMENTATION

	* generic/tcl.decls:		New public routines Tcl_ObjPrintf,
	* generic/tclStringObj.c:	Tcl_AppendObjToErrorInfo, Tcl_Format,
	* generic/tclInt.h:		Tcl_AppendLimitedToObj,
	Tcl_AppendFormatToObj and Tcl_AppendPrintfToObj. Former internal
	versions removed.

	* generic/tclDecls.h:		make genstubs
	* generic/tclStubInit.c:

	* generic/tclBasic.c:		Updated callers.
	* generic/tclCkalloc.c:
	* generic/tclCmdAH.c:
	* generic/tclCmdIL.c:
	* generic/tclCmdMZ.c:
	* generic/tclCompExpr.c:
	* generic/tclCompile.c:
	* generic/tclDictObj.c:
	* generic/tclExecute.c:
	* generic/tclIORChan.c:
	* generic/tclIOUtil.c:
	* generic/tclMain.c:
	* generic/tclNamesp.c:
	* generic/tclObj.c:
	* generic/tclPkg.c:
	* generic/tclProc.c:
	* generic/tclStrToD.c:
	* generic/tclTimer.c:
	* generic/tclUtil.c:
	* unix/tclUnixFCmd.c:

	* tools/genStubs.tcl:	Updated script to no longer produce the
	_ANSI_ARGS_ wrapper in generated declarations. Also revised to accept
	variadic prototypes with more than one fixed argument. (This is
	possible since TCL_VARARGS and its limitations are no longer in use).
	* generic/tcl.h:	Some reordering so that macro definitions do
	not interfere with the now _ANSI_ARGS_-less stub declarations.

	* generic/tclDecls.h:		make genstubs
	* generic/tclIntDecls.h:
	* generic/tclIntPlatDecls.h:
	* generic/tclPlatDecls.h:
	* generic/tclTomMathDecls.h:

2006-11-15  Donal K. Fellows  <dkf@users.sf.net>

	* doc/ChnlStack.3, doc/CrtObjCmd.3, doc/GetIndex.3, doc/OpenTcp.3:
	* doc/chan.n, doc/fconfigure.n, doc/fcopy.n, doc/foreach.n:
	* doc/history.n, doc/http.n, doc/library.n, doc/lindex.n:
	* doc/lrepeat.n, doc/lreverse.n, doc/pkgMkIndex.n, doc/re_syntax.n:
	Convert \fP to \fR so that man-page scrapers have an easier time.

2006-11-14  Don Porter	<dgp@users.sourceforge.net>

	TIP#261 IMPLEMENTATION

	* generic/tclNamesp.c:	[namespace import] with 0 arguments
	introspects the list of imported commands.

2006-11-13  Kevin B. Kenny  <kennykb@users.sourceforge.net>

	* generic/tclThreadStorage.c (Tcl_InitThreadStorage):
	(Tcl_FinalizeThreadStorage): Silence a compiler warning about
	presenting a volatile pointer to 'memset'.

2006-11-13  Don Porter	<dgp@users.sourceforge.net>

	* generic/tclIO.c:	When [gets] on a binary channel needs to use
	the "iso8859-1" encoding, save a copy of that encoding per-thread to
	avoid repeated freeing and re-loading of it from the file system. This
	replaces the cached copy of this encoding that the platform
	initialization code used to keep in pre-8.5 releases.

2006-11-13  Daniel Steffen  <das@users.sourceforge.net>

	* generic/tclCompExpr.c:	Fix gcc warnings about 'cast to/from
	* generic/tclEncoding.c:	pointer from/to integer of different
	* generic/tclEvent.c:		size' on 64-bit platforms by casting
	* generic/tclExecute.c:		to intermediate types
	* generic/tclHash.c:		intptr_t/uintptr_t via new PTR2INT(),
	* generic/tclIO.c:		INT2PTR(), PTR2UINT() and UINT2PTR()
	* generic/tclInt.h:		macros. [Patch 1592791]
	* generic/tclProc.c:
	* generic/tclTest.c:
	* generic/tclThreadStorage.c:
	* generic/tclTimer.c:
	* generic/tclUtil.c:
	* unix/configure.in:
	* unix/tclUnixChan.c:
	* unix/tclUnixPipe.c:
	* unix/tclUnixPort.h:
	* unix/tclUnixTest.c:
	* unix/tclUnixThrd.c:

	* unix/configure: autoconf-2.59
	* unix/tclConfig.h.in: autoheader-2.59

2006-11-12  Donal K. Fellows  <dkf@users.sf.net>

	* generic/tclInt.h, generic/tclInt.decls: Transfer TclPtrMakeUpvar and
	TclObjLookupVar to the internal stubs table.

2006-11-10  Daniel Steffen  <das@users.sourceforge.net>

	* tests/fCmd.test (fCmd-6.26): fix failure when env(HOME) path
	contains symlinks.

	* macosx/Tcl.xcodeproj/project.pbxproj: remove tclParseExpr.c; when
	running testsuite from inside Xcdoe, skip stack-3.1 (it only fails
	under those circumstances).

	* unix/tcl.m4 (Darwin): suppress linker arch warnings when building
	universal for both 32 & 64 bit and no 64bit CoreFoundation is
	available; sync with tk tcl.m4 change.
	* unix/configure.in: whitespace.
	* unix/configure: autoconf-2.59

2006-11-09  Don Porter	<dgp@users.sourceforge.net>

	* generic/tclParseExpr.c (removed):	Moved all the code of
	* generic/tclCompExpr.c:	tclParseExpr.c into tclCompExpr.c.
	* unix/Makefile.in:	This sets the stage for expr compiling to work
	* win/Makefile.in:	directly with the full parse tree structures,
	* win/makefile.bc:	and not have to pass through the information
	* win/makefile.vc:	lossy format of an array of Tcl_Tokens.
	* win/tcl.dsp:

2006-11-09  Donal K. Fellows  <donal.k.fellows@manchester.ac.uk>

	TIP#272 IMPLEMENTATION

	* generic/tclCmdMZ.c (Tcl_StringObjCmd):    Implementation of the
	* tests/string.test, tests/stringComp.test: [string reverse] command
	* doc/string.n:				    from TIP#272.

	* generic/tclCmdIL.c (Tcl_LreverseObjCmd): Implementation of the
	* generic/tclBasic.c, generic/tclInt.h:	   [lreverse] command from
	* tests/cmdIL.test (cmdIL-7.*):		   TIP#272.
	* doc/lreverse.n:

2006-11-08  Donal K. Fellows  <dkf@users.sf.net>

	* generic/tclIO.c, generic/tclPkg.c: Style & clarity rewrites.

2006-11-07  Andreas Kupries  <andreask@activestate.com>

	* unix/tclUnixFCmd.c (CopyFile): Added code to fall back to a
	hardwired default block size should the filesystem report a bogus
	value. [Bug 1586470]

2006-11-04  Don Porter	<dgp@users.sourceforge.net>

	* generic/tclStringObj.c:	Changed Tcl_ObjPrintf() response to an
	invalid format specifier string. No longer panics; now produces an
	error message as output.

	TIP#274 IMPLEMENTATION

	* generic/tclParseExpr.c:	Exponentiation operator is now right
	* tests/expr.test:		associative. [Patch 1556802]

2006-11-03  Miguel Sofer  <msofer@users.sf.net>

	* generic/tclBasic.c (TEOVI): fix por possible leak of a Command in
	the presence of execution traces that delete it.

	* generic/tclBasic.c (TEOVI):
	* tests/trace.test (trace-21.11): fix for [Bug 1590232], execution
	traces may cause a second command resolution in the wrong namespace.

2006-11-03  Donal K. Fellows  <donal.k.fellows@manchester.ac.uk>

	* tests/event.test (event-11.5):	Rewrote tests to stop Tcl from
	* tests/io.test (multiple tests):	opening sockets that are
	* tests/ioCmd.test (iocmd-15.1,16,17):	reachable from outside hosts
	* tests/iogt.test (__echo_srv__.tcl):	where not necessary. This is
	* tests/socket.test (multiple tests):	noticably annoying on some
	* tests/unixInit.test (unixInit-1.2):	systems (e.g., Windows).

2006-11-02  Daniel Steffen  <das@users.sourceforge.net>

	* macosx/Tcl.xcodeproj/project.pbxproj: check autoconf/autoheader exit
	status and stop build if they fail.

2006-11-02  Jeff Hobbs	<jeffh@ActiveState.com>

	* doc/ParseCmd.3, doc/Tcl.n, doc/eval.n, doc/exec.n:
	* doc/fconfigure.n, doc/interp.n, doc/unknown.n:
	* library/auto.tcl, library/init.tcl, library/package.tcl:
	* library/safe.tcl, library/tm.tcl, library/msgcat/msgcat.tcl:
	* tests/all.tcl, tests/basic.test, tests/cmdInfo.test:
	* tests/compile.test, tests/encoding.test, tests/execute.test:
	* tests/fCmd.test, tests/http.test, tests/init.test:
	* tests/interp.test, tests/io.test, tests/ioUtil.test:
	* tests/iogt.test, tests/namespace-old.test, tests/namespace.test:
	* tests/parse.test, tests/pkg.test, tests/pkgMkIndex.test:
	* tests/proc.test, tests/reg.test, tests/trace.test:
	* tests/upvar.test, tests/winConsole.test, tests/winFCmd.test:
	* tools/tclZIC.tcl:
	* generic/tclParse.c (Tcl_ParseCommand): Replace {expand} with {*}
	officially (TIP #293). Leave -DALLOW_EXPAND=0|1 option to keep
	{expand} syntax for transition users. [Bug 1589629]

2006-11-02  Donal K. Fellows  <donal.k.fellows@manchester.ac.uk>

	* generic/tclBasic.c, generic/tclInterp.c, generic/tclProc.c: Silence
	warnings from gcc over signed/unsigned and TclStackAlloc().
	* generic/tclCmdMZ.c: Update to more compact and clearer coding style.

2006-11-02  Don Porter	<dgp@users.sourceforge.net>

	* generic/tclCmdAH.c:	Further revisions to produce the routines
	* generic/tclInt.h:	TclFormat() and TclAppendFormatToObj() that
	* generic/tclNamesp.c:	accept (objc, objv) arguments rather than
	* generic/tclStringObj.c:	any varargs stuff.

	* generic/tclBasic.c:	Further revised TclAppendPrintToObj() and
	* generic/tclCkalloc.c: TclObjPrintf() routines to panic when unable
	* generic/tclCmdAH.c:	to complete their formatting operations,
	* generic/tclCmdIL.c:	rather than report an error message. This
	* generic/tclCmdMZ.c:	means an interp argument for error message
	* generic/tclDictObj.c: recording is no longer needed, further
	* generic/tclExecute.c: simplifying the interface for callers.
	* generic/tclIORChan.c:
	* generic/tclIOUtil.c:
	* generic/tclInt.h:
	* generic/tclMain.c:
	* generic/tclNamesp.c:
	* generic/tclParseExpr.c:
	* generic/tclPkg.c:
	* generic/tclProc.c:
	* generic/tclStringObj.c:
	* generic/tclTimer.c:
	* generic/tclUtil.c:
	* unix/tclUnixFCmd.c:

2006-11-02  Donal K. Fellows  <donal.k.fellows@manchester.ac.uk>

	* tests/winPipe.test (winpipe-4.[2345]): Made robust when run in
	directory with spaces in its name.

	* generic/tclCmdAH.c: Clean up uses of cast NULLs.

	* generic/tclInterp.c (AliasObjCmd): Added more explanatory comments.

	* generic/tclBasic.c (TclEvalObjvInternal): Rewrote so that comments
	are relevant and informative once more. Also made the unknown handler
	processing use the Tcl execution stack for working space, and not the
	general heap.

2006-11-01  Daniel Steffen  <das@users.sourceforge.net>

	* unix/tclUnixPort.h: ensure MODULE_SCOPE is defined before use, so
	that tclPort.h can once again be included without tclInt.h.

	* generic/tclEnv.c (Darwin): mark _environ symbol as unexported even
	when MODULE_SCOPE != __private_extern__.

2006-10-31  Don Porter	<dgp@users.sourceforge.net>

	* generic/tclBasic.c:	Refactored and renamed the routines
	* generic/tclCkalloc.c: TclObjPrintf, TclFormatObj, and
	* generic/tclCmdAH.c:	TclFormatToErrorInfo to a new set of routines
	* generic/tclCmdIL.c:	TclAppendPrintfToObj, TclAppendFormatToObj,
	* generic/tclCmdMZ.c:	TclObjPrintf, and TclObjFormat, with the
	* generic/tclDictObj.c: intent of making the latter list, plus
	* generic/tclExecute.c: TclAppendLimitedToObj and
	* generic/tclIORChan.c: TclAppendObjToErrorInfo, public via a revised
	* generic/tclIOUtil.c:	TIP 270.
	* generic/tclInt.h:
	* generic/tclMain.c:
	* generic/tclNamesp.c:
	* generic/tclParseExpr.c:
	* generic/tclPkg.c:
	* generic/tclProc.c:
	* generic/tclStringObj.c:
	* generic/tclTimer.c:
	* generic/tclUtil.c:
	* unix/tclUnixFCmd.c:

2006-10-31  Miguel Sofer  <msofer@users.sf.net>

	* generic/tclBasic.c, generic/tcl.h, generic/tclInterp.c:
	* generic/tclNamesp.c: removing the flag bit TCL_EVAL_NOREWRITE, the
	last remnant of the callObjc/v fiasco. It is not needed, as it is now
	always set and checked or'ed with TCL_EVAL_INVOKE.

2006-10-31  Pat Thoyts	<patthoyts@users.sourceforge.net>

	* win/rules.vc: Fix for [Bug 1582769] - options conflict with VC2003.

2006-10-31  Donal K. Fellows  <dkf@users.sf.net>

	* generic/tclBasic.c, generic/tclNamesp.c, generic/tclProc.c:
	* generic/tclInt.h: Removed the callObjc and callObjv fields from the
	Interp structure. They did not function correctly and made other parts
	of the core amazingly complex, resulting in a substantive change to
	[info level] behaviour. [Bug 1587618]
	* library/clock.tcl: Removed use of [info level 0] for calculating the
	command name as used by the user and replace with a literal. What's
	there now is sucky, but at least appears to be right to most users.
	* tests/namespace.test (namespace-42.7,namespace-47.1): Reverted
	changes to these tests.
	* tests/info.test (info-9.11,info-9.12): Added knownBug constraint
	since these tests require a different behaviour of [info level] than
	is possible because of other dependencies.

2006-10-30  Jeff Hobbs	<jeffh@ActiveState.com>

	* tools/tcltk-man2html.tcl (option-toc): handle any kind of options
	defined toc section (needed for ttk docs)

2006-10-30  Miguel Sofer  <msofer@users.sf.net>

	* generic/tclBasic.c (TEOVI): insured that the interp's callObjc/v
	fields are restored after traces run, as they be spoiled. This was
	causing a segfault in tcllib's profiler tests.

2006-10-30  Don Porter	<dgp@users.sourceforge.net>

	* generic/tclExecute.c (INST_MOD): Corrected improper testing of the
	* tests/expr.test:		   sign of bignums when applying Tcl's
	division rules. Thanks to Peter Spjuth. [Bug 1585704]

2006-10-29  Miguel Sofer  <msofer@users.sf.net>

	* generic/tclNamesp.c (EnsembleImplementationCmd):
	* tests/namespace.test (47.7-8): reverted a wrong "optimisation" that
	completely broke snit; added two tests.

2006-10-28  Donal K. Fellows  <dkf@users.sf.net>

	* generic/tclProc.c (ObjInterpProcEx, TclObjInterpProcCore): Split the
	core of procedures to make it easier to build procedure-like code
	without going through horrible contortions. This is the last critical
	component to make advanced OO systems workable as simple loadable
	extensions. TOIPC is now in the internal stub table.
	(MakeProcError, MakeLambdaError): Refactored ProcessProcResultCode to
	be simpler, some of which goes to TclObjInterpProcCore, and the rest
	of which is now in these far simpler routines which just do errorInfo
	stack generation for different types of procedure-like entity.
	* tests/apply.test (apply-5.1): Updated to expect the more informative
	form of message.

2006-10-27  Donal K. Fellows  <dkf@users.sf.net>

	* generic/tclVar.c (HasLocalVars): New macro to make various bits and
	pieces cleaner.

	* generic/tclNamesp.c (TclSetNsPath): Expose SetNsPath() through
	internal stubs table with semi-external name.

	* generic/tclInt.h (CallFrame): Add a field for handling context data
	for extensions (like object systems) that should be tied to a call
	frame (and not a command or interpreter).

	* generic/tclBasic.c (TclRenameCommand): Change to take CONST args;
	they were only ever used in a constant way anyway, so this appears to
	be a spot that was missed during TIP#27 work.

2006-10-26  Miguel Sofer  <msofer@users.sf.net>

	* generic/tclProc.c (SetLambdaFromAny): minor change, eliminate
	redundant call to Tcl_GetString (thanks aku).

	* generic/tclInterp.c (ApplyObjCmd):
	* generic/tclNamesp.c (EnsembleImplementationCmd): replaced ckalloc
	(heap) with TclStackAlloc (execution stack).

2006-10-24  Miguel Sofer  <msofer@users.sf.net>

	* tests/info.test (info-9.11-12): tests for [Bug 1577492]
	* tests/apply.test (apply-4.3-5): tests for [Bug 1574835]

	* generic/tclProc.c (ObjInterpProcEx): disable itcl hacks for calls
	from ApplyObjCmd (islambda==1), as they mess apply's error messages
	[Bug 1583266]

2006-10-23  Miguel Sofer  <msofer@users.sf.net>

	* generic/tclProc.c (ApplyObjCmd): fix wrong#args for apply by using
	the ensemble rewrite engine. [Bug 1574835]
	* generic/tclInterp.c (AliasObjCmd): previous commit missed usage of
	TCL_EVAL_NOREWRITE for aliases.

	* generic/tclBasic.c (TclEvalObjvInternal): removed redundant check
	for ensembles. [Bug 1577628]

	* library/clock.tcl (format, scan): corrected wrong # args messages to
	* tests/clock.test (3.1, 34.1):	    make use of the new rewrite
	capabilities of [info level]

	* generic/tcl.h:	   Lets TEOV update the iPtr->callObj[cv] new
	* generic/tclBasic.c:	   fields, except when the flag bit
	* generic/tclInt.h:	   TCL_EVAL_NOREWRITE is present. These values
	* generic/tclNamesp.c:	   are used by Tcl_PushCallFrame to initialise
	* generic/tclProc.c:	   the frame's obj[cv] fields, and allows
	* tests/namespace.test:	   [info level] to know and use ensemble
	rewrites. [Bug 1577492]

	***POTENTIAL INCOMPATIBILITY***
	The return value from [info level 0] on interp alias calls is changed:
	previously returned the target command (including curried values), now
	returns the source - what was actually called.

2006-10-23  Miguel Sofer  <msofer@users.sf.net>

	* generic/tcl.h:	   Modified the Tcl call stack so there is
	* generic/tclBasic.c:	   always a valid CallFrame, even at level 0
	* generic/tclCmdIL.c:	   [Patch 1577278]. Most of the changes
	* generic/tclInt.h:	   involve removing tests for a NULL
	* generic/tclNamesp.c:	   iPtr->(var)framePtr. There is now a
	* generic/tclObj.c:	   CallFrame pushed at interp creation with a
	* generic/tclProc.c:	   pointer to it stored in iPtr->rootFramePtr.
	* generic/tclTrace.c:	   A second unused field in Interp is
	* generic/tclVar.c:	   hijacked to enable further functionality,
	currently unused (but with several FRQs depending on it).

	***POTENTIAL INCOMPATIBILITY***
	Any user that includes tclInt.h and needs to determine if it is
	running at level 0 should change (iPtr->varFramePtr == NULL) to
	(iPtr->varFramePtr == iPtr->rootFramePtr).

2006-10-23  Don Porter	<dgp@users.sourceforge.net>

	* README:		Bump version number to 8.5a6
	* generic/tcl.h:
	* tools/tcl.wse.in:
	* unix/configure.in:
	* unix/tcl.spec:
	* win/README.binary:
	* win/configure.in:

	* unix/configure:	autoconf-2.59
	* win/configure:

2006-10-21  Miguel Sofer  <msofer@users.sf.net>

	* generic/tcl.h, generic/tclHash.c: Tcl_FindHashEntry now calls
	Tcl_CreateHashEntry with a newPtr set to NULL: this would have caused
	a segfault previously and eliminates duplicated code. A macro has been
	added to tcl.h (only used when TCL_PRESERVE_BINARY_COMPATABALITY is
	not set - i.e., not by default).

2006-10-20  Reinhard Max  <max@tclers.tk>

	* unix/configure.in: Added autodetection for OS-supplied timezone
	* unix/Makefile.in:  files and configure switches to override the
	* unix/configure:    detected default.

2006-10-20  Daniel Steffen  <das@users.sourceforge.net>

	*** 8.5a5 TAGGED FOR RELEASE ***

	* tools/tcltk-man2html.tcl: add support for alpha & beta versions to
	useversion glob pattern. [Bug 1579941]

2006-10-18  Don Porter	<dgp@users.sourceforge.net>

	* changes:		8.5a5 release date set

	* doc/Encoding.3:	Missing doc updates (mostly Table of
	* doc/Ensemble.3:	Contents) exposed by `make checkdoc`
	* doc/FileSystem.3:
	* doc/GetTime.3:
	* doc/PkgRequire.3:

2006-10-17  Miguel Sofer  <msofer@users.sf.net>

	* generic/tclInterp.c (ApplyObjCmd): fixed bad error in 2006-10-12
	commit: interp released too early. Spotted by mistachkin.

2006-10-16  Miguel Sofer  <msofer@users.sf.net>

	* tclProc.c (SetLambdaFromAny):
	* tests/apply.test (9.1-9.2): plugged intrep leak [Bug 1578454],
	found by mjanssen.

2006-10-16  Andreas Kupries  <andreask@activestate.com>

	* generic/tclBasic.c: Moved TIP#219 cleanup to DeleteInterpProc.

2006-10-16  Daniel Steffen  <das@users.sourceforge.net>

	* changes: updates for 8.5a5 release.

	* unix/tclUnixThrd.c (TclpThreadGetStackSize): Darwin: fix for main
	thread, where pthread_get_stacksize_np() returns incorrect info.

	* macosx/GNUmakefile: don't redo prebinding of non-prebound binaires.

2006-10-16  Don Porter	<dgp@users.sourceforge.net>

	* generic/tclPkg.c (ExactRequirement):	Plugged memory leak. Also
	changed Tcl_Alloc()/Tcl_Free() calls to ckalloc()/ckfree() for easier
	memory debugging in the future. [Bug 1568373]

	* library/tcltest/tcltest.tcl:	Revise tcltest bump to 2.3a1.
	* library/tcltest/pkgIndex.tcl: This permits more features to be
	* unix/Makefile.in:	added to tcltest before we reach version 2.3.0
	* win/Makefile.in:	best timed to match the release of Tcl 8.5.0.
	* win/makefile.vc:	This also serves as a demo of TIP 268 features

2006-10-13  Colin McCormack <coldstore@users.sf.net>

	* win/tclWinFile.c: corrected erroneous attempt to protect against
	NULL return from Tcl_FSGetNormalizedPath per [Bug 1548263] causing
	[Bug 1575837].
	* win/tclWinFile.c: alfredd supplied patch to fix [Bug 1575837]

2006-10-13  Daniel Steffen  <das@users.sourceforge.net>

	* unix/tclUnixThrd.c (TclpThreadGetStackSize): on Darwin, use
	* unix/tcl.m4: pthread_get_stacksize_np() API to get thread stack size
	* unix/configure: autoconf-2.59
	* unix/tclConfig.h.in: autoheader-2.59

2006-10-12  Miguel Sofer  <msofer@users.sf.net>

	* generic/tclInterp.c (ApplyObjCmd):
	* tests/interp.test (interp-14.5-10): made [interp alias] use the
	ensemble rewrite machinery to produce better error messages [Bug
	1576006]

2006-10-12  David Gravereaux <davygrvy@pobox.com>

	* win/nmakehlp.c: Replaced all wnsprintf() calls with snprintf().
	wnsprintf was not in my shwlapi header file (VC++6)

2006-10-11  Don Porter	<dgp@users.sourceforge.net>

	* generic/tclPkg.c (Tcl_PackageRequireEx):	Corrected crash when
	argument version=NULL passed in.

2006-10-10  Don Porter	<dgp@users.sourceforge.net>

	* changes:	Updates for 8.5a5 release.

	* generic/tclNamespace.c (TclTeardownNamespace):  After the
	commandPathSourceList of a namespace is cleared, set the
	commandPathSourceList to NULL so we don't try to walk the list a
	second time, possibly after it is freed. [Bug 1566526]
	* tests/namespace.test (namespace-51.16):	Added test.

2006-10-09  Miguel Sofer  <msofer@users.sf.net>

	* doc/UpVar.3: brough the docs in accordance to the code. Ever since
	8.0, Tcl_UpVar(2)? accepts TCL_NAMESPACE_ONLY as a flag value, and
	var-3.4 tests for proper behaviour. The docs only allowed 0 and
	TCL_GLOBAL_ONLY. [Bug 1574099]

2006-10-09  Miguel Sofer  <msofer@users.sf.net>

	* tests/*.test: updated all tests to refer explicitly to the global
	variables ::errorInfo, ::errorCode, ::env and ::tcl_platform: many
	were relying on the alternative lookup in the global namespace, that
	feature is tested specifically in namespace and variable tests.

	The modified testfiles are: apply.test, basic.test, case.test,
	cmdIL.test, cmdMZ.test, compExpr-old.test, error.test, eval.test,
	event.test, expr.test, fileSystem.test, for.test, http.test, if.test,
	incr-old.test, incr.test, interp.test, io.test, ioCmd.test, load.test,
	misc.test, namespace.test, parse.test, parseOld.test, pkg.test,
	proc-old.test, set.test, switch.test, tcltest.test, thread.test,
	var.test, while-old.test, while.test.

2006-10-06  Pat Thoyts	<patthoyts@users.sourceforge.net>

	* win/rules.vc: [Bug 1571954] avoid /RTCc flag with MSVC8

2006-10-06  Pat Thoyts	<patthoyts@users.sourceforge.net>

	* doc/binary.n:	       TIP #275: Support unsigned values in binary
	* generic/tclBinary.c: command. Tests and documentation updated.
	* tests/binary.test:

2006-10-05  Andreas Kupries  <andreask@activestate.com>

	* library/tm.tcl: Fixed bug in TIP #189 implementation, now allowing
	'_' in module names.

2006-10-05  Jeff Hobbs	<jeffh@ActiveState.com>

	* library/http/http.tcl (http::geturl): only do geturl url rfc 3986
	validity checking if $::http::strict is true (default true for 8.5).
	[Bug 1560506]

	* generic/tcl.h: note limitation on changing Tcl_UniChar size
	* generic/tclEncoding.c (UtfToUnicodeProc, UnicodeToUtfProc):
	* tests/encoding.test (encoding-16.1): fix alignment issues in
	unicode <> utf conversion procs. [Bug 1122671]

2006-10-05  Miguel Sofer  <msofer@users.sf.net>

	* generic/tclVar.c (Tcl_LappendObjCmd):
	* tests/append.test(4.21-22): fix for longstanding [Bug 1570718],
	lappending nothing to non-list. Reported by lvirden

2006-10-04  Kevin B. Kenny  <kennykb@acm.org>

	* tzdata/: Olson's tzdata2006m.

2006-10-01  Kevin B. Kenny  <kennykb@acm.org>

	* tests/clock.test (clock-49.2): Removed a locale dependency that
	caused a spurious failure in the German locale. [Bug 1567956]

2006-10-01  Miguel Sofer  <msofer@users.sf.net>

	* doc/Eval.3 (TclEvalObjv): added note on refCount management for the
	elements of objv. [Bug 730244]

2006-10-01  Pat Thoyts	<patthoyts@users.sourceforge.net>

	* win/tclWinFile.c: Handle possible missing define.

	* win/tclWinFile.c (TclpUtime): [Bug 1420432] file mtime fails for
	* tests/cmdAH.test:		directories on windows

	* tests/winFile.test: Handle Msys environment a little differently in
	getuser function. [Bug 1567956]

2006-09-30  Miguel Sofer  <msofer@users.sf.net>

	* generic/tclUtil.c (Tcl_SplitList): optimisation, [Patch 1344747] by
	dgp.

	* generic/tclInt.decls:
	* generic/tclInt.h:
	* generic/tclIntDecls.h:
	* generic/tclObj.c:
	* generic/tclStubInit.c: added an internal function TclObjBeingDeleted
	to provide info as to the reason for the loss of an internal rep. [FR
	1512138]

	* generic/tclCompile.c:
	* generic/tclHistory.c:
	* generic/tclInt.h:
	* generic/tclProc.c: made Tcl_RecordAndEvalObj not call "history" if
	it has been redefined to an empty proc, in order to reduce the noise
	when debugging [FR 1190441]. Moved TclCompileNoOp from tclProc.c to
	tclCompile.c

2006-09-28  Andreas Kupries  <andreask@activestate.com>

	* generic/tclPkg.c (CompareVersions): Bugfix. Check string lengths
	* tests/pkg.test: before comparison. The shorter string is the smaller
	number. Added testcases as well. Interestingly all existing test cases
	for vcompare compared numbers of the same length with each other. [Bug
	1563836]

2006-09-28  Miguel Sofer  <msofer@users.sf.net>

	* generic/tclIO.c (Tcl_GetsObj): added two test'n'panic guards for
	possible NULL derefs, [Bug 1566382] and coverity #33.

2006-09-27  Don Porter	<dgp@users.sourceforge.net>

	* generic/tclExecute.c: Corrected error in INST_LSHIFT in the
	* tests/expr.test:	calculation done to determine whether a shift
	in the (long int) type is possible. The calculation had literal value
	"1" where it needed a value "1L" to compute the correct result. Error
	detected via testing with the math::bigfloat package [Bug 1567222]

	* generic/tclPkg.c (CompareVersion):	Flatten strcmp() results to
	{-1, 0, 1} to match expectations of CompareVersion() callers.

2006-09-27  Miguel Sofer  <msofer@users.sf.net>

	* generic/regc_color.c (singleton):
	* generic/regc_cvec.c (addmcce):
	* generic/regcomp.c (compile, dovec): the static function addmcce does
	nothing when called with two NULL pointers; the only call is by
	compile with two NULL pointers (regcomp.c #includes regc_cvec.c).
	Large parts (all?) the code for mcce (multi character collating
	element) that we do not use is ifdef'ed out with the macro
	REGEXP_MCCE_ENABLE.
	This silences coverity bugs 7, 16, 80

	* generic/regc_color.c (uncolorchain):
	* generic/regc_nfa.c (freearc): changed tests and asserts to
	equivalent formulation, designed to avoid an explicit comparison to
	NULL and satisfy coverity that 6 and 9 are not bugs.

2006-09-27  Andreas Kupries  <andreask@activestate.com>

	* tests/pkg.test: Added test for version comparison at the 32bit
	boundary. [Bug 1563836]

	* generic/tclPkg.c: Rewrote CompareVersion to perform string
	comparison instead of numeric. This breaks through the 32bit limit on
	version numbers. See code for details (handling of leading zeros,
	signs, etc.). un-CONSTed some arguments of CompareVersions,
	RequirementSatisfied, and AllRequirementsSatisfied. The new compare
	modifies the string (temporary string terminators). All callers use
	heap-allocated ver-intreps, so we are good with that. [Bug 1563836]

2006-09-27  Miguel Sofer  <msofer@users.sf.net>

	* generic/tclFileName.c (TclGlob): added a panic for a call with
	TCL_GLOBMODE_TAILS and pathPrefix==NULL. This would cause a segfault,
	as found by coverity #26.

2006-09-26  Kevin B. Kenny  <kennykb@acm.org>

	* doc/Encoding.3:	 Added covariant 'const' qualifier for the
	* generic/tcl.decls:	 Tcl_EncodingType argument to
	* generic/tclEncoding.c: Tcl_CreateEncoding. [Further TIP#27 work.]
	* generic/tclDecls.h:	 Reran 'make genstubs'.

2006-09-26  Pat Thoyts	<patthoyts@users.sourceforge.net>

	* win/makefile.vc:  Additional compiler flags and amd64 support.
	* win/nmakehlp.c:
	* win/rules.vc:

2006-09-26  Don Porter	<dgp@users.sourceforge.net>

	* generic/tcl.h:	As 2006-09-22 commit from Donal K. Fellows
	demonstrates, "#define NULL 0" is just wrong, and as a quotable chat
	figure observed, "If NULL isn't defined, we're not using a C compiler"
	Improper fallback definition of NULL removed.

2006-09-25  Pat Thoyts	<patthoyts@users.sourceforge.net>

	* generic/tcl.h:	More fixing which struct stat to refer to.
	* generic/tclGetDate.y: Some casts from time_t to int required.
	* generic/tclTimer.c:	Tcl_Time structure members are longs.
	* win/makefile.vc:	Support for varying compiler options
	* win/rules.vc:		and build to platform-specific subdirs.

2006-09-25  Andreas Kupries  <andreask@activestate.com>

	* generic/tclIO.c (Tcl_StackChannel): Fixed [Bug 1564642], aka
	coverity #51. Extended loop condition, added checking for NULL to
	prevent seg.fault.

2006-09-25  Andreas Kupries  <andreask@activestate.com>

	* doc/package.n: Fixed nits reported by Daniel Steffen in the TIP#268
	changes.

2006-09-25  Kevin B. Kenny  <kennykb@acm.org>

	* generic/tclNotify.c (Tcl_DeleteEvents): Simplified the code in hopes
	of making the invariants clearer and proving to Coverity that the
	event queue memory is managed correctly.

2006-09-25  Donal K. Fellows  <dkf@users.sf.net>

	* generic/tclNotify.c (Tcl_DeleteEvents): Make it clear what happens
	when the event queue is mismanaged. [Bug 1564677], coverity bug #10.

2006-09-24  Miguel Sofer  <msofer@users.sf.net>

	* generic/tclParse.c (Tcl_ParseCommand): also return an error if
	start==NULL and numBytes<0. This is coverity's bug #20

	* generic/tclStringObj.c (STRING_SIZE): fix allocation for 0-length
	strings. This is coverity's bugs #54-5

2006-09-22  Andreas Kupries  <andreask@activestate.com>

	* generic/tclInt.h: Moved TIP#268's field 'packagePrefer' to the end
	of the structure, for better backward compatibility.

2006-09-22  Andreas Kupries  <andreask@activestate.com>

	TIP#268 IMPLEMENTATION

	* generic/tclDecls.h:	 Regenerated from tcl.decls.
	* generic/tclStubInit.c:

	* doc/PkgRequire.3: Documentation of extended API, extended testsuite.
	* doc/package.n:
	* tests/pkg.test:

	* generic/tcl.decls: Implementation.
	* generic/tclBasic.c:
	* generic/tclConfig.c:
	* generic/tclInt.h:
	* generic/tclPkg.c:
	* generic/tclTest.c:
	* generic/tclTomMathInterface.c:
	* library/init.tcl:
	* library/package.tcl:
	* library/tm.tcl:

2006-09-22  Donal K. Fellows  <donal.k.fellows@man.ac.uk>

	* generic/tclThreadTest.c (TclCreateThread): Use NULL instead of 0 as
	end-of-strings marker to Tcl_AppendResult; the difference matters on
	64-bit machines. [Bug 1562528]

2006-09-21  Don Porter	<dgp@users.sourceforge.net>

	* generic/tclUtil.c:	Dropped ParseInteger() routine. TclParseNumber
	covers the task just fine.

2006-09-19  Donal K. Fellows  <dkf@users.sf.net>

	* generic/tclEvent.c (Tcl_VwaitObjCmd): Rewrite so that an exceeded
	limit trapped in a vwait cannot cause a dangerous dangling trace.

2006-09-19  Don Porter	<dgp@users.sourceforge.net>

	* generic/tclExecute.c (INST_EXPON):	Native type overflow detection
	* tests/expr.test:	was completely broken. Falling back on use of
	bignums for all non-trivial ** calculations until
	native-type-constrained special cases can be done carefully and
	correctly. [Bug 1561260]

2006-09-15  Jeff Hobbs	<jeffh@ActiveState.com>

	* library/http/http.tcl:      Change " " -> "+" url encoding mapping
	* library/http/pkgIndex.tcl:  to " " -> "%20" as per RFC 3986.
	* tests/http.test (http-5.1): bump http to 2.5.3
	* unix/Makefile.in:
	* win/Makefile.in:

2006-09-12  Andreas Kupries  <andreask@activestate.com>

	* unix/configure.in (HAVE_MTSAFE_GETHOST*): Modified to recognize
	HP-UX 11.00 and beyond as having mt-safe implementations of the
	gethost functions.
	* unix/configure: Regenerated, using autoconf 2.59

	* unix/tclUnixCompat.c (PadBuffer): Fixed bug in calculation of the
	increment needed to align the pointer, and added documentation
	explaining why the macro is implemented as it is.

2006-09-11  Pat Thoyts	<patthoyts@users.sourceforge.net>

	* win/rules.vc:	   Updated to install http, tcltest and msgcat as
	* win/makefile.vc: Tcl Modules (as per Makefile.in).
	* win/makefile.vc: Added tommath_(super)class headers.

2006-09-11  Andreas Kupries  <andreask@activestate.com>

	* unix/Makefile.in (install-libraries): Fixed typo tcltest 2.3.9 ->
	2.3.0.

2006-09-11  Daniel Steffen  <das@users.sourceforge.net>

	* unix/tclUnixCompat.c: make compatLock static and only declare it
	when it will actually be used; #ifdef parts of TSD that are not always
	needed; adjust #ifdefs to cover all possible cases; fix whitespace.

2006-09-11  Andreas Kupries  <andreask@activestate.com>

	* tests/msgcat.test: Bumped version in auxiliary files as well.
	* doc/msgcat.n:

2006-09-11  Kevin B. Kenny  <kennykb@acm.org>

	* unix/Makefile.in:	Bumped msgcat version to 1.4.2 to be
	* win/Makefile.in:	consistent with dgp's commits of 2006-09-10.

2006-09-11  Don Porter	<dgp@users.sourceforge.net>

	* library/msgcat/msgcat.tcl:	Removed some unneeded [uplevel]s.

2006-09-10  Don Porter	<dgp@users.sourceforge.net>

	* generic/tclExecute.c:		Corrected INST_EXPON flaw that treated
	* tests/expr.test:		$x**1 as $x**3. [Bug 1555371]

	* doc/tcltest.n:		Bump to version tcltest 2.3.0 to
	* library/tcltest/pkgIndex.tcl: account for new "-verbose line"
	* library/tcltest/tcltest.tcl:	feature.
	* unix/Makefile.in:
	* win/Makefile.in:
	* win/makefile.bc:
	* win/makefile.vc:

	* library/msgcat/msgcat.tcl:	Bump to version msgcat 1.4.2 to
	* library/msgcat/pkgIndex.tcl:	account for modifications.

2006-09-10  Daniel Steffen  <das@users.sourceforge.net>

	* library/msgcat/msgcat.tcl (msgcat::Init): on Darwin, add fallback of
	* tests/msgcat.test:			    default msgcat locale to
	* unix/tclUnixInit.c (TclpSetVariables):    current CFLocale
	identifier if available (via private ::tcl::mac::locale global, set at
	interp init when on Mac OS X 10.3 or later with CoreFoundation).

	* library/tcltest/tcltest.tcl: add 'line' verbose level: prints source
	* doc/tcltest.n:	       file line information of failing tests.

	* macosx/Tcl.xcodeproj/project.pbxproj: add new tclUnixCompat.c file;
	revise tests target to use new tcltest 'line' verbose level.

	* unix/configure.in: add descriptions to new AC_DEFINEs for MT-safe.
	* unix/tcl.m4: add caching to new SC_TCL_* macros for MT-safe wrappers
	* unix/configure: autoconf-2.59
	* unix/tclConfig.h.in: autoheader-2.59

2006-09-08  Zoran Vasiljevic <vasiljevic@users.sourceforge.net>

	* unix/tclUnixCompat.c: Added fallback to gethostbyname() and
	gethostbyaddr() if the implementation is known to be MT-safe
	(currently for Darwin 6 or later only).

	* unix/configure.in: Assume gethostbyname() and gethostbyaddr() are
	MT-safe starting with Darwin 6 (Mac OSX 10.2).

	* unix/configure: Regenerated with autoconf V2.59

2006-09-08  Andreas Kupries  <andreask@activestate.com>

	* unix/tclUnixCompat.c: Fixed conditions for CopyArray/CopyString, and
	CopyHostent. Also fixed bad var names in TclpGetHostByName.

2006-09-07  Zoran Vasiljevic <vasiljevic@users.sourceforge.net>

	* unix/tclUnixCompat.c: Added fallback to MT-unsafe library calls if
	TCL_THREADS is not defined.
	Fixed alignment of arrays copied by CopyArray() to be on the
	sizeof(char *) boundary.

2006-09-07  Zoran Vasiljevic <vasiljevic@users.sourceforge.net>

	* unix/tclUnixChan.c:	Rewritten MT-safe wrappers to return ptrs to
	* unix/tclUnixCompat.c: TSD storage making them all look like their
	* unix/tclUnixFCmd.c:	MT-unsafe pendants API-wise.
	* unix/tclUnixPort.h:
	* unix/tclUnixSock.c:

2006-09-06  Zoran Vasiljevic <vasiljevic@users.sourceforge.net>

	* unix/tclUnixChan.c: Added TCL_THREADS ifdef'ed usage of MT-safe
	* unix/tclUnixFCmd.c: calls like: getpwuid, getpwnam, getgrgid,
	* unix/tclUnixSock.c: getgrnam, gethostbyname and gethostbyaddr.
	* unix/tclUnixPort.h: See [Bug 999544]
	* unix/Makefile.in:
	* unix/configure.in:
	* unix/tcl.m4:
	* unix/configure: Regenerated.

	* unix/tclUnixCompat.c: New file containing MT-safe implementation of
	some library calls.

2006-09-04  Don Porter	<dgp@users.sourceforge.net>

	* generic/tclCompExpr.c:	Removed much complexity that is no
	longer needed.

	* tests/main.text (Tcl_Main-4.4):	Test corrected to not be
	timing sensitive to the Bug 1481986 fix. [Bug 1550858]

2006-09-04  Jeff Hobbs	<jeffh@ActiveState.com>

	* doc/package.n: correct package example

2006-08-31  Don Porter	<dgp@users.sourceforge.net>

	* generic/tclCompExpr.c:	Corrected flawed logic for disabling
	the INST_TRY_CVT_TO_NUMERIC instruction at the end of an expression
	when function arguments contain operators. [Bug 1541274]

	* tests/expr-old.test:	The remaining failing tests reported in
	* tests/expr.test:	[Bug 1381715] are all new in Tcl 8.5, so
	there's really no issue of compatibility with Tcl 8.4 result to deal
	with. Fixed by updating tests to expect 8.5 results.

2006-08-29  Don Porter	<dgp@users.sourceforge.net>

	* generic/tclParseExpr.c:	Dropped the old expr parser.

2006-08-30  Jeff Hobbs	<jeffh@ActiveState.com>

	* generic/tclBasic.c (Tcl_CreateInterp): init iPtr->threadId

	* win/tclWinChan.c [Bug 819667] Improve logic for identifying COM
	ports.

	* generic/tclIOGT.c (ExecuteCallback):
	* generic/tclPkg.c (Tcl_PkgRequireEx): replace Tcl_GlobalEval(Obj)
	with more efficient Tcl_Eval(Obj)Ex

	* unix/Makefile.in (valgrindshell): add valgrindshell target and
	update default VALGRINDARGS. User can override, or add to it with
	VALGRIND_OPTS env var.

	* generic/tclFileName.c (DoGlob): match incrs with decrs.

2006-08-29  Don Porter	<dgp@users.sourceforge.net>

	* generic/tclParseExpr.c:	Use the "parent" field of orphan
	ExprNodes to store the closure of left pointers. This lets us avoid
	repeated re-scanning leftward for the left boundary of subexpressions,
	which in worst case led to near O(N^2) runtime.

2006-08-29  Joe Mistachkin  <joe@mistachkin.com>

	* unix/tclUnixInit.c: Fixed the issue (typo) that was causing
	* unix/tclUnixThrd.c (TclpThreadGetStackSize): stack.test to fail on
	FreeBSD (and possibly other Unix platforms).

2006-08-29  Colin McCormack  <coldstore@users.sourceforge.net>

	* generic/tclIOUtil.c:	Added test for NULL return from
	* generic/tclPathObj.c: Tcl_FSGetNormalizedPath which was causing
	* unix/tclUnixFile.c:	segv's per [Bug 1548263]
	* win/tclWinFCmd.c:
	* win/tclWinFile.c:

2006-08-28  Kevin B. Kenny  <kennykb@acm.org>

	* library/tzdata/America/Havana:      Regenerated from Olson's
	* library/tzdata/America/Tegucigalpa: tzdata2006k.
	* library/tzdata/Asia/Gaza:

2006-08-28  Don Porter	<dgp@users.sourceforge.net>

	* generic/tclStringObj.c:	Revised ObjPrintfVA to take care to
	* generic/tclParseExpr.c:	copy only whole characters when doing
	%s formatting. This relieves callers of TclObjPrintf() and
	TclFormatToErrorInfo() from needing to fix arguments to character
	boundaries. Tcl_ParseExpr() simplified by taking advantage. [Bug
	1547786]

	* generic/tclStringObj.c:	Corrected TclFormatObj's failure to
	count up the number of arguments required by examining the format
	string. [Bug 1547681]

2006-08-27  Joe Mistachkin  <joe@mistachkin.com>

	* generic/tclClock.c (ClockClicksObjCmd): Fix nested macro breakage
	with TCL_MEM_DEBUG enabled. [Bug 1547662]

2006-08-26  Miguel Sofer  <msofer@users.sf.net>

	* doc/namespace.n:
	* generic/tclNamesp.c:
	* tests/upvar.test: bugfix, docs clarification and new tests for
	[namespace upvar] as follow up to [Bug 1546833], reported by Will
	Duquette.

2006-08-24  Kevin B. Kenny  <kennykb@acm.org>

	* library/tzdata: Regenerated, including several new files, from
	Olson's tzdata2006j.
	* library/clock.tcl:
	* tests/clock.test: Removed an early testing hack that allowed loading
	'registry' from the build tree rather than an installed one. This is a
	workaround for [Bug 15232730], which remains open because it's a
	symptom of a deeper underlying problem.

2006-08-23  Don Porter	<dgp@users.sourceforge.net>

	* generic/tclParseExpr.c:	Minimal collection of new tests
	* tests/parseExpr.test:		testing the error messages of the new
	expr parser. Several bug fixes and code simplifications that appeared
	during that effort.

2006-08-21  Don Porter	<dgp@users.sourceforge.net>

	* generic/tclIOUtil.c:	Revisions to complete the thread finalization
	of the cwdPathPtr. [Bug 1536142]

	* generic/tclParseExpr.c:	Revised mistaken call to
	TclCheckBadOctal(), so both [expr 08] and [expr 08z] have same
	additional info in error message.

	* tests/compExpr-old.test:	Update existing tests to not fail with
	* tests/compExpr.test:		the new expr parser.
	* tests/compile.test:
	* tests/expr-old.test:
	* tests/expr.test:
	* tests/for.test:
	* tests/if.test:
	* tests/parseExpr.test:
	* tests/while.test:

2006-08-21  Donal K. Fellows  <donal.k.fellows@manchester.ac.uk>

	* win/Makefile.in (gdb): Make this target work so that debugging an
	msys build is possible.

2006-08-21  Daniel Steffen  <das@users.sourceforge.net>

	* macosx/tclMacOSXNotify.c (Tcl_WaitForEvent): if the run loop is
	already running (e.g. if Tcl_WaitForEvent was called recursively),
	re-run it in a custom run loop mode containing only the source for the
	notifier thread, otherwise wakeups from other sources added to the
	common run loop modes might get lost.

	* unix/tclUnixNotfy.c (Tcl_WaitForEvent): on 64-bit Darwin,
	pthread_cond_timedwait() appears to have a bug that causes it to wait
	forever when passed an absolute time which has already been exceeded
	by the system time; as a workaround, when given a very brief timeout,
	just do a poll on that platform. [Bug 1457797]

	* generic/tclClock.c (ClockClicksObjCmd): add support for Darwin
	* generic/tclCmdMZ.c (Tcl_TimeObjCmd):	  nanosecond resolution timer
	* generic/tclInt.h:			  to [clock clicks] and [time]
	* unix/configure.in (Darwin):		  when TCL_WIDE_CLICKS defined
	* unix/tclUnixTime.c (TclpGetWideClicks, TclpWideClicksToNanoseconds):
	* unix/configure: autoconf-2.59
	* unix/tclConfig.h.in: autoheader-2.59

	* unix/tclUnixPort.h (Darwin): override potentially faulty configure
	detection of termios availability in all cases, since termios is known
	to be present on all Mac OS X releases since 10.0. [Bug 497147]

2006-08-18  Daniel Steffen  <das@users.sourceforge.net>

	* unix/tcl.m4 (Darwin): add support for --enable-64bit on x86_64, for
	universal builds including x86_64, for 64-bit CoreFoundation on
	Leopard and for use of -mmacosx-version-min instead of
	MACOSX_DEPLOYMENT_TARGET
	* unix/configure: autoconf-2.59
	* unix/tclConfig.h.in: autoheader-2.59

	* generic/tcl.h:	  add fixes for building on Leopard and
	* unix/tclUnixPort.h:	  support for 64-bit CoreFoundation on Leopard
	* macosx/tclMacOSXFCmd.c:

	* unix/tclUnixPort.h: on Darwin x86_64, disable use of vfork as it
	causes execve to fail intermittently. (rdar://4685553)

	* generic/tclTomMath.h: on Darwin 64-bit, for now disable use of
	128-bit arithmetic through __attribute__ ((mode(TI))), as it leads to
	link errors due to missing fallbacks. (rdar://4685527)

	* macosx/Tcl.xcodeproj/project.pbxproj: add x86_64 to universal build,
	switch native release targets to use DWARF with dSYM, Xcode 3.0
	changes
	* macosx/README: updates for x86_64 and Xcode 2.4.

	* macosx/Tcl.xcodeproj/default.pbxuser: add test suite target that
	* macosx/Tcl.xcodeproj/project.pbxproj: runs the tcl test suite at
	build time and shows clickable test suite errors in the GUI build
	window.

	* tests/macOSXFCmd.test: fix use of deprecated resource fork paths.

	* unix/tclUnixInit.c (TclpInitLibraryPath): move code that is only
	needed when TCL_LIBRARY is defined to run only in that case.

	* generic/tclLink.c (LinkTraceProc): fix 64-bit signed-with-unsigned
	comparison warning from gcc4 -Wextra.

	* unix/tclUnixChan.c (TclUnixWaitForFile): with timeout < 0, if
	select() returns early (e.g. due to a signal), call it again instead
	of returning a timeout result. Fixes intermittent event-13.8 failures.

2006-08-17  Don Porter	<dgp@users.sourceforge.net>

	* generic/tclCompile.c:		Revised the new set of expression
	* generic/tclParseExpr.c:	parse error messages.

2006-08-16  Don Porter	<dgp@users.sourceforge.net>

	* generic/tclParseExpr.c:	Replace PrecedenceOf() function with
	prec[] static array.

2006-08-14  Donal K. Fellows  <donal.k.fellows@manchester.ac.uk>

	* library/clock.tcl (::tcl::clock::add): Added missing braces to
	clockval validation code. Pointed out on comp.lang.tcl.

2006-08-11  Donal K. Fellows  <donal.k.fellows@manchester.ac.uk>

	* generic/tclNamesp.c: Improvements in buffer management to make
	namespace creation faster. Plus selected other minor improvements to
	code quality. [Patch 1352382]

2006-08-10  Donal K. Fellows  <donal.k.fellows@manchester.ac.uk>

	Misc patches to make code more efficient. [Bug 1530474] (afredd)
	* generic/*.c, macosx/tclMacOSXNotify.c, unix/tclUnixNotfy.c,
	* win/tclWinThrd.c: Tidy up invokations of Tcl_Panic() to promote
	string constant sharing and consistent style.
	* generic/tclBasic.c (Tcl_CreateInterp): More efficient handling of
	* generic/tclClock.c (TclClockInit):	 registration of commands not
						 in global namespace.
	* generic/tclVar.c (Tcl_UnsetObjCmd): Remove unreachable clause.

2006-08-09  Don Porter	<dgp@users.sourceforge.net>

	* generic/tclEncoding.c:	Replace buffer copy in for loop with
	call to memcpy(). Thanks to afredd. [Patch 1530262]

2006-08-09  Donal K. Fellows  <donal.k.fellows@manchester.ac.uk>

	* generic/tclCmdIL.c (Tcl_LassignObjCmd): Make the wrong#args message
	a bit more consistent with those used elsewhere. [Bug 1534628]

	* generic/tclDictObj.c (DictForCmd): Stop crash when attempting to
	iterate over an invalid dictionary. [Bug 1531184]

	* doc/ParseCmd.3, doc/expr.n, doc/set.n, doc/subst.n, doc/switch.n:
	* doc/tclvars.n: Ensure that uses of [expr] in documentation examples
	are also good style (with braces) unless otherwise necessary. [Bug
	1526581]

2006-08-03  Daniel Steffen  <das@users.sourceforge.net>

	* unix/tclUnixPipe.c (TclpCreateProcess): for USE_VFORK: ensure
	standard channels are initialized before vfork() so that the child
	doesn't potentially corrupt global state in the parent's address space

	* tests/compExpr-old.test: add 'oldExprParser' constraint to all tests
	* tests/compExpr.test:	   that depend on the exact format of the
	* tests/compile.test:	   error messages of the pre-2006-07-05
	* tests/expr-old.test:	   expression parser. The constraint is on by
	* tests/expr.test:	   default (i.e those tests still fail), but
	* tests/for.test:	   can be turned off by passing '-constraints
	* tests/if.test:	   newExprParser' to tcltest, which will skip
	* tests/parseExpr.test:	   the 196 failing tests in the testsuite that
	* tests/while.test:	   are caused by the new expression parser
	error messages.

2006-07-31  Kevin B. Kenny  <kennykb@acm.org>

	* generic/tclClock.c (ConvertLocalToUTCUsingC): Corrected a regression
	that caused dates before 1969 to be one day off in the :localtime time
	zone if TZ is not set. [Bug 1531530]

2006-07-30  Kevin B. Kenny  <kennykb@acm.org>

	* generic/tclClock.c (GetJulianDayFromEraYearMonthDay): Corrected
	several errors in converting dates before the Common Era [Bug 1426279]
	* library/clock.tcl: Corrected syntax errors in generated code for %EC
	%Ey, and %W format groups [Bug 1505383]. Corrected a bug in cache
	management for format strings containing [glob] metacharacters [Bug
	1494664]. Corrected several errors in formatting/scanning of years
	prior to the Common Era, and added the missing %EE format group to
	indicate the era.
	* tools/makeTestCases.tcl: Added code to make sure that %U and %V
	format groups are included in the tests. (The code depends on %U and
	%V formatting working correctly when 'makeTestCases.tcl' is run,
	rather than making a completely independent check.) Added tests for
	[glob] metacharacters in strings. Added tests for years prior to the
	Common Era.
	* tests/clock.test: Rebuilt with new test cases for all the above.

2006-07-30  Joe English	 <jenglish@users.sourceforge.net>

	* doc/AppInit.3: Fix typo [Bug 1496886]

2006-07-26  Don Porter	<dgp@users.sourceforge.net>

	* generic/tclExecute.c: Corrected flawed overflow detection in
	* tests/expr.test:	INST_EXPON that caused [expr 2**64] to return
	0 instead of the same value as [expr 1<<64].

2006-07-24  Don Porter	<dgp@users.sourceforge.net>

	* win/tclWinSock.c:	Correct un-initialized Tcl_DString. Thanks to
	afredd. [Bug 1518166]

2006-07-21  Miguel Sofer  <msofer@users.sf.net>

	* generic/tclExecute.c:
	* tests/execute.test (execute-9.1): dgp's fix for [Bug 1522803].

2006-07-20  Daniel Steffen  <das@users.sourceforge.net>

	* macosx/tclMacOSXNotify.c (Tcl_InitNotifier, Tcl_WaitForEvent):
	create notifier thread lazily upon first call to Tcl_WaitForEvent()
	rather than in Tcl_InitNotifier(). Allows calling exeve() in processes
	where the event loop has not yet been run (Darwin's execve() fails in
	processes with more than one thread), in particular allows embedders
	to call fork() followed by execve(), previously the pthread_atfork()
	child handler's call to Tcl_InitNotifier() would immediately recreate
	the notifier thread in the child after a fork.

	* macosx/tclMacOSXFCmd.c (TclMacOSXCopyFileAttributes):	   add support
	* macosx/tclMacOSXNotify.c (Tcl_InitNotifier):		   for weakly
	* unix/tclUnixInit.c (Tcl_GetEncodingNameFromEnvironment): importing
	symbols not available on OSX 10.2 or 10.3, enables binaires built on
	later OSX versions to run on earlier ones.
	* macosx/Tcl.xcodeproj/project.pbxproj: enable weak-linking; turn on
						extra warnings.
	* macosx/README: document how to enable weak-linking; cleanup.
	* unix/tclUnixPort.h: add support for weak-linking; conditionalize
	AvailabilityMacros.h inclusion; only disable realpath on 10.2 or
	earlier when threads are enabled.
	* unix/tclLoadDyld.c (TclpLoadMemoryGetBuffer): change runtime Darwin
	* unix/tclUnixInit.c (TclpInitPlatform):	release check to use
							global initialized
							once
	* unix/tclUnixFCmd.c (DoRenameFile, TclpObjNormalizePath): add runtime
	Darwin release check to determine if realpath is threadsafe.
	* unix/configure.in: add check on Darwin for compiler support of weak
	* unix/tcl.m4:	     import and for AvailabilityMacros.h header; move
	Darwin specific checks & defines that are only relevant to the tcl
	build out of tcl.m4; restrict framework option to Darwin; clean up
	quoting and help messages.
	* unix/configure: autoconf-2.59
	* unix/tclConfig.h.in: autoheader-2.59

	* generic/regc_locale.c (cclass):
	* generic/tclExecute.c (TclExecuteByteCode):
	* generic/tclIOCmd.c (Tcl_ExecObjCmd):
	* generic/tclListObj.c (NewListIntRep):
	* generic/tclObj.c (Tcl_GetLongFromObj, Tcl_GetWideIntFromObj)
	(FreeBignum, Tcl_SetBignumObj):
	* generic/tclParseExpr.c (Tcl_ParseExpr):
	* generic/tclStrToD.c (TclParseNumber):
	* generic/tclStringObj.c (TclAppendFormattedObjs):
	* unix/tclLoadDyld.c (TclpLoadMemory):
	* unix/tclUnixPipe.c (TclpCreateProcess): fix signed-with-unsigned
	comparison and other warnings from gcc4 -Wextra.

2006-07-13  Andreas Kupries <andreask@activestate.com>

	* unix/tclUnixPort.h: Added the inclusion of <AvailabilityMacros.h>.
	The missing header caused the upcoming #if conditions to wrongly
	exclude realpath, causing file normalize to ignore symbolic links in
	the path.

2006-07-11  Zoran Vasiljevic <vasiljevic@users.sourceforge.net>

	* generic/tclAsync.c: Made Tcl_AsyncDelete() more tolerant when called
	after all thread TSD has been garbage-collected.

2006-07-05  Don Porter	<dgp@users.sourceforge.net>

	* generic/tclParseExpr.c:	Completely new expression parser that
	builds a parse tree instead of operating with deep recursion. This
	corrects reports of stack-blowing crashes parsing long expressions
	[Bug 906201] and replaces a fundamentally O(N^2) algorithm with an
	O(N) one [RFE 903765]. The new parser is better able to generate error
	messages that clearly report both the nature and context of the syntax
	error [Bugs 1029267, 1381715]. For now, the code for the old parser is
	still present and can be activated with a "#define OLD_EXPR_PARSER
	1". This is for the sake of a clean implementation patch, and for ease
	of benchmarking. The new parser is non-recursive, so much lighter in
	stack consumption, but it does use more heap, so there may be cases
	where parsing of long expressions that succeeded with the old parser
	will lead to out of memory panics with the new one. There are still
	more improvements possible on that point, though significant progress
	may require changes to the Tcl_Token specifications documented for the
	public Tcl_Parse*() routines.
	***POTENTIAL INCOMPATIBILITY*** for any callers that rely on the exact
	(usually terrible) error messages generated by the old parser. This
	includes a large number of tests in the test suite.

	* generic/tclInt.h:		Replaced TclParseWhiteSpace() with
	* generic/tclParse.c:		TclParseAllWhiteSpace() which is what
	* generic/tclParseExpr.c:	all the callers really needed.
	Breaking whitespace runs at newlines is useful only to the command
	parsing function, and it can call the file scoped routine
	ParseWhiteSpace() to do that.

	* tests/expr-old.test:	Removed knownBug constraints that masked
	* tests/expr.test:	failures due to revised error messages.
	* tests/parseExpr.test:

2006-06-20  Don Porter	<dgp@users.sourceforge.net>

	* generic/tclIOUtil.c:	Changed default configuration to
	* generic/tclInt.decls: #undef USE_OBSOLETE_FS_HOOKS which disables
	* generic/tclTest.c:	access to the Tcl 8.3 internal routines for
	hooking into filesystem operations. Everyone ought to have migrated to
	Tcl_Filesystems by now.
	***POTENTIAL INCOMPATIBILITY*** for any code still stuck in the
	pre-Tcl_Filesystem era.

	* generic/tclIntDecls.h:	make genstubs
	* generic/tclStubInit.c:

	* generic/tclStrToD.c:	Removed dead code that permitted disabling of
	recognition of the new 0b and 0o numeric formats.

	* generic/tclExecute.c: Removed dead code that implemented alternative
	* generic/tclObj.c:	design where numeric values did not
	automatically narrow to the smallest Tcl_ObjType required to hold them

	* generic/tclCmdAH.c:	Removed dead code that was old implementation
	of [format].

2006-06-14  Daniel Steffen  <das@users.sourceforge.net>

	* unix/tclUnixPort.h (Darwin): support MAC_OS_X_VERSION_MAX_ALLOWED
	define from AvailabilityMacros.h: override configure detection and
	only use API available in the indicated OS version or earlier.

2006-06-14  Donal K. Fellows  <donal.k.fellows@manchester.ac.uk>

	* doc/format.n, doc/scan.n: Added examples for converting between
	characters and their numeric interpretations following user prompting.

2006-06-13  Donal K. Fellows  <dkf@users.sf.net>

	* unix/tclLoadDl.c (TclpDlopen): Workaround for a compiler bug in Sun
	Forte 6. [Bug 1503729]

2006-06-06  Don Porter	<dgp@users.sourceforge.net>

	* doc/GetStdChan.3:	Added recommendation that each call to
	Tcl_SetStdChannel() be accompanied by a call to Tcl_RegisterChannel().

2006-06-05  Donal K. Fellows  <donal.k.fellows@manchester.ac.uk>

	* doc/Alloc.3: Added documentation of promise that Tcl_Realloc(NULL,x)
	is the same as Tcl_Alloc(x), as discussed in comp.lang.tcl. Also fixed
	nonsense sentence to say something meaningful.

2006-05-29  Jeff Hobbs	<jeffh@ActiveState.com>

	* generic/tcl.h (Tcl_DecrRefCount): use if/else construct to allow
	placement in unbraced outer if/else conditions. (jcw)

2006-05-27  Daniel Steffen  <das@users.sourceforge.net>

	* macosx/tclMacOSXNotify.c: implemented pthread_atfork() handler that
	* unix/tcl.m4 (Darwin):	    recreates CoreFoundation state and
	notifier thread in the child after a fork(). Note that pthread_atfork
	is available starting with Tiger only. Because vfork() is used by the
	core on Darwin, [exec]/[open] are not affected by this fix, only
	extensions or embedders that call fork() directly (such as TclX).
	However, this only makes fork() safe from corefoundation tcl with
	--disable-threads; as on all platforms, forked children may deadlock
	in threaded tcl due to the potential for stale locked mutexes in the
	child. [Patch 923072]

	* unix/configure: autoconf-2.59
	* unix/tclConfig.h.in: autoheader-2.59

2006-05-24  Donal K. Fellows  <donal.k.fellows@manchester.ac.uk>

	* unix/tcl.m4 (SC_CONFIG_SYSTEM): Fixed quoting of command script to
	awk; it was a rarely used branch, but it was wrong. [Bug 1494160]

2006-05-23  Donal K. Fellows  <donal.k.fellows@manchester.ac.uk>

	* doc/chan.n, doc/refchan.n: Tighten up the documentation to follow a
	slightly more consistent style with regard to argument capitalization.

2006-05-13  Don Porter	<dgp@users.sourceforge.net>

	* generic/tclProc.c (ProcCompileProc): When a bump of the compile
	epoch forces the re-compile of a proc body, take care not to overwrite
	any Proc struct that may be referred to on the active call stack. This
	fixes [Bug 1482718]. Note that the fix will not be effective for code
	that calls the private routine TclProcCompileProc() directly.

2006-05-13  Daniel Steffen  <das@users.sourceforge.net>

	* generic/tclEvent.c (HandleBgErrors): fix leak. [Coverity issue 86]

2006-05-05  Don Porter	<dgp@users.sourceforge.net>

	* generic/tclMain.c (Tcl_Main):		Corrected flaw that required
	* tests/main.test: (Tcl_Main-4.5):	processing of one interactive
	command before passing control to the loop routine registered with
	Tcl_SetMainLoop(). [Bug 1481986]

2006-05-04  Don Porter	<dgp@users.sourceforge.net>

	* README:		Bump version number to 8.5a5
	* generic/tcl.h:
	* tools/tcl.wse.in:
	* unix/configure.in:
	* unix/tcl.spec:
	* win/README.binary:
	* win/configure.in:

	* unix/configure:	autoconf-2.59
	* win/configure:

	* generic/tclBasic.c (ExprSrandFunc): Restore acceptance of wide/big
	* doc/mathfunc.n: integer values by srand(). [Bug 1480509]

2006-04-26  Don Porter	<dgp@users.sourceforge.net>

	*** 8.5a4 TAGGED FOR RELEASE ***

	* changes:	Updates for another RC.

	* generic/tclBinary.c:	Revised the handling of the Q and q format
	* generic/tclInt.h:	specifiers for [binary] to account for the
	* generic/tclStrToD.c:	"middle endian" floating point format used in
	Nokia N770.

2006-04-25  Don Porter	<dgp@users.sourceforge.net>

	* doc/DoubleObj.3:	More doc updates for TIP 237.
	* doc/expr.n:
	* doc/format.n:
	* doc/mathfunc.n:
	* doc/scan.n:
	* doc/string.n:

	* generic/tclScan.c:	[scan $s %u] is documented to accept only
	* tests/scan.test:	decimal formatted integers. Fixed to match.

2006-04-19  Kevin B. Kenny  <kennykb@acm.org>

	* generic/tclStrToD.c: Added code to support the "middle endian"
	floating point format used in the Nokia N770's software-based floating
	point. Thanks to Bruce Johnson for reporting this bug, originally on
	http://wiki.tcl.tk/15408.
	* library/clock.tcl: Fixed a bug with Daylight Saving Time and Posix
	time zone specifiers reported by Martin Lemburg in
	http://groups.google.com/group/comp.lang.tcl/browse_thread/thread/9a8b15a4dfc0b7a0
	(and not at SourceForge).
	* tests/clock.test: Added test case for the above bug.

2006-04-18  Donal K. Fellows  <dkf@users.sf.net>

	* doc/IntObj.3: Minor review fixes, including better documentation of
	the behaviour of Tcl_GetBignumAndClearObj.

2006-04-17  Don Porter	<dgp@users.sourceforge.net>

	* doc/IntObj.3: Documentation changes to account for TIP 237 changes.
	* doc/Object.3: [Bug 1446971]

2006-04-12  Donal K. Fellows  <donal.k.fellows@manchester.ac.uk>

	* generic/regc_locale.c (cclass): Redefined the meaning of [:print:]
	to be exactly UNICODE letters, numbers, punctuation, symbols and
	spaces (*not* whitespace). [Bug 1376892]

2006-04-11  Don Porter	<dgp@users.sourceforge.net>

	* generic/tclTrace.c:	Stop some interference between enter traces
	* tests/trace.test:	and enterstep traces. [Bug 1458266]

2006-04-07  Don Porter	<dgp@users.sourceforge.net>

	* generic/tclPathObj.c: Yet another revised fix for the [Bug 1379287]
	* tests/fileSystem.test:	family of path normalization bugs.

2006-04-06  Jeff Hobbs	<jeffh@ActiveState.com>

	* generic/tclRegexp.c (FinalizeRegexp): full reset data to indicate
	readiness for reinitialization.

2006-04-06  Don Porter	<dgp@users.sourceforge.net>

	* generic/tclIndexObj.c (Tcl_GetIndexFromObjStruct):	It seems there
	* tests/indexObj.test:	are extensions that rely on the prior behavior
	* doc/GetIndex.3:	that the empty string cannot succeed as a
	unique prefix matcher, so I'm restoring Donal Fellows's solution.
	Added mention of this detail to the documentation. [Bug 1464039]

	* tests/compExpr-old.test:	Updated testmathfunctions constraint
	* tests/compExpr.test:		to post-TIP-232 world.
	* tests/expr-old.test:
	* tests/expr.test:
	* tests/info.test:

	* tests/indexObj.test:	Corrected other test errors revealed by
	* tests/upvar.test:	testing outside the tcltest application.

	* generic/tclPathObj.c: Revised fix for the [Bug 1379287] family of
	path normalization bugs.

2006-04-06  Daniel Steffen  <das@users.sourceforge.net>

	* unix/tcl.m4: removed TCL_IO_TRACK_OS_FOR_DRIVER_WITH_BAD_BLOCKING
	define on Darwin. [Bug 1457515]
	* unix/configure: autoconf-2.59
	* unix/tclConfig.h.in: autoheader-2.59

2006-04-05  Don Porter	<dgp@users.sourceforge.net>

	* win/tclWinInit.c:	More careful calls to Tcl_DStringSetLength()
	* win/tclWinSock.c:	to avoid creating invalid DString states. Bump
	* win/tclWinDde.c:	to version 1.3.2. [RFE 1366195]
	* library/dde/pkgIndex.tcl:

	* library/reg/pkgIndex.tcl:	Bump to registry 1.2 because
	* win/tclWinReg.c:	Registry_Unload() is a new public routine
	* win/Makefile.in:	compared to the 1.1.* releases.

	* win/configure.in:	Bump package version numbers.
	* win/configure:	autoconf 2.59

2006-04-05  Donal K. Fellows  <donal.k.fellows@manchester.ac.uk>

	* generic/tclIndexObj.c (Tcl_GetIndexFromObjStruct): Allow empty
	strings to be matched by the Tcl_GetIndexFromObj machinery, in the
	same manner as any other key. [Bug 1464039]

2006-04-03  Andreas Kupries <andreask@activestate.com>

	* generic/tclIO.c (ReadChars): Added check, panic and commentary to a
	piece of code which relies on BUFFER_PADDING to create enough space at
	the beginning of each buffer for the insertion of partial multibyte
	data at the beginning of a buffer. Commentary explains why this code
	is OK, and the panic is as a precaution if someone twiddled the
	BUFFER_PADDING into uselessness.

	* generic/tclIO.c (ReadChars): Temporarily suppress the use of
	TCL_ENCODING_END set when EOF was reached while the buffer we are
	converting is not truly the last buffer in the queue. Together with
	the Utf bug below it was possible to completely wreck the buffer data
	structures, eventually crashing Tcl. [Bug 1462248]

	* generic/tclEncoding.c (UtfToUtfProc): Stop accessing memory beyond
	the end of the input buffer when TCL_ENCODING_END is set and the last
	bytes of the buffer start a multi-byte sequence. This bug contributed
	to [Bug 1462248].

2006-03-30  Miguel Sofer  <msofer@users.sf.net>

	* generic/tclExecute.c: remove unused var and silence gcc warning

2006-03-29  Jeff Hobbs	<jeffh@ActiveState.com>

	* win/Makefile.in: convert _NATIVE paths to use / to avoid ".\"
	path-as-escape issue.

2006-03-29  Don Porter	<dgp@users.sourceforge.net>

	* changes:	Updates for another RC.

	* generic/tclPathObj.c:	 More fixes for path normalization when /../
	* tests/fileSystem.test: tries to go beyond root.[Bug 1379287]

	* generic/tclExecute.c: Revised INST_MOD implementation to do
	calculations in native types as much as possible, moving to mp_ints
	only when necessary.

2006-03-28  Jeff Hobbs	<jeffh@ActiveState.com>

	* win/tclWinPipe.c (TclpCreateProcess): change panics to Tcl errors
	and do proper refcounting of noe objPtr. [Bug 1194429]

	* unix/tcl.m4, win/tcl.m4: []-quote AC_DEFUN functions.

2006-03-28  Daniel Steffen  <das@users.sourceforge.net>

	* macosx/Tcl.xcode/default.pbxuser:	add '-singleproc 1' cli arg to
	* macosx/Tcl.xcodeproj/default.pbxuser: tcltest to ease test debugging

	* macosx/Tcl.xcode/project.pbxproj:	removed $prefix/share from
	* macosx/Tcl.xcodeproj/project.pbxproj: TCL_PACKAGE_PATH as per change
	to unix/configure.in of 2006-03-13.

	* unix/tclUnixFCmd.c (TclpObjNormalizePath): deal with *BSD/Darwin
	realpath() converting relative paths into absolute paths [Bug 1064247]

2006-03-28  Vince Darley  <vincentdarley@sourceforge.net>

	* generic/tclIOUtil.c: fix to nativeFilesystemRecord comparisons
	(lesser part of [Bug 1064247])

2006-03-27  Pat Thoyts	<patthoyts@users.sourceforge.net>

	* win/tclWinTest.c:	Fixes for [Bug 1456373] (mingw-gcc issue)

2006-03-27  Andreas Kupries <andreask@activestate.com>

	* doc/CrtChannel.3:    Added TCL_CHANNEL_VERSION_5, made it the
	* generic/tcl.h:       version where the "truncateProc" is defined at,
	* generic/tclIO.c:     and moved all channel drivers of Tcl to v5.
	* generic/tclIOGT.c, generic/tclIORChan.c, unix/tclUnixChan.c:
	* unix/tclUnixPipe.c, win/tclWinChan.c, win/tclWinConsole.c:
	* win/tclWinPipe.c, win/tclWinSerial.c, win/tclWinSock.c:

2006-03-27  Don Porter	<dgp@users.sourceforge.net>

	* generic/tclExecute.c: Merge INST_MOD computation in with the
	INST_?SHIFT instructions, which also operate only on two integral
	values. Also corrected flaw that made INST_BITNOT of wide values
	require mp_int calculations. Also corrected type that missed optimized
	handling of the tclBooleanType by the TclGetBooleanFromObj macro.

	* changes:	Updates for another RC.

2006-03-25  Don Porter	<dgp@users.sourceforge.net>

	* generic/tclExecute.c: Corrections to INST_EXPON detection of
	overflow to use mp_int calculations.

2006-03-24  Kevin B. Kenny  <kennykb@acm.org>

	* generic/tclExecute.c (TclExecuteByteCode): Added a couple of missing
	casts to 'int' that were affecting compilablity on VC6.

2006-03-24  Don Porter	<dgp@users.sourceforge.net>

	* generic/tclEncoding.c: Reverted latest change [Bug 506653] since it
	reportedly killed test performance on Windows.

	* generic/tclExecute.c: Revised INST_EXPON implementation to do
	calculations in native types as much as possible, moving to mp_ints
	only when necessary.

2006-03-23  Don Porter	<dgp@users.sourceforge.net>

	* generic/tclExecute.c: Merged INST_EXPON handling in with the other
	binary operators that operate on all number types (INST_ADD, etc.).

	* tests/env.test: With case preserved (see 2006-03-21 commit) be sure
	to do case-insensitive filtering. [Bug 1457065]

2006-03-23  Reinhard Max  <max@suse.de>

	* unix/tcl.spec: Cleaned up and completed the spec file. An RPM can
	now be built from the tcl source distribution with "rpmbuild -tb
	<tarball>"

2006-03-22  Reinhard Max  <max@suse.de>

	* tests/stack.test: Run the stack tests in subshells, so that they are
	reported as failed tests rather than bugs in the test suite if the
	recursion causes a segfault.

2006-03-21  Don Porter	<dgp@users.sourceforge.net>

	* changes:	Updates for another RC.

	* generic/tclStrToD.c:	One of the branches of AccumulateDecimalDigit
	* tests/parseExpr.test: did not. [Bug 1451233]

	* tests/env.test:	Preserve case of saved env vars. [Bug 1409272]

2006-03-21  Daniel Steffen  <das@users.sourceforge.net>

	* generic/tclInt.decls:	 implement globbing for HFS creator & type
	* macosx/tclMacOSXFCmd.c:codes and 'hidden' flag, as documented in
	* tests/macOSXFCmd.test: glob.n; objectified OSType handling in [glob]
	* unix/tclUnixFile.c:	 and [file attributes]; fix globbing for
	hidden files with pattern==NULL arg. [Bug 823329]
	* generic/tclIntPlatDecls.h:
	* generic/tclStubInit.c: make genstubs

2006-03-20  Andreas Kupries <andreask@activestate.com>

	* win/Makefile.in (install-libraries): Generate tcl8/8.4 directory
	under Windows as well (cygwin Makefile). Related entry: 2006-03-07,
	dgp. This moved the installation of http from 8.2 to 8.4, partially. A
	fix of the required directory creation was done for unix on Mar 10,
	without entry in the Changelog. This entry is for the fix of the
	directory creation under Windows.

	* unix/installManPage: There is always one even more broken "sed".
	Moved the # comment starting character in the sed script to the
	beginning of their respective lines. The AIX sed will not recognize
	them as comments otherwise :( The actual text stays indented for
	better association with the commands they belong to.

2006-03-20  Donal K. Fellows  <donal.k.fellows@manchester.ac.uk>

	* tests/cmdAH.test, tests/fCmd.test, tests/unixFCmd.test:
	* tests/winFCmd.test: Cleanup of some test constraint handling, and a
	few other minor issues.

2006-03-18  Vince Darley  <vincentdarley@sourceforge.net>

	* generic/tclFileName.c:
	* doc/FileSystem.3:
	* tests/fileName.test: Fix to [Bug 1084705] so that 'glob -nocomplain'
	finally agrees with its documentation and doesn't swallow genuine
	errors.

	***POTENTIAL INCOMPATIBILITY*** for scripts that assumed '-nocomplain'
	removes the need for 'catch' to deal with non-understood path names.

	Small optimisation to implementation of pattern==NULL case of TclGlob,
	and clarification to the documentation. [Tclvfs bug 1405317]

2006-03-18  Vince Darley  <vincentdarley@sourceforge.net>

	* tests/fCmd.test: added knownBug test case for [Bug 1394972]

	* tests/winFCmd.test:
	* tests/tcltest.test: corrected tests to better account for behaviour
	of writable/non-writable directories on Windows 2000/XP. This, with
	the previous patches, closes [Bug 1193497]

2006-03-17  Andreas Kupries <andreask@activestate.com>

	* doc/chan.n: Updated with documentation for the commands 'chan
	create' and 'chan postevent' (TIP #219).

	* doc/refchan.n: New file. Documentation of the command handler API
	for reflected channels (TIP #219).

2006-03-17  Joe Mistachkin <joe@mistachkin.com>

	* unix/tclUnixPort.h: Include pthread.h prior to pthread_np.h [Bug
	1444692]

	* win/tclWinTest.c: Corrected typo of 'initializeMutex' that prevented
	successful compilation.

2006-03-16  Andreas Kupries <andreask@activestate.com>

	* doc/open.n: Documented the changed behaviour of 'a'ppend mode.

	* tests/io.test (io-43.1 io-44.[1234]): Rewritten to be self-contained
	with regard to setup and cleanup. [Bug 681793]

	* generic/tclIOUtil.c (TclGetOpenMode): Added the flag O_APPEND to the
	list of POSIX modes used when opening a file for 'a'ppend. This
	enables the proper automatic seek-to-end-on-write by the OS. See [Bug
	680143] for longer discussion.

	* tests/ioCmd.test (iocmd-13.7.*): Extended the testsuite to check the
	new handling of 'a'.

2006-03-15  Andreas Kupries <andreask@activestate.com>

	* tests/socket.test: Extended the timeout in socket-11.11 from 10 to
	40 seconds to allow for really slow machines. Also extended
	actual/expected results with value of variable 'done' to make it
	clearer when a test fails due to a timeout. [Bug 792159]

2006-03-15  Vince Darley  <vincentdarley@sourceforge.net>

	* win/fCmd.test: add proper test constraints so the new tests don't
	run on Unix.

2006-03-14  Andreas Kupries <andreask@activestate.com>

	* generic/tclPipe.c (TclCreatePipeline): Modified the processing of
	pipebars to fail if the last bar is followed only by redirections.
	[Bug 768659]

2006-03-14  Andreas Kupries <andreask@activestate.com>

	* doc/fconfigure.n: Clarified that -translation is binary is reported
	as lf when queried, because it is identical to lf, except for the
	special additional behaviour when setting it. [Bug 666770]

2006-03-14  Andreas Kupries <andreask@activestate.com>

	* doc/clock.n: Removed double-quotes around section title NAME; not
	needed.
	* unix/installManpage: Reverted part to handle double-quotes in
	section NAME, chokes older sed installations.

2006-03-14  Andreas Kupries <andreask@activestate.com>

	* library/tm.tcl (::tcl::tm::Defaults): Fixed handling of environment
	variable TCLX.y_TM_PATH, bad variable reference. Thanks to Julian
	Noble. [Bug 1448251]

2006-03-14  Vince Darley  <vincentdarley@sourceforge.net>

	* win/tclWinFile.c: updated patch to deal with 'file writable' issues
	on Windows XP/2000.
	* generic/tclTest.c:
	* unix/tclUnixTest.c:
	* win/tclWinTest.c:
	* tests/fCmd.test: updated test suite to deal with correct permissions
	setting and differences between XP/2000 and 95/98 3 tests still fail;
	to be dealt with shortly

2006-03-13  Don Porter	<dgp@users.sourceforge.net>

	* generic/tclEncoding.c: Report error when an escape encoding is
	missing one of its sub-encodings. [Bug 506653]

	* unix/configure.in:	Revert change from 2005-07-26 that sometimes
	* unix/configure:	added $prefix/share to the tcl_pkgPath. See
	[Patch 1231015]. autoconf-2.59.

2006-03-10  Miguel Sofer  <msofer@users.sf.net>

	* generic/tclProc.c (ObjInterpProcEx):
	* tests/apply.test (apply-5.1): Fix [apply] error messages so that
	they quote the lambda expression. [Bug 1447355]

2006-03-10  Zoran Vasiljevic  <vasiljevic@users.sourceforge.net>

	-- Summary of changes fixing [Bug 1437595] --

	* generic/tclEvent.c: Cosmetic touches and identation
	* generic/tclInt.h: Added TclpFinalizeSockets() call.

	* generic/tclIO.c: Calls TclpFinalizeSockets() as part of the
	TclFinalizeIOSubsystem().

	* unix/tclUnixSock.c: Added no-op TclpFinalizeSockets().

	* win/tclWinPipe.c, win/tclWinSock.c: Finalization of sockets/pipes is
	now solely done in TclpFinalizeSockets() and TclpFinalizePipes() and
	not over the thread-exit handler, because the order of actions the Tcl
	generic core will impose may result in cores/hangs if the thread exit
	handler tears down corresponding subsystem(s) too early.

2006-03-10  Vince Darley  <vincentdarley@sourceforge.net>

	* win/tclWinFile.c: previous patch breaks tests, so removed.

2006-03-09  Vince Darley  <vincentdarley@sourceforge.net>

	* win/tclWinFile.c: fix to 'file writable' in certain XP directories.
	Thanks to fvogel and jfg. [Patch 1344540] Modified patch to make use
	of existing use of getSecurityProc.

2006-03-08  Don Porter	<dgp@users.sourceforge.net>

	* generic/tclExecute.c: Complete missing bit of TIP 215 implementation
	* tests/incr.test:

2006-03-07  Joe English	 <jenglish@users.sourceforge.net>

	* unix/tcl.m4: Set SHLIB_LD_FLAGS='${LIBS}' on NetBSD, as per the
	other *BSD variants. [Bug 1334613]
	* unix/configure: Regenerated.

2006-03-07  Don Porter	<dgp@users.sourceforge.net>

	* changes:	Update in prep. for 8.5a4 release.

	* unix/Makefile.in:	Package http 2.5.2 requires Tcl 8.4, so the
	* win/Makefile.in:	*.tm installation has to be placed in an "8.4"
	directory, not an "8.2" directory.

2006-03-06  Don Porter	<dgp@users.sourceforge.net>

	* generic/tclBasic.c:	Revised handling of TCL_EVAL_* flags to
	* tests/parse.test:	simplify TclEvalObjvInternal and to correct
	the auto-loading of alias targets (parse-8.12). [Bug 1444291]

2006-03-03  Don Porter	<dgp@users.sourceforge.net>

	* generic/tclPathObj.c: Revised yesterday's fix for [Bug 1379287] to
	work on Windows.

	* generic/tclObj.c:	Compatibility support for existing code that
	calls Tcl_GetObjType("boolean").

2006-03-02  Don Porter	<dgp@users.sourceforge.net>

	* generic/tclPathObj.c:		Fix for failed normalization of paths
	* tests/fileSystem.test:	with /../ that lead back to the root
	of the filesystem, like /foo/.. [Bug 1379287]

2006-03-01  Reinhard Max  <max@suse.de>

	* unix/installManPage: Fix the script for manpages that have quotes
	around the .SH arguments, as doctools produces them. [Bug 1292145]
	Some minor cleanups and improvements.

2006-02-28  Don Porter	<dgp@users.sourceforge.net>

	* generic/tclBasic.c:	Corrections to be sure that TCL_EVAL_GLOBAL
	* tests/namespace.test: evaluations act the same as [uplevel #0]
	* tests/parse.test:	evaluations, even when execution traces or
	* tests/trace.test:	invocations of [::unknown] are present. [Bug
	1439836]

2006-02-22  Don Porter	<dgp@users.sourceforge.net>

	* generic/tclBasic.c:	Corrected a few bugs in how [namespace
	* tests/namespace.test: unknown] interacts with TCL_EVAL_* flags.
	[Patch 958222]

2006-02-17  Don Porter	<dgp@users.sourceforge.net>

	* generic/tclIORChan.c: Revised error message generation and handling
	* tests/ioCmd.test:	of exceptional return codes in the channel
	reflection layer. [Bug 1372348]

2006-02-16  Don Porter	<dgp@users.sourceforge.net>

	* generic/tclIndexObj.c:	Disallow the "ambiguous" error message
	* tests/indexObj.test:		when TCL_EXACT matching is requested.
	* tests/ioCmd.test:

2006-02-15  Don Porter	<dgp@users.sourceforge.net>

	* generic/tclIO.c:	Made several routines tolerant of
	* generic/tclIORChan.c: interp == NULL arguments. [Bug 1380662]
	* generic/tclIOUtil.c:

2006-02-09  Don Porter	<dgp@users.sourceforge.net>

	TIP#215 IMPLEMENTATION

	* doc/incr.n:		Revised [incr] to auto-initialize when varName
	* generic/tclExecute.c: argument is unset. [Patch 1413115]
	* generic/tclVar.c:
	* tests/compile.test:
	* tests/incr-old.test:
	* tests/incr.test:
	* tests/set.test:

	* tests/main.test (Tcl_Main-6.7):	Improved robustness of
	command auto-completion test. [Bug 1422736]

2006-02-08  Donal K. Fellows  <dkf@users.sf.net>

	* doc/Encoding.3, doc/encoding.n: Updates due to review at request of
	Don Porter. Mostly minor changes.

2006-02-08  Don Porter	<dgp@users.sourceforge.net>

	TIP#258 IMPLEMENTATION

	* doc/Encoding.3:	New subcommand [encoding dirs].
	* doc/encoding.n:	New routine Tcl_GetEncodingNameFromEnvironment
	* generic/tcl.decls:	Made public:
	* generic/tclBasic.c:	TclGetEncodingFromObj
	* generic/tclCmdAH.c:		-> Tcl_GetEncodingFromObj
	* generic/tclEncoding.c:TclGetEncodingSearchPath
	* generic/tclInt.decls:		-> Tcl_GetEncodingSearchPath
	* generic/tclInt.h:	TclSetEncodingSearchPath
	* generic/tclTest.c:		-> Tcl_SetEncodingSearchPath
	* library/init.tcl:	Removed commands:
	* tests/cmdAH.test:		[tcl::unsupported::EncodingDirs]
	* tests/encoding.test:		[testencoding path] (Tcltest)
	* unix/tclUnixInit.c:	[Patch 1413934]
	* win/tclWinInit.c:

	* generic/tclDecls.h:	make genstubs
	* generic/tclIntDecls.h:
	* generic/tclStubInit.c:

2006-02-01  Miguel Sofer  <msofer@users.sf.net>

	* generic/tclProc.c: minor improvements to [apply]
	* tests/apply.test: new tests; apply-5.1 currently fails to indicate
	missing work in error reporting

2006-02-01  Don Porter	<dgp@users.sourceforge.net>

	TIP#194 IMPLEMENTATION

	* doc/apply.n:	(New file)	New command [apply]. [Patch 944803]
	* doc/uplevel.n:
	* generic/tclBasic.c:
	* generic/tclInt.h:
	* generic/tclProc.c:
	* tests/apply.test: (New file)
	* tests/proc-old.test:
	* tests/proc.test:

	TIP#181 IMPLEMENTATION

	* doc/Namespace.3:	New command [namespace unknown]. New public C
	* doc/namespace.n:	routines Tcl_(Get|Set)NamespaceUnknownHandler.
	* doc/unknown.n:	[Patch 958222]
	* generic/tcl.decls:
	* generic/tclBasic.c:
	* generic/tclInt.h:
	* generic/tclNamesp.c:
	* tests/namespace.test:

	* generic/tclDecls.h:	make genstubs
	* generic/tclStubInit.c:

	TIP#250 IMPLEMENTATION

	* doc/namespace.n:	New command [namespace upvar]. [Patch 1275435]
	* generic/tclInt.h:
	* generic/tclNamesp.c:
	* generic/tclVar.c:
	* tests/namespace.test:
	* tests/upvar.test:

2006-01-26  Donal K. Fellows  <dkf@users.sf.net>

	* doc/dict.n: Fixed silly bug in example. Thanks to Heiner Marxen
	<heiner.marxen@unsel.de> for catching this! [Bug 1415725]

2006-01-26  Donal K. Fellows  <donal.k.fellows@manchester.ac.uk>

	* unix/tclUnixChan.c (TclpOpenFileChannel): Tidy up and comment the
	mess to do with setting up serial channels. This (deliberately) breaks
	a broken FreeBSD port, indicates what we're really doing, and reduces
	the amount of conditional compilation sections for better maintenance.

2006-01-25  Donal K. Fellows  <dkf@users.sf.net>

	* unix/tclUnixInit.c (TclpInitPlatform): Improved conditions on when
	to update the FP rounding mode on FreeBSD, taken from FreeBSD port.

2006-01-23  Donal K. Fellows  <dkf@users.sf.net>

	* tests/string.test (string-12.21): Added test for [Bug 1410553] based
	on original bug report.

2006-01-23  Miguel Sofer  <msofer@users.sf.net>

	* generic/tclStringObj.c: fixed incorrect handling of internal rep in
	Tcl_GetRange. Thanks to twylite and Peter Spjuth. [Bug 1410553]

	* generic/tclProc.c: fixed args handling for precompiled bodies [Bug
	1412695]; thanks to Uwe Traum.

2006-01-16  Reinhard Max  <max@suse.de>

	* generic/tclPipe.c (FileForRedirect): Prevent nameString from being
	freed without having been initialized.
	* tests/exec.test: Added a test for the above.

2006-01-12  Zoran Vasiljevic  <vasiljevic@users.sourceforge.net>

	* generic/tclPathObj.c (Tcl_FSGetInternalRep): backported patch from
	core-8-4-branch. A freed pointer has been overwritten causing all
	sorts of coredumps.

2006-01-12  Vince Darley  <vincentdarley@sourceforge.net>

	* win/tclWinFile.c: fix to sharing violation [Bug 1366227]

2006-01-11  Don Porter	<dgp@users.sourceforge.net>

	* generic/tclBasic.c:	Moved Tcl_LogCommandInfo from tclBasic.c to
	* generic/tclNamesp.c:	tclNamesp.c to get access to identifier with
	* tests/error.test (error-7.0): file scope. Added check for traces on
	::errorInfo, and when present fall back to contruction of the stack
	trace in the variable so that write trace notification timings are
	compatible with earlier Tcl releases. This reduces, but does not
	completely eliminate the ***POTENTIAL INCOMPATIBILITY*** created by
	the 2004-10-15 commit. [Bug 1397843]

2006-01-10  Daniel Steffen  <das@users.sourceforge.net>

	* unix/configure:    add caching, use AC_CACHE_CHECK instead of
	* unix/configure.in: AC_CACHE_VAL where possible, consistent message
	* unix/tcl.m4:	     quoting, sync relevant tclconfig/tcl.m4 changes
	and gratuitous formatting differences, fix SC_CONFIG_MANPAGES with
	default argument, Darwin improvements to SC_LOAD_*CONFIG.

2006-01-09  Don Porter	<dgp@users.sourceforge.net>

	* generic/tclNamesp.c (NamespaceInscopeCmd):	[namespace inscope]
	* tests/namespace.test: commands were not reported by [info level].
	[Bug 1400572]

2006-01-09  Donal K. Fellows  <donal.k.fellows@manchester.ac.uk>

	* generic/tclTrace.c: Stop exporting the guts of the trace command;
	nothing outside this file needs to see it. [Bug 971336]

2006-01-05  Donal K. Fellows  <donal.k.fellows@manchester.ac.uk>

	* unix/tcl.m4 (TCL_CONFIG_SYSTEM): Factor out the code to determine
	the operating system version number, as it was replicated in several
	places.

2006-01-04  David Gravereaux  <davygrvy@pobox.com>

	* win/tclAppInit.c: WIN32 native console signal handler removed. This
	was found to be interfering with TWAPI extension one. IMO, special
	services such as signal handlers should best be done with extensions
	to the core after discussions on c.l.t. about Roy Terry's tclsh
	children of a real windows service shell.

	******************************************************************
	*** CHANGELOG ENTRIES FOR 2005 IN "ChangeLog.2005"	       ***
	*** CHANGELOG ENTRIES FOR 2004 IN "ChangeLog.2004"	       ***
	*** CHANGELOG ENTRIES FOR 2003 IN "ChangeLog.2003"	       ***
	*** CHANGELOG ENTRIES FOR 2002 IN "ChangeLog.2002"	       ***
	*** CHANGELOG ENTRIES FOR 2001 IN "ChangeLog.2001"	       ***
	*** CHANGELOG ENTRIES FOR 2000 IN "ChangeLog.2000"	       ***
	*** CHANGELOG ENTRIES FOR 1999 AND EARLIER IN "ChangeLog.1999" ***
	******************************************************************<|MERGE_RESOLUTION|>--- conflicted
+++ resolved
@@ -1,21 +1,9 @@
 2011-08-15  Jan Nijtmans  <nijtmans@users.sf.net>
 
-<<<<<<< HEAD
 	* win/tclWinPort.h:    [Bug 3388350] mingw64 compiler warnings
-=======
-	* win/tcl.m4:       [Bug 3388350] mingw64 compiler warnings
-	* win/configure
-	* win/tclMtherr.c
-	* win/tclWinPort.h
-	* win/tclWinChan.c
-	* win/tclWinDde.c
+	* win/tclWinFile.c
 	* win/tclWinPipe.c
-	* win/tclWinReg.c
-	* win/tclWinSerial.c
 	* win/tclWinSock.c
-	* win/tclWinTest.c
-	* win/tclWinTime.c
->>>>>>> ee14b05c
 	* generic/tclPosixStr.c
 	* generic/tclStrToD.c
 
