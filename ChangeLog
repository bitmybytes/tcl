<<<<<<< HEAD
=======
2013-01-04  Donal K. Fellows  <dkf@users.sf.net>

	* generic/tclEnsemble.c (CompileBasicNArgCommand): Added very simple
	compiler (which just compiles to a normal invoke of the implementation
	command) for many ensemble subcommands where we can prove that there
	is no way for scripts to detect the difference even through error
	handling or [info level]/[info frame]. This improves the code produced
	from some ensembles (e.g., [info], [string]) to the point where the
	ensemble is now not normally seen at the bytecode level at all.

2013-01-04  Miguel Sofer  <msofer@users.sf.net>

	* generic/tclInt.h:      Insure that PURIFY builds cannot exploit the
	* generic/tclExecute.c:  Tcl stack to hide mem defects.

>>>>>>> 6b841292
2013-01-03  Donal K. Fellows  <dkf@users.sf.net>

	* doc/fconfigure.n, doc/CrtChannel.3: Updated to reflect the fact that
	the minimum buffer size is one byte, not ten. Identified by Schelte
	Bron on the Tcler's Chat.

	* generic/tclExecute.c (TEBCresume:INST_INVOKE_REPLACE):
	* generic/tclEnsemble.c (TclCompileEnsemble): Added new mechanism to
	allow for more efficient dispatch of non-bytecode-compiled subcommands
	of bytecode-compiled ensembles. This can provide substantial speed
	benefits in some cases.

2013-01-02  Miguel Sofer  <msofer@users.sf.net>

	* generic/tclEnsemble.c:  Remove stray calls to Tcl_Alloc and friends:
	* generic/tclExecute.c:   the core should only use ckalloc to allow
	* generic/tclIORTrans.c:  MEM_DEBUG to work properly.
	* generic/tclTomMathInterface.c:

2012-12-31  Donal K. Fellows  <dkf@users.sf.net>

	* doc/string.n: Noted the obsolescence of the 'bytelength',
	'wordstart' and 'wordend' subcommands, and moved them to later in the
	file.

2012-12-27  Jan Nijtmans  <nijtmans@users.sf.net>

	* generic/tclListObj.c: [Bug 3598580]: Tcl_ListObjReplace may release
	deleted elements too early.

2012-12-22  Alexandre Ferrieux  <ferrieux@users.sourceforge.net>

	* generic/tclUtil.c: Stop leaking allocated space when objifying a
	zero-length DString. [Bug 3598150] spotted by afredd.

2012-12-21  Jan Nijtmans  <nijtmans@users.sf.net>

	* unix/dltest/pkgb.c:  Inline compat Tcl_GetDefaultEncodingDir.
	* generic/tclStubLib.c: Eliminate unnecessary static HasStubSupport()
	and isDigit() functions, just do the same inline.

2012-12-18  Donal K. Fellows  <dkf@users.sf.net>

	* generic/tclCompCmdsSZ.c (TclSubstCompile): Improved the sequence of
	instructions issued for [subst] when dealing with simple variable
	references.

2012-12-14  Don Porter  <dgp@users.sourceforge.net>

	*** 8.6.0 TAGGED FOR RELEASE ***

	* changes: updates for 8.6.0

2012-12-13  Don Porter  <dgp@users.sourceforge.net>

	* generic/tclZlib.c:	Repair same issue with misusing the
	* tests/zlib.test:	'fire and forget' nature of Tcl_ObjSetVar2
	in the new TIP 400 implementation.

2012-12-13  Miguel Sofer  <msofer@users.sf.net>

	* generic/tclCmdAH.c:	(CatchObjCmdCallback): do not decrRefCount
	* tests/cmdAH.test:	the newValuePtr sent to Tcl_ObjSetVar2:
	TOSV2 is 'fire and forget', it decrs on its own.
	Fix for [Bug 3595576], found by andrewsh.

2012-12-13  Jan Nijtmans  <nijtmans@users.sf.net>

	* generic/tcl.h: Fix Tcl_DecrRefCount macro such that it doesn't
	access its objPtr parameter twice any more.

2012-12-11  Don Porter  <dgp@users.sourceforge.net>

	* generic/tcl.h:	Bump version number to 8.6.0.
	* library/init.tcl:
	* unix/configure.in:
	* win/configure.in:
	* unix/tcl.spec:
	* README:

	* unix/configure:	autoconf-2.59
	* win/configure:

2012-12-10  Donal K. Fellows  <dkf@users.sf.net>

	* tools/tcltk-man2html.tcl (plus-pkgs): Increased robustness of
	version number detection code to deal with packages whose names are
	prefixes of other packages.
	* unix/Makefile.in (dist): Added pkgs/package.list.txt to distribution
	builds to ensure that 'make html' will work better.

2012-12-09  Alexandre Ferrieux  <ferrieux@users.sourceforge.net>

	* tests/chan.test: Clean up unwanted eofchar side-effect of chan-4.6
	leading to a spurious "'" at end of chan.test under certain conditions
	(see [Bug 3389289] and [Bug 3389251]).

	* doc/expr.n: [Bug 3594188]: Clarifications about commas.

2012-12-08  Alexandre Ferrieux  <ferrieux@users.sourceforge.net>

	* generic/tclIO.c: Fix busyloop at exit under TCL_FINALIZE_ON_EXIT
	when there are unflushed nonblocking channels.  Thanks Miguel for
	spotting.

2012-12-07  Jan Nijtmans  <nijtmans@users.sf.net>

	* unix/dltest/pkgb.c:  Turn pkgb.so into a Tcl9 interoperability test
        library: Whatever Tcl9 looks like, loading pkgb.so in Tcl 9 should
        either result in an error-message, either succeed, but never crash.

2012-11-28  Donal K. Fellows  <dkf@users.sf.net>

	* generic/tclZlib.c (ZlibStreamSubcmd): [Bug 3590483]: Use a mechanism
	for complex option resolution that has fewer problems with more
	finicky compilers.

2012-11-26  Reinhard Max  <max@suse.de>

	* unix/tclUnixSock.c: Factor out creation of the -sockname and
	-peername lists from TcpGetOptionProc() to TcpHostPortList().  Make it
	robust against implementations of getnameinfo() that error out if
	reverse mapping fails instead of falling back to the numeric
	representation.

2012-11-20  Donal K. Fellows  <dkf@users.sf.net>

	* generic/tclBinary.c (BinaryDecode64): [Bug 3033307]: Corrected
	handling of trailing whitespace when decoding base64. Thanks to Anton
	Kovalenko for reporting, and Andy Goth for the fix and tests.

2012-11-19  Donal K. Fellows  <dkf@users.sf.net>

	* generic/tclExecute.c (INST_STR_RANGE_IMM): [Bug 3588366]: Corrected
	implementation of bounds restriction for end-indexed compiled [string
	range]. Thanks to Emiliano Gavilan for diagnosis and fix.

2012-11-15  Jan Nijtmans  <nijtmans@users.sf.net>

	IMPLEMENTATION OF TIP#416

	New Options for 'load': -global and -lazy

	* generic/tcl.h:
	* generic/tclLoad.c
	* unix/tclLoadDl.c
	* unix/tclLoadDyld.c
	* tests/load.test
	* doc/Load.3
	* doc/load.n

2012-11-14  Donal K. Fellows  <dkf@users.sf.net>

	* unix/tclUnixFCmd.c (TclUnixOpenTemporaryFile): [Bug 2933003]: Factor
	out all the code to do temporary file creation so that it is possible
	to make it correct in one place. Allow overriding of the back-stop
	default temporary file location at compile time by setting the
	TCL_TEMPORARY_FILE_DIRECTORY #def to a string containing the directory
	name (defaults to "/tmp" as that is the most common default).

2012-11-13  Joe Mistachkin  <joe@mistachkin.com>

	* win/tclWinInit.c: also search for the library directory (init.tcl,
	encodings, etc) relative to the build directory associated with the
	source checkout.

2012-11-10  Miguel Sofer  <msofer@users.sf.net>

	* generic/tclBasic.c:   re-enable bcc-tailcall, after fixing an
	* generic/tclExecute.c: infinite loop in the TCL_COMPILE_DEBUG mode


2012-11-07  Kevin B. Kenny  <kennykb@acm.org>

	* library/tzdata/Africa/Casablanca:
	* library/tzdata/America/Araguaina:
	* library/tzdata/America/Bahia:
	* library/tzdata/America/Havana:
	* library/tzdata/Asia/Amman:
	* library/tzdata/Asia/Gaza:
	* library/tzdata/Asia/Hebron:
	* library/tzdata/Asia/Jerusalem:
	* library/tzdata/Pacific/Apia:
	* library/tzdata/Pacific/Fakaofo:
	* library/tzdata/Pacific/Fiji:		Import tzdata2012i.

2012-11-06  Donal K. Fellows  <dkf@users.sf.net>

	* library/http/http.tcl (http::Finish): [Bug 3581754]: Ensure that
	callbacks are done at most once to prevent problems with timeouts on a
	keep-alive connection (combined with reentrant http package use)
	causing excessive stack growth. Not a fix for the underlying problem,
	but ensures that pain will be mostly kept away from users.
	Bump http package to 2.8.5.

2012-11-05  Donal K. Fellows  <dkf@users.sf.net>

	Added bytecode compilation of many Tcl commands. Some of these are
	total compilations and some are only partial (i.e., only compile in
	some cases). The (sub-)commands affected are:
	* array: exists, set, unset
	* dict: create, exists, merge
	* format: (simple cases only)
	* info: commands, coroutine, level, object
	* info object: class, isa object, namespace
	* namespace: current, code, qualifiers, tail, which
	* regsub: (only cases convertable to simple [string map])
	* self: (only no-argument and [self object] cases)
	* string: first, last, map, range
	* tailcall:
	* yield:

	[This was work originally done on the 'dkf-compile-misc-info' branch.]

2012-11-05  Jan Nijtmans  <nijtmans@users.sf.net>

	IMPLEMENTATION OF TIP#413

	Align the [string trim] and [string is space] commands, such that
	[string trim] by default trims all characters for which [string is
	space] returns 1, augmented with the NUL character.

	* generic/tclUtf.c: Add NEL, BOM and two more characters to [string is
	space]
	* generic/tclCmdMZ.c: Modify [string trim] for Unicode modifications.
	* generic/regc_locale.c: Regexp engine must match [string is space]
	* doc/string.n
	* tests/string.test
	***POTENTIAL INCOMPATIBILITY***
	Code that relied on characters not previously trimmed being not
	removed will notice a difference; it is believed that this is rare,
	but a workaround to get the behavior in Tcl 8.5 is to use " \t\n\r" as
	an explicit trim set.

2012-10-31  Jan Nijtmans  <nijtmans@users.sf.net>

	* win/Makefile.in:   Dde version number to 1.4.0, ready for Tcl 8.6.0rc1
	* win/makefile.vc
	* win/tclWinDde.c
	* library/dde/pkgIndex.tcl
	* tests/winDde.test

2012-10-24  Donal K. Fellows  <dkf@users.sf.net>

	* generic/tclCompCmds.c (TclCompileDictUnsetCmd): Added compilation of
	the [dict unset] command (for scalar var in LVT only).

2012-10-23  Jan Nijtmans  <nijtmans@users.sf.net>

	* generic/tclInt.h:       Add "flags" parameter from Tcl_LoadFile to
	* generic/tclIOUtil.c:    to various internal functions, so these
	* generic/tclLoadNone.c:  flags are available through the whole
	* unix/tclLoad*.c:        filesystem for (future) internal use.
	* win/tclWinLoad.c:

2012-10-17  Miguel Sofer  <msofer@users.sf.net>

	* generic/tclBasic.c (TclNRCoroutineObjCmd): insure that numlevels
	are properly set, fix bug discovered by dkf and reported at
	http://code.activestate.com/lists/tcl-core/12213/

2012-10-16  Donal K. Fellows  <dkf@users.sf.net>

	IMPLEMENTATION OF TIP#405

	New commands for applying a transformation to the elements of a list
	to produce another list (the [lmap] command) and to the mappings of a
	dictionary to produce another dictionary (the [dict map] command). In
	both cases, a [continue] will cause the skipping of an element/pair,
	and a [break] will terminate the construction early and successfully.

	* generic/tclCmdAH.c (Tcl_LmapObjCmd, TclNRLmapCmd): Implementation of
	the new [lmap] command, based on (and sharing much of) [foreach].
	* generic/tclDictObj.c (DictMapNRCmd): Implementation of the new [dict
	map] subcommand, based on (and sharing much of) [dict for].
	* generic/tclCompCmds.c (TclCompileLmapCmd, TclCompileDictMapCmd):
	Compilation engines for [lmap] and [dict map].

	IMPLEMENTATION OF TIP#400

	* generic/tclZlib.c: Allow the specification of a compression
	dictionary (a binary blob used to seed the compression engine) in both
	streams and channel transformations. Also some reorganization to allow
	for getting gzip header dictionaries and controlling buffering levels
	in channel transformations (allowing a trade-off between formal
	correctness and speed).
	(Tcl_ZlibStreamSetCompressionDictionary): New C API to allow setting
	the compression dictionary without using a Tcl script.

2012-10-14  Jan Nijtmans  <nijtmans@users.sf.net>

	* generic/tclDictObj.c: [Bug 3576509]: ::tcl::Bgerror crashes with
	* generic/tclEvent.c:    invalid arguments. Better fix, which helps
	for all Tcl_DictObjGet() calls in Tcl's source code.

2012-10-13  Jan Nijtmans  <nijtmans@users.sf.net>

	* generic/tclEvent.c: [Bug 3576509]: tcl::Bgerror crashes with invalid
	arguments

2012-10-06  Jan Nijtmans  <nijtmans@users.sf.net>

	* win/Makefile.in: [Bug 2459774]: tcl/win/Makefile.in not compatible
	with msys 0.8.

2012-10-03  Don Porter  <dgp@users.sourceforge.net>

	* generic/tclIO.c:	When checking for std channels being closed,
	compare the channel state, not the channel itself so that stacked
	channels do not cause trouble.

2012-09-26  Reinhard Max  <max@suse.de>

	* generic/tclIOSock.c (TclCreateSocketAddress): Work around a bug in
	getaddrinfo() on OSX that caused name resolution to fail for [socket
	-server foo -myaddr localhost 0].

2012-09-20  Jan Nijtmans  <nijtmans@users.sf.net>

	* win/configure.in: New import libraries for zlib 1.2.7, usable for
	* win/configure:    all win32/win64 compilers
	* compat/zlib/win32/zdll.lib:
	* compat/zlib/win64/zdll.lib:

	* win/tclWinDde.c: [FRQ 3527238]: Full unicode support for dde. Dde
	version is now 1.4.0b2.
	***POTENTIAL INCOMPATIBILITY***

2012-09-19  Jan Nijtmans  <nijtmans@users.sf.net>

	* generic/tcl.h:  Make Tcl_Interp a fully opaque structure if
	TCL_NO_DEPRECATED is set (TIP 330 and 336).
	* win/nmakehlp.c: Let "nmakehlp -V" start searching digits after the
	found match (suggested by Harald Oehlmann).

2012-09-07  Harald Oehlmann  <oehhar@users.sf.net>

	*** 8.6b3 TAGGED FOR RELEASE ***

	IMPLEMENTATION OF TIP#404.

	* library/msgcat/msgcat.tcl:	[FRQ 3544988]: New commands [mcflset]
	* library/msgcat/pkgIndex.tcl:	and [mcflmset] to set mc entries with
	* unix/Makefile.in:		implicit message file locale.
	* win/Makefile.in:		Bump to 1.5.0.

2012-08-25  Donal K. Fellows  <dkf@users.sf.net>

	* library/msgs/uk.msg: [Bug 3561330]: Use the correct full name of
	March in Ukrainian. Thanks to Mikhail Teterin for reporting.

2012-08-23  Jan Nijtmans  <nijtmans@users.sf.net>

	* generic/tclBinary.c: [Bug 3496014]: Unecessary memset() in
	Tcl_SetByteArrayObj().

2012-08-20  Don Porter  <dgp@users.sourceforge.net>

	* generic/tclPathObj.c:	[Bug 3559678]: Fix bad filename normalization
	when the last component is the empty string.

2012-08-20  Jan Nijtmans  <nijtmans@users.sf.net>

	* win/tclWinPort.h:  Remove wrapper macro for ntohs(): unnecessary,
	because it doesn't require an initialized winsock_2 library. See:
	<http://msdn.microsoft.com/en-us/library/windows/desktop/ms740075%28v=vs.85%29.aspx>
	* win/tclWinSock.c:
	* generic/tclStubInit.c:

2012-08-17  Jan Nijtmans  <nijtmans@users.sf.net>

	* win/nmakehlp.c: Add "-V<num>" option, in order to be able to detect
	partial version numbers.

2012-08-15  Jan Nijtmans  <nijtmans@users.sf.net>

	* win/buildall.vc.bat: Only build the threaded builds by default
	* win/rules.vc:        Some code cleanup

2010-08-13  Stuart Cassoff  <stwo@users.sourceforge.net>

	* unix/tclUnixCompat.c: [Bug 3555454]: Rearrange a bit to quash
	'declared but never defined' compiler warnings.

2012-08-13  Jan Nijtmans  <nijtmans@users.sf.net>

	* compat/zlib/win64/zlib1.dll:  Add 64-bit build of zlib1.dll, and use
	* compat/zlib/win64/zdll.lib:   it for the dynamic mingw-w64 build.
	* win/Makefile.in:
	* win/configure.in:
	* win/configure:

2012-08-09  Reinhard Max  <max@suse.de>

	* tests/http.test: Fix http-3.29 for machines without IPv6 support.

2010-08-08  Stuart Cassoff  <stwo@users.sourceforge.net>

	* unix/tclUnixCompat.c: Change one '#ifdef' to '#if defined()' for
	improved consistency within the file.

2012-08-08  Jan Nijtmans  <nijtmans@users.sf.net>

	* generic/tclfileName.c: [Bug #1536227]: Cygwin network pathname
	* tests/fileName.test:   support

2012-08-07  Don Porter  <dgp@users.sourceforge.net>

	* generic/tclIOUtil.c:	[Bug 3554250]: Overlooked one field of cleanup
	in the thread exit handler for the filesystem subsystem.

2012-07-31  Donal K. Fellows  <dkf@users.sf.net>

	* generic/tclInterp.c (Tcl_GetInterpPath):
	* unix/tclUnixPipe.c (TclGetAndDetachPids, Tcl_PidObjCmd):
	* win/tclWinPipe.c (TclGetAndDetachPids, Tcl_PidObjCmd):
	Purge use of Tcl_AppendElement, and corrected conversion of PIDs to
	integer objects.

2012-07-31  Jan Nijtmans  <nijtmans@users.sf.net>

	* win/nmakehlp.c:  Add -Q option from sampleextension.
	* win/Makefile.in: [FRQ 3544967]: Missing objectfiles in static lib
	* win/makefile.vc: (Thanks to Jos Decoster).

2012-07-29  Jan Nijtmans  <nijtmans@users.sf.net>

	* win/Makefile.in:  No longer build tcltest.exe to run the tests,
	but use tclsh86.exe in combination with tcltest86.dll to do that.
	* tests/*.test:     load tcltest86.dll if necessary.

2012-07-28  Jan Nijtmans  <nijtmans@users.sf.net>

	* tests/clock.test:    [Bug 3549770]: Multiple test failures running
	* tests/registry.test: tcltest outside build tree
	* tests/winDde.test:

2012-07-27  Jan Nijtmans  <nijtmans@users.sf.net>

	* generic/tclUniData.c:   Support Unicode 6.2 (Add Turkish lira sign)
	* generic/regc_locale.c:

2012-07-25  Alexandre Ferrieux  <ferrieux@users.sourceforge.net>

	* win/tclWinPipe.c: [Bug 3547994]: Abandon the synchronous Windows
	pipe driver to its fate when needed to honour TIP#398.

2012-07-24  Trevor Davel  <twylite@crypt.co.za>

	* win/tclWinSock.c: [Bug: 3545363]: Loop over multiple underlying file
	descriptors for a socket where required (TcpCloseProc, SocketProc).
	Refactor socket/descriptor setup to manage linked list operations in
	one place. Fix memory leak in socket close (TcpCloseProc) and related
	dangling pointers in SocketEventProc.

2012-07-19  Reinhard Max  <max@suse.de>

	* win/tclWinSock.c (TcpAccept): [Bug: 3545363]: Use a large enough
	buffer for accept()ing IPv6 connections. Fix conversion of host and
	port for passing to the accept proc to be independent of the IP
	version.

2012-07-23  Alexandre Ferrieux  <ferrieux@users.sourceforge.net>

	* generic/tclIO.c: [Bug 3545365]: Never try a bg-flush  on a dead
	channel, just like before 2011-08-17.

2012-07-19  Joe Mistachkin  <joe@mistachkin.com>

	* generic/tclTest.c: Fix several more missing mutex-locks in
	TestasyncCmd.

2012-07-19  Alexandre Ferrieux  <ferrieux@users.sourceforge.net>

	* generic/tclTest.c: [Bug 3544685]: Missing mutex-lock in
	TestasyncCmd since 2011-08-19. Unbounded gratitude to Stuart
	Cassoff for spotting it.

2012-07-17  Jan Nijtmans  <nijtmans@users.sf.net>

	* win/makefile.vc: [Bug 3544932]: Visual studio compiler check fails

2012-07-16  Donal K. Fellows  <dkf@users.sf.net>

	* generic/tclUtil.c (UpdateStringOfEndOffset): [Bug 3544658]: Stop
	1-byte overrun in memcpy, that object placement rules made harmless
	but which still caused compiler complaints.

2012-07-16  Jan Nijtmans  <nijtmans@users.sf.net>

	* library/reg/pkgIndex.tcl:  Make registry 1.3 package dynamically
	loadable when ::tcl::pkgconfig is available.

2012-07-11  Jan Nijtmans  <nijtmans@users.sf.net>

	* win/tclWinReg.c: [Bug 3362446]: registry keys command fails
	with 8.5/8.6. Follow Microsofts example better in order to prevent
	problems when using HKEY_PERFORMANCE_DATA.

2012-07-10  Jan Nijtmans  <nijtmans@users.sf.net>

	* unix/tclUnixNotfy.c: [Bug 3541646]: Don't panic on triggerPipe
	overrun.

2012-07-10  Donal K. Fellows  <dkf@users.sf.net>

	* win/tclWinSock.c (InitializeHostName): Corrected logic that
	extracted the name of the computer from the gethostname call so that
	it would use the name on success, not failure. Also ensured that the
	buffer size is exactly that recommended by Microsoft.

2012-07-08  Reinhard Max  <max@suse.de>

	* library/http/http.tcl: [Bug 3531209]: Add fix and test for URLs that
	* tests/http.test: 	 contain literal IPv6 addresses.

2012-07-05  Don Porter  <dgp@users.sourceforge.net>

	* unix/tclUnixPipe.c:	[Bug 1189293]: Make "<<" binary safe.
	* win/tclWinPipe.c:

2012-07-03  Donal K. Fellows  <dkf@users.sf.net>

	* generic/tclUtil.c (TclDStringAppendObj, TclDStringAppendDString):
	* generic/tclInt.h (TclDStringAppendLiteral, TclDStringClear):
	* generic/tclCompile.h (TclDStringAppendToken): Added wrappers to make
	common cases of appending to Tcl_DStrings simpler to write. Prompted
	by looking at [FRQ 1357401] (these are an _internal_ implementation of
	that FRQ).

2012-06-29  Jan Nijtmans  <nijtmans@users.sf.net>

	* library/msgcat/msgcat.tcl:   Add tn, ro_MO and ru_MO to msgcat.

2012-06-29  Harald Oehlmann <oehhar@users.sf.net>

	* library/msgcat/msgcat.tcl:	[Bug 3536888]: Locale guessing of
	* library/msgcat/pkgIndex.tcl:	msgcat fails on (some) Windows 7. Bump
	* unix/Makefile.in:		to 1.4.5
	* win/Makefile.in:

2012-06-29  Donal K. Fellows  <dkf@users.sf.net>

	* doc/GetIndex.3: Reinforced the description of the requirement for
	the tables of names to index over to be static, following posting to
	tcl-core by Brian Griffin about a bug caused by Tktreectrl not obeying
	this rule correctly. This does not represent a functionality change,
	merely a clearer documentation of a long-standing constraint.

2012-06-26  Jan Nijtmans  <nijtmans@users.sf.net>

	* unix/tcl.m4:       Let Cygwin shared build link with
	* unix/configure.in: zlib1.dll, not cygz.dll (two less
	* unix/configure:    dependencies on cygwin-specific dll's)
	* unix/Makefile.in:

2012-06-26  Reinhard Max  <max@suse.de>

	* generic/tclIOSock.c: Use EAI_SYSTEM only if it exists.
	* unix/tclUnixSock.c:

2012-06-25  Don Porter  <dgp@users.sourceforge.net>

	* generic/tclFileSystem.h:	[Bug 3024359]: Make sure that the
	* generic/tclIOUtil.c:	per-thread cache of the list of file systems
	* generic/tclPathObj.c:	currently registered is only updated at times
	when no active loops are traversing it.  Also reduce the amount of
	epoch storing and checking to where it can make a difference.

2012-06-25  Donal K. Fellows  <dkf@users.sf.net>

	* generic/tclCmdAH.c (EncodingDirsObjCmd): [Bug 3537605]: Do the right
	thing when reporting errors with the number of arguments.

2012-06-25  Jan Nijtmans  <nijtmans@users.sf.net>

	* generic/tclfileName.c: [Patch 1536227]: Cygwin network pathname
	* tests/fileName.test:   support.

2012-06-23  Jan Nijtmans  <nijtmans@users.sf.net>

	* unix/tclUnixNotfy.c: [Bug 3508771]: Cygwin notifier for handling
	win32 events.

2012-06-22  Reinhard Max  <max@suse.de>

	* generic/tclIOSock.c: Rework the error message generation of [socket],
	* unix/tclUnixSock.c:  so that the error code of getaddrinfo is used
	* win/tclWinSock.c:    instead of errno unless it is EAI_SYSTEM.

2012-06-21  Jan Nijtmans  <nijtmans@users.sf.net>

	* win/tclWinReg.c:	[Bug 3362446]: registry keys command fails
	* tests/registry.test:	with 8.5/8.6

2012-06-11  Don Porter  <dgp@users.sourceforge.net>

	* generic/tclBasic.c:	[Bug 3532959]: Make sure the lifetime
	* generic/tclProc.c:	management of entries in the linePBodyPtr
	* tests/proc.test:	hash table can tolerate either order of
	teardown, interp first, or Proc first.

2012-06-08  Don Porter  <dgp@users.sourceforge.net>

	* unix/configure.in:	Update autogoo for gettimeofday().
	* unix/tclUnixPort.h:	Thanks Joe English.
	* unix/configure:	autoconf 2.13

	* unix/tclUnixPort.h:	[Bug 3530533]: Centralize #include <pthread.h>
	* unix/tclUnixThrd.c:	in the tclUnixPort.h header so that old unix
	systems that need inclusion in all compilation units are supported.

2012-06-08  Jan Nijtmans  <nijtmans@users.sf.net>

	* win/tclWinDde.c:    Revise the "null data" check: null strings are
	possible, but empty binary arrays are not.
	* tests/winDde.test:  Add test-case (winDde-9.4) for transferring
	null-strings with dde. Convert tests to tcltest-2 syntax.

2012-06-06  Donal K. Fellows  <dkf@users.sf.net>

	* generic/tclZlib.c (TclZlibInit): Declare that Tcl is publishing the
	zlib package (version 2.0) as part of its bootstrap process. This will
	have an impact on tclkit (which includes zlib 1.1) but otherwise be
	very low impact.

2012-06-06  Jan Nijtmans  <nijtmans@users.sf.net>

	* unix/tclUnixInit.c: On Cygwin, use win32 API in stead of uname()
	to determine the tcl_platform variables.

2012-05-31  Jan Nijtmans  <nijtmans@users.sf.net>

	* generic/tclZlib.c:  [Bug 3530536]: zlib-7.4 fails on IRIX64
	* tests/zlib.test:
	* doc/zlib.n:         Document that [stream checksum] doesn't do
	what's expected for "inflate" and "deflate" formats

2012-05-31  Donal K. Fellows  <dkf@users.sf.net>

	* library/safe.tcl (safe::AliasFileSubcommand): Don't assume that
	slaves have corresponding commands, as that is not true for
	sub-subinterpreters (used in Tk's test suite).

	* doc/safe.n: [Bug 1997845]: Corrected formatting so that generated
	HTML can link properly.

	* tests/socket.test (socket*-13.1): Prevented intermittent test
	failure due to race condition.

2012-05-29  Donal K. Fellows  <dkf@users.sf.net>

	* doc/expr.n, doc/mathop.n: [Bug 2931407]: Clarified semantics of
	division and remainder operators.

2012-05-29  Jan Nijtmans  <nijtmans@users.sf.net>

	* win/tclWinDde.c:    [Bug 3525762]: Encoding handling in dde.
	* win/Makefile.in:    Fix "make genstubs" when cross-compiling on UNIX

2012-05-28  Donal K. Fellows  <dkf@users.sf.net>

	* library/safe.tcl (safe::AliasFileSubcommand): [Bug 3529949]: Made a
	more sophisticated method for preventing information leakage; it
	changes references to "~user" into "./~user", which is safe.

2012-05-25  Donal K. Fellows  <dkf@users.sf.net>

	* doc/namespace.n, doc/Ensemble.3: [Bug 3528418]: Document what is
	going on with respect to qualification of command prefixes in ensemble
	subcommand maps.

	* generic/tclIO.h (SYNTHETIC_EVENT_TIME): Factored out the definition
	of the amount of time that should be waited before firing a synthetic
	event on a channel.

2012-05-25  Jan Nijtmans  <nijtmans@users.sf.net>

	* win/tclWinDde.c: [Bug 473946]: Special characters were not correctly
	sent, now for XTYP_EXECUTE as well as XTYP_REQUEST.
	* win/Makefile.in: Fix "make genstubs" when cross-compiling on UNIX

2012-05-24  Jan Nijtmans  <nijtmans@users.sf.net>

	* tools/genStubs.tcl:  Take cygwin handling of X11 into account.
	* generic/tcl*Decls.h: re-generated
	* generic/tclStubInit.c:  Implement TclpIsAtty, Cygwin only.
	* doc/dde.n: Doc fix: "dde execute iexplore" doesn't work
	without -async, because iexplore doesn't return a value

2012-05-24  Jan Nijtmans  <nijtmans@users.sf.net>

	* tools/genStubs.tcl:   Let cygwin share stub table with win32
	* win/tclWinSock.c:     implement TclpInetNtoa for win32
	* generic/tclInt.decls: Revert most of [3caedf05df], since when
	  we let cygwin share the win32 stub table this is no longer necessary
	* generic/tcl*Decls.h:  re-generated
	* doc/dde.n:            1.3 -> 1.4

2012-05-23  Donal K. Fellows  <dkf@users.sf.net>

	* generic/tclZlib.c (ZlibTransformInput): [Bug 3525907]: Ensure that
	decompressed input is flushed through the transform correctly when the
	input stream gets to the end. Thanks to Alexandre Ferrieux and Andreas
	Kupries for their work on this.

2012-05-21  Don Porter  <dgp@users.sourceforge.net>

	* generic/tclFileName.c:	When using Tcl_SetObjLength() calls to
	* generic/tclPathObj.c:		grow and shrink the objPtr->bytes
	buffer, care must be taken that the value cannot possibly become pure
	Unicode.  Calling Tcl_AppendToObj() has the possibility of making such
	a conversion.  Bug found while valgrinding the trunk.

2012-05-21  Jan Nijtmans  <nijtmans@users.sf.net>

	IMPLEMENTATION OF TIP#106

	* win/tclWinDde.c:		Added encoding-related abilities to
	* library/dde/pkgIndex.tcl:	the [dde] command. The dde package's
	* tests/winDde.test:		version is now 1.4.0.
	* doc/dde.n:

2012-05-20  Donal K. Fellows  <dkf@users.sf.net>

	* generic/tclOOBasic.c (TclOO_Class_Constructor): [Bug 2023112]: Cut
	the amount of hackiness in class constructors, and refactor some of
	the error message handling from [oo::define] to be saner in the face
	of odd happenings.

2012-05-17  Donal K. Fellows  <dkf@users.sf.net>

	* generic/tclCmdMZ.c (Tcl_SwitchObjCmd): [Bug 3106532]: Corrected
	resulting indexes from -indexvar option to be usable with [string
	range]; this was always the intention (and is consistent with [regexp
	-indices] too).
	***POTENTIAL INCOMPATIBILITY***
	Uses of [switch -regexp -indexvar] that previously compensated for the
	wrong offsets (by subtracting 1 from the end indices) now do not need
	to do so as the value is correct.

	* library/safe.tcl (safe::InterpInit): Ensure that the module path is
	constructed in the correct order.
	(safe::AliasGlob): [Bug 2964715]: More extensive handling of what
	globbing is required to support package loading.

	* doc/expr.n: [Bug 3525462]: Corrected statement about what happens
	when comparing "0y" and "0x12"; the previously documented behavior was
	actually a subtle bug (now long-corrected).

2012-05-16  Donal K. Fellows  <dkf@users.sf.net>

	* generic/tclCmdAH.c (TclMakeFileCommandSafe): [Bug 3445787]: Improve
	the compatibility of safe interpreters' version of 'file' with that of
	unsafe interpreters.
	* library/safe.tcl (::safe::InterpInit): Teach the safe-interp scripts
	about how to expose 'file' properly.

2012-05-13  Jan Nijtmans  <nijtmans@users.sf.net>

	* win/tclWinDde.c:   Protect against receiving strings without ending
	\0, as external applications (or Tcl with TIP #106) could generate
	that.

2012-05-10  Jan Nijtmans  <nijtmans@users.sf.net>

	* win/tclWinDde.c: [Bug 473946]: Special characters not correctly sent
	* library/dde/pkgIndex.tcl:  Increase version to 1.3.3

2012-05-10  Alexandre Ferrieux  <ferrieux@users.sourceforge.net>

	* {win,unix}/configure{,.in}: [Bug 2812981]: Clean up bundled
	packages' build directory from within Tcl's ./configure, to avoid
	stale configuration.

2012-05-09  Andreas Kupries  <andreask@activestate.com>

	* generic/tclIORChan.c: [Bug 3522560]: Fixed the crash, enabled the
	test case. Modified [chan postevent] to properly inject the event(s)
	into the owner thread's event queue for execution in the correct
	context. Renamed the ForwardOpTo...Thread() function to match with our
	terminology.

	* tests/ioCmd.test: [Bug 3522560]: Added a test which crashes the core
	if it were not disabled as knownBug. For a reflected channel
	transfered to a different thread the [chan postevent] run in the
	handler thread tries to execute the owner threads's fileevent scripts
	by itself, wrongly reaching across thread boundaries.

2012-04-28  Alexandre Ferrieux  <ferrieux@users.sourceforge.net>

	* generic/tclIO.c: Properly close nonblocking channels even when
	not flushing them.

2012-05-03  Jan Nijtmans  <nijtmans@users.sf.net>

	* compat/zlib/*: Upgrade to zlib 1.2.7 (pre-built dll is still 1.2.5,
	will be upgraded as soon as the official build is available)

2012-05-03  Don Porter  <dgp@users.sourceforge.net>

	* tests/socket.test:	[Bug 3428754]: Test socket-14.2 tolerate
	[socket -async] connection that connects synchronously.

	* unix/tclUnixSock.c:	[Bug 3428753]: Fix [socket -async] connections
	that manage to connect synchronously.

2012-05-02  Jan Nijtmans  <nijtmans@users.sf.net>

	* generic/configure.in:    Better detection and implementation for
	* generic/configure:       cpuid instruction on Intel-derived
	* generic/tclUnixCompat.c: processors, both 32-bit and 64-bit.
	* generic/tclTest.c:       Move cpuid testcase from win-specific to
	* win/tclWinTest.c:        generic tests, as it should work on all
	* tests/platform.test:     Intel-related platforms now.

2012-04-30  Alexandre Ferrieux  <ferrieux@users.sourceforge.net>

	* tests/ioCmd.test: [Bug 3522560]: Tame deadlocks in broken refchan
	tests.

2012-04-28  Alexandre Ferrieux  <ferrieux@users.sourceforge.net>

	IMPLEMENTATION OF TIP#398

	* generic/tclIO.c: Quickly Exit with Non-Blocking Blocked Channels
	* tests/io.test  : *** POTENTIAL INCOMPATIBILITY ***
	* doc/close.n    : (compat flag available)

2012-04-27  Jan Nijtmans  <nijtmans@users.sf.net>

	* generic/tclPort.h:    Move CYGWIN-specific stuff from tclPort.h to
	* generic/tclEnv.c:     tclUnixPort.h, where it belongs.
	* unix/tclUnixPort.h:
	* unix/tclUnixFile.c:

2012-04-27  Donal K. Fellows  <dkf@users.sf.net>

	* library/init.tcl (auto_execok): Allow shell builtins to be detected
	even if they are upper-cased.

2012-04-26  Jan Nijtmans  <nijtmans@users.sf.net>

	* generic/tclStubInit.c:    Get rid of _ANSI_ARGS_ and CONST
	* generic/tclIO.c:
	* generic/tclIOCmd.c:
	* generic/tclTest.c:
	* unix/tclUnixChan.c:

2012-04-25  Donal K. Fellows  <dkf@users.sf.net>

	* generic/tclUtil.c (TclDStringToObj): Added internal function to make
	the fairly-common operation of converting a DString into an Obj a more
	efficient one; for long strings, it can just transfer the ownership of
	the buffer directly. Replaces this:
	   obj=Tcl_NewStringObj(Tcl_DStringValue(&ds),Tcl_DStringLength(&ds));
	   Tcl_DStringFree(&ds);
	with this:
	   obj=TclDStringToObj(&ds);

2012-04-24  Jan Nijtmans  <nijtmans@users.sf.net>

	* generic/tclInt.decls:      [Bug 3508771]: load tclreg.dll in cygwin
				     tclsh
	* generic/tclIntPlatDecls.h: Implement TclWinGetSockOpt,
	* generic/tclStubInit.c:     TclWinGetServByName and TclWinCPUID for
	* generic/tclUnixCompat.c:   Cygwin.
	* unix/configure.in:
	* unix/configure:
	* unix/tclUnixCompat.c:

2012-04-18  Kevin B. Kenny  <kennykb@acm.org>

	* library/tzdata/Africa/Casablanca:
	* library/tzdata/America/Port-au-Prince:
	* library/tzdata/Asia/Damascus:
	* library/tzdata/Asia/Gaza:
	* library/tzdata/Asia/Hebron: tzdata2012c

2012-04-16  Donal K. Fellows  <dkf@users.sf.net>

	* doc/FileSystem.3 (Tcl_FSOpenFileChannelProc): [Bug 3518244]: Fixed
	documentation of this filesystem callback function; it must not
	register its created channel - that's the responsibility of the caller
	of Tcl_FSOpenFileChannel - as that leads to reference leaks.

2012-04-15  Donal K. Fellows  <dkf@users.sf.net>

	* generic/tclEnsemble.c (NsEnsembleImplementationCmdNR):
	* generic/tclIOUtil.c (Tcl_FSEvalFileEx): Cut out levels of the C
	stack by going direct to the relevant internal evaluation function.

	* generic/tclZlib.c (ZlibTransformSetOption): [Bug 3517696]: Make
	flushing work correctly in a pushed compressing channel transform.

2012-04-12  Jan Nijtmans  <nijtmans@users.sf.net>

	* generic/tclInt.decls:      [Bug 3514475]: Remove TclpGetTimeZone and
	* generic/tclIntDecls.h:     TclpGetTZName
	* generic/tclIntPlatDecls.h:
	* generic/tclStubInit.c:
	* unix/tclUnixTime.c:
	* unix/tclWinTilemc:

2012-04-11  Jan Nijtmans  <nijtmans@users.sf.net>

	* win/tclWinInit.c:     [Bug 3448512]: clock scan "1958-01-01" fails
	* win/tcl.m4:           only in debug compilation.
	* win/configure:
	* unix/tcl.m4:          Use NDEBUG consistantly meaning: no debugging.
	* unix/configure:
	* generic/tclBasic.c:
	* library/dde/pkgIndex.tcl:  Use [::tcl::pkgconfig get debug] instead
	* library/reg/pkgIndex.tcl:  of [info exists ::tcl_platform(debug)]

2012-04-10  Donal K. Fellows  <dkf@users.sf.net>

	* generic/tcl.h (TCL_DEPRECATED_API): [Bug 2458976]: Added macro that
	can be used to mark parts of Tcl's API as deprecated. Currently only
	used for fields of Tcl_Interp, which TIPs 330 and 336 have deprecated
	with a migration strategy; we want to encourage people to move away
	from those fields.

2012-04-09  Donal K. Fellows  <dkf@users.sf.net>

	* generic/tclOODefineCmds.c (ClassVarsSet, ObjVarsSet): [Bug 3396896]:
	Ensure that the lists of variable names used to drive variable
	resolution will never have the same name twice.

	* generic/tclVar.c (AppendLocals): [Bug 2712377]: Fix problem with
	reporting of declared variables in methods. It's really a problem with
	how [info vars] interacts with variable resolvers; this is just a bit
	of a hack so it is no longer a big problem.

2012-04-04  Donal K. Fellows  <dkf@users.sf.net>

	* generic/tclOO.c (Tcl_NewObjectInstance, TclNRNewObjectInstance):
	[Bug 3514761]: Fixed bogosity with automated argument description
	handling when constructing an instance of a class that is itself a
	member of an ensemble. Thanks to Andreas Kupries for identifying that
	this was a problem case at all!
	(Tcl_CopyObjectInstance): Fix potential bleed-over of ensemble
	information into [oo::copy].

2012-04-04  Jan Nijtmans  <nijtmans@users.sf.net>

	* win/tclWinSock.c:	[Bug 510001]: TclSockMinimumBuffers needs
	* generic/tclIOSock.c:	platform implementation.
	* generic/tclInt.decls:
	* generic/tclIntDecls.h:
	* generic/tclStubInit.c:

2012-04-03  Jan Nijtmans  <nijtmans@users.sf.net>

	* generic/tclStubInit.c: Remove the TclpGetTZName implementation for
	* generic/tclIntDecls.h: Cygwin (from 2012-04-02 commit), re-generated
	* generic/tclIntPlatDecls.h:

2012-04-02  Donal K. Fellows  <dkf@users.sf.net>

	IMPLEMENTATION OF TIP#396.

	* generic/tclBasic.c (builtInCmds, TclNRYieldToObjCmd): Convert the
	formerly-unsupported yieldm and yieldTo commands into [yieldto].

2012-04-02  Jan Nijtmans  <nijtmans@users.sf.net>

	* generic/tclInt.decls: [Bug 3508771]: load tclreg.dll in cygwin tclsh
	* generic/tclIntPlatDecls.h: Implement TclWinGetTclInstance,
	* generic/tclStubInit.c:     TclpGetTZName, and various more
	win32-specific internal functions for Cygwin, so win32 extensions
	using those can be loaded in the cygwin version of tclsh.

2012-03-30  Jan Nijtmans  <nijtmans@users.sf.net>

	* unix/tcl.m4:        [Bug 3511806]: Compiler checks too early
	* unix/configure.in:  This change allows to build the cygwin and
	* unix/tclUnixPort.h: mingw32 ports of Tcl/Tk to build out-of-the-box
	* win/tcl.m4:         using a native or cross-compiler.
	* win/configure.in:
	* win/tclWinPort.h:
	* win/README          Document how to build win32 or win64 executables
	with Linux, Cygwin or Darwin.

2012-03-29  Jan Nijtmans  <nijtmans@users.sf.net>

	* generic/tclCmdMZ.c (StringIsCmd): Faster mem-leak free
	implementation of [string is entier].

2012-03-27  Donal K. Fellows  <dkf@users.sf.net>

	IMPLEMENTATION OF TIP#395.

	* generic/tclCmdMZ.c (StringIsCmd): Implementation of the [string is
	entier] check. Code by Jos Decoster.

2012-03-27  Jan Nijtmans  <nijtmans@users.sf.net>

	* generic/tcl.h:      [Bug 3508771]: Wrong Tcl_StatBuf used on MinGW.
	* generic/tclFCmd.c:  [Bug 2015723]: Duplicate inodes from file stat
	* generic/tclCmdAH.c: on windows (but now for cygwin as well).
	* generic/tclOODefineCmds.c: minor gcc warning
	* win/tclWinPort.h:   Use lower numbers, preventing integer overflow.
	Remove the workaround for mingw-w64 [Bug 3407992]. It's long fixed.

2012-03-27  Donal K. Fellows  <dkf@users.sf.net>

	IMPLEMENTATION OF TIP#397.

	* generic/tclOO.c (Tcl_CopyObjectInstance): [Bug 3474460]: Make the
	target object name optional when copying classes. [RFE 3485060]: Add
	callback method ("<cloned>") so that scripted control over copying is
	easier.
	***POTENTIAL INCOMPATIBILITY***
	If you'd previously been using the "<cloned>" method name, this now
	has a standard semantics and call interface. Only a problem if you are
	also using [oo::copy].

2012-03-26  Donal K. Fellows  <dkf@users.sf.net>

	IMPLEMENTATION OF TIP#380.

	* doc/define.n, doc/object.n, generic/tclOO.c, generic/tclOOBasic.c:
	* generic/tclOOCall.c, generic/tclOODefineCmds.c, generic/tclOOInt.h:
	* tests/oo.test: Switch definitions of lists of things in objects and
	classes to a slot-based approach, which gives a lot more flexibility
	and programmability at the script-level. Introduce new [::oo::Slot]
	class which is the implementation of these things.

	***POTENTIAL INCOMPATIBILITY***
	The unknown method handler now may be asked to deal with the case
	where no method name is provided at all. The default implementation
	generates a compatible error message, and any override that forces the
	presence of a first argument (i.e., a method name) will continue to
	function as at present as well, so this is a pretty small change.

	* generic/tclOOBasic.c (TclOO_Object_Destroy): Made it easier to do a
	tailcall inside a normally-invoked destructor; prevented leakage out
	to calling command.

2012-03-25  Jan Nijtmans  <nijtmans@users.sf.net>

	* generic/tclInt.decls:      [Bug 3508771]: load tclreg.dll in cygwin
	* generic/tclIntPlatDecls.h: tclsh. Implement TclWinConvertError,
	* generic/tclStubInit.c:     TclWinConvertWSAError, and various more
	* unix/Makefile.in:          win32-specific internal functions for
	* unix/tcl.m4:               Cygwin, so win32 extensions using those
	* unix/configure:            can be loaded in the cygwin version of
	* win/tclWinError.c:         tclsh.

2012-03-23  Jan Nijtmans  <nijtmans@users.sf.net>

	* generic/tclInt.decls:       Revert some cygwin-related signature
	* generic/tclIntPlatDecls.h:  changes from [835f8e1e9d] (2010-01-22).
	* win/tclWinError.c:          They were an attempt to make the cygwin
	                              port compile again, but since cygwin is
	                              based on unix this serves no purpose any
	                              more.
	* win/tclWinSerial.c:         Use EAGAIN in stead of EWOULDBLOCK,
	* win/tclWinSock.c:           because in VS10+ the value of
	                              EWOULDBLOCK is no longer the same as
	                              EAGAIN.
	* unix/Makefile.in:           Add tclWinError.c to the CYGWIN build.
	* unix/tcl.m4:
	* unix/configure:

2012-03-20  Jan Nijtmans  <nijtmans@users.sf.net>

	* generic/tcl.decls:         [Bug 3508771]: load tclreg.dll in cygwin
	* generic/tclInt.decls:      tclsh. Implement TclWinGetPlatformId,
	* generic/tclIntPlatDecls.h: Tcl_WinUtfToTChar, Tcl_WinTCharToUtf (and
	* generic/tclPlatDecls.h:    a dummy TclWinCPUID) for Cygwin, so win32
	* generic/tclStubInit.c:     extensions using those can be loaded in
	* unix/tclUnixCompat.c:      the cygwin version of tclsh.

2012-03-19  Venkat Iyer <venkat@comit.com>

	* library/tzdata/America/Atikokan: Update to tzdata2012b.
	* library/tzdata/America/Blanc-Sablon:
	* library/tzdata/America/Dawson_Creek:
	* library/tzdata/America/Edmonton:
	* library/tzdata/America/Glace_Bay:
	* library/tzdata/America/Goose_Bay:
	* library/tzdata/America/Halifax:
	* library/tzdata/America/Havana:
	* library/tzdata/America/Moncton:
	* library/tzdata/America/Montreal:
	* library/tzdata/America/Nipigon:
	* library/tzdata/America/Rainy_River:
	* library/tzdata/America/Regina:
	* library/tzdata/America/Santiago:
	* library/tzdata/America/St_Johns:
	* library/tzdata/America/Swift_Current:
	* library/tzdata/America/Toronto:
	* library/tzdata/America/Vancouver:
	* library/tzdata/America/Winnipeg:
	* library/tzdata/Antarctica/Casey:
	* library/tzdata/Antarctica/Davis:
	* library/tzdata/Antarctica/Palmer:
	* library/tzdata/Asia/Yerevan:
	* library/tzdata/Atlantic/Stanley:
	* library/tzdata/Pacific/Easter:
	* library/tzdata/Pacific/Fakaofo:
	* library/tzdata/America/Creston: (new)

2012-03-19  Reinhard Max  <max@suse.de>

	* unix/tclUnixSock.c (Tcl_OpenTcpServer): Use the values returned
	by getaddrinfo() for all three arguments to socket() instead of
	only using ai_family. Try to keep the most meaningful error while
	iterating over the result list, because using the last error can
	be misleading.

2012-03-15  Jan Nijtmans  <nijtmans@users.sf.net>

	* generic/tcl.h: [Bug 3288345]: Wrong Tcl_StatBuf used on Cygwin
	* unix/tclUnixFile.c:
	* unix/tclUnixPort.h:
	* win/cat.c:           Remove cygwin stuff no longer needed
	* win/tclWinFile.c:
	* win/tclWinPort.h:

2012-03-12  Jan Nijtmans  <nijtmans@users.sf.net>

	* win/tclWinFile.c: [Bug 3388350]: mingw64 compiler warnings

2012-03-11  Donal K. Fellows  <dkf@users.sf.net>

	* doc/*.n, doc/*.3: A number of small spelling and wording fixes.

2012-03-08  Donal K. Fellows  <dkf@users.sf.net>

	* doc/info.n:   Various minor fixes (prompted by Andreas Kupries
	* doc/socket.n: detecting a spelling mistake).

2012-03-07  Andreas Kupries  <andreask@activestate.com>

	* library/http/http.tcl: [Bug 3498327]: Generate upper-case
	* library/http/pkgIndex.tcl: hexadecimal output for compliance
	* tests/http.test: with RFC 3986. Bumped version to 2.8.4.
	* unix/Makefile.in:
	* win/Makefile.in:

2012-03-06  Jan Nijtmans  <nijtmans@users.sf.net>

	* win/tclWinPort.h: Compatibility with older Visual Studio versions.

2012-03-04  Jan Nijtmans  <nijtmans@users.sf.net>

	* generic/tclLoad.c: Patch from the cygwin folks
	* unix/tcl.m4:
	* unix/configure: (re-generated)

2012-03-02  Donal K. Fellows  <dkf@users.sf.net>

	* generic/tclBinary.c (Tcl_SetByteArrayObj): [Bug 3496014]: Only zero
	out the memory block if it is not being immediately overwritten. (Our
	caller might still overwrite, but we should at least avoid
	known-useless work.)

2012-02-29  Jan Nijtmans  <nijtmans@users.sf.net>

	* generic/tclIOUtil.c:	[Bug 3466099]: BOM in Unicode
	* generic/tclEncoding.c:
	* tests/source.test:

2012-02-23  Donal K. Fellows  <dkf@users.sf.net>

	* tests/reg.test (14.21-23): Add tests relating to Bug 1115587. Actual
	bug is characterised by test marked with 'knownBug'.

2012-02-17  Jan Nijtmans  <nijtmans@users.sf.net>

	* generic/tclIOUtil.c: [Bug 2233954]: AIX: compile error
	* unix/tclUnixPort.h:

2012-02-16  Donal K. Fellows  <dkf@users.sf.net>

	* generic/tclExecute.c (INST_LIST_RANGE_IMM): Enhance implementation
	so that shortening a (not multiply-referenced) list by lopping the end
	off with [lrange] or [lreplace] is efficient.

2012-02-15  Donal K. Fellows  <dkf@users.sf.net>

	* generic/tclCompCmds.c (TclCompileLreplaceCmd): Added a compilation
	strategy for [lreplace] that tackles the cases which are equivalent to
	a static [lrange].
	(TclCompileLrangeCmd): Add compiler for [lrange] with constant indices
	so we can take advantage of existing TCL_LIST_RANGE_IMM opcode.
	(TclCompileLindexCmd): Improve coverage of constant-index-style
	compliation using technique developed for [lrange] above.

	(TclCompileDictForCmd): [Bug 3487626]: Fix crash in compilation of
	[dict for] when its implementation command is used directly rather
	than through the ensemble.

2012-02-09  Don Porter  <dgp@users.sourceforge.net>

	* generic/tclStringObj.c:	Converted the memcpy() calls in append
	operations to memmove() calls.  This adds safety in the case of
	overlapping copies, and improves performance on some benchmarks.

2012-02-06  Don Porter  <dgp@users.sourceforge.net>

	* generic/tclEnsemble.c: [Bug 3485022]: TclCompileEnsemble() avoid
	* tests/trace.test:	compile when exec traces set.

2012-02-06  Miguel Sofer  <msofer@users.sf.net>

	* generic/tclTrace.c:  [Bug 3484621]: Ensure that execution traces on
	* tests/trace.test:    bytecoded commands bump the interp's compile
	epoch.

2012-02-02  Jan Nijtmans  <nijtmans@users.sf.net>

	* generic/tclUniData.c: [FRQ 3464401]: Support Unicode 6.1
	* generic/regc_locale.c:

2012-02-02  Don Porter  <dgp@users.sourceforge.net>

	* win/tclWinFile.c:	[Bugs 2974459,2879351,1951574,1852572,
	1661378,1613456]: Revisions to the NativeAccess() routine that queries
	file permissions on Windows native filesystems.  Meant to fix numerous
	bugs where [file writable|readable|executable] "lies" about what
	operations are possible, especially when the file resides on a Samba
	share.

2012-02-01  Donal K. Fellows  <dkf@users.sf.net>

	* doc/AddErrInfo.3: [Bug 3482614]: Documentation nit.

2012-01-30  Donal K. Fellows  <dkf@users.sf.net>

	* generic/tclCompCmds.c (TclCompileCatchCmd): Added a more efficient
	bytecode generator for the case where 'catch' is used without any
	variable arguments; don't capture the result just to discard it.

2012-01-26  Don Porter  <dgp@users.sourceforge.net>

	* generic/tclCmdAH.c:		[Bug 3479689]: New internal routine
	* generic/tclFCmd.c:		TclJoinPath(). Refactor all the
	* generic/tclFileName.c:	*Join*Path* routines to give them more
	* generic/tclInt.h:		useful interfaces that are easier to
	* generic/tclPathObj.c:		manage getting the refcounts right.

2012-01-26  Don Porter  <dgp@users.sourceforge.net>

	* generic/tclPathObj.c:	[Bug 3475569]: Add checks for unshared values
	before calls demanding them.  [Bug 3479689]: Stop memory corruption
	when shimmering 0-refCount value to "path" type.

2012-01-25  Donal K. Fellows  <dkf@users.sf.net>

	* generic/tclOO.c (Tcl_CopyObjectInstance): [Bug 3474460]: When
	copying an object, make sure that the configuration of the variable
	resolver is also duplicated.

2012-01-22  Jan Nijtmans  <nijtmans@users.sf.net>

	* tools/uniClass.tcl:    [FRQ 3473670]: Various Unicode-related
	* tools/uniParse.tcl:    speedups/robustness. Enhanced tools to be
	* generic/tclUniData.c:  able to handle characters > 0xffff. Done in
	* generic/tclUtf.c:      all branches in order to simplify merges for
	* generic/regc_locale.c: new Unicode versions (such as 6.1)

2012-01-22  Donal K. Fellows  <dkf@users.sf.net>

	* generic/tclDictObj.c (DictExistsCmd): [Bug 3475264]: Ensure that
	errors only ever happen when insufficient arguments are supplied, and
	not when a path doesn't exist or a dictionary is poorly formatted (the
	two cases can't be easily distinguished).

2012-01-21  Jan Nijtmans  <nijtmans@users.sf.net>

	* generic/tcl.h:        [Bug 3474726]: Eliminate detection of struct
	* generic/tclWinPort.h: _stat32i64, just use _stati64 in combination
	* generic/tclFCmd.c:    with _USE_32BIT_TIME_T, which is the same
	* generic/tclTest.c:    then. Only keep _stat32i64 usage for cygwin,
	* win/configure.in:     so it will not conflict with cygwin's own
	* win/configure:	struct stat.

2012-01-21  Don Porter  <dgp@users.sourceforge.net>

	* generic/tclCmdMZ.c:	[Bug 3475667]: Prevent buffer read overflow.
	Thanks to "sebres" for the report and fix.

2012-01-17  Donal K. Fellows  <dkf@users.sf.net>

	* doc/dict.n (dict with): [Bug 3474512]: Explain better what is going
	on when a dictionary key and the dictionary variable collide.

2012-01-13  Donal K. Fellows  <dkf@users.sf.net>

	* library/http/http.tcl (http::Connect): [Bug 3472316]: Ensure that we
	only try to read the socket error exactly once.

2012-01-12  Donal K. Fellows  <dkf@users.sf.net>

	* doc/tclvars.n: [Bug 3466506]: Document more environment variables.

2012-01-09  Jan Nijtmans  <nijtmans@users.sf.net>

	* generic/tclUtf.c:      [Bug 3464428]: [string is graph \u0120] was
	* generic/regc_locale.c: wrong. Add table for Unicode [:cntrl:] class.
	* tools/uniClass.tcl:    Generate Unicode [:cntrl:] class table.
	* tests/utf.test:

2012-01-08  Kevin B. Kenny  <kennykb@acm.org>

	* library/clock.tcl (ReadZoneinfoFile): [Bug 3470928]: Corrected a bug
	* tests/clock.test (clock-56.4):        where loading zoneinfo would
	fail if one timezone abbreviation was a proper tail of another, and
	zic used the same bytes of the file to represent both of them. Added a
	test case for the bug, using the same data that caused the observed
	failure "in the wild."

2011-12-30  Venkat Iyer <venkat@comit.com>

	* library/tzdata/America/Bahia:		Update to Olson's tzdata2011n
	* library/tzdata/America/Havana:
	* library/tzdata/Europe/Kiev:
	* library/tzdata/Europe/Simferopol:
	* library/tzdata/Europe/Uzhgorod:
	* library/tzdata/Europe/Zaporozhye:
	* library/tzdata/Pacific/Fiji:

2011-12-23  Jan Nijtmans  <nijtmans@users.sf.net>

	* generic/tclUtf.c: [Bug 3464428]: [string is graph \u0120] is wrong.
	* generic/tclUniData.c:
	* generic/regc_locale.c:
	* tests/utf.test:
	* tools/uniParse.tcl:   Clean up some unused stuff, and be more robust
	against changes in UnicodeData.txt syntax

2011-12-13  Andreas Kupries  <andreask@activestate.com>

	* generic/tclCompile.c (TclInitAuxDataTypeTable): Extended to register
	the DictUpdateInfo structure as an AuxData type. For use by tbcload,
	tclcompiler.

2011-12-11  Jan Nijtmans  <nijtmans@users.sf.net>

	* generic/regc_locale.c: [Bug 3457031]: Some Unicode 6.0 chars not
	* tests/utf.test:        in [:print:] class

2011-12-07  Jan Nijtmans  <nijtmans@users.sf.net>

	* tools/uniParse.tcl:    [Bug 3444754]: string tolower \u01c5 is wrong
	* generic/tclUniData.c:
	* tests/utf.test:

2011-11-30  Jan Nijtmans  <nijtmans@users.sf.net>

	* library/tcltest/tcltest.tcl: [Bug 967195]: Make tcltest work
	when tclsh is compiled without using the setargv() function on mingw.

2011-11-29  Jan Nijtmans  <nijtmans@users.sf.net>

	* win/Makefile.in: don't install tommath_(super)?class.h
	* unix/Makefile.in: don't install directories like 8.2 and 8.3
	* generic/tclTomMath.h: [Bug 2991415]: move include tclInt.h from
	* generic/tclTomMathInt.h: tclTomMath.h to tclTomMathInt.h

2011-11-25  Donal K. Fellows  <dkf@users.sf.net>

	* library/history.tcl (history): Simplify the dance of variable
	management used when chaining to the implementation command.

2011-11-22  Donal K. Fellows  <dkf@users.sf.net>

	* generic/tclExecute.c (TclCompileObj): Simplify and de-indent the
	logic so that it is easier to comprehend.

2011-11-22  Jan Nijtmans  <nijtmans@users.sf.net>

	* win/tclWinPort.h: [Bug 3354324]: Windows: [file mtime] sets wrong
	* win/tclWinFile.c: time (VS2005+ only).
	* generic/tclTest.c:

2011-11-20  Joe Mistachkin  <joe@mistachkin.com>

	* tests/thread.test: Remove unnecessary [after] calls from the thread
	tests.  Make error message matching more robust for tests that may
	have built-in race conditions.  Test thread-7.26 must first unset all
	thread testing related variables.  Revise results of the thread-7.28
	through thread-7.31 tests to account for the fact they are canceled
	via a script sent to the thread asynchronously, which then impacts the
	error message handling.  Attempt to manually drain the event queue for
	the main thread after joining the test thread to make sure no stray
	events are processed at the wrong time on the main thread.  Revise all
	the synchronization and comparison semantics related to the thread id
	and error message.

2011-11-18  Joe Mistachkin  <joe@mistachkin.com>

	* tests/thread.test: Remove all use of thread::release from the thread
	7.x tests, replacing it with a script that can easily cause "stuck"
	threads to self-destruct for those test cases that require it.  Also,
	make the error message handling far more robust by keeping track of
	every asynchronous error.

2011-11-17  Joe Mistachkin  <joe@mistachkin.com>

	* tests/thread.test: Refactor all the remaining thread-7.x tests that
	were using [testthread].  Note that this test file now requires the
	very latest version of the Thread package to pass all tests.  In
	addition, the thread-7.18 and thread-7.19 tests have been flagged as
	knownBug because they cannot pass without modifications to the [expr]
	command, persuant to TIP #392.

2011-11-17  Joe Mistachkin  <joe@mistachkin.com>

	* generic/tclThreadTest.c: For [testthread cancel], avoid creating a
	new Tcl_Obj when the default script cancellation result is desired.

2011-11-11  Donal K. Fellows  <dkf@users.sf.net>

	* win/tclWinConsole.c: Refactor common thread handling patterns.

2011-11-11  Alexandre Ferrieux  <ferrieux@users.sourceforge.net>

	* tests/zlib.test: [Bug 3428756]: Use nonblocking writes in
	single-threaded IO tests to avoid deadlocks when going beyond OS
	buffers.  Tidy up [chan configure] flags across zlib.test.

2011-11-03  Donal K. Fellows  <dkf@users.sf.net>

	* unix/tclUnixCompat.c (TclpGetPwNam, TclpGetPwUid, TclpGetGrNam)
	(TclpGetGrGid): Use the elaborate memory management scheme outlined on
	http://www.opengroup.org/austin/docs/austin_328.txt to handle Tcl's
	use of standard reentrant versions of the passwd/group access
	functions so that everything can work on all BSDs. Problem identified
	by Stuart Cassoff.

2011-10-20  Don Porter  <dgp@users.sourceforge.net>

	* library/http/http.tcl:        Bump to version 2.8.3
	* library/http/pkgIndex.tcl:
	* unix/Makefile.in:
	* win/Makefile.in:

	* changes:	Updates toward 8.6b3 release.

2011-10-20  Donal K. Fellows  <dkf@users.sf.net>

	* generic/tclLiteral.c (TclInvalidateCmdLiteral): [Bug 3418547]:
	Additional code for handling the invalidation of literals.
	* generic/tclBasic.c (Tcl_CreateObjCommand, Tcl_CreateCommand)
	(TclRenameCommand, Tcl_ExposeCommand): The four additional places that
	need extra care when dealing with literals.
	* generic/tclTest.c (TestInterpResolverCmd): Additional test machinery
	for interpreter resolvers.

2011-10-18  Reinhard Max  <max@suse.de>

	* library/clock.tcl (::tcl::clock::GetSystemTimeZone): Cache the time
	zone only if it was detected by one of the expensive methods.
	Otherwise after unsetting TCL_TZ or TZ the previous value will still
	be used.

2011-10-15  Venkat Iyer <venkat@comit.com>

	* library/tzdata/America/Sitka: Update to Olson's tzdata2011l
	* library/tzdata/Pacific/Fiji:
	* library/tzdata/Asia/Hebron: (New)

2011-10-11  Jan Nijtmans  <nijtmans@users.sf.net>

	* win/tclWinFile.c:    [Bug 2935503]: Incorrect mode field returned by
	[file stat] command.

2011-10-09  Donal K. Fellows  <dkf@users.sf.net>

	* generic/tclCompCmds.c (TclCompileDictWithCmd): Corrected handling of
	qualified names, and added spacial cases for empty bodies (used when
	[dict with] is just used for extracting variables).

2011-10-07  Jan Nijtmans  <nijtmans@users.sf.net>

	* generic/tcl.h:        Fix gcc warnings (discovered with latest
	* generic/tclIORChan.c: mingw, based on gcc 4.6.1)
	* tests/env.test:       Fix env.test, when running under wine 1.3.

2011-10-06  Donal K. Fellows  <dkf@users.sf.net>

	* generic/tclDictObj.c (TclDictWithInit, TclDictWithFinish):
	* generic/tclCompCmds.c (TclCompileDictWithCmd): Experimental
	compilation for the [dict with] subcommand, using parts factored out
	from the interpreted version of the command.

2011-10-05  Jan Nijtmans  <nijtmans@users.sf.net>

	* win/tclWinInt.h:   Remove tclWinProcs, as it is no longer
	* win/tclWin32Dll.c: being used.

2011-10-03  Venkat Iyer <venkat@comit.com>

	* library/tzdata/Africa/Dar_es_Salaam: Update to Olson's tzdata2011k
	* library/tzdata/Africa/Kampala:
	* library/tzdata/Africa/Nairobi:
	* library/tzdata/Asia/Gaza:
	* library/tzdata/Europe/Kaliningrad:
	* library/tzdata/Europe/Kiev:
	* library/tzdata/Europe/Minsk:
	* library/tzdata/Europe/Simferopol:
	* library/tzdata/Europe/Uzhgorod:
	* library/tzdata/Europe/Zaporozhye:
	* library/tzdata/Pacific/Apia:

2011-09-29  Donal K. Fellows  <dkf@users.sf.net>

	* tools/tcltk-man2html.tcl, tools/tcltk-man2html-utils.tcl: More
	refactoring so that more of the utility code is decently out of the
	way. Adjusted the header-material generator so that version numbers
	are only included in locations where there is room.

2011-09-28  Jan Nijtmans  <nijtmans@users.sf.net>

	* generic/tclOO.h:      [RFE 3010352]: make all TclOO API functions
	* generic/tclOODecls.h: MODULE_SCOPE
	* generic/tclOOIntDecls.h:

2011-09-27  Donal K. Fellows  <dkf@users.sf.net>

	* generic/tclIndexObj.c (Tcl_ParseArgsObjv): [Bug 3413857]: Corrected
	the memory management for the code parsing arguments when returning
	"large" numbers of arguments. Also unbroke the TCL_ARGV_AUTO_REST
	macro in passing.

2011-09-26  Donal K. Fellows  <dkf@users.sf.net>

	* generic/tclCmdAH.c (TclMakeFileCommandSafe): [Bug 3211758]: Also
	make the main [file] command hidden by default in safe interpreters,
	because that's what existing code expects. This will reduce the amount
	which the code breaks, but not necessarily eliminate it...

2011-09-23  Don Porter  <dgp@users.sourceforge.net>

	* generic/tclIORTrans.c: More revisions to get finalization of
	ReflectedTransforms correct, including adopting a "dead" field as was
	done in tclIORChan.c.

	* tests/thread.test:	Stop using the deprecated thread management
	commands of the tcltest package.  The test suite ought to provide
	these tools for itself.  They do not belong in a testing harness.

2011-09-22  Don Porter  <dgp@users.sourceforge.net>

	* generic/tclCmdIL.c:	Revise [info frame] so that it stops creating
	cycles in the iPtr->cmdFramePtr stack.

2011-09-22  Donal K. Fellows  <dkf@users.sf.net>

	* doc/re_syntax.n: [Bug 2903743]: Add more magic so that we can do at
	least something sane on Solaris.
	* tools/tcltk-man2html-utils.tcl (process-text): Teach the HTML
	generator how to handle this magic.

2011-09-21  Don Porter  <dgp@users.sourceforge.net>

	* generic/tclThreadTest.c: Revise the thread exit handling of the
	[testthread] command so that it properly maintains the per-process
	data structures even when the thread exits for reasons other than the
	[testthread exit] command.

2011-09-21  Alexandre Ferrieux  <ferrieux@users.sourceforge.net>

	* unix/tclIO.c: [Bug 3412487]: Now short reads are allowed in
	synchronous fcopy, avoid mistaking them as nonblocking ones.

2011-09-21  Andreas Kupries  <andreask@activestate.com>

	* generic/tclIORTrans.c (ForwardOpToOwnerThread): Fixed the missing
	initialization of the 'dsti' field. Reported by Don Porter, on chat.

2011-09-20  Don Porter  <dgp@users.sourceforge.net>

	* generic/tclIORChan.c: Re-using the "interp" field to signal a dead
	channel (via NULL value) interfered with conditional cleanup tasks
	testing for "the right interp". Added a new field "dead" to perform
	the dead channel signalling task so the corrupted logic is avoided.

	* generic/tclIORTrans.c: Revised ReflectClose() and
	FreeReflectedTransform() so that we stop leaking ReflectedTransforms,
	yet free all Tcl_Obj values in the same thread that alloced them.

2011-09-19  Don Porter  <dgp@users.sourceforge.net>

	* tests/ioTrans.test:	Conversion from [testthread] to Thread package
	stops most memory leaks.

	* tests/thread.test:	Plug most memory leaks in thread.test.
	Constrain the rest to be skipped during `make valgrind'.  Tests using
	the [testthread cancel] testing command are leaky.  Corrections wait
	for either addition of [thread::cancel] to the Thread package, or
	improvements to the [testthread] testing command to make leak-free
	versions of these tests possible.

	* generic/tclIORChan.c:	Plug all memory leaks in ioCmd.test exposed
	* tests/ioCmd.test:	by `make valgrind'.
	* unix/Makefile.in:

2011-09-16  Jan Nijtmans  <nijtmans@users.sf.net>

	IMPLEMENTATION OF TIP #388

	* doc/Tcl.n:
	* doc/re_syntax.n:
	* generic/regc_lex.c:
	* generic/regcomp.c:
	* generic/regcustom.h:
	* generic/tcl.h:
	* generic/tclParse.c:
	* tests/reg.test:
	* tests/utf.test:

2011-09-16  Donal K. Fellows  <dkf@users.sf.net>

	* generic/tclProc.c (ProcWrongNumArgs): [Bugs 3400658,3408830]:
	Corrected the handling of procedure error messages (found by TclOO).

2011-09-16  Jan Nijtmans  <nijtmans@users.sf.net>

	* generic/tcl.h:        Don't change Tcl_UniChar type when
	* generic/regcustom.h:  TCL_UTF_MAX == 4 (not supported anyway)

2011-09-16  Donal K. Fellows  <dkf@users.sf.net>

	* generic/tclProc.c (ProcWrongNumArgs): [Bugs 3400658,3408830]:
	Ensemble-like rewriting of error messages is complex, and TclOO (in
	combination with iTcl) hits the most tricky cases.

	* library/http/http.tcl (http::geturl): [Bug 3391977]: Ensure that the
	-headers option overrides the -type option (important because -type
	has a default that is not always appropriate, and the header must not
	be duplicated).

2011-09-15  Don Porter  <dgp@users.sourceforge.net>

	* generic/tclCompExpr.c: [Bug 3408408]: Partial improvement by sharing
	as literals the computed values of constant subexpressions when we can
	do so without incurring the cost of string rep generation.

2011-09-13  Don Porter  <dgp@users.sourceforge.net>

	* generic/tclUtil.c:	[Bug 3390638]: Workaround broken Solaris
	Studio cc optimizer.  Thanks to Wolfgang S. Kechel.

	* generic/tclDTrace.d:	[Bug 3405652]: Portability workaround for
	broken system DTrace support.  Thanks to Dagobert Michelson.

2011-09-12  Jan Nijtmans  <nijtmans@users.sf.net>

	* win/tclWinPort.h: [Bug 3407070]: tclPosixStr.c won't build with
	EOVERFLOW==E2BIG

2011-09-11  Don Porter  <dgp@users.sourceforge.net>

	* tests/thread.test:	Convert [testthread] use to Thread package use
	in thread-6.1.  Eliminates a memory leak in `make valgrind`.

	* tests/socket.test:	[Bug 3390699]: Convert [testthread] use to
	Thread package use in socket_*-13.1.  Eliminates a memory leak in
	`make valgrind`.

2011-09-09  Don Porter  <dgp@users.sourceforge.net>

	* tests/chanio.test:	[Bug 3389733]: Convert [testthread] use to
	* tests/io.test:	Thread package use in *io-70.1.  Eliminates a
	memory leak in `make valgrind`.

2011-09-07  Don Porter  <dgp@users.sourceforge.net>

	* generic/tclCompExpr.c: [Bug 3401704]: Allow function names like
	* tests/parseExpr.test:	 influence(), nanobot(), and 99bottles() that
	have been parsed as missing operator syntax errors before with the
	form NUMBER + FUNCTION.
	***POTENTIAL INCOMPATIBILITY***

2011-09-06  Venkat Iyer <venkat@comit.com>

	* library/tzdata/America/Goose_Bay: Update to Olson's tzdata2011i
	* library/tzdata/America/Metlakatla:
	* library/tzdata/America/Resolute:
	* library/tzdata/America/St_Johns:
	* library/tzdata/Europe/Kaliningrad:
	* library/tzdata/Pacific/Apia:
	* library/tzdata/Pacific/Honolulu:
	* library/tzdata/Africa/Juba: (new)

2011-09-06  Jan Nijtmans  <nijtmans@users.sf.net>

	* generic/tcl.h:   [RFE 1711975]: Tcl_MainEx() (like Tk_MainEx())
	* generic/tclDecls.h:
	* generic/tclMain.c:

2011-09-02  Don Porter  <dgp@users.sourceforge.net>

	* tests/http.test:	Convert [testthread] use to Thread package use.
	Eliminates memory leak seen in `make valgrind`.

2011-09-01  Alexandre Ferrieux  <ferrieux@users.sourceforge.net>

	* unix/tclUnixSock.c: [Bug 3401422]: Cache script-level changes to the
	nonblocking flag of an async client socket in progress, and commit
	them on completion.

2011-09-01  Don Porter  <dgp@users.sourceforge.net>

	* generic/tclStrToD.c:	[Bug 3402540]: Corrections to TclParseNumber()
	* tests/binary.test:	to make it reject invalid Nan(Hex) strings.

	* tests/scan.test:	[scan Inf %g] is portable; remove constraint.

2011-08-30  Donal K. Fellows  <dkf@users.sf.net>

	* generic/tclInterp.c (SlaveCommandLimitCmd, SlaveTimeLimitCmd):
	[Bug 3398794]: Ensure that low-level conditions in the limit API are
	enforced at the script level through errors, not a Tcl_Panic. This
	means that interpreters cannot read their own limits (writing already
	did not work).

2011-08-30  Reinhard Max  <max@suse.de>

	* unix/tclUnixSock.c (TcpWatchProc): [Bug 3394732]: Put back the check
	for server sockets.

2011-08-29  Don Porter  <dgp@users.sourceforge.net>

	* generic/tclIORTrans.c: Leak of ReflectedTransformMap.

2011-08-27  Don Porter  <dgp@users.sourceforge.net>

	* generic/tclStringObj.c:  [RFE 3396731]: Revise the [string reverse]
	* tests/string.test:	implementation to operate on the representation
	that comes in, avoid conversion to other reps.

2011-08-23  Don Porter  <dgp@users.sourceforge.net>

	* generic/tclIORChan.c:	[Bug 3396948]: Leak of ReflectedChannelMap.

2011-08-19  Don Porter  <dgp@users.sourceforge.net>

	* generic/tclIORTrans.c: [Bugs 3393279, 3393280]: ReflectClose(.) is
	missing Tcl_EventuallyFree() calls at some of its exits.

	* generic/tclIO.c: [Bugs 3394654, 3393276]: Revise FlushChannel() to
	account for the possibility that the ChanWrite() call might recycle
	the buffer out from under us.

	* generic/tclIO.c: Preserve the chanPtr during FlushChannel so that
	channel drivers don't yank it away before we're done with it.

2011-08-19  Alexandre Ferrieux  <ferrieux@users.sourceforge.net>

	* generic/tclTest.c: [Bug 2981154]: async-4.3 segfault.
	* tests/async.test:  [Bug 1774689]: async-4.3 sometimes fails.

2011-08-18  Alexandre Ferrieux  <ferrieux@users.sourceforge.net>

	* generic/tclIO.c: [Bug 3096275]: Sync fcopy buffers input.

2011-08-18  Jan Nijtmans  <nijtmans@users.sf.net>

	* generic/tclUniData.c: [Bug 3393714]: Overflow in toupper delta
	* tools/uniParse.tcl:
	* tests/utf.test:

2011-08-17  Alexandre Ferrieux  <ferrieux@users.sourceforge.net>

	* generic/tclIO.c:  [Bug 2946474]: Consistently resume backgrounded
	* tests/ioCmd.test: flushes+closes when exiting.

2011-08-17  Alexandre Ferrieux  <ferrieux@users.sourceforge.net>

	* doc/interp.n: Document TIP 378's one-way-ness.

2011-08-17  Don Porter  <dgp@users.sourceforge.net>

	* generic/tclGet.c: [Bug 3393150]: Overlooked free of intreps.
	(It matters for bignums!)

2011-08-16  Don Porter  <dgp@users.sourceforge.net>

	* generic/tclCompile.c: [Bug 3392070]: More complete prevention of
	Tcl_Obj reference cycles when producing an intrep of ByteCode.

2011-08-16  Donal K. Fellows  <dkf@users.sf.net>

	* generic/tclListObj.c (TclLindexList, TclLsetFlat): Silence warnings
	about (unreachable) cases of uninitialized variables.
	* generic/tclCmdIL.c (SelectObjFromSublist): Improve the generation of
	* generic/tclIndexObj.c (Tcl_ParseArgsObjv): messages through the use
	* generic/tclVar.c (ArrayStartSearchCmd):    of Tcl_ObjPrintf.

2011-08-15  Don Porter  <dgp@users.sourceforge.net>

	* generic/tclBasic.c: [Bug 3390272]: Leak of [info script] value.

2011-08-15  Jan Nijtmans  <nijtmans@users.sf.net>

	* generic/tclPosixStr.c:    [Bug 3388350]: mingw64 compiler warnings
	* win/tclWinPort.h:
	* win/configure.in:
	* win/configure:

2011-08-14  Jan Nijtmans  <nijtmans@users.sf.net>

	* doc/FindExec.3: [Patch 3124554]: Move WishPanic from Tk to Tcl
	* doc/Panic.3     Added Documentation

2011-08-12  Don Porter  <dgp@users.sourceforge.net>

	* generic/tclPathObj.c:	[Bug 3389764]: Eliminate possibility that dup
	of a "path" value can create reference cycle.

2011-08-12  Donal K. Fellows  <dkf@users.sf.net>

	* generic/tclZlib.c (ZlibTransformOutput): [Bug 3390073]: Return the
	correct length of written data for a compressing transform.

2011-08-10 Alexandre Ferrieux  <ferrieux@users.sourceforge.net>

	* generic/tclTestObj.c: [Bug 3386721]: Allow multiple [load]ing of the
	Tcltest package.

2011-08-09 Alexandre Ferrieux  <ferrieux@users.sourceforge.net>

	* generic/tclBasic.c: [Bug 2919042]: Restore "valgrindability" of Tcl
	* generic/tclEvent.c: that was lost by the streamlining of [exit], by
	* generic/tclExecute.c: conditionally forcing a full Finalize:
	* generic/tclInt.h:  use -DPURIFY or ::env(TCL_FINALIZE_ON_EXIT)

2011-08-09 Alexandre Ferrieux  <ferrieux@users.sourceforge.net>

	* generic/tclCompCmds.c: [Bug 3386417]: Avoid a reference loop between
	* generic/tclInt.h:      the bytecode and its companion errostack
	* generic/tclResult.c:   when compiling a syntax error.

2011-08-09  Jan Nijtmans  <nijtmans@users.sf.net>

	* win/tclWinConsole.c: [Bug 3388350]: mingw64 compiler warnings
	* win/tclWinDde.c:
	* win/tclWinPipe.c:
	* win/tclWinSerial.c:

2011-08-09  Jan Nijtmans  <nijtmans@users.sf.net>

	* generic/tclInt.h: Change the signature of TclParseHex(), such that
	* generic/tclParse.c: it can now parse up to 8 hex characters.

2011-08-08  Donal K. Fellows  <dkf@users.sf.net>

	* generic/tclZlib.c (ZlibStreamCmd): Make the -buffersize option to
	'$zstream add' function correctly instead of having its value just be
	discarded unceremoniously. Also generate error codes from more of the
	code, not just the low-level code but also the Tcl infrastructure.

2011-08-07  Donal K. Fellows  <dkf@users.sf.net>

	* generic/tclOOInfo.c (InfoClassCallCmd): [Bug 3387082]: Plug memory
	leak in call chain introspection.

2011-08-06  Kevin B, Kenny  <kennykb@acm.org>

	* generic/tclAssemnbly.c: [Bug 3384840]: Plug another memory leak.
	* generic/tclStrToD.c: [Bug 3386975]: Plug another memory leak.

2011-08-05  Kevin B. Kenny  <kennykb@acm.org>

	* generic/tclStrToD.c: [Bug 3386975]: Plugged a memory leak in
	double->string conversion.

2011-08-05  Don Porter  <dgp@users.sourceforge.net>

	*** 8.6b2 TAGGED FOR RELEASE ***

	* changes:	Updates for 8.6b2 release.

2011-08-05  Donal K. Fellows  <dkf@users.sf.net>

	* generic/tclAssembly.c (AssembleOneLine): Ensure that memory isn't
	leaked when an unknown instruction is encountered. Also simplify code
	through use of Tcl_ObjPrintf in error message generation.

	* generic/tclZlib.c (ZlibTransformClose): [Bug 3386197]: Plug a memory
	leak found by Miguel with valgrind, and ensure that the correct
	direction's buffers are released.

2011-08-04  Miguel Sofer  <msofer@users.sf.net>

	* generic/tclVar.c (TclPtrSetVar): Fix valgrind-detected error when
	newValuePtr is the interp's result obj.

2011-08-04  Donal K. Fellows  <dkf@users.sf.net>

	* generic/tclAssembly.c (FreeAssemblyEnv): [Bug 3384840]: Plug another
	possible memory leak due to over-complex code for freeing the table of
	labels.

2011-08-04  Reinhard Max  <max@suse.de>

	* generic/tclIOSock.c (TclCreateSocketAddress): Don't bother using
	AI_ADDRCONFIG for now, as it was causing problems in various
	situations.

2011-08-04  Donal K. Fellows  <dkf@users.sf.net>

	* generic/tclAssembly.c (AssembleOneLine, GetBooleanOperand)
	(GetIntegerOperand, GetListIndexOperand, FindLocalVar): [Bug 3384840]:
	A Tcl_Obj is allocated by GetNextOperand, so callers of it must not
	hold a reference to one in the 'out' parameter when calling it. This
	was causing a great many memory leaks.
	* tests/assemble.test (assemble-51.*): Added group of memory leak
	tests.

2011-08-02  Don Porter  <dgp@users.sourceforge.net>

	* changes:	Updates for 8.6b2 release.
	* tools/tcltk-man2html.tcl: Variable substitution botch.

2011-08-02  Donal K. Fellows  <dkf@users.sf.net>

	* generic/tclObj.c (Tcl_DbIncrRefCount, Tcl_DbDecrRefCount)
	(Tcl_DbIsShared): [Bug 3384007]: Fix the panic messages so they share
	what should be shared and have the right number of spaces.

2011-08-01  Miguel Sofer  <msofer@users.sf.net>

	* generic/tclProc.c (TclProcCompileProc): [Bug 3383616]: Fix for leak
	of resolveInfo when recompiling procs. Thanks go to Gustaf Neumann for
	detecting the bug and providing the fix.

2011-08-01  Donal K. Fellows  <dkf@users.sf.net>

	* doc/tclvars.n (EXAMPLES): Added some examples of how some of the
	standard global variables can be used, following prompting by a
	request by Robert Hicks.

	* tools/tcltk-man2html.tcl (plus-pkgs): [Bug 3382474]: Added code to
	determine the version number of contributed packages from their
	directory names so that HTML documentation builds are less confusing.

2011-07-29  Donal K. Fellows  <dkf@users.sf.net>

	* tools/tcltk-man2html.tcl (ensemble_commands, remap_link_target):
	Small enhancements to improve cross-linking with contributed packages.
	* tools/tcltk-man2html-utils.tcl (insert-cross-references): Enhance to
	cope with contributed packages' C API.

2011-07-28  Reinhard Max  <max@suse.de>

	* unix/tcl.m4 (SC_TCL_IPV6): Fix AC_DEFINE invocation for
	NEED_FAKE_RFC2553.
	* unix/configure:	autoconf-2.59

2011-07-28  Don Porter  <dgp@users.sourceforge.net>

	* changes:	Updates for 8.6b2 release.

	* library/tzdata/Asia/Anadyr: Update to Olson's tzdata2011h
	* library/tzdata/Asia/Irkutsk:
	* library/tzdata/Asia/Kamchatka:
	* library/tzdata/Asia/Krasnoyarsk:
	* library/tzdata/Asia/Magadan:
	* library/tzdata/Asia/Novokuznetsk:
	* library/tzdata/Asia/Novosibirsk:
	* library/tzdata/Asia/Omsk:
	* library/tzdata/Asia/Sakhalin:
	* library/tzdata/Asia/Vladivostok:
	* library/tzdata/Asia/Yakutsk:
	* library/tzdata/Asia/Yekaterinburg:
	* library/tzdata/Europe/Kaliningrad:
	* library/tzdata/Europe/Moscow:
	* library/tzdata/Europe/Samara:
	* library/tzdata/Europe/Volgograd:
	* library/tzdata/America/Kralendijk: (new)
	* library/tzdata/America/Lower_Princes: (new)

2011-07-26  Donal K. Fellows  <dkf@users.sf.net>

	* generic/tclOO.c (initScript): Ensure that TclOO is properly found by
	all the various package mechanisms (by adding a dummy ifneeded script)
	and not just some of them.

2011-07-21  Jan Nijtmans  <nijtmans@users.sf.net>

	* win/tclWinPort.h: [Bug 3372130]: Fix hypot math function with MSVC10

2011-07-19  Don Porter  <dgp@users.sourceforge.net>

	* generic/tclUtil.c:	[Bug 3371644]: Repair failure to properly handle
	* tests/util.test: (length == -1) scanning in TclConvertElement().
	Thanks to Thomas Sader and Alexandre Ferrieux.

2011-07-19  Donal K. Fellows  <dkf@users.sf.net>

	* doc/*.3, doc/*.n: Many small fixes to documentation as part of
	project to improve quality of generated HTML docs.

	* tools/tcltk-man2html.tcl (remap_link_target): More complete set of
	definitions of link targets, especially for major C API types.
	* tools/tcltk-man2html-utils.tcl (output-IP-list, cross-reference):
	Update to generation to produce proper HTML bulleted and enumerated
	lists.

2011-07-19 Alexandre Ferrieux  <ferrieux@users.sourceforge.net>

	* doc/upvar.n: Undocument long gone limitation of [upvar].

2011-07-18  Don Porter  <dgp@users.sourceforge.net>

	* generic/tcl.h:	Bump version number to 8.6b2.
	* library/init.tcl:
	* unix/configure.in:
	* win/configure.in:
	* unix/tcl.spec:
	* tools/tcl.wse.in:
	* README:

	* unix/configure:	autoconf-2.59
	* win/configure:

2011-07-15  Don Porter  <dgp@users.sourceforge.net>

	* generic/tclCompile.c: Avoid segfaults when RecordByteCodeStats() is
	called in a deleted interp.

	* generic/tclCompile.c: [Bug 467523, 3357771]: Prevent circular
	references in values with ByteCode intreps.  They can lead to memory
	leaks.

2011-07-14  Donal K. Fellows  <dkf@users.sf.net>

	* generic/tclOOCall.c (TclOORenderCallChain): [Bug 3365156]: Remove
	stray refcount bump that caused a memory leak.

2011-07-12  Don Porter  <dgp@users.sourceforge.net>

	* generic/tclUnixSock.c:  [Bug 3364777]: Stop segfault caused by
	reading from struct after it had been freed.

2011-07-11  Joe Mistachkin  <joe@mistachkin.com>

	* generic/tclExecute.c: [Bug 3339502]: Correct cast for CURR_DEPTH to
	silence compiler warning.

2011-07-08  Donal K. Fellows  <dkf@users.sf.net>

	* doc/http.n: [FRQ 3358415]: State what RFC defines HTTP/1.1.

2011-07-07  Miguel Sofer  <msofer@users.sf.net>

	* generic/tclBasic.c: Add missing INT2PTR

2011-07-03  Donal K. Fellows  <dkf@users.sf.net>

	* doc/FileSystem.3: Corrected statements about ctime field of 'struct
	stat'; that was always the time of the last metadata change, not the
	time of creation.

2011-07-02  Kevin B. Kenny  <kennykb@acm.org>

	* generic/tclStrToD.c:
	* generic/tclTomMath.decls:
	* generic/tclTomMathDecls.h:
	* macosx/Tcl.xcode/project.pbxproj:
	* macosx/Tcl.xcodeproj/project.pbxproj:
	* tests/util.test:
	* unix/Makefile.in:
	* win/Makefile.in:
	* win/Makefile.vc:
	[Bug 3349507]: Fix a bug where bignum->double conversion is "round up"
	and not "round to nearest" (causing expr double(1[string repeat 0 23])
	not to be 1e+23).

2011-06-28  Reinhard Max  <max@suse.de>

	* unix/tclUnixSock.c (CreateClientSocket): [Bug 3325339]: Fix and
	simplify posting of the writable fileevent at the end of an
	asynchronous connection attempt. Improve comments for some of the
	trickery around [socket -async].

	* tests/socket.test: Adjust tests to the async code changes. Add more
	tests for corner cases of async sockets.

2011-06-22  Andreas Kupries  <andreask@activestate.com>

	* library/platform/pkgIndex.tcl: Updated to platform 1.0.10. Added
	* library/platform/platform.tcl: handling of the DEB_HOST_MULTIARCH
	* unix/Makefile.in: location change for libc.
	* win/Makefile.in:

	* generic/tclInt.h: Fixed the inadvertently committed disabling of
	stack checks, see my 2010-11-15 commit.

2011-06-22  Reinhard Max  <max@suse.de>

	Merge from rmax-ipv6-branch:
	* unix/tclUnixSock.c: Fix [socket -async], so that all addresses
	returned by getaddrinfo() are tried, not just the first one. This
	requires the event loop to be running while the async connection is in
	progress. ***POTENTIAL INCOMPATIBILITY***
	* tests/socket.test: Add a test for the above.
	* doc/socket: Document the fact that -async needs the event loop
	* generic/tclIOSock.c: AI_ADDRCONFIG is broken on HP-UX

2011-06-21  Don Porter  <dgp@users.sourceforge.net>

	* generic/tclLink.c:	[Bug 3317466]: Prevent multiple links to a
	single Tcl variable when calling Tcl_LinkVar().

2011-06-13  Don Porter  <dgp@users.sourceforge.net>

	* generic/tclStrToD.c:  [Bug 3315098]: Mem leak fix from Gustaf
	Neumann.

2011-06-08  Andreas Kupries  <andreask@activestate.com>

	* generic/tclExecute.c: Reverted the fix for [Bug 3274728] committed
	on 2011-04-06 and replaced with one which is 64bit-safe. The existing
	fix crashed tclsh on Windows 64bit.

2011-06-08  Donal K. Fellows  <dkf@users.sf.net>

	* tests/fileSystem.test: Reduce the amount of use of duplication of
	complex code to perform common tests, and convert others to do the
	test result check directly using Tcltest's own primitives.

2011-06-06  Jan Nijtmans  <nijtmans@users.sf.net>

	* tests/socket.test: Add test constraint, so 6.2 and 6.3 don't fail
	when the machine does not have support for ip6. Follow-up to checkin
	from 2011-05-11 by rmax.

2011-06-02  Don Porter  <dgp@users.sourceforge.net>

	* generic/tclBasic.c:	Removed TclCleanupLiteralTable(), and old
	* generic/tclInt.h:	band-aid routine put in place while a fix for
	* generic/tclLiteral.c:	[Bug 994838] took shape.  No longer needed.

2011-06-02  Donal K. Fellows  <dkf@users.sf.net>

	* generic/tclInt.h (TclInvalidateNsCmdLookup): [Bug 3185407]: Extend
	the set of epochs that are potentially bumped when a command is
	created, for a slight performance drop (in some circumstances) and
	improved semantics.

2011-06-01  Miguel Sofer  <msofer@users.sf.net>

	* generic/tclBasic.c: Using the two free data elements in NRCommand to
	store objc and objv - useful for debugging.

2011-06-01  Jan Nijtmans  <nijtmans@users.sf.net>

	* generic/tclUtil.c:   Fix for [Bug 3309871]: Valgrind finds: invalid
	read in TclMaxListLength().

2011-05-31  Don Porter  <dgp@users.sourceforge.net>

	* generic/tclInt.h:	  Use a complete growth algorithm for lists so
	* generic/tclListObj.c:	  that length limits do not overconstrain by a
	* generic/tclStringObj.c: factor of 2.  [Bug 3293874]: Fix includes
	* generic/tclUtil.c:	  rooting all growth routines by default on a
	common tunable parameter TCL_MIN_GROWTH.

2011-05-25  Don Porter  <dgp@users.sourceforge.net>

	* library/msgcat/msgcat.tcl:	Bump to msgcat 1.4.4.
	* library/msgcat/pkgIndex.tcl:
	* unix/Makefile.in:
	* win/Makefile.in:

2011-05-25  Donal K. Fellows  <dkf@users.sf.net>

	* generic/tclOO.h (TCLOO_VERSION): Bump version.

	IMPLEMENTATION OF TIP#381.

	* doc/next.n, doc/ooInfo.n, doc/self.n, generic/tclOO.c,
	* generic/tclOOBasic.c, generic/tclOOCall.c, generic/tclOOInfo.c,
	* generic/tclOOInt.h, tests/oo.test, tests/ooNext2.test: Added
	introspection of call chains ([self call], [info object call], [info
	class call]) and ability to skip ahead in chain ([nextto]).

2011-05-24  Venkat Iyer <venkat@comit.com>

	* library/tzdata/Africa/Cairo: Update to Olson tzdata2011g

2011-05-24  Donal K. Fellows  <dkf@users.sf.net>

	* library/msgcat/msgcat.tcl (msgcat::mcset, msgcat::mcmset): Remove
	some useless code; [dict set] builds dictionary levels for us.

2011-05-17  Andreas Kupries  <andreask@activestate.com>

	* generic/tclCompile.c (TclFixupForwardJump): Tracked down and fixed
	* generic/tclBasic.c (TclArgumentBCEnter): the cause of a violation of
	my assertion that 'ePtr->nline == objc' in TclArgumentBCEnter.  When a
	bytecode was grown during jump fixup the pc -> command line mapping
	was not updated. When things aligned just wrong the mapping would
	direct command A to the data for command B, with a different number of
	arguments.

2011-05-11  Reinhard Max  <max@suse.de>

	* unix/tclUnixSock.c (TcpWatchProc): No need to check for server
	sockets here, as the generic server code already takes care of that.
	* tests/socket.test (accept): Add tests to make sure that this remains
	so.

2011-05-10  Don Porter  <dgp@users.sourceforge.net>

	* generic/tclInt.h:     New internal routines TclScanElement() and
	* generic/tclUtil.c:    TclConvertElement() are rewritten guts of
	machinery to produce string rep of lists.  The new routines avoid and
	correct [Bug 3173086].  See comments for much more detail.

	* generic/tclDictObj.c:         Update all callers.
	* generic/tclIndexObj.c:
	* generic/tclListObj.c:
	* generic/tclUtil.c:
	* tests/list.test:

2011-05-09  Donal K. Fellows  <dkf@users.sf.net>

	* generic/tclNamesp.c (NamespacePathCmd): Convert to use Tcl_Obj API
	* generic/tclPkg.c (Tcl_PackageObjCmd):   for result generation in
	* generic/tclTimer.c (Tcl_AfterObjCmd):   [after info], [namespace
	path] and [package versions].

2011-05-09  Don Porter  <dgp@users.sourceforge.net>

	* generic/tclListObj.c:	Revise empty string tests so that we avoid
	potentially expensive string rep generations, especially for dicts.

2011-05-07  Donal K. Fellows  <dkf@users.sf.net>

	* generic/tclLoad.c (TclGetLoadedPackages): Convert to use Tcl_Obj API
	for result generation.

2011-05-07  Miguel Sofer  <msofer@users.sf.net>

	* generic/tclInt.h: Fix USE_TCLALLOC so that it can be enabled without
	* unix/Makefile.in: editing the Makefile.

2011-05-05  Don Porter  <dgp@users.sourceforge.net>

	* generic/tclListObj.c:	Stop generating string rep of dict when
	converting to list.  Tolerate NULL interps more completely.

2011-05-03  Don Porter  <dgp@users.sourceforge.net>

	* generic/tclUtil.c:	Tighten Tcl_SplitList().
	* generic/tclListObj.c:	Tighten SetListFromAny().
	* generic/tclDictObj.c:	Tighten SetDictFromAny().
	* tests/join.test:
	* tests/mathop.test:

2011-05-02  Don Porter  <dgp@users.sourceforge.net>

	* generic/tclCmdMZ.c:	Revised TclFindElement() interface. The final
	* generic/tclDictObj.c:	argument had been bracePtr, the address of a
	* generic/tclListObj.c:	boolean var, where the caller can be told
	* generic/tclParse.c:	whether or not the parsed list element was
	* generic/tclUtil.c:	enclosed in braces.  In practice, no callers
	really care about that.  What the callers really want to know is
	whether the list element value exists as a literal substring of the
	string being parsed, or whether a call to TclCopyAndCollpase() is
	needed to produce the list element value.  Now the final argument is
	changed to do what callers actually need. This is a better fit for the
	calls in tclParse.c, where now a good deal of post-processing checking
	for "naked backslashes" is no longer necessary.
	***POTENTIAL INCOMPATIBILITY***
	For any callers calling in via the internal stubs table who really do
	use the final argument explicitly to check for the enclosing brace
	scenario.  Simply looking for the braces where they must be is the
	revision available to those callers, and it will backport cleanly.

	* tests/parse.test:	Tests for expanded literals quoting detection.

	* generic/tclCompCmdsSZ.c:	New TclFindElement() is also a better
	fit for the [switch] compiler.

	* generic/tclInt.h:	Replace TclCountSpaceRuns() with
	* generic/tclListObj.c:	TclMaxListLength() which is the function we
	* generic/tclUtil.c:	actually want.
	* generic/tclCompCmdsSZ.c:

	* generic/tclCompCmdsSZ.c: Rewrite of parts of the switch compiler to
	better use the powers of TclFindElement() and do less parsing on its
	own.

2011-04-28  Don Porter  <dgp@users.sourceforge.net>

	* generic/tclInt.h:	New utility routines:
	* generic/tclParse.c:	TclIsSpaceProc() and TclCountSpaceRuns()
	* generic/tclUtil.c:

	* generic/tclCmdMZ.c:	Use new routines to replace calls to isspace()
	* generic/tclListObj.c:	and their /* INTL */ risk.
	* generic/tclStrToD.c:
	* generic/tclUtf.c:
	* unix/tclUnixFile.c:

	* generic/tclStringObj.c:	Improved reaction to out of memory.

2011-04-27  Don Porter  <dgp@users.sourceforge.net>

	* generic/tclCmdMZ.c:	TclFreeIntRep() correction & cleanup.
	* generic/tclExecute.c:
	* generic/tclIndexObj.c:
	* generic/tclInt.h:
	* generic/tclListObj.c:
	* generic/tclNamesp.c:
	* generic/tclResult.c:
	* generic/tclStringObj.c:
	* generic/tclVar.c:

	* generic/tclListObj.c:	FreeListInternalRep() cleanup.

2011-04-21  Don Porter  <dgp@users.sourceforge.net>

	* generic/tclInt.h:	Use macro to set List intreps.
	* generic/tclListObj.c:

	* generic/tclCmdIL.c:	Limits on list length were too strict.
	* generic/tclInt.h:	Revised panics to errors where possible.
	* generic/tclListObj.c:
	* tests/lrepeat.test:

	* generic/tclCompile.c:	Make sure SetFooFromAny routines react
	* generic/tclIO.c:	reasonably when passed a NULL interp.
	* generic/tclIndexObj.c:
	* generic/tclListObj.c:
	* generic/tclNamesp.c:
	* generic/tclObj.c:
	* generic/tclProc.c:
	* macosx/tclMacOSXFCmd.c:

2011-04-21  Jan Nijtmans  <nijtmans@users.sf.net>

	* generic/tcl.h:       fix for [Bug 3288345]: Wrong Tcl_StatBuf
	* generic/tclInt.h:    used on MinGW. Make sure that all _WIN32
	* win/tclWinFile.c:    compilers use exactly the same layout
	* win/configure.in:    for Tcl_StatBuf - the one used by MSVC6 -
	* win/configure:       in all situations.

2011-04-19  Don Porter  <dgp@users.sourceforge.net>

	* generic/tclConfig.c:	Reduce internals access in the implementation
	of [<foo>::pkgconfig list].

2011-04-18  Don Porter  <dgp@users.sourceforge.net>

	* generic/tclCmdIL.c:	Use ListRepPtr(.) and other cleanup.
	* generic/tclConfig.c:
	* generic/tclListObj.c:

	* generic/tclInt.h:	Define and use macros that test whether a Tcl
	* generic/tclBasic.c:	list value is canonical.
	* generic/tclUtil.c:

2011-04-18  Donal K. Fellows  <dkf@users.sf.net>

	* doc/dict.n: [Bug 3288696]: Command summary was confusingly wrong
	when it came to [dict filter] with a 'value' filter.

2011-04-16  Donal K. Fellows  <dkf@users.sf.net>

	* generic/tclFCmd.c (TclFileAttrsCmd): Add comments to make this code
	easier to understand. Added a panic to handle the case where the VFS
	layer does something odd.

2011-04-13  Don Porter  <dgp@users.sourceforge.net>

	* generic/tclUtil.c:	[Bug 3285375]: Rewrite of Tcl_Concat*()
	routines to prevent segfaults on buffer overflow.  Build them out of
	existing primitives already coded to handle overflow properly.  Uses
	the new TclTrim*() routines.

	* generic/tclCmdMZ.c:	New internal utility routines TclTrimLeft()
	* generic/tclInt.h:	and TclTrimRight().  Refactor the
	* generic/tclUtil.c:	[string trim*] implementations to use them.

2011-04-13  Miguel Sofer  <msofer@users.sf.net>

	* generic/tclVar.c: [Bug 2662380]: Fix crash caused by appending to a
	variable with a write trace that unsets it.

2011-04-13  Donal K. Fellows  <dkf@users.sf.net>

	* generic/tclUtil.c (Tcl_ConcatObj): [Bug 3285375]: Make the crash
	less mysterious through the judicious use of a panic. Not yet properly
	fixed, but at least now clearer what the failure mode is.

2011-04-12  Don Porter  <dgp@users.sourceforge.net>

	* tests/string.test:	Test for [Bug 3285472]. Not buggy in trunk.

2011-04-12  Venkat Iyer <venkat@comit.com>

	* library/tzdata/Atlantic/Stanley: Update to Olson tzdata2011f

2011-04-12  Miguel Sofer  <msofer@users.sf.net>

	* generic/tclBasic.c: Fix for [Bug 2440625], kbk's patch

2011-04-11  Miguel Sofer  <msofer@users.sf.net>

	* generic/tclBasic.c:
	* tests/coroutine.test: [Bug 3282869]: Ensure that 'coroutine eval'
	runs the initial command in the proper context.

2011-04-11  Jan Nijtmans  <nijtmans@users.sf.net>

	* generic/tcl.h:    Fix for [Bug 3281728]: Tcl sources from 2011-04-06
	* unix/tcl.m4:      do not build on GCC9 (RH9)
	* unix/configure:

2011-04-08  Jan Nijtmans  <nijtmans@users.sf.net>

	* win/tclWinPort.h: Fix for [Bug 3280043]: win2k: unresolved DLL
	* win/configure.in: imports.
	* win/configure

2011-04-06  Miguel Sofer  <msofer@users.sf.net>

	* generic/tclExecute.c (TclCompileObj): Earlier return if Tip280
	gymnastics not needed.

	* generic/tclExecute.c: Fix for [Bug 3274728]: making *catchTop an
	unsigned long.

2011-04-06  Jan Nijtmans  <nijtmans@users.sf.net>

	* unix/tclAppInit.c:  Make symbols "main" and "Tcl_AppInit"
	MODULE_SCOPE: there is absolutely no reason for exporting them.
	* unix/tcl.m4:        Don't use -fvisibility=hidden with static
	* unix/configure      libraries (--disable-shared)

2011-04-06  Donal K. Fellows  <dkf@users.sf.net>

	* generic/tclFCmd.c, macosx/tclMacOSXFCmd.c, unix/tclUnixChan.c,
	* unix/tclUnixFCmd.c, win/tclWinChan.c, win/tclWinDde.c,
	* win/tclWinFCmd.c, win/tclWinLoad.c, win/tclWinPipe.c,
	* win/tclWinReg.c, win/tclWinSerial.c, win/tclWinSock.c: More
	generation of error codes (most platform-specific parts not already
	using Tcl_PosixError).

2011-04-05  Venkat Iyer <venkat@comit.com>

	* library/tzdata/Africa/Casablanca: Update to Olson's tzdata2011e
	* library/tzdata/America/Santiago:
	* library/tzdata/Pacific/Easter:
	* library/tzdata/America/Metlakatla: (new)
	* library/tzdata/America/North_Dakota/Beulah: (new)
	* library/tzdata/America/Sitka: (new)

2011-04-04  Donal K. Fellows  <dkf@users.sf.net>

	* generic/tclOO.c, generic/tclOOBasic.c, generic/tclOODefineCmds.c
	* generic/tclOOInfo.c, generic/tclOOMethod.c: More generation of
	error codes (TclOO miscellany).

	* generic/tclCmdAH.c, generic/tclCmdIL.c: More generation of error
	codes (miscellaneous commands mostly already handled).

2011-04-04  Don Porter  <dgp@users.sourceforge.net>

	* README:	[Bug 3202030]: Updated README files, repairing broken
	* macosx/README:URLs and removing other bits that were clearly wrong.
	* unix/README:	Still could use more eyeballs on the detailed build
	* win/README:	advice on various plaforms.

2011-04-04  Donal K. Fellows  <dkf@users.sf.net>

	* library/init.tcl (tcl::mathfunc::rmmadwiw): Disable by default to
	make test suite work.

	* generic/tclBasic.c, generic/tclStringObj.c, generic/tclTimer.c,
	* generic/tclTrace.c, generic/tclUtil.c: More generation of error
	codes ([format], [after], [trace], RE optimizer).

2011-04-04  Jan Nijtmans  <nijtmans@users.sf.net>

	* generic/tclCmdAH.c:  Better error-message in case of errors
	* generic/tclCmdIL.c:  related to setting a variable. This fixes
	* generic/tclDictObj.c: a warning: "Why make your own error
	* generic/tclScan.c:   message? Why?"
	* generic/tclTest.c:
	* test/error.test:
	* test/info.test:
	* test/scan.test:
	* unix/tclUnixThrd.h:  Remove this unused header file.

2011-04-03  Donal K. Fellows  <dkf@users.sf.net>

	* generic/tclNamesp.c, generic/tclObj.c, generic/tclPathObj.c:
	* generic/tclPipe.c, generic/tclPkg.c, generic/tclProc.c:
	* generic/tclScan.c: More generation of error codes (namespace
	creation, path normalization, pipeline creation, package handling,
	procedures, [scan] formats)

2011-04-02  Kevin B. Kenny  <kennykb@acm.org>

	* generic/tclStrToD.c (QuickConversion): Replaced another couple
	of 'double' declarations with 'volatile double' to work around
	misrounding issues in mingw-gcc 3.4.5.

2011-04-02  Donal K. Fellows  <dkf@users.sf.net>

	* generic/tclInterp.c, generic/tclListObj.c, generic/tclLoad.c:
	More generation of errorCodes ([interp], [lset], [load], [unload]).

	* generic/tclEvent.c, generic/tclFileName.c: More generation of
	errorCode information (default [bgerror] and [glob]).

2011-04-01  Reinhard Max  <max@suse.de>

	* library/init.tcl: TIP#131 implementation.

2011-03-31  Donal K. Fellows  <dkf@users.sf.net>

	* generic/tclGetDate.y, generic/tclDate.c (TclClockOldscanObjCmd):
	More generation of errorCode information.

2011-03-28  Donal K. Fellows  <dkf@users.sf.net>

	* generic/tclCmdMZ.c, generic/tclConfig.c, generic/tclUtil.c: More
	generation of errorCode information, notably when lists are mis-parsed

	* generic/tclCmdMZ.c (Tcl_RegexpObjCmd, Tcl_RegsubObjCmd): Use the
	error messages generated by the variable management code rather than
	creating our own.

2011-03-27  Miguel Sofer  <msofer@users.sf.net>

	* generic/tclBasic.c (TclNREvalObjEx): fix performance issue, notably
	apparent in tclbench's "LIST lset foreach". Many thanks to Twylite for
	patiently researching the issue and explaining it to me: a missing
	Tcl_ResetObjResult that causes unwanted sharing of the current result
	Tcl_Obj.

2011-03-26  Donal K. Fellows  <dkf@users.sf.net>

	* generic/tclNamesp.c (Tcl_Export, Tcl_Import, DoImport): More
	generation of errorCode information.

	* generic/tclCompExpr.c, generic/tclCompile.c, generic/tclExecute.c:
	* generic/tclListObj.c, generic/tclNamesp.c, generic/tclObj.c:
	* generic/tclStringObj.c, generic/tclUtil.c: Reduce the number of
	casts used to manage Tcl_Obj internal representations.

2011-03-24  Don Porter  <dgp@users.sourceforge.net>

	* generic/tcl.h (ckfree,etc.): Restored C++ usability to the memory
	allocation and free macros.

2011-03-24  Donal K. Fellows  <dkf@users.sf.net>

	* generic/tclFCmd.c (TclFileAttrsCmd): Ensure that any reference to
	temporary index tables is squelched immediately rather than hanging
	around to trip us up in the future.

2011-03-23  Miguel Sofer  <msofer@users.sf.net>

	* generic/tclObj.c: Exploit HAVE_FAST_TSD for the deletion context in
	TclFreeObj()

2011-03-22  Miguel Sofer  <msofer@users.sf.net>

	* generic/tclThreadAlloc.c: Simpler initialization of Cache under
	HAVE_FAST_TSD, from mig-alloc-reform.

2011-03-21  Jan Nijtmans  <nijtmans@users.sf.net>

	* unix/tclLoadDl.c:    [Bug 3216070]: Loading extension libraries
	* unix/tclLoadDyld.c:  from embedded Tcl applications.
	***POTENTIAL INCOMPATIBILITY***
	For extensions which rely on symbols from other extensions being
	present in the global symbol table. For an example and some discussion
	of workarounds, see http://stackoverflow.com/q/8330614/301832

2011-03-21  Miguel Sofer  <msofer@users.sf.net>

	* generic/tclCkAlloc.c:
	* generic/tclInt.h: Remove one level of allocator indirection in
	non-memdebug builds, imported from mig-alloc-reform.

2011-03-20  Miguel Sofer  <msofer@users.sf.net>

	* generic/tclThreadAlloc.c: Imported HAVE_FAST_TSD support from
	mig-alloc-reform. The feature has to be enabled by hand: no autoconf
	support has been added. It is not clear how universal a build using
	this will be: it also requires some loader support.

2011-03-17  Donal K. Fellows  <dkf@users.sf.net>

	* generic/tclCompExpr.c (ParseExpr): Generate errorCode information on
	failure to parse expressions.

2011-03-17  Jan Nijtmans  <nijtmans@users.sf.net>

	* generic/tclMain.c: [Patch 3124683]: Reorganize the platform-specific
	stuff in (tcl|tk)Main.c.

2011-03-16  Jan Nijtmans  <nijtmans@users.sf.net>

	* generic/tclCkalloc.c: [Bug 3197864]: Pointer truncation on Win64
	TCL_MEM_DEBUG builds.

2011-03-16  Don Porter  <dgp@users.sourceforge.net>

	* generic/tclBasic.c:	Some rewrites to eliminate calls to isspace()
	* generic/tclParse.c:	and their /* INTL */ risk.
	* generic/tclProc.c:

2011-03-16  Jan Nijtmans  <nijtmans@users.sf.net>

	* unix/tcl.m4:    Make SHLIB_LD_LIBS='${LIBS}' the default and
	* unix/configure: set to "" on per-platform necessary basis.
	Backported from TEA, but kept all original platform code which was
	removed from TEA.

2011-03-14  Kevin B. Kenny  <kennykb@acm.org>

	* tools/tclZIC.tcl (onDayOfMonth): Allow for leading zeroes in month
	and day so that tzdata2011d parses correctly.
	* library/tzdata/America/Havana:
	* library/tzdata/America/Juneau:
	* library/tzdata/America/Santiago:
	* library/tzdata/Europe/Istanbul:
	* library/tzdata/Pacific/Apia:
	* library/tzdata/Pacific/Easter:
	* library/tzdata/Pacific/Honolulu:  tzdata2011d

	* generic/tclAssembly.c (BBEmitInstInt1): Changed parameter data types
	in an effort to silence a MSVC warning reported by Ashok P. Nadkarni.
	Unable to test, since both forms work on my machine in VC2005, 2008,
	2010, in both release and debug builds.
	* tests/tclTest.c (TestdstringCmd): Restored MSVC buildability broken
	by [5574bdd262], which changed the effective return type of 'ckalloc'
	from 'char*' to 'void*'.

2011-03-13  Miguel Sofer  <msofer@users.sf.net>

	* generic/tclExecute.c: remove TEBCreturn()

2011-03-12  Donal K. Fellows  <dkf@users.sf.net>

	* generic/tcl.h (ckalloc,ckfree,ckrealloc): Moved casts into these
	macro so that they work with VOID* (which is a void* on all platforms
	which Tcl actually builds on) and unsigned int for the length
	parameters, removing the need for MANY casts across the rest of Tcl.
	Note that this is a strict source-level-only change, so size_t cannot
	be used (would break binary compatibility on 64-bit platforms).

2011-03-12  Jan Nijtmans  <nijtmans@users.sf.net>

	* win/tclWinFile.c: [Bug 3185609]: File normalization corner case
	of ... broken with -DUNICODE

2011-03-11  Donal K. Fellows  <dkf@users.sf.net>

	* tests/unixInit.test: Make better use of tcltest2.

2011-03-10  Donal K. Fellows  <dkf@users.sf.net>

	* generic/tclBasic.c, generic/tclCompCmds.c, generic/tclEnsemble.c:
	* generic/tclInt.h, generic/tclNamesp.c, library/auto.tcl:
	* tests/interp.test, tests/namespace.test, tests/nre.test:
	Converted the [namespace] command into an ensemble. This has the
	consequence of making it vital for Tcl code that wishes to work with
	namespaces to _not_ delete the ::tcl namespace.
	***POTENTIAL INCOMPATIBILITY***

	* library/tcltest/tcltest.tcl (loadIntoSlaveInterpreter): Added this
	command to handle connecting tcltest to a slave interpreter. This adds
	in the hook (inside the tcltest namespace) that allows the tests run
	in the child interpreter to be reported as part of the main sequence
	of test results. Bumped version of tcltest to 2.3.3.
	* tests/init.test, tests/package.test: Adapted these test files to use
	the new feature.

	* generic/tclAlloc.c, generic/tclCmdMZ.c, generic/tclCompExpr.c:
	* generic/tclCompile.c, generic/tclEnv.c, generic/tclEvent.c:
	* generic/tclIO.c, generic/tclIOCmd.c, generic/tclIORChan.c:
	* generic/tclIORTrans.c, generic/tclLiteral.c, generic/tclNotify.c:
	* generic/tclParse.c, generic/tclStringObj.c, generic/tclUtil.c:
	* generic/tclZlib.c, unix/tclUnixFCmd.c, unix/tclUnixNotfy.c:
	* unix/tclUnixPort.h, unix/tclXtNotify.c: Formatting fixes, mainly to
	comments, so code better fits the style in the Engineering Manual.

2011-03-09  Donal K. Fellows  <dkf@users.sf.net>

	* tests/incr.test: Update more of the test suite to use Tcltest 2.

2011-03-09  Don Porter  <dgp@users.sourceforge.net>

	* generic/tclNamesp.c:	[Bug 3202171]: Tighten the detector of nested
	* tests/namespace.test:	[namespace code] quoting that the quoted
	scripts function properly even in a namespace that contains a custom
	"namespace" command.

	* doc/tclvars.n:	Formatting fix.  Thanks to Pat Thotys.

2011-03-09  Donal K. Fellows  <dkf@users.sf.net>

	* tests/dstring.test, tests/init.test, tests/link.test: Update more of
	the test suite to use Tcltest 2.

2011-03-08  Jan Nijtmans  <nijtmans@users.sf.net>

	* generic/tclBasic.c: Fix gcc warnings: variable set but not used
	* generic/tclProc.c:
	* generic/tclIORChan.c:
	* generic/tclIORTrans.c:
	* generic/tclAssembly.c:  Fix gcc warning: comparison between signed
	and unsigned integer expressions

2011-03-08  Don Porter  <dgp@users.sourceforge.net>

	* generic/tclInt.h:	Remove TclMarkList() routine, an experimental
	* generic/tclUtil.c:	dead-end from the 8.5 alpha days.

	* generic/tclResult.c (ResetObjResult): [Bug 3202905]: Correct failure
	to clear invalid intrep.  Thanks to Colin McDonald.

2011-03-08  Donal K. Fellows  <dkf@users.sf.net>

	* generic/tclAssembly.c, tests/assemble.test: Migrate to use a style
	more consistent with the rest of Tcl.

2011-03-06  Don Porter  <dgp@users.sourceforge.net>

	* generic/tclBasic.c:	More replacements of Tcl_UtfBackslash() calls
	* generic/tclCompile.c:	with TclParseBackslash() where possible.
	* generic/tclCompCmdsSZ.c:
	* generic/tclParse.c:
	* generic/tclUtil.c:

	* generic/tclUtil.c (TclFindElement):	[Bug 3192636]: Guard escape
	sequence scans to not overrun the string end.

2011-03-05  Don Porter  <dgp@users.sourceforge.net>

	* generic/tclParse.c (TclParseBackslash): [Bug 3200987]: Correct
	* tests/parse.test:	trunction checks in \x and \u substitutions.

2011-03-05  Miguel Sofer  <msofer@users.sf.net>

	* generic/tclExecute.c (TclStackFree): insure that the execStack
	satisfies "at most one free stack after the current one" when
	consecutive reallocs caused the creation of intervening stacks.

2011-03-05  Kevin B. Kenny  <kennykb@acm.org>

	* generic/tclAssembly.c (new file):
	* generic/tclBasic.c (Tcl_CreateInterp):
	* generic/tclInt.h:
	* tests/assemble.test (new file):
	* unix/Makefile.in:
	* win/Makefile.in:
	* win/makefile.vc:  Merged dogeen-assembler-branch into HEAD. Since
	all functional changes are in the tcl::unsupported namespace, there's
	no reason to sequester this code on a separate branch.

2011-03-05  Miguel Sofer  <msofer@users.sf.net>

	* generic/tclExecute.c: Cleaner mem management for TEBCdata

	* generic/tclExecute.c:
	* tests/nre.test: Renamed BottomData to TEBCdata, so that the name
	refers to what it is rather than to its storage location.

	* generic/tclBasic.c:     Renamed struct TEOV_callback to the more
	* generic/tclCompExpr.c:  descriptive NRE_callback.
	* generic/tclCompile.c:
	* generic/tclExecute.c:
	* generic/tclInt.decls:
	* generic/tclInt.h:
	* generic/tclIntDecls.h:
	* generic/tclTest.c:

2011-03-04  Donal K. Fellows  <dkf@users.sf.net>

	* generic/tclOOMethod.c (ProcedureMethodCompiledVarConnect)
	(ProcedureMethodCompiledVarDelete): [Bug 3185009]: Keep references to
	resolved object variables so that an unset doesn't leave any dangling
	pointers for code to trip over.

2011-03-01  Miguel Sofer  <msofer@users.sf.net>

	* generic/tclBasic.c (TclNREvalObjv): Missing a variable declaration
	in commented out non-optimised code, left for ref in checkin
	[b97b771b6d]

2011-03-03  Don Porter  <dgp@users.sourceforge.net>

	* generic/tclResult.c (Tcl_AppendResultVA):	Use the directive
	USE_INTERP_RESULT [TIP 330] to force compat with interp->result
	access, instead of the improvised hack USE_DIRECT_INTERP_RESULT_ACCESS
	from releases past.

2011-03-01  Miguel Sofer  <msofer@users.sf.net>

	* generic/tclCompCmdsSZ.c (TclCompileThrowCmd, TclCompileUnsetCmd):
	fix leaks

	* generic/tclBasic.c:       This is [Patch 3168398],
	* generic/tclCompCmdsSZ.c:  Joe Mistachkin's optimisation
	* generic/tclExecute.c:     of Tip #285
	* generic/tclInt.decls:
	* generic/tclInt.h:
	* generic/tclIntDecls.h:
	* generic/tclInterp.c:
	* generic/tclOODecls.h:
	* generic/tclStubInit.c:
	* win/makefile.vc:

	* generic/tclExecute.c (ExprObjCallback): Fix object leak

	* generic/tclExecute.c (TEBCresume): Store local var array and
	constants in automatic vars to reduce indirection, slight perf
	increase

	* generic/tclOOCall.c (TclOODeleteContext): Added missing '*' so that
	trunk compiles.

	* generic/tclBasic.c (TclNRRunCallbacks): [Patch 3168229]: Don't do
	the trampoline dance for commands that do not have an nreProc.

2011-03-01  Donal K. Fellows  <dkf@users.sf.net>

	* generic/tclOO.c (Tcl_NewObjectInstance, TclNRNewObjectInstance)
	(TclOOObjectCmdCore, FinalizeObjectCall):
	* generic/tclOOBasic.c (TclOO_Object_Destroy, AfterNRDestructor):
	* generic/tclOOCall.c (TclOODeleteContext, TclOOGetCallContext):
	Reorganization of call context reference count management so that code
	is (mostly) simpler.

2011-01-26  Donal K. Fellows  <dkf@users.sf.net>

	* doc/RegExp.3: [Bug 3165108]: Corrected documentation of description
	of subexpression info in Tcl_RegExpInfo structure.

2011-01-25  Jan Nijtmans  <nijtmans@users.sf.net>

	* generic/tclPreserve.c:  Don't miss 64-bit address bits in panic
				  message.
	* win/tclWinChan.c:       Fix various gcc-4.5.2 64-bit warning
	* win/tclWinConsole.c:    messages, e.g. by using full 64-bits for
	* win/tclWinDde.c:	  socket fd's
	* win/tclWinPipe.c:
	* win/tclWinReg.c:
	* win/tclWinSerial.c:
	* win/tclWinSock.c:
	* win/tclWinThrd.c:

2011-01-19  Jan Nijtmans  <nijtmans@users.sf.net>

	* tools/genStubs.tcl: [FRQ 3159920]: Tcl_ObjPrintf() crashes with
	* generic/tcl.decls   bad format specifier.
	* generic/tcl.h:
	* generic/tclDecls.h:

2011-01-18  Donal K. Fellows  <dkf@users.sf.net>

	* generic/tclOOMethod.c (PushMethodCallFrame): [Bug 3001438]: Make
	sure that the cmdPtr field of the procPtr is correct and relevant at
	all times so that [info frame] can report sensible information about a
	frame after a return to it from a recursive call, instead of probably
	crashing (depending on what else has overwritten the Tcl stack!)

2011-01-18  Jan Nijtmans  <nijtmans@users.sf.net>

	* generic/tclBasic.c:      Various mismatches between Tcl_Panic
	* generic/tclCompCmds.c:   format string and its arguments,
	* generic/tclCompCmdsSZ.c: discovered thanks to [Bug 3159920]
	* generic/tclCompExpr.c:
	* generic/tclEnsemble.c:
	* generic/tclPreserve.c:
	* generic/tclTest.c:

2011-01-17  Jan Nijtmans  <nijtmans@users.sf.net>

	* generic/tclIOCmd.c: [Bug 3148192]: Commands "read/puts" incorrectly
	* tests/chanio.test:  interpret parameters. Improved error-message
	* tests/io.test       regarding legacy form.
	* tests/ioCmd.test

2011-01-15  Kevin B. Kenny  <kennykb@acm.org>

	* doc/tclvars.n:
	* generic/tclStrToD.c:
	* generic/tclUtil.c (Tcl_PrintDouble):
	* tests/util.test (util-16.*): [Bug 3157475]: Restored full Tcl 8.4
	compatibility for the formatting of floating point numbers when
	$::tcl_precision is not zero. Added compatibility tests to make sure
	that excess trailing zeroes are suppressed for all eight major code
	paths.

2011-01-12  Jan Nijtmans  <nijtmans@users.sf.net>

	* win/tclWinFile.c:   Use _vsnprintf in stead of vsnprintf, because
	MSVC 6 doesn't have it. Reported by andreask.
	* win/tcl.m4:         handle --enable-64bit=ia64 for gcc
	* win/configure.in:   more accurate test for correct <intrin.h>
	* win/configure:      (autoconf-2.59)
	* win/tclWin32Dll.c:  VS 2005 64-bit does not have intrin.h, and
	* generic/tclPanic.c: does not need it.

2011-01-07  Kevin B. Kenny  <kennykb@acm.org>

	* tests/util.test (util-15.*): Added test cases for floating point
	conversion of the largest denormal and the smallest normal number, to
	avoid any possibility of the failure suffered by PHP in the last
	couple of days. (They didn't fail, so no actual functional change.)

2011-01-05  Donal K. Fellows  <dkf@users.sf.net>

	* tests/package.test, tests/pkg.test: Coalesce these tests into one
	file that is concerned with the package system. Convert to use
	tcltest2 properly.
	* tests/autoMkindex.test, tests/pkgMkIndex.test: Convert to use
	tcltest2 properly.

2011-01-01  Donal K. Fellows  <dkf@users.sf.net>

	* tests/cmdAH.test, tests/cmdMZ.test, tests/compExpr.test,
	* tests/compile.test, tests/concat.test, tests/eval.test,
	* tests/fileName.test, tests/fileSystem.test, tests/interp.test,
	* tests/lsearch.test, tests/namespace-old.test, tests/namespace.test,
	* tests/oo.test, tests/proc.test, tests/security.test,
	* tests/switch.test, tests/unixInit.test, tests/var.test,
	* tests/winDde.test, tests/winPipe.test: Clean up of tests and
	conversion to tcltest 2. Target has been to get init and cleanup code
	out of the test body and into the -setup/-cleanup stanzas.

	* tests/execute.test (execute-11.1): [Bug 3142026]: Added test that
	fails (with a crash) in an unfixed memdebug build on 64-bit systems.

2010-12-31  Donal K. Fellows  <dkf@users.sf.net>

	* generic/tclCmdIL.c (SortElement): Use unions properly in the
	definition of this structure so that there is no need to use nasty
	int/pointer type punning. Made it clearer what the purposes of the
	various parts of the structure are.

2010-12-31  Jan Nijtmans  <nijtmans@users.sf.net>

	* unix/dltest/*.c: [Bug 3148192]: Fix broken [load] tests by ensuring
	that the affected files are never compiled with -DSTATIC_BUILD.

2010-12-30  Miguel Sofer  <msofer@users.sf.net>

	* generic/tclExecute.c (GrowEvaluationStack): Off-by-one error in
	sizing the new allocation - was ok in comment but wrong in the code.
	Triggered by [Bug 3142026] which happened to require exactly one more
	than what was in existence.

2010-12-26  Donal K. Fellows  <dkf@users.sf.net>

	* generic/tclCmdIL.c (Tcl_LsortObjCmd): Fix crash when multiple -index
	options are used. Simplified memory handling logic.

2010-12-20  Jan Nijtmans  <nijtmans@users.sf.net>

	* win/tclWin32Dll.c:    [Patch 3059922]: fixes for mingw64 - gcc4.5.1
	tdm64-1: completed for all environments.

2010-12-20  Jan Nijtmans  <nijtmans@users.sf.net>

	* win/configure.in:   Explicitely test for intrinsics support in
	compiler, before assuming only MSVC has it.
	* win/configure:      (autoconf-2.59)
	* generic/tclPanic.c:

2010-12-19  Jan Nijtmans  <nijtmans@users.sf.net>

	* win/tclWin32Dll.c:    [Patch 3059922]: fixes for mingw64 - gcc4.5.1
	tdm64-1: Fixed for gcc, not yet for MSVC 64-bit.

2010-12-17  Stuart Cassoff  <stwo@users.sourceforge.net>

	* unix/Makefile.in:  Remove unwanted/obsolete 'ddd' target.

2010-12-17  Stuart Cassoff  <stwo@users.sourceforge.net>

	* unix/Makefile.in:	Clean up '.PHONY:' targets: Arrange those
				common to Tcl and Tk as in Tk's Makefile.in,
				add any missing ones and remove duplicates.

2010-12-17  Stuart Cassoff  <stwo@users.sourceforge.net>

	* unix/Makefile.in:  [Bug 2446711]: Remove 'allpatch' target.

2010-12-17  Stuart Cassoff  <stwo@users.sourceforge.net>

	* unix/Makefile.in:  [Bug 2537626]: Use 'rpmbuild', not 'rpm'.

2010-12-16  Jan Nijtmans  <nijtmans@users.sf.net>

	* generic/tclPanic.c:  [Patch 3124554]: Move WishPanic from Tk to Tcl
	* win/tclWinFile.c:    Better communication with debugger, if present.

2010-12-15  Kevin B. Kenny  <kennykb@acm.org>

	[dogeen-assembler-branch]

	* tclAssembly.c:
	* assemble.test: 	Reworked beginCatch/endCatch handling to
	enforce the more severe (but more correct) restrictions on catch
	handling that appeared in the discussion of [Bug 3098302] and in
	tcl-core traffic beginning about 2010-10-29.

2010-12-15  Jan Nijtmans  <nijtmans@users.sf.net>

	* generic/tclPanic.c:    Restore abort() as it was before.
	* win/tclWinFile.c:      [Patch 3124554]: Use ExitProcess() here, like
	in wish.

2010-12-14  Jan Nijtmans  <nijtmans@users.sf.net>

	* generic/tcl.h: [Bug 3137454]: Tcl CVS HEAD does not build on GCC 3.

2010-12-14  Reinhard Max  <max@suse.de>

	* win/tclWinSock.c (CreateSocket):         Swap the loops over
	* unix/tclUnixSock.c (CreateClientSocket): local and remote addresses,
	so that the system's address preference for the remote side decides
	which family gets tried first. Cleanup and clarify some of the
	comments.

2010-12-13  Jan Nijtmans  <nijtmans@users.sf.net>

	* generic/tcl.h:    [Bug 3135271]: Link error due to hidden
	* unix/tcl.m4:      symbols (CentOS 4.2)
	* unix/configure:   (autoconf-2.59)
	* win/tclWinFile.c:  Undocumented feature, only meant to be used by
	Tk_Main. See [Patch 3124554]: Move WishPanic from Tk to Tcl

2010-12-12  Stuart Cassoff  <stwo@users.sourceforge.net>

	* unix/tcl.m4: Better building on OpenBSD.
	* unix/configure: (autoconf-2.59)

2010-12-10  Jan Nijtmans  <nijtmans@users.sf.net>

	* generic/tcl.h:       [Bug 3129448]: Possible over-allocation on
	* generic/tclCkalloc.c: 64-bit platforms, part 2
	* generic/tclCompile.c:
	* generic/tclHash.c:
	* generic/tclInt.h:
	* generic/tclIO.h:
	* generic/tclProc.c:

2010-12-10 Alexandre Ferrieux  <ferrieux@users.sourceforge.net>

	* generic/tclIO.c: Make sure [fcopy -size ... -command ...] always
	* tests/io.test:   calls the callback asynchronously, even for size
			   zero.

2010-12-10  Jan Nijtmans  <nijtmans@users.sf.net>

	* generic/tclBinary.c:  Fix gcc -Wextra warning: missing initializer
	* generic/tclCmdAH.c:
	* generic/tclCmdIL.c:
	* generic/tclCmdMZ.c:
	* generic/tclDictObj.c:
	* generic/tclIndexObj.c:
	* generic/tclIOCmd.c:
	* generic/tclVar.c:
	* win/tcl.m4:               Fix manifest-generation for 64-bit gcc
				    (mingw-w64)
	* win/configure.in:         Check for availability of intptr_t and
				    uintptr_t
	* win/configure:            (autoconf-2.59)
	* generic/tclInt.decls:     Change 1st param of TclSockMinimumBuffers
	* generic/tclIntDecls.h:    to ClientData, and TclWin(Get|Set)SockOpt
	* generic/tclIntPlatDecls.h:to SOCKET, because on Win64 those are
	* generic/tclIOSock.c:	    64-bit, which does not fit.
	* win/tclWinSock.c:
	* unix/tclUnixSock.c:

2010-12-09  Donal K. Fellows  <dkf@users.sf.net>

	* tests/fCmd.test: Improve sanity of constraints now that we don't
	support anything before Windows 2000.

	* generic/tclCmdAH.c (TclInitFileCmd, TclMakeFileCommandSafe, ...):
	Break up [file] into an ensemble. Note that the ensemble is safe in
	itself, but the majority of its subcommands are not.
	* generic/tclFCmd.c (FileCopyRename,TclFileDeleteCmd,TclFileAttrsCmd)
	(TclFileMakeDirsCmd): Adjust these subcommand implementations to work
	inside an ensemble.
	(TclFileLinkCmd, TclFileReadLinkCmd, TclFileTemporaryCmd): Move these
	subcommand implementations from tclCmdAH.c, where they didn't really
	belong.
	* generic/tclIOCmd.c (TclChannelNamesCmd): Move to more appropriate
	source file.
	* generic/tclEnsemble.c (TclMakeEnsemble): Start of code to make
	partially-safe ensembles. Currently does not function as expected due
	to various shortcomings in how safe interpreters are constructed.
	* tests/cmdAH.test, tests/fCmd.test, tests/interp.test: Test updates
	to take into account systematization of error messages.

	* tests/append.test, tests/appendComp.test: Clean up tests so that
	they don't leave things in the global environment (detected when doing
	-singleproc testing).

2010-12-07  Donal K. Fellows  <dkf@users.sf.net>

	* tests/fCmd.test, tests/safe.test, tests/uplevel.test,
	* tests/upvar.test, tests/var.test: Convert more tests to tcltest2 and
	factor them to be easier to understand.

	* generic/tclStrToD.c: Tidy up code so that more #ifdef-fery is
	quarantined at the front of the file and function headers follow the
	modern Tcl style.

2010-12-06  Jan Nijtmans  <nijtmans@users.sf.net>

	* generic/tclBinary.c:  [Bug 3129448]: Possible over-allocation on
	* generic/tclCkalloc.c: 64-bit platforms.
	* generic/tclTrace.c:

2010-12-05  Jan Nijtmans  <nijtmans@users.sf.net>

	* unix/tcl.m4: [Patch 3116490]: Cross-compile support for unix
	* unix/configure: (autoconf-2.59)

2010-12-03  Jeff Hobbs  <jeffh@ActiveState.com>

	* generic/tclUtil.c (TclReToGlob): Add extra check for multiple inner
	*s that leads to poor recursive glob matching, defer to original RE
	instead.  tclbench RE var backtrack.

2010-12-03  Jan Nijtmans  <nijtmans@users.sf.net>

	* generic/tclUtil.c:   Silence gcc warning when using -Wwrite-strings
	* generic/tclStrToD.c: Silence gcc warning for non-IEEE platforms
	* win/Makefile.in:  [Patch 3116490]: Cross-compile Tcl mingw32 on unix
	* win/tcl.m4:       This makes it possible to cross-compile Tcl/Tk for
	* win/configure.in: Windows (either 32-bit or 64-bit) out-of-the-box
	* win/configure:    on UNIX, using mingw-w64 build tools (If Itcl,
	tdbc and Thread take over the latest tcl.m4, they can do that too).

2010-12-01  Kevin B. Kenny  <kennykb@acm.org>

	* generic/tclStrToD.c (SetPrecisionLimits, TclDoubleDigits):
	[Bug 3124675]: Added meaningless initialization of 'i', 'ilim' and
	'ilim1' to silence warnings from the C compiler about possible use of
	uninitialized variables, Added a panic to the 'switch' that assigns
	them, to assert that the 'default' case is impossible.

2010-12-01  Jan Nijtmans  <nijtmans@users.sf.net>

	* generic/tclBasic.c: Fix gcc 64-bit warnings: cast from pointer to
	* generic/tclHash.c:  integer of different size.
	* generic/tclTest.c:
	* generic/tclThreadTest.c:
	* generic/tclStrToD.c: Fix gcc(-4.5.2) warning: 'static' is not at
	beginning of declaration.
	* generic/tclPanic.c: Allow Tcl_Panic() to enter the debugger on win32
	* generic/tclCkalloc.c: Use Tcl_Panic() in stead of duplicating the
	code.

2010-11-30  Jeff Hobbs  <jeffh@ActiveState.com>

	* generic/tclInt.decls, generic/tclInt.h, generic/tclIntDecls.h:
	* generic/tclStubInit.c: TclFormatInt restored at slot 24
	* generic/tclUtil.c (TclFormatInt): restore TclFormatInt func from
	2005-07-05 macro-ization. Benchmarks indicate it is faster, as a key
	int->string routine (e.g. int-indexed arrays).

2010-11-29 Alexandre Ferrieux  <ferrieux@users.sourceforge.net>

	* generic/tclBasic.c: Patch by Miguel, providing a
	[::tcl::unsupported::inject coroname command args], which prepends
	("injects") arbitrary code to a suspended coro's future resumption.
	Neat for debugging complex coros without heavy instrumentation.

2010-11-29  Kevin B. Kenny  <kennykb@acm.org>

	* generic/tclInt.decls:
	* generic/tclInt.h:
	* generic/tclStrToD.c:
	* generic/tclTest.c:
	* generic/tclTomMath.decls:
	* generic/tclUtil.c:
	* tests/util.test:
	* unix/Makefile.in:
	* win/Makefile.in:
	* win/makefile.vc: Rewrite of Tcl_PrintDouble and TclDoubleDigits that
	(a) fixes a severe performance problem with floating point shimmering
	reported by Karl Lehenbauer, (b) allows TclDoubleDigits to generate
	the digit strings for 'e' and 'f' format, so that it can be used for
	tcl_precision != 0 (and possibly later for [format]), (c) fixes [Bug
	3120139] by making TclPrintDouble inherently locale-independent, (d)
	adds test cases to util.test for correct rounding in difficult cases
	of TclDoubleDigits where fixed- precision results are requested. (e)
	adds test cases to util.test for the controversial aspects of [Bug
	3105247]. As a side effect, two more modules from libtommath
	(bn_mp_set_int.c and bn_mp_init_set_int.c) are brought into the build,
	since the new code uses them.

	* generic/tclIntDecls.h:
	* generic/tclStubInit.c:
	* generic/tclTomMathDecls.h:	Regenerated.

2010-11-24  Donal K. Fellows  <dkf@users.sf.net>

	* tests/chanio.test, tests/iogt.test, tests/ioTrans.test: Convert more
	tests to tcltest2 and factor them to be easier to understand.

2010-11-20  Donal K. Fellows  <dkf@users.sf.net>

	* tests/chanio.test: Converted many tests to tcltest2 by marking the
	setup and cleanup parts as such.

2010-11-19  Jan Nijtmans  <nijtmans@users.sf.net>

	* win/tclWin32Dll.c: Fix gcc warnings: unused variable 'registration'
	* win/tclWinChan.c:
	* win/tclWinFCmd.c:

2010-11-18  Jan Nijtmans  <nijtmans@users.sf.net>

	* win/tclAppInit.c: [FRQ 491789]: "setargv() doesn't support a unicode
	cmdline" now implemented for cygwin and mingw32 too.
	* tests/main.test: No longer disable tests Tcl_Main-1.4 and 1.6 on
	Windows, because those now work on all supported platforms.
	* win/configure.in:  Set NO_VIZ=1 when zlib is compiled in libtcl,
	this resolves compiler warnings in 64-bit and static builds.
	* win/configure (regenerated)

2010-11-18  Donal K. Fellows  <dkf@users.sf.net>

	* doc/file.n: [Bug 3111298]: Typofix.

	* tests/oo.test: [Bug 3111059]: Added testing that neatly trapped this
	issue.

2010-11-18  Miguel Sofer  <msofer@users.sf.net>

	* generic/tclNamesp.c: [Bug 3111059]: Fix leak due to bad looping
	construct.

2010-11-17  Jan Nijtmans  <nijtmans@users.sf.net>

	* win/tcl.m4: [FRQ 491789]: "setargv() doesn't support a unicode
	cmdline" now implemented for mingw-w64
	* win/configure    (re-generated)

2010-11-16  Jan Nijtmans  <nijtmans@users.sf.net>

	* win/tclAppInit.c:Bring compilation under mingw-w64 a bit closer
	* win/cat.c:       to reality. See for what's missing:
	* win/tcl.m4:      <https://sourceforge.net/apps/trac/mingw-w64/wiki/Unicode%20apps>
	* win/configure:   (re-generated)
	* win/tclWinPort.h: [Bug 3110161]: Extensions using TCHAR don't
	compile on VS2005 SP1

2010-11-15  Andreas Kupries  <andreask@activestate.com>

	* doc/interp.n: [Bug 3081184]: TIP #378.
	* doc/tclvars.n: Performance fix for TIP #280.
	* generic/tclBasic.c:
	* generic/tclExecute.c:
	* generic/tclInt.h:
	* generic/tclInterp.c:
	* tests/info.test:
	* tests/interp.test:

2010-11-10  Andreas Kupries  <andreask@activestate.com>

	* changes:	Updates for 8.6b2 release.

2010-11-09  Donal K. Fellows  <dkf@users.sf.net>

	* generic/tclOOMethod.c (ProcedureMethodVarResolver): [Bug 3105999]:
	* tests/oo.test:	Make sure that resolver structures that are
				only temporarily needed get squelched.

2010-11-05  Jan Nijtmans  <nijtmans@users.sf.net>

	* generic/tclMain.c: Thanks, Kevin, for the fix, but this how it was
	supposed to be (TCL_ASCII_MAIN is only supposed to be defined on
	WIN32).

2010-11-05  Kevin B. Kenny  <kennykb@acm.org>

	* generic/tclMain.c: Added missing conditional on _WIN32 around code
	that messes around with the definition of _UNICODE, to correct a badly
	broken Unix build from Jan's last commit.

2010-11-04  Jan Nijtmans  <nijtmans@users.sf.net>

	* generic/tclDecls.h:	[FRQ 491789]: "setargv() doesn't support a
	* generic/tclMain.c:	unicode cmdline" implemented for Tcl on MSVC++
	* doc/Tcl_Main.3:
	* win/tclAppInit.c:
	* win/makefile.vc:
	* win/Makefile.in:
	* win/tclWin32Dll.c:	Eliminate minor MSVC warning TCHAR -> char
				conversion

2010-11-04  Reinhard Max  <max@suse.de>

	* tests/socket.test: Run the socket tests three times with the address
	family set to any, inet, and inet6 respectively. Use constraints to
	skip the tests if a family is found to be unsupported or not
	configured on the local machine. Adjust the tests to dynamically adapt
	to the address family that is being tested.

	Rework some of the tests to speed them up by avoiding (supposedly)
	unneeded [after]s.

2010-11-04  Stuart Cassoff  <stwo@users.sourceforge.net>

	* unix/Makefile.in:	[Patch 3101127]: Installer Improvements.
	* unix/install-sh:

2010-11-04  Donal K. Fellows  <dkf@users.sf.net>

	* tests/error.test (error-19.13): Another variation on testing for
	issues in [try] compilation.

	* doc/Tcl.n (Variable substitution): [Bug 3099086]: Increase clarity
	of explanation of what characters are actually permitted in variable
	substitutions. Note that this does not constitute a change of
	behavior; it is just an improvement of explanation.

2010-11-04  Don Porter  <dgp@users.sourceforge.net>

	* changes:	Updates for 8.6b2 release.  (Thanks Andreas Kupries)

2010-11-03  Jan Nijtmans  <nijtmans@users.sf.net>

	* win/tclWinFcmd.c:    [FRQ 2965056]: Windows build with -DUNICODE
	* win/tclWinFile.c:    (more clean-ups for pre-win2000 stuff)
	* win/tclWinReg.c:

2010-11-03  Donal K. Fellows  <dkf@users.sf.net>

	* generic/tclCmdMZ.c (TryPostBody):  Ensure that errors when setting
	* tests/error.test (error-19.1[12]): message/opt capture variables get
					     reflected properly to the caller.

2010-11-03  Kevin B. Kenny  <kennykb@acm.org>

	* generic/tclCompCmds.c (TclCompileCatchCmd): [Bug 3098302]:
	* tests/compile.test (compile-3.6): Reworked the compilation of the
	[catch] command so as to avoid placing any code that might throw an
	exception (specifically, any initial substitutions or any stores to
	result or options variables) between the BEGIN_CATCH and END_CATCH but
	outside the exception range.  Added a test case that panics on a stack
	smash if the change is not made.

2010-11-01  Stuart Cassoff  <stwo@users.sourceforge.net>

	* library/safe.tcl:	Improved handling of non-standard module path
	* tests/safe.test:	lists, empty path lists in particular.

2010-11-01  Kevin B. Kenny  <kennykb@acm.org>

	* library/tzdata/Asia/Hong_Kong:
	* library/tzdata/Pacific/Apia:
	* library/tzdata/Pacific/Fiji:   Olson's tzdata2010o.

2010-10-29  Alexandre Ferrieux  <ferrieux@users.sourceforge.net>

	* generic/tclTimer.c:	[Bug 2905784]: Stop small [after]s from
				wasting CPU while keeping accuracy.

2010-10-28  Kevin B. Kenny  <kennykb@acm.org>

	[dogeen-assembler-branch]
	* generic/tclAssembly.c:
	* tests/assembly.test (assemble-31.*): Added jump tables.

2010-10-28  Don Porter  <dgp@users.sourceforge.net>

	* tests/http.test:	[Bug 3097490]: Make http-4.15 pass in
				isolation.

	* unix/tclUnixSock.c:	[Bug 3093120]: Prevent calls of
				freeaddrinfo(NULL) which can crash some
				systems.  Thanks Larry Virden.

2010-10-26  Reinhard Max  <max@suse.de>

	* Changelog.2008: Split off from Changelog.
	* generic/tclIOSock.c (TclCreateSocketAddress): The interp != NULL
	check is needed for ::tcl::unsupported::socketAF as well.

2010-10-26  Donal K. Fellows  <dkf@users.sf.net>

	* unix/tclUnixSock.c (TcpGetOptionProc): Prevent crash if interp is
	* win/tclWinSock.c (TcpGetOptionProc):   NULL (a legal situation).

2010-10-26  Reinhard Max  <max@suse.de>

	* unix/tclUnixSock.c (TcpGetOptionProc): Added support for
	::tcl::unsupported::noReverseDNS, which if set to any value, prevents
	[fconfigure -sockname] and [fconfigure -peername] from doing
	reverse DNS queries.

2010-10-24  Kevin B. Kenny  <kennykb@acm.org>

	[dogeen-assembler-branch]
	* generic/tclAssembly.c:
	* tests/assembly.test (assemble-17.15): Reworked branch handling so
	that forward branches can use jump1 (jumpTrue1, jumpFalse1). Added
	test cases that the forward branches will expand to jump4, jumpTrue4,
	jumpFalse4 when needed.

2010-10-23  Kevin B. Kenny  <kennykb@acm.org>

	[dogeen-assembler-branch]
	* generic/tclAssembly.h (removed):
				Removed file that was included in only one
				source file.
	* generictclAssembly.c:	Inlined tclAssembly.h.

2010-10-17  Alexandre Ferrieux  <ferrieux@users.sourceforge.net>

	* doc/info.n:            [Patch 2995655]:
	* generic/tclBasic.c:    Report inner contexts in [info errorstack]
	* generic/tclCompCmds.c:
	* generic/tclCompile.c:
	* generic/tclCompile.h:
	* generic/tclExecute.c:
	* generic/tclInt.h:
	* generic/tclNamesp.c:
	* tests/error.test:
	* tests/result.test:

2010-10-20  Donal K. Fellows  <dkf@users.sf.net>

	* generic/tclCompCmds.c (TclCompileDictForCmd): Update the compilation
	* generic/tclCompile.c (tclInstructionTable):	of [dict for] so that
	* generic/tclExecute.c (TEBCresume):		it no longer makes any
	use of INST_DICT_DONE now that's not needed, and make it clearer in
	the implementation of the instruction that it's just a deprecated form
	of unset operation. Followup to my commit of 2010-10-16.

2010-10-19  Donal K. Fellows  <dkf@users.sf.net>

	* generic/tclZlib.c (Tcl_ZlibStreamGet): [Bug 3081008]: Ensure that
	when a bytearray gets its internals entangled with zlib for more than
	a passing moment, that bytearray will never be shimmered away. This
	increases the amount of copying but is simple to get right, which is a
	reasonable trade-off.

	* generic/tclStringObj.c (Tcl_AppendObjToObj): Added some special
	cases so that most of the time when you build up a bytearray by
	appending, it actually ends up being a bytearray rather than
	shimmering back and forth to string.

	* tests/http11.test (check_crc): Use a simpler way to express the
	functionality of this procedure.

	* generic/tclZlib.c: Purge code that wrote to the object returned by
	Tcl_GetObjResult, as we don't want to do that anti-pattern no more.

2010-10-18  Jan Nijtmans  <nijtmans@users.sf.net>

	* tools/uniParse.tcl:   [Bug 3085863]: tclUniData was 9 years old;
	Ignore non-BMP characters and fix comment about UnicodeData.txt file.
	* generic/regcomp.c:    Fix comment
	* tests/utf.test:       Add some Unicode 6 testcases

2010-10-17  Alexandre Ferrieux  <ferrieux@users.sourceforge.net>

	* doc/info.n:           Document [info errorstack] faithfully.

2010-10-16  Donal K. Fellows  <dkf@users.sf.net>

	* generic/tclExecute.c (ReleaseDictIterator): Factored out the release
	of the bytecode-level dictionary iterator information so that the
	side-conditions on instruction issuing are simpler.

2010-10-15  Jan Nijtmans  <nijtmans@users.sf.net>

	* generic/reg_locale.c: [Bug 3085863]: tclUniData 9 years old: Updated
	* generic/tclUniData.c: Unicode tables to latest UnicodeData.txt,
	* tools/uniParse.tcl:   corresponding with Unicode 6.0 (except for
				out-of-range chars > 0xFFFF)

2010-10-13  Don Porter  <dgp@users.sourceforge.net>

	* generic/tclCompile.c:	Alternative fix for [Bugs 467523,983660] where
	* generic/tclExecute.c:	sharing of empty scripts is allowed again.

2010-10-13  Jan Nijtmans  <nijtmans@users.sf.net>

	* win/tclWinThrd.h: (removed) because it is just empty en used nowhere
	* win/tcl.dsp

2010-10-12  Jan Nijtmans  <nijtmans@users.sf.net>

	* tools/uniClass.tcl:    Spacing and comments: let uniClass.tcl
	* generic/regc_locale.c: generation match better the current
				 (hand-modified) regc_locale.c
	* tools/uniParse.tcl:    Generate proper const qualifiers for
	* generic/tclUniData.c:  tclUniData.c

2010-10-12  Reinhard Max  <max@suse.de>

	* unix/tclUnixSock.c (CreateClientSocket): [Bug 3084338]: Fix a
	memleak and refactor the calls to freeaddrinfo().

2010-10-11  Jan Nijtmans  <nijtmans@users.sf.net>

	* win/tclWinDde.c:    [FRQ 2965056]: Windows build with -DUNICODE
	* win/tclWinReg.c:
	* win/tclWinTest.c:   More cleanups
	* win/tclWinFile.c:   Add netapi32 to the link line, so we no longer
	* win/tcl.m4:         have to use LoadLibrary to access those
			      functions.
	* win/makefile.vc:
	* win/configure:      (Re-generate with autoconf-2.59)
	* win/rules.vc        Update for VS10

2010-10-09  Miguel Sofer  <msofer@users.sf.net>

	* generic/tclExecute.c: Fix overallocation of exec stack in TEBC (due
	to mixing numwords and numbytes)

2010-10-08  Jan Nijtmans  <nijtmans@users.sf.net>

	* generic/tclIOSock.c: On Windows, use gai_strerrorA

2010-10-06  Don Porter  <dgp@users.sourceforge.net>

	* tests/winPipe.test:	Test hygiene with makeFile and removeFile.

	* generic/tclCompile.c:	[Bug 3081065]: Prevent writing to the intrep
	* tests/subst.test:	fields of a freed Tcl_Obj.

2010-10-06  Kevin B. Kenny  <kennykb@acm.org>

	[dogeen-assembler-branch]

	* generic/tclAssembly.c:
	* generic/tclAssembly.h:
	* tests/assemble.test: Added catches. Still needs a lot of testing.

2010-10-02  Kevin B. Kenny  <kennykb@acm.org>

	[dogeen-assembler-branch]

	* generic/tclAssembly.c:
	* generic/tclAssembly.h:
	* tests/assemble.test: Added dictAppend, dictIncrImm, dictLappend,
	dictSet, dictUnset, nop, regexp, nsupvar, upvar, and variable.

2010-10-02  Donal K. Fellows  <dkf@users.sf.net>

	* generic/tclExecute.c (TEBCresume): [Bug 3079830]: Added invalidation
	of string representations of dictionaries in some cases.

2010-10-01  Jeff Hobbs  <jeffh@ActiveState.com>

	* generic/tclExecute.c (EvalStatsCmd): change 'evalstats' to return
	data to interp by default, or if given an arg, use that as filename to
	output to (accepts 'stdout' and 'stderr').  Fix output to print used
	inst count data.
	* generic/tclCkalloc.c: Change TclDumpMemoryInfo sig to allow objPtr
	* generic/tclInt.decls: as well as FILE* as output.
	* generic/tclIntDecls.h:

2010-10-01  Donal K. Fellows  <dkf@users.sf.net>

	* generic/tclBasic.c, generic/tclClock.c, generic/tclEncoding.c,
	* generic/tclEnv.c, generic/tclLoad.c, generic/tclNamesp.c,
	* generic/tclObj.c, generic/tclRegexp.c, generic/tclResolve.c,
	* generic/tclResult.c, generic/tclUtil.c, macosx/tclMacOSXFCmd.c:
	More purging of strcpy() from locations where we already know the
	length of the data being copied.

2010-10-01  Kevin B. Kenny  <kennykb@acm.org>

	[dogeen-assembler-branch]

	* tests/assemble.test:
	* generic/tclAssemble.h:
	* generic/tclAssemble.c:  Added listIn, listNotIn, and dictGet.

2010-09-30  Kevin B. Kenny  <kennykb@acm.org>

	[dogeen-assembler-branch]

	* tests/assemble.test:   Added tryCvtToNumeric and several more list
	* generic/tclAssemble.c: operations.
	* generic/tclAssemble.h:

2010-09-29  Kevin B. Kenny  <kennykb@acm.org>

	[dogeen-assembler-branch]

	* tests/assemble.test:   Completed conversion of tests to a
	* generic/tclAssemble.c: "white box" structure that follows the
	C code. Added missing safety checks on the operands of 'over' and
	'reverse' so that negative operand counts don't smash the stack.

2010-09-29  Jan Nijtmans  <nijtmans@users.sf.net>

	* unix/configure:	Re-generate with autoconf-2.59
	* win/configure:
	* generic/tclMain.c:	Make compilable with -DUNICODE as well

2010-09-28  Reinhard Max  <max@suse.de>

	TIP #162 IMPLEMENTATION

	* doc/socket.n:		Document the changes to the [socket] and
				[fconfigure] commands.

	* generic/tclInt.h:	Introduce TclCreateSocketAddress() as a
	* generic/tclIOSock.c:	replacement for the platform-dependent
	* unix/tclUnixSock.c:	TclpCreateSocketAddress() functions. Extend
	* unix/tclUnixChan.c:	the [socket] and [fconfigure] commands to
	* unix/tclUnixPort.h:	behave as proposed in TIP #162. This is the
	* win/tclWinSock.c:	core of what is required to support the use of
	* win/tclWinPort.h:	IPv6 sockets in Tcl.

	* compat/fake-rfc2553.c: A compat implementation of the APIs defined
	* compat/fake-rfc2553.h: in RFC-2553 (getaddrinfo() and friends) on
				 top of the existing gethostbyname() etc.
	* unix/configure.in:	 Test whether the fake-implementation is
	* unix/tcl.m4:		 needed.
	* unix/Makefile.in:	 Add a compile target for fake-rfc2553.

	* win/configure.in:	Allow cross-compilation by default.

	* tests/socket.test:	Improve the test suite to make more use of
	* tests/remote.tcl:	randomized ports to reduce interference with
				tests running in parallel or other services on
				the machine.

2010-09-28  Kevin B. Kenny  <kennykb@acm.org>

	[dogeen-assembler-branch]

	* tests/assemble.test: Added more "white box" tests.
	* generic/tclAssembly.c: Added the error checking and reporting
	for undefined labels. Revised code so that no pointers into the
	bytecode sequence are held (because the sequence can move!),
	that no Tcl_HashEntry pointers are held (because the hash table
	doesn't guarantee their stability!) and to eliminate the BBHash
	table, which is merely additional information indexed by jump
	labels and can just as easily be held in the 'label' structure.
	Renamed shared structures to CamelCase, and renamed 'label' to
	JumpLabel because other types of labels may eventually be possible.

2010-09-27  Kevin B. Kenny  <kennykb@acm.org>

	[dogeen-assembler-branch]

	* tests/assemble.test: Added more "white box" tests.
	* generic/tclAssembly.c: Fixed bugs exposed by the new tests.
	(a) [eval] and [expr] had incorrect stack balance computed if
	the arg was not a simple word. (b) [concat] accepted a negative
	operand count. (c) [invoke] accepted a zero or negative operand
	count. (d) more misspelt error messages.
	Also replaced a funky NRCallTEBC with the new call
	TclNRExecuteByteCode, necessitated by a merge with changes on the
	HEAD.

2010-09-26  Miguel Sofer  <msofer@users.sf.net>

	* generic/tclBasic.c:    [Patch 3072080] (minus the itcl
	* generic/tclCmdIL.c:    update): a saner NRE.
	* generic/tclCompExpr.c:
	* generic/tclCompile.c:  This makes TclNRExecuteByteCode (ex TEBC)
	* generic/tclCompile.h:  to be a normal NRE citizen: it loses its
	* generic/tclExecute.c:  special status.
	* generic/tclInt.decls:  The logic flow within the BC engine is
	* generic/tclInt.h:      simplified considerably.
	* generic/tclIntDecls.h:
	* generic/tclObj.c:
	* generic/tclProc.c:
	* generic/tclTest.c:

	* generic/tclVar.c: Use the macro HasLocalVars everywhere

2010-09-26  Miguel Sofer  <msofer@users.sf.net>

	* generic/tclOOMethod.c (ProcedureMethodVarResolver): avoid code
	duplication, let the runtime var resolver call the compiled var
	resolver.

2010-09-26  Kevin B. Kenny  <kennykb@acm.org>

	[dogeen-assembler-branch]

	* tests/assemble.test:	Added many new tests moving toward a more
	comprehensive test suite for the assembler.
	* generic/tclAssembly.c:	Fixed bugs exposed by the new tests:
	(a) [bitnot] and [not] had incorrect operand counts. (b)
	INST_CONCAT cannot concatenate zero objects. (c) misspelt error
	messages. (d) the "assembly code" internal representation lacked
	a duplicator, which caused double-frees of the Bytecode object
	if assembly code ever was duplicated.

2010-09-25  Kevin B. Kenny   <kennykb@acm.org>

	[dogeen-assembler-branch]

	* generic/tclAssembly.c:	Massive refactoring of the assembler
	* generic/tclAssembly.h:	to use a Tcl-like syntax (and use
	* tests/assemble.test:		Tcl_ParseCommand to parse it). The
	* tests/assemble1.bench:	refactoring also ensures that
	Tcl_Tokens in the assembler have string ranges inside the source
	code, which allows for [eval] and [expr] assembler directives
	that simply call TclCompileScript and TclCompileExpr recursively.

2010-09-24  Jeff Hobbs  <jeffh@ActiveState.com>

	* tests/stringComp.test: improved string eq/cmp test coverage
	* generic/tclExecute.c (TclExecuteByteCode): merge INST_STR_CMP and
	INST_STR_EQ/INST_STR_NEQ paths.  Speeds up eq/ne/[string eq] with
	obj-aware comparisons and eq/==/ne/!= with length equality check.

2010-09-24  Andreas Kupries  <andreask@activestate.com>

	* tclWinsock.c: [Bug 3056775]: Fixed race condition between thread and
	internal co-thread access of a socket's structure because of the
	thread not using the socketListLock in TcpAccept(). Added
	documentation on how the module works to the top.

2010-09-23  Jan Nijtmans  <nijtmans@users.sf.net>

	* generic/tclDecls.h: Make Tcl_SetPanicProc and Tcl_GetStringResult
	* unix/tclAppInit.c:  callable without stubs, just as Tcl_SetVar.
	* win/tclAppInit.c:

2010-09-23  Don Porter  <dgp@users.sourceforge.net>

	* generic/tclCmdAH.c:   Fix cases where value returned by
	* generic/tclEvent.c:   Tcl_GetReturnOptions() was leaked.
	* generic/tclMain.c:    Thanks to Jeff Hobbs for discovery of the
	anti-pattern to seek and destroy.

2010-09-23  Jan Nijtmans  <nijtmans@users.sf.net>

	* unix/tclAppInit.c:  Make compilable with -DUNICODE (not activated
	* win/tclAppInit.c:   yet), many clean-ups in comments.

2010-09-22  Miguel Sofer  <msofer@users.sf.net>

	* generic/tclExecute: [Bug 3072640]: One more DECACHE_STACK_INFO() was
	missing.

	* tests/execute.test: Added execute-10.3 for [Bug 3072640]. The test
	causes a mem failure.

	* generic/tclExecute: Protect all possible writes to ::errorInfo or
	::errorCode with DECACHE_STACK_INFO(), as they could run traces. The
	new calls to be protected are Tcl_ResetResult(), Tcl_SetErrorCode(),
	IllegalExprOperandType(), TclExprFloatError(). The error was triggered
	by [Patch 3072080].

2010-09-22  Jan Nijtmans  <nijtmans@users.sf.net>

	* win/tcl.m4:		Add kernel32 to LIBS, so the link line for
	* win/configure:	mingw is exactly the same as for MSVC++.

2010-09-21  Jeff Hobbs  <jeffh@ActiveState.com>

	* generic/tclExecute.c (TclExecuteByteCode):
	* generic/tclOOMethod.c (ProcedureMethodCompiledVarConnect):
	* generic/tclVar.c (TclLookupSimpleVar, CompareVarKeys):
	* generic/tclPathObj.c (Tcl_FSGetNormalizedPath, Tcl_FSEqualPaths):
	* generic/tclIOUtil.c (TclFSCwdPointerEquals): peephole opt
	* generic/tclResult.c (TclMergeReturnOptions): Use memcmp where
	applicable as possible speedup on some libc variants.

2010-09-21  Kevin B. Kenny  <kennykb@acm.org>

	[BRANCH: dogeen-assembler-branch]

	* generic/tclAssembly.c (new file):
	* generic/tclAssembly.h:
	* generic/tclBasic.c (builtInCmds, Tcl_CreateInterp):
	* generic/tclInt.h:
	* tests/assemble.test (new file):
	* tests/assemble1.bench (new file):
	* unix/Makefile.in:
	* win/Makefile.in:
	* win/Makefile.vc:
		Initial commit of Ozgur Dogan Ugurlu's (SF user: dogeen)
		assembler for the Tcl bytecode language.

2010-09-21  Jan Nijtmans  <nijtmans@users.sf.net>

	* win/tclWinFile.c:   Fix declaration after statement.
	* win/tcl.m4:         Add -Wdeclaration-after-statement, so this
	* win/configure:      mistake cannot happen again.
	* win/tclWinFCmd.c:   [Bug 3069278]: Breakage on head Windows
	* win/tclWinPipe.c:   triggered by install-tzdata, final fix

2010-09-20  Jan Nijtmans  <nijtmans@users.sf.net>

	* win/tclWinFCmd.c: Eliminate tclWinProcs->useWide everywhere, since
	* win/tclWinFile.c: the value is always "1" on platforms >win95
	* win/tclWinPipe.c:

2010-09-19  Donal K. Fellows  <dkf@users.sf.net>

	* doc/file.n (file readlink): [Bug 3070580]: Typofix.

2010-09-18  Jan Nijtmans  <nijtmans@users.sf.net>

	* win/tclWinFCmd.c [Bug 3069278]: Breakage on head Windows triggered
	by install-tzdata. Temporary don't compile this with -DUNICODE, while
	investigating this bug.

2010-09-16  Jeff Hobbs  <jeffh@ActiveState.com>

	* win/tclWinFile.c: Remove define of FINDEX_INFO_LEVELS as all
	supported versions of compilers should now have it.

	* unix/Makefile.in: Do not pass current build env vars when using
	NATIVE_TCLSH in targets.

2010-09-16  Jan Nijtmans  <nijtmans@users.sf.net>

	* generic/tclDecls.h:    Make Tcl_FindExecutable() work in UNICODE
	* generic/tclEncoding.c: compiles (windows-only) as well as ASCII.
	* generic/tclStubInit.c: Needed for [FRQ 491789]: setargv() doesn't
	support a unicode cmdline.

2010-09-15  Donal K. Fellows  <dkf@users.sf.net>

	* generic/tclBinary.c (TclAppendBytesToByteArray): [Bug 3067036]: Make
	sure we never try to double zero repeatedly to get a buffer size. Also
	added a check for sanity on the size of buffer being appended.

2010-09-15  Don Porter  <dgp@users.sourceforge.net>

	* unix/Makefile.in:	Revise `make dist` target to tolerate the
	case of zero bundled packages.

2010-09-15  Jan Nijtmans  <nijtmans@users.sf.net>

	* tools/genStubs.tcl:   [Patch 3034251]: Backport ttkGenStubs.tcl
	* generic/tcl.decls:    features to genStubs.tcl. Make the "generic"
	* generic/tclInt.decls: argument in the *.decls files optional
	* generic/tclOO.decls:  (no change to any tcl*Decls.h files)
	* generic/tclTomMath.decls:
	This allows genStubs.tcl to generate the ttk stub files as well, while
	keeping full compatibility with existing *.decls files.

2010-09-14  Jan Nijtmans  <nijtmans@users.sf.net>

	* win/tclWinPort.h:  Allow all Win2000+ API entries in Tcl
	* win/tclWin32Dll.c: Eliminate dynamical loading of advapi23 and
	kernel32 symbols.

2010-09-13  Jan Nijtmans  <nijtmans@users.sf.net>

	* win/tclWinChan.c:      Various clean-ups, converting from
	* win/tclWinConsole.c:   tclWinProc->xxxProc directly to Xxx
	* win/tclWinInit.c:      (no change in functionality)
	* win/tclWinLoad.c:
	* win/tclWinSerial.c:
	* win/tclWinSock.c:
	* tools/genStubs.tcl:    Add scspec feature from ttkGenStubs.tcl
	  (no change in output for *Decls.h files)

2010-09-10  Jan Nijtmans  <nijtmans@users.sf.net>

	* win/tclWin32Dll.c: Partly revert yesterday's change, to make it work
	on VC++ 6.0 again.

2010-09-10  Donal K. Fellows  <dkf@users.sf.net>

	* doc/regsub.n: [Bug 3063568]: Fix for gotcha in example due to Tcl's
	special handling of backslash-newline. Makes example slightly less
	pure, but more useful.

2010-09-09  Jan Nijtmans  <nijtmans@users.sf.net>

	* win/makefile.vc:   Mingw should always link with -ladvapi32.
	* win/tcl.m4:
	* win/configure:     (regenerated)
	* win/tclWinInt.h:   Remove ascii variant of tkWinPocs table, it is
	* win/tclWin32Dll.c: no longer necessary. Fix CreateProcess signature
	* win/tclWinPipe.c:  and remove unused GetModuleFileName and lstrcpy.
	* win/tclWinPort.h:  Mingw/cygwin fixes: <tchar.h> should always be
	included, and fix conflict in various macro values: Always force the
	same values as in VC++.

2010-09-08  Don Porter  <dgp@users.sourceforge.net>

	* win/tclWinChan.c:	[Bug 3059922]: #ifdef protections to permit
	* win/tclWinFCmd.c:     builds with mingw on amd64 systems. Thanks to
				"mescalinum" for reporting and testing.

2010-09-08  Andreas Kupries  <andreask@activestate.com>

	* doc/tm.n: Added underscore to the set of characters accepted in
	module names. This is true for quite some time in the code, this
	change catches up the documentation.

2010-09-03  Donal K. Fellows  <dkf@users.sf.net>

	* tools/tcltk-man2html.tcl (plus-pkgs): Improve the package
	documentation search pattern to support the doctoos-generated
	directory structure.
	* tools/tcltk-man2html-utils.tcl (output-name): Made this more
	resilient against misformatted NAME sections, induced by import of
	Thread package documentation into Tcl doc tree.

2010-09-02  Andreas Kupries  <andreask@activestate.com>

	* doc/glob.n: Fixed documentation ambiguity regarding the handling
	of -join.

	* library/safe.tcl (safe::AliasGlob): Fixed another problem, the
	option -join does not stop option processing in the core builtin, so
	the emulation must not do that either.

2010-09-01  Andreas Kupries  <andreas_kupries@users.sourceforge.net>

	* library/safe.tcl (safe::AliasGlob): Moved the command extending the
	actual glob command with a -directory flag to when we actually have a
	proper untranslated path,

2010-09-01  Andreas Kupries  <andreask@activestate.com>

	* generic/tclExecute.c: [Bug 3057639]: Applied patch by Jeff to make
	* generic/tclVar.c:	the behaviour of lappend in bytecompiled mode
	* tests/append.test:	consistent with direct-eval and 'append'
	* tests/appendComp.test: generally. Added tests (append*-9.*)
	showing the difference.

2010-08-31  Jan Nijtmans  <nijtmans@users.sf.net>

	* win/rules.vc:               Typo (thanks to Twylite discovering
				      this)
	* generic/tclStubLib.c:       Revert to previous version: MSVC++ 6.0
	* generic/tclTomMathStubLib.c:cannot handle the new construct.
	* generic/tcl.decls           [Patch 2997642]: Many type casts needed
	* generic/tclDecls.h:         when using Tcl_Pkg* API. Remaining part.
	* generic/tclPkg.c:
	* generic/tclBasic.c:
	* generic/tclTomMathInterface.c:
	* doc/PkgRequire.3

2010-08-31  Andreas Kupries  <andreask@activestate.com>

	* win/tcl.m4: Applied patch by Jeff fixing issues with the manifest
	handling on Win64.
	* win/configure: Regenerated.

2010-08-30  Miguel Sofer  <msofer@users.sf.net>

	* generic/tclBasic.c:    [Bugs 3046594,3047235,3048771]: New
	* generic/tclCmdAH.c:    implementation for [tailcall] command: it now
	* generic/tclCmdMZ.c:    schedules the command and returns TCL_RETURN.
	* generic/tclExecute.c:  This fixes all issues with [catch] and [try].
	* generic/tclInt.h:      Thanks dgp for exploring the dark corners.
	* generic/tclNamesp.c:   More thorough testing is required.
	* tests/tailcall.test:

2010-08-30  Jan Nijtmans  <nijtmans@users.sf.net>

	* win/Makefile.in:   [FRQ 2965056]: Windows build with -DUNICODE
	* win/rules.vc:
	* win/tclWinFCmd.c:  Make sure that allocated TCHAR arrays are
	* win/tclWinFile.c:  always properly aligned as wchar_t, and
	* win/tclWinPipe.c:  not bigger than necessary.
	* win/tclWinSock.c:
	* win/tclWinDde.c:   Those 3 files are not converted yet to be
	* win/tclWinReg.c:   built with -DUNICODE, so add a TODO.
	* win/tclWinTest.c:
	* generic/tcl.decls:  [Patch 2997642]: Many type casts needed when
	* generic/tclDecls.h: using Tcl_Pkg* API. Partly.
	* generic/tclPkg.c:
	* generic/tclStubLib.c: Demonstration how this change can benefit
				code.
	* generic/tclTomMathStubLib.c:
	* doc/PkgRequire.3:

2010-08-29  Donal K. Fellows  <dkf@users.sf.net>

	* doc/dict.n: [Bug 3046999]: Corrected cross reference to array
	manpage to refer to (correct) existing subcommand.

2010-08-26  Jeff Hobbs  <jeffh@ActiveState.com>

	* unix/configure, unix/tcl.m4: SHLIB_LD_LIBS='${LIBS}' for OSF1-V*.
	Add /usr/lib64 to set of auto-search dirs. [Bug 1230554]
	(SC_PATH_X): Correct syntax error when xincludes not found.

	* win/Makefile.in (VC_MANIFEST_EMBED_DLL VC_MANIFEST_EMBED_EXE):
	* win/configure, win/configure.in, win/tcl.m4: SC_EMBED_MANIFEST
	macro and --enable-embedded-manifest configure arg added to support
	manifest embedding where we know the magic.  Help prevents DLL hell
	with MSVC8+.

2010-08-24  Jan Nijtmans  <nijtmans@users.sf.net>

	* generic/tcl.decls: [Bug 3007895]: Tcl_(Find|Create)HashEntry
	* generic/tclHash.c: stub entries can never be called.
	* generic/tclDecls.h:
	* generic/tclStubInit.c: [Patch 2994165]: Change signature of
	Tcl_FSGetNativePath and TclpDeleteFile follow-up: move stub entry back
	to original location.

2010-08-23  Kevin B. Kenny  <kennykb@acm.org>

	* library/tzdata/Africa/Cairo:
	* library/tzdata/Asia/Gaza: Olson's tzdata2010l.

2010-08-22  Jan Nijtmans  <nijtmans@users.sf.net>

	* generic/tclBasic.c:  [Patch 3009403]: Signature of Tcl_GetHashKey,
	* generic/tclBinary.c: Tcl_(Create|Find)HashEntry follow-up:
	* generic/tclCmdIL.c:  Remove many type casts which are no longer
	* generic/tclCompile.c:necessary as a result of this signature change.
	* generic/tclDictObj.c:
	* generic/tclEncoding.c:
	* generic/tclExecute.c:
	* generic/tclInterp.c:
	* generic/tclIOCmd.c:
	* generic/tclObj.c:
	* generic/tclProc.c:
	* generic/tclTest.c:
	* generic/tclTrace.c:
	* generic/tclUtil.c:
	* generic/tclVar.c:

2010-08-21  Donal K. Fellows  <dkf@users.sf.net>

	* doc/linsert.n: [Bug 3045123]: Make description of what is actually
	happening more accurate.

2010-08-21  Jan Nijtmans  <nijtmans@users.sf.net>

	* tools/genStubs.tcl: [Patch 3034251]: Backport ttkGenStubs.tcl
	features to genStubs.tcl, partly: Use void (*reserved$i)(void) = 0
	instead of void *reserved$i = NULL for unused stub entries, in case
	pointer-to-function and pointer-to-object are different sizes.
	* generic/tcl*Decls.h:   (regenerated)
	* generic/tcl*StubInit.c:(regenerated)

2010-08-20  Jan Nijtmans  <nijtmans@users.sf.net>

	* doc/Method.3:   Fix definition of Tcl_MethodType.

2010-08-19  Donal K. Fellows  <dkf@users.sf.net>

	* generic/tclTrace.c (TraceExecutionObjCmd, TraceCommandObjCmd)
	(TraceVariableObjCmd): [Patch 3048354]: Use memcpy() instead of
	strcpy() to avoid buffer overflow; we have the correct length of data
	to copy anyway since we've just allocated the target buffer.

2010-08-18  Jan Nijtmans  <nijtmans@users.sf.net>

	* tools/genStubs.tcl: [Patch 3034251]: Backport ttkGenStubs.tcl
	features to genStubs.tcl, partly: remove unneeded ifdeffery and put
	C++ guard around stubs pointer definition.
	* generic/*Decls.h:   (regenerated)

2010-08-18  Miguel Sofer  <msofer@users.sf.net>
	* generic/tclBasic.c:   New redesign of [tailcall]: find
	* generic/tclExecute.c: errors early on, so that errorInfo
	* generic/tclInt.h:     contains the proper info [Bug 3047235]
	* generic/tclNamesp.c:

	* generic/tclCmdAH.c (TclNRTryObjCmd): [Bug 3046594]: Block
	tailcalling out of the body of a non-bc'ed [try].

	* generic/tclBasic.c:    Redesign of [tailcall] to
	* generic/tclCmdAH.c:    (a) fix [Bug 3047235]
	* generic/tclCompile.h:  (b) enable fix for [Bug 3046594]
	* generic/tclExecute.c:  (c) enable recursive tailcalls
	* generic/tclInt.h:
	* generic/tclNamesp.c:
	* tests/tailcall.test:

2010-08-18  Donal K. Fellows  <dkf@users.sf.net>

	* library/safe.tcl (AliasGlob): [Bug 3004191]: Restore safe [glob] to
	working condition.

2010-08-15  Donal K. Fellows  <dkf@users.sf.net>

	* generic/tclProc.c (ProcWrongNumArgs): [Bug 3045010]: Make the
	handling of passing the wrong number of arguments to [apply] somewhat
	less verbose when a lambda term is present.

2010-08-14  Jan Nijtmans  <nijtmans@users.sf.net>

	* compat/unicows:    Remove completely, see [FRQ 2819611].
	* doc/FileSystem.3: [Patch 2994165]: Change signature of
	* generic/tcl.decls  Tcl_FSGetNativePath and TclpDeleteFile
	* generic/tclDecls.h:
	* generic/tclIOUtil.c:
	* generic/tclStubInit.c:
	* generic/tclInt.h:
	* unix/tclUnixFCmd.c:
	* win/tclWinFCmd.c:
	* doc/Hash.3: [Patch 3009403]: Signature of Tcl_GetHashKey,
	* generic/tcl.h:     Tcl_(Create|Find)HashEntry

2010-08-11  Jeff Hobbs  <jeffh@ActiveState.com>

	* unix/ldAix: Remove ancient (pre-4.2) AIX support
	* unix/configure: Regen with ac-2.59
	* unix/configure.in, unix/tclConfig.sh.in, unix/Makefile.in:
	* unix/tcl.m4 (AIX): Remove the need for ldAIX, replace with
	-bexpall/-brtl.  Remove TCL_EXP_FILE (export file) and other baggage
	that went with it.  Remove pre-4 AIX build support.

2010-08-11  Miguel Sofer  <msofer@users.sf.net>

	* generic/tclBasic.c (TclNRYieldToObjCmd):
	* tests/coroutine.test: Fixed bad copypasta snafu. Thanks to Andy Goth
	for finding the bug.

2010-08-10  Jeff Hobbs  <jeffh@ActiveState.com>

	* generic/tclUtil.c (TclByteArrayMatch): Patterns may not be
	null-terminated, so account for that.

2010-08-09  Don Porter  <dgp@users.sourceforge.net>

	* changes:	Updates for 8.6b2 release.

2010-08-04  Jeff Hobbs  <jeffh@ActiveState.com>

	* win/Makefile.in, win/makefile.bc, win/makefile.vc, win/tcl.dsp:
	* win/tclWinPipe.c (TclpCreateProcess):
	* win/stub16.c (removed): Removed Win9x tclpip8x.dll build and 16-bit
	application loader stub support.  Win9x is no longer supported.

	* win/tclWin32Dll.c (TclWinInit): Hard-enforce Windows 9x as an
	unsupported platform with a panic.  Code to support it still exists in
	other files (to go away in time), but new APIs are being used that
	don't exist on Win9x.

	* unix/tclUnixFCmd.c: Adjust license header as per
	ftp://ftp.cs.berkeley.edu/pub/4bsd/README.Impt.License.Change

	* license.terms: Fix DFARs note for number-adjusted rights clause

	* win/tclWin32Dll.c (asciiProcs, unicodeProcs):
	* win/tclWinLoad.c (TclpDlopen): 'load' use LoadLibraryEx with
	* win/tclWinInt.h (TclWinProcs): LOAD_WITH_ALTERED_SEARCH_PATH to
	prefer dependent DLLs in same dir as loaded DLL.

	* win/Makefile.in (%.${OBJEXT}): better implicit rules support

2010-08-04  Andreas Kupries  <andreask@activestate.com>

	* generic/tclIORChan.c: [Bug 3034840]: Fixed reference counting in
	* generic/tclIORTrans.c: InvokeTclMethod and callers.
	* tests/ioTrans.test:

2010-08-03  Andreas Kupries  <andreask@activestate.com>

	* tests/var.test (var-19.1): [Bug 3037525]: Added test demonstrating
	the local hashtable deletion crash and fix.

	* tests/info.test (info-39.1): Added forward copy of test in 8.5
	branch about [Bug 2933089]. Should not fail, and doesn't, after
	updating the line numbers to the changed position.

2010-08-02  Kevin B. Kenny  <kennykb@users.sf.net>

	* library/tzdata/America/Bahia_Banderas:
	* library/tzdata/Pacific/Chuuk:
	* library/tzdata/Pacific/Pohnpei:
	* library/tzdata/Africa/Cairo:
	* library/tzdata/Europe/Helsinki:
	* library/tzdata/Pacific/Ponape:
	* library/tzdata/Pacific/Truk:
	* library/tzdata/Pacific/Yap:			Olson's tzdata2010k.

2010-08-02  Miguel Sofer  <msofer@users.sf.net>

	* generic/tclVar.c: Correcting bad port of [Bug 3037525] fix

2010-07-28  Miguel Sofer  <msofer@users.sf.net>

	* generic/tclVar.c: [Bug 3037525]: Lose fickle optimisation in
	TclDeleteVars (used for runtime-created locals) that caused crash.

2010-07-29  Jan Nijtmans  <nijtmans@users.sf.net>

	* compat/zlib/win32/README.txt: Official build of zlib1.dll 1.2.5 is
	* compat/zlib/win32/USAGE.txt:  finally available, so put it in.
	* compat/zlib/win32/zlib1.dll:

2010-07-25  Donal K. Fellows  <dkf@users.sf.net>

	* doc/http.n: Corrected description of location of one of the entries
	in the state array.

2010-07-24  Jan Nijtmans  <nijtmans@users.sf.net>

	* generic/tclDecls.h: [Bug 3029891]: Functions that don't belong in
	* generic/tclTest.c:  the stub table.
	* generic/tclBasic.c: From [Bug 3030870] make itcl 3.x built with
	pre-8.6 work in 8.6: Relax the relation between Tcl_CallFrame and
	CallFrame.

2010-07-16  Donal K. Fellows  <dkf@users.sf.net>

	* generic/tclBasic.c: Added more errorCode setting.

2010-07-15  Donal K. Fellows  <dkf@users.sf.net>

	* generic/tclExecute.c (TclExecuteByteCode): Ensure that [dict get]
	* generic/tclDictObj.c (DictGetCmd): always generates an errorCode on
	a failure to look up an entry.

2010-07-11  Pat Thoyts  <patthoyts@users.sourceforge.net>

	* unix/configure: (regenerated)
	* unix/configure.in: For the NATIVE_TCLSH variable use the autoconf
	* unix/Makefile.in:  SC_PROG_TCLSH to try and find a locally installed
	native binary. This avoids manually fixing up when cross compiling. If
	there is not one, revert to using the build product.

2010-07-02  Don Porter  <dgp@users.sourceforge.net>

	* generic/tclInt.decs:	Reverted to the original TIP 337
	implementation on what to do with the obsolete internal stub for
	TclBackgroundException() (eliminate it!)
	* generic/tclIntDecls.h:	make genstubs
	* generic/tclStubInit.c:

2010-07-02  Jan Nijtmans  <nijtmans@users.sf.net>

	* generic/tclInt.decls:  [Bug 803489]: Tcl_FindNamespace problem in
	* generic/tclIntDecls.h: the Stubs table
	* generic/tclStubInit.c:

2010-07-02  Donal K. Fellows  <dkf@users.sf.net>

	* generic/tclExecute.c (IllegalExprOperandType): [Bug 3024379]: Made
	sure that errors caused by an argument to an operator being outside
	the domain of the operator all result in ::errorCode being ARITH
	DOMAIN and not NONE.

2010-07-01  Jan Nijtmans  <nijtmans@users.sf.net>

	* win/rules.vc:              [Bug 3020677]: wish can't link reg1.2
	* tools/checkLibraryDoc.tcl: formatting, spacing, cleanup unused
	* tools/eolFix.tcl:          variables; no change in generated output
	* tools/fix_tommath_h.tcl:
	* tools/genStubs.tcl:
	* tools/index.tcl:
	* tools/man2help2.tcl:
	* tools/regexpTestLib.tcl:
	* tools/tsdPerf.tcl:
	* tools/uniClass.tcl:
	* tools/uniParse.tcl:

2010-07-01  Donal K. Fellows  <dkf@users.sf.net>

	* doc/mathop.n: [Bug 3023165]: Fix typo that was preventing proper
	rendering of the exclusive-or operator.

2010-06-28  Jan Nijtmans  <nijtmans@users.sf.net>

	* generic/tclPosixStr.c: [Bug 3019634]: errno.h and tclWinPort.h have
	conflicting definitions. Added messages for ENOTRECOVERABLE, EOTHER,
	ECANCELED and EOWNERDEAD, and fixed various typing mistakes in other
	messages.

2010-06-25  Reinhard Max  <max@suse.de>

	* tests/socket.test: Prevent a race condition during shutdown of the
	remote test server that can cause a hang when the server is being run
	in verbose mode.

2010-06-24  Jan Nijtmans  <nijtmans@users.sf.net>

	* win/tclWinPort.h: [Bug 3019634]: errno.h and tclWinPort.h have
	conflicting definitions.

		***POTENTIAL INCOMPATIBILITY***
	On win32, the correspondence between errno and the related error
	message, as handled by Tcl_ErrnoMsg() changes. The error message is
	kept the same, but the corresponding errno value might change.

2010-06-22  Donal K. Fellows  <dkf@users.sf.net>

	* generic/tclCmdIL.c (Tcl_LsetObjCmd): [Bug 3019351]: Corrected wrong
	args message.

2010-06-21  Jan Nijtmans  <nijtmans@users.sf.net>

	* unix/tclLoadDl.c:    Eliminate various unnecessary type casts, use
	* unix/tclLoadNext.c:  function typedefs whenever possible
	* unix/tclUnixChan.c:
	* unix/tclUnixFile.c:
	* unix/tclUnixNotfy.c:
	* unix/tclUnixSock.c:
	* unix/tclUnixTest.c:
	* unix/tclXtTest.c:
	* generic/tclZlib.c:   Remove hack needed for zlib 1.2.3 on win32

2010-06-18  Donal K. Fellows  <dkf@users.sf.net>

	* library/init.tcl (auto_execok): [Bug 3017997]: Add .cmd to the
	default list of extensions that we can execute interactively.

2010-06-16  Jan Nijtmans  <nijtmans@users.sf.net>

	* tools/loadICU.tcl:   [Bug 3016135]: Traceback using clock format
	* library/msgs/he.msg: with locale of he_IL.

	* generic/tcl.h:       Simplify Tcl_AppInit and *_Init definitions,
	* generic/tclInt.h:    spacing. Change TclpThreadCreate and
	* generic/tcl.decls:   Tcl_CreateThread signature, making clear that
	* generic/tclDecls.h:  "proc" is a function pointer, as in all other
	* generic/tclEvent.c:  "proc" function parameters.
	* generic/tclTestProcBodyObj.c:
	* win/tclWinThrd.c:
	* unix/tclUnixThrd.c:
	* doc/Thread.3:
	* doc/Class.3:         Fix Tcl_ObjectMetadataType definition.

2010-06-14  Jan Nijtmans  <nijtmans@users.sf.net>

	* unix/Makefile.in:    Fix compilation of xttest with 8.6 changes
	* unix/tclXtNotify.c:
	* unix/tclXtTest.c:
	* generic/tclPipe.c:   Fix gcc warning (with -fstrict-aliasing=2)
	* library/auto.tcl:    Spacing and style fixes.
	* library/history.tcl:
	* library/init.tcl:
	* library/package.tcl:
	* library/safe.tcl:
	* library/tm.tcl:

2010-06-13  Donal K. Fellows  <dkf@users.sf.net>

	* tools/tcltk-man2html.tcl (make-man-pages): [Bug 3015327]: Make the
	title of a manual page be stored relative to its resulting directory
	name as well as its source filename. This was caused by both Tcl and a
	contributed package ([incr Tcl]) defining an Object.3. Also corrected
	the joining of strings in titles to avoid extra braces.

2010-06-09  Andreas Kupries  <andreask@activestate.com>

	* library/platform/platform.tcl: Added OSX Intel 64bit
	* library/platform/pkgIndex.tcl: Package updated to version 1.0.9.
	* unix/Makefile.in:
	* win/Makefile.in:

2010-06-09  Jan Nijtmans  <nijtmans@users.sf.net>

	* tools/tsdPerf.c:    Fix export of symbol Tsdperf_Init, when using
	-fvisibility=hidden. Make two functions static, eliminate some
	unnecessary type casts.
	* tools/configure.in: Update to Tcl 8.6
	* tools/configure:    (regenerated)
	* tools/.cvsignore    new file

2010-06-07  Alexandre Ferrieux  <ferrieux@users.sourceforge.net>

	* generic/tclExecute.c: Ensure proper reset of [info errorstack] even
	* generic/tclNamesp.c:  when compiling constant expr's with errors.

2010-06-05  Miguel Sofer  <msofer@users.sf.net>

	* generic/tclBasic.c:   [Bug 3008307]: make callerPtr chains be
	* generic/tclExecute.c: traversable accross coro boundaries. Add the
	special coroutine CallFrame (partially reverting commit of
	2009-12-10), as it is needed for coroutines that do not push a CF, eg,
	those with [eval] as command. Thanks to Colin McCormack (coldstore)
	and Alexandre Ferrieux for the hard work on this.

2010-06-03  Alexandre Ferrieux  <ferrieux@users.sourceforge.net>

	* generic/tclNamesp.c: Safer (and faster) computation of [uplevel]
	* tests/error.test:    offsets in TIP 348. Toplevel offsets no longer
	* tests/result.test:   overestimated.

2010-06-02  Jan Nijtmans  <nijtmans@users.sf.net>

	* generic/tclOO.h:  BUILD_tcloo is never defined (leftover)
	* win/makefile.bc:  Don't set BUILD_tcloo (leftover)
	See also entry below: 2008-06-01  Joe Mistachkin

2010-06-01  Alexandre Ferrieux  <ferrieux@users.sourceforge.net>

	* generic/tclNamesp.c: Fix computation of [uplevel] offsets in TIP 348
	* tests/error.test:    Only depend on callerPtr chaining now.
	* tests/result.test:   Needed for upcoming coro patch.

2010-05-31  Jan Nijtmans  <nijtmans@users.sf.net>

	* generic/tclVar.c:        Eliminate some casts to (Tcl_HashTable *)
	* generic/tclExecute.c:
	* tests/fileSystem.test:   Fix filesystem-5.1 test failure on CYGWIN

2010-05-28  Jan Nijtmans  <nijtmans@users.sf.net>

	* generic/tclInt.h: [Patch 3008541]: Order of TIP #348 fields in
	Interp structure

2010-05-28  Donal K. Fellows  <dkf@users.sf.net>

	* generic/tclCompCmdsSZ.c (IssueTryFinallyInstructions): [3007374]:
	Corrected error in handling of catch contexts to prevent crash with
	chained handlers.

	* generic/tclExecute.c (TclExecuteByteCode): Restore correct operation
	of instruction-level execution tracing (had been broken by NRE).

2010-05-27  Jan Nijtmans  <nijtmans@users.sf.net>

	* library/opt/optParse.tcl: Don't generate spaces at the end of a
	* library/opt/pkgIndex.tcl: line, eliminate ';' at line end, bump to
	* tools/uniParse.tcl:       v0.4.6
	* generic/tclUniData.c:
	* tests/opt.test:
	* tests/safe.test:

2010-05-21  Jan Nijtmans  <nijtmans@users.sf.net>

	* tools/installData.tcl: Make sure that copyDir only receives
	normalized paths, otherwise it might result in a crash on CYGWIN.
	Restyle according to the Tcl style guide.
	* generic/tclStrToD.c: [Bug 3005233]: Fix for build on OpenBSD vax

2010-05-19  Alexandre Ferrieux  <ferrieux@users.sourceforge.net>

	* tests/dict.test: Add missing tests for [Bug 3004007], fixed under
	                   the radar on 2010-02-24 (dkf): EIAS violation in
	                   list-dict conversions.

2010-05-19  Jan Nijtmans  <nijtmans@users.sf.net>

	* generic/regcomp.c:     Don't use arrays of length 1, just use a
	* generic/tclFileName.c: single element then, it makes code more
	* generic/tclLoad.c:     readable. (Here it even prevents a type cast)

2010-05-17  Jan Nijtmans  <nijtmans@users.sf.net>

	* generic/tclStrToD.c: [Bug 2996549]: Failure in expr.test on Win32

2010-05-17  Donal K. Fellows  <dkf@users.sf.net>

	* generic/tclCmdIL.c (TclInfoFrame): Change this code to use
	Tcl_GetCommandFullName rather than rolling its own. Discovered during
	the hunting of [Bug 3001438] but unlikely to be a fix.

2010-05-11  Jan Nijtmans  <nijtmans@users.sf.net>

	* win/tclWinConsole.c: [Patch 2997087]: Unnecessary type casts.
	* win/tclWinDde.c:
	* win/tclWinLoad.c:
	* win/tclWinNotify.c:
	* win/tclWinSerial.c:
	* win/tclWinSock.c:
	* win/tclWinTime.c:
	* win/tclWinPort.h: Don't duplicate CYGWIN timezone #define from
			    tclPort.h

2010-05-07  Andreas Kupries  <andreask@activestate.com>

	* library/platform/platform.tcl: Fix cpu name for Solaris/Intel 64bit.
	* library/platform/pkgIndex.tcl: Package updated to version 1.0.8.
	* unix/Makefile.in:
	* win/Makefile.in:

2010-05-06  Jan Nijtmans  <nijtmans@users.sf.net>

	* generic/tclPkg.c:   Unnecessary type casts, see [Patch 2997087]

2010-05-04  Jan Nijtmans  <nijtmans@users.sf.net>

	* win/tclWinNotify.c:	TCHAR-related fixes, making those two files
	* win/tclWinSock.c:	compile fine when TCHAR != char. Please see
	comments in [FRQ 2965056] (2965056-1.patch).

2010-05-03  Jan Nijtmans  <nijtmans@users.sf.net>

	* generic/tclIORChan.c:   Use "tclIO.h" and "tclTomMathDecls.h"
	* generic/tclIORTrans.c:  everywhere
	* generic/tclTomMath.h:
	* tools/fix_tommath_h.tcl:
	* libtommath/tommath.h:   Formatting (# should always be first char on
				  line)
	* win/tclAppInit.c:       For MINGW/CYGWIN, use GetCommandLineA
				  explicitly.
	* unix/.cvsignore:        Add pkg, *.dll

	* libtommath/tommath.h:       CONSTify various useful internal
	* libtommath/bn_mp_cmp_d.c:   functions (TclBignumToDouble, TclCeil,
	* libtommath/bn_mp_cmp_mag.c: TclFloor), and related tommath functions
	* libtommath/bn_mp_cmp.c:
	* libtommath/bn_mp_copy.c:
	* libtommath/bn_mp_count_bits.c:
	* libtommath/bn_mp_div_2d.c:
	* libtommath/bn_mp_mod_2d.c:
	* libtommath/bn_mp_mul_2d.c:
	* libtommath/bn_mp_neg.c:
	* generic/tclBasic.c:        Handle TODO: const correctness ?
	* generic/tclInt.h:
	* generic/tclStrToD.c:
	* generic/tclTomMath.decls:
	* generic/tclTomMath.h:
	* generic/tclTomMathDecls.h:

2010-04-30  Don Porter  <dgp@users.sourceforge.net>

	* generic/tcl.h:	Bump patchlevel to 8.6b1.2 to distinguish
	* library/init.tcl:	CVS snapshots from earlier snapshots as well
	* unix/configure.in:	as the 8.6b1 and 8.6b2 releases.
	* win/configure.in:

	* unix/configure:	autoconf-2.59
	* win/configure:

	* generic/tclBinary.c (TclAppendBytesToByteArray):	Add comments
	* generic/tclInt.h (TclAppendBytesToByteArray):	placing overflow
	protection responsibility on caller.  Convert "len" argument to signed
	int which any value already vetted for overflow issues will fit into.
	* generic/tclStringObj.c:	Update caller; standardize panic msg.

	* generic/tclBinary.c (UpdateStringOfByteArray): [Bug 2994924]:	Add
	panic when the generated string representation would grow beyond Tcl's
	size limits.

2010-04-30  Donal K. Fellows  <dkf@users.sf.net>

	* generic/tclBinary.c (TclAppendBytesToByteArray): Add extra armour
	against buffer overflows.

	* generic/tclBasic.c (NRInterpCoroutine): Corrected handling of
	* tests/coroutine.test (coroutine-6.4):   arguments to deal with
						  trickier cases.

2010-04-30  Miguel Sofer  <msofer@users.sf.net>

	* tests/coroutine.test: testing coroutine arguments after [yield]:
	check that only 0/1 allowed

2010-04-30  Donal K. Fellows  <dkf@users.sf.net>

	* generic/tclBasic.c (NRInterpCoroutine): Corrected handling of
	arguments to deal with trickier cases.

	* generic/tclCompCmds.c (TclCompileVariableCmd): Slightly tighter
	issuing of instructions.

	* generic/tclExecute.c (TclExecuteByteCode): Add peephole optimization
	of the fact that INST_DICT_FIRST and INST_DICT_NEXT always have a
	conditional jump afterwards.

	* generic/tclBasic.c (TclNRYieldObjCmd, TclNRYieldmObjCmd)
	(NRInterpCoroutine): Replace magic values for formal argument counts
	for coroutine command implementations with #defines, for an increase
	in readability.

2010-04-30  Jan Nijtmans  <nijtmans@users.sf.net>

	* generic/tclMain.c: Unnecessary TCL_STORAGE_CLASS re-definition. It
	was used for an ancient dummy reference to Tcl_LinkVar(), but that's
	already gone since 2002-05-29.

2010-04-29  Miguel Sofer  <msofer@users.sf.net>

	* generic/tclCompExpr.c: Slight change in the literal sharing
	* generic/tclCompile.c:  mechanism to avoid shimmering of
	* generic/tclCompile.h:  command names.
	* generic/tclLiteral.c:

2010-04-29  Andreas Kupries  <andreask@activestate.com>

	* library/platform/platform.tcl: Another stab at getting the /lib,
	* library/platform/pkgIndex.tcl: /lib64 difference right for linux.
	* unix/Makefile.in:		 Package updated to version 1.0.7.
	* win/Makefile.in:

2010-04-29  Kevin B. Kenny  <kennykb@acm.org>

	* library/tzdata/Antarctica/Macquarie:
	* library/tzdata/Africa/Casablanca:
	* library/tzdata/Africa/Tunis:
	* library/tzdata/America/Santiago:
	* library/tzdata/America/Argentina/San_Luis:
	* library/tzdata/Antarctica/Casey:
	* library/tzdata/Antarctica/Davis:
	* library/tzdata/Asia/Anadyr:
	* library/tzdata/Asia/Damascus:
	* library/tzdata/Asia/Dhaka:
	* library/tzdata/Asia/Gaza:
	* library/tzdata/Asia/Kamchatka:
	* library/tzdata/Asia/Karachi:
	* library/tzdata/Asia/Taipei:
	* library/tzdata/Europe/Samara:
	* library/tzdata/Pacific/Apia:
	* library/tzdata/Pacific/Easter:
	* library/tzdata/Pacific/Fiji:   Olson's tzdata2010i.

2010-04-29  Donal K. Fellows  <dkf@users.sf.net>

	* generic/tclBinary.c (TclAppendBytesToByteArray): [Bug 2992970]: Make
	* generic/tclStringObj.c (Tcl_AppendObjToObj): an append of a byte
	array to another into an efficent operation. The problem was the (lack
	of) a proper growth management strategy for the byte array.

2010-04-29  Jan Nijtmans  <nijtmans@users.sf.net>

	* compat/dirent2.h:	Include "tcl.h", not <tcl.h>, like everywhere
	* compat/dlfcn.h:	else, to ensure that the version in the Tcl
	* compat/stdlib.h:	distribution is used, not some version from
	* compat/string.h:	somewhere else.
	* compat/unistd.h:

2010-04-28  Jan Nijtmans  <nijtmans@users.sf.net>

	* win/Makefile.in:	Remove unused @MAN2TCLFLAGS@
	* win/tclWinPort.h:	Move <limits.h> include from tclInt.h to
	* generic/tclInt.h:	tclWinPort.h, and eliminate unneeded
	* generic/tclEnv.c:	<stdlib.h>, <stdio.h> and <string.h>, which
				are already in tclInt.h
	* generic/regcustom.h:	Move "tclInt.h" from regcustom.h up to
	* generic/regex.h:	regex.h.
	* generic/tclAlloc.c:	Unneeded <stdio.h> include.
	* generic/tclExecute.c:	Fix gcc warning: comparison between signed and
				unsigned.

2010-04-28  Donal K. Fellows  <dkf@users.sf.net>

	* generic/tclInt.h (TclIsVarDirectUnsettable): Corrected flags so that
	deletion of traces is not optimized out...

	* generic/tclExecute.c (ExecuteExtendedBinaryMathOp)
	(TclCompareTwoNumbers,ExecuteExtendedUnaryMathOp,TclExecuteByteCode):
	[Patch 2981677]: Move the less common arithmetic operations (i.e.,
	exponentiation and operations on non-longs) out of TEBC for a big drop
	in the overall size of the stack frame for most code. Net effect on
	speed is minimal (slightly faster overall in tclbench). Also extended
	the number of places where TRESULT handling is replaced with a jump to
	dedicated code.

2010-04-27  Donal K. Fellows  <dkf@users.sf.net>

	* generic/tclExecute.c (TclExecuteByteCode): Rearrange location of an
	assignment to shorten the object code.

2010-04-27  Jan Nijtmans  <nijtmans@users.sf.net>

	* generic/tclIOUtil.c (Tcl_FSGetNativePath): [Bug 2992292]:
	tclIOUtil.c assignment type mismatch compiler warning
	* generic/regguts.h:     If tclInt.h or tclPort.h is already
	* generic/tclBasic.c:    included, don't include <limits.h>
	* generic/tclExecute.c:  again. Follow-up to [Bug 2991415]:
	* generic/tclIORChan.c:  tclport.h #included before limits.h
	* generic/tclIORTrans.c: See comments in [Bug 2991415]
	* generic/tclObj.c:
	* generic/tclOOInt.h:
	* generic/tclStrToD.c:
	* generic/tclTomMath.h:
	* generic/tclTomMathInterface.c:
	* generic/tclUtil.c:
	* compat/strtod.c:
	* compat/strtol.c:

2010-04-27  Kevin B. Kenny  <kennykb@acm.org>

	* unix/tclLoadDl.c (FindSymbol): [Bug 2992295]: Simplified the logic
	so that the casts added in Donal Fellows's change for the same bug are
	no longer necessary.

2010-04-26  Donal K. Fellows  <dkf@users.sf.net>

	* unix/tclLoadDl.c (FindSymbol): [Bug 2992295]: Added an explicit cast
	because auto-casting between function and non-function types is never
	naturally warning-free.

	* generic/tclStubInit.c:   Add a small amount of gcc-isms (with #ifdef
	* generic/tclOOStubInit.c: guards) to ensure that warnings are issued
	when these files are older than the various *.decls files.

2010-04-25  Miguel Sofer  <msofer@users.sf.net>

	* generic/tclBasic.c:    Add unsupported [yieldm] command. Credit
	* generic/tclInt.h:      Lars Hellstrom for the basic idea.

2010-04-24  Miguel Sofer  <msofer@users.sf.net>

	* generic/tclBasic.c:    Modify api of TclSpliceTailcall() to fix
	* generic/tclExecute.c:  [yieldTo], which had not survived the latest
	* generic/tclInt.h:      mods to tailcall. Thanks kbk for detecting
	the problem.

2010-04-23  Jan Nijtmans  <nijtmans@users.sf.net>

	* unix/tclUnixPort.h: [Bug 2991415]: tclport.h #included before
	limits.h

2010-04-22  Jan Nijtmans  <nijtmans@users.sf.net>

	* generic/tclPlatDecls.h:  Move TCHAR fallback typedef from tcl.h to
	* generic/tcl.h:           tclPlatDecls.h (as suggested by dgp)
	* generic/tclInt.h:        fix typo
	* generic/tclIOUtil.c:     Eliminate various unnecessary
	* unix/tclUnixFile.c:      type casts.
	* unix/tclUnixPipe.c:
	* win/tclWinChan.c:
	* win/tclWinFCmd.c:
	* win/tclWinFile.c:
	* win/tclWinLoad.c:
	* win/tclWinPipe.c:

2010-04-20  Jan Nijtmans  <nijtmans@users.sf.net>

	* generic/tclTest.c:  Use function prototypes from the FS API.
	* compat/zlib/*:      Upgrade to zlib 1.2.5

2010-04-19  Donal K. Fellows  <dkf@users.sf.net>

	* generic/tclExecute.c (TclExecuteByteCode): Improve commenting and
	reduce indentation for the Invocation Block.

2010-04-18  Donal K. Fellows  <dkf@users.sf.net>

	* doc/unset.n: [Bug 2988940]: Fix typo.

2010-04-15  Jan Nijtmans  <nijtmans@users.sf.net>

	* win/tclWinPort.h:       Move inclusion of <tchar.h> from
	* generic/tcl.h:          tclPlatDecls.h to tclWinPort.h, where it
	* generic/tclPlatDecls.h: belongs. Add fallback in tcl.h, so TCHAR is
				  available in win32 always.

2010-04-15  Donal K. Fellows  <dkf@users.sf.net>

	* doc/try.n: [Bug 2987551]: Fix typo.

2010-04-14  Andreas Kupries  <andreask@activestate.com>

	* library/platform/platform.tcl: Linux platform identification:
	* library/platform/pkgIndex.tcl: Check /lib64 for existence of files
	* unix/Makefile.in: matching libc* before accepting it as base
	* win/Makefile.in:  directory. This can happen on weirdly installed
	32bit systems which have an empty or partially filled /lib64 without
	an actual libc. Bumped to version 1.0.6.

2010-04-13  Jan Nijtmans  <nijtmans@users.sf.net>

	* win/tclWinPort.h: Fix [Patch 2986105]: conditionally defining
	* win/tclWinFile.c: strcasecmp/strncasecmp
	* win/tclWinLoad.c: Fix gcc warning: comparison of unsigned expression
	>= 0 is always true

2010-04-08  Donal K. Fellows  <dkf@users.sf.net>

	* generic/tclCompCmdsSZ.c (TclSubstCompile): If the first token does
	not result in a *guaranteed* push of a Tcl_Obj on the stack, we must
	push an empty object. Otherwise it is possible to get to a 'concat1'
	or 'done' without enough values on the stack, resulting in a crash.
	Thanks to Joe Mistachkin for identifying a script that could trigger
	this case.

2010-04-07  Donal K. Fellows  <dkf@users.sf.net>

	* doc/catch.n, doc/info.n, doc/return.n: Formatting.

2010-04-06  Donal K. Fellows  <dkf@users.sf.net>

	* doc/Load.3: Minor corrections of formatting and cross links.

2010-04-06  Jan Nijtmans  <nijtmans@users.sf.net>

	* win/configure:       (regenerate with autoconf-2.59)
	* unix/configure:
	* unix/installManPage: [Bug 2982540]: configure and install* script
	* unix/install-sh:     files should always have LF line ending.
	* doc/Load.3:          Fix signature of Tcl_LoadFile in documentation.

2010-04-05  Alexandre Ferrieux  <ferrieux@users.sourceforge.net>

	TIP #348 IMPLEMENTATION

	* generic/tclBasic.c: [Patch 2868499]: Substituted error stack
	* generic/tclCmdIL.c:
	* generic/tclInt.h:
	* generic/tclNamesp.c:
	* generic/tclResult.c:
	* doc/catch.n:
	* doc/info.n:
	* doc/return.n:
	* tests/cmdMZ.test:
	* tests/error.test:
	* tests/execute.test:
	* tests/info.test:
	* tests/init.test:
	* tests/result.test:

2010-04-05  Donal K. Fellows  <dkf@users.sf.net>

	* unix/tcl.m4 (SC_ENABLE_THREADS): Flip the default for whether to
	* win/tcl.m4 (SC_ENABLE_THREADS):  build in threaded mode. Part of
	* win/rules.vc:			   TIP #364.

	* unix/tclLoadDyld.c (FindSymbol): Better human-readable error message
	generation to match code in tclLoadDl.c.

2010-04-04  Donal K. Fellows  <dkf@users.sf.net>

	* generic/tclIOUtil.c, unix/tclLoadDl.c: Minor changes to enforce
	Engineering Manual style rules.

	* doc/FileSystem.3, doc/Load.3: Documentation for TIP#357.

	* macosx/tclMacOSXBundle.c (OpenResourceMap): [Bug 2981528]: Only
	define this function when HAVE_COREFOUNDATION is defined.

2010-04-02  Jan Nijtmans  <nijtmans@users.sf.net>

	* generic/tcl.decls (Tcl_LoadFile): Add missing "const" in signature,
	* generic/tclIOUtil.c (Tcl_LoadFile): and some formatting fixes
	* generic/tclDecls.h:  (regenerated)

2010-04-02  Donal K. Fellows  <dkf@users.sf.net>

	* generic/tclIOUtil.c (Tcl_LoadFile): Corrections to previous commit
	* unix/tclLoadDyld.c (TclpDlopen):    to make it build on OSX.

2010-04-02  Kevin B. Kenny  <kennykb@acm.org>

	TIP #357 IMPLEMENTATION
	TIP #362 IMPLEMENTATION

	* generic/tclStrToD.c: [Bug 2952904]: Defer creation of the smallest
	floating point number until it is actually used. (This change avoids a
	bogus syslog message regarding a 'floating point software assist
	fault' on SGI systems.)

	* library/reg/pkgIndex.tcl:	[TIP #362]: Fixed first round of bugs
	* tests/registry.test:		resulting from the recent commits of
	* win/tclWinReg.c:		changes in support of the referenced
					TIP.

	* generic/tcl.decls:		[TIP #357]: First round of changes
	* generic/tclDecls.h:		to export Tcl_LoadFile,
	* generic/tclIOUtil.c:		Tcl_FindSymbol, and Tcl_FSUnloadFile
	* generic/tclInt.h:		to the public API.
	* generic/tclLoad.c:
	* generic/tclLoadNone.c:
	* generic/tclStubInit.c:
	* tests/fileSystem.test:
	* tests/load.test:
	* tests/unload.test:
	* unix/tclLoadDl.c:
	* unix/tclLoadDyld.c:
	* unix/tclLoadNext.c:
	* unix/tclLoadOSF.c:
	* unix/tclLoadShl.c:
	* unix/tclUnixPipe.c:
	* win/Makefile.in:
	* win/tclWinLoad.c:

2010-03-31  Donal K. Fellows  <dkf@users.sf.net>

	* doc/registry.n: Added missing documentation of TIP#362 flags.

	* doc/package.n: [Bug 2980210]: Document the arguments taken by
	the [package present] command correctly.

	* doc/Thread.3: Added some better documentation of how to create and
	use a thread using the C-level thread API, based on realization that
	no such tutorial appeared to exist.

2010-03-31  Jan Nijtmans  <nijtmans@users.sf.net>

	* test/cmdMZ.test:    [FRQ 2974744]: share exception codes (ObjType?):
	* test/error.test:    Revised test cases, making sure that abbreviated
	* test/proc-old.test: codes are checked resulting in an error, and
	                      checking for the exact error message.

2010-03-30  Andreas Kupries  <andreask@activestate.com>

	* generic/tclIORChan.c (ReflectClose, ReflectInput, ReflectOutput,
	(ReflectSeekWide, ReflectWatch, ReflectBlock, ReflectSetOption,
	(ReflectGetOption, ForwardProc): [Bug 2978773]: Preserve
	ReflectedChannel* structures across handler invokations, to avoid
	crashes when the handler implementation induces nested callbacks and
	destruction of the channel deep inside such a nesting.

2010-03-30  Don Porter  <dgp@users.sourceforge.net>

	* generic/tclObj.c (Tcl_GetCommandFromObj):     [Bug 2979402]: Reorder
	the validity tests on internal rep of a "cmdName" value to avoid
	invalid reads reported by valgrind.

2010-03-30  Jan Nijtmans  <nijtmans@users.sf.net>

	* generic/tclIndexObj:	[FRQ 2974744]: share exception codes
	* generic/tclResult.c:	further optimization, making use of indexType.
	* generic/tclZlib.c:    [Bug 2979399]: uninitialized value troubles

2010-03-30  Donal K. Fellows  <dkf@users.sf.net>

	TIP #362 IMPLEMENTATION

	* win/tclWinReg.c: [Patch 2960976]: Apply patch from Damon Courtney to
	* tests/registry.test:	allow the registry command to be told to work
	* win/Makefile.in:	with both 32-bit and 64-bit registries. Bump
	* win/configure.in:	version of registry package to 1.3.
	* win/makefile.bc:
	* win/makefile.vc:
	* win/configure:	autoconf-2.59

2010-03-29  Jan Nijtmans  <nijtmans@users.sf.net>

	* unix/tcl.m4:            Only test for -visibility=hidden with gcc
	                          (Second remark in [Bug 2976508])
	* unix/configure:         regen

2010-03-29  Don Porter  <dgp@users.sourceforge.net>

	* generic/tclStringObj.c:       Fix array overrun in test format-1.12
	caught by valgrind testing.

2010-03-27  Jan Nijtmans  <nijtmans@users.sf.net>

	* generic/tclInt.h:	[FRQ 2974744]: share exception codes
	* generic/tclResult.c:	(ObjType?)
	* generic/tclCmdMZ.c:
	* generic/tclCompCmdsSZ.c:

2010-03-26  Jan Nijtmans  <nijtmans@users.sf.net>

	* generic/tclExecute.c: [Bug 2976508]: Tcl HEAD fails on HP-UX

2010-03-25  Donal K. Fellows  <dkf@users.sf.net>

	* unix/tclUnixFCmd.c (TclUnixCopyFile): [Bug 2976504]: Corrected
	number of arguments to fstatfs() call.

	* macosx/tclMacOSXBundle.c, macosx/tclMacOSXFCmd.c:
	* macosx/tclMacOSXNotify.c: Reduce the level of ifdeffery in the
	functions of these files to improve readability. They need to be
	audited for whether complexity can be removed based on the minimum
	supported version of OSX, but that requires a real expert.

2010-03-24  Don Porter  <dgp@users.sourceforge.net>

	* generic/tclResult.c:  [Bug 2383005]: Revise [return -errorcode] so
	* tests/result.test:    that it rejects illegal non-list values.

2010-03-24  Donal K. Fellows  <dkf@users.sf.net>

	* generic/tclOOInfo.c (InfoObjectMethodTypeCmd)
	(InfoClassMethodTypeCmd): Added introspection of method types so that
	it is possible to find this info out without using errors.
	* generic/tclOOMethod.c (procMethodType): Now that introspection can
	reveal the name of method types, regularize the name of normal methods
	to be the name of the definition type used to create them.

	* tests/async.test (async-4.*): Reduce obscurity of these tests by
	putting the bulk of the code for them inside the test body with the
	help of [apply].

	* generic/tclCmdMZ.c (TryPostBody, TryPostHandler): Make sure that the
	[try] command does not trap unwinding due to limits.

2010-03-23  Don Porter  <dgp@users.sourceforge.net>

	* generic/tclCmdMZ.c:	[Bug 2973361]: Revised fix for computing
	indices of script arguments to [try].

2010-03-23  Jan Nijtmans  <nijtmans@users.sf.net>

	* generic/tclCmdMZ.c:      Make error message in "try" implementation
	* generic/tclCompCmdsSZ.c: exactly the same as the one in "return"
	* tests/error.test:
	* libtommath/mtests/mpi.c: Single "const" addition

2010-03-22  Don Porter  <dgp@users.sourceforge.net>

	* generic/tclCmdMZ.c:	[Bug 2973361]: Compute the correct integer
	values to identify the argument indices of the various script
	arguments to [try]. Passing in -1 led to invalid memory reads.

2010-03-20  Donal K. Fellows  <dkf@users.sf.net>

	* doc/exec.n: Make it a bit clearer that there is an option to run a
	pipeline in the background.

	* generic/tclIOCmd.c (Tcl_FcopyObjCmd):		Lift the restriction
	* generic/tclIO.c (TclCopyChannel, CopyData):	on the [fcopy] command
	* generic/tclIO.h (CopyState):			that forced it to only
	copy up to 2GB per script-level callback. Now it is anything that can
	fit in a (signed) 64-bit integer. Problem identified by Frederic
	Bonnet on comp.lang.tcl. Note that individual low-level reads and
	writes are still smaller as the optimal buffer size is smaller.

2010-03-20  Jan Nijtmans  <nijtmans@users.sf.net>

	* win/stub16.c:         Don't hide that we use the ASCII API here.
	                        (does someone still use that?)
	* win/tclWinPipe.c:     2 unnecessary type casts.

2010-03-19  Donal K. Fellows  <dkf@users.sf.net>

	* generic/tclCompCmdsSZ.c (TclCompileThrowCmd): Added compilation for
	the [throw] command.

2010-03-18  Don Porter  <dgp@users.sourceforge.net>

	* generic/tclListObj.c:	[Bug 2971669]: Prevent in overflow trouble in
	* generic/tclTestObj.c:	ListObjReplace operations. Thanks to kbk for
	* tests/listObj.test:	fix and test.

2010-03-18  Donal K. Fellows  <dkf@users.sf.net>

	* generic/tclCompCmdsSZ.c (IssueTryFinallyInstructions):
	[Bug 2971921]: Corrected jump so that it doesn't skip into the middle
	of an instruction! Tightened the instruction issuing. Moved endCatch
	calls closer to their point that they guard, ensuring correct ordering
	of result values.

2010-03-17  Andreas Kupries  <andreask@activestate.com>

	* generic/tclIORTrans.c (ReflectInput, ReflectOutput)
	(ReflectSeekWide): [Bug 2921116]: Added missing TclEventuallyFree
	calls for preserved ReflectedTransform* structures. Reworked
	ReflectInput to preserve the structure for its whole life, not only in
	InvokeTclMethod.

	* generic/tclIO.c (Tcl_GetsObj): [Bug 2921116]: Regenerate topChan,
	may have been changed by a self-modifying transformation.

	* tests/ioTrans/test (iortrans-4.8, iortrans-4.9, iortrans-5.11)
	(iortrans-7.4, iortrans-8.3): New test cases.

2010-03-16  Jan Nijtmans  <nijtmans@users.sf.net>

	* compat/zlib/*:	Upgrade zlib to version 1.2.4.
	* win/makefile.vc:
	* unix/Makefile.in:
	* win/tclWinChan.c:	Don't cast away "const" without reason.

2010-03-12  Jan Nijtmans  <nijtmans@users.sf.net>

	* win/makefile.vc: [Bug 2967340]: Static build was failing.
	* win/.cvsignore:

2010-03-10  Jan Nijtmans  <nijtmans@users.sf.net>

	* generic/tclTest.c:	Remove unnecessary '&' decoration for
	* generic/tclIOUtil.c:	function pointers
	* win/tclWin32Dll.c:	Double declaration of TclNativeDupInternalRep
	* unix/tclIOUtil.c:
	* unix/dltest/.cvsignore: Ignore *.so here

2010-03-09  Andreas Kupries  <andreask@activestate.com>

	* generic/tclIORChan.c: [Bug 2936225]: Thanks to Alexandre Ferrieux
	* doc/refchan.n:    <ferrieux@users.sourceforge.net> for debugging and
	* tests/ioCmd.test: fixing the problem. It is the write-side
	equivalent to the bug fixed 2009-08-06.

2010-03-09  Don Porter  <dgp@users.sourceforge.net>

	* library/tzdata/America/Matamoros: New locale
	* library/tzdata/America/Ojinaga: New locale
	* library/tzdata/America/Santa_Isabel: New locale
	* library/tzdata/America/Asuncion:
	* library/tzdata/America/Tijuana:
	* library/tzdata/Antarctica/Casey:
	* library/tzdata/Antarctica/Davis:
	* library/tzdata/Antarctica/Mawson:
	* library/tzdata/Asia/Dhaka:
	* library/tzdata/Pacific/Fiji:
	Olson tzdata2010c.

2010-03-07  Jan Nijtmans  <nijtmans@users.sf.net>

	* generic/tclTest.c:	  Test that tclOO stubs are present in stub
				  library
	* generic/tclOOMethod.c:  Applied missing part of [Patch 2961556]
	* win/tclWinInt.h:	  Change all tclWinProcs signatures to use
	* win/tclWin32Dll.c:	  TCHAR* in stead of WCHAR*. This is meant
	* win/tclWinDde.c:	  as preparation to make [Enh 2965056]
	* win/tclWinFCmd.c:	  possible at all.
	* win/tclWinFile.c:
	* win/tclWinPipe.c:
	* win/tclWinSock.c:

2010-03-06  Jan Nijtmans  <nijtmans@users.sf.net>

	* generic/tclStubLib.c:	Remove presence of tclTomMathStubsPtr here.
	* generic/tclTest.c:	Test that tommath stubs are present in stub
				library.

2010-03-05  Donal K. Fellows  <dkf@users.sf.net>

	* generic/tclIORTrans.c (ForwardProc): [Bug 2964425]: When cleaning
	the stables, it is sometimes necessary to do more than the minimum. In
	this case, rationalizing the variables for a forwarded limit? method
	required removing an extra Tcl_DecrRefCount too.

	* generic/tclOO.h, generic/tclOOInt.h: [Patch 2961556]: Change TclOO
	to use the same style of function typedefs as Tcl, as this is about
	the last chance to get this right.

	***POTENTIAL INCOMPATIBILITY***
	Source code that uses function typedefs from TclOO will need to update
	variables and argument definitions so that pointers to the function
	values are used instead. Binary compatibility is not affected.

	* generic/*.c, generic/tclInt.h, unix/*.c, macosx/*.c: Applied results
	of doing a Code Audit. Principal changes:
	  * Use do { ... } while (0) in macros
	  * Avoid shadowing one local variable with another
	  * Use clearer 'foo.bar++;' instead of '++foo.bar;' where result not
	    required (i.e., semantically equivalent); clarity is increased
	    because it is bar that is incremented, not foo.
	  * Follow Engineering Manual rules on spacing and declarations

2010-03-04  Donal K. Fellows  <dkf@users.sf.net>

	* generic/tclOO.c (ObjectRenamedTrace): [Bug 2962664]: Add special
	handling so that when the class of classes is deleted, so is the class
	of objects. Immediately.

	* generic/tclOOInt.h (ROOT_CLASS): Add new flag for specially marking
	the root class. Simpler and more robust than the previous technique.

2010-03-04  Jan Nijtmans  <nijtmans@users.sf.net>

	* generic/tclGetDate.y:    3 unnecessary MODULE_SCOPE
	* generic/tclDate.c:       symbols
	* generic/tclStubLib.c:    Split tommath stub lib
	* generic/tclTomMathStubLib.c:  in separate file.
	* win/makefile.bc:
	* win/Makefile.in:
	* win/makefile.vc:
	* win/tcl.dsp:
	* unix/Makefile.in:
	* unix/tcl.m4:          Cygwin only gives warning
	* unix/configure:       using -fvisibility=hidden
	* compat/strncasecmp.c: A few more const's
	* compat/strtod.c:
	* compat/strtoul.c:

2010-03-03  Andreas Kupries <andreask@activestate.com>

	* doc/refchan.n: Followup to ChangeLog entry 2009-10-07
	(generic/tclIORChan.c). Fixed the documentation to explain that errno
	numbers are operating system dependent, and reworked the associated
	example.

2010-03-02  Jan Nijtmans  <nijtmans@users.sf.net>

	* unix/tcl.m4:     [FRQ 2959069]: Support for -fvisibility=hidden
	* unix/configure   (regenerated with autoconf-2.59)

2010-03-01  Alexandre Ferrieux  <ferrieux@users.sourceforge.net>

	* unix/tclUnixSock.c: Refrain from a possibly lengthy reverse-DNS
	lookup on 0.0.0.0 when calling [fconfigure -sockname] on an
	universally-bound (default) server socket.

	* generic/tclIndexObj.c: fix [AT 86258]: special-casing of empty
	tables when generating error messages for [::tcl::prefix match].

2010-02-28  Donal K. Fellows  <dkf@users.sf.net>

	* generic/tclCmdIL.c: More additions of {TCL LOOKUP} error-code
	generation to various subcommands of [info] as part of long-term
	project to classify all Tcl's generated errors.

2010-02-28  Jan Nijtmans  <nijtmans@users.sf.net>

	* generic/tclStubInit.c: [Bug 2959713]: Link error with gcc 4.1

2010-02-27  Donal K. Fellows  <dkf@users.sf.net>

	* generic/tclCmdMZ.c (StringFirstCmd, StringLastCmd): [Bug 2960021]:
	Only search for the needle in the haystack when the needle isn't
	larger than the haystack. Prevents an odd crash from sometimes
	happening when things get mixed up (a common programming error).

	* generic/tclMain.c (Tcl_Main): [Bug 801429]: Factor out the holding
	of the client-installed main loop function into thread-specific data.

	***POTENTIAL INCOMPATIBILITY***
	Code that previously tried to set the main loop from another thread
	will now fail. On the other hand, there is a fairly high probability
	that such programs would have been failing before due to the lack of
	any kind of inter-thread memory barriers guarding accesses to this
	part of Tcl's state.

2010-02-26  Donal K. Fellows  <dkf@users.sf.net>

	* generic/tclCompCmds.c:   Split this file into two pieces to make it
	* generic/tclCompCmdsSZ.c: easier to work with. It's still two very
				   long files even after the split.

2010-02-26  Reinhard Max  <max@suse.de>

	* doc/safe.n: Name the installed file after the command it documents.
	Use "Safe Tcl" instead of the "Safe Base", "Safe Tcl" mixture.

2010-02-26  Donal K. Fellows  <dkf@users.sf.net>

	* unix/Makefile.in (NATIVE_TCLSH): Added this variable to allow for
	better control of what tclsh to use for various scripts when doing
	cross compiling. An imperfect solution, but works.

	* unix/installManPage: Remap non-alphanumeric sequences in filenames
	to single underscores (especially colons).

2010-02-26  Pat Thoyts  <patthoyts@users.sourceforge.net>

	* tests/zlib.test: Add tests for [Bug 2818131] which was crashing with
	mismatched zlib algorithms used in combination with gets. This issue
	has been fixed by Andreas's last commit.

2010-02-25  Jan Nijtmans  <nijtmans@users.sf.net>

	* generic/tclHash.c:	[FRQ 2958832]: Further speed-up of the
	* generic/tclLiteral.c:	ouster-hash function.
	* generic/tclObj.c:
	* generic/tclCkalloc.c:	Eliminate various unnecessary (ClientData)
	* generic/tclTest.c:	type casts.
	* generic/tclTestObj.c:
	* generic/tclTestProcBodyObj.c:
	* unix/tclUnixTest.c:
	* unix/tclUnixTime.c:
	* unix/tclXtTest.c:

2010-02-24  Donal K. Fellows  <dkf@users.sf.net>

	* generic/tclDictObj.c (SetDictFromAny): Prevent the list<->dict
	* generic/tclListObj.c (SetListFromAny): conversion code from taking
	too many liberties. Stops loss of duplicate keys in some scenarios.
	Many thanks to Jean-Claude Wippler for finding this.

	* generic/tclExecute.c (TclExecuteByteCode): Reduce ifdef-fery and
	size of activation record. More variables shared across instructions
	than before.

	* doc/socket.n: [Bug 2957688]: Clarified that [socket -server] works
	with a command prefix. Extended example to show this in action.

2010-02-22  Andreas Kupries  <andreask@activestate.com>

	* generic/tclZlib.c (ZlibTransformInput): [Bug 2762041]: Added a hack
	to work around the general problem, early EOF recognition based on the
	base-channel, instead of the data we have ready for reading in the
	transform. Long-term we need a proper general fix (likely tracking EOF
	on each level of the channel stack), with attendant complexity.
	Furthermore, Z_BUF_ERROR can be ignored, and must be when feeding the
	zlib code with single characters.

2010-02-22  Jan Nijtmans  <nijtmans@users.sf.net>

	* unix/tclUnixPort.h:   Remove unnecessary EXTERN's, which already are
	                        in the global stub table.
	* unix/configure.in:    Use @EXEEXT@ in stead of @EXT_SUFFIX@
	* unix/tcl.m4:
	* unix/Makefile.in:     Use -DBUILD_tcl for CYGWIN
	* unix/configure:       (regenerated)
	* unix/dltest/pkg*.c:   Use EXTERN to control CYGWIN exported symbols
	* generic/tclCmdMZ.c:   Remove some unnecessary type casts.
	* generic/tclCompCmds.c:
	* generic/tclTest.c:
	* generic/tclUtil.c:

2010-02-21  Mo DeJong  <mdejong@users.sourceforge.net>

	* tests/regexp.test: Add test cases back ported from Jacl regexp work.

2010-02-21  Jan Nijtmans  <nijtmans@users.sf.net>

	* generic/tclDate.c:    Some more const tables.
	* generic/tclGetDate.y:
	* generic/regc_lex.c:
	* generic/regerror.c:
	* generic/tclStubLib.c:
	* generic/tclBasic.c:   Fix [Bug 2954959] expr abs(0.0) is -0.0
	* tests/expr.test:

2010-02-20  Donal K. Fellows  <dkf@users.sf.net>

	* generic/tclCompCmds.c (TclCompileStringLenCmd): Make [string length]
	of a constant string be handled better (i.e., handle backslashes too).

2010-02-19  Stuart Cassoff  <stwo@users.sourceforge.net>

	* tcl.m4: Correct compiler/linker flags for threaded builds on
	OpenBSD.
	* configure: (regenerated).

2010-02-19  Donal K. Fellows  <dkf@users.sf.net>

	* unix/installManPage: [Bug 2954638]: Correct behaviour of manual page
	installer. Also added armouring to check that assumptions about the
	initial state are actually valid (e.g., look for existing input file).

2010-02-17  Donal K. Fellows  <dkf@users.sf.net>

	* generic/tclHash.c (HashStringKey):	Restore these hash functions
	* generic/tclLiteral.c (HashString):	to use the classic algorithm.
	* generic/tclObj.c (TclHashObjKey):	Community felt normal case
	speed to be more important than resistance to malicious cases. For
	now, hashes that need to deal with the malicious case can use a custom
	hash table and install their own hash function, though that is not
	functionality exposed to the script level.

	* generic/tclCompCmds.c (TclCompileDictUpdateCmd): Stack depth must be
	correctly described when compiling a body to prevent crashes in some
	debugging modes.

2010-02-16  Jan Nijtmans  <nijtmans@users.sf.net>

	* generic/tclInt.h: Change order of various struct members,
	fixing potential binary incompatibility with Tcl 8.5

2010-02-16  Donal K. Fellows  <dkf@users.sf.net>

	* unix/configure.in, generic/tclIOUtil.c (Tcl_Stat): Updated so that
	we do not assume that all unix systems have the POSIX blkcnt_t type,
	since OpenBSD apparently does not.

	* generic/tclLiteral.c (HashString): Missed updating to FNV in one
	place; the literal table (a copy of the hash table code...)

2010-02-15  Jan Nijtmans  <nijtmans@users.sf.net>

	* tools/genStubs.tcl:   Reverted earlier rename from tcl*Stubs to
	* generic/tclBasic.c:   tcl*ConstStubs, it's not necessary at all.
	* generic/tclOO.c:
	* generic/tclTomMathInterface.c:
	* generic/tclStubInit.c: (regenerated)
	* generic/tclOOStubInit.c: (regenerated)
	* generic/tclEnsemble.c:Fix signed-unsigned mismatch
	* win/tclWinInt.h:      make tclWinProcs "const"
	* win/tclWin32Dll.c:
	* win/tclWinFCmd.c:     Eliminate all internal Tcl_WinUtfToTChar
	* win/tclWinFile.c:     and Tcl_WinTCharToUtf calls, needed
	* win/tclWinInit.c:     for mslu support.
	* win/tclWinLoad.c:
	* win/tclWinPipe.c:
	* win/tclWinSerial.c:
	* win/.cvsignore:
	* compat/unicows/readme.txt:  [FRQ 2819611]: Add first part of MSLU
	* compat/unicows/license.txt: support.
	* compat/unicows/unicows.lib:

2010-02-15  Donal K. Fellows  <dkf@users.sf.net>

	* generic/tclOO.c (AllocObject, SquelchedNsFirst, ObjectRenamedTrace):
	* generic/tclNamesp.c (Tcl_DeleteNamespace): [Bug 2950259]: Revised
	the namespace deletion code to provide an additional internal callback
	that gets triggered early enough in namespace deletion to allow TclOO
	destructors to run sanely. Adjusted TclOO to take advantage of this,
	so making tearing down an object by killing its namespace appear to
	work seamlessly, which is needed for Itcl. (Note that this is not a
	feature that will ever be backported to 8.5, and it remains not a
	recommended way of deleting an object.)

2010-02-13  Donal K. Fellows  <dkf@users.sf.net>

	* generic/tclCompCmds.c (TclCompileSwitchCmd): Divided the [switch]
	compiler into three pieces (after the model of [try]): a parser, an
	instruction-issuer for chained tests, and an instruction-issuer for
	jump tables.

	* generic/tclEnsemble.c: Split the ensemble engine out into its own
	file rather than keeping it mashed together with the namespace code.

2010-02-12  Jan Nijtmans  <nijtmans@users.sf.net>

	* win/tcl.m4:		Use -pipe for gcc on win32
	* win/configure:	(mingw/cygwin) (regenerated)
	* win/.cvsignore:	Add .lib, .exp and .res here

2010-02-11  Mo DeJong  <mdejong@users.sourceforge.net>

	* tests/list.test: Add tests for explicit \0 in a string argument to
	the list command.

2010-02-11  Donal K. Fellows  <dkf@users.sf.net>

	* generic/tclIOCmd.c (Tcl_OpenObjCmd): [Bug 2949740]: Make sure that
	we do not try to put a NULL pipeline channel into binary mode.

2010-02-11  Mo DeJong  <mdejong@users.sourceforge.net>

	[Bug 2826551, Patch 2948425]: Assorted regexp bugs related to -all,
	-line and -start options and newlines.
	* generic/tclCmdMZ.c (Tcl_RegexpObjCmd): If -offset is given, treat it
	as the start of the line if the previous character was a newline. Fix
	nasty edge case where a zero length match would not advance the index.
	* tests/regexp.test: Add regression tests back ported from Jacl.
	Checks for a number of issues related to -line and newline handling. A
	few of tests were broken before the patch and continue to be broken,
	marked as knownBug.

2010-02-11  Donal K. Fellows  <dkf@users.sf.net>

	* generic/tclOO.c (ObjectRenamedTrace): [Bug 2949397]: Prevent
	destructors from running on the two core class objects when the whole
	interpreter is being destroyed.

2010-02-09  Donal K. Fellows  <dkf@users.sf.net>

	* generic/tclCompCmds.c (TclCompileTryCmd, IssueTryInstructions)
	(IssueTryFinallyInstructions): Added compiler for the [try] command.
	It is split into three pieces that handle the parsing of the tokens,
	the issuing of instructions for finally-free [try], and the issuing of
	instructions for [try] with finally; there are enough differences
	between the all cases that it was easier to split the code rather than
	have a single function do the whole thing.

2010-02-09  Alexandre Ferrieux  <ferrieux@users.sourceforge.net>

	* tools/genStubs.tcl: Remove dependency on 8.5+ idiom "in" in
	expressions.

2010-02-08  Donal K. Fellows  <dkf@users.sf.net>

	* generic/tclZlib.c (Tcl_ZlibDeflate, Tcl_ZlibInflate): [Bug 2947783]:
	Make sure that the result is an unshared object before appending to it
	so that nothing crashes if it is shared (use in Tcl code was not
	affected by this, but use from C was an issue).

2010-02-06  Donal K. Fellows  <dkf@users.sf.net>

	* generic/tclHash.c (HashStringKey):	Replace Tcl's crusty old hash
	* generic/tclObj.c (TclHashObjKey):	function with the algorithm
	due to Fowler, Noll and Vo. This is slightly faster (assuming the
	presence of hardware multiply) and has somewhat better distribution
	properties of the resulting hash values. Note that we only ever used
	the 32-bit version of the FNV algorithm; Tcl's core hash engine
	assumes that hash values are simple unsigned ints.

	***POTENTIAL INCOMPATIBILITY***
	Code that depends on hash iteration order (especially tests) may well
	be disrupted by this. Where a definite order is required, the fix is
	usually to just sort the results after extracting them from the hash.
	Where this is insufficient, the code that has ceased working was
	always wrong and was only working by chance.

2010-02-05  Donal K. Fellows  <dkf@users.sf.net>

	* generic/tclCompCmds.c (TclCompileErrorCmd): Added compilation of the
	[error] command. No new bytecodes.

2010-02-05  Jan Nijtmans  <nijtmans@users.sf.net>

	* tools/genStubs.tcl:	Follow-up to earlier commit today:
	          Eliminate the need for an extra Stubs Pointer for adressing
	          a static stub table: Just change the exported table from
	          static to MODULE_SCOPE.
	* generic/tclBasic.c
	* generic/tclOO.c
	* generic/tclTomMathInterface.c
	* generic/tcl*Decls.h (regenerated)
	* generic/tclStubInit.c (regenerated)
	* generic/tclOOStubInit.c (regenerated)
	* generic/tclTest.c (minor formatting)

2010-02-05  Donal K. Fellows  <dkf@users.sf.net>

	* generic/tclVar.c: More consistency in errorcode generation.

	* generic/tclOOBasic.c (TclOO_Object_Destroy): Rewrote to be NRE-aware
	when calling destructors. Note that there is no guarantee that
	destructors will always be called in an NRE context; that's a feature
	of the 'destroy' method only.

	* generic/tclEncoding.c: Add 'const' to many function-internal vars
	that are never pointing to things that are written to.

2010-02-05  Jan Nijtmans  <nijtmans@users.sf.net>

	* tools/genStubs.tcl:	Follow-up to [2010-01-29] commit:
		prevent space within stub table function parameters if the
		parameter type is a pointer.
	* win/tclWinInt.h:	Minor Formatting
	* generic/tcl.h:	VOID -> void and other formatting
	* generic/tclInt.h:	Minor formatting
	* generic/tclInt.decls: Change signature of TclNRInterpProcCore,
	* generic/tclOO.decls:	and TclOONewProc(Instance|)MethodEx,
	* generic/tclProc.c:	indicating that errorProc is a function,
	* generic/tclOOMethod.c:pointer, and other formatting
	* generic/tcl*Decls.h:	(regenerated)
	* generic/tclVar.c:	gcc warning(line 3703): 'pattern' may be used
				uninitialized in this function
				gcc warning(line 3788): 'matched' may be used
				uninitialized in this function

2010-02-04  Donal K. Fellows  <dkf@users.sf.net>

	* generic/tclVar.c: Added more use of error-codes and reduced the
	stack overhead of older interfaces.
	(ArrayGetCmd): Stop silly crash when using a trivial pattern due to
	error in conversion to ensemble.
	(ArrayNamesCmd): Use the object RE interface for faster matching.

2010-02-03  Donal K. Fellows  <dkf@users.sf.net>

	* generic/tclVar.c (ArrayUnsetCmd): More corrections.

2010-02-02  Donal K. Fellows  <dkf@users.sf.net>

	* generic/tclVar.c: Turned the [array] command into a true ensemble.

	* generic/tclOO.c (AllocObject, MyDeleted): A slightly faster way to
	handle the deletion of [my] is with a standard delete callback. This
	is because it doesn't require an additional memory allocation during
	object creation. Also reduced the amount of string manipulation
	performed during object creation to further streamline memory
	handling; this is not backported to the 8.5 package as it breaks a
	number of abstractions.

	* generic/tclOOBasic.c (TclOO_Object_Destroy): [Bug 2944404]: Do not
	crash when a destructor deletes the object that is executing that
	destructor.

2010-02-01  Donal K. Fellows  <dkf@users.sf.net>

	* generic/tclVar.c (Tcl_ArrayObjCmd): [Bug 2939073]: Stop the [array
	unset] command from having dangling pointer problems when an unset
	trace deletes the element that is going to be processed next. Many
	thanks to Alexandre Ferrieux for the bulk of this fix.

	* generic/regexec.c (ccondissect, crevdissect): [Bug 2942697]: Rework
	these functions so that certain pathological patterns are matched much
	more rapidly. Many thanks to Tom Lane for dianosing this issue and
	providing an initial patch.

2010-01-30  Donal K. Fellows  <dkf@users.sf.net>

	* generic/tclCompile.c (tclInstructionTable):	Bytecode instructions
	* generic/tclCompCmds.c (TclCompileUnsetCmd):	to allow the [unset]
	* generic/tclExecute.c (TclExecuteByteCode):	command to be compiled
	with the compiler being a complete compilation for all compile-time
	decidable uses.

	* generic/tclVar.c (TclPtrUnsetVar): Var reference version of the code
	to unset a variable. Required for INST_UNSET bytecodes.

2010-01-29  Jan Nijtmans  <nijtmans@users.sf.net>

	* generic/tcl.h: [Bug 2942081]: Reverted Tcl_ThreadDataKey type change
				Changed some Tcl_CallFrame fields from "char *"
				to "void *". This saves unnecessary space on
				Cray's (and it's simply more correct).

	* tools/genStubs.tcl:	No longer generate a space after "*" and
				immediately after a function name, so the
				format of function definitions in tcl*Decls.h
				match all other tcl*.h header files.
	* doc/ParseArgs.3:	Change Tcl_ArgvFuncProc, Tcl_ArgvGenFuncProc
	* generic/tcl.h:	and GetFrameInfoValueProc to be function
	* generic/tclInt.h:	definitions, not pointers, for consistency
	* generic/tclOOInt.h:	with all other Tcl function definitions.
	* generic/tclIndexObj.c:
	* generic/regguts.h:	CONST -> const
	* generic/tcl.decls:	Formatting
	* generic/tclTomMath.decls: Formatting
	* generic/tclDecls.h:	(regenerated)
	* generic/tclIntDecls.h:
	* generic/tclIntPlatDecls.h:
	* generic/tclOODecls.h:
	* generic/tclOOIntDecls.h:
	* generic/tclPlatDecls.h:
	* generic/tclTomMathDecls.h:

2010-01-28  Donal K. Fellows  <dkf@users.sf.net>

	* generic/tclOOBasic.c (TclOO_Object_Destroy): Move the execution of
	destructors to a point where they can produce an error. This will not
	work for all destructors, but it does mean that more failing calls of
	them will be caught.
	* generic/tclOO.c (AllocObject, MyDeletedTrace, ObjectRenamedTrace):
	(ObjectNamespaceDeleted): Stop various ways of getting at commands
	with dangling pointers to the object. Also increases the reliability
	of calling of destructors (though most destructors won't benefit; when
	an object is deleted namespace-first, its destructors are not run in a
	nice state as the namespace is partially gone).

2010-01-25  Jan Nijtmans  <nijtmans@users.sf.net>

	* generic/tclOOStubInit.c:   Remove double includes (which causes a
	* generic/tclOOStubLib.c:    warning in CYGWIN compiles)
	* unix/.cvsignore:	     add confdefs.h

2010-01-22  Donal K. Fellows  <dkf@users.sf.net>

	* doc/proc.n: [Bug 1970629]: Define a bit better what the current
	namespace of a procedure is.

2010-01-22  Jan Nijtmans  <nijtmans@users.sf.net>

	* generic/tclInt.decls:	     Don't use DWORD and HANDLE here.
	* generic/tclIntPlatDecls.h:
	* generic/tcl.h:	     Revert [2009-12-21] change, instead
	* generic/tclPort.h:	     resolve the CYGWIN inclusion problems by
	* win/tclWinPort.h:	     re-arranging the inclusions at other
				     places.
	* win/tclWinError.c
	* win/tclWinPipe.c
	* win/tcl.m4:		     Make cygwin configuration error into
	* win/configure.in:	     a warning: CYGWIN compilation works
	* win/configure:	     although there still are test failures.

2010-01-22  Donal K. Fellows  <dkf@users.sf.net>

	* generic/tclExecute.c (TclExecuteByteCode): Improve error code
	generation from some of the tailcall-related bits of TEBC.

2010-01-21  Miguel Sofer  <msofer@users.sf.net>

	* generic/tclCompile.h: [Bug 2910748]: NRE-enable direct eval on BC
	* generic/tclExecute.c: spoilage.
	* tests/nre.test:

2010-01-19  Donal K. Fellows  <dkf@users.sf.net>

	* doc/dict.n: [Bug 2929546]: Clarify just what [dict with] and [dict
	update] are doing with variables.

2010-01-18  Andreas Kupries  <andreask@activestate.com>

	* generic/tclIO.c (CreateScriptRecord): [Bug 2918110]: Initialize
	the EventScriptRecord (esPtr) fully before handing it to
	Tcl_CreateChannelHandler for registration. Otherwise a reflected
	channel calling 'chan postevent' (== Tcl_NotifyChannel) in its
	'watchProc' will cause the function 'TclChannelEventScriptInvoker'
	to be run on an uninitialized structure.

2010-01-18  Donal K. Fellows  <dkf@users.sf.net>

	* generic/tclStringObj.c (Tcl_AppendFormatToObj): [Bug 2932421]: Stop
	the [format] command from causing argument objects to change their
	internal representation when not needed. Thanks to Alexandre Ferrieux
	for this fix.

2010-01-13  Donal K. Fellows  <dkf@users.sf.net>

	* tools/tcltk-man2html.tcl:	  More factoring out of special cases
	* tools/tcltk-man2html-utils.tcl: so that they are described outside
	the engine file. Now there is only one real set of special cases in
	there, to handle the .SO/.OP/.SE directives.

2010-01-13  Jan Nijtmans  <nijtmans@users.sf.net>

	* generic/tcl.h:      Fix TCL_LL_MODIFIER for Cygwin
	* generic/tclEnv.c:   Fix CYGWIN compilation problems,
	* generic/tclInt.h:   and remove some unnecessary
	* generic/tclPort.h:  double includes.
	* generic/tclPlatDecls.h:
	* win/cat.c:
	* win/tclWinConsole.c:
	* win/tclWinFCmd.c:
	* win/tclWinFile.c:
	* win/tclWinPipe.c:
	* win/tclWinSerial.c:
	* win/tclWinThrd.c:
	* win/tclWinPort.h:   Put win32 includes first
	* unix/tclUnixChan.c: Forgot one CONST change

2010-01-12  Donal K. Fellows  <dkf@users.sf.net>

	* tools/tcltk-man2html.tcl: Make the generation of the list of things
	to process the docs from simpler and more flexible. Also factored out
	the lists of special cases.

2010-01-10  Jan Nijtmans  <nijtmans@users.sf.net>

	* win/tclWinDde.c:      VC++ 6.0 doesn't have
	* win/tclWinReg.c:      PDWORD_PTR
	* win/tclWinThrd.c:     Fix various minor gcc warnings.
	* win/tclWinTime.c:
	* win/tclWinConsole.c:  Put channel type definitions
	* win/tclWinChan.c:     in static const memory
	* win/tclWinPipe.c:
	* win/tclWinSerial.c:
	* win/tclWinSock.c:
	* generic/tclIOGT.c:
	* generic/tclIORChan.c:
	* generic/tclIORTrans.c:
	* unix/tclUnixChan.c:
	* unix/tclUnixPipe.c:
	* unix/tclUnixSock.c:
	* unix/configure:       (regenerated with autoconf 2.59)
	* tests/info.test:      Make test independant from
	                        tcltest implementation.

2010-01-10  Donal K. Fellows  <dkf@users.sf.net>

	* tests/namespace.test (namespace-51.17): [Bug 2898722]: Demonstrate
	that there are still bugs in the handling of resolution epochs. This
	bug is not yet fixed.

	* tools/tcltk-man2html.tcl:	  Split the man->html converter into
	* tools/tcltk-man2html-utils.tcl: two pieces for easier maintenance.
	Also made it much less verbose in its printed messages by default.

2010-01-09  Donal K. Fellows  <dkf@users.sf.net>

	* tools/tcltk-man2html.tcl: Added basic support for building the docs
	for contributed packages into the HTML versions. Prompted by question
	on Tcler's Chat by Tom Krehbiel. Note that there remain problems in
	the documentation generated due to errors in the contributed docs.

2010-01-05  Don Porter  <dgp@users.sourceforge.net>

	* generic/tclPathObj.c (TclPathPart):   [Bug 2918610]: Correct
	* tests/fileName.test (filename-14.31): inconsistency between the
	string rep and the intrep of a path value created by [file rootname].
	Thanks to Vitaly Magerya for reporting.

2010-01-03  Donal K. Fellows  <dkf@users.sf.net>

	* unix/tcl.m4 (SC_CONFIG_CFLAGS): [Bug 1636685]: Use the configuration
	for modern FreeBSD suggested by the FreeBSD porter.

2010-01-03  Miguel Sofer  <msofer@users.sf.net>

	* generic/tclBasic.c:	[Bug 2724403]: Fix leak of coroutines on
	* generic/tclCompile.h: namespace deletion. Added a test for this
	* generic/tclNamesp.c:	leak, and also a test for leaks on namespace
	* tests/coroutine.test: deletion.
	* tests/namespace.test:

2009-12-30  Donal K. Fellows  <dkf@users.sf.net>

	* library/safe.tcl (AliasSource): [Bug 2923613]: Make the safer
	* tests/safe.test (safe-8.9):	  [source] handle a [return] at the
					  end of the file correctly.

2009-12-30  Miguel Sofer  <msofer@users.sf.net>

	* library/init.tcl (unknown): [Bug 2824981]: Fix infinite recursion of
	::unknown when [set] is undefined.

2009-12-29  Donal K. Fellows  <dkf@users.sf.net>

	* generic/tclHistory.c (Tcl_RecordAndEvalObj): Reduce the amount of
	allocation and deallocation of memory by caching objects in the
	interpreter assocData table.

	* generic/tclObj.c (Tcl_GetCommandFromObj): Rewrite the logic so that
	it does not require making assignments part way through an 'if'
	condition, which was deeply unclear.

	* generic/tclInterp.c (Tcl_MakeSafe): [Bug 2895741]: Make sure that
	the min() and max() functions are supported in safe interpreters.

2009-12-29  Pat Thoyts  <patthoyts@users.sourceforge.net>

	* generic/tclBinary.c:	[Bug 2922555]: Handle completely invalid input
	* tests/binary.test:	to the decode methods.

2009-12-28  Donal K. Fellows  <dkf@users.sf.net>

	* unix/Makefile.in (trace-shell, trace-test): [FRQ 1083288]: Added
	targets to allow easier tracing of shell and test invokations.

	* unix/configure.in: [Bug 942170]:	Detect the st_blocks field of
	* generic/tclCmdAH.c (StoreStatData):	'struct stat' correctly.
	* generic/tclFileName.c (Tcl_GetBlocksFromStat):
	* generic/tclIOUtil.c (Tcl_Stat):

	* generic/tclInterp.c (TimeLimitCallback): [Bug 2891362]: Ensure that
	* tests/interp.test (interp-34.13):	   the granularity ticker is
	reset when we check limits because of the time limit event firing.

2009-12-27  Donal K. Fellows  <dkf@users.sf.net>

	* doc/namespace.n (SCOPED SCRIPTS): [Bug 2921538]: Updated example to
	not be quite so ancient.

2009-12-25  Jan Nijtmans  <nijtmans@users.sf.net>

	* generic/tclCmdMZ.c:      CONST -> const
	* generic/tclParse.c

2009-12-23  Donal K. Fellows  <dkf@users.sf.net>

	* library/safe.tcl (AliasSource, AliasExeName): [Bug 2913625]: Stop
	information about paths from leaking through [info script] and [info
	nameofexecutable].

2009-12-23  Jan Nijtmans  <nijtmans@users.sf.net>

	* unix/tcl.m4:		Install libtcl8.6.dll in bin directory
	* unix/Makefile.in:
	* unix/configure:	(regenerated)

2009-12-22  Donal K. Fellows  <dkf@users.sf.net>

	* generic/tclCmdIL.c (Tcl_LsortObjCmd): [Bug 2918962]: Stop crash when
	-index and -stride are used together.

2009-12-21  Jan Nijtmans  <nijtmans@users.sf.net>

	* generic/tclThreadStorage.c: Fix gcc warning, using gcc-4.3.4 on
				      cygwin: missing initializer
	* generic/tclOOInt.h:	      Prevent conflict with DUPLICATE
				      definition in WINAPI's nb30.h
	* generic/rege_dfa.c:	      Fix macro conflict on CYGWIN: don't use
				      "small".
	* generic/tcl.h:	      Include <winsock2.h> before <stdio.h> on
				      CYGWIN
	* generic/tclPathObj.c
	* generic/tclPort.h
	* tests/env.test:	      Don't unset WINDIR and TERM, it has a
				      special meaning on CYGWIN (both in UNIX
				      and WIN32 mode!)
	* generic/tclPlatDecls.h:     Include <tchar.h> through tclPlatDecls.h
	* win/tclWinPort.h:	      stricmp -> strcasecmp
	* win/tclWinDde.c:	      _wcsicmp -> wcscasecmp
	* win/tclWinFile.c
	* win/tclWinPipe.c
	* win/tclWinSock.c
	* unix/tcl.m4:		      Add dynamic loading support to CYGWIN
	* unix/configure (regenerated)
	* unix/Makefile.in

2009-12-19  Miguel Sofer  <msofer@users.sf.net>

	* generic/tclBasic.c:	[Bug 2917627]: Fix for bad cmd resolution by
	* tests/coroutine.test:	coroutines. Thanks to schelte for finding it.

2009-12-16  Donal K. Fellows  <dkf@users.sf.net>

	* library/safe.tcl (::safe::AliasGlob): Upgrade to correctly support a
	larger fraction of [glob] functionality, while being stricter about
	directory management.

2009-12-11  Jan Nijtmans  <nijtmans@users.sf.net>

	* generic/tclTest.c:	Fix gcc warning: ignoring return value of
	* unix/tclUnixNotify.c:	"write", declared with attribute
	* unix/tclUnixPipe.c:	warn_unused_result.
	* generic/tclInt.decls:	CONSTify functions TclpGetUserHome and
	* generic/tclIntDecls.h:TclSetPreInitScript (TIP #27)
	* generic/tclInterp.c:
	* win/tclWinFile.c:
	* unix/tclUnixFile.c:

2009-12-16  Donal K. Fellows  <dkf@users.sf.net>

	* doc/tm.n: [Bug 1911342]: Formatting rewrite to avoid bogus crosslink
	to the list manpage when generating HTML.

	* library/msgcat/msgcat.tcl (Init): [Bug 2913616]: Do not use platform
	tests that are not needed and which don't work in safe interpreters.

2009-12-14  Donal K. Fellows  <dkf@users.sf.net>

	* doc/file.n (file tempfile): [Bug 2388866]: Note that this only ever
	creates files on the native filesystem. This is a design feature.

2009-12-13  Miguel Sofer  <msofer@users.sf.net>

	* generic/tclBasic.c:	Release TclPopCallFrame() from its
	* generic/tclExecute.c:	tailcall-management duties
	* generic/tclNamesp.c:

	* generic/tclBasic.c:	Moving TclBCArgumentRelease call from
	* generic/tclExecute.c:	TclNRTailcallObjCmd to TEBC, so that the
	pairing of the Enter and Release calls is clearer.

2009-12-12  Donal K. Fellows  <dkf@users.sf.net>

	* generic/tclTest.c (TestconcatobjCmd): [Bug 2895367]: Stop memory
	leak when testing. We don't need extra noise of this sort when
	tracking down real problems!

2009-12-11  Jan Nijtmans  <nijtmans@users.sf.net>

	* generic/tclBinary.c:	Fix gcc warning, using gcc-4.3.4 on cygwin
	* generic/tclCompExpr.c:warning: array subscript has type 'char'
	* generic/tclPkg.c:
	* libtommath/bn_mp_read_radix.c:
	* win/makefile.vc:	[Bug 2912773]: Revert to version 1.203
	* unix/tclUnixCompat.c:	Fix gcc warning: signed and unsigned type
				in conditional expression.

2009-12-11  Donal K. Fellows  <dkf@users.sf.net>

	* tools/tcltk-man2html.tcl (long-toc, cross-reference): [FRQ 2897296]:
	Added cross links to sections within manual pages.

2009-12-11  Miguel Sofer  <msofer@users.sf.net>

	* generic/tclBasic.c:   [Bug 2806407]: Full nre-enabling of coroutines
	* generic/tclExecute.c:

	* generic/tclBasic.c: Small cleanup

	* generic/tclExecute.c: Fix panic in http11.test caused by buggy
	earlier commits in coroutine management.

2009-12-10  Andreas Kupries  <andreask@activestate.com>

	* generic/tclObj.c (TclContinuationsEnter): [Bug 2895323]: Updated
	comments to describe when the function can be entered for the same
	Tcl_Obj* multiple times. This is a continuation of the 2009-11-10
	entry where a memory leak was plugged, but where not sure if that was
	just a band-aid to paper over some other error. It isn't, this is a
	legal situation.

2009-12-10  Miguel Sofer  <msofer@users.sf.net>

	* generic/tclBasic.c:   Reducing the # of moving parts for coroutines
	* generic/tclExecute.c: by delegating more to tebc; eliminate the
	special coroutine CallFrame.

2009-12-09  Andreas Kupries  <andreask@activestate.com>

	* generic/tclIO.c: [Bug 2901998]: Applied Alexandre Ferrieux's patch
	fixing the inconsistent buffered I/O. Tcl's I/O now flushes buffered
	output before reading, discards buffered input before writing, etc.

2009-12-09  Miguel Sofer  <msofer@users.sf.net>

	* generic/tclBasic.c: Ensure right lifetime of varFrame's (objc,objv)
	for coroutines.

	* generic/tclExecute.c: Code regrouping

2009-12-09  Donal K. Fellows  <dkf@users.sf.net>

	* generic/tclBasic.c: Added some of the missing setting of errorcode
	values.

2009-12-08  Miguel Sofer  <msofer@users.sf.net>

	* generic/tclExecute.c (TclStackFree): Improved panic msg.

2009-12-08  Miguel Sofer  <msofer@users.sf.net>

	* generic/tclBasic.c:   Partial nre-enabling of coroutines. The
	* generic/tclExecute.c: initial call still requires its own
	* generic/tclInt.h:     instance of tebc, but on resume coros can
	execute in the caller's tebc.

	* generic/tclExecute.c (TEBC): Silence warning about pcAdjustment.

2009-12-08  Donal K. Fellows  <dkf@users.sf.net>

	* generic/tclExecute.c (TclExecuteByteCode): Make the dict opcodes
	more sparing in their use of C variables, to reduce size of TEBC
	activiation record a little bit.

2009-12-07  Miguel Sofer  <msofer@users.sf.net>

	* generic/tclExecute.c (TEBC): Grouping "slow" variables into structs,
	to reduce register pressure and help the compiler with variable
	allocation.

2009-12-07  Miguel Sofer  <msofer@users.sf.net>

	* generic/tclExecute.c: Start cleaning the TEBC stables
	* generic/tclInt.h:

	* generic/tclCmdIL.c:   [Bug 2910094]: Fix by aku
	* tests/coroutine.test:

	* generic/tclBasic.c: Arrange for [tailcall] to be created with the
	other builtins: was being created in a separate call, leftover from
	pre-tip days.

2009-12-07  Don Porter  <dgp@users.sourceforge.net>

	* generic/tclStrToD.c: [Bug 2902010]: Correct conditional compile
	directives to better detect the toolchain that needs extra work for
	proper underflow treatment instead of merely detecting the MIPS
	platform.

2009-12-07  Miguel Sofer  <msofer@users.sf.net>

	* generic/tclBasic.c: [Patch 2910056]: Add ::tcl::unsupported::yieldTo
	* generic/tclInt.h:

2009-12-07  Donal K. Fellows  <dkf@users.sf.net>

	* generic/tclCmdMZ.c (TryPostBody): [Bug 2910044]: Close off memory
	leak in [try] when a variable-free handler clause is present.

2009-12-05  Miguel Sofer  <msofer@users.sf.net>

	* generic/tclBasic.c:   Small changes for clarity in tailcall
	* generic/tclExecute.c: and coroutine code.
	* tests/coroutine.test:

	* tests/tailcall.test: Remove some old unused crud; improved the
	stack depth tests.

	* generic/tclBasic.c:  Fixed things so that you can tailcall
	* generic/tclNamesp.c: properly out of a coroutine.
	* tests/tailcall.test:

	* generic/tclInterp.c: Fixed tailcalls for same-interp aliases (no
	test)

2009-12-03  Donal K. Fellows  <dkf@users.sf.net>

	* library/safe.tcl (::safe::AliasEncoding): Make the safe encoding
	command behave more closely like the unsafe one (for safe ops).
	(::safe::AliasGlob): [Bug 2906841]: Clamp down on evil use of [glob]
	in safe interpreters.
	* tests/safe.test: Rewrite to use tcltest2 better.

2009-12-02  Jan Nijtmans  <nijtmans@users.sf.net>

	* tools/genStubs.tcl:	Add support for win32 CALLBACK functions and
	remove obsolete "emitStubs" and "genStubs" functions.
	* win/Makefile.in:	Use tcltest86.dll for all tests, and add
	.PHONY rules to preemptively stop trouble that plagued Tk from hitting
	Tcl too.

2009-11-30  Jan Nijtmans  <nijtmans@users.sf.net>

	* generic/tcl.h:	Don't use EXPORT for Tcl_InitStubs
	* win/Makefile.in:	Better dependancies in case of static build.

2009-11-30  Donal K. Fellows  <dkf@users.sf.net>

	* doc/Tcl.n: [Bug 2901433]: Improved description of expansion to
	mention that it is using list syntax.

2009-11-27  Kevin B. Kenny  <kennykb@acm.org>

	* win/tclAppInit.c (Tcl_AppInit): [Bug 2902965]: Reverted Jan's change
	that added a call to Tcl_InitStubs. The 'tclsh' and 'tcltest' programs
	are providers, not consumers of the Stubs table, and should not link
	with the Stubs library, but only with the main Tcl library. (In any
	case, the presence of Tcl_InitStubs broke the build.)

2009-11-27  Donal K. Fellows  <dkf@users.sf.net>

	* doc/BoolObj.3, doc/Class.3, doc/CrtChannel.3, doc/DictObj.3:
	* doc/DoubleObj.3, doc/Ensemble.3, doc/Environment.3:
	* doc/FileSystem.3, doc/Hash.3, doc/IntObj.3, doc/Limit.3:
	* doc/Method.3, doc/NRE.3, doc/ObjectType.3, doc/PkgRequire.3:
	* doc/SetChanErr.3, doc/SetResult.3: [Patch 2903921]: Many small
	spelling fixes from Larry Virden.

	BUMP VERSION OF TCLOO TO 0.6.2. Too many people need accumulated small
	versions and bugfixes, so the version-bump removes confusion.

	* generic/tclOOBasic.c (TclOO_Object_LinkVar): [Bug 2903811]: Remove
	unneeded restrictions on who can usefully call this method.

2009-11-26  Donal K. Fellows  <dkf@users.sf.net>

	* unix/Makefile.in: Add .PHONY rules and documentation to preemptively
	stop trouble that plagued Tk from hitting Tcl too, and to make the
	overall makefile easier to understand. Some reorganization too to move
	related rules closer together.

2009-11-26  Jan Nijtmans  <nijtmans@users.sf.net>

	* win/Makefile.in:	[Bug 2902965]: Fix stub related changes that
	* win/makefile.vc:	caused tclkit build to break.
	* win/tclAppInit.c
	* unix/tcl.m4
	* unix/Makefile.in
	* unix/tclAppInit.c
	* unix/configure:	(regenerated)

2009-11-25  Kevin B. Kenny  <kennykb@acm.org>

	* win/Makefile.in:	Added a 'test-tcl' rule that is identical to
	'test' except that it does not go spelunking in 'pkgs/'. (This rule
	has existed in unix/Makefile.in for some time.)

2009-11-25  Stuart Cassoff  <stwo@users.sf.net>

	* unix/configure.in:	[Patch 2892871]: Remove unneeded
	* unix/tcl.m4:		AC_STRUCT_TIMEZONE and use
	* unix/tclConfig.h.in:	AC_CHECK_MEMBERS([struct stat.st_blksize])
	* unix/tclUnixFCmd.c:	instead of AC_STRUCT_ST_BLKSIZE.
	* unix/configure:	Regenerated with autoconf-2.59.

2009-11-24  Andreas Kupries  <andreask@activestate.com>

	* library/tclIndex: Manually redone the part of tclIndex dealing with
	safe.tcl and tm.tcl. This part passes the testsuite. Note that
	automatic regeneration of this part is not possible because it wrongly
	puts 'safe::Setup' on the list, and wrongly leaves out 'safe::Log'
	which is more dynamically created than the generator expects.

	Further note that the file "clock.tcl" is explicitly loaded by
	"init.tcl", the first time the clock command is invoked. The relevant
	code can be found at line 172ff, roughly, the definition of the
	procedure 'clock'. This means none of the procedures of this file
	belong in the tclIndex. Another indicator that automatic regeneration
	of tclIndex is ill-advised.

2009-11-24  Donal K. Fellows  <dkf@users.sf.net>

	* generic/tclOO.c (FinalizeAlloc, Tcl_NewObjectInstance):
	[Bug 2903011]: Make it an error to destroy an object in a constructor,
	and also make sure that an object is not deleted twice in the error
	case.

2009-11-24  Pat Thoyts  <patthoyts@users.sourceforge.net>

	* tests/fCmd.test: [Bug 2893771]: Teach [file stat] to handle locked
	* win/tclWinFile.c: files so that [file exists] no longer lies.

2009-11-23  Kevin Kenny  <kennykb@acm.org>

	* tests/fCmd.test (fCmd-30.1): Changed registry location of the 'My
	Documents' folder to the one that's correct for Windows 2000, XP,
	Server 2003, Vista, Server 2008, and Windows 7. (See
	http://support.microsoft.com/kb/310746)

2009-11-23  Jan Nijtmans  <nijtmans@users.sf.net>

	* win/tclWinDde.c:	#undef STATIC_BUILD, in order to make sure
	* win/tclWinReg.c:	that Xxxxx_Init is always exported even when
	* generic/tclTest.c:	Tcl is built static (otherwise we cannot
				create a DLL).
	* generic/tclThreadTest.c: Make all functions static, except
				TclThread_Init.
	* tests/fCmd.test:	Enable fCmd-30.1 when registry is available.
	* win/tcl.m4:		Fix ${SHLIB_LD_LIBS} definition, fix conflicts
	* win/Makefile.in:	Simplifications related to tcl.m4 changes.
	* win/configure.in:	Between static libraries and import library on
				windows.
	* win/configure:	(regenerated)
	* win/makefile.vc:	Add stub library to necessary link lines.

2009-11-23  Kevin B. Kenny  <kennykb@acm.org>

	* generic/tclThreadTest.c (NewTestThread): [Bug 2901803]: Further
	machinations to get NewTestThread actually to launch the thread, not
	just compile.

2009-11-22  Donal K. Fellows  <dkf@users.sf.net>

	* generic/tclThreadTest.c (NewTestThread): [Bug 2901803]: Fix small
	error in function naming which blocked a threaded test build.

2009-11-19  Jan Nijtmans  <nijtmans@users.sf.net>

	* win/Makefile.in:	Create tcltest86.dll as dynamic Tcltest
				package.
	* generic/tclTest.c:	Remove extraneous prototypes, follow-up to
	* generic/tclTestObj.c:	[Bug 2883850]
	* tests/chanio.test:	Test-cases for fixed [Bug 2849797]
	* tests/io.test:
	* tests/safe.test:	Fix safe-10.1 and safe-10.4 test cases, making
				the wrong assumption that Tcltest is a static
				package.
	* generic/tclEncoding.c:[Bug 2857044]: Updated freeIntRepProc routines
	* generic/tclVar.c:	so that they set the typePtr field to NULL so
				that the Tcl_Obj is not left in an
				inconsistent state.
	* unix/tcl.m4:		[Patch 2883533]: tcl.m4 support for Haiku OS
	* unix/configure:	autoconf-2.59

2009-11-19  Don Porter  <dgp@users.sourceforge.net>

	* unix/tclAppInit.c:	[Bug 2883850, 2900542]: Repair broken build of
	* win/tclAppInit.c:	the tcltest executable.

2009-11-19  Donal K. Fellows  <dkf@users.sf.net>

	* library/auto.tcl (tcl_findLibrary):
	* library/clock.tcl (MakeUniquePrefixRegexp, MakeParseCodeFromFields)
	(SetupTimeZone, ProcessPosixTimeZone):	Restored the use of a literal
	* library/history.tcl (HistAdd):	'then' when following a multi-
	* library/safe.tcl (interpConfigure):	line test expresssion. It's an
	* library/tm.tcl (UnknownHandler):	aid to readability then.

2009-11-19  Jan Nijtmans  <nijtmans@users.sf.net>

	* generic/tclInt.h:      Make all internal initialization
	* generic/tclTest.c:     routines MODULE_SCOPE
	* generic/tclTestObj.c:
	* generic/tclTestProcBodyObj.c:
	* generic/tclThreadTest.c:
	* unix/Makefile.in:      Fix [Bug 2883850]: pkgIndex.tcl doesn't
	* unix/tclAppInit.c:     get created with static Tcl build
	* unix/tclXtTest.c:
	* unix/tclXtNotify.c:
	* unix/tclUnixTest.c:
	* win/Makefile.in:
	* win/tcl.m4:
	* win/configure:         (regenerated)
	* win/tclAppInit.c:
	* win/tclWinDde.c:       Always compile with Stubs.
	* win/tclWinReg.c:
	* win/tclWinTest.c:

2009-11-18  Jan Nijtmans  <nijtmans@users.sf.net>

	* doc/CrtChannel.3:	[Bug 2849797]: Fix channel name inconsistences
	* generic/tclIORChan.c:	as suggested by DKF.
	* generic/tclIO.c:	Minor *** POTENTIAL INCOMPATIBILITY ***
				because Tcl_CreateChannel() and derivatives
				now sometimes ignore their "chanName"
				argument.

	* generic/tclAsync.c:	Eliminate various gcc warnings (with -Wextra)
	* generic/tclBasic.c
	* generic/tclBinary.c
	* generic/tclCmdAH.c
	* generic/tclCmdIL.c
	* generic/tclCmdMZ.c
	* generic/tclCompile.c
	* generic/tclDate.c
	* generic/tclExecute.c
	* generic/tclDictObj.c
	* generic/tclIndexObj.c
	* generic/tclIOCmd.c
	* generic/tclIOUtil.c
	* generic/tclIORTrans.c
	* generic/tclOO.c
	* generic/tclZlib.c
	* generic/tclGetDate.y
	* win/tclWinInit.c
	* win/tclWinChan.c
	* win/tclWinConsole.c
	* win/tclWinNotify.c
	* win/tclWinReg.c
	* library/auto.tcl:		Eliminate "then" keyword
	* library/clock.tcl
	* library/history.tcl
	* library/safe.tcl
	* library/tm.tcl
	* library/http/http.tcl:	Eliminate unnecessary spaces
	* library/http1.0/http.tcl
	* library/msgcat/msgcat.tcl
	* library/opt/optparse.tcl
	* library/platform/platform.tcl
	* tools/tcltk-man2html.tcl
	* tools/tclZIC.tcl
	* tools/tsdPerf.c

2009-11-17  Andreas Kupries  <andreask@activestate.com>

	* unix/tclUnixChan.c (TtyParseMode): Partial undo of Donal's tidy-up
	from a few days ago (2009-11-9, not in ChangeLog). It seems that
	strchr is apparently a macro on AIX and reacts badly to pre-processor
	directives in its arguments.

2009-11-16  Alexandre Ferrieux  <ferrieux@users.sourceforge.net>

	* generic/tclEncoding.c:  [Bug 2891556]: Fix and improve test to
	* generic/tclTest.c:	  detect similar manifestations in the future.
	* tests/encoding.test:    Add tcltest support for finalization.

2009-11-15  Mo DeJong  <mdejong@users.sourceforge.net>

	* win/tclWinDde.c: Avoid gcc compiler warning by explicitly casting
	DdeCreateStringHandle argument.

2009-11-12  Andreas Kupries  <andreask@activestate.com>

	* generic/tclIO.c (CopyData): [Bug 2895565]: Dropped bogosity which
	* tests/io.test: used the number of _written_ bytes or character to
	update the counters for the read bytes/characters. New test io-53.11.
	This is a forward port from the 8.5 branch.

2009-11-11  Don Porter  <dgp@users.sourceforge.net>

	* generic/tclClock.c (TclClockInit):    Do not create [clock] support
	commands in safe interps.

2009-11-11  Jan Nijtmans  <nijtmans@users.sf.net>

	* library/http/http.tcl (http::geturl): [Bug 2891171]: URL checking
	too strict when using multiple question marks.
	* tests/http.test
	* library/http/pkgIndex.tcl:  Bump to http 2.8.2
	* unix/Makefile.in:
	* win/Makefile.in:

2009-11-11  Alexandre Ferrieux  <ferrieux@users.sourceforge.net>

	* generic/tclIO.c: Fix [Bug 2888099] (close discards ENOSPC error)
	                   by saving the errno from the first of two
	                   FlushChannel()s. Uneasy to test; might need
	                   specific channel drivers. Four-hands with aku.

2009-11-10  Pat Thoyts  <patthoyts@users.sourceforge.net>

	* tests/winFCmd.test: Cleanup directories that have been set chmod
	000. On Windows7 and Vista we really have no access and these were
	getting left behind.
	A few tests were changed to reflect the intent of the test where
	setting a directory chmod 000 should prevent any modification. This
	restriction was ignored on XP but is honoured on Vista

2009-11-10  Andreas Kupries  <andreask@activestate.com>

	* generic/tclBasic.c: Plug another leak in TCL_EVAL_DIRECT evaluation.
	Forward port from Tcl 8.5 branch, change by Don Porter.

	* generic/tclObj.c: [Bug 2895323]: Plug memory leak in
	TclContinuationsEnter(). Forward port from Tcl 8.5 branch, change by
	Don Porter.

2009-11-09  Stuart Cassoff  <stwo@users.sf.net>

	* win/README: [bug 2459744]: Removed outdated Msys + Mingw info.

2009-11-09  Andreas Kupries  <andreask@activestate.com>

	* generic/tclBasic.c (TclEvalObjEx): Moved the #280 decrement of
	refCount for the file path out of the branch after the whole
	conditional, closing a memory leak. Added clause on structure type to
	prevent seg.faulting. Forward port from valgrinding the Tcl 8.5
	branch.

	* tests/info.test: Resolve ambiguous resolution of variable "res".
	Forward port from 8.5

2009-11-08  Donal K. Fellows  <dkf@users.sf.net>

	* doc/string.n (bytelength): Noted that this command is not a good
	thing to use, and suggested a better alternatve. Also factored out the
	description of the indices into its own section.

2009-11-07  Pat Thoyts  <patthoyts@users.sourceforge.net>

	* tests/fCmd.test: [Bug 2891026]: Exclude tests using chmod 555
	directories on vista and win7. The current user has access denied and
	so cannot rename the directory without admin privileges.

2009-11-06  Andreas Kupries  <andreask@activestate.com>

	* library/safe.tcl (::safe::Setup): Added documentation of the
	contents of the state array. Also killed the 'InterpState' procedure
	with its upleveled variable/upvar combination, and replaced all uses
	with 'namespace upvar'.

2009-11-05  Andreas Kupries  <andreask@activestate.com>

	* library/safe.tcl: A series of patches which bring the SafeBase up to
	date with code guidelines, Tcl's features, also eliminating a number
	of inefficiencies along the way.
	(1) Changed all procedure names to be fully qualified.
	(2) Moved the procedures out of the namespace eval. Kept their
	locations. IOW, broke the namespace eval apart into small sections not
	covering the procedure definitions.
	(3) Reindented the code. Just lots of whitespace changes.
	Functionality unchanged.
	(4) Moved the multiple namespace eval's around. Command export at the
	top, everything else (var decls, argument parsing setup) at the
	bottom.
	(5) Moved the argument parsing setup into a procedure called when the
	code is loaded. Easier management of temporary data.
	(6) Replaced several uses of 'Set' with calls to the new procedure
	'InterpState' and direct access to the per-slave state array.
	(7) Replaced the remaining uses of 'Set' and others outside of the
	path/token handling, and deleted a number of procedures related to
	state array access which are not used any longer.
	(8) Converted the path token system to cache normalized paths and path
	<-> token conversions. Removed more procedures not used any longer.
	Removed the test cases 4.3 and 4.4 from safe.test. They were testing
	the now deleted command "InterpStateName".
	(9) Changed the log command setup so that logging is compiled out
	completely when disabled (default).
	(10) Misc. cleanup. Inlined IsInterp into CheckInterp, its only user.
	Consistent 'return -code error' for error reporting. Updated to use
	modern features (lassign, in/ni, dicts). The latter are used to keep a
	reverse path -> token map and quicker check of existence.
	(11) Fixed [Bug 2854929]: Recurse into all subdirs under all TM root
	dirs and put them on the access path.

2009-11-02  Kevin B. Kenny  <kennykb@acm.org>

	* library/tzdata/Asia/Novokuznetsk: New tzdata locale for Kemerovo
	oblast', which now keeps Novosibirsk time and not Kranoyarsk time.
	* library/tzdata/Asia/Damascus: Syrian DST changes.
	* library/tzdata/Asia/Hong_Kong: Hong Kong historic DST corrections.
	Olson tzdata2009q.

2009-11-02  Donal K. Fellows  <dkf@users.sf.net>

	* doc/object.n (DESCRIPTION): Substantive revision to make it clearer
	what the fundamental semantics of an object actually are.

2009-11-01  Joe Mistachkin  <joe@mistachkin.com>

	* doc/Cancel.3: Minor cosmetic fixes.
	* win/makefile.vc: Make htmlhelp target work again.  An extra set of
	double quotes around the definition of the HTML help compiler tool
	appears to be required.  Previously, there was one set of double
	quotes around the definition of the tool and one around the actual
	invocation.  This led to confusion because it was the only such tool
	path to include double quotes around its invocation.  Also, it was
	somewhat inflexible in the event that somebody needed to override the
	tool command to include arguments.  Therefore, even though it may look
	"wrong", there are now two double quotes on either side of the tool
	path definition.  This fixes the problem that currently prevents the
	htmlhelp target from building and maintains flexibility in case
	somebody needs to override it via the command line or an environment
	variable.

2009-11-01  Joe English  <jenglish@users.sourceforge.net>

	* doc/Eval.3, doc/Cancel.3: Move TIP#285 routines out of Eval.3 into
	their own manpage.

2009-10-31  Donal K. Fellows  <dkf@users.sf.net>

	* generic/tclBasic.c (ExprRoundFunc): [Bug 2889593]: Correctly report
	the expected number of arguments when generating an error for round().

2009-10-30  Pat Thoyts  <patthoyts@users.sourceforge.net>

	* tests/tcltest.test: When creating the notwritabledir we deny the
	current user access to delete the file. We must grant this right when
	we cleanup. Required on Windows 7 when the user does not automatically
	have administrator rights.

2009-10-29  Don Porter  <dgp@users.sourceforge.net>

	* generic/tcl.h:        Changed the typedef for the mp_digit type
	from:
		typedef unsigned long mp_digit;
	to:
		typedef unsigned int mp_digit;
	For 32-bit builds where "long" and "int" are two names for the same
	thing, this is no change at all.  For 64-bit builds, though, this
	causes the dp[] array of an mp_int to be made up of 32-bit elements
	instead of 64-bit elements.  This is a huge improvement because
	details elsewhere in the mp_int implementation cause only 28 bits of
	each element to be actually used storing number data.  Without this
	change bignums are over 50% wasted space on 64-bit systems.  [Bug
	2800740].

	***POTENTIAL INCOMPATIBILITY***
	For 64-bit builds, callers of routines with (mp_digit) or (mp_digit *)
	arguments *will*, and callers of routines with (mp_int *) arguments
	*may* suffer both binary and stubs incompatibilities with Tcl releases
	8.5.0 - 8.5.7.  Such possibilities should be checked, and if such
	incompatibilities are present, suitable [package require] requirements
	on the Tcl release should be put in place to keep such built code
	[load]-ing only in Tcl interps that are compatible.

2009-10-29  Donal K. Fellows  <dkf@users.sf.net>

	* tests/dict.test: Make variable-clean and simplify tests by utilizing
	the fact that dictionaries have defined orders.

	* generic/tclZlib.c (TclZlibCmd): Remove accidental C99-ism which
	reportedly makes the AIX native compiler choke.

2009-10-29  Kevin B. Kenny  <kennykb@acm.org>

	* library/clock.tcl (LocalizeFormat):
	* tests/clock.test (clock-67.1):
	[Bug 2819334]: Corrected a problem where '%%' followed by a letter in
	a format group could expand recursively: %%R would turn into %%H:%M:%S

2009-10-28  Don Porter  <dgp@users.sourceforge.net>

	* generic/tclLiteral.c:	[Bug 2888044]: Fixed 2 bugs.
	* tests/info.test:	First, as noted in the comments of the
	TclCleanupLiteralTable routine, since the teardown of the intrep of
	one Tcl_Obj can cause the teardown of others in the same table, the
	full table cleanup must be done with care, but the code did not
	contain the same care demanded in the comment.  Second, recent
	additions to the info.test file had poor hygiene, leaving an array
	variable ::a lying around, which breaks later interp.test tests during
	a -singleproc 1 run of the test suite.

2009-10-28  Kevin B. Kenny  <kennykb@acm.org>

	* tests/fileName.test (fileName-20.[78]): Corrected poor test
	hygiene (failure to save and restore the working directory) that
	caused these two tests to fail on Windows (and [Bug 2806250] to be
	reopened).

2009-10-27  Don Porter  <dgp@users.sourceforge.net>

	* generic/tclPathObj.c: [Bug 2884203]: Missing refcount on cached
	normalized path caused crashes.

2009-10-27  Kevin B. Kenny  <kennykb@acm.org>

	* library/clock.tcl (ParseClockScanFormat): [Bug 2886852]: Corrected a
	problem where [clock scan] didn't load the timezone soon enough when
	processing a time format that lacked a complete date.
	* tests/clock.test (clock-66.1):
	Added a test case for the above bug.
	* library/tzdata/America/Argentina/Buenos_Aires:
	* library/tzdata/America/Argentina/Cordoba:
	* library/tzdata/America/Argentina/San_Luis:
	* library/tzdata/America/Argentina/Tucuman:
	New DST rules for Argentina. (Olson's tzdata2009p.)

2009-10-26  Don Porter  <dgp@users.sourceforge.net>

	* unix/Makefile.in:	Remove $(PACKAGE).* and prototype from the
	`make distclean` target.  Completes 2009-10-20 commit.

2009-10-24  Kevin B. Kenny  <kennykb@acm.org>

	* library/clock.tcl (ProcessPosixTimeZone):
	Corrected a regression in the fix to [Bug 2207436] that caused
	[clock] to apply EU daylight saving time rules in the US.
	Thanks to Karl Lehenbauer for reporting this regression.
	* tests/clock.test (clock-52.4):
	Added a regression test for the above bug.
	* library/tzdata/Asia/Dhaka:
	* library/tzdata/Asia/Karachi:
	New DST rules for Bangladesh and Pakistan. (Olson's tzdata2009o.)

2009-10-23  Andreas Kupries  <andreask@activestate.com>

	* generic/tclIO.c (FlushChannel): Skip OutputProc for low-level
	0-length writes. When closing pipes which have already been closed
	not skipping leads to spurious SIG_PIPE signals. Reported by
	Mikhail Teterin <mi+thun@aldan.algebra.com>.

2009-10-22  Donal K. Fellows  <dkf@users.sf.net>

	* generic/tclOOBasic.c (TclOO_Object_VarName): [Bug 2883857]: Allow
	the passing of array element names through this method.

2009-10-21  Donal K. Fellows  <dkf@users.sf.net>

	* generic/tclPosixStr.c: [Bug 2882561]: Work around oddity on Haiku OS
	where SIGSEGV and SIGBUS are the same value.

	* generic/tclTrace.c (StringTraceProc): [Bug 2881259]: Added back cast
	to work around silly bug in MSVC's handling of auto-casting.

2009-10-20  Don Porter  <dgp@users.sourceforge.net>

	* unix/Makefile.in:	Removed the long outdated and broken targets
	package-* that were for building Solaris packages.  Appears that the
	pieces needed for these targets to function have never been present in
	the current era of Tcl development and belong completely to Tcl
	pre-history.

2009-10-19  Don Porter  <dgp@users.sourceforge.net>

	* generic/tclIO.c:      [Patch 2107634]: Revised ReadChars and
	FilterInputBytes routines to permit reads to continue up to the string
	limits of Tcl values.  Before revisions, large read attempts could
	panic when as little as half the limiting value length was reached.
	Thanks to Sean Morrison and Bob Parker for their roles in the fix.

2009-10-18  Joe Mistachkin  <joe@mistachkin.com>

	* generic/tclObj.c (TclDbDumpActiveObjects, TclDbInitNewObj)
	(Tcl_DbIncrRefCount, Tcl_DbDecrRefCount, Tcl_DbIsShared):
	[Bug 2871908]: Enforce separation of concerns between the lineCLPtr
	and objThreadMap thread specific data members.

2009-10-18  Joe Mistachkin  <joe@mistachkin.com>

	* tests/thread.test (thread-4.[345]): [Bug 1565466]: Correct tests to
	save their error state before the final call to threadReap just in
	case it triggers an "invalid thread id" error.  This error can occur
	if one or more of the target threads has exited prior to the attempt
	to send it an asynchronous exit command.

2009-10-17  Donal K. Fellows  <dkf@users.sf.net>

	* generic/tclVar.c (UnsetVarStruct, TclDeleteNamespaceVars)
	(TclDeleteCompiledLocalVars, DeleteArray):
	* generic/tclTrace.c (Tcl_UntraceVar2): [Bug 2629338]: Stop traces
	that are deleted part way through (a feature used by tdom) from
	causing freed memory to be accessed.

2009-10-08  Donal K. Fellows  <dkf@users.sf.net>

	* generic/tclDictObj.c (DictIncrCmd): [Bug 2874678]: Don't leak any
	bignums when doing [dict incr] with a value.
	* tests/dict.test (dict-19.3): Memory leak detection code.

2009-10-07  Andreas Kupries  <andreask@activestate.com>

	* generic/tclObj.c: [Bug 2871908]: Plug memory leaks of objThreadMap
	and lineCLPtr hashtables.  Also make the names of the continuation
	line information initialization and finalization functions more
	consistent. Patch supplied by Joe Mistachkin <joe@mistachkin.com>.

	* generic/tclIORChan.c (ErrnoReturn): Replace hardwired constant 11
	with proper errno #define, EAGAIN. What was I thinking? The BSD's have
	a different errno assignment and break with the hardwired number.
	Reported by emiliano on the chat.

2009-10-06  Don Porter  <dgp@users.sourceforge.net>

	* generic/tclInterp.c (SlaveEval): Agressive stomping of internal reps
	was added as part of the NRE patch of 2008-07-13.  This doesn't appear
	to actually be needed, and it hurts quite a bit when large lists lose
	their intreps and require reparsing.  Thanks to Ashok Nadkarni for
	reporting the problem.

	* generic/tclTomMathInt.h (new): Public header tclTomMath.h had
	* generic/tclTomMath.h:	dependence on private headers, breaking use
	* generic/tommath.h:	by extensions [Bug 1941434].

2009-10-05  Andreas Kupries  <andreask@activestate.com>

	* library/safe.tcl (AliasGlob): Fixed conversion of catch to
	try/finally, it had an 'on ok msg' branch missing, causing a silent
	error immediately, and bogus glob results, breaking search for Tcl
	modules.

2009-10-04  Daniel Steffen  <das@users.sourceforge.net>

	* macosx/tclMacOSXBundle.c:	[Bug 2569449]: Workaround CF memory
	* unix/tclUnixInit.c:		managment bug in Mac OS X 10.4 &
					earlier.

2009-10-02  Kevin B. Kenny  <kennykb@acm.org>

	* library/tzdata/Africa/Cairo:
	* library/tzdata/Asia/Gaza:
	* library/tzdata/Asia/Karachi:
	* library/tzdata/Pacific/Apia:	Olson's tzdata2009n.

2009-09-29  Don Porter  <dgp@users.sourceforge.net>

	* generic/tclDictObj.c:		[Bug 2857044]: Updated freeIntRepProc
	* generic/tclExecute.c:		routines so that they set the typePtr
	* generic/tclIO.c:		field to NULL so that the Tcl_Obj is
	* generic/tclIndexObj.c:	not left in an inconsistent state.
	* generic/tclInt.h:
	* generic/tclListObj.c:
	* generic/tclNamesp.c:
	* generic/tclOOCall.c:
	* generic/tclObj.c:
	* generic/tclPathObj.c:
	* generic/tclProc.c:
	* generic/tclRegexp.c:
	* generic/tclStringObj.c:

	* generic/tclAlloc.c:           Cleaned up various routines in the
	* generic/tclCkalloc.c:         call stacks for memory allocation to
	* generic/tclInt.h:             guarantee that any size values computed
	* generic/tclThreadAlloc.c:     are within the domains of the routines
	they get passed to.  [Bugs 2557696 and 2557796].

2009-09-28  Don Porter  <dgp@users.sourceforge.net>

	* generic/tclCmdMZ.c:	Replaced TclProcessReturn() calls with
	* tests/error.test:	Tcl_SetReturnOptions() calls as a simple fix
	for [Bug 2855247].  Thanks to Anton Kovalenko for the report and fix.
	Additional fixes for other failures demonstrated by new tests.

2009-09-27  Don Porter  <dgp@users.sourceforge.net>

	* tests/error.test (error-15.8.*):	Coverage tests illustrating
	flaws in the propagation of return options by [try].

2009-09-26  Donal K. Fellows  <dkf@users.sf.net>

	* unix/tclooConfig.sh, win/tclooConfig.sh: [Bug 2026844]: Added dummy
	versions of tclooConfig.sh that make it easier to build extensions
	against both Tcl8.5+TclOO-standalone and Tcl8.6.

2009-09-24  Don Porter  <dgp@users.sourceforge.net>

	TIP #356 IMPLEMENTATION

	* generic/tcl.decls:	Promote internal routine TclNRSubstObj()
	* generic/tclCmdMZ.c:	to public Tcl_NRSubstObj().  Still needs docs.
	* generic/tclCompile.c:
	* generic/tclInt.h:

	* generic/tclDecls.h:	make genstubs
	* generic/tclStubInit.c:

2009-09-23  Miguel Sofer  <msofer@users.sf.net>

	* doc/namespace.n: the description of [namespace unknown] failed
	to mention [namespace path]: fixed. Thx emiliano.

2009-09-21  Mo DeJong  <mdejong@users.sourceforge.net>

	* tests/regexp.test: Added check for error message from
	unbalanced [] in regexp. Added additional simple test cases
	of basic regsub command.

2009-09-21  Don Porter  <dgp@users.sourceforge.net>

	* generic/tclCompile.c:	Correct botch in the conversion of
	Tcl_SubstObj().  Thanks to Kevin Kenny for detection and report.

2009-09-17  Don Porter  <dgp@users.sourceforge.net>

	* generic/tclCompile.c:	Re-implement Tcl_SubstObj() as a simple
	* generic/tclParse.c:	wrapper around TclNRSubstObj().  This has
	* tests/basic.test:	the effect of caching compiled bytecode in
	* tests/parse.test:	the value to be substituted.  Note that
	Tcl_SubstObj() now exists only for extensions.  Tcl itself no longer
	makes any use of it.  Note also that TclSubstTokens() is now reachable
	only by Tcl_EvalEx() and Tcl_ParseVar() so tests aiming to test its
	functioning needed adjustment to still have the intended effect.

2009-09-16  Alexandre Ferrieux  <ferrieux@users.sourceforge.net>

	* generic/tclObj.c:   Extended ::tcl::unsupported::representation.

2009-09-11  Don Porter  <dgp@users.sourceforge.net>

	* generic/tclBasic.c:	Completed the NR-enabling of [subst].
	* generic/tclCmdMZ.c:	[Bug 2314561].
	* generic/tclCompCmds.c:
	* generic/tclCompile.c:
	* generic/tclInt.h:
	* tests/coroutine.test:
	* tests/parse.test:

2009-09-11  Donal K. Fellows  <dkf@users.sf.net>

	* tests/http.test: Added in cleaning up of http tokens for each test
	to reduce amount of global-variable pollution.

2009-09-10  Donal K. Fellows  <dkf@users.sf.net>

	* library/http/http.tcl (http::Event): [Bug 2849860]: Handle charset
	names in double quotes; some servers like generating them like that.

2009-09-07  Don Porter  <dgp@users.sourceforge.net>

	* generic/tclParse.c:	[Bug 2850901]: Corrected line counting error
	* tests/into.test:	in multi-command script substitutions.

2009-09-07  Daniel Steffen  <das@users.sourceforge.net>

	* generic/tclExecute.c:	Fix potential uninitialized variable use and
	* generic/tclFCmd.c:	null dereference flagged by clang static
	* generic/tclProc.c:	analyzer.
	* generic/tclTimer.c:
	* generic/tclUtf.c:

	* generic/tclExecute.c:	Silence false positives from clang static
	* generic/tclIO.c:	analyzer about potential null dereference.
	* generic/tclScan.c:
	* generic/tclCompExpr.c:

2009-09-04  Don Porter  <dgp@users.sourceforge.net>

	* generic/tclCompCmds.c (TclCompileSubstCmd): [Bug 2314561]:
	* generic/tclBasic.c:	Added a bytecode compiler routine for the
	* generic/tclCmdMZ.c:	[subst] command. This is a partial solution to
	* generic/tclCompile.c:	the need to NR-enable [subst] since bytecode
	* generic/tclCompile.h:	execution is already NR-enabled. Two new
	* generic/tclExecute.c:	bytecode instructions, INST_NOP and
	* generic/tclInt.h:	INST_RETURN_CODE_BRANCH were added to support
	* generic/tclParse.c:	the new routine.  INST_RETURN_CODE_BRANCH is
	* tests/basic.test:	likely to be useful in any future effort to
	* tests/info.test:	add a bytecode compiler routine for [try].
	* tests/parse.test:

2009-09-03  Donal K. Fellows  <dkf@users.sf.net>

	* doc/LinkVar.3: [Bug 2844962]: Added documentation of issues relating
	to use of this API in a multi-threaded environment.

2009-09-01  Andreas Kupries  <andreask@activestate.com>

	* generic/tclIORTrans.c (ReflectInput): Remove error response to
	0-result from method 'limit?' of transformations. Return the number of
	copied bytes instead, which is possibly nothing. The latter then
	triggers EOF handling in the higher layers, making the 0-result of
	limit? the way to inject artificial EOF's into the data stream.

2009-09-01  Don Porter  <dgp@users.sourceforge.net>

	* library/tcltest/tcltest.tcl:  Bump to tcltest 2.3.2 after revision
	* library/tcltest/pkgIndex.tcl: to verbose error message.
	* unix/Makefile.in:
	* win/Makefile.in:

2009-08-27  Don Porter  <dgp@users.sourceforge.net>

	* generic/tclStringObj.c:       [Bug 2845535]: A few more string
	overflow cases in [format].

2009-08-25  Andreas Kupries  <andreask@activestate.com>

	* generic/tclBasic.c (Tcl_CreateInterp, Tcl_EvalTokensStandard)
	(Tcl_EvalEx, TclEvalEx, TclAdvanceContinuations, TclNREvalObjEx):
	* generic/tclCmdMZ.c (Tcl_SwitchObjCmd, TclListLines):
	* generic/tclCompCmds.c (*):
	* generic/tclCompile.c (TclSetByteCodeFromAny, TclInitCompileEnv)
	(TclFreeCompileEnv, TclCompileScript, TclCompileTokens):
	* generic/tclCompile.h (CompileEnv):
	* generic/tclInt.h (ContLineLoc, Interp):
	* generic/tclObj.c (ThreadSpecificData, ContLineLocFree)
	(TclThreadFinalizeObjects, TclInitObjSubsystem, TclContinuationsEnter,
	(TclContinuationsEnterDerived, TclContinuationsCopy, TclFreeObj)
	(TclContinuationsGet):
	* generic/tclParse.c (TclSubstTokens, Tcl_SubstObj):
	* generic/tclProc.c (TclCreateProc):
	* generic/tclVar.c (TclPtrSetVar):
	* tests/info.test (info-30.0-24):

	Extended the parser, compiler, and execution engine with code and
	attendant data structures tracking the position of continuation lines
	which are not visible in the resulting script Tcl_Obj*'s, to properly
	account for them while counting lines for #280.

2009-08-24  Daniel Steffen  <das@users.sourceforge.net>

	* generic/tclInt.h: Annotate Tcl_Panic as noreturn for clang static
	analyzer in PURIFY builds, replacing preprocessor/assert technique.

	* macosx/tclMacOSXNotify.c: Fix multiple issues with nested event loops
	when CoreFoundation notifier is running in embedded mode. (Fixes
	problems in TkAqua Cocoa reported by Youness Alaoui on tcl-mac)

2009-08-21  Don Porter  <dgp@users.sourceforge.net>

	* generic/tclFileName.c: Correct regression in [Bug 2837800] fix.
	* tests/fileName.test:

2009-08-20  Don Porter  <dgp@users.sourceforge.net>

	* generic/tclFileName.c: [Bug 2837800]: Correct the result produced by
	[glob */test] when * matches something like ~foo.

	* generic/tclPathObj.c: [Bug 2806250]: Prevent the storage of strings
	starting with ~ in the "tail" part (normPathPtr field) of the path
	intrep when PATHFLAGS != 0.  This establishes the assumptions relied
	on elsewhere that the name stored there is a relative path.  Also
	refactored to make an AppendPath() routine instead of the cut/paste
	stanzas that were littered throughout.

2009-08-20  Donal K. Fellows  <dkf@users.sf.net>

	* generic/tclCmdIL.c (TclNRIfObjCmd): [Bug 2823276]: Make [if]
	NRE-safe on all arguments when interpreted.
	(Tcl_LsortObjCmd): Close off memory leak.

2009-08-19  Donal K. Fellows  <dkf@users.sf.net>

	* generic/tclCmdAH.c (TclNRForObjCmd, etc.): [Bug 2823276]: Make [for]
	and [while] into NRE-safe commands, even when interpreted.

2009-08-18  Don Porter  <dgp@users.sourceforge.net>

	* generic/tclPathObj.c: [Bug 2837800]: Added NULL check to prevent
	* tests/fileName.test:  crashes during [glob].

2009-08-16  Jan Nijtmans  <nijtmans@users.sf.net>

	* unix/dltest/pkge.c:  const addition
	* unix/tclUnixThrd.c:  Use <pthread.h> in stead of "pthread.h"
	* win/tclWinDde.c:     Eliminate some more gcc warnings
	* win/tclWinReg.c:
	* generic/tclInt.h:    Change ForIterData, make it const-safe.
	* generic/tclCmdAH.c:

2009-08-12  Don Porter  <dgp@users.sourceforge.net>

	TIP #353 IMPLEMENTATION

	* doc/NRE.3:		New public routine Tcl_NRExprObj() permits
	* generic/tcl.decls:	extension commands to evaluate Tcl expressions
	* generic/tclBasic.c:	in NR-enabled command procedures.
	* generic/tclCmdAH.c:
	* generic/tclExecute.c:
	* generic/tclInt.h:
	* generic/tclObj.c:
	* tests/expr.test:

	* generic/tclDecls.h:		make genstubs
	* generic/tclStubInit.c:

2009-08-06  Andreas Kupries  <andreask@activestate.com>

	* doc/refchan.n [Bug 2827000]: Extended the implementation of
	* generic/tclIORChan.c: reflective channels (TIP 219, method
	* tests/ioCmd.test: 'read'), enabling handlers to signal EAGAIN to
	indicate 'no data, but not at EOF either', and other system
	errors. Updated documentation, extended testsuite (New test cases
	iocmd*-23.{9,10}).

2009-08-02  Miguel Sofer  <msofer@users.sf.net>

	* tests/coroutine.test: fix testfile cleanup

2009-08-02  Donal K. Fellows  <dkf@users.sf.net>

	* generic/tclObj.c (Tcl_RepresentationCmd): Added an unsupported
	command for reporting the representation of an object. Result string
	is deliberately a bit obstructive so that people are not encouraged to
	make code that depends on it; it's a debugging tool only!

	* unix/tclUnixFCmd.c (GetOwnerAttribute, SetOwnerAttribute)
	(GetGroupAttribute, SetGroupAttribute): [Bug 1942222]: Stop calling
	* unix/tclUnixFile.c (TclpGetUserHome): endpwent() and endgrent();
	they've been unnecessary for ages.

2009-08-02  Jan Nijtmans  <nijtmans@users.sf.net>

	* win/tclWin32Dll.c: Eliminate TclWinResetInterfaceEncodings, since it
	* win/tclWinInit.c:  does exactly the same as TclWinEncodingsCleanup,
	* win/tclWinInt.h:   make sure that tclWinProcs and
			     tclWinTCharEncoding are always set and reset
			     concurrently.
	* win/tclWinFCmd.c:  Correct check for win95

2009-07-31  Don Porter  <dgp@users.sourceforge.net>

	* generic/tclStringObj.c: [Bug 2830354]:	Corrected failure to
	* tests/format.test:		grow buffer when format spec request
	large width floating point values.  Thanks to Clemens Misch.

2009-07-26  Donal K. Fellows  <dkf@users.sf.net>

	* library/auto.tcl (tcl_findLibrary, auto_mkindex):
	* library/package.tcl (pkg_mkIndex, tclPkgUnknown, MacOSXPkgUnknown):
	* library/safe.tcl (interpAddToAccessPath, interpDelete, AliasGlob):
	(AliasSource, AliasLoad, AliasEncoding):
	* library/tm.tcl (UnknownHandler): Simplify by swapping some [catch]
	gymnastics for use of [try].

2009-07-26 Alexandre Ferrieux  <ferrieux@users.sourceforge.net>

	* tools/genStubs.tcl: Forced LF translation when generating .h's to
	avoid spurious diffs when regenerating on a Windows box.

2009-07-26  Jan Nijtmans  <nijtmans@users.sf.net>

	* win/Makefile.in: [Bug 2827066]: msys build --enable-symbols broken
	* win/tcl.m4:	   And modified the same for unicows.dll, as a
	* win/configure:   preparation for [Enh 2819611].

2009-07-25  Donal K. Fellows  <dkf@users.sf.net>

	* library/history.tcl (history): Reworked the history mechanism in
	terms of ensembles, rather than the ad hoc ensemble-lite mechanism
	used previously.

2009-07-24  Donal K. Fellows  <dkf@users.sf.net>

	* doc/self.n (self class): [Bug 2704302]: Add some text to make it
	clearer how to get the name of the current object's class.

2009-07-23  Andreas Kupries  <andreask@activestate.com>

	* generic/tclIO.c (Tcl_GetChannelHandle): [Bug 2826248]: Do not crash
	* generic/tclPipe.c (FileForRedirect): for getHandleProc == NULL, this
	is allowed. Provide a nice error message in the bypass area. Updated
	caller to check the bypass for a mesage. Bug reported by Andy
	Sonnenburg <andy22286@users.sourceforge.net>

2009-07-23  Joe Mistachkin  <joe@mistachkin.com>

	* generic/tclNotify.c: [Bug 2820349]: Ensure that queued events are
	freed once processed.

2009-07-22  Jan Nijtmans  <nijtmans@users.sf.net>

	* macosx/tclMacOSXFCmd.c: CONST -> const
	* generic/tclGetDate.y:
	* generic/tclDate.c:
	* generic/tclLiteral.c: (char *) cast in ckfree call
	* generic/tclPanic.c: [Feature Request 2814786]: remove TclpPanic
	* generic/tclInt.h
	* unix/tclUnixPort.h
	* win/tclWinPort.h

2009-07-22 Alexandre Ferrieux  <ferrieux@users.sourceforge.net>

	* generic/tclEvent.c: [Bug 2001201 again]: Refined the 20090617 patch
	on [exit] streamlining, so that it now correctly calls thread exit
	handlers for the calling thread, including <Destroy> bindings in Tk.

2009-07-21  Kevin B. Kenny  <kennykb@acm.org>

	* library/tzdata/Asia/Dhaka:
	* library/tzdata/Indian/Mauritius: Olson's tzdata2009k.

2009-07-20  Donal K. Fellows  <dkf@users.sf.net>

	* generic/tclCmdMZ.c (StringIsCmd): Reorganize so that [string is] is
	more efficient when parsing things that are correct, at a cost of
	making the empty string test slightly more costly. With this, the cost
	of doing [string is integer -strict $x] matches [catch {expr {$x+0}}]
	in the successful case, and greatly outstrips it in the failing case.

2009-07-19  Donal K. Fellows  <dkf@users.sf.net>

	* generic/tclOO.decls, generic/tclOO.c (Tcl_GetObjectName): Expose a
	function for efficiently returning the current name of an object.

2009-07-18  Daniel Steffen  <das@users.sourceforge.net>

	* unix/Makefile.in: Define NDEBUG in optimized (non-symbols) build to
	disable NRE assert()s and threaded allocator range checks.

2009-07-16  Don Porter  <dgp@users.sourceforge.net>

	* generic/tclBinary.c:	Removed unused variables.
	* generic/tclCmdIL.c:
	* generic/tclCompile.c:
	* generic/tclExecute.c:
	* generic/tclHash.c:
	* generic/tclIOUtil.c:
	* generic/tclVar.c:

	* generic/tclBasic.c:	Silence compiler warnings about ClientData.
	* generic/tclProc.c:

	* generic/tclScan.c:    Typo in ACCEPT_NAN configuration.

	* generic/tclStrToD.c:  [Bug 2819200]: Set floating point control
	register on MIPS systems so that the gradual underflow expected by Tcl
	is in effect.

2009-07-15  Donal K. Fellows  <dkf@users.sf.net>

	* generic/tclInt.h (Namespace):		   Added machinery to allow
	* generic/tclNamesp.c (many functions):	   reduction of memory used
	* generic/tclResolve.c (BumpCmdRefEpochs): by namespaces. Currently
	#ifdef'ed out because of compatibility concerns.

	* generic/tclInt.decls: Added four functions for better integration
	with itcl-ng.

2009-07-14  Kevin B. Kenny  <kennykb@acm.org>

	* generic/tclInt.h (TclNRSwitchObjCmd):
	* generic/tclBasic.c (builtInCmds):
	* generic/tclCmdMZ.c (Tcl_SwitchObjCmd):
	* tests/switch.test (switch-15.1):
	[Bug 2821401]: Make non-bytecoded [switch] command aware of NRE.

2009-07-13  Andreas Kupries  <andreask@activestate.com>

	* generic/tclCompile.c (TclInitCompileEnv, EnterCmdWordIndex)
	(TclCleanupByteCode, TclCompileScript):
	* generic/tclExecute.c (TclCompileObj, TclExecuteByteCode):
	* tclCompile.h (ExtCmdLoc):
	* tclInt.h (ExtIndex, CFWordBC, CmdFrame):
	* tclBasic.c (DeleteInterpProc, TclArgumentBCEnter)
	(TclArgumentBCRelease, TclArgumentGet, SAVE_CONTEXT)
	(RESTORE_CONTEXT, NRCoroutineExitCallback, TclNRCoroutineObjCmd):
	* generic/tclCmdAH.c (TclNRForObjCmd, TclNRForIterCallback,
	(ForNextCallback):
	* generic/tclCmdMZ.c (TclNRWhileObjCmd):

	Extended the bytecode compiler initialization to recognize the
	compilation of whole files (NRE enabled 'source' command) and switch
	to the counting of absolute lines in that case.

	Further extended the bytecode compiler to track the start line in the
	generated information, and modified the bytecode execution to
	recompile an object if the location as per the calling context doesn't
	match the location saved in the bytecode. This part could be optimized
	more by using more memory to keep all possibilities which occur
	around, or by just adjusting the location information instead of a
	total recompile.

	Reworked the handling of literal command arguments in bytecode to be
	saved (compiler) and used (execution) per command (See the
	TCL_INVOKE_STK* instructions), and not per the whole bytecode. This,
	and the previous change remove the problems with location data caused
	by literal sharing (across whole files, but also proc bodies).
	Simplified the associated datastructures (ExtIndex is gone, as is the
	function EnterCmdWordIndex).

	The last change causes the hashtable 'lineLABCPtr' to be state which
	has to be kept per coroutine, like the CmdFrame stack. Reworked the
	coroutine support code to create, delete and switch the information as
	needed. Further reworked the tailcall command as well, it has to pop
	its own arguments when run in a bytecode context to keep a proper
	stack in 'lineLABCPtr'.

	Fixed the mishandling of line information in the NRE-enabled 'for' and
	'while' commands introduced when both were made to share their
	iteration callbacks without taking into account that the loop body is
	found in different words of the command. Introduced a separate data
	structure to hold all the callback information, as we went over the
	limit of 4 direct client-data values for NRE callbacks.

	The above fixes [Bug 1605269].

2009-07-12  Donal K. Fellows  <dkf@users.sf.net>

	* generic/tclCmdMZ.c (StringIndexCmd, StringEqualCmd, StringCmpCmd):
	* generic/tclExecute.c (TclExecuteByteCode): [Bug 2637173]: Factor out
	* generic/tclInt.h (TclIsPureByteArray):     the code to determine if
	* generic/tclUtil.c (TclStringMatchObj):     it is safe to work with
	byte arrays directly, so that we get the check correct _once_.

	* generic/tclOOCall.c (TclOOGetCallContext): [Bug 1895546]: Changed
	* generic/tclOO.c (TclOOObjectCmdCore):	     the way that the cache is
	managed so that when itcl does cunning things, those cunning things
	can be cached properly.

2009-07-11  Donal K. Fellows  <dkf@users.sf.net>

	* doc/vwait.n: Substantially increased the discussion of issues and
	work-arounds relating to nested vwaits, following discussion on the
	tcl-core mailing list on the topic.

2009-07-10  Pat Thoyts  <patthoyts@users.sourceforge.net>

	* tests/zlib.test:   ZlibTransformClose may be called with a NULL
	* generic/tclZlib.c: interpreter during finalization and
	Tcl_SetChannelError requires a list. Added some tests to ensure error
	propagation from the zlib library to the interp.

2009-07-09  Pat Thoyts  <patthoyts@users.sourceforge.net>

	* tests/zlib.test: [Bug 2818131]: Added tests and fixed a typo that
	broke [zlib push] for deflate format.

2009-07-09  Donal K. Fellows  <dkf@users.sf.net>

	* compat/mkstemp.c (mkstemp): [Bug 2819227]: Use rand() for random
	numbers as it is more portable.

2009-07-05  Donal K. Fellows  <dkf@users.sf.net>

	* generic/tclZlib.c (ZlibTransformWatch): Correct the handling of
	events so that channel transforms work with things like an asynch
	[chan copy]. Problem reported by Pat Thoyts.

2009-07-01  Pat Thoyts  <patthoyts@users.sourceforge.net>

	* win/tclWinInt.h:   [Bug 2806622]: Handle the GetUserName API call
	* win/tclWin32Dll.c: via the tclWinProcs indirection structure. This
	* win/tclWinInit.c:  fixes a problem obtaining the username when the
	USERNAME environment variable is unset.

2009-06-30  Daniel Steffen  <das@users.sourceforge.net>

	* generic/tclInt.h:		Add assert macros for clang static
	* generic/tclPanic.c:		analyzer and redefine Tcl_Panic to
	* generic/tclStubInit.c:	assert after panic in clang PURIFY
					builds.

	* generic/tclCmdIL.c:		Add clang assert for false positive
					from static analyzer.

2009-06-26  Daniel Steffen  <das@users.sourceforge.net>

	* macosx/Tcl-Common.xcconfig:	 Update projects for Xcode 3.1 and
	* macosx/Tcl.xcode/*:		 3.2, standardize on gcc 4.2, remove
	* macosx/Tcl.xcodeproj/*:	 obsolete configurations and pre-Xcode
	* macosx/Tcl.pbproj/* (removed): project.

	* macosx/README:		 Update project docs, cleanup.

	* unix/Makefile.in:		 Update dist target for project
					 changes.

2009-06-24  Donal K. Fellows  <dkf@users.sf.net>

	* tests/oo.test (oo-19.1): [Bug 2811598]: Make more resilient.

2009-06-24  Pat Thoyts  <patthoyts@users.sourceforge.net>

	* tests/http11.test: [Bug 2811492]: Clean up procs after testing.

2009-06-18  Donal K. Fellows  <dkf@users.sf.net>

	* generic/tclCkalloc.c (MemoryCmd): [Bug 988703]:
	* generic/tclObj.c (ObjData, TclFinalizeThreadObjects): Add mechanism
	for discovering what Tcl_Objs are allocated when built for memory
	debugging. Developed by Joe Mistachkin.

2009-06-17 Alexandre Ferrieux  <ferrieux@users.sourceforge.net>

	* generic/tclEvent.c: Applied a patch by George Peter Staplin
	drastically reducing the ambition of [exit] wrt finalization, and
	thus solving many multi-thread teardown issues. [Bugs 2001201,
	486399, and possibly 597575, 990457, 1437595, 2750491]

2009-06-15  Don Porter  <dgp@users.sourceforge.net>

	* generic/tclStringObj.c: sprintf() -> Tcl_ObjPrintf() conversion.

2009-06-15  Reinhard Max  <max@suse.de>

	* unix/tclUnixPort.h: Move all socket-related code from tclUnixChan.c
	* unix/tclUnixChan.c: to tclUnixSock.c.
	* unix/tclUnixSock.c:

2009-06-15  Donal K. Fellows  <dkf@users.sf.net>

	* tools/tcltk-man2html.tcl (make-man-pages): [Patch 557486]: Apply
	last remaining meaningful part of this patch, a clean up of some
	closing tags.

2009-06-13  Don Porter  <dgp@users.sourceforge.net>

	* generic/tclCompile.c: [Bug 2802881]: The value stashed in
	* generic/tclProc.c:    iPtr->compiledProcPtr when compiling a proc
	* tests/execute.test:   survives too long. We only need it there long
	enough for the right TclInitCompileEnv() call to re-stash it into
	envPtr->procPtr.  Once that is done, the CompileEnv controls.  If we
	let the value of iPtr->compiledProcPtr linger, though, then any other
	bytecode compile operation that takes place will also have its
	CompileEnv initialized with it, and that's not correct.  The value is
	meant to control the compile of the proc body only, not other compile
	tasks that happen along.  Thanks to Carlos Tasada for discovering and
	reporting the problem.

2009-06-10  Don Porter  <dgp@users.sourceforge.net>

	* generic/tclStringObj.c:       [Bug 2801413]: Revised [format] to not
	overflow the integer calculations computing the length of the %ll
	formats of really big integers.  Also added protections so that
	[format]s that would produce results overflowing the maximum string
	length of Tcl values throw a normal Tcl error instead of a panic.

	* generic/tclStringObj.c:	[Bug 2803109]: Corrected failures to
	deal with the "pure unicode" representation of an empty string.
	Thanks to Julian Noble for reporting the problem.

2006-06-09  Kevin B. Kenny  <kennykb@acm.org>

	* generic/tclGetDate.y: Fixed a thread safety bug in the generated
	* library/clock.tcl:    Bison parser (needed a %pure-parser
	* tests/clock.test:     declaration to avoid static variables).
				Discovered that the %pure-parser declaration
	                        allowed for returning the Bison error message
	                        to the Tcl caller in the event of a syntax
	                        error, so did so.
	* generic/tclDate.c: bison 2.3

2006-06-08  Kevin B. Kenny  <kennykb@acm.org>

	* library/tzdata/Asia/Dhaka: New DST rule for Bangladesh. (Olson's
	tzdata2009i.)

2009-06-08  Donal K. Fellows  <dkf@users.sf.net>

	* doc/copy.n: Fix error in example spotted by Venkat Iyer.

2009-06-02  Don Porter  <dgp@users.sourceforge.net>

	* generic/tclExecute.c: Replace dynamically-initialized table with a
	table of static constants in the lookup table for exponent operator
	computations that fit in a 64 bit integer result.

	* generic/tclExecute.c: [Bug 2798543]: Corrected implementations and
	selection logic of the INST_EXPON instruction.

2009-06-01  Don Porter  <dgp@users.sourceforge.net>

	* tests/expr.test:      [Bug 2798543]: Added many tests demonstrating
	the broken cases.

009-05-30  Kevin B. Kenny  <kennykb@acm.org>

	* library/tzdata/Africa/Cairo:
	* library/tzdata/Asia/Amman: Olson's tzdata2009h.

2009-05-29  Andreas Kupries  <andreask@activestate.com>

	* library/platform/platform.tcl: Fixed handling of cpu ia64,
	* library/platform/pkgIndex.tcl: taking ia64_32 into account
	* unix/Makefile.in: now. Bumped version to 1.0.5. Updated the
	* win/Makefile.in: installation commands.

2009-05-26 Alexandre Ferrieux  <ferrieux@users.sourceforge.net>

	* doc/expr.n: Fixed documentation of the right-associativity of
	the ** operator. (spotted by kbk)

2009-05-14  Donal K. Fellows  <dkf@users.sf.net>

	* generic/tclOOInfo.c (InfoObjectNsCmd): Added introspection mechanism
	for finding out what an object's namespace is. Experience suggests
	that it is just too useful to be able to do without it.

2009-05-12  Donal K. Fellows  <dkf@users.sf.net>

	* doc/vwait.n: Added more words to make it clear just how bad it is to
	nest [vwait]s.

	* compat/mkstemp.c: Add more headers to make this file build on IRIX
	6.5. Thanks to Larry McVoy for this.

2009-05-08  Donal K. Fellows  <dkf@users.sf.net>

	* generic/tclOO.c (TclNRNewObjectInstance):  [Bug 2414858]: Add a
	* generic/tclBasic.c (TclPushTailcallPoint): marker to the stack of
	NRE callbacks at the right point so that tailcall works correctly in a
	constructor.

	* tests/exec.test (cat): [Bug 2788468]: Adjust the scripted version of
	cat so that it does not perform transformations on the data it is
	working with, making it more like the standard Unix 'cat' program.

2009-05-07  Miguel Sofer  <msofer@users.sf.net>

	* generic/tclObj.c (Tcl_GetCommandFromObj): [Bug 2785893]: Ensure that
	a command in a deleted namespace can't be found through a cached name.

	* generic/tclBasic.c:    Let coroutines start with a much smaller
	* generic/tclCompile.h:  stack: 200 words (previously was 2000, the
	* generic/tclExecute.c:  same as interps).

2009-05-07  Donal K. Fellows  <dkf@users.sf.net>

	* tests/env.test (printenvScript, env-4.3, env-4.5): [Bug 1513659]:
	* tests/exec.test (exec-2.6): These tests had subtle dependencies on
	being on platforms that were either ISO 8859-1 or UTF-8. Stabilized
	the results by forcing the encoding.

2009-05-06  Don Porter  <dgp@users.sourceforge.net>

	* generic/tclCmdMZ.c:	[Bug 2582327]: Improve overflow error message
	from [string repeat].

	* tests/interp.test: interp-20.50 test for Bug 2486550.

2009-05-04  Donal K. Fellows  <dkf@users.sf.net>

	* generic/tclOO.c (InitFoundation, AllocObject, AllocClass):
	* generic/tclOODefineCmds.c (InitDefineContext): Make sure that when
	support namespaces are deleted, nothing bad can subsequently happen.
	Issue spotted by Don Porter.

2009-05-03  Donal K. Fellows  <dkf@users.sf.net>

	* doc/Tcl.n: [Bug 2538432]: Clarified exact treatment of ${arr(idx)}
	form of variable substitution. This is not a change of behavior, just
	an improved description of the current situation.

2009-04-30  Miguel Sofer  <msofer@users.sf.net>

	* generic/tclBasic.c (TclObjInvoke): [Bug 2486550]: Make sure that a
	null objProc is not used, use Tcl_NRCallObjProc instead.

2009-05-01  Jan Nijtmans  <nijtmans@users.sf.net>

	* win/configure.in   Fix 64-bit detection for zlib on Win64
	* win/configure      (regenerated)

2009-04-28  Jeff Hobbs  <jeffh@ActiveState.com>

	* unix/tcl.m4, unix/configure (SC_CONFIG_CFLAGS): harden the check to
	add _r to CC on AIX with threads.

2009-04-27  Donal K. Fellows  <dkf@users.sf.net>

	* doc/concat.n (EXAMPLES): [Bug 2780680]: Rewrote so that the spacing
	of result messages is correct. (The exact way they were wrong was
	different when rendered through groff or as HTML, but it was still
	wrong both ways.)

2009-04-27  Jan Nijtmans  <nijtmans@users.sf.net>

	* generic/tclIndexObj.c:  Reset internal INTERP_ALTERNATE_WRONG_ARGS
	* generic/tclIOCmd.c:     flag inside the Tcl_WrongNumArgs function,
	                          so the caller no longer has to do the reset.

2009-04-24  Stuart Cassoff  <stwo@users.sf.net>

	* unix/Makefile.in: [Patch 2769530]: Don't chmod/exec installManPage.

2009-04-19  Pat Thoyts  <patthoyts@users.sourceforge.net>

	* library/http/http.tcl: [Bug 2715421]: Removed spurious newline added
	* tests/http11.test:     after POST and added tests to detect excess
	* tests/httpd11.tcl:     bytes being POSTed.
	* library/http/pkgIndex.tcl:
	* makefiles:             package version now 2.8.1

2009-04-15  Donal K. Fellows  <dkf@users.sf.net>

	* doc/chan.n, doc/close.n: Tidy up documentation of TIP #332.

2009-04-14  Kevin B. Kenny  <kennykb@acm.org>

	* library/tzdata/Asia/Karachi: Updated rules for Pakistan Summer
				       Time (Olson's tzdata2009f)

2009-04-11  Donal K. Fellows  <dkf@users.sf.net>

	* generic/tclOOMethod.c (InvokeForwardMethod): Clarify the resolution
	behaviour of the name of the command that is forwarded to: it's now
	resolved using the object's namespace as context, which is much more
	useful than the previous (somewhat random) behaviour of using the
	caller's current namespace.

2009-04-10  Pat Thoyts  <patthoyts@users.sourceforge.net>

	* library/http/http.tcl:     Improved HTTP/1.1 support and added
	* library/http/pkgIndex.tcl: specific HTTP/1.1 testing to ensure
	* tests/http11.test:         we handle chunked+gzip for the various
	* tests/httpd11.test:        modes (normal, -channel and -handler)
	* makefiles:                 package version set to 2.8.0

2009-04-10  Daniel Steffen  <das@users.sourceforge.net>

	* unix/tclUnixChan.c:		TclUnixWaitForFile(): use FD_* macros
	* macosx/tclMacOSXNotify.c:	to manipulate select masks (Cassoff).
					[FRQ 1960647] [Bug 3486554]

	* unix/tclLoadDyld.c:		Use RTLD_GLOBAL instead of RTLD_LOCAL.
					[Bug 1961211]

	* macosx/tclMacOSXNotify.c:	revise CoreFoundation notifier to allow
					embedding into applications that
					already have a CFRunLoop running and
					want to run the tcl event loop via
					Tcl_ServiceModeHook(TCL_SERVICE_ALL).

	* macosx/tclMacOSXNotify.c:	add CFRunLoop based Tcl_Sleep() and
	* unix/tclUnixChan.c:		TclUnixWaitForFile() implementations
	* unix/tclUnixEvent.c:		and disable select() based ones in
					CoreFoundation builds.

	* unix/tclUnixNotify.c:		simplify, sync with tclMacOSXNotify.c.

	* generic/tclInt.decls: 	add TclMacOSXNotifierAddRunLoopMode()
	* generic/tclIntPlatDecls.h:	internal API, regen.
	* generic/tclStubInit.c:

	* unix/configure.in (Darwin):	use Darwin SUSv3 extensions if
					available; remove /Network locations
					from default tcl package search path
					(NFS mounted locations and thus slow).
	* unix/configure:		autoconf-2.59
	* unix/tclConfig.h.in:		autoheader-2.59

	* macosx/tclMacOSXBundle.c:	on Mac OS X 10.4 and later, replace
					deprecated NSModule API by dlfcn API.

2009-04-10  Donal K. Fellows  <dkf@users.sf.net>

	* doc/StringObj.3: [Bug 2089279]: Corrected example so that it works
	on 64-bit machines as well.

2009-04-10  Pat Thoyts  <patthoyts@users.sourceforge.net>

	* tests/http.test: [Bug 26245326]: Added specific check for problem
	* tests/httpd: (return incomplete HTTP response header).

2009-04-08  Kevin B. Kenny  <kennykb@acm.org>

	* tools/tclZIC.tcl: Always emit files with Unix line termination.
	* library/tzdata: Olson's tzdata2009e

2009-04-09  Don Porter  <dgp@users.sourceforge.net>

	* library/http/http.tcl:	[Bug 26245326]: Handle incomplete
	lines in the "connecting" state. Thanks to Sergei Golovan.

2009-04-08  Andreas Kupries  <andreask@activestate.com>

	* library/platform/platform.tcl: Extended the darwin sections to add
	* library/platform/pkgIndex.tcl: a kernel version number to the
	* unix/Makefile.in: identifier for anything from Leopard (10.5) on up.
	* win/Makefile.in: Extended patterns for same. Extended cpu
	* doc/platform.n: recognition for 64bit Tcl running on a 32bit kernel
	on a 64bit processor (By Daniel Steffen). Bumped version to 1.0.4.
	Updated Makefiles.

2009-04-08  Don Porter  <dgp@users.sourceforge.net>

	* library/tcltest/tcltest.tcl:  [Bug 2570363]: Converted [eval]s (some
	* library/tcltest/pkgIndex.tcl: unsafe!) to {*} in tcltest package.
	* unix/Makefile.in:     => tcltest 2.3.1
	* win/Makefile.in:

2009-04-07  Don Porter  <dgp@users.sourceforge.net>

	* generic/tclStringObj.c:	Correction so that value of
	TCL_GROWTH_MIN_ALLOC is everywhere expressed in bytes as comment
	claims.

2009-04-04  Donal K. Fellows  <dkf@users.sf.net>

	* doc/vwait.n: [Bug 1910136]: Extend description and examples to make
	it clearer just how this command interprets variable names.

2009-03-30  Don Porter  <dgp@users.sourceforge.net>

	* doc/Alloc.3: [Bug 2556263]:	Size argument is "unsigned int".

2009-03-27  Don Porter  <dgp@users.sourceforge.net>

	* generic/tclPathObj.c (TclPathPart): [Bug 2710920]: TclPathPart()
	* tests/fileName.test:	was computing the wrong results for both [file
	dirname] and [file tail] on "path" arguments with the PATHFLAGS != 0
	intrep and with an empty string for the "joined-on" part.

2009-03-25  Jan Nijtmans  <nijtmans@users.sf.net>

	* doc/tclsh.1:		 Bring doc and tools in line with
	* tools/installData.tcl: http://wiki.tcl.tk/812
	* tools/str2c
	* tools/tcltk-man2html.tcl

2009-03-25  Donal K. Fellows  <dkf@users.sf.net>

	* doc/coroutine.n: [Bug 2152285]: Added basic documentation for the
	coroutine and yield commands.

2009-03-24  Donal K. Fellows  <dkf@users.sf.net>

	* generic/tclOOBasic.c (TclOOSelfObjCmd): [Bug 2704302]: Make 'self
	class' better defined in the context of objects that change class.

	* generic/tclVar.c (Tcl_UpvarObjCmd): [Bug 2673163] (ferrieux)
	* generic/tclProc.c (TclObjGetFrame): Make the upvar command more able
	to handle its officially documented syntax.

2009-03-22  Miguel Sofer  <msofer@users.sf.net>

	* generic/tclBasic.c: [Bug 2502037]: NR-enable the handling of unknown
	commands.

2009-03-21  Miguel Sofer  <msofer@users.sf.net>

	* generic/tclBasic.c:   Fixed "leaks" in aliases, imports and
	* generic/tclInt.h:     ensembles. Only remaining known leak is in
	* generic/tclInterp.c:  ensemble unknown dispatch (as it not
	* generic/tclNamesp.c:  NR-enabled)
	* tests/tailcall.test:

	* tclInt.h: comments

	* tests/tailcall.test: Added tests to show that [tailcall] does not
	currently always execute in constant space: interp-alias, ns-imports
	and ensembles "leak" as of this commit.

	* tests/nre.test: [foreach] has been NR-enabled for a while, the test
	was marked 'knownBug': unmark it.

	* generic/tclBasic.c:   Fix for (among others) [Bug 2699087]
	* generic/tclCmdAH.c:   Tailcalls now perform properly even from
	* generic/tclExecute.c: within [eval]ed scripts.
	* generic/tclInt.h:     More tests missing, as well as proper
	exploration and testing of the interaction with "redirectors" like
	interp-alias (suspect that it does not happen in constant space)
	and pure-eval commands.

	* generic/tclExecute.c: Proper fix for [Bug 2415422]. Reenabled
	* tests/nre.test:       the failing assertion that was disabled on
	2008-12-18: the assertion is correct, the fault was in the
	management of expansions.

	* generic/tclExecute.c:  Fix both test and code for tailcall
	* tests/tailcall.test:   from within a compiled [eval] body.

	* tests/tailcall.test: Slightly improved tests

2009-03-20  Don Porter  <dgp@users.sourceforge.net>

	* tests/stringObj.test:         [Bug 2597185]: Test stringObj-6.9
	checks that Tcl_AppendStringsToObj() no longer crashes when operating
	on a pure unicode value.

	* generic/tclExecute.c (INST_CONCAT1):  [Bug 2669109]: Panic when
	appends overflow the max length of a Tcl value.

2009-03-19  Miguel Sofer  <msofer@users.sf.net>

	* generic/tcl.h:
	* generic/tclInt.h:
	* generic/tclBasic.c:
	* generic/tclExecute.c:
	* generic/tclNamesp.c (Tcl_PopCallFrame): Rewritten tailcall
	implementation, ::unsupported::atProcExit is (temporarily?) gone. The
	new approach is much simpler, and also closer to being correct. This
	commit fixes [Bug 2649975] and [Bug 2695587].

	* tests/coroutine.test:    Moved the tests to their own files,
	* tests/tailcall.test:     removed the unsupported.test. Added
	* tests/unsupported.test:  tests for the fixed bugs.

2009-03-19  Donal K. Fellows  <dkf@users.sf.net>

	* doc/tailcall.n: Added documentation for tailcall command.

2009-03-18  Don Porter  <dgp@users.sourceforge.net>

	* win/tclWinFile.c (TclpObjNormalizePath):	[Bug 2688184]:
	Corrected Tcl_Obj leak. Thanks to Joe Mistachkin for detection and
	patch.

	* generic/tclVar.c (TclLookupSimpleVar):	[Bug 2689307]: Shift
	all calls to Tcl_SetErrorCode() out of TclLookupSimpleVar and onto its
	callers, where control with TCL_LEAVE_ERR_MSG flag is more easily
	handled.

2009-03-16  Donal K. Fellows  <dkf@users.sf.net>

	* generic/tclCmdMZ.c (TryPostBody): [Bug 2688063]: Extract information
	from list before getting rid of last reference to it.

2009-03-15  Joe Mistachkin  <joe@mistachkin.com>

	* generic/tclThread.c: [Bug 2687952]: Modify fix for TSD leak to match
	* generic/tclThreadStorage.c: Tcl 8.5 (and prior) allocation semantics

2009-03-15  Donal K. Fellows  <dkf@users.sf.net>

	* generic/tclThreadStorage.c (TSDTableDelete):	[Bug 2687952]: Ensure
	* generic/tclThread.c (Tcl_GetThreadData):	that structures in
	Tcl's TSD system are all freed. Use the correct matching allocator.

	* generic/tclPosixStr.c (Tcl_SignalId,Tcl_SignalMsg): [Patch 1513655]:
	Added support for SIGINFO, which is present on BSD platforms.

2009-03-14  Donal K. Fellows  <dkf@users.sf.net>

	* unix/tcl.pc.in (new file):		[Patch 2243948] (hat0)
	* unix/configure.in, unix/Makefile.in: Added support for reporting
	Tcl's public build configuration via the pkg-config system. TEA is
	still the official mechanism though, in part because pkg-config is not
	universally supported across all Tcl's supported platforms.

2009-03-11  Miguel Sofer  <msofer@users.sf.net>

	* generic/tclBasic.c (TclNRCoroutineObjCmd): fix Tcl_Obj leak.
	Diagnosis and fix thanks to GPS.

2009-03-09  Donal K. Fellows  <dkf@users.sf.net>

	* generic/tclCmdMZ.c (Tcl_TryObjCmd, TclNRTryObjCmd): Moved the
	implementation of [try] from Tcl code into C. Still lacks a bytecode
	version, but should be better than what was before.

2009-03-04  Donal K. Fellows  <dkf@users.sf.net>

	* generic/tclZlib.c (TclZlibCmd): Checksums are defined to be unsigned
	32-bit integers, use Tcl_WideInt to pass to scripts. [Bug 2662434]
	(ZlibStreamCmd, ChanGetOption): A few other related corrections.

2009-02-27  Jan Nijtmans  <nijtmans@users.sf.net>

	* generic/tcl.decls:    [Bug 218977]: Tcl_DbCkfree needs return value
	* generic/tclCkalloc.c
	* generic/tclDecls.h:   (regenerated)
	* generic/tclInt.decls: don't use CONST84/CONST86 here
	* generic/tclCompile.h: don't use CONST86 here, comment fixing.
	* generic/tclIO.h:      don't use CONST86 here, comment fixing.
	* generic/tclIntDecls.h (regenerated)

2009-02-25  Don Porter  <dgp@users.sourceforge.net>

	* generic/tclUtil.c (TclStringMatchObj):	[Bug 2637173]: Revised
	the branching on the strObj->typePtr so that untyped values get
	converted to the "string" type and pass through the Unicode matcher.
	[Bug 2613766]: Also added checks to only perform "bytearray"
	optimization on pure bytearray values.

	* generic/tclCmdMZ.c:	Since Tcl_GetCharLength() has its own
	* generic/tclExecute.c:	optimizations for the tclByteArrayType, stop
	having the callers do them.

2009-02-24  Donal K. Fellows  <dkf@users.sf.net>

	* doc/clock.n, doc/fblocked.n, doc/format.n, doc/lsort.n,
	* doc/pkgMkIndex.n, doc/regsub.n, doc/scan.n, doc/tclvars.n:
	General minor documentation improvements.

	* library/http/http.tcl (geturl, Eof): Added support for 8.6's built
	in zlib routines.

2009-02-22  Alexandre Ferrieux  <ferrieux@users.sourceforge.net>

	* tests/lrange.test:	Revert commits of 2008-07-23. Those were speed
	* tests/binary.test:	tests, that are inherently brittle.

2009-02-21  Don Porter  <dgp@users.sourceforge.net>

	* generic/tclStringObj.c:	Several revisions to the shimmering
	patterns between Unicode and UTF string reps.  Most notably the
	call: objPtr = Tcl_NewUnicodeObj(...,0); followed by a loop of calls:
	Tcl_AppendUnicodeToObj(objPtr, u, n); will now grow and append to
	the Unicode representation.  Before this commit, the sequence would
	convert each append to UTF and perform the append to the UTF rep.
	This is puzzling and likely a bug.  The performance of [string map]
	is significantly improved by this change (according to the MAP
	collection of benchmarks in tclbench).  Just in case there was some
	wisdom in the old ways that I missed, I left in the ability to restore
	the old patterns with a #define COMPAT 1 at the top of the file.

2009-02-20  Don Porter  <dgp@users.sourceforge.net>

	* generic/tclPathObj.c:	[Bug 2571597]: Fixed mistaken logic in
	* tests/fileName.test:	TclFSGetPathType() that assumed (not
	"absolute") => "relative". This is a false assumption on Windows,
	where "volumerelative" is another possibility.

2009-02-18  Don Porter  <dgp@users.sourceforge.net>

	* generic/tclStringObj.c:	Simplify the logic of the
	Tcl_*SetObjLength() routines.

	* generic/tclStringObj.c:	Rewrite GrowStringBuffer() so that it
	has parallel structure with GrowUnicodeBuffer().  The revision permits
	allocation attempts to continue all the way up to failure, with no
	gap. It also directly manipulates the String and Tcl_Obj internals
	instead of inefficiently operating via Tcl_*SetObjLength() with all of
	its extra protections and underdocumented special cases.

	* generic/tclStringObj.c:	Another round of simplification on
	the allocation macros.

2009-02-17  Jeff Hobbs  <jeffh@ActiveState.com>

	* win/tcl.m4, win/configure: Check if cl groks _WIN64 already to
	avoid CC manipulation that can screw up later configure checks.
	Use 'd'ebug runtime in 64-bit builds.

2009-02-17  Don Porter  <dgp@users.sourceforge.net>

	* generic/tclStringObj.c:	Pare back the length of the unicode
	array in a non-extended String struct to one Tcl_UniChar, meant to
	hold the terminating NUL character.  Non-empty unicode strings are
	then stored by extending the String struct by stringPtr->maxChars
	additional slots in that array with sizeof(Tcl_UniChar) bytes per
	slot. This revision makes the allocation macros much simpler.

	* generic/tclStringObj.c:	Factor out common GrowUnicodeBuffer()
	and solve overflow and growth algorithm fallbacks in it.

	* generic/tclStringObj.c:	Factor out common GrowStringBuffer().

	* generic/tclStringObj.c:	Convert Tcl_AppendStringsToObj into
	* tests/stringObj.test:		a radically simpler implementation
	where we just loop over calls to Tcl_AppendToObj.  This fixes [Bug
	2597185].  It also creates a *** POTENTIAL INCOMPATIBILITY *** in
	that T_ASTO can now allocate more space than is strictly required,
	like all the other Tcl_Append* routines.  The incompatibility was
	detected by test stringObj-6.5, which I've updated to reflect the
	new behavior.

	* generic/tclStringObj.c:	Revise buffer growth implementation
	in ExtendStringRepWithUnicode.  Use cheap checks to determine that
	no reallocation is necessary without cost of computing the precise
	number of bytes needed.  Also make use of the string growth algortihm
	in the case of repeated appends.

2009-02-16  Jan Nijtmans  <nijtmans@users.sf.net>

	* generic/tclZlib.c:	Hack needed for official zlib1.dll build.
	* win/configure.in:	fix [Feature Request 2605263] use official
	* win/Makefile.in:	zlib build.
	* win/configure:	(regenerated)
	* compat/zlib/zdll.lib:	new files
	* compat/zlib/zlib1.dll:

	* win/Makefile.in:  [Bug 2605232]: tdbc doesn't build when Tcl is
	compiled with --disable-shared.

2009-02-15  Don Porter  <dgp@users.sourceforge.net>

	* generic/tclStringObj.c:	[Bug 2603158]: Added protections from
	* generic/tclTestObj.c:		invalid memory accesses when we append
	* tests/stringObj.test:		(some part of) a Tcl_Obj to itself.
	Added the appendself and appendself2 subcommands to the
	[teststringobj] testing command and added tests to the test suite.

	* generic/tclStringObj.c:	Factor out duplicate code from
	Tcl_AppendObjToObj.

	* generic/tclStringObj.c:	Replace the 'size_t uallocated' field
	of the String struct, storing the number of bytes allocated to store
	the Tcl_UniChar array, with an 'int maxChars' field, storing the
	number of Tcl_UniChars that may be stored in the allocated space.
	This reduces memory requirement a small bit, and makes some range
	checks simpler to code.
	* generic/tclTestObj.c:	Replace the [teststringobj ualloc] testing
	* tests/stringObj.test:	command with [teststringobj maxchars] and
	update the tests.

	* generic/tclStringObj.c:	Removed limitation in
	Tcl_AppendObjToObj where the char length of the result was only
	computed if the appended string was all single byte characters.
	This limitation was in place to dodge a bug in Tcl_GetUniChar.
	With that bug gone, we can take advantage of always recording the
	length of append results when we know it.

2009-02-14  Don Porter  <dgp@users.sourceforge.net>

	* generic/tclStringObj.c:	Revisions so that we avoid creating
	the strange representation of an empty string with
	objPtr->bytes == NULL and stringPtr->hasUnicode == 0.  Instead in
	the situations where that was being created, create a traditional
	two-legged stork representation (objPtr->bytes = tclEmptyStringRep
	and stringPtr->hasUnicode = 1).  In the situations where the strange
	rep was treated differently, continue to do so by testing
	stringPtr->numChars == 0 to detect it.  These changes make the code
	more conventional so easier for new maintainers to pick up.  Also
	sets up further simplifications.

	* generic/tclTestObj.c:	Revise updates to [teststringobj] so we don't
	get blocked by MODULE_SCOPE limits.

2009-02-12  Don Porter  <dgp@users.sourceforge.net>

	* generic/tclStringObj.c:	Rewrites of the routines
	Tcl_GetCharLength, Tcl_GetUniChar, Tcl_GetUnicodeFromObj,
	Tcl_GetRange, and TclStringObjReverse to use the new macro, and
	to more simply and clearly split the cases depending on whether
	a valid unicode rep is present or needs to be created.
	New utility routine UnicodeLength(), to compute the length of unicode
	buffer arguments when no length is passed in, with built-in
	overflow protection included.  Update three callers to use it.

	* generic/tclInt.h:	New macro TclNumUtfChars meant to be a faster
	replacement for a full Tcl_NumUtfChars() call when the string has all
	single-byte characters.

	* generic/tclStringObj.c:	Simplified Tcl_GetCharLength by
	* generic/tclTestObj.c:		removing code that did nothing.
	Added early returns from Tcl_*SetObjLength when the desired length
	is already present; adapted test command to the change.

	* generic/tclStringObj.c:	Re-implemented AppendUtfToUnicodeRep
	so that we no longer pass through Tcl_DStrings which have their own
	sets of problems when lengths overflow the int range.  Now AUTUR and
	FillUnicodeRep share a common core routine.

2009-02-12  Donal K. Fellows  <dkf@users.sf.net>

	* generic/tclOODefineCmds.c (TclOOGetDefineCmdContext): Use the
	correct field in the Interp structure for retrieving the frame to get
	the context object so that people can extend [oo::define] without deep
	shenanigans. Bug found by Federico Ferri.

2009-02-11  Don Porter  <dgp@users.sourceforge.net>

	* generic/tclStringObj.c:	Re-implemented AppendUnicodeToUtfRep
	so that we no longer pass through Tcl_DStrings which have their own
	sets of problems when lengths overflow the int range.  Now AUTUR and
	UpdateStringOfString share a common core routine.

	* generic/tclStringObj.c:	Changed type of the 'allocated' field
	* generic/tclTestObj.c:		of the String struct (and the
	TestString counterpart) from size_t to int since only int values are
	ever stored in it.

2009-02-10  Jan Nijtmans  <nijtmans@users.sf.net>

	* generic/tclEncoding.c: Eliminate some unnessary type casts
	* generic/tclEvent.c:    some internal const decorations
	* generic/tclExecute.c:  spacing
	* generic/tclIndexObj.c:
	* generic/tclInterp.c:
	* generic/tclIO.c:
	* generic/tclIOCmd.c:
	* generic/tclIORChan.c:
	* generic/tclIOUtil.c:
	* generic/tclListObj.c:
	* generic/tclLiteral.c:
	* generic/tclNamesp.c:
	* generic/tclObj.c:
	* generic/tclOOBasic.c:
	* generic/tclPathObj.c:
	* generic/tclPkg.c:
	* generic/tclProc.c:
	* generic/tclRegexp.c:
	* generic/tclScan.c:
	* generic/tclStringObj.c:
	* generic/tclTest.c:
	* generic/tclTestProcBodyObj.c:
	* generic/tclThread.c:
	* generic/tclThreadTest.c:
	* generic/tclTimer.c:
	* generic/tclTrace.c:
	* generic/tclUtil.c:
	* generic/tclVar.c:
	* generic/tclStubInit.c: (regenerated)

2009-02-10  Jan Nijtmans  <nijtmans@users.sf.net>

	* unix/tcl.m4: [Bug 2502365]: Building of head on HPUX is broken when
	using the native CC.
	* unix/configure: (autoconf-2.59)

2009-02-10  Don Porter  <dgp@users.sourceforge.net>

	* generic/tclObj.c (Tcl_GetString):	Added comments and validity
	checks following the call to an UpdateStringProc.

	* generic/tclStringObj.c: Reduce code duplication in Tcl_GetUnicode*.
	Restrict AppendUtfToUtfRep to non-negative length appends.
	Convert all Tcl_InvalidateStringRep() calls into macros.
	Simplify Tcl_AttemptSetObjLength by removing unreachable code.
	Simplify SetStringFromAny() by removing unreachable and duplicate code.
	Simplify Tcl_SetObjLength by removing unreachable code.
	Removed handling of (objPtr->bytes != NULL) from UpdateStringOfString,
	which is only called when objPtr->bytes is NULL.

2009-02-09  Jan Nijtmans  <nijtmans@users.sf.net>

	* generic/tclCompile.c: [Bug 2555129]: const compiler warning (as
	error) in tclCompile.c

2009-02-07  Donal K. Fellows  <dkf@users.sf.net>

	* generic/tclZlib.c (TclZlibCmd): [Bug 2573172]: Ensure that when
	invalid subcommand name is given, the list of valid subcommands is
	produced. This gives a better experience when using the command
	interactively.

2009-02-05  Joe Mistachkin  <joe@mistachkin.com>

	* generic/tclInterp.c: [Bug 2544618]: Fix argument checking for
	[interp cancel].
	* unix/Makefile.in: Fix build issue with zlib on FreeBSD (and possibly
	other platforms).

2009-02-05  Donal K. Fellows  <dkf@users.sf.net>

	* generic/tclCmdMZ.c (StringIndexCmd, StringRangeCmd, StringLenCmd):
	Simplify the implementation of some commands now that the underlying
	string API knows more about bytearrays.

	* generic/tclExecute.c (TclExecuteByteCode): [Bug 2568434]: Make sure
	that INST_CONCAT1 will not lose string reps wrongly.

	* generic/tclStringObj.c (Tcl_AppendObjToObj): Special-case the
	appending of one bytearray to another, which can be extremely rapid.
	Part of scheme to address [Bug 1665628] by making the basic string
	operations more efficient on byte arrays.
	(Tcl_GetCharLength, Tcl_GetUniChar, Tcl_GetRange): More special casing
	work for bytearrays.

2009-02-04  Don Porter  <dgp@users.sourceforge.net>

	* generic/tclStringObj.c: [Bug 2561794]: Added overflow protections to
	the AppendUtfToUtfRep routine to either avoid invalid arguments and
	crashes, or to replace them with controlled panics.

	* generic/tclCmdMZ.c:	[Bug 2561746]: Prevent crashes due to int
	overflow of the length of the result of [string repeat].

2009-02-03  Jan Nijtmans  <nijtmans@users.sf.net>

	* macosx/tclMacOSXFCmd.c: Eliminate some unnessary type casts
	* unix/tclLoadDyld.c:	  some internal const decorations
	* unix/tclUnixCompat.c:	  spacing
	* unix/tclUnixFCmd.c
	* unix/tclUnixFile.c
	* win/tclWinDde.c
	* win/tclWinFCmd.c
	* win/tclWinInit.c
	* win/tclWinLoad.c
	* win/tclWinPipe.c
	* win/tclWinReg.c
	* win/tclWinTest.c
	* generic/tclBasic.c
	* generic/tclBinary.c
	* generic/tclCmdAH.c
	* generic/tclCmdIL.c
	* generic/tclCmdMZ.c
	* generic/tclCompCmds.c
	* generic/tclDictObj.c

2009-02-03  Donal K. Fellows  <dkf@users.sf.net>

	* generic/tclObj.c (tclCmdNameType): [Bug 2558422]: Corrected the type
	of this structure so that extensions that write it (yuk!) will still
	be able to function correctly.

2009-02-03  Don Porter  <dgp@users.sourceforge.net>

	* generic/tclStringObj.c (SetUnicodeObj):	[Bug 2561488]:
	Corrected failure of Tcl_SetUnicodeObj() to panic on a shared object.
	Also factored out common code to reduce duplication.

	* generic/tclObj.c (Tcl_GetStringFromObj): Reduce code duplication.

2009-02-02  Don Porter  <dgp@users.sourceforge.net>

	* generic/tclInterp.c:	Reverted the conversion of [interp] into an
	* tests/interp.test:	ensemble.  Such conversion is not necessary
	* tests/nre.test:	(or even all that helpful) in the NRE-enabling
	of [interp invokehidden], and it has other implications -- including
	significant forkage of the 8.5 and 8.6 implementations -- that are
	better off avoided if there's no gain.

	* generic/tclStringObj.c (STRING_NOMEM):  [Bug 2494093]: Add missing
	cast of NULL to (char *) that upsets some compilers.

	* generic/tclStringObj.c (Tcl_(Attempt)SetObjLength):	[Bug 2553906]:
	Added protections against callers asking for negative lengths.  It is
	likely when this happens that an integer overflow is to blame.

2009-02-01  David Gravereaux  <davygrvy@pobox.com>

	* win/makefile.vc: Allow nmake flags such as -a (rebuild all) to pass
	down to the pkgs targets, too.

2009-01-30  Donal K. Fellows  <dkf@users.sf.net>

	* doc/chan.n: [Bug 1216074]: Added another extended example.

	* doc/refchan.n: Added an example of how to build a scripted channel.

2009-01-29  Donal K. Fellows  <dkf@users.sf.net>

	* tests/stringObj.test: [Bug 2006888]: Remove non-ASCII chars from
	non-comment locations in the file, making it work more reliably in
	locales with a non-Latin-1 default encoding.

	* generic/tclNamesp.c (Tcl_FindCommand): [Bug 2519474]: Ensure that
	the path is not searched when the TCL_NAMESPACE_ONLY flag is given.

	* generic/tclOODecls.h (Tcl_OOInitStubs): [Bug 2537839]: Make the
	declaration of this macro work correctly in the non-stub case.

2009-01-29  Don Porter  <dgp@users.sourceforge.net>

	* generic/tclInterp.c:	Convert the [interp] command into a
	* tests/interp.test:	[namespace ensemble].  Work in progress
	* tests/nre.test:	to NRE-enable the [interp invokehidden]
	subcommand.

2009-01-29  Donal K. Fellows  <dkf@users.sf.net>

	* generic/tclNamesp.c (TclMakeEnsemble): [Bug 2529117]: Make this
	function behave more sensibly when presented with a fully-qualified
	name, rather than doing strange stuff.

2009-01-28  Donal K. Fellows  <dkf@users.sf.net>

	* generic/tclBasic.c (TclInvokeObjectCommand): Made this understand
	what to do if it ends up being used on a command with no objProc; that
	shouldn't happen, but...

	* generic/tclNamesp.c (TclMakeEnsemble): [Bug 2529157]: Made this
	understand NRE command implementations better.
	* generic/tclDictObj.c (DictForCmd): Eliminate unnecessary command
	implementation.

2009-01-27  Donal K. Fellows  <dkf@users.sf.net>

	* generic/tclOODefineCmds.c (Tcl_ClassSetConstructor):
	[Bug 2531577]: Ensure that caches of constructor chains are cleared
	when the constructor is changed.

2009-01-26  Alexandre Ferrieux  <ferrieux@users.sourceforge.net>

	* generic/tclInt.h:   [Bug 1028264]: WSACleanup() too early.
	* generic/tclEvent.c: The fix introduces "late exit handlers" for
	* win/tclWinSock.c:   similar late process-wide cleanups.

2009-01-26  Alexandre Ferrieux  <ferrieux@users.sourceforge.net>

	* win/tclWinSock.c: [Bug 2446662]: Resync Win behavior on RST with
	that of unix (EOF).

2009-01-26  Donal K. Fellows  <dkf@users.sf.net>

	* generic/tclZlib.c (ChanClose): [Bug 2536400]: Only generate error
	messages in the interpreter when the thread is not being closed down.

2009-01-23  Donal K. Fellows  <dkf@users.sf.net>

	* doc/zlib.n: Added a note that 'zlib push' is reversed by 'chan pop'.

2009-01-22  Jan Nijtmans  <nijtmans@users.sf.net>

	* generic/tclCompile.h:	CONSTify TclPrintInstruction (TIP #27)
	* generic/tclCompile.c
	* generic/tclInt.h:	CONSTify TclpNativeJoinPath (TIP #27)
	* generic/tclFileName.c
	* generic/tcl.decls:	{unix win} is equivalent to {generic}
	* generic/tclInt.decls
	* generic/tclDecls.h:	(regenerated)
	* generic/tclIntDecls.h
	* generic/tclGetDate.y:	Single internal const decoration.
	* generic/tclDate.c:

2009-01-22  Kevin B. Kenny  <kennykb@acm.org>

	* unix/tcl.m4: Corrected a typo ($(SHLIB_VERSION) should be
	${SHLIB_VERSION}).
	* unix/configure: Autoconf 2.59

2009-01-21  Andreas Kupries  <andreask@activestate.com>

	* generic/tclIORChan.c (ReflectClose): [Bug 2458202]:
	* generic/tclIORTrans.c (ReflectClose): Closing a channel may supply
	NULL for the 'interp'. Test for finalization needs to be different,
	and one place has to pull the interp out of the channel instead.

2009-01-21  Don Porter  <dgp@users.sourceforge.net>

	* generic/tclStringObj.c: New fix for [Bug 2494093] replaces the
	flawed attempt committed 2009-01-09.

2009-01-19  Kevin B. Kenny  <kennykb@acm.org>

	* unix/Makefile.in: [Patch 907924]:Added a CONFIG_INSTALL_DIR
	* unix/tcl.m4:      parameter so that distributors can control where
	tclConfig.sh goes. Made the installation of 'ldAix' conditional upon
	actually being on an AIX system. Allowed for downstream packagers to
	customize SHLIB_VERSION on BSD-derived systems. Thanks to Stuart
	Cassoff for his help.
	* unix/configure: Autoconf 2.59

2009-01-19  David Gravereaux  <davygrvy@pobox.com>

	* win/build.vc.bat: Improved tools detection and error message
	* win/makefile.vc: Reorganized the $(TCLOBJ) file list into seperate
	parts for easier maintenance. Matched all sources built using -GL to
	both $(lib) and $(link) to use -LTCG and avoid a warning message.
	Addressed the over-building nature of the htmlhelp target by moving
	from a pseudo target to a real target dependent on the entire docs/
	directory contents.
	* win/nmakehlp.c: Removed -g option and GrepForDefine() func as it
	isn't being used anymore. The -V option method is much better.

2009-01-16  Don Porter  <dgp@users.sourceforge.net>

	* generic/tcl.h:	Bump patchlevel to 8.6b1.1 to distinguish
	* library/init.tcl:	CVS snapshots from the 8.6b1 and 8.6b2 releases
	* unix/configure.in:	and to deal with the fact that the 8.6b1
	* win/configure.in:	version of init.tcl will not [source] in the
	HEAD version of Tcl.

	* unix/configure:	autoconf-2.59
	* win/configure:

2009-01-14  Don Porter  <dgp@users.sourceforge.net>

	* generic/tclBasic.c (Tcl_DeleteCommandFromToken):	Reverted most
	of the substance of my 2009-01-12 commit. NULLing the objProc field of
	a Command when deleting it is important so that tests for certain
	classes of commands don't return false positives when applied to
	deleted command tokens. Overall change is now just replacement of a
	false comment with a true one.

2009-01-13  Jan Nijtmans  <nijtmans@users.sf.net>

	* unix/tcl.m4: [Bug 2502365]: Building of head on HPUX is broken when
	using the native CC.
	* unix/configure (autoconf-2.59)

2009-01-13  Donal K. Fellows  <dkf@users.sf.net>

	* generic/tclCmdMZ.c (Tcl_ThrowObjCmd):	Move implementation of [throw]
	* library/init.tcl (throw):		to C from Tcl.

2009-01-12  Don Porter  <dgp@users.sourceforge.net>

	* generic/tclBasic.c (Tcl_DeleteCommandFromToken): One consequence of
	the NRE rewrite is that there are now situations where a NULL objProc
	field in a Command struct is perfectly normal. Removed an outdated
	comment in Tcl_DeleteCommandFromToken that claimed we use
	cmdPtr->objPtr==NULL as a test of command validity. In fact we use
	cmdPtr->flags&CMD_IS_DELETED to perform that test. Also removed the
	setting to NULL, since any extension following the advice of the old
	comment is going to be broken by NRE anyway, and needs to shift to
	flag-based testing (or stop intruding into such internal matters).
	Part of [Bug 2486550].

2009-01-09  Don Porter  <dgp@users.sourceforge.net>

	* generic/tclStringObj.c (STRING_SIZE): [Bug 2494093]: Corrected
	failure to limit memory allocation requests to the sizes that can be
	supported by Tcl's memory allocation routines.

2009-01-09  Donal K. Fellows  <dkf@users.sf.net>

	* generic/tclNamesp.c (NamespaceEnsembleCmd): [Bug 1558654]: Error out
	when someone gives wrong # of args to [namespace ensemble create].

2009-01-08  Don Porter  <dgp@users.sourceforge.net>

	* generic/tclStringObj.c (STRING_UALLOC): [Bug 2494093]: Added missing
	parens required to get correct results out of things like
	STRING_UALLOC(num + append).

2009-01-08  Donal K. Fellows  <dkf@users.sf.net>

	* generic/tclDictObj.c, generic/tclIndexObj.c, generic/tclListObj.c,
	* generic/tclObj.c, generic/tclStrToD.c, generic/tclUtil.c,
	* generic/tclVar.c: Generate errorcodes for the error cases which
	approximate to "I can't interpret that string as one of those" and
	"You gave me the wrong number of arguments".

2009-01-07  Donal K. Fellows  <dkf@users.sf.net>

	* doc/dict.n: [Tk Bug 2491235]: Added more examples.

	* tests/oo.test (oo-22.1): Adjusted test to be less dependent on the
	specifics of how [info frame] reports general frame information, and
	instead to focus on what methods add to it; that's really what the
	test is about anyway.

2009-01-06  Don Porter  <dgp@users.sourceforge.net>

	* tests/stringObj.test:	Revise tests that demand a NULL Tcl_ObjType
	in certain values to construct those values with [testdstring] so
	there's no lack of robustness depending on the shimmer history of
	shared literals.

2009-01-06  Donal K. Fellows  <dkf@users.sf.net>

	* generic/tclDictObj.c (DictIncrCmd): Corrected twiddling in internals
	of dictionaries so that literals can't get destroyed.

	* tests/expr.test: [Bug 2006879]: Eliminate non-ASCII char.

	* generic/tclOOInfo.c (InfoObjectMethodsCmd,InfoClassMethodsCmd):
	[Bug 2489836]: Only delete pointers that were actually allocated!

	* generic/tclOO.c (TclNRNewObjectInstance, Tcl_NewObjectInstance):
	[Bug 2481109]: Perform search for existing commands in right context.

2009-01-05  Donal K. Fellows  <dkf@users.sf.net>

	* generic/tclCmdMZ.c (TclNRSourceObjCmd): [Bug 2412068]: Make
	* generic/tclIOUtil.c (TclNREvalFile):    implementation of the
	[source] command be NRE enabled so that [yield] inside a script
	sourced in a coroutine can work.

2009-01-04  Donal K. Fellows  <dkf@users.sf.net>

	* generic/tclCmdAH.c: Tidy up spacing and code style.

2009-01-03  Kevin B. Kenny  <kennykb@acm.org>

	* library/clock.tcl (tcl::clock::add): Fixed error message formatting
	in the case where [clock add] is presented with a bad switch.
	* tests/clock.test (clock-65.1) Added a test case for the above
	problem [Bug 2481670].

2009-01-02  Donal K. Fellows  <dkf@users.sf.net>

	* unix/tcl.m4 (SC_CONFIG_CFLAGS): [Bug 878333]: Force the use of the
	compatibility version of mkstemp() on IRIX.
	* unix/configure.in, unix/Makefile.in (mkstemp.o):
	* compat/mkstemp.c (new file): [Bug 741967]: Added a compatibility
	implementation of the mkstemp() function, which is apparently needed
	on some platforms.

        ******************************************************************
        *** CHANGELOG ENTRIES FOR 2008 IN "ChangeLog.2008"             ***
        *** CHANGELOG ENTRIES FOR 2006-2007 IN "ChangeLog.2007"        ***
        *** CHANGELOG ENTRIES FOR 2005 IN "ChangeLog.2005"             ***
        *** CHANGELOG ENTRIES FOR 2004 IN "ChangeLog.2004"             ***
        *** CHANGELOG ENTRIES FOR 2003 IN "ChangeLog.2003"             ***
        *** CHANGELOG ENTRIES FOR 2002 IN "ChangeLog.2002"             ***
        *** CHANGELOG ENTRIES FOR 2001 IN "ChangeLog.2001"             ***
        *** CHANGELOG ENTRIES FOR 2000 IN "ChangeLog.2000"             ***
        *** CHANGELOG ENTRIES FOR 1999 AND EARLIER IN "ChangeLog.1999" ***
        ******************************************************************
<|MERGE_RESOLUTION|>--- conflicted
+++ resolved
@@ -1,5 +1,3 @@
-<<<<<<< HEAD
-=======
 2013-01-04  Donal K. Fellows  <dkf@users.sf.net>
 
 	* generic/tclEnsemble.c (CompileBasicNArgCommand): Added very simple
@@ -15,7 +13,6 @@
 	* generic/tclInt.h:      Insure that PURIFY builds cannot exploit the
 	* generic/tclExecute.c:  Tcl stack to hide mem defects.
 
->>>>>>> 6b841292
 2013-01-03  Donal K. Fellows  <dkf@users.sf.net>
 
 	* doc/fconfigure.n, doc/CrtChannel.3: Updated to reflect the fact that
