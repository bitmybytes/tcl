2012-07-31  Jan Nijtmans  <nijtmans@users.sf.net>

	* win/nmakehlp.c: Backport from Tcl 8.6, but add -Q option from
	sampleextension.

2012-07-28  Jan Nijtmans  <nijtmans@users.sf.net>

	* tests/clock.test:    [Bug 3549770] Multiple test failures running tcltest
	* tests/registry.test: outside build tree
	* tests/winDde.test:

2012-07-27  Jan Nijtmans  <nijtmans@users.sf.net>

	* generic/tclUniData.c:   Support Unicode 6.2 (Add Turkish lira sign)
	* generic/regc_locale.c:

2012-07-24  Don Porter  <dgp@users.sourceforge.net>

	*** 8.5.12 TAGGED FOR RELEASE ***

	* generic/tcl.h:	Bump to 8.5.12 for release.
	* library/init.tcl:
	* tools/tcl.wse.in:
	* unix/configure.in:
	* unix/tcl.spec:
	* win/configure.in:
	* README:

	* unix/configure:	autoconf-2.59
	* win/configure:

	* changes:	Update for 8.5.12 release.

2012-07-19  Joe Mistachkin  <joe@mistachkin.com>

	* generic/tclTest.c: Fix several more missing mutex-locks in
	TestasyncCmd.

2012-07-19  Alexandre Ferrieux  <ferrieux@users.sourceforge.net>

	* generic/tclTest.c: [Bug 3544685]: Missing mutex-lock in
	TestasyncCmd since 2011-08-19. Unbounded gratitude to Stuart
	Cassoff for spotting it.

2012-07-17  Jan Nijtmans  <nijtmans@users.sf.net>

	* win/makefile.vc: [Bug 3544932]: Visual studio compiler check fails

2012-07-16  Donal K. Fellows  <dkf@users.sf.net>

	* unix/tclUnixCompat.c (TclpGetPwNam, TclpGetPwUid, TclpGetGrNam)
	(TclpGetGrGid): [Bug 3544683]: Use the elaborate memory management
	scheme outlined on http://www.opengroup.org/austin/docs/austin_328.txt
	to handle Tcl's use of standard reentrant versions of the passwd/group
	access functions so that everything can work on all BSDs. Problem
	identified by Stuart Cassoff.

2012-07-11  Jan Nijtmans  <nijtmans@users.sf.net>

	* win/tclWinReg.c: [Bug #3362446]: registry keys command fails
	with 8.5/8.6. Follow Microsofts example better in order to prevent
	problems when using HKEY_PERFORMANCE_DATA.

2012-07-10  Jan Nijtmans  <nijtmans@users.sf.net>

	* unix/tclUnixNotfy.c: [Bug 3541646] Don't panic on triggerPipe overrun

2012-07-10  Donal K. Fellows  <dkf@users.sf.net>

	* win/tclWinSock.c (InitializeHostName): Corrected logic that
	extracted the name of the computer from the gethostname call so that
	it would use the name on success, not failure. Also ensured that the
	buffer size is exactly that recommended by Microsoft.

2012-07-05  Don Porter  <dgp@users.sourceforge.net>

	* unix/tclUnixPipe.c:	[Bug 1189293] Make "<<" binary safe.
	* win/tclWinPipe.c:

2012-06-29  Jan Nijtmans  <nijtmans@users.sf.net>

	* library/msgcat/msgcat.tcl:   Add tn, ro_MO and ru_MO to msgcat.

2012-06-29  Harald Oehlmann <harald.oehlmann@elmicron.de>

	* library/msgcat/msgcat.tcl:	[Bug 3536888] Locale guessing of msgcat
	* library/msgcat/pkgIndex.tcl:  fails on (some) Windows 7.  Bump to 1.4.5
	* unix/Makefile.in
	* win/Makefile.in

2012-06-29  Donal K. Fellows  <dkf@users.sf.net>

	* doc/GetIndex.3: Reinforced the description of the requirement for
	the tables of names to index over to be static, following posting to
	tcl-core by Brian Griffin about a bug caused by Tktreectrl not obeying
	this rule correctly. This does not represent a functionality change,
	merely a clearer documentation of a long-standing constraint.

2012-06-25  Don Porter  <dgp@users.sourceforge.net>

	* generic/tclFileSystem.h:	[Bug 3024359] Make sure that the
	* generic/tclIOUtil.c:	per-thread cache of the list of file systems
	* generic/tclPathObj.c:	currently registered is only updated at times
	when no active loops are traversing it.  Also reduce the amount of
	epoch storing and checking to where it can make a difference.

2012-06-25  Donal K. Fellows  <dkf@users.sf.net>

	* generic/tclCmdAH.c (EncodingDirsObjCmd): [Bug 3537605]: Do the right
	thing when reporting errors with the number of arguments.

2012-06-25  Jan Nijtmans  <nijtmans@users.sf.net>

	* generic/tclfileName.c: [Patch #1536227]: Cygwin network pathname
	* tests/fileName.test:   support

2012-06-23  Jan Nijtmans  <nijtmans@users.sf.net>

	* unix/tclUnixNotfy.c: [Bug 3508771]: Cygwin notifier for handling
	win32 events.

2012-06-21  Jan Nijtmans  <nijtmans@users.sf.net>

	* win/tclWinReg.c:          [Bug #3362446]: registry keys command fails
	* tests/registry.test:      with 8.5/8.6
	* library/reg/pkgIndex.tcl: registry version to 1.2.2

2012-06-11  Don Porter  <dgp@users.sourceforge.net>

	* generic/tclBasic.c:	[Bug 3532959] Make sure the lifetime management
	* generic/tclProc.c:	of entries in the linePBodyPtr hash table can
	* tests/proc.test:	tolerate either order of teardown, interp first,
	or Proc first.

2012-06-08  Don Porter  <dgp@users.sourceforge.net>

	* unix/configure.in:	Update autogoo for gettimeofday().
	* unix/tclUnixPort.h:	Thanks Joe English.
	* unix/configure:	autoconf 2.13

	* unix/tclUnixPort.h:	[Bug 3530533] Centralize #include <pthread.h>
	* unix/tclUnixThrd.c:	in the tclUnixPort.h header so that old unix
	systems that need inclusion in all compilation units are supported.

2012-06-06  Jan Nijtmans  <nijtmans@users.sf.net>

	* unix/tclUnixInit.c: On Cygwin, use win32 API in stead of uname()
	to determine the tcl_platform variables.

2012-05-31  Donal K. Fellows  <dkf@users.sf.net>

	* doc/safe.n: [Bug 1997845]: Corrected formatting so that generated
	* tools/tcltk-man2html.tcl (cross-reference): HTML can link properly.

2012-05-29  Donal K. Fellows  <dkf@users.sf.net>

	* doc/expr.n, doc/mathop.n: [Bug 2931407]: Clarified semantics of
	division and remainder operators.

2012-05-25  Donal K. Fellows  <dkf@users.sf.net>

	* doc/namespace.n, doc/Ensemble.3: [Bug 3528418]: Document what is
	going on with respect to qualification of command prefixes in ensemble
	subcommand maps.

2012-05-25  Jan Nijtmans  <nijtmans@users.sf.net>

	* win/tclWinDde.c:	[Bug 473946] special characters not correctly
	* win/Makefile.in:	sent, now for XTYP_EXECUTE as well as
	XTYP_REQUEST.  Fix "make genstubs" when cross-compiling on UNIX

2012-05-24  Jan Nijtmans  <nijtmans@users.sf.net>

	* tools/genStubs.tcl:  Take cygwin handling of X11 into account.
	* generic/tcl*Decls.h: re-generated
	* generic/tclStubInit.c:  Implement TclpIsAtty, Cygwin only.
	* doc/dde.n: Doc fix: "dde execute iexplore" doesn't work
	without -async, because iexplore doesn't return a value

2012-05-22  Jan Nijtmans  <nijtmans@users.sf.net>

	* tools/genStubs.tcl:   Let cygwin share stub table with win32
	* win/Makefile.in:      Don't hardcode dde and reg dll version numbers
	* win/tclWinSock.c:     implement TclpInetNtoa for win32
	* generic/tclInt.decls: Revert most of [fcc5957e59], since when
	  we let cygwin share the win32 stub table this is no longer necessary
	* generic/tcl*Decls.h:  re-generated

2012-05-21  Don Porter  <dgp@users.sourceforge.net>

	* generic/tclFileName.c: When using Tcl_SetObjLength() calls to grow
	* generic/tclIOUtil.c:	 and shrink the objPtr->bytes buffer, care must
	be taken that the value cannot possibly become pure Unicode.  Calling
	Tcl_AppendToObj() has the possibility of making such a conversion.  Bug
	found while valgrinding the trunk.

2012-05-17  Donal K. Fellows  <dkf@users.sf.net>

	* generic/tclCmdMZ.c (Tcl_SwitchObjCmd): [Bug 3106532]: Corrected
	resulting indexes from -indexvar option to be usable with [string
	range]; this was always the intention (and is consistent with [regexp
	-indices] too).
	***POTENTIAL INCOMPATIBILITY***
	Uses of [switch -regexp -indexvar] that previously compensated for the
	wrong offsets (by subtracting 1 from the end indices) now do not need
	to do so as the value is correct.

	* library/safe.tcl (safe::InterpInit): Ensure that the module path is
	constructed in the correct order.
	(safe::AliasGlob): [Bug 2964715]: More extensive handling of what
	globbing is required to support package loading.

	* doc/expr.n: [Bug 3525462]: Corrected statement about what happens
	when comparing "0y" and "0x12"; the previously documented behavior was
	actually a subtle bug (now long-corrected).

2012-05-13  Jan Nijtmans  <nijtmans@users.sf.net>

	* win/tclWinDde.c:	Protect against receiving strings without
	ending \0, as external applications (or Tcl with TIP #106) could
	generate that.

2012-05-10  Jan Nijtmans  <nijtmans@users.sf.net>

	* win/tclWinDde.c:		[Bug 473946] special characters not
	* library/dde/pkgIndex.tcl:	correctly sent.  Bump to 1.3.3

2012-05-02  Jan Nijtmans  <nijtmans@users.sf.net>

	* generic/configure.in:		Better detection and implementation for
	* generic/configure:		cpuid instruction on Intel-derived
	* generic/tclUnixCompat.c:	processors, both 32-bit and 64-bit.
	* generic/tclTest.c:		Move cpuid testcase from win-specific
	* win/tclWinTest.c:		to generic tests, as it should work on
	* tests/platform.test:		all Intel-related platforms now

2012-04-27  Jan Nijtmans  <nijtmans@users.sf.net>

	* generic/tclPort.h:    Move CYGWIN-specific stuff from tclPort.h to
	* generic/tclEnv.c:     tclUnixPort.h, where it belongs.
	* unix/tclUnixPort.h:
	* unix/tclUnixFile.c:

2012-04-27  Donal K. Fellows  <dkf@users.sf.net>

	* library/init.tcl (auto_execok): Allow shell builtins to be detected
	even if they are upper-cased.

2012-04-26  Jan Nijtmans  <nijtmans@users.sf.net>

	* generic/tclStubInit.c:    get rid of _ANSI_ARGS_
	* generic/tclIntPlatDecls.h
	* unix/tclUnixPort.h
	* unix/tclAppInit.c
	* win/tclAppInit.c

2012-04-24  Jan Nijtmans  <nijtmans@users.sf.net>

	* generic/tclInt.decls:		[Bug 3508771] load tclreg.dll in cygwin
	* generic/tclIntPlatDecls.h:	tclsh Implement TclWinGetSockOpt,
	* generic/tclStubInit.c:	TclWinGetServByName and TclWinCPUID
	* generic/tclUnixCompat.c:	for Cygwin.
	* unix/configure.in:
	* unix/configure:
	* unix/tclUnixCompat.c:

2012-04-18  Kevin B. Kenny  <kennykb@acm.org>

	* library/tzdata/Africa/Casablanca:
	* library/tzdata/America/Port-au-Prince:
	* library/tzdata/Asia/Damascus:
	* library/tzdata/Asia/Gaza:
	* library/tzdata/Asia/Hebron: tzdata2012c

2012-04-16  Donal K. Fellows  <dkf@users.sf.net>

	* doc/FileSystem.3 (Tcl_FSOpenFileChannelProc): [Bug 3518244]: Fixed
	documentation of this filesystem callback function; it must not
	register its created channel - that's the responsibility of the caller
	of Tcl_FSOpenFileChannel - as that leads to reference leaks.

2012-04-11  Jan Nijtmans  <nijtmans@users.sf.net>

	* win/tclWinInit.c:     [Bug 3448512] [clock scan 1958-01-01] fails
	* win/tcl.m4:           in debug compilation.
	* win/configure:
	* unix/tcl.m4:          Use NDEBUG consistantly meaning: no debugging.
	* unix/configure:

2012-04-04  Jan Nijtmans  <nijtmans@users.sf.net>

	* win/tclWinSock.c:	[Bug 510001] TclSockMinimumBuffers needs
	* generic/tclIOSock.c:	platform implementation.
	* generic/tclInt.decls:
	* generic/tclIntDecls.h:
	* generic/tclStubInit.c:

2012-04-03  Jan Nijtmans  <nijtmans@users.sf.net>

	* generic/tclStubInit.c:	Remove the TclpGetTZName implementation
	* generic/tclIntDecls.h:	for Cygwin (from previous commit) ,
	* generic/tclIntPlatDecls.h:	re-generated
	* generic/tcl.decls:		cleanup unnecessary "generic" argument

2012-03-30  Jan Nijtmans  <nijtmans@users.sf.net>

	* generic/tclInt.decls:		[Bug 3508771] load tclreg.dll in cygwin
	* generic/tclIntPlatDecls.h:	tclsh.  Implement TclWinGetTclInstance,
	* generic/tclStubInit.c:	TclpGetTZName, and various more
	win32-specific internal functions for Cygwin, so win32 extensions
	using those can be loaded in the cygwin version of tclsh.

2012-03-30  Jan Nijtmans  <nijtmans@users.sf.net>

	* unix/tcl.m4:               [Bug 3511806] Compiler checks too early
	* unix/configure.in:         This change allows to build the cygwin
	* unix/tclUnixPort.h:        and mingw32 ports of Tcl/Tk to build
	* win/tcl.m4:                out-of-the-box using a native or cross-
	* win/configure.in:          compiler.
	* win/tclWinPort.h:          (autoconf still to be run!)

2012-03-27  Jan Nijtmans  <nijtmans@users.sf.net>

	* generic/tcl.h:	[Bug 3508771] Wrong Tcl_StatBuf used on MinGW
	* generic/tclFCmd.c:	[Bug 2015723] duplicate inodes from file stat
	on windows (but now for cygwin as well)

2012-03-25  Jan Nijtmans  <nijtmans@users.sf.net>

	* generic/tclInt.decls:		[Bug 3508771] load tclreg.dll in cygwin
	* generic/tclIntPlatDecls.h:	tclsh.  Implement TclWinConvertError,
	* generic/tclStubInit.c:	TclWinConvertWSAError, and various more
	* unix/Makefile.in:		win32-specific internal functions for
	* unix/tcl.m4:			Cygwin, so win32 extensions using those
	* unix/configure:		can be loaded in the cygwin version
	* win/tclWinError.c:		of tclsh.

2012-03-23  Jan Nijtmans  <nijtmans@users.sf.net>

	* generic/tclInt.decls:		Revert some cygwin-related signature
	* generic/tclIntPlatDecls.h:	changes from [835f8e1e9d] (2010-02-01).
	* win/tclWinError.c:		They were an attempt to make the cygwin
	port compile again, but since cygwin is based on unix this serves no
	purpose any more.

	* unix/Makefile.in:		Add tclWinError.c to the CYGWIN build.
	* unix/tcl.m4:
	* unix/configure:

2012-03-20  Jan Nijtmans  <nijtmans@users.sf.net>

	* generic/tcl.decls:		[Bug 3508771] load tclreg.dll in cygwin
	* generic/tclInt.decls:		tclsh. Implement TclWinGetPlatformId,
	* generic/tclIntPlatDecls.h:	Tcl_WinUtfToTChar, Tcl_WinTCharToUtf
	* generic/tclPlatDecls.h:	(and a dummy TclWinCPUID) for Cygwin,
	* generic/tclStubInit.c:	so win32 extensions using those can be
	* unix/tclUnixCompat.c:		loaded in the cygwin version of tclsh.

2012-03-19  Venkat Iyer <venkat@comit.com>

	* library/tzdata/America/Atikokan: Update to tzdata2012b.
	* library/tzdata/America/Blanc-Sablon
	* library/tzdata/America/Dawson_Creek
	* library/tzdata/America/Edmonton
	* library/tzdata/America/Glace_Bay
	* library/tzdata/America/Goose_Bay
	* library/tzdata/America/Halifax
	* library/tzdata/America/Havana
	* library/tzdata/America/Moncton
	* library/tzdata/America/Montreal
	* library/tzdata/America/Nipigon
	* library/tzdata/America/Rainy_River
	* library/tzdata/America/Regina
	* library/tzdata/America/Santiago
	* library/tzdata/America/St_Johns
	* library/tzdata/America/Swift_Current
	* library/tzdata/America/Toronto
	* library/tzdata/America/Vancouver
	* library/tzdata/America/Winnipeg
	* library/tzdata/Antarctica/Casey
	* library/tzdata/Antarctica/Davis
	* library/tzdata/Antarctica/Palmer
	* library/tzdata/Asia/Yerevan
	* library/tzdata/Atlantic/Stanley
	* library/tzdata/Pacific/Easter
	* library/tzdata/Pacific/Fakaofo
	* library/tzdata/America/Creston: (new)

2012-03-15  Jan Nijtmans  <nijtmans@users.sf.net>

	* generic/tcl.h: [Bug 3288345] Wrong Tcl_StatBuf used on Cygwin
	* unix/tclUnixFile.c
	* unix/tclUnixPort.h
	* win/cat.c:           Remove cygwin stuff no longer needed
	* win/tclWinFile.c
	* win/tclWinPort.h

2012-03-12  Jan Nijtmans  <nijtmans@users.sf.net>

	* win/tclWinFile.c: [Bug 3388350] mingw64 compiler warnings

2012-03-07  Andreas Kupries  <andreask@activestate.com>

	* library/http/http.tcl: [Bug 3498327]: Generate upper-case
	* library/http/pkgIndex.tcl: hexadecimal output for compliance
	* tests/http.test: with RFC 3986. Bumped version to 2.7.9.
	* unix/Makefile.in:
	* win/Makefile.in:

2012-03-06  Jan Nijtmans  <nijtmans@users.sf.net>

	* win/tclWinPort.h: Compatibility with older Visual Studio versions.

2012-03-04  Jan Nijtmans  <nijtmans@users.sf.net>

	* generic/tclLoad.c: Patch from the cygwin folks
	* unix/tcl.m4:
	* unix/configure: (re-generated)

2012-02-29  Jan Nijtmans  <nijtmans@users.sf.net>

	* generic/tclIOUtil.c:	[Bug 3466099] BOM in Unicode
	* generic/tclEncoding.c:
	* tests/source.test

2012-02-23  Donal K. Fellows  <dkf@users.sf.net>

	* tests/reg.test (14.21-23): Add tests relating to bug 1115587. Actual
	bug is characterised by test marked with 'knownBug'.

2012-02-17  Jan Nijtmans  <nijtmans@users.sf.net>

	* generic/tclIOUtil.c: [Bug 2233954]: AIX: compile error
	* unix/tclUnixPort.h:

2012-02-15  Donal K. Fellows  <dkf@users.sf.net>

	* generic/tclCompCmds.c (TclCompileDictForCmd): [Bug 3487626]: Fix
	crash in compilation of [dict for] when its implementation command is
	used directly rather than through the ensemble.

2012-02-09  Don Porter  <dgp@users.sourceforge.net>

	* generic/tclStringObj.c:	[Bug 3484402]: Correct Off-By-One
	error appending unicode. Thanks to Poor Yorick. Also corrected test
	for when growth is needed.

2012-02-06  Don Porter  <dgp@users.sourceforge.net>

	* generic/tclCompCmds.c: [Bug 3485022]: TclCompileEnsemble() avoid
	* tests/trace.test:	compile when exec traces set.

2012-02-06  Miguel Sofer  <msofer@users.sf.net>

	* generic/tclTrace.c:  Fix for [Bug 3484621]: insure that
	* tests/trace.test:    execution traces on bytecoded commands bump
	the interp's compile epoch.

2012-02-02  Jan Nijtmans  <nijtmans@users.sf.net>

	* generic/tclUniData.c: [FRQ 3464401]: Support Unicode 6.1
	* generic/regc_locale.c:

2012-02-02  Don Porter  <dgp@users.sourceforge.net>

	* win/tclWinFile.c:	[Bugs 2974459,2879351,1951574,1852572,
	1661378,1613456]: Revisions to the NativeAccess() routine that
	queries file permissions on Windows native filesystems.  Meant to
	fix numerous bugs where [file writable|readable|executable] "lies"
	about what operations are possible, especially when the file resides
	on a Samba share.  Patch merged from the fix-win-native-access branch.

2012-02-01  Donal K. Fellows  <dkf@users.sf.net>

	* doc/AddErrInfo.3: [Bug 3482614]: Documentation nit.

2012-01-26  Don Porter  <dgp@users.sourceforge.net>

	* generic/tclPathObj.c:	[Bug 3475569]: Add checks for unshared values
	before calls demanding them.  [Bug 3479689]: Stop memory corruption
	when shimmering 0-refCount value to "path" type.

2012-01-22  Jan Nijtmans  <nijtmans@users.sf.net>

	* tools/uniClass.tcl:    [Frq 3473670]: Various Unicode-related
	* tools/uniParse.tcl:    speedups/robustness. Enhanced tools to
	* generic/tclUniData.c:  be able to handle characters > 0xffff
	* generic/tclUtf.c:      Done in all branches in order to simplify
	* generic/regc_locale.c: merges for new Unicode versions (such as 6.1)

2012-01-22  Donal K. Fellows  <dkf@users.sf.net>

	* generic/tclDictObj.c (DictExistsCmd): [Bug 3475264]: Ensure that
	errors only ever happen when insufficient arguments are supplied, and
	not when a path doesn't exist or a dictionary is poorly formatted (the
	two cases can't be easily distinguished).

2012-01-21  Jan Nijtmans  <nijtmans@users.sf.net>

	* generic/tcl.h:        [Bug 3474726]: Eliminate detection of struct
	* generic/tclWinPort.h: _stat32i64, just use _stati64 in combination
	* generic/tclFCmd.c:    with _USE_32BIT_TIME_T, which is the same then.
	* generic/tclTest.c:    Only keep _stat32i64 usage for cygwin, so it
	* win/configure.in:     will not conflict with cygwin's own struct stat.
	* win/configure:

2012-01-21  Don Porter  <dgp@users.sourceforge.net>

	* generic/tclCmdMZ.c:	[Bug 3475667]: Prevent buffer read overflow.
	Thanks to "sebres" for the report and fix.

2012-01-17  Donal K. Fellows  <dkf@users.sf.net>

	* doc/dict.n (dict with): [Bug 3474512]: Explain better what is going
	on when a dictionary key and the dictionary variable collide.

2012-01-17  Don Porter  <dgp@users.sourceforge.net>

	* library/http/http.tcl:	Bump to version 2.7.8
	* library/http/pkgIndex.tcl:
	* unix/Makefile.in:
	* win/Makefile.in:

2012-01-13  Donal K. Fellows  <dkf@users.sf.net>

	* library/http/http.tcl (http::Connect): [Bug 3472316]: Ensure that we
	only try to read the socket error exactly once.

2012-01-09  Jan Nijtmans  <nijtmans@users.sf.net>

	* generic/tclUtf.c:      [Bug 3464428]: string is graph \u0120 is wrong
	* generic/regc_locale.c: Add table for Unicode [:cntrl:] class
	* tools/uniClass.tcl:    Generate Unicode [:cntrl:] class table
	* tests/utf.test:

2012-01-08  Kevin B. Kenny  <kennykb@acm.org>

	* library/clock.tcl (ReadZoneinfoFile): Corrected a bug where loading
	* tests/clock.test (clock-56.4):        zoneinfo would fail if one
	timezone abbreviation was a proper tail of another, and zic used the
	same bytes of the file to represent both of them.  Added a test case
	for the bug, using the same data that caused the observed failure
	"in the wild." [Bug 3470928]

2011-12-30  Venkat Iyer <venkat@comit.com>

	* library/tzdata/America/Bahia : Update to Olson's tzdata2011n
	* library/tzdata/America/Havana
	* library/tzdata/Europe/Kiev
	* library/tzdata/Europe/Simferopol
	* library/tzdata/Europe/Uzhgorod
	* library/tzdata/Europe/Zaporozhye
	* library/tzdata/Pacific/Fiji

2011-12-23  Jan Nijtmans  <nijtmans@users.sf.net>

	* generic/tclUtf.c:     [Bug 3464428] string is graph \u0120 is wrong
	* generic/tclUniData.c:
	* generic/regc_locale.c:
	* tests/utf.test:
	* tools/uniParse.tcl:   clean up some unused stuff, and be more robust
	against changes in UnicodeData.txt syntax

2011-12-11  Jan Nijtmans  <nijtmans@users.sf.net>

	* generic/regc_locale.c: [Bug 3457031]: Some Unicode 6.0 chars not
	* tests/utf.test:        in [:print:] class

2011-12-07  Jan Nijtmans  <nijtmans@users.sf.net>

	* tools/uniParse.tcl:    [Bug 3444754] string tolower \u01c5 is wrong
	* generic/tclUniData.c:
	* tests/utf.test:

2011-11-30  Jan Nijtmans  <nijtmans@users.sf.net>

	* library/tcltest/tcltest.tcl: [Bug 967195]: Make tcltest work
	when tclsh is compiled without using the setargv() function on mingw.

2011-11-29  Jan Nijtmans  <nijtmans@users.sf.net>

	* doc/tclsh.1:  Use the same shebang comment everywhere.
	* tools/str2c
	* tools/tcltk-man2html.tcl
	* win/Makefile.in: don't install tommath_(super)?class.h
	* unix/Makefile.in: don't install directories like 8.2 and 8.3

2011-11-22  Jan Nijtmans  <nijtmans@users.sf.net>

<<<<<<< HEAD
	* win/tclWinPort.h:   [Bug 2935503] Windows: file mtime
	* win/tclWinFile.c:  sets wrong time (VS2005+ only)
	* generic/tclTest.c:

2011-11-04  Don Porter  <dgp@users.sourceforge.net>

	*** 8.5.11 TAGGED FOR RELEASE ***

	* generic/tcl.h:	Bump to 8.5.11 for release.
	* library/init.tcl:
	* tools/tcl.wse.in:
	* unix/configure.in:
	* unix/tcl.spec:
	* win/configure.in:
	* README:

	* unix/configure:	autoconf-2.59
	* win/configure:

	* changes:	Update for 8.5.11 release.

2011-10-20  Don Porter  <dgp@users.sourceforge.net>

	* library/http/http.tcl:	Bump to version 2.7.7
	* library/http/pkgIndex.tcl:
	* unix/Makefile.in:
	* win/Makefile.in:

	* changes:	Updates for 8.5.11 release.

2011-10-18  Reinhard Max  <max@suse.de>

	* library/clock.tcl (::tcl::clock::GetSystemTimeZone): Cache the
	time zone only if it was detected by one of the expensive
	methods. Otherwise after unsetting TCL_TZ or TZ the previous value
	will still be used.

2011-10-15  Venkat Iyer <venkat@comit.com>
	* library/tzdata/America/Sitka : Update to Olson's tzdata2011l
	* library/tzdata/Pacific/Fiji
	* library/tzdata/Asia/Hebron (New)
=======
	* generic/tclCmdAH.c:   [Bug 3354324] Windows: file mtime
	* generic/tclIOUtil.c:  sets wrong time
>>>>>>> d28d30d4

2011-10-11  Jan Nijtmans  <nijtmans@users.sf.net>

	* win/tclWinFile.c:    [Bug 2935503] Incorrect mode field
	returned by file stat command

2011-10-07  Jan Nijtmans  <nijtmans@users.sf.net>

	* generic/tclIORChan.c:    Fix gcc warning
	(discovered with latest mingw, based on gcc 4.6.1)
	* tests/env.test:      Fix env.test, when running
	under wine 1.3 (partly backported from Tcl 8.6)

2011-10-03  Venkat Iyer <venkat@comit.com>

	* library/tzdata/Africa/Dar_es_Salaam: Update to Olson's tzdata2011k
	* library/tzdata/Africa/Kampala
	* library/tzdata/Africa/Nairobi
	* library/tzdata/Asia/Gaza
	* library/tzdata/Europe/Kaliningrad
	* library/tzdata/Europe/Kiev
	* library/tzdata/Europe/Minsk
	* library/tzdata/Europe/Simferopol
	* library/tzdata/Europe/Uzhgorod
	* library/tzdata/Europe/Zaporozhye
	* library/tzdata/Pacific/Apia

2011-09-16  Donal K. Fellows  <dkf@users.sf.net>

	* generic/tclProc.c (ProcWrongNumArgs): [Bugs 3400658,3408830]:
	Corrected the handling of procedure error messages (found by TclOO).

2011-09-16  Jan Nijtmans  <nijtmans@users.sf.net>

	* generic/tcl.h:        Don't change Tcl_UniChar type when
	* generic/regcustom.h:  TCL_UTF_MAX == 4 (not supported anyway)

2011-09-16  Donal K. Fellows  <dkf@users.sf.net>

	* library/http/http.tcl (http::geturl): [Bug 3391977]: Ensure that the
	-headers option overrides the -type option (important because -type
	has a default that is not always appropriate, and the header must not
	be duplicated).

2011-09-13  Don Porter  <dgp@users.sourceforge.net>

	* generic/tclUtil.c:	[Bug 3390638] Workaround broken solaris
	studio cc optimizer.  Thanks to Wolfgang S. Kechel.

	* generic/tclDTrace.d:	[Bug 3405652] Portability workaround for
	broken system DTrace support.  Thanks to Dagobert Michelson.

2011-09-12  Jan Nijtmans  <nijtmans@users.sf.net>

	* win/tclWinPort.h: [Bug 3407070] tclPosixStr.c won't build with
	EOVERFLOW==E2BIG

2011-09-07  Don Porter  <dgp@users.sourceforge.net>

	* generic/tclCompExpr.c: [Bug 3401704] Allow function names like
	* tests/parseExpr.test:	 influence(), nanobot(), and 99bottles()
	that have been parsed as missing operator syntax errors before
	with the form NUMBER + FUNCTION.
	***POTENTIAL INCOMPATIBILITY***

2011-09-06  Venkat Iyer <venkat@comit.com>

	* library/tzdata/America/Goose_Bay: Update to Olson's tzdata2011i
	* library/tzdata/America/Metlakatla:
	* library/tzdata/America/Resolute:
	* library/tzdata/America/St_Johns:
	* library/tzdata/Europe/Kaliningrad:
	* library/tzdata/Pacific/Apia:
	* library/tzdata/Pacific/Honolulu:
	* library/tzdata/Africa/Juba: (new)

2011-09-01  Don Porter  <dgp@users.sourceforge.net>

	* generic/tclStrToD.c:	[Bug 3402540] Corrections to TclParseNumber()
	* tests/binary.test:	to make it reject invalid Nan(Hex) strings.

	* tests/scan.test:	[scan Inf %g] is portable; remove constraint.

2011-08-30  Donal K. Fellows  <dkf@users.sf.net>

	* generic/tclInterp.c (SlaveCommandLimitCmd, SlaveTimeLimitCmd):
	[Bug 3398794]: Ensure that low-level conditions in the limit API are
	enforced at the script level through errors, not a Tcl_Panic. This
	means that interpreters cannot read their own limits (writing already
	did not work).

2011-08-19  Alexandre Ferrieux  <ferrieux@users.sourceforge.net>

	* generic/tclTest.c: [Bug 2981154]: async-4.3 segfault.
	* tests/async.test:  [Bug 1774689]: async-4.3 sometimes fails.

2011-08-18  Jan Nijtmans  <nijtmans@users.sf.net>

	* generic/tclUniData.c: [Bug 3393714]: Overflow in toupper delta
	* tools/uniParse.tcl
	* tests/utf.test

2011-08-17  Don Porter  <dgp@users.sourceforge.net>

	* generic/tclGet.c: [Bug 3393150]: Overlooked free of intreps.
	(It matters for bignums!)

2011-08-16  Jan Nijtmans  <nijtmans@users.sf.net>

	* generic/tclCmdAH.c:    [Bug 3388350]: mingw64 compiler warnings
	* generic/tclFCmd.c      In mingw, sys/stat.h must be included
	* generic/tclFileName.c  before winsock2.h, so make sure of that.
	* generic/tclIOUtil.c
	* generic/tclBasic.c
	* generic/tclBinary.c
	* generic/tclHash.c
	* generic/tclTest.c
	* win/tclWinChan.c
	* win/tclWinConsole.c
	* win/tclWinDde.c
	* win/tclWinFile.c
	* win/tclWinReg.c
	* win/tclWinSerial.c
	* win/tclWinSock.c
	* win/tclWinThrd.c

2011-08-15  Don Porter  <dgp@users.sourceforge.net>

	* generic/tclBasic.c: [Bug 3390272]: Leak of [info script] value.

2011-08-15  Jan Nijtmans  <nijtmans@users.sf.net>

	* win/tclWinPort.h:    [Bug 3388350]: mingw64 compiler warnings
	* win/tclWinPipe.c
	* win/tclWinSock.c
	* win/configure.in
	* win/configure
	* generic/tclPosixStr.c
	* generic/tclStrToD.c

2011-08-12  Don Porter  <dgp@users.sourceforge.net>

	* generic/tclPathObj.c:	[Bug 3389764]: Eliminate possibility that dup
	of a "path" value can create reference cycle.

2011-08-09  Jan Nijtmans  <nijtmans@users.sf.net>

	* win/tclWinConsole.c: [Bug 3388350]: mingw64 compiler warnings
	* win/tclWinDde.c
	* win/tclWinPipe.c
	* win/tclWinSerial.c

2011-08-05  Kevin B. Kenny  <kennykb@acm.org>

	* generic/tclStrToD.c: [Bug 3386975]: Plugged a memory leak in
	double->string conversion.

2011-07-28  Don Porter  <dgp@users.sourceforge.net>

	* library/tzdata/Asia/Anadyr: Update to Olson's tzdata2011h
	* library/tzdata/Asia/Irkutsk:
	* library/tzdata/Asia/Kamchatka:
	* library/tzdata/Asia/Krasnoyarsk:
	* library/tzdata/Asia/Magadan:
	* library/tzdata/Asia/Novokuznetsk:
	* library/tzdata/Asia/Novosibirsk:
	* library/tzdata/Asia/Omsk:
	* library/tzdata/Asia/Sakhalin:
	* library/tzdata/Asia/Vladivostok:
	* library/tzdata/Asia/Yakutsk:
	* library/tzdata/Asia/Yekaterinburg:
	* library/tzdata/Europe/Kaliningrad:
	* library/tzdata/Europe/Moscow:
	* library/tzdata/Europe/Samara:
	* library/tzdata/Europe/Volgograd:
	* library/tzdata/America/Kralendijk: (new)
	* library/tzdata/America/Lower_Princes: (new)

2011-07-21  Jan Nijtmans  <nijtmans@users.sf.net>

	* win/tclWinPort.h: [Bug 3372130]: Fix hypot math function with MSVC10

2011-07-19  Don Porter  <dgp@users.sourceforge.net>

	* generic/tclUtil.c:	[Bug 3371644]: Repair failure to properly handle
	* tests/util.test: (length == -1) scanning in TclConvertElement().

2011-07-15  Don Porter  <dgp@users.sourceforge.net>

	* generic/tclCompile.c: Avoid segfaults when RecordByteCodeStats()
	is called in a deleted interp.

2011-07-08  Donal K. Fellows  <dkf@users.sf.net>

	* doc/http.n: [FRQ 3358415]: State what RFC defines HTTP/1.1.

2011-07-03  Donal K. Fellows  <dkf@users.sf.net>

	* doc/FileSystem.3: Corrected statements about ctime field of 'struct
	stat'; that was always the time of the last metadata change, not the
	time of creation.

2011-07-02  Kevin B. Kenny  <kennykb@acm.org>

	* generic/tclStrToD.c:
	* generic/tclTomMath.decls:
	* generic/tclTomMathDecls.h:
	* macosx/Tcl.xcode/project.pbxproj:
	* macosx/Tcl.xcodeproj/project.pbxproj:
	* tests/util.test:
	* unix/Makefile.in:
	* win/Makefile.in:
	* win/Makefile.vc:
	Fix a bug where bignum->double conversion is "round up" and
	not "round to nearest" (causing expr double(1[string repeat 0 23])
	not to be 1e+23). [Bug 3349507]

2011-06-30  Reinhard Max  <max@suse.de>

	* unix/configure.in: Add a volatile declaration to the test for
	TCL_STACK_GROWS_UP to prevent gcc 4.6 from producing invalid
	results due to aggressive optimisation.

2011-06-23  Don Porter  <dgp@users.sourceforge.net>

	*** 8.5.10 TAGGED FOR RELEASE ***

	* changes:	Update for 8.5.10 release.

2011-06-22  Andreas Kupries  <andreask@activestate.com>

	* library/platform/pkgIndex.tcl: Updated to platform 1.0.10. Added
	* library/platform/platform.tcl: handling of the DEB_HOST_MULTIARCH
	* unix/Makefile.in: location change for libc.
	* win/Makefile.in:

	* generic/tclInt.h: Fixed the inadvertently committed disabling of
	  stack checks, see my 2010-11-15 commit.

2011-06-21  Don Porter  <dgp@users.sourceforge.net>

	* changes:	Update for 8.5.10 release.

	* library/tcltest/tcltest.tcl (loadIntoSlaveInterpreter):
	* library/tcltest/pkgIndex.tcl: Backport tcltest 2.3.3 for release
	* unix/Makefile.in: with Tcl 8.5.*.
	* win/Makefile.in:

	* tests/init.test:	Update test files to use new command.
	* tests/pkg.test:

	* generic/tclLink.c:	Prevent multiple links to a single Tcl
	variable when calling Tcl_LinkVar(). [Bug 3317466]

2011-06-13  Don Porter  <dgp@users.sourceforge.net>

	* generic/tclStrToD.c:  [Bug 3315098] Mem leak fix from Gustaf Neumann.

2011-06-02  Don Porter  <dgp@users.sourceforge.net>

	* generic/tclBasic.c:	Removed TclCleanupLiteralTable(), and old
	* generic/tclInt.h:	band-aid routine put in place while a fix
	* generic/tclLiteral.c:	for [Bug 994838] took shape.  No longer needed.

2011-06-02  Donal K. Fellows  <dkf@users.sf.net>

	* generic/tclInt.h (TclInvalidateNsCmdLookup): [Bug 3185407]: Extend
	the set of epochs that are potentially bumped when a command is
	created, for a slight performance drop (in some circumstances) and
	improved semantics.

2011-06-01  Jan Nijtmans  <nijtmans@users.sf.net>

	* generic/tclUtil.c:   Fix for [Bug 3309871]: Valgrind finds:
	invalid read in TclMaxListLength()

2011-05-25  Don Porter  <dgp@users.sourceforge.net>

	* library/msgcat/msgcat.tcl:	Backport improvements to msgcat
	* library/msgcat/pkgIndex.tcl:	package.  Bump to 1.4.4
	* unix/Makefile.in
	* win/Makefile.in

2011-05-24  Venkat Iyer <venkat@comit.com>

	* library/tzdata/Africa/Cairo: Update to Olson tzdata2011g

2011-05-17  Andreas Kupries  <andreask@activestate.com>

	* generic/tclCompile.c (TclFixupForwardJump): Tracked down and fixed
	* generic/tclBasic.c (TclArgumentBCEnter): the cause of a violation
	of my assertion that 'ePtr->nline == objc' in TclArgumentBCEnter.
	When a bytecode was grown during jump fixup the pc -> command line
	mapping was not updated. When things aligned just wrong the mapping
	would direct command A to the data for command B, with a different
	number of arguments.

2011-05-10  Don Porter  <dgp@users.sourceforge.net>

	* generic/tclInt.h:     New internal routines TclScanElement() and
	* generic/tclUtil.c:    TclConvertElement() are rewritten guts of
	machinery to produce string rep of lists.  The new routines avoid
	and correct [Bug 3173086].  See comments for much more detail.

	* generic/tclDictObj.c:         Update all callers.
	* generic/tclIndexObj.c:
	* generic/tclListObj.c:
	* generic/tclUtil.c:
	* tests/list.test:

2011-05-09  Don Porter  <dgp@users.sourceforge.net>

	* generic/tclListObj.c:	Revise empty string tests so that we avoid
	potentially expensive string rep generations, especially for dicts.

2011-05-07  Miguel Sofer  <msofer@users.sf.net>

	* generic/tclInt.h: fix USE_TCLALLOC so that it can be enabled
	* unix/Makefile.in: without editing the Makefile

2011-05-05  Don Porter  <dgp@users.sourceforge.net>

	* generic/tclListObj.c:	Stop generating string rep of dict when
	converting to list.  Tolerate NULL interps more completely.

2011-05-03  Don Porter  <dgp@users.sourceforge.net>

	* generic/tclUtil.c:	Tighten Tcl_SplitList().
	* generic/tclListObj.c:	Tighten SetListFromAny().
	* generic/tclDictObj.c:	Tighten SetDictFromAny().

2011-05-02  Don Porter  <dgp@users.sourceforge.net>

	* generic/tclCmdMZ.c:	Revised TclFindElement() interface.  The
	* generic/tclDictObj.c:	final argument had been bracePtr, the address
	* generic/tclListObj.c:	of a boolean var, where the caller can be told
	* generic/tclParse.c:	whether or not the parsed list element was
	* generic/tclUtil.c:	enclosed in braces.  In practice, no callers
	really care about that.  What the callers really want to know is
	whether the list element value exists as a literal substring of the
	string being parsed, or whether a call to TclCopyAndCollpase() is
	needed to produce the list element value.  Now the final argument
	is changed to do what callers actually need.  This is a better fit
	for the calls in tclParse.c, where now a good deal of post-processing
	checking for "naked backslashes" is no longer necessary.
	***POTENTIAL INCOMPATIBILITY***
	For any callers calling in via the internal stubs table who really
	do use the final argument explicitly to check for the enclosing brace
	scenario.  Simply looking for the braces where they must be is the
	revision available to those callers, and it will backport cleanly.

	* tests/parse.test:	Tests for expanded literals quoting detection.

	* generic/tclCompCmds.c:	New TclFindElement() is also a better
	fit for the [switch] compiler.

	* generic/tclInt.h:	Replace TclCountSpaceRuns() with
	* generic/tclListObj.c:	TclMaxListLength() which is the function we
	* generic/tclUtil.c:	actually want.
	* generic/tclCompCmds.c:

	* generic/tclCompCmds.c: Rewrite of parts of the switch compiler to
	better use the powers of TclFindElement() and do less parsing on
	its own.

2011-04-28  Don Porter  <dgp@users.sourceforge.net>

	* generic/tclInt.h:	New utility routines:
	* generic/tclParse.c:	TclIsSpaceProc() and
	* generic/tclUtil.c:	TclCountSpaceRuns()

	* generic/tclCmdMZ.c:	Use new routines to replace calls to
	* generic/tclListObj.c:	isspace() and their /* INTL */ risk.
	* generic/tclStrToD.c:
	* generic/tclUtf.c:
	* unix/tclUnixFile.c:

2011-04-27  Don Porter  <dgp@users.sourceforge.net>

	* generic/tclListObj.c:	FreeListInternalRep() cleanup.

	* generic/tclBinary.c:	Backport fix for [Bug 2857044].
	* generic/tclDictObj.c:	All freeIntRepProcs set typePtr to NULL.
	* generic/tclEncoding.c:
	* generic/tclIndexObj.c:
	* generic/tclListObj.c:
	* generic/tclNamesp.c:
	* generic/tclObj.c:
	* generic/tclPathObj.c:
	* generic/tclProc.c:
	* generic/tclRegexp.c:
	* generic/tclStringObj.c:
	* generic/tclVar.c:

2011-04-21  Don Porter  <dgp@users.sourceforge.net>

	* generic/tclInt.h:	Use macro to set List intreps.
	* generic/tclListObj.c:

	* generic/tclCmdIL.c:	Limits on list length were too strict.
	* generic/tclInt.h:	Revised panics to errors where possible.
	* generic/tclListObj.c:

	* generic/tclCompile.c:	Make sure SetFooFromAny routines react
	* generic/tclIO.c:	reasonably when passed a NULL interp.
	* generic/tclIndexObj.c:
	* generic/tclListObj.c:
	* generic/tclNamesp.c:
	* generic/tclObj.c:
	* generic/tclProc.c:
	* macosx/tclMacOSXFCmd.c:

2011-04-21  Jan Nijtmans  <nijtmans@users.sf.net>

	* generic/tcl.h:       fix for [Bug 3288345]: Wrong Tcl_StatBuf
	* generic/tclInt.h:    used on MinGW. Make sure that all _WIN32
	* win/tclWinFile.c:    compilers use exactly the same layout
	* win/configure.in:    for Tcl_StatBuf - the one used by MSVC6 -
	* win/configure:       in all situations.

2011-04-20  Andreas Kupries  <andreask@activestate.com>

	* generic/tclFCmd.c (TclFileAttrsCmd): Added commands to reset the
	typePtr of the Tcl_Obj* whose int-rep was just purged. Required to
	prevent a dangling IndexRep* to reused, smashing the heap. See
	also the entries at 2011-04-16 and 2011-03-24 for the history of
	the problem.

2011-04-19  Don Porter  <dgp@users.sourceforge.net>

	* generic/tclConfig.c:	Reduce internals access in the implementation
	of [<foo>::pkgconfig list].

2011-04-18  Don Porter  <dgp@users.sourceforge.net>

	* generic/tclCmdIL.c:	Use ListRepPtr(.) and other cleanup.
	* generic/tclConfig.c:
	* generic/tclListObj.c:

	* generic/tclInt.h:	Define and use macros that test whether
	* generic/tclBasic.c:	a Tcl list value is canonical.
	* generic/tclUtil.c:

2011-04-16  Donal K. Fellows  <dkf@users.sf.net>

	* generic/tclFCmd.c (TclFileAttrsCmd): Tidied up the memory management
	a bit to try to ensure that the dynamic and static cases don't get
	confused while still promoting caching where possible. Added a panic
	to trap problems in the case where an extension is misusing the API.

2011-04-13  Don Porter  <dgp@users.sourceforge.net>

	* generic/tclUtil.c:	[Bug 3285375]: Rewrite of Tcl_Concat*()
	routines to prevent segfaults on buffer overflow.  Build them out of
	existing primitives already coded to handle overflow properly.  Uses
	the new TclTrim*() routines.

	* generic/tclCmdMZ.c:	New internal utility routines TclTrimLeft()
	* generic/tclInt.h:	and TclTrimRight().  Refactor the
	* generic/tclUtil.c:	[string trim*] implementations to use them.

2011-04-13  Miguel Sofer  <msofer@users.sf.net>

	* generic/tclVar.c: [Bug 2662380]: Fix crash caused by appending to a
	variable with a write trace that unsets it.

2011-04-12  Don Porter  <dgp@users.sourceforge.net>

	* generic/tclStringObj.c:	[Bug 3285472]: Repair corruption in
	* tests/string.test:	[string reverse] when string rep invalidation
	failed to also reset the bytes allocated for string rep to zero.

2011-04-12  Venkat Iyer <venkat@comit.com>

	* library/tzdata/Atlantic/Stanley: Update to Olson tzdata2011f

2011-04-06  Miguel Sofer  <msofer@users.sf.net>

	* generic/tclExecute.c (TclCompEvalObj): Earlier return if Tip280
	gymnastics not needed.

2011-04-05  Venkat Iyer <venkat@comit.com>

	* library/tzdata/Africa/Casablanca: Update to Olson's tzdata2011e
	* library/tzdata/America/Santiago:
	* library/tzdata/Pacific/Easter:
	* library/tzdata/America/Metlakatla: (new)
	* library/tzdata/America/North_Dakota/Beulah: (new)
	* library/tzdata/America/Sitka: (new)

2011-04-04  Don Porter  <dgp@users.sourceforge.net>

	* README:	Updated README files, repairing broken URLs and
	* macosx/README:	removing other bits that were clearly wrong.
	* unix/README:	Still could use more eyeballs on the detailed build
	* win/README:	advice on various plaforms. [Bug 3202030]

2011-04-02  Kevin B. Kenny  <kennykb@acm.org>

	* generic/tclStrToD.c (QuickConversion): Replaced another couple of
	'double' declarations with 'volatile double' to work around
	misrounding issues in mingw-gcc 3.4.5.

2011-03-24  Donal K. Fellows  <dkf@users.sf.net>

	* generic/tclFCmd.c (TclFileAttrsCmd): Ensure that any reference to
	temporary index tables is squelched immediately rather than hanging
	around to trip us up in the future.

2011-03-21  Jan Nijtmans  <nijtmans@users.sf.net>

	* unix/tclLoadDl.c:    [Bug #3216070]: Loading extension libraries
	* unix/tclLoadDyld.c:  from embedded Tcl applications.
	***POTENTIAL INCOMPATIBILITY***
	For extensions which rely on symbols from other extensions being
	present in the global symbol table. For an example and some discussion
	of workarounds, see http://stackoverflow.com/q/8330614/301832

2011-03-16  Jan Nijtmans  <nijtmans@users.sf.net>

	* generic/tclCkalloc.c: [Bug #3197864]: pointer truncation on Win64
	TCL_MEM_DEBUG builds

2011-03-16  Don Porter  <dgp@users.sourceforge.net>

	* generic/tclBasic.c:	Some rewrites to eliminate calls to
	* generic/tclParse.c:	isspace() and their /* INTL */ risk.
	* generic/tclProc.c:

2011-03-16  Jan Nijtmans  <nijtmans@users.sf.net>

	* unix/tcl.m4:    Make SHLIB_LD_LIBS='${LIBS}' the default and
	* unix/configure: set to "" on per-platform necessary basis.
	Backported from TEA, but kept all original platform code which was
	removed from TEA.

2011-03-14  Kevin B. Kenny  <kennykb@acm.org>

	* tools/tclZIC.tcl (onDayOfMonth): Allow for leading zeroes
	in month and day so that tzdata2011d parses correctly.
	* library/tzdata/America/Havana:
	* library/tzdata/America/Juneau:
	* library/tzdata/America/Santiago:
	* library/tzdata/Europe/Istanbul:
	* library/tzdata/Pacific/Apia:
	* library/tzdata/Pacific/Easter:
	* library/tzdata/Pacific/Honolulu:  tzdata2011d


	* unix/configure.in: [Bug 3205320]: stack space detection defeated by inlining
	* unix/configure:    (autoconf-2.59)

2011-03-09  Don Porter  <dgp@users.sourceforge.net>

	* generic/tclNamesp.c:	Tighten the detector of nested [namespace code]
	* tests/namespace.test:	quoting that the quoted scripts function
	properly even in a namespace that contains a custom "namespace"
	command.  [Bug 3202171]

	* doc/tclvars.n:	Formatting fix.  Thanks to Pat Thotys.

2011-03-08  Jan Nijtmans  <nijtmans@users.sf.net>

	* generic/tclBasic.c: Fix gcc warnings: variable set but not used

2011-03-08  Don Porter  <dgp@users.sourceforge.net>

	* generic/tclInt.h:	Remove TclMarkList() routine, an experimental
	* generic/tclUtil.c:	dead-end from the 8.5 alpha days.

	* generic/tclResult.c (ResetObjResult):	Correct failure to clear
	invalid intrep.  Thanks to Colin McDonald. [Bug 3202905]

2011-03-06  Don Porter  <dgp@users.sourceforge.net>

	* generic/tclBasic.c:	More replacements of Tcl_UtfBackslash() calls
	* generic/tclCompile.c:	with TclParseBackslash() where possible.
	* generic/tclParse.c:
	* generic/tclUtil.c:

	* generic/tclUtil.c (TclFindElement):	Guard escape sequence scans
	to not overrun the string end.  [Bug 3192636]

2011-03-05  Don Porter  <dgp@users.sourceforge.net>

	* generic/tclParse.c (TclParseBackslash): Correct trunction checks in
	* tests/parse.test:	\x and \u substitutions.  [Bug 3200987]

2011-01-26  Donal K. Fellows  <dkf@users.sf.net>

	* doc/RegExp.3: [Bug 3165108]: Corrected documentation of description
	of subexpression info in Tcl_RegExpInfo structure.

2011-01-25  Jan Nijtmans  <nijtmans@users.sf.net>

	* generic/tclCkalloc.c:  [Bug 3129448]: Possible over-allocation on
	* generic/tclHash.c:     64-bit platforms, part 2, backported
	* generic/tclProc.c:     strcpy->memcpy change but not change in any
				 struct.

2011-01-19 Alexandre Ferrieux  <ferrieux@users.sourceforge.net>

	* generic/tclExecute.c: [Bug 3138178]: Backport of Miguel's 2010-09-22
	fix on 8.6 branch (decache stack info wherever ::errorInfo may be
	updated, for trace sanity).

2011-01-19  Jan Nijtmans  <nijtmans@users.sf.net>

	* tools/genStubs.tcl:       Make sure to use CONST/VOID in stead of
	* generic/tclIntDecls.h:    const/void when appropriate. This allows to
	* generic/tclIntPlatDecls.h:use const/void in the *.decls file always,
	* generic/tclTomMathDecls.h:genStubs will do the right thing.

2011-01-18  Jan Nijtmans  <nijtmans@users.sf.net>

	* generic/tclBasic.c:      Various mismatches between Tcl_Panic
	* generic/tclCompCmds.c:   format string and its arguments,
	* generic/tclCompExpr.c:   discovered thanks to [Bug 3159920]
	* generic/tclPreserve.c:   (Backported)
	* generic/tclTest.c:

2011-01-17  Jan Nijtmans  <nijtmans@users.sf.net>

	* win/tcl.m4:         handle --enable-64bit=ia64 for gcc. BACKPORT.
	* win/configure:      (autoconf-2.59)
	* win/tclWin32Dll.c:  [Patch 3059922]: fixes for mingw64 - gcc4.5.1
	* generic/tclIOCmd.c: [Bug 3148192]: Commands "read/puts" incorrectly
	* tests/chanio.test:  interpret parameters. Improved error-message
	* tests/io.test       regarding legacy form.
	* tests/ioCmd.test

2011-01-15  Kevin B. Kenny  <kennykb@users.sf.net>

	* doc/tclvars.n:
	* generic/tclStrToD.c:
	* generic/tclUtil.c (Tcl_PrintDouble):
	* tests/util.test (util-16.*): Restored full Tcl 8.4 compatibility
	for the formatting of floating point numbers when $::tcl_precision
	is not zero. Added compatibility tests to make sure that excess
	trailing zeroes are suppressed for all eight major code paths.
	[Bug 3157475]

2011-01-13  Miguel Sofer  <msofer@users.sf.net>

	* generic/tclExecute.c (GrowEvaluationStack): Off-by-one error in
	sizing the new allocation - was ok in comment but wrong in the code.
	Triggered by [Bug 3142026] which happened to require exactly one more
	than what was in existence. BACKPORT.

2011-01-03  Jan Nijtmans  <nijtmans@users.sf.net>

	* tools/genStubs.tcl:  Fix "make genstubs", which was broken
	since 2010-11-30, the TclDoubleDigits backport.

2010-12-31  Jan Nijtmans  <nijtmans@users.sf.net>

	* generic/tclHash.c: [Bug 3007895]: Tcl_(Find|Create)HashEntry
	stub entries can never be called. They still cannot be called
	(no change in functionality), but at least they now do
	exactly the same as the Tcl_(Find|Create)HashEntry macro's,
	so the confusion addressed in this Bug report is gone.
	(Backported from Tcl 8.6)

2010-12-17  Stuart Cassoff  <stwo@users.sourceforge.net>

	* unix/Makefile.in:  Remove unwanted/obsolete 'ddd' target.

2010-12-17  Stuart Cassoff  <stwo@users.sourceforge.net>

	* unix/Makefile.in:  [Bug 2446711]: Remove 'allpatch' target.

2010-12-17  Stuart Cassoff  <stwo@users.sourceforge.net>

	* unix/Makefile.in:  Use 'rpmbuild', not 'rpm' [Bug 2537626].

2010-12-13  Jan Nijtmans  <nijtmans@users.sf.net>

	* unix/tcl.m4:    Cross-compile support for Win and UNIX (backported)
	* unix/configure: (autoconf-2.59)
	* win/tcl.m4:
	* win/configure.in:
	* win/configure: (autoconf-2.59)

2010-12-12  Stuart Cassoff  <stwo@users.sourceforge.net>

	* unix/tcl.m4: Better building on OpenBSD.
	* unix/configure: (autoconf-2.59)

2010-12-10 Alexandre Ferrieux  <ferrieux@users.sourceforge.net>

	* generic/tclIO.c: [backport] Make sure [fcopy -size ... -command ...] always
	* tests/io.test:   calls the callback asynchronously, even for size zero.

2010-12-03  Jeff Hobbs  <jeffh@ActiveState.com>

	* generic/tclUtil.c (TclReToGlob): add extra check for multiple
	inner *s that leads to poor recursive glob matching, defer to
	original RE instead.  tclbench RE var backtrack.

2010-12-01  Kevin B. Kenny  <kennykb@acm.org>

	* generic/tclStrToD.c (SetPrecisionLimits, TclDoubleDigits):
	Added meaningless initialization of 'i', 'ilim' and 'ilim1'
	to silence warnings from the C compiler about possible use of
	uninitialized variables, Added a panic to the 'switch' that
	assigns them, to assert that the 'default' case is impossible.
	[Bug 3124675]

2010-11-30  Andreas Kupries  <andreask@activestate.com>

	* generic/tclInt.decls: Backport of Kevin B. Kenny's work on
	* generic/tclInt.h: the Tcl Head, with help from Jeff Hobbs.
	* generic/tclStrToD.c:
	* generic/tclTest.c:
	* generic/tclTomMath.decls:
	* generic/tclUtil.c:
	* tests/util.test:
	* unix/Makefile.in:
	* win/Makefile.in:
	* win/makefile.vc: Rewrite of Tcl_PrintDouble and TclDoubleDigits
	that (a) fixes a severe performance problem with floating point
	shimmering reported by Karl Lehenbauer, (b) allows TclDoubleDigits
	to generate the digit strings for 'e' and 'f' format, so that it
	can be used for tcl_precision != 0 (and possibly later for [format]),
	(c) fixes [Bug 3120139] by making TclPrintDouble inherently
	locale-independent, (d) adds test cases to util.test for
	correct rounding in difficult cases of TclDoubleDigits where fixed-
	precision results are requested. (e) adds test cases to util.test for
	the controversial aspects of [Bug 3105247]. As a side effect, two
	more modules from libtommath (bn_mp_set_int.c and bn_mp_init_set_int.c)
	are brought into the build, since the new code uses them.

	* generic/tclIntDecls.h:
	* generic/tclStubInit.c:
	* generic/tclTomMathDecls.h:	Regenerated.

2010-11-30  Jeff Hobbs  <jeffh@ActiveState.com>

	* generic/tclInt.decls, generic/tclInt.h, generic/tclIntDecls.h:
	* generic/tclStubInit.c: TclFormatInt restored at slot 24
	* generic/tclUtil.c (TclFormatInt): restore TclFormatInt func from
	2005-07-05 macro-ization. Benchmarks indicate it is faster, as a
	key int->string routine (e.g. int-indexed arrays).

2010-11-23  Andreas Kupries  <andreask@activestate.com>

	* generic/tclVar.c (VarHashInvalidateEntry): Removed obsolete
	  patch for AIX defining this macro as function. This is not
	  necessary anymore. See ChangeLog entry 2010-07-28 (Bug 3037525)
	  for the actual bug and fix the patch was a workaround for.

2010-11-19  Jan Nijtmans  <nijtmans@users.sf.net>

	* generic/tclInterp.c:  fix gcc warning: passing argument 3 of
	'Tcl_GetIndexFromObj' discards qualifiers from pointer target type
	* generic/tclWinInit.c: fix gcc warning: dereferencing pointer
	'oemId' does break strict-aliasing rules
	* win/tclWin32Dll.c:    fix gcc warnings: unused variable 'registration'
	* win/tclWinChan.c:
	* win/tclWinFCmd.c:
	* win/configure.in:	    Allow cross-compilation by default. (backported)
	* win/tcl.m4:		    Use -pipe for gcc on win32 (backported)
	* win/configure:        (regenerated)

2010-11-18  Donal K. Fellows  <dkf@users.sf.net>

	* doc/file.n: [Bug 3111298]: Typofix.

2010-11-16  Jan Nijtmans  <nijtmans@users.sf.net>

	* generic/tclPlatDecls.h: [Bug 3110161]: Extensions using TCHAR don't
	compile on VS2005 SP1

2010-11-15  Andreas Kupries  <andreask@activestate.com>

	* doc/interp.n: [Bug 3081184]: TIP #378 backport.
	* doc/tclvars.n: Performance fix for TIP #280.
	* generic/tclBasic.c:
	* generic/tclExecute.c:
	* generic/tclInt.h:
	* generic/tclInterp.c:
	* tests/info.test:
	* tests/interp.test:

2010-11-03  Kevin B. Kenny  <kennykb@acm.org>

	* generic/tclCompCmds.c (TclCompileCatchCmd):
	* tests/compile.test (compile-3.6): [Bug 3098302]: Reworked the
	compilation of the [catch] command so as to avoid placing any code
	that might throw an exception (specifically, any initial substitutions
	or any stores to result or options variables) between the BEGIN_CATCH
	and END_CATCH but outside the exception range.  Added a test case that
	panics on a stack smash if the change is not made.

2010-11-01  Stuart Cassoff  <stwo@users.sourceforge.net>

	* library/safe.tcl:	Improved handling of non-standard module
	* tests/safe.test:	path lists, empty path lists in particular.

2010-11-01  Kevin B. Kenny  <kennykb@acm.org>

	* library/tzdata/Asia/Hong_Kong:
	* library/tzdata/Pacific/Apia:
	* library/tzdata/Pacific/Fiji:   Olson's tzdata2010o.

2010-10-23  Jan Nijtmans  <nijtmans@users.sf.net>

	* tools/uniParse.tcl:   [Bug 3085863]: tclUniData 9 years old
	* tools/uniClass.tcl:   Upgrade everything to Unicode 6.0, except
	* tests/utf.test:       non-BMP characters > 0xFFFF
	* generic/tclUniData.c: (re-generated)
	* generic/regc_locale.c:(re-generated)
	* generic/regcomp.c:    fix comment
	* win/rules.vc          Update for VS10

2010-10-09  Miguel Sofer  <msofer@users.sf.net>

	* generic/tclExecute.c: fix overallocation of exec stack in TEBC
	(mixing numwords and numbytes)

2010-10-01  Jeff Hobbs  <jeffh@ActiveState.com>

	* generic/tclExecute.c (EvalStatsCmd): change 'evalstats' to
	return data to interp by default, or if given an arg, use that as
	filename to output to (accepts 'stdout' and 'stderr').
	Fix output to print used inst count data.
	* generic/tclCkalloc.c: change TclDumpMemoryInfo sig to allow
	* generic/tclInt.decls: objPtr as well as FILE* as output.
	* generic/tclIntDecls.h:

2010-09-24  Andreas Kupries  <andreask@activestate.com>

	* tclWinsock.c: [Bug 3056775]: Fixed race condition between thread
	and internal co-thread access of a socket's structure because of
	the thread not using the socketListLock in TcpAccept(). Added
	documentation on how the module works to the top.

2010-09-23  Don Porter  <dgp@users.sourceforge.net>

	* generic/tclCmdAH.c:	Fix cases where value returned by
	* generic/tclEvent.c:	Tcl_GetReturnOptions() was leaked.
	* generic/tclMain.c:	Thanks to Jeff Hobbs for discovery of the
	anti-pattern to seek and destroy.

2010-09-19  Donal K. Fellows  <dkf@users.sf.net>

	* doc/file.n (file readlink): [Bug 3070580]: Typofix.

2010-09-10  Donal K. Fellows  <dkf@users.sf.net>

	* doc/regsub.n: [Bug 3063568]: Fix for gotcha in example due to Tcl's
	special handling of backslash-newline. Makes example slightly less
	pure, but more useful.

2010-09-08  Andreas Kupries  <andreask@activestate.com>

	*** 8.5.9 TAGGED FOR RELEASE ***

	* doc/tm.n: Added underscore to the set of characters accepted in
	module names. This is true for quite some time in the code, this
	change catches up the documentation.

2010-09-08  Don Porter  <dgp@users.sourceforge.net>

	* changes:	Update for 8.5.9 release.

	* win/tclWin32Dll.c:	#ifdef protections to permit builds with
	* win/tclWinChan.c:	mingw on amd64 systems. Thanks to "mescalinum"
	* win/tclWinFCmd.c:	for reporting and testing.

2010-09-06  Stuart Cassoff  <stwo@users.sourceforge.net>

	* unix/configure.in, generic/tclIOUtil.c (Tcl_Stat): Updated so that
	we do not assume that all unix systems have the POSIX blkcnt_t type,
	since OpenBSD apparently does not. Backported from HEAD (2010-02-16).
	* unix/configure:	autoconf-2.59

2010-09-02  Andreas Kupries  <andreask@activestate.com>

	* doc/glob.n: Fixed documentation ambiguity regarding the handling
	of -join.

	* library/safe.tcl (::safe::AliasGlob): Fixed another problem, the
	option -join does not stop option processing in the core builtin,
	so the emulation must not do that either.

2010-09-01  Andreas Kupries  <andreas_kupries@users.sourceforge.net>

	* library/safe.tcl (::safe::AliasGlob): Moved the command
	extending the actual glob command with a -directory flag to when
	we actually have a proper untranslated path,

2010-09-01  Don Porter  <dgp@users.sourceforge.net>

	* changes:	Update for 8.5.9 release.

2010-09-01  Andreas Kupries  <andreask@activestate.com>

	* generic/tclExecute.c: [Bug 3057639]. Applied patch by Jeff to
	* generic/tclVar.c: make the behaviour of lappend in bytecompiled
	* tests/append.test: mode consistent with direct-eval and 'append'
	* tests/appendComp.test: generally. Added tests (append*-9.*)
	showing the difference.
	***POTENTIAL INCOMPATIBILITY***

2010-09-01  Donal K. Fellows  <dkf@users.sf.net>

	* tools/tcltk-man2html.tcl: Improve handling of cross-links for
	options between Ttk manual pages.

	* doc/Tcl.n: Avoid nroff hazards when generating documentation.

2010-08-31  Andreas Kupries  <andreask@activestate.com>

	* win/tcl.m4: Applied patch by Jeff fixing issues with the
	manifest handling on Win64.
	* win/configure: Regenerated.

2010-08-29  Donal K. Fellows  <dkf@users.sf.net>

	* doc/dict.n: [Bug 3046999]: Corrected cross reference to array
	manpage to refer to (correct) existing subcommand.

2010-08-26  Jeff Hobbs  <jeffh@ActiveState.com>

	* unix/configure, unix/tcl.m4: SHLIB_LD_LIBS='${LIBS}' for OSF1-V*.
	Add /usr/lib64 to set of auto-search dirs. [Bug 1230554]
	(SC_PATH_X): Correct syntax error when xincludes not found.

	* win/Makefile.in (VC_MANIFEST_EMBED_DLL VC_MANIFEST_EMBED_EXE):
	* win/configure, win/configure.in, win/tcl.m4: SC_EMBED_MANIFEST
	macro and --enable-embedded-manifest configure arg added to
	support manifest embedding where we know the magic.  Help prevents
	DLL hell with MSVC8+.

2010-08-24  Don Porter  <dgp@users.sourceforge.net>

	* changes:	Update for 8.5.9 release.

2010-08-23  Kevin B. Kenny  <kennykb@acm.org>

	* library/tzdata/Africa/Cairo:
	* library/tzdata/Asia/Gaza: Olson's tzdata2010l.

2010-08-19  Donal K. Fellows  <dkf@users.sf.net>

	* generic/tclTrace.c (TraceExecutionObjCmd, TraceCommandObjCmd)
	(TraceVariableObjCmd): [Patch 3048354]: Use memcpy() instead of
	strcpy() to avoid buffer overflow; we have the correct length of data
	to copy anyway since we've just allocated the target buffer.

2010-08-15  Donal K. Fellows  <dkf@users.sf.net>

	* generic/tclProc.c (ProcWrongNumArgs): [Bug 3045010]: Make the
	handling of passing the wrong number of arguments to [apply] somewhat
	less verbose when a lambda term is present.

2010-08-12  Donal K. Fellows  <dkf@users.sf.net>

	* generic/tclCmdMZ.c (Tcl_RegexpObjCmd): [Bug 2826551, Patch 2948425]:
	Backport of updates to make handling of RE line anchors correct.

2010-08-11  Jeff Hobbs  <jeffh@ActiveState.com>

	* unix/ldAix: Remove ancient (pre-4.2) AIX support
	* unix/configure: regen with ac-2.59
	* unix/configure.in, unix/tclConfig.sh.in, unix/Makefile.in:
	* unix/tcl.m4 (AIX): Remove the need for ldAIX, replace with
	-bexpall/-brtl.  Remove TCL_EXP_FILE (export file) and other baggage
	that went with it.  Remove pre-4 AIX build support.

2010-08-10  Jeff Hobbs  <jeffh@ActiveState.com>

	* generic/tclUtil.c (TclByteArrayMatch): Patterns may not be
	null-terminated, so account for that.

2010-08-05  Don Porter  <dgp@users.sourceforge.net>

	* changes:	Update for 8.5.9 release.

2010-08-04  Jeff Hobbs  <jeffh@ActiveState.com>

	* unix/tclUnixFCmd.c: Adjust license header as per
	ftp://ftp.cs.berkeley.edu/pub/4bsd/README.Impt.License.Change

	* license.terms: Fix DFARs note for number-adjusted rights clause

	* win/tclWin32Dll.c (asciiProcs, unicodeProcs):
	* win/tclWinLoad.c (TclpDlopen): 'load' use LoadLibraryEx with
	* win/tclWinInt.h (TclWinProcs): LOAD_WITH_ALTERED_SEARCH_PATH to
	prefer dependent DLLs in same dir as loaded DLL.
	***POTENTIAL INCOMPATIBILITY***

	* win/Makefile.in (%.${OBJEXT}): better implicit rules support

2010-08-04  Don Porter  <dgp@users.sourceforge.net>

	* generic/tcl.h:	Bump to 8.5.9 for release.
	* library/init.tcl:
	* tools/tcl.wse.in:
	* unix/configure.in:
	* unix/tcl.spec:
	* win/configure.in:
	* README:

	* unix/configure:	autoconf-2.59
	* win/configure:

	* changes:	Update for 8.5.9 release.

2010-08-04  Andreas Kupries  <andreask@activestate.com>

	* generic/tclIORChan.c: [Bug 3034840]: Fixed reference counting
	* tests/ioCmd.test: in InvokeTclMethod and callers.

2010-08-03  Andreas Kupries  <andreask@activestate.com>

	* tests/var.test (var-19.1): [Bug 3037525]: Added test demonstrating
	the local hashtable deletion crash and fix.

	* tests/info.test (info-39.1, test_info_frame): Changed absolute to
	relative frame adressing to handle difference between testing with
	-singleproc 1 vs. the default -singleproc 0. Plus comment fix. The
	test and issue are not relevant to the trunk, forward porting is not
	required.

2010-08-03  Don Porter  <dgp@users.sourceforge.net>

	* changes:	Update for 8.5.9 release.

2010-08-02  Kevin B. Kenny  <kennykb@users.sf.net>

	* library/tzdata/America/Bahia_Banderas:
	* library/tzdata/Pacific/Chuuk:
	* library/tzdata/Pacific/Pohnpei:
	* library/tzdata/Africa/Cairo:
	* library/tzdata/Europe/Helsinki:
	* library/tzdata/Pacific/Ponape:
	* library/tzdata/Pacific/Truk:
	* library/tzdata/Pacific/Yap:			Olson's tzdata2010k.

2010-07-28  Miguel Sofer  <msofer@users.sf.net>

	* generic/tclVar.c: [Bug 3037525]: lose fickle optimisation in
	TclDeleteVars (used for runtime-created locals) that caused crashes.

2010-07-25  Jan Nijtmans  <nijtmans@users.sf.net>

	* generic/tclInt.h: [Bug 3030870]: Make itcl 3.x built with pre-8.6
	* generic/tclBasic.c: work in 8.6 revert tclInt.h to what it was
	before, and relax the relation between Tcl_CallFrame and CallFrame.

2010-07-17  Jan Nijtmans  <nijtmans@users.sf.net>

	* generic/tcl.h: [Bug 3030870]: Make itcl 3.x built with pre-8.6
	* generic/tclInt.h:		work in 8.6

2010-07-02  Donal K. Fellows  <dkf@users.sf.net>

	* generic/tclExecute.c (IllegalExprOperandType): [Bug 3024379]: Made
	sure that errors caused by an argument to an operator being outside
	the domain of the operator all result in ::errorCode being ARITH
	DOMAIN and not NONE.

2010-07-02  Jan Nijtmans  <nijtmans@users.sf.net>

	* generic/tclIntDecls.h: [Bug 803489]: Tcl_FindNamespace problem in
	the Stubs table.

2010-07-01  Donal K. Fellows  <dkf@users.sf.net>

	* doc/mathop.n: [Bug 3023165]: Fix typo that was preventing proper
	rendering of the exclusive-or operator.

2010-06-28  Jan Nijtmans  <nijtmans@users.sf.net>

	* generic/tclPosixStr.c: [Bug 3019634]: errno.h and tclWinPort.h have
	conflicting definitions.

2010-06-22  Donal K. Fellows  <dkf@users.sf.net>

	* generic/tclCmdIL.c (Tcl_LsetObjCmd): [Bug 3019351]: Corrected wrong
	args message.

2010-06-18  Donal K. Fellows  <dkf@users.sf.net>

	* library/init.tcl (auto_execok): [Bug 3017997]: Add .cmd to the
	default list of extensions that we can execute interactively.

2010-06-16  Jan Nijtmans  <nijtmans@users.sf.net>

	* tools/loadICU.tcl:   [Bug 3016135]: Traceback using clock format
	* library/msgs/he.msg: with locale of he_IL

2010-06-09  Andreas Kupries  <andreask@activestate.com>

	* library/platform/platform.tcl: Added OSX Intel 64bit
	* library/platform/pkgIndex.tcl: Package updated to version 1.0.9.
	* unix/Makefile.in:
	* win/Makefile.in:

2010-05-26  Donal K. Fellows  <dkf@users.sf.net>

	* doc/socket.n: [Bug 3007442]: Server sockets never took a host
	argument, so the list of options must precede the port argument.

2010-05-25  Jan Nijtmans  <nijtmans@users.sf.net>

	* unix/tclUnixPort.h: [Bug 2991415]: tclport.h #included before
	* win/tclWinPort.h:		     limits.h
	* generic/tclInt.h:

2010-05-21  Jan Nijtmans  <nijtmans@users.sf.net>

	* tools/installData.tcl:  Make sure that copyDir only receives
	normalized paths. Backported from trunk.
	* generic/tclPlatDecls.h: Fix <tchar.h> inclusion for CYGWIN.
	Backported from trunk (although for trunk this was moved to
	tclWinPort.h)
	* generic/tclPathObj.c:   Fix Tcl_SetStringObj usage for CYGWIN. This
	function can only be used with unshared objects. This causes a crash
	on CYGWIN. (backported from trunk)
	* generic/tclFileName.c:  Don't declare cygwin_conv_to_win32_path here
	* win/tclWinChan.c:       Fix various minor other gcc warnings, like
	* win/tclWinConsole.c:    signed<->unsigned mismatch. Backported from
	* win/tclWinDde.c:        trunk.
	* win/tclWinNotify.c:
	* generic/tclStrToD.c:    [Bug 3005233]: fix for build on OpenBSD vax

2010-05-19 Alexandre Ferrieux  <ferrieux@users.sourceforge.net>

	* generic/tclDictObj.c: Backport of fix for [Bug 3004007], EIAS
	* tests/dict.test:      violation in list-dict conversions.

2010-05-07  Andreas Kupries  <andreask@activestate.com>

	* library/platform/platform.tcl: Fix cpu name for Solaris/Intel 64bit.
	* library/platform/pkgIndex.tcl: Package updated to version 1.0.8.
	* unix/Makefile.in:
	* win/Makefile.in:

2010-04-30  Don Porter  <dgp@users.sourceforge.net>

	* generic/tclBinary.c (UpdateStringOfByteArray): [Bug 2994924]: Add
	panic when the generated string representation would grow beyond Tcl's
	size limits.

2010-04-29  Andreas Kupries  <andreask@activestate.com>

	* library/platform/platform.tcl: Another stab at getting the /lib,
	* library/platform/pkgIndex.tcl: /lib64 difference right for linux.
	* unix/Makefile.in:		 Package updated to version 1.0.7.
	* win/Makefile.in:

2010-04-29  Kevin B. Kenny  <kennykb@acm.org>

	* library/tzdata/Antarctica/Macquarie:
	* library/tzdata/Africa/Casablanca:
	* library/tzdata/Africa/Tunis:
	* library/tzdata/America/Santiago:
	* library/tzdata/America/Argentina/San_Luis:
	* library/tzdata/Antarctica/Casey:
	* library/tzdata/Antarctica/Davis:
	* library/tzdata/Asia/Anadyr:
	* library/tzdata/Asia/Damascus:
	* library/tzdata/Asia/Dhaka:
	* library/tzdata/Asia/Gaza:
	* library/tzdata/Asia/Kamchatka:
	* library/tzdata/Asia/Karachi:
	* library/tzdata/Asia/Taipei:
	* library/tzdata/Europe/Samara:
	* library/tzdata/Pacific/Apia:
	* library/tzdata/Pacific/Easter:
	* library/tzdata/Pacific/Fiji:   Olson's tzdata2010i.

2010-04-19  Jan Nijtmans  <nijtmans@users.sf.net>

	* win/tclWinPort.h: [Patch 2986105]: Conditionally defining
	* win/tclWinFile.c: strcasecmp/strncasecmp

2010-04-18  Donal K. Fellows  <dkf@users.sf.net>

	* doc/unset.n: [Bug 2988940]: Fix typo.

2010-04-14  Andreas Kupries  <andreask@activestate.com>

	* library/platform/platform.tcl: Linux platform identification:
	* library/platform/pkgIndex.tcl: Check /lib64 for existence of
	* unix/Makefile.in: files matching libc* before accepting it as
	* win/Makefile.in: base directory. This can happen on weirdly
	installed 32bit systems which have an empty or partially filled
	/lib64 without an actual libc. Bumped to version 1.0.6.

2010-04-03  Zoran Vasiljevic <vasiljevic@users.sourceforge.net>

	* generic/tclStringObj.c: (SetStringFromAny): avoid trampling
	over the tclEmptyStringRep as it is thread-shared.

	* generic/tclThreadStorage.c (ThreadStorageGetHashTable):
	avoid accessing shared table index w/o mutex protection
	if VALGRIND defined on compilation time. This rules out
	helgrind complains about potential race-conditions at
	that place.

	Thanks to Gustaf Neumann for the (hard) work.

2010-03-31  Donal K. Fellows  <dkf@users.sf.net>

	* doc/package.n: [Bug 2980210]: Document the arguments taken by
	the [package present] command correctly.

2010-03-30  Andreas Kupries  <andreask@activestate.com>

	* generic/tclIORChan.c (ReflectClose, ReflectInput, ReflectOutput,
	ReflectSeekWide, ReflectWatch, ReflectBlock, ReflectSetOption,
	ReflectGetOption, ForwardProc): [Bug 2978773]: Preserve
	ReflectedChannel* structures across handler invokations, to avoid
	crashes when the handler implementation induces nested callbacks
	and destruction of the channel deep inside such a nesting.

2010-03-30  Don Porter  <dgp@users.sourceforge.net>

	* generic/tclObj.c (Tcl_GetCommandFromObj):	[Bug 2979402]: Reorder
	the validity tests on internal rep of a "cmdName" value to avoid
	invalid reads reported by valgrind.

2010-03-29  Don Porter  <dgp@users.sourceforge.net>

	* generic/tclStringObj.c:	Fix array overrun in test format-1.12
	caught by valgrind testing.

2010-03-25  Donal K. Fellows  <dkf@users.sf.net>

	* unix/tclUnixFCmd.c (TclUnixCopyFile): [Bug 2976504]: Corrected
	number of arguments to fstatfs() call.

2010-03-24  Don Porter  <dgp@users.sourceforge.net>

	* generic/tclResult.c:	[Bug 2383005]: Revise [return -errorcode] so
	* tests/result.test:	that it rejects illegal non-list values.

2010-03-20  Donal K. Fellows  <dkf@users.sf.net>

	* generic/tclIO.c (CopyData): Allow the total number of bytes copied
	by [fcopy] to exceed 2GB. Can happen when no -size parameter given.

2010-03-18  Don Porter  <dgp@users.sourceforge.net>

	* generic/tclListObj.c: [Bug 2971669]: Prevent in overflow trouble in
	* generic/tclTestObj.c: ListObjReplace operations.  Thanks to kbk for
	* tests/listObj.test:   fix and test.

2010-03-12  Jan Nijtmans  <nijtmans@users.sf.net>

	* win/makefile.vc:      Fix [Bug 2967340]: Static build failure
	* win/.cvsignore

2010-03-09  Andreas Kupries  <andreask@activestate.com>

	* generic/tclIORChan.c: [Bug 2936225]: Thanks to Alexandre Ferrieux
	* doc/refchan.n:	<ferrieux@users.sourceforge.net> for debugging
	* tests/ioCmd.test:	and fixing the problem. It is the write-side
				equivalent to the bug fixed 2009-08-06.

2010-03-09  Don Porter  <dgp@users.sourceforge.net>

	* library/tzdata/America/Matamoros: New locale
	* library/tzdata/America/Ojinaga: New locale
	* library/tzdata/America/Santa_Isabel: New locale
	* library/tzdata/America/Asuncion:
	* library/tzdata/America/Tijuana:
	* library/tzdata/Antarctica/Casey:
	* library/tzdata/Antarctica/Davis:
	* library/tzdata/Antarctica/Mawson:
	* library/tzdata/Asia/Dhaka:
	* library/tzdata/Pacific/Fiji:
	Olson tzdata2010c.

2010-03-01  Alexandre Ferrieux  <ferrieux@users.sourceforge.net>

	* unix/tclUnixChan.c: [backported] Refrain from a possibly lengthy
	reverse-DNS lookup on 0.0.0.0 when calling [fconfigure -sockname]
	on an universally-bound (default) server socket.

2010-02-27  Donal K. Fellows  <dkf@users.sf.net>

	* generic/tclCmdMZ.c (StringFirstCmd, StringLastCmd): [Bug 2960021]:
	Only search for the needle in the haystack when the needle isn't
	larger than the haystack. Prevents an odd crash from sometimes
	happening when things get mixed up (a common programming error).

2010-02-21  Jan Nijtmans  <nijtmans@users.sf.net>

	* generic/tclBasic.c:   Fix [Bug 2954959] expr abs(0.0) is -0.0
	* tests/expr.test

2010-02-19  Stuart Cassoff  <stwo@users.sourceforge.net>

	* tcl.m4: Correct compiler/linker flags for threaded builds on OpenBSD
	* configure: (regenerated).

2010-02-19  Donal K. Fellows  <dkf@users.sf.net>

	* unix/installManPage: [Bug 2954638]: Correct behaviour of manual page
	installer. Also added armouring to check that assumptions about the
	initial state are actually valid (e.g., look for existing input file).

2010-02-11  Donal K. Fellows  <dkf@users.sf.net>

	* generic/tclIOCmd.c (Tcl_OpenObjCmd): [Bug 2949740]: Make sure that
	we do not try to put a NULL pipeline channel into binary mode.

2010-02-07  Jan Nijtmans  <nijtmans@users.sf.net>

	* tools/genStubs.tcl     Backport various formatting (spacing)
	* generic/tcl*.decls     changes from HEAD, so diffing
	* generic/tcl*Decls.h    between 8.5.x and 8.6 shows the
	* generic/tclStubInit.c  real structural differences again.
	                         (any signature change not backported!)

2010-02-03  Donal K. Fellows  <dkf@users.sf.net>

	* generic/tclVar.c (Tcl_ArrayObjCmd): More corrections for the 'unset'
	subcommand.

2010-02-02  Andreas Kupries  <andreask@activestate.com>

	* generic/tclCompile.c: [Bug 2933089]: A literal sharing problem with
	* generic/tclCompile.h: 'info frame' affects not only 8.6 but 8.5 as
	* generic/tclExecute.h: well. Backported the fix done in 8.6, without
	* tests/info.test: changes. New testcase info-39.1.

2010-02-02  Donal K. Fellows  <dkf@users.sf.net>

	* generic/tclVar.c (Tcl_ArrayObjCmd): [Bug 2939073]: Stop the [array
	unset] command from having dangling pointer problems when an unset
	trace deletes the element that is going to be processed next. Many
	thanks to Alexandre Ferrieux for the bulk of this fix.

2010-02-01  Donal K. Fellows  <dkf@users.sf.net>

	* generic/regexec.c (ccondissect, crevdissect): [Bug 2942697]: Rework
	these functions so that certain pathological patterns are matched much
	more rapidly. Many thanks to Tom Lane for dianosing this issue and
	providing an initial patch.

2010-02-01  Jan Nijtmans  <nijtmans@users.sf.net>

	* generic/tclInt.decls:		Various CYGWIN-related fixes
	* generic/tclInt.h:		backported from HEAD. Still
	* generic/tclIntPlatDecls.h:	configure script not modified,
	* generic/tclPort.h:		so CYGWIN build is still
	* generic/tclTest.c:		disabled. Reason: although the
	* win/cat.c:			build succeeds with those changes,
	* win/tclWinDde.c:		many tests still fail.
	* win/tclWinError.c:
	* win/tclWinFile.c:
	* win/tclWinPipe.c:
	* win/tclWinPort.h:
	* win/tclWinReg.c:
	* win/tclWinSerial.c:
	* win/tclWinSock.c:
	* win/tclWinTest.c:
	* win/tclWinThrd.c:

2010-01-29  Jan Nijtmans  <nijtmans@users.sf.net>

	* generic/tcl.h:	Use correct TCL_LL_MODIFIER for CYGWIN.
				Formatting (all backported from HEAD)
	* generic/rege_dfa.c:	Fix macro conflict on CYGWIN: don't use
				"small".
	* generic/tclTest.c:	Fix gcc 4.4 warning: ignoring return value of
	* unix/tclUnixPipe.c:	'write'
	* unix/tclUnixNotify.c:

2010-01-19  Donal K. Fellows  <dkf@users.sf.net>

	* doc/dict.n: [Bug 2929546]: Clarify just what [dict with] and [dict
	update] are doing with variables.

2010-01-18  Andreas Kupries  <andreask@activestate.com>

	* generic/tclIO.c (CreateScriptRecord): [Bug 2918110]: Initialize
	the EventScriptRecord (esPtr) fully before handing it to
	Tcl_CreateChannelHandler for registration. Otherwise a reflected
	channel calling 'chan postevent' (== Tcl_NotifyChannel) in its
	'watchProc' will cause the function 'TclChannelEventScriptInvoker'
	to be run on an uninitialized structure.

2010-01-18  Donal K. Fellows  <dkf@users.sf.net>

	* generic/tclStringObj.c (Tcl_AppendFormatToObj): [Bug 2932421]: Stop
	the [format] command from causing argument objects to change their
	internal representation when not needed. Thanks to Alexandre Ferrieux
	for this fix.

2010-01-06  Jan Nijtmans  <nijtmans@users.sf.net>

	* generic/tclCompExpr.c: Warning: array subscript has type 'char'
	* generic/tclPkg.c:
	* libtommath/bn_mp_read_radix.c:
	* unix/tclUnixCompat.c:	Fix gcc warning: signed and unsigned type
				in conditional expression.
	* unix/tcl.m4: Add support for Haiku and CYGWIN dynamical loading
	* unix/configure: (regenerated)
	* unix/Makefile.in:
	* unix/.cvsignore:
	* tests/stack.test: Reduced minimum required C-stack size to 2034:
			    CYGWIN has this stack size and the test runs fine!
	* generic/tclEnv.c: Fix environment tests under CYGWIN
	* generic/tclPort.h:
	* tests/env.test:

2010-01-05  Don Porter  <dgp@users.sourceforge.net>

	* generic/tclPathObj.c (TclPathPart):	[Bug 2918610]: Correct
	* tests/fileName.test (filename-14.31):	inconsistency between the
	string rep and the intrep of a path value created by [file rootname].
	Thanks to Vitaly Magerya for reporting.

2010-01-03  Donal K. Fellows  <dkf@users.sf.net>

	* unix/tcl.m4 (SC_CONFIG_CFLAGS): [Bug 1636685]: Use the configuration
	for modern FreeBSD suggested by the FreeBSD porter.

2009-12-30  Donal K. Fellows  <dkf@users.sf.net>

	* library/safe.tcl (AliasSource): [Bug 2923613]: Make the safer
	* tests/safe.test (safe-8.9):	  [source] handle a [return] at the
					  end of the file correctly.

2009-12-29  Donal K. Fellows  <dkf@users.sf.net>

	* generic/tclInterp.c (Tcl_MakeSafe): [Bug 2895741]: Make sure that
	the min() and max() functions are supported in safe interpreters.

2009-12-28  Donal K. Fellows  <dkf@users.sf.net>

	* unix/configure.in: [Bug 942170]:	Detect the st_blocks field of
	* generic/tclCmdAH.c (StoreStatData):	'struct stat' correctly.
	* generic/tclIOUtil.c (Tcl_Stat, Tcl_FSStat):
	* generic/tclTest.c (PretendTclpStat):

	* generic/tclInterp.c (TimeLimitCallback): [Bug 2891362]: Ensure that
	* tests/interp.test (interp-34.13):	   the granularity ticker is
	reset when we check limits because of the time limit event firing.

2009-12-27  Donal K. Fellows  <dkf@users.sf.net>

	* doc/namespace.n (SCOPED SCRIPTS): [Bug 2921538]: Updated example to
	not be quite so ancient.

2009-12-23  Donal K. Fellows  <dkf@users.sf.net>

	* library/safe.tcl (AliasSource, AliasExeName): [Bug 2913625]: Stop
	information about paths from leaking through [info script] and [info
	nameofexecutable].

2009-12-16  Donal K. Fellows  <dkf@users.sf.net>

	* library/safe.tcl (::safe::AliasGlob): Upgrade to correctly support a
	larger fraction of [glob] functionality, while being stricter about
	directory management.

	* doc/tm.n: [Bug 1911342]: Formatting rewrite to avoid bogus crosslink
	to the list manpage when generating HTML.

	* library/msgcat/msgcat.tcl (Init): [Bug 2913616]: Do not use platform
	tests that are not needed and which don't work in safe interpreters.

2009-12-12  Donal K. Fellows  <dkf@users.sf.net>

	* generic/tclTest.c (TestconcatobjCmd): [Bug 2895367]: Stop memory
	leak when testing. We don't need extra noise of this sort when
	tracking down real problems!

2009-12-10  Andreas Kupries  <andreask@activestate.com>

	* generic/tclObj.c (TclContinuationsEnter): [Bug 2895323]: Updated
	comments to describe when the function can be entered for the same
	Tcl_Obj* multiple times. This is a continuation of the 2009-11-10
	entry where a memory leak was plugged, but where not sure if that was
	just a band-aid to paper over some other error. It isn't, this is a
	legal situation.

2009-12-09  Andreas Kupries  <andreask@activestate.com>

	* library/safe.tcl: Backport of the streamlined safe base from
	* tests/safe.test: head to the 8.5 branch (See head changelog entries
	2009-11-05, 2009-11-06, 2009-12-03).

2009-12-07  Don Porter  <dgp@users.sourceforge.net>

	* generic/tclStrToD.c:	[Bug 2902010]: Correct conditional compile
	directives to better detect the toolchain that needs extra work for
	proper underflow treatment instead of merely detecting the MIPS
	platform.

2009-12-02  Jan Nijtmans  <nijtmans@users.sf.net>

	* tools/genStubs.tcl: Add support for win32 CALLBACK functions (needed
	for Tk bugfix).

2009-11-30  Donal K. Fellows  <dkf@users.sf.net>

	* doc/Tcl.n: [Bug 2901433]: Improved description of expansion to
	mention that it is using list syntax.

2009-11-27  Donal K. Fellows  <dkf@users.sf.net>

	* doc/BoolObj.3, doc/CrtChannel.3, doc/DictObj.3, doc/DoubleObj.3:
	* doc/Ensemble.3, doc/Environment.3, doc/FileSystem.3, doc/Hash.3:
	* doc/IntObj.3, doc/Limit.3, doc/ObjectType.3, doc/PkgRequire.3:
	* doc/SetChanErr.3, doc/SetResult.3: [Patch 2903921]: Many small
	spelling fixes from Larry Virden.

2009-11-25  Stuart Cassoff  <stwo@users.sf.net>

	* unix/configure.in:	[Patch 2892871]: Remove unneeded
	* unix/tcl.m4:		AC_STRUCT_TIMEZONE and use
	* unix/tclConfig.h.in:	AC_CHECK_MEMBERS([struct stat.st_blksize])
	* unix/tclUnixFCmd.c:	instead of AC_STRUCT_ST_BLKSIZE.
	* unix/configure:	Regenerated with autoconf-2.59.

2009-11-16  Alexandre Ferrieux  <ferrieux@users.sourceforge.net>

	* generic/tclEncoding.c: Fix [Bug 2891556] and improve test to detect
	* tests/decoding.test:   similar manifestations in the future.

2009-11-12  Don Porter  <dgp@users.sourceforge.net>

	*** 8.5.8 TAGGED FOR RELEASE ***

	* changes:	Update for 8.5.8 release.

	* generic/tclClock.c (TclClockInit):	Do not create [clock] support
	commands in safe interps.

	* tests/io.test:	New test io-53.11 to test for [Bug 2895565].

2009-11-12  Andreas Kupries  <andreask@activestate.com>

	* generic/tclIO.c (CopyData): [Bug 2895565]: Dropped bogosity which
	used the number of _written_ bytes or character to update the counters
	for the read bytes/characters. See last entry for the test case.

2009-11-11  Pat Thoyts  <patthoyts@users.sourceforge.net>

	* tests/fCmd.test:     Fixed a number of issues for Vista and Win7
	* tests/registry.test: that are due to restricted permissions.
	* tests/winFCmd.test:

2009-11-11  Don Porter  <dgp@users.sourceforge.net>

	* library/http/http.tcl:	[Bug 2891171]: Update the URL syntax
	check to RFC 3986 compliance on the subject of non-encoded question
	mark characters.

	* library/http/pkgIndex.tcl:	Bump to http 2.7.5 to avoid any
	* unix/Makefile.in:		confusion with snapshot "releases"
	* win/Makefile.in:		that might be in ActiveTcl, etc.

2009-11-11  Alexandre Ferrieux  <ferrieux@users.sourceforge.net>

	* generic/tclIO.c: Backported fix for [Bug 2888099] (close discards
	ENOSPC error) by saving the errno from the first of two
	FlushChannel()s. Uneasy to test; might need specific channel drivers.
	Four-hands with aku.

2009-11-10  Don Porter  <dgp@users.sourceforge.net>

	* generic/tclBasic.c:	Plug another leak in TCL_EVAL_DIRECT
	evaluation.

	* generic/tclObj.c:	Plug memory leak in TclContinuationsEnter().
	[Bug 2895323]

2009-11-09  Stuart Cassoff <stwo@users.sf.net>

	* win/README: [bug 2459744]: Removed outdated Msys + Mingw info.

2009-11-09  Don Porter  <dgp@users.sourceforge.net>

	* generic/tclBasic.c (TclEvalObjEx):	Plug memory leak in
	TCL_EVAL_DIRECT evaluation.

	* tests/info.test:	Resolve ambiguous resolution of variable "res".

2009-11-03  Don Porter  <dgp@users.sourceforge.net>

	* generic/tcl.h:	Bump to 8.5.8 for release.
	* library/init.tcl:
	* tools/tcl.wse.in:
	* unix/configure.in:
	* unix/tcl.spec:
	* win/configure.in:
	* README:

	* unix/configure:	autoconf-2.59
	* win/configure:

	* changes:	Update for 8.5.8 release.

2009-11-03  Andreas Kupries  <andreask@activestate.com>

	* library/safe.tcl (::safe::InterpSetConfig): [Bug 2854929]: Added
	code to recursively find deeper paths which may contain modules.
	Required to handle modules with names like 'platform::shell', which
	translate into 'platform/shell-X.tm', i.e arbitrarily deep
	subdirectories.

2009-11-03  Kevin B. Kenny  <kennykb@acm.org>

	* library/tzdata/Asia/Novokuznetsk: New tzdata locale for Kemerovo
	oblast', which now keeps Novosibirsk time and not Kranoyarsk time.
	* library/tzdata/Asia/Damascus: Syrian DST changes.
	* library/tzdata/Asia/Hong_Kong: Hong Kong historic DST corrections.
	Olson tzdata2009q.

2009-11-03  Pat Thoyts  <patthoyts@users.sourceforge.net>

	* tests/tcltest.test: Backport permissions fix for Win7.

2009-10-31  Donal K. Fellows  <dkf@users.sf.net>

	* generic/tclBasic.c (ExprRoundFunc): [Bug 2889593]: Correctly report
	the expected number of arguments when generating an error for round().

2009-10-29  Don Porter  <dgp@users.sourceforge.net>

	* generic/tcl.h:	[Bug 2800740]: Changed the typedef for the
	mp_digit type from:
		typedef unsigned long mp_digit;
	to:
		typedef unsigned int mp_digit;
	For 32-bit builds where "long" and "int" are two names for the same
	thing, this is no change at all. For 64-bit builds, though, this
	causes the dp[] array of an mp_int to be made up of 32-bit elements
	instead of 64-bit elements. This is a huge improvement because details
	elsewhere in the mp_int implementation cause only 28 bits of each
	element to be actually used storing number data. Without this change
	bignums are over 50% wasted space on 64-bit systems.

	***POTENTIAL INCOMPATIBILITY***
	For 64-bit builds, callers of routines with (mp_digit) or (mp_digit *)
	arguments *will*, and callers of routines with (mp_int *) arguments
	*may* suffer both binary and stubs incompatibilities with Tcl releases
	8.5.0 - 8.5.7.  Such possibilities should be checked, and if such
	incompatibilities are present, suitable [package require] requirements
	on the Tcl release should be put in place to keep such built code
	[load]-ing only in Tcl interps that are compatible.

2009-10-29  Kevin B. Kenny  <kennykb@acm.org>

	* library/clock.tcl (LocalizeFormat):
	* tests/clock.test (clock-67.1): [Bug 2819334]:
	Corrected a problem where '%%' followed by a letter in a format group
	could expand recursively: %%R would turn into %%H:%M:%S.

2009-10-28  Don Porter  <dgp@users.sourceforge.net>

	* generic/tclLiteral.c:	Backport fix for [Bug 2888044].

2009-10-28  Kevin B. Kenny  <kennykb@acm.org>

	* tests/fileName.test (fileName-20.[78]): Corrected poor test
	hygiene (failure to save and restore the working directory) that
	caused these two tests to fail on Windows (and [Bug 2806250] to be
	reopened).

2009-10-27  Don Porter  <dgp@users.sourceforge.net>

	* generic/tclPathObj.c: [Bug 2884203]: Missing refcount on cached
	normalized path caused crashes.

2009-10-27  Kevin B. Kenny  <kennykb@acm.org>

	* library/clock.tcl (ParseClockScanFormat): [Bug 2886852]:
	Corrected a problem where [clock scan] didn't load the timezone soon
	enough when processing a time format that lacked a complete date.
	* tests/clock.test (clock-66.1):
	Added a test case for the above bug.
	* library/tzdata/America/Argentina/Buenos_Aires:
	* library/tzdata/America/Argentina/Cordoba:
	* library/tzdata/America/Argentina/San_Luis:
	* library/tzdata/America/Argentina/Tucuman:
	New DST rules for Argentina. (Olson's tzdata2009p.)

2009-10-24  Kevin B. Kenny  <kennykb@acm.org>

	* library/clock.tcl (ProcessPosixTimeZone):
	Corrected a regression in the fix to [Bug 2207436] that caused [clock]
	to apply EU daylight saving time rules in the US. Thanks to Karl
	Lehenbauer for reporting this regression.
	* tests/clock.test (clock-52.4):
	Added a regression test for the above regression.
	* library/tzdata/Asia/Dhaka:
	* library/tzdata/Asia/Karachi:
	New DST rules for Bangladesh and Pakistan. (Olson's tzdata2009o.)

2009-10-23  Andreas Kupries  <andreask@activestate.com>

	* generic/tclIO.c (FlushChannel): Skip OutputProc for low-level
	0-length writes. When closing pipes which have already been closed not
	skipping leads to spurious SIG_PIPE signals. Reported by Mikhail
	Teterin <mi+thun@aldan.algebra.com>.

2009-10-21  Donal K. Fellows  <dkf@users.sf.net>

	* generic/tclPosixStr.c: [Bug 2882561]: Work around oddity on Haiku OS
	where SIGSEGV and SIGBUS are the same value.

2009-10-19  Don Porter  <dgp@users.sourceforge.net>

	* generic/tclIO.c:	Revised ReadChars and FilterInputBytes
	routines to permit reads to continue up to the string limits of Tcl
	values. Before revisions, large read attempts could panic when as
	little as half the limiting value length was reached. [Patch 2107634]
	Thanks to Sean Morrison and Bob Parker for their roles in the fix.

2009-10-18  Joe Mistachkin  <joe@mistachkin.com>

	* tests/thread.test (thread-4.[345]): [Bug 1565466]: Correct tests to
	save their error state before the final call to threadReap just in
	case it triggers an "invalid thread id" error.  This error can occur
	if one or more of the target threads has exited prior to the attempt
	to send it an asynchronous exit command.

	* doc/memory.n: [Bug 988703]: Add mechanism for finding what Tcl_Objs
	* generic/tclCkalloc.c (MemoryCmd): are allocated when built for
	* generic/tclInt.decls: memory debugging. This was previously
	* generic/tclInt.h: backported from Tcl 8.6 with the corrections to
	* generic/tclObj.c (ObjData, TclFinalizeThreadObjects): fix [Bug
	2871908]. However, there were key elements missing. These changes make
	things consistent between branches.

2009-10-17  Donal K. Fellows  <dkf@users.sf.net>

	* generic/tclVar.c (TclDeleteCompiledLocalVars, UnsetVarStruct)
	(TclDeleteNamespaceVars):
	* generic/tclTrace.c (Tcl_UntraceVar2): [Bug 2629338]: Stop traces
	that are deleted part way through (a feature used by tdom) from
	causing freed memory to be accessed.

2009-10-08  Donal K. Fellows  <dkf@users.sf.net>

	* generic/tclDictObj.c (DictIncrCmd): [Bug 2874678]: Don't leak any
	bignums when doing [dict incr] with a value.
	* tests/dict.test (dict-19.3): Memory leak detection code.

2009-10-07  Andreas Kupries  <andreask@activestate.com>

	* generic/tclObj.c: [Bug 2871908]: Plug memory leaks of the
	objThreadMap and lineCLPtr hashtables.  Also make the names of the
	continuation line information initialization and finalization
	functions more consistent. Patch supplied by Joe Mistachkin
	<joe@mistachkin.com>.

	* generic/tclIORChan.c (ErrnoReturn): Replace the hardwired constant
	11 with the proper errno define, EAGAIN. What was I thinking? The
	BSD's have a different errno assignment and break with the hardwired
	number. Reported by emiliano on the chat.

2009-10-06  Don Porter  <dgp@users.sourceforge.net>

	* generic/tclTomMathInt.h (new): Public header tclTomMath.h had
	* generic/tclTomMath.h: dependence on private headers, breaking use
	* generic/tommath.h:    by extensions [Bug 1941434].

2009-10-05  Don Porter  <dgp@users.sourceforge.net>

	* changes:	Update for 8.5.8 release.

2009-10-04  Daniel Steffen  <das@users.sourceforge.net>

	* macosx/tclMacOSXBundle.c:	Workaround CF memory managment bug in
	* unix/tclUnixInit.c:		Mac OS X 10.4 & earlier. [Bug 2569449]

2009-10-02  Kevin B. Kenny  <kennykb@acm.org>

	* library/tzdata/Africa/Cairo:
	* library/tzdata/Asia/Gaza:
	* library/tzdata/Asia/Karachi:
	* library/tzdata/Pacific/Apia:	Olson's tzdata2009n.

2009-09-29  Don Porter  <dgp@users.sourceforge.net>

	* generic/tclAlloc.c:           Cleaned up various routines in the
	* generic/tclCkalloc.c:         call stacks for memory allocation to
	* generic/tclInt.h:		guarantee that any size values computed
	* generic/tclThreadAlloc.c:     are within the domains of the routines
	they get passed to.  [Bugs 2557696 and 2557796].

2009-09-11  Don Porter  <dgp@users.sourceforge.net>

	* library/http/http.tcl:	Bump to http 2.7.4 to account for
	* library/http/pkgIndex.tcl:	[Bug 2849860] fix.
	* unix/Makefile.in:
	* win/Makefile.in:

2009-09-10  Donal K. Fellows  <dkf@users.sf.net>

	* library/http/http.tcl (http::Event): [Bug 2849860]: Handle charset
	names in double quotes; some servers like generating them like that.

2009-09-01  Don Porter  <dgp@users.sourceforge.net>

	* library/tcltest/tcltest.tcl:	Bump to tcltest 2.3.2 after revision
	* library/tcltest/pkgIndex.tcl:	to verbose error message.
	* unix/Makefile.in:
	* win/Makefile.in:

2009-08-27  Don Porter  <dgp@users.sourceforge.net>

	* generic/tclStringObj.c:	[Bug 2845535]: A few more string
	overflow cases in [format].

2009-08-25  Andreas Kupries  <andreask@activestate.com>

	* generic/tclBasic.c (Tcl_CreateInterp, Tcl_EvalTokensStandard)
	(EvalTokensStandard, Tcl_EvalEx, EvalEx, TclAdvanceContinuations)
	(TclEvalObjEx):
	* generic/tclCmdMZ.c (Tcl_SwitchObjCmd, TclListLines):
	* generic/tclCompCmds.c (*):
	* generic/tclCompile.c (TclSetByteCodeFromAny, TclInitCompileEnv)
	(TclFreeCompileEnv, TclCompileScript):
	* generic/tclCompile.h (CompileEnv):
	* generic/tclInt.h (ContLineLoc, Interp):
	* generic/tclObj.c (ThreadSpecificData, ContLineLocFree)
	(TclThreadFinalizeObjects, TclInitObjSubsystem, TclContinuationsEnter)
	(TclContinuationsEnterDerived, TclContinuationsCopy)
	(TclContinuationsGet, TclFreeObj):
	* generic/tclParse.c (TclSubstTokens, Tcl_SubstObj):
	* generic/tclProc.c (TclCreateProc):
	* generic/tclVar.c (TclPtrSetVar):
	* tests/info.test (info-30.0-24):

	Extended parser, compiler, and execution with code and attendant data
	structures tracking the positions of continuation lines which are not
	visible in script Tcl_Obj*'s, to properly account for them while
	counting lines for #280.

2009-08-24  Daniel Steffen  <das@users.sourceforge.net>

	* macosx/tclMacOSXNotify.c: Fix multiple issues with nested event
	loops when CoreFoundation notifier is running in embedded mode. (Fixes
	problems in TkAqua Cocoa reported by Youness Alaoui on tcl-mac)

2009-08-21  Don Porter  <dgp@users.sourceforge.net>

	* generic/tclFileName.c: Correct regression in [Bug 2837800] fix.
	* tests/fileName.test:

2009-08-20  Don Porter  <dgp@users.sourceforge.net>

	* generic/tclFileName.c: [Bug 2837800]: Get the correct result from
	[glob */test] when * matches something like ~foo.

	* generic/tclPathObj.c:	[Bug 2806250]: Prevent the storage of strings
	starting with ~ in the "tail" part (normPathPtr field) of the path
	intrep when PATHFLAGS != 0.  This establishes the assumptions relied
	on elsewhere that the name stored there is a relative path.  Also
	refactored to make an AppendPath() routine instead of the cut/paste
	stanzas that were littered throughout.

2009-08-20  Donal K. Fellows  <dkf@users.sf.net>

	* generic/tclCmdIL.c (Tcl_LsortObjCmd): Plug memory leak.

2009-08-18  Don Porter  <dgp@users.sourceforge.net>

	* generic/tclPathObj.c:	[Bug 2837800]: Added NULL check to prevent
	* tests/fileName.test:	crashes during [glob].

2009-08-06  Andreas Kupries  <andreask@activestate.com>

	* doc/refchan.n [Bug 2827000]: Extended the implementation of
	* generic/tclIORChan.c: reflective channels (TIP 219, method 'read'),
	* tests/ioCmd.test: enabling handlers to signal EAGAIN to indicate 'no
	data, but not at EOF either', and other system errors. Updated
	documentation, extended testsuite (New test cases iocmd*-23.{9,10}).

2009-08-02  Donal K. Fellows  <dkf@users.sf.net>

	* unix/tclUnixFCmd.c (GetOwnerAttribute, SetOwnerAttribute)
	(GetGroupAttribute, SetGroupAttribute): [Bug 1942222]: Stop calling
	* unix/tclUnixFile.c (TclpGetUserHome): endpwent() and endgrent();
	they've been unnecessary for ages.

2009-07-31  Don Porter  <dgp@users.sourceforge.net>

	* generic/tclStringObj.c:       [Bug 2830354]: Corrected failure to
	* tests/format.test:            grow buffer when format spec request
	large width floating point values.  Thanks to Clemens Misch.

2009-07-24  Andreas Kupries  <andreask@activestate.com>

	* generic/tclIO.c (Tcl_GetChannelHandle): [Bug 2826248]: Do not crash
	* generic/tclPipe.c (FileForRedirect): for getHandleProc == NULL, this
	is allowed. Provide a nice error message in the bypass area. Updated
	caller to check the bypass for a mesage. Bug reported by Andy
	Sonnenburg <andy22286@users.sourceforge.net>. Backported from CVS
	head.

2009-07-23  Joe Mistachkin  <joe@mistachkin.com>

	* generic/tclNotify.c: [Bug 2820349]: Ensure that queued events are
	freed once processed.

2009-07-21  Kevin B. Kenny  <kennykb@acm.org>

	* library/tzdata/Asia/Dhaka:
	* library/tzdata/Indian/Mauritius: Olson's tzdata2009k.

2009-07-20  Donal K. Fellows  <dkf@users.sf.net>

	* generic/tclCmdMZ.c (StringIsCmd): Reorganize so that [string is] is
	more efficient when parsing things that are correct, at a cost of
	making the empty string test slightly more costly. With this, the cost
	of doing [string is integer -strict $x] matches [catch {expr {$x+0}}]
	in the successful case, and greatly outstrips it in the failing case.

2009-07-16  Don Porter  <dgp@users.sourceforge.net>

	* generic/tclCmdIL.c:	Removed unused variables.
	* generic/tclCompile.c:
	* generic/tclVar.c:
	* unix/tclUnixChan.c:

	* generic/tclScan.c:	Typo in ACCEPT_NAN configuration.

	* generic/tclStrToD.c:	[Bug 2819200]: Set floating point control
	register on MIPS systems so that the gradual underflow expected by Tcl
	is in effect.

2009-07-14  Andreas Kupries  <andreask@activestate.com>

	* generic/tclBasic.c (DeleteInterpProc,TclArgumentBCEnter,
	(TclArgumentBCRelease, TclArgumentGet):
	* generic/tclCompile.c (EnterCmdWordIndex, TclCleanupByteCode,
	(TclInitCompileEnv, TclCompileScript):
	* generic/tclCompile.h (ExtCmdLoc):
	* generic/tclExecute.c (TclExecuteByteCode):
	* generic/tclInt.h (ExtIndex, CFWordBC):
	* tests/info.test (info-39.0):

	Backport of some changes made to the Tcl head, to handle literal
	sharing better. The code here is much simpler (trimmed down) compared
	to the head as the 8.5 branch is not bytecode compiling whole files,
	and doesn't compile eval'd code either.

	Reworked the handling of literal command arguments in bytecode to be
	saved (compiler) and used (execution) per command (see the
	TCL_INVOKE_STK* instructions), and not per the whole bytecode.  This
	removes the problems with location data caused by literal sharing in
	proc bodies. Simplified the associated datastructures (ExtIndex is
	gone, as is the function EnterCmdWordIndex).

2009-07-01  Pat Thoyts  <patthoyts@users.sourceforge.net>

	* win/tclWinInt.h:   [Bug 2806622]: Handle the GetUserName API call
	* win/tclWin32Dll.c: via the tclWinProcs indirection structure. This
	* win/tclWinInit.c:  fixes a problem obtaining the username when the
	USERNAME environment variable is unset.

2009-06-15  Don Porter  <dgp@users.sourceforge.net>

	* generic/tclStringObj.c: sprintf() -> Tcl_ObjPrintf() conversion.

2009-06-13  Don Porter  <dgp@users.sourceforge.net>

	* generic/tclCompile.c:	The value stashed in iPtr->compiledProcPtr
	* generic/tclProc.c:	when compiling a proc survives too long.  We
	* tests/execute.test:	only need it there long enough for the right
	TclInitCompileEnv() call to re-stash it into envPtr->procPtr.  Once
	that is done, the CompileEnv controls.  If we let the value of
	iPtr->compiledProcPtr linger, though, then any other bytecode compile
	operation that takes place will also have its CompileEnv initialized
	with it, and that's not correct.  The value is meant to control the
	compile of the proc body only, not other compile tasks that happen
	along.  Thanks to Carlos Tasada for discovering and reporting the
	problem.  [Bug 2802881].

2009-06-10  Don Porter  <dgp@users.sourceforge.net>

	* generic/tclStringObj.c:	Revised [format] to not overflow the
	integer calculations computing the length of the %ll formats of
	really big integers.  Also added protections so that [format]s that
	would produce results overflowing the maximum string length of Tcl
	values throw a normal Tcl error instead of a panic. [Bug 2801413]

2006-06-09  Kevin B. Kenny  <kennykb@acm.org>

	* generic/tclGetDate.y: Fixed a thread safety bug in the generated
	* library/clock.tcl:    Bison parser (needed a %pure-parser
	* tests/clock.test:     declaration to avoid static variables).
				Discovered that the %pure-parser declaration
	                        allowed for returning the Bison error message
	                        to the Tcl caller in the event of a syntax
	                        error, so did so.
	* generic/tclDate.c: bison 2.3

2006-06-08  Kevin B. Kenny  <kennykb@acm.org>

	* library/tzdata/Asia/Dhaka: New DST rule for Bangladesh.
	(Olson's tzdata2009i.)

2009-06-02  Don Porter  <dgp@users.sourceforge.net>

	* generic/tclExecute.c:	Replace dynamically-initialized table with
	a table of static constants in the lookup table for exponent operator
	computations that fit in a 64 bit integer result.

	* generic/tclExecute.c:	Corrected implementations and selection
	logic of the INST_EXPON instruction to fix [Bug 2798543].

2009-06-01  Don Porter  <dgp@users.sourceforge.net>

	* tests/expr.test:	Added many tests demonstrating the broken
	cases of [Bug 2798543].

2009-05-30  Kevin B. Kenny  <kennykb@acm.org>

	* library/tzdata/Africa/Cairo:
	* library/tzdata/Asia/Amman: Olson's tzdata2009h.

2009-05-29  Andreas Kupries  <andreask@activestate.com>

	* library/platform/platform.tcl: Fixed handling of cpu ia64,
	* library/platform/pkgIndex.tcl: taking ia64_32 into account
	* unix/Makefile.in: now. Bumped version to 1.0.5. Updated the
	* win/Makefile.in: installation commands.

2009-05-07  Miguel Sofer  <msofer@users.sf.net>

	* generic/tclObj.c (Tcl_GetCommandFromObj): fix for bug [2785893],
	insure that a command in a deleted namespace cannot be found
	through a cached name.

2009-05-06  Don Porter  <dgp@users.sourceforge.net>

	* generic/tclCmdMZ.c:   Improve overflow error message from
	[string repeat].  [Bug 2582327]

2009-04-28  Jeff Hobbs  <jeffh@ActiveState.com>

	* unix/tcl.m4, unix/configure (SC_CONFIG_CFLAGS): harden the check
	to add _r to CC on AIX with threads.

2009-04-27  Alexandre Ferrieux  <ferrieux@users.sourceforge.net>

	* generic/tclInt.h:   Backport fix for [Bug 1028264]: WSACleanup() too early.
	* generic/tclEvent.c: The fix introduces "late exit handlers"
	* win/tclWinSock.c:   for similar late process-wide cleanups.

2009-04-27  Alexandre Ferrieux  <ferrieux@users.sourceforge.net>

	* win/tclWinSock.c: Backport fix for [Bug 2446662]: resync Win
	behavior on RST with that of unix (EOF).

2009-04-27  Donal K. Fellows  <dkf@users.sf.net>

	* doc/concat.n (EXAMPLES): [Bug 2780680]: Rewrote so that the spacing
	of result messages is correct. (The exact way they were wrong was
	different when rendered through groff or as HTML, but it was still
	wrong both ways.)

2009-04-24  Stuart Cassoff <stwo@users.sf.net>

	* unix/Makefile.in: [Patch 2769530]: Don't chmod/exec installManPage.

2009-04-15  Don Porter  <dgp@users.sourceforge.net>

	*** 8.5.7 TAGGED FOR RELEASE ***

	* generic/tclStringObj.c:	AppendUnicodeToUnicodeRep failed
	to set stringPtr->allocated to 0, leading to crashes.

	* changes:	Update for 8.5.7 release.

2009-04-14  Stuart Cassoff  <stwo@users.sourceforge.net>

	* unix/tcl.m4:	Removed -Wno-implicit-int from CFLAGS_WARNING.

2008-04-14  Kevin B. Kenny  <kennykb@acm.org>

	* library/tzdata/Asia/Karachi: Updated rules for Pakistan Summer
				       Time (Olson's tzdata2009f)

2009-04-10  Don Porter  <dgp@users.sourceforge.net>

	* changes:	Update for 8.5.7 release.

	* generic/tcl.h:	Bump to 8.5.7 for release.
	* library/init.tcl:
	* tools/tcl.wse.in:
	* unix/configure.in:
	* unix/tcl.spec:
	* win/configure.in:
	* README:

	* unix/configure:	autoconf-2.59
	* win/configure:

	* generic/tclStringObj.c (UpdateStringOfString):  Fix bug detected
	by compiler warning about undefined "dst".

	* tests/httpd:		Backport new tests for http 2.7.3.
	* tests/http.tcl:

2009-04-10  Daniel Steffen  <das@users.sourceforge.net>

	* unix/tclUnixChan.c:		TclUnixWaitForFile(): use FD_* macros
	* macosx/tclMacOSXNotify.c:	to manipulate select masks (Cassoff).
					[Freq 1960647] [Bug 3486554]

	* unix/tclLoadDyld.c:		use RTLD_GLOBAL instead of RTLD_LOCAL.
					[Bug 1961211]

	* macosx/tclMacOSXNotify.c:	revise CoreFoundation notifier to allow
					embedding into applications that
					already have a CFRunLoop running and
					want to run the tcl event loop via
					Tcl_ServiceModeHook(TCL_SERVICE_ALL).

	* macosx/tclMacOSXNotify.c:	add CFRunLoop based Tcl_Sleep() and
	* unix/tclUnixChan.c:		TclUnixWaitForFile() implementations
	* unix/tclUnixEvent.c:		and disable select() based ones in
					CoreFoundation builds.

	* unix/tclUnixNotify.c:		simplify, sync with tclMacOSXNotify.c.

	* generic/tclInt.decls: 	add TclMacOSXNotifierAddRunLoopMode()
	* generic/tclIntPlatDecls.h:	internal API, regen.
	* generic/tclStubInit.c:

	* unix/configure.in (Darwin):	use Darwin SUSv3 extensions if
					available; remove /Network locations
					from default tcl package search path
					(NFS mounted locations and thus slow).
	* unix/configure:		autoconf-2.59
	* unix/tclConfig.h.in:		autoheader-2.59

	* macosx/tclMacOSXBundle.c:	on Mac OS X 10.4 and later, replace
					deprecated NSModule API by dlfcn API.

2009-04-09  Kevin B. Kenny  <kennykb@acm.org>

	* tools/tclZIC.tcl:	Always emit Unix-style line terminators.
	* library/tzdata:	Olson's tzdata2009e.

2009-04-09  Don Porter  <dgp@users.sourceforge.net>

	* library/http/http.tcl:	Backport http 2.7.3 from HEAD for
	* library/http/pkgIndex.tcl:	bundling with the Tcl 8.5.7 release.
	* unix/Makefile.in:
	* win/Makefile.in:

2009-04-08  Andreas Kupries  <andreask@activestate.com>

	* library/platform/platform.tcl: Extended the darwin sections to
	* library/platform/pkgIndex.tcl: add a kernel version number to
	* unix/Makefile.in: the identifier for anything from Leopard (10.5)
	* win/Makefile.in: on up. Extended patterns for same. Extended cpu
	* doc/platform.n: recognition for 64bit Tcl running on a 32bit
	kernel on a 64bit processor (By Daniel Steffen). Bumped version to
	1.0.4. Updated Makefiles.

2009-04-08  Don Porter  <dgp@users.sourceforge.net>

	* library/tcltest/tcltest.tcl:	Converted [eval]s (some unsafe!) to
	* library/tcltest/pkgIndex.tcl:	{*} in tcltest package.  [Bug 2570363]
	* unix/Makefile.in:	=> tcltest 2.3.1
	* win/Makefile.in:

2009-04-07  Don Porter  <dgp@users.sourceforge.net>

	* generic/tclStringObj.c:	Completed backports of fixes for
	[Bug 2494093] and [Bug 2553906].

2009-03-30  Don Porter  <dgp@users.sourceforge.net>

	* doc/Alloc.3:  Size argument is "unsigned int".  [Bug 2556263]

	* generic/tclStringObj.c:       Added protections from invalid memory
	* generic/tclTestObj.c:         accesses when we append (some part of)
	* tests/stringObj.test:         a Tcl_Obj to itself.  Added the
	appendself and appendself2 subcommands to the [teststringobj] testing
	command and added tests to the test suite.  [Bug 2603158]

2009-03-27  Don Porter  <dgp@users.sourceforge.net>

	* generic/tclPathObj.c (TclPathPart):	TclPathPart() was computing
	* tests/fileName.test:	the wrong results for both [file dirname] and
	[file tail] on "path" arguments with the PATHFLAGS != 0 intrep and
	with an empty string for the "joined-on" part.  [Bug 2710920]

2009-03-20  Don Porter  <dgp@users.sourceforge.net>

	* generic/tclStringObj.c:       Test stringObj-6.9 checks that
	* tests/stringObj.test:         Tcl_AppendStringsToObj() no longer
	crashes when operating on a pure unicode value.  [Bug 2597185]

	* generic/tclExecute.c (INST_CONCAT1):  Panic when appends overflow
	the max length of a Tcl value.  [Bug 2669109]

2009-03-18  Don Porter  <dgp@users.sourceforge.net>

	* win/tclWinFile.c (TclpObjNormalizePath):      Corrected Tcl_Obj leak.
	Thanks to Joe Mistachkin for detection and patch.  [Bug 2688184].

2009-03-15  Donal K. Fellows  <dkf@users.sf.net>

	* generic/tclPosixStr.c (Tcl_SignalId,Tcl_SignalMsg): [Patch 1513655]:
	Added support for SIGINFO, which is present on BSD platforms.

2009-02-20  Don Porter  <dgp@users.sourceforge.net>

	* generic/tclPathObj.c: Fixed mistaken logic in TclFSGetPathType()
	* tests/fileName.test:  that assumed (not "absolute" => "relative").
	This is a false assumption on Windows, where "volumerelative" is
	another possibility.  [Bug 2571597].

2009-02-17  Jeff Hobbs  <jeffh@ActiveState.com>

	* win/tcl.m4, win/configure: Check if cl groks _WIN64 already to
	avoid CC manipulation that can screw up later configure checks.
	Use 'd'ebug runtime in 64-bit builds.

2009-02-05  Don Porter  <dgp@users.sourceforge.net>

	* generic/tclStringObj.c: Added overflow protections to the
	AppendUtfToUtfRep routine to either avoid invalid arguments and
	crashes, or to replace them with controlled panics.  [Bug 2561794]

2009-02-04  Don Porter  <dgp@users.sourceforge.net>

	* generic/tclStringObj.c (SetUnicodeObj):       Corrected failure of
	Tcl_SetUnicodeObj() to panic on a shared object.  [Bug 2561488].  Also
	factored out common code to reduce duplication.

	* generic/tclCmdMZ.c:   Prevent crashes due to int overflow of the
	length of the result of [string repeat].  [Bug 2561746]

2009-01-29  Donal K. Fellows  <dkf@users.sf.net>

	* generic/tclNamesp.c (Tcl_FindCommand): [Bug 2519474]: Ensure that
	the path is not searched when the TCL_NAMESPACE_ONLY flag is given.

2009-01-22  Kevin B. Kenny  <kennykb@acm.org>

	* unix/tcl.m4: Corrected a typo ($(SHLIB_VERSION) should be
	${SHLIB_VERSION}).
	* unix/configure: Autoconf 2.59

2009-01-21  Andreas Kupries  <andreask@activestate.com>

	* generic/tclIORChan.c (ReflectClose): Fix for [Bug 2458202].
	Closing a channel may supply NULL for the 'interp'. Test for
	finalization needs to be different, and one place has to pull the
	interp out of the channel instead.

2009-01-19  Kevin B. Kenny  <kennykb@acm.org>

	* unix/Makefile.in: Added a CONFIG_INSTALL_DIR parameter so that
	* unix/tcl.m4:      distributors can control where tclConfig.sh goes.
	Made the installation of 'ldAix' conditional
	upon actually being on an AIX system.  Allowed for downstream
	packagers to customize SHLIB_VERSION on BSD-derived systems.
	Thanks to Stuart Cassoff for [Patch 907924].
	* unix/configure: Autoconf 2.59

2009-01-09  Don Porter  <dgp@users.sourceforge.net>

	* generic/tclStringObj.c (STRING_SIZE):	Corrected failure to limit
	memory allocation requests to the sizes that can be supported by
	Tcl's memory allocation routines.  [Bug 2494093].

2009-01-08  Don Porter  <dgp@users.sourceforge.net>

	* generic/tclStringObj.c (STRING_UALLOC):  Added missing parens
	required to get correct results out of things like
	STRING_UALLOC(num + append).  [Bug 2494093].

2009-01-06  Donal K. Fellows  <dkf@users.sf.net>

	* generic/tclDictObj.c (DictIncrCmd): Corrected twiddling in internals
	of dictionaries so that literals can't get destroyed.

	* tests/expr.test, tests/string.test: Eliminate non-ASCII characters.
	[Bugs 2006884, 2006879]

2009-01-03  Kevin B. Kenny  <kennykb@acm.org>:

	* library/clock.tcl (tcl::clock::add): Fixed error message formatting
	in the case where [clock add] is presented with a bad switch.
	* tests/clock.test (clock-65.1) Added a test case for the above
	problem [Bug 2481670].

2008-12-21  Don Porter  <dgp@users.sourceforge.net>

	*** 8.5.6 TAGGED FOR RELEASE ***

	* generic/tcl.h:	Bump to 8.5.6 for release.
	* library/init.tcl:
	* tools/tcl.wse.in:
	* unix/configure.in:
	* unix/tcl.spec:
	* win/configure.in:
	* README:

	* unix/configure:	autoconf-2.59
	* win/configure:

	* changes:	Update for 8.5.6 release.

	* library/tclIndex: Removed reference to no-longer-extant procedure
	'tclLdAout'.
	* doc/library.n: Corrected mention of 'auto_exec' to 'auto_execok'.
	[Patch 2114900] thanks to Stu Cassoff <stwo@users.sf.net>
	Backport of 2008-11-26 commit from Kevin Kenny.

	* win/tclWinThrd.c (TclpThreadCreate): We need to initialize the
	thread id variable to 0 as on 64 bit windows this is a pointer sized
	field while windows only fills it with a 32 bit value. The result is
	an inability to join the threads as the ids cannot be matched.
	Backport of 2008-10-13 commit from Pat Thoyts.

2008-12-15  Donal K. Fellows  <donal.k.fellows@man.ac.uk>

	* generic/tclExecute.c (TEBC:INST_DICT_GET): Make sure that the result
	is empty when generating an error message. [Bug 2431847]

2008-12-12  Jan Nijtmans  <nijtmans@users.sf.net>

	* library/clock.tcl (ProcessPosixTimeZone): Fix time change in Eastern
	Europe (not 3:00 but 4:00 local time) [Bug 2207436]

2008-12-11  Andreas Kupries  <andreask@activestate.com>

	* generic/tclIO.c (SetChannelFromAny and related): Modified the
	* tests/io.test: internal representation of the tclChannelType to
	contain not only the ChannelState pointer, but also a reference to the
	interpreter it was made in. Invalidate and recompute the internal
	representation when it is used in a different interpreter (like
	cmdName intrep's). Added testcase. [Bug 2407783]

2008-12-11  Jan Nijtmans  <nijtmans@users.sf.net>

	* library/clock.tcl (ProcessPosixTimeZone): Fallback to European time
	zone DST rules, when the timezone is between 0 and -12. [Bug 2207436]
	* tests/clock.test (clock-52.[23]): Test cases.

2008-12-10  Kevin B. Kenny  <kennykb@acm.org>

	* library/tzdata/*: Update from Olson's tzdata2008i.

2008-12-04  Don Porter  <dgp@users.sourceforge.net>

	* generic/tclPathObj.c (Tcl_FSGetNormalizedPath):	Added another
	flag value TCLPATH_NEEDNORM to mark those intreps which need more
	complete normalization attention for correct results. [Bug 2385549]

2008-12-03  Don Porter  <dgp@users.sourceforge.net>

	* generic/tclFileName.c (DoGlob): One of the Tcl_FSMatchInDirectory
	calls did not have its return code checked. This caused error messages
	returned by some Tcl_Filesystem drivers to be swallowed.

2008-12-02  Andreas Kupries  <andreask@activestate.com>

	* generic/tclIO.c (TclFinalizeIOSubsystem): Replaced Alexandre
	Ferrieux's first patch for [Bug 2270477] with a gentler version, also
	supplied by him.

2008-12-01  Don Porter	<dgp@users.sourceforge.net>

	* generic/tclParse.c:	Backport fix for [Bug 2251175].

2008-11-30  Kevin B. Kenny  <kennykb@acm.org>

	* library/clock.tcl (format, ParseClockScanFormat): Added a [string
	map] to get rid of namespace delimiters before caching a scan or
	format procedure. [Bug 2362156]
	* tests/clock.test (clock-64.[12]): Added test cases for the bug that
	was tickled by a namespace delimiter inside a format string.

2008-11-25  Andreas Kupries  <andreask@activestate.com>

	* generic/tclIO.c (TclFinalizeIOSubsystem): Applied Alexandre
	Ferrieux's patch for [Bug 2270477] to prevent infinite looping during
	finalization of channels not bound to interpreters.

2008-08-23  Andreas Kupries  <andreask@activestate.com>

	* generic/tclIO.c: Backport of fix for [Bug 2333466].

2008-11-18  Jan Nijtmans  <nijtmans@users.sf.net>

	* generic/tcl.decls:	Fix signature and implementation of
	* generic/tclDecls.h:	Tcl_HashStats, such that it conforms
	* generic/tclHash.c:	to the documentation. [Bug 2308236]
	* doc/Hash.3:

2008-11-13  Jan Nijtmans  <nijtmans@users.sf.net>

	* generic/tclInt.h:	Rename static function FSUnloadTempFile to
	* generic/tclIOUtil.c:	TclFSUnloadTempFile, needed in tclLoad.c

	* generic/tclLoad.c:	Fixed [Bug 2269431]: load of shared
	                        objects leaves temporary files on windows

2008-11-10  Andreas Kupries  <andreask@activestate.com>

	* doc/platform_shell.n: Fixed [Bug 2255235], reported by Ulrich
	* library/platform/pkgIndex.tcl: Ring <uring@users.sourceforge.net>.
	* library/platform/shell.tcl: Updated the LOCATE command in the
	* library/tm.tcl: package 'platform::shell' to handle the new form
	* unix/Makefile.in: of 'provide' commands generated by tm.tcl. Bumped
	* win/Makefile.in: package to version 1.1.4. Added cross-references
	to the relevant parts of the code to avoid future desynchronization.

2008-11-04  Jeff Hobbs  <jeffh@ActiveState.com>

	* generic/tclPort.h: remove the ../win/ header dir as the build system
	already has it, and it confuses builds when used with private headers
	installed.

2008-10-24  Pat Thoyts  <patthoyts@users.sourceforge.net>

	* library/http/http.tcl: Backported a fix for reading HTTP-like
	protocols that used to work and were broken with http 2.7. Now http
	2.7.2

2008-10-23  Don Porter	<dgp@users.sourceforge.net>

	* generic/tcl.h:	Bump version number to 8.5.6b1 to distinguish
	* library/init.tcl:	CVS development snapshots from the 8.5.5 and
	* unix/configure.in:	8.5.6 releases.
	* unix/tcl.spec:
	* win/configure.in:
	* tools/tcl.wse.in:
	* README

	* unix/configure:	autoconf (2.59)
	* win/configure:

2008-10-19  Don Porter	<dgp@users.sourceforge.net>

	* generic/tclProc.c:	Reset -level and -code values to defaults
	after they are used. [Bug 2152286]

2008-10-16  Don Porter	<dgp@users.sourceforge.net>

	* library/init.tcl:	Revised [unknown] so that it carefully
	preserves the state of the ::errorInfo and ::errorCode variables at
	the start of auto-loading and restores that state before the
	autoloaded command is evaluated. [Bug 2140628]

2008-10-10  Don Porter	<dgp@users.sourceforge.net>

	*** 8.5.5 TAGGED FOR RELEASE ***

	* generic/tcl.h:	Bump to 8.5.5 for release.
	* library/init.tcl:
	* tools/tcl.wse.in:
	* unix/configure.in:
	* unix/tcl.spec:
	* win/configure.in:

	* unix/configure:	autoconf-2.59
	* win/configure:

	* changes:	Update for 8.5.5 release.

2008-10-08  Don Porter	<dgp@users.sourceforge.net>

	* generic/tclTrace.c:   Corrected handling of errors returned by
	variable traces so that the errorInfo value contains the original
	error message. [Bug 2151707]

	* generic/tclVar.c:     Revised implementation of TclObjVarErrMsg so
	that error message construction does not disturb an existing
	iPtr->errorInfo that may be in progress.

2008-10-06  Jan Nijtmans  <nijtmans@users.sf.net>

	* tclWinTest.c: Fix compiler warning when compiling this file with
	mingw gcc:
	    tclWinTest.c:706: warning: dereferencing type-punned pointer will
	    break strict-aliasing rules
	* generic/tclLoad.c: Make sure that any library which doesn't have an
	unloadproc is only really unloaded when no library code is executed
	yet. [Bug 2059262]

2008-10-06  Joe Mistachkin  <joe@mistachkin.com>

	* tools/man2tcl.c: Added missing line from patch by Harald Oehlmann.
	[Bug 1934200]

2008-10-05  Kevin B. Kenny  <kennykb@acm.org>

	* libtommath/bn_mp_sqrt.c (bn_mp_sqrt): Handle the case where a
	* tests/expr.test (expr-47.13):         number's square root is
	between n<<DIGIT_BIT and n<<DIGIT_BIT+1. [Bug 2143288]
	Thanks to Malcolm Boffey (malcolm.boffey@virgin.net) for the patch.

2008-10-02  Joe Mistachkin  <joe@mistachkin.com>

	* tools/man2help2.tcl: Integrated patches from Harald Oehlmann.
	* tools/man2tcl.c: [Bug 1934200, 1934272]

2008-09-27  Donal K. Fellows  <donal.k.fellows@man.ac.uk>

	* generic/tclCmdIL.c (Tcl_LrepeatObjCmd): Improve the handling of the
	case where the combination of number of elements and repeat count
	causes the resulting list to be too large. [Bug 2130992]

2008-09-25  Don Porter	<dgp@users.sourceforge.net>

	* doc/global.n:	Correct false claim about [info locals].

2008-09-17  Don Porter	<dgp@users.sourceforge.net>

	* generic/tclInt.h:     Correct the TclGetLongFromObj,
	TclGetIntFromObj, and TclGetIntForIndexM macros so that they
	retrieve the internalRep.longValue field instead of casting the
	internalRep.otherValuePtr field to type long.

2008-09-17  Miguel Sofer  <msofer@users.sf.net>

	* library/init.tcl: export min and max commands from the mathfunc
	namespace [Bug 2116053]

2008-09-10  Donal K. Fellows  <donal.k.fellows@man.ac.uk>

	* generic/tclListObj.c (Tcl_ListObjGetElements): Make this list->dict
	transformation - encountered when using [foreach] with dicts - not as
	expensive as it was before. Spotted by Kieran Elby and reported on
	tcl-core.

2008-09-07  Miguel Sofer  <msofer@users.sf.net>

	* doc/namespace.n: fix [Bug 2098441]

2008-08-28  Don Porter	<dgp@users.sourceforge.net>

	* generic/tcl.h:	Bump version number to 8.5.5b1 to distinguish
	* library/init.tcl:	CVS development snapshots from the 8.5.4 and
	* unix/configure.in:	8.5.5 releases.
	* unix/tcl.spec:
	* win/configure.in:
	* tools/tcl.wse.in:
	* README

	* unix/configure:	autoconf (2.59)
	* win/configure:

2008-08-22  Don Porter  <dgp@users.sourceforge.net>

	* generic/tclUtil.c (TclReToGlob):	Added missing set of the
	*exactPtr value to really fix [Bug 2065115]. Also avoid possible
	DString overflow.
	* tests/regexpComp.test:	Correct duplicate test names.

2008-08-21  Jeff Hobbs  <jeffh@ActiveState.com>

	* tests/regexp.test, tests/regexpComp.test: correct re2glob ***=
	* generic/tclUtil.c (TclReToGlob):          translation from exact
	to anywhere-in-string match. [Bug 2065115]

2008-08-20  Daniel Steffen  <das@users.sourceforge.net>

	* generic/tclTest.c (TestconcatobjCmd):	fix use of internal-only
						TclInvalidateStringRep macro.
						[Bug 2057479]

2008-08-17  Miguel Sofer  <msofer@users.sf.net>

	* generic/tclTest.c (TestconcatobjCmd):
	* generic/tclUtil.c (Tcl_ConcatObj):
	* tests/util.test (util-4.7):
	fix [Bug 1447328]; the original "fix" turned Tcl_ConcatObj() into
	a hairy monster. This was exposed by [Bug 2055782]. Additionally,
	Tcl_ConcatObj could corrupt its input under certain conditions!

	*** NASTY BUG FIXED ***

2008-08-14  Don Porter  <dgp@users.sourceforge.net>

	*** 8.5.4 TAGGED FOR RELEASE ***

	* tests/fileName.test:  Revise new tests for portability to case
	insensitive filesystems.

2008-08-14  Daniel Steffen  <das@users.sourceforge.net>

	* generic/tclCompile.h:		Add support for debug logging of DTrace
	* generic/tclBasic.c:		'proc', 'cmd' and 'inst' probes (does
					_not_ require a platform with DTrace).

	* generic/tclCmdIL.c (TclInfoFrame):	Check fPtr->line before
						dereferencing as line info may
						not exists when TclInfoFrame()
						is called from a DTrace probe.

	* tests/msgcat.test:		Fix for ::tcl::mac::locale with
					@modifier (HEAD backport 2008-06-01).

	* tests/fCmd.test (fCmd-6.23):	Made result matching robust when test
					workdir and /tmp are not on same FS.

	* unix/Makefile.in:		Ensure Makefile shell is /bin/bash for
	* unix/configure.in (SunOS):	DTrace-enabled build on Solaris.
					(followup to 2008-06-12) [Bug 2016584]

	* unix/tcl.m4 (SC_PATH_X):	Check for libX11.dylib in addition to
					libX11.so et al.

	* unix/configure: 		autoconf-2.59

2008-08-13  Don Porter  <dgp@users.sourceforge.net>

	* generic/tclFileName.c:        Fix for errors handling -types {}
	* tests/fileName.test:          option to [glob]. [Bug 1750300]
	Thanks to Matthias Kraft and George Peter Staplin.

2008-08-12  Don Porter  <dgp@users.sourceforge.net>

	* changes:	Update for 8.5.4 release.

2008-08-11  Pat Thoyts  <patthoyts@users.sourceforge.net>

	* library/http/http.tcl: Remove 8.5 requirement.
	* library/http/pkgIndex.tcl:
	* unix/Makefile.in:
	* win/Makefile.in:
	* win/makefile.vc:

2008-08-11  Andreas Kupries  <andreask@activestate.com>

	* library/tm.tcl: Added a 'package provide' command to the generated
	ifneeded scripts of Tcl Modules, for early detection of conflicts
	between the version specified through the file name and a 'provide'
	command in the module implementation, if any. Note that this change
	also now allows Tcl Modules to not provide a 'provide' command at all,
	and declaring their version only through their filename.

	* generic/tclProc.c (Tcl_ProcObjCmd): Fixed memory leak triggered
	* tests/proc.test: by procbody::test::proc. See [Bug 2043636]. Added a
	test case demonstrating the leak before the fix. Fixed a few spelling
	errors in test descriptions as well.

2008-08-11  Don Porter  <dgp@users.sourceforge.net>

	* library/http/http.tcl:	Bump http version to 2.7.1 to account
	* library/http/pkgIndex.tcl:	for [Bug 2046486] bug fix.  This
	* unix/Makefile.in:		release of http now requires a
	* win/Makefile.in:		dependency on Tcl 8.5 to be able to
	* win/makefile.bc:		use the unsigned formats in the
	* win/makefile.vc:		[binary scan] command.

2008-08-11  Pat Thoyts  <patthoyts@users.sourceforge.net>

	* library/http/http.tcl: crc field from zlib data should be treated as
	unsigned for 64bit support [Bug 2046846]

2008-08-08  Don Porter  <dgp@users.sourceforge.net>

	* generic/tcl.h:	Bump to 8.5.4 for release.
	* library/init.tcl:
	* tools/tcl.wse.in:
	* unix/configure.in:
	* unix/tcl.spec:
	* win/configure.in:

	* unix/configure:	autoconf-2.59
	* win/configure:

	* changes:	Update for 8.5.4 release.

2008-08-08  Kevin Kenny  <kennykb@acm.org>

	* library/tzdata/CET:
	* library/tzdata/MET:
	* library/tzdata/Africa/Casablanca:
	* library/tzdata/America/Eirunepe:
	* library/tzdata/America/Santarem:
	* library/tzdata/America/Rio_Branco:
	* library/tzdata/America/Argentina/San_Luis:
	* library/tzdata/Asia/Karachi:
	* library/tzdata/Europe/Belgrade:
	* library/tzdata/Europe/Berlin:
	* library/tzdata/Europe/Budapest:
	* library/tzdata/Europe/Sofia:
	* library/tzdata/Indian/Mauritius:  Olson's tzdata2008e.

2008-08-06  Don Porter  <dgp@users.sourceforge.net>

	* generic/tclVar.c (TclLookupSimpleVar):  Retrieve the number of
	locals in the localCache from the CallFrame and not from the Proc
	which may have been mangled by a (broken?) recompile. Backport from
	the HEAD.

2008-08-04  Don Porter  <dgp@users.sourceforge.net>

	* generic/tclExecute.c:	Stopped faulty double-logging of errors to
	* tests/execute.test:	stack trace when a compile epoch bump triggers
	fallback to direct evaluation of commands in a compiled script.
	[Bug 2037338]

2008-07-30  Don Porter  <dgp@users.sourceforge.net>

	* generic/tclBasic.c:	Corrected the timing of when the flag
	TCL_ALLOW_EXCEPTIONS is tested.

2008-07-29  Miguel Sofer  <msofer@users.sf.net>

	* generic/tclExecute.c:  fix [Bug 2030670] that cause
	TclStackRealloc to panic on rare corner cases. Thx ajpasadyn for
	diagnose and patch.

2008-07-28  Andreas Kupries  <andreask@activestate.com>

	* generic/tclBasic.c: Added missing ref count when creating an empty
	string as path (TclEvalEx). In 8.4 the missing code caused panics in
	the testsuite. It doesn't in 8.5. I am guessing that the code path
	with the missing the incr-refcount is not invoked any longer. Because
	the bug in itself is certainly the same.

2008-07-25  Daniel Steffen  <das@users.sourceforge.net>

	* tests/info.test (info-37.0): Add !singleTestInterp constraint;
	(info-22.8, info-23.0): switch to glob matching to avoid sensitivity
	to tcltest.tcl line number changes, remove knownBug constraint, fix
	expected result. [Bug 1605269]

2008-07-25  Andreas Kupries  <andreask@activestate.com>

	* tests/info.test: Tests 38.* added, exactly testing the tracking of
	location for uplevel scripts.

	* generic/tclCompile.c (TclInitCompileEnv): Reorganized the
	initialization of the #280 location information to match the flow in
	TclEvalObjEx to get more absolute contexts.

	* generic/tclBasic.c (TclEvalObjEx): Moved the pure-list optimization
	out of the eval-direct code path to be done always, i.e. even when a
	compile is requested. This way we do not loose the association between
	#280 location information and the list elements, if any.

2008-07-23  Andreas Kupries  <andreask@activestate.com>

	* tests/info.test: Reordered the tests to have monotonously
	increasing numbers.

	* generic/tclBasic.c: Modified TclArgumentGet to reject pure lists
	* generic/tclCmdIL.c: immediately, without search. Reworked setup
	* generic/tclCompile.c: of eoFramePtr, doesn't need the line
	* tests/info.test: information, more sensible to have everything on
	line 1 when eval'ing a pure list. Updated the users of the line
	information to special case this based on the frame type (i.e.
	TCL_LOCATION_EVAL_LIST). Added a testcase demonstrating the new
	behaviour.

2008-07-22  Andreas Kupries  <andreask@activestate.com>

	* generic/tclBasic.c: Added missing function comments.

	* generic/tclCompile.c: Made the new TclEnterCmdWordIndex
	* generic/tclCompile.h: static, and ansified.

	* generic/tclBasic.c: Reworked the handling of bytecode literals
	* generic/tclCompile.c: for #280 to fix the abysmal performance
	* generic/tclCompile.h: for deep recursion, replaced the linear
	* generic/tclExecute.c: search through the whole stack with another
	* generic/tclInt.h: hashtable and simplified the data structure used
	by the compiler (array instead of hashtable). Incidentially this also
	fixes the memory leak reported via [Bug 2024937].

2008-07-21  Don Porter  <dgp@users.sourceforge.net>

	* tests/encoding.test:  Make failing tests pass again. [Bug 1972867]

2008-07-21  Andreas Kupries <andreask@activestate.com>

	* generic/tclBasic.c: Extended the existing TIP #280 system (info
	* generic/tclCmdAH.c: frame), added the ability to track the
	* generic/tclCompCmds.c: absolute location of literal procedure
	* generic/tclCompile.c: arguments, and making this information
	* generic/tclCompile.h: available to uplevel, eval, and
	* generic/tclInterp.c: siblings. This allows proper tracking of
	* generic/tclInt.h: absolute location through custom (Tcl-coded)
	* generic/tclNamesp.c: control structures based on uplevel, etc.
	* generic/tclProc.c:

2008-07-21  Pat Thoyts  <patthoyts@users.sourceforge.net>

	* generic/tclFCmd.c: Inodes on windows are unreliable [Bug 2015723]

2008-07-20  Donal K. Fellows  <donal.k.fellows@man.ac.uk>

	* generic/tclDictObj.c (SetDictFromAny): Make the list->dict
	transformation a bit more efficient; modern dicts are ordered and so
	we can round-trip through lists without needing the string rep at all.
	* generic/tclListObj.c (SetListFromAny): Make the dict->list
	transformation not lossy of internal representations and hence more
	efficient. [Bug 2008248] (ajpasadyn) but using a more efficient patch.

2008-07-15  Donal K. Fellows  <donal.k.fellows@man.ac.uk>

	* doc/DictObj.3: Fix error in example. [Bug 2016740]

2008-07-08  Don Porter  <dgp@users.sourceforge.net>

	* generic/tclGet.c:	Corrected out of date comments.

2008-07-07  Andreas Kupries  <andreask@activestate.com>

	* generic/tclCmdIL.c (InfoFrameCmd): Fixed unsafe idiom of setting the
	interp result found by Don Porter.

2008-07-07  Donal K. Fellows  <donal.k.fellows@man.ac.uk>

	* doc/regexp.n, doc/regsub.n: Correct examples. [Bug 1982642]

2008-07-04  Joe English  <jenglish@users.sourceforge.net>

	* generic/tclEncoding.c(UtfToUtfProc): Avoid unwanted sign extension
	when converting incomplete UTF-8 sequences. See [Bug 1908443] for
	details.

2008-07-03  Andreas Kupries  <andreask@activestate.com>

	* generic/tclIORChan.c (InvokeTclMethod): Fixed the memory leak
	reported in [Bug 1987821]. Thanks to Miguel for the rpeort and Don
	Porter for tracking the cause down.

2008-07-03  Don Porter  <dgp@users.sourceforge.net>

	* library/package.tcl:  Removed [file readable] testing from
	[tclPkgUnknown] and friends. We find out soon enough whether a file is
	readable when we try to [source] it, and not testing before allows us
	to workaround the bugs on some common filesystems where [file
	readable] lies to us. [Patch 1969717]

2008-06-29  Don Porter  <dgp@users.sourceforge.net>

	*** 8.5.3 TAGGED FOR RELEASE ***

	* generic/tcl.h:	Bump to 8.5.3 for release.
	* library/init.tcl:
	* tools/tcl.wse.in:
	* unix/configure.in:
	* unix/tcl.spec:
	* win/configure.in:

	* unix/configure:	autoconf-2.59
	* win/configure:

	* doc/ObjectType.3:	Updated documentation of the Tcl_ObjType
	struct to match expectations of Tcl 8.5 [Bug 1917650].

	* generic/tclPathObj.c:  Plug memory leak in [Bug 1999176] fix. Thanks
	Rolf Ade for detecting.

2008-06-28  Don Porter  <dgp@users.sourceforge.net>

	* generic/tclPathObj.c:  Plug memory leak in [Bug 1972879] fix. Thanks
	Rolf Ade for detecting and Dan Steffen for the fix [Bug 2004654].

2008-06-26  Andreas Kupries  <andreask@activestate.com>

	* unix/Makefile.in: Followup to my change of 2008-06-25, make code
	generated by the Makefile and put into the installd tm.tcl conditional
	on interpreter safeness as well. Thanks to Daniel Steffen for
	reminding me of that code.

2008-06-25  Don Porter  <dgp@users.sourceforge.net>

	* changes:	Update for 8.5.3 release.

2008-06-25  Andreas Kupries  <andreask@activestate.com>

	* library/tm.tcl:	Modified the handling of Tcl Modules and of the
	* library/safe.tcl:	Safe Base to interact nicely with each other,
	* library/init.tcl:	enabling requiring Tcl Modules in safe
	* tests/safe.test:	interpreters. Fixes [Bug 1999119].

2008-06-25  Pat Thoyts  <patthoyts@users.sourceforge.net>

	* win/rules.vc:    Backported fix for dde/registry versions and
	* win/makefile.vc: the staticpkg build option

2008-06-24  Don Porter  <dgp@users.sourceforge.net>

	* generic/tclPathObj.c: Fixed some internals management in the "path"
	Tcl_ObjType for the empty string value. Problem led to a crash in the
	command [glob -dir {} a]. [Bug 1999176].

2008-06-23  Don Porter  <dgp@users.sourceforge.net>

	* generic/tclPathObj.c: Fixed bug in Tcl_GetTranslatedPath() when
	operating on the "Special path" variant of the "path" Tcl_ObjType
	intrep. A full normalization was getting done, in particular, coercing
	relative paths to absolute, contrary to what the function of
	producing the "translated path" is supposed to do. [Bug 1972879]

2008-06-19  Don Porter  <dgp@users.sourceforge.net>

	* changes:	Update for 8.5.3 release.

	* generic/tclInterp.c:	Fixed completely boneheaded mistake that
	* tests/interp.test:	[interp bgerror $slave] and [$slave bgerror]
	would always act like [interp bgerror {}]. [Bug 1999035]

	* tests/chanio.test:	Corrected flawed tests revealed by a -debug 1
	* tests/event.test:	-singleproc 1 test suite run.
	* tests/io.test:

2008-06-19  Don Porter  <dgp@users.sourceforge.net>

	* changes:	Updates for 8.5.3 release.

2008-06-17  Andreas Kupries  <andreask@activestate.com>

	* generic/tclClock.c (ClockConvertlocaltoutcObjCmd): Removed left
	over debug output.

2008-06-17  Andreas Kupries  <andreask@activestate.com>

	* doc/tm.n: Followup to changelog entry 2008-03-18 regarding
	::tcl::tm::Defaults. Updated the documentation to not only mention
	the new (underscored) form of environment variable names, but make
	it the encouraged form as well. See [Bug 1914604].

2008-06-17  Kevin Kenny  <kennykb@acm.org>

	* generic/tclClock.c (ConvertLocalToUTC):
	* tests/clock.test (clock-63.1): Fixed a bug where the
	internal ConvertLocalToUTC command segfaulted if passed a
	dictionary without the 'localSeconds' key.  To the best of
	my knowledge, the bug was not observable in the [clock]
	command itself.

2008-06-16  Andreas Kupries  <andreask@activestate.com>

	* generic/tclCmdIL.c (TclInfoFrame): Backport of fix made on the
	* tests/info.test: head branch :: Moved the code looking up the
	information for key 'proc' out of the TCL_LOCATION_BC branch to
	after the switch, this is common to all frame types. Updated the
	testsuite to match. This was exposed by the 2008-06-08 commit
	(Miguel), switching uplevel from direct eval to compilation. Fixes
	[Bug 1987851].

2008-06-12  Daniel Steffen  <das@users.sourceforge.net>

	* unix/Makefile.in:		add complete deps on tclDTrace.h.

	* unix/Makefile.in:		clean generated tclDTrace.h file.
	* unix/configure.in (SunOS): 	fix static DTrace-enabled build.

	* unix/tcl.m4 (SunOS-5.11): fix 64bit amd64 support with gcc & Sun cc.
	* unix/configure: autoconf-2.59

	* macosx/Tcl.xcodeproj/project.pbxproj:	add debug configs with gcov,
	and with corefoundation disabled; updates and cleanup for Xcode 3.1 and
	for Leopard.
	* macosx/Tcl.xcode/project.pbxproj:	sync Tcl.xcodeproj changes.
	* macosx/README:			document new build configs.

2008-05-26  Jeff Hobbs  <jeffh@ActiveState.com>

	* tests/io.test (io-53.9): need to close chan before removing file.

2008-05-23  Andreas Kupries  <andreask@activestate.com>

	* win/tclWinChan.c (FileWideSeekProc): Accepted a patch by
	Alexandre Ferrieux <ferrieux@users.sourceforge.net> to fix the
	[Bug 1965787]. 'tell' now works for locations > 2 GB as well
	instead of going negative.

	* generic/tclIO.c (Tcl_SetChannelBufferSize): Accepted a patch by
	* tests/io.test: Alexandre Ferrieux <ferrieux@users.sourceforge.net>
	* tests/chanio.test: to fix the [Bug 1969953]. Buffersize outside
	of the supported range are now clipped to nearest boundary instead
	of ignored.

2008-05-22  Don Porter  <dgp@users.sourceforge.net>

	* generic/tclNamesp.c (Tcl_LogCommandInfo):	Restored ability to
	handle the argument value length = -1.  Thanks to Chris Darroch for
	discovering the bug and providing the fix.  [Bug 1968245].

2008-05-21  Don Porter  <dgp@users.sourceforge.net>

	* generic/tclParse.c (ParseComment):    The new TclParseAllWhiteSpace
	* tests/parse.test (parse-15.60):       routine has no mechanism to
	return the "incomplete" status of "\\\n" so calling this routine
	anywhere that can be reached within a Tcl_ParseCommand call is a
	mistake. In particular, ParseComment must not use it. [Bug 1968882]

2008-05-21  Donal K. Fellows  <donal.k.fellows@man.ac.uk>

	* generic/tclNamesp.c (Tcl_SetNamespaceUnknownHandler): Corrected odd
	logic for handling installation of namespace unknown handlers which
	could lead too very strange things happening in the error case.

2008-05-16  Miguel Sofer  <msofer@users.sf.net>

	* generic/tclCompile.c: Fix crash with tcl_traceExec. Found and
	fixed by Alexander Pasadyn [Bug 1964803].

2008-05-07  Donal K. Fellows  <donal.k.fellows@man.ac.uk>

	* generic/tclCompCmds.c (TclCompileDictAppendCmd): Fix silly
	off-by-one error that caused a crash every time a compiled 'dict
	append' with more than one value argument was used. Found by Colin
	McCormack.

2008-04-26  Zoran Vasiljevic <vasiljevic@users.sourceforge.net>

	* generic/tclAsync.c: Tcl_AsyncDelete(): panic if attempt to locate
	handler token fails. Happens when some other thread attempts to delete
	somebody else's token.

	Also, panic early if we find out the wrong thread attempting to delete
	the async handler (common trap). As, only the one that created the
	handler is allowed to delete it.

2008-04-24  Andreas Kupries  <andreask@activestate.com>

	* tests/ioCmd.test: Extended testsuite for reflected channel
	implementation. Added test cases about how it handles if the rug is
	pulled out from under a channel (= killing threads, interpreters
	containing the tcl command for a channel, and channel sitting in a
	different interpreter/thread.)

	* generic/tclIORChan.c: Fixed the bugs exposed by the new testcases,
	redone most of the cleanup and exit handling.

2008-04-15  Andreas Kupries  <andreask@activestate.com>

	* generic/tclIO.c (CopyData): Applied another patch by Alexandre
	* io.test (io-53.8a): Ferrieux <ferrieux@users.sourceforge.net>,
	* chanio.test (chan-io-53.8a): to shift EOF handling to the async
	part of the command if a callback is specified, should the channel
	be at EOF already when fcopy is called. Testcase by myself.

2008-04-14  Kevin B. Kenny <kennykb@acm.org>

	* unix/tclUnixTime.c (NativeGetTime): Removed obsolete use of
	'struct timezone' in the call to 'gettimeofday'. [Bug 1942197].
	* tests/clock.test (clock-33.5, clock-33.5a, clock-33.8, clock-33.8a):
	Added comments to the test that it can fail on a heavily loaded
	system.

2008-04-11  Don Porter	<dgp@users.sourceforge.net>

	* generic/tcl.h:	Bump version number to 8.5.3b1 to distinguish
	* library/init.tcl:	CVS development snapshots from the 8.5.2 and
	* unix/configure.in:	8.5.3 releases.
	* unix/tcl.spec:
	* win/configure.in:
	* README

	* unix/configure:	autoconf (2.59)
	* win/configure:

2008-04-10  Andreas Kupries  <andreask@activestate.com>

	* generic/tclIOCmd.c (Tcl_FcopyObjCmd): Keeping check for negative
	values, changed to not be an error, but behave like the special
	value -1 (copy all, default).

	* tests/iocmd.test (iocmd-15.{12,13}): Removed.

	* tests/io.test (io-52.5{,a,b}): Reverted last change, added
	* tests/chanio.test (chan-io-52.5{,a,b}): comment regarding the
	meaning of -1, added two more testcases for other negative values,
	and input wrapped to negative.

2008-04-09  Andreas Kupries  <andreask@activestate.com>

	* tests/chanio.test (chan-io-52.5): Removed '-size -1' from test,
	* tests/io.test (io-52.5): does not seem to have any bearing, and
	  was an illegal value.

	* generic/tclIOCmd.c (Tcl_FcopyObjCmd): Added checking of -size
	* tests/ioCmd.test (iocmd-15.{13,14}): value to reject negative
	values, and values overflowing 32-bit signed. [Bug 1557855]. Basic
	patch by Alexandre Ferrieux <ferrieux@users.sourceforge.net>, with
	modifications from me to separate overflow from true negative
	value. Extended testsuite.

2008-04-08  Andreas Kupries  <andreask@activestate.com>

	* tests/io.test (io-53.8): Fixed ordering of vwait and after
	cancel. cancel has to be done after the vwait completes.

2008-04-09  Daniel Steffen  <das@users.sourceforge.net>

	* tests/chanio.test (chan-io-53.8,53.9,53.10):	fix typo & quoting for
	* tests/io.test (io-53.8,53.9,53.10):		spaces in builddir path

2008-04-07  Andreas Kupries  <andreask@activestate.com>

	* tests/io.test (io-53.10): Testcase for bi-directionaly fcopy.
	* tests/chanio.test:
	* generic/tclIO.c: Additional changes to data structures for fcopy
	* generic/tclIO.h: and channels to perform proper cleanup in case
	of a channel having two background copy operations running as is
	now possible.

	* tests/io.test (io-53.10): Testcase for bi-directionaly fcopy.
	* generic/tclIO.c: Additional changes to data structures for fcopy
	and channels to perform proper cleanup in case of a channel having
	two background copy operations running as is now possible.

2008-04-07  Andreas Kupries  <andreask@activestate.com>

	* generic/tclIO.c (BUSY_STATE, CheckChannelErrors,
	TclCopyChannel): New macro, and the places using it. This change
	allows for bi-directional fcopy on channels. [Bug 1350564]. Thanks
	to Alexandre Ferrieux <ferrieux@users.sourceforge.net> for the
	patch.

2008-04-07  Reinhard Max  <max@suse.de>

	* generic/tclStringObj.c (Tcl_AppendFormatToObj): Fix [format {% d}]
	so that it behaves the same way as in 8.4 and as C's printf().
	* tests/format.test: Add a test for '% d' and '%+d'.

2008-04-05  Kevin B. Kenny  <kennykb@acm.org>

	* tests/chanio.test (chan-io-53.9):
	* tests/io.test (io-53.9): Made test cleanup robust against the
	possibility of slow process shutdown on Windows.

	* win/tcl.m4: Added -D_CRT_SECURE_NO_DEPRECATE and
	-DCRT_NONSTDC_NO_DEPRECATE to the MSVC compilation flags so that
	the compilation doesn't barf on perfectly reasonable Posix system
	calls.
	* win/configure: Manually patched (don't have the right autoconf
	to hand).

	* win/tclWinFile.c: (WinSymLinkDirectory): Fixed a problem that
	Tcl was creating an NTFS junction point (IO_REPARSE_TAG_MOUNT_POINT)
	but filling in the union member for a Vista symbolic link. We had
	gotten away with this error because the union member
	(SymbolicLinkReparseBuffer) was misdefined in this file and in the
	'winnt.h' in early versions of MinGW. MinGW 3.4.2 has the correct
	definition of SymbolicLinkReparseBuffer, exposing the mismatch,
	and making tests cmdAH-19.4.1, fCmd-28.*, and filename-11.* fail.

2008-04-04  Andreas Kupries  <andreask@activestate.com>

	* tests/io.test (io-53.9): Added testcase for [Bug 780533], based
	* tests/chanio.test: on Alexandre's test script. Also fixed
	problem with timer in preceding test, was not canceled properly in
	the ok case.

2008-04-04  Andreas Kupries  <andreask@activestate.com>

	* generic/tclIORChan.c (ReflectOutput): Allow zero return from
	write when input was zero-length anyway. Otherwise keept it an
	error, and separate the message from 'written too much'.

	* tests/ioCmd.test (iocmd-24.6): Testcase updated for changed
	message.

	* generic/tclIORChan.c (ReflectClose): Added missing removal of
	the now closed channel from the reflection map. Before we could
	crash the system by invoking 'chan postevent' on a closed
	reflected channel, dereferencing the dangling pointer in the map.

	* tests/ioCmd.test (iocmd-31.8): Testcase for the above.

2008-04-03  Andreas Kupries  <andreask@activestate.com>

	* generic/tclIO.c (CopyData): Applied patch [Bug 1932639] to
	* tests/io.test: prevent fcopy from calling -command synchronously
	* tests/chanio.test: the first time. Thanks to Alexandre Ferrieux
	<ferrieux@users.sourceforge.net> for report and patch.

2008-04-02  Andreas Kupries  <andreask@activestate.com>

	* generic/tclIO.c (CopyData): Applied patch for the fcopy problem
	[Bug 780533], with many thanks to Alexandre Ferrieux
	<ferrieux@users.sourceforge.net> for tracking it down and
	providing a solution. Still have to convert his test script into a
	proper test case.

2008-04-01  Andreas Kupries  <andreask@activestate.com>

	* generic/tclStrToD.c: Applied patch for [Bug 1839067] (fp
	* unix/tcl.m4: rounding setup on solaris x86, native cc), provided
	* unix/configure: by Michael Schlenker. configure regen'd.

2008-04-01  Don Porter	<dgp@users.sourceforge.net>

	* generic/tclStubLib.c (Tcl_InitStubs):	Added missing error message.
	* generic/tclPkg.c (Tcl_PkgInitStubsCheck):

2008-03-30  Kevin Kenny  <kennykb@acm.org>

	* generic/tclInt.h (TclIsNaN):
	* unix/configure.in: Added code to the configurator to check for
	                     a standard isnan() macro and use it if one
	                     is found.  This change avoids bugs where
	                     the test of ((d) != (d)) is optimized away
			     by an overaggressive compiler. [Bug 1783544]
	* generic/tclObj.c: Added missing #include <math.h> needed to
			    locate isnan() after the above change.

	* unix/configure: autoconf-2.61

	* tests/mathop.test (mathop-25.9, mathop-25.14): Modified tests
	to deal with (slightly buggy) math libraries in which pow()
	returns an incorrectly rounded result. [Bug 1808174]

2008-03-26  Don Porter	<dgp@users.sourceforge.net>

	*** 8.5.2 TAGGED FOR RELEASE ***

	* generic/tcl.h:	Bump to 8.5.2 for release.
	* library/init.tcl:
	* tools/tcl.wse.in:
	* unix/configure.in:
	* unix/tcl.spec:
	* win/configure.in:

	* unix/configure:	autoconf-2.59
	* win/configure:

	* changes:		Updated for 8.5.2 release.

2008-03-28  Donal K. Fellows  <dkf@users.sf.net>

	* tests/fCmd.test: Substantial rewrite to use many more tcltest
	features. Great reduction in quantity of [catch] gymnastics. Several
	buggy tests fixed, including one where the result of the previous test
	was being checked!

2008-03-27  Kevin B. Kenny <kennykb@acm.org>

	* library/tzdata/America/Marigot:
	* library/tztata/America/St_Barthelemy:
	* library/tzdata/America/Argentina/San_Luis:
	* library/tzdata/Asia/Ho_Chi_Minh:
	* library/tzdata/Asia/Kolkata:  (new files)
	* library/tzdata/America/Caracas:
	* library/tzdata/America/Havana:
	* library/tzdata/America/Santiago:
	* library/tzdata/America/Argentina/Buenos_Aires:
	* library/tzdata/America/Argentina/Catamarca:
	* library/tzdata/America/Argentina/Cordoba:
	* library/tzdata/America/Argentina/Jujuy:
	* library/tzdata/America/Argentina/La_Rioja:
	* library/tzdata/America/Argentina/Mendoza:
	* library/tzdata/America/Argentina/Rio_Gallegos:
	* library/tzdata/America/Argentina/San_Juan:
	* library/tzdata/America/Argentina/Tucuman:
	* library/tzdata/America/Argentina/Ushuaia:
	* library/tzdata/Asia/Baghdad:
	* library/tzdata/Asia/Calcutta:
	* library/tzdata/Asia/Damascus:
	* library/tzdata/Asia/Saigon:
	* library/tzdata/Pacific/Easter:
		Changes up to and including Olson's tzdata2008b.

2008-03-27  Daniel Steffen  <das@users.sourceforge.net>

	* unix/tcl.m4 (SunOS-5.1x): fix 64bit support for Sun cc. [Bug 1921166]

	* unix/configure: autoconf-2.59

2008-03-26  Don Porter	<dgp@users.sourceforge.net>

	* changes:		Updated for 8.5.2 release.

2008-03-24  Pat Thoyts  <patthoyts@users.sourceforge.net>

	* generic/tclBinary.c: [Bug 1923966] - crash in binary format
	* tests/binary.test:   Added tests for the above crash condition.

2008-03-21  Donal K. Fellows  <dkf@users.sf.net>

	* doc/switch.n: Clarified documentation in respect of two-argument
	invokation. [Bug 1899962]

	* tests/switch.test: Added more tests of regexp-mode compilation of
	the [switch] command. [Bug 1854435]

2008-03-20  Donal K. Fellows  <dkf@users.sf.net>

	* generic/tcl.h, generic/tclThreadAlloc.c: Tidied up the declarations
	of Tcl_GetMemoryInfo so that it is always defined. Will panic when
	called against a Tcl that was previously built without it at all,
	which is OK because that also indicates a serious mismatch between
	memory configuration options.

2008-03-19  Donal K. Fellows  <dkf@users.sf.net>

	* generic/tcl.h, generic/tclThreadAlloc.c (Tcl_GetMemoryInfo): Make
	sure this function is available when direct linking. [Bug 1868171]

	* tests/reg.test (reg-33.14): Marked nonPortable because some
	environments have small default stack sizes. [Bug 1905562]

2008-03-18  Andreas Kupries  <andreask@activestate.com>

	* library/tm.tcl (::tcl::tm::UnknownHandler): Changed 'source' to
	'source -encoding utf-8'. This fixes a portability problem of Tcl
	Modules pointed out by Don Porter. By using plain 'source' we were at
	the mercy of 'encoding system', making modules less portable than they
	could be. The exact scenario: A writes a TM in some weird encoding
	which is A's system encoding, distributes it, and somewhere else it
	cannot be read/used because the system encoding is different. Forcing
	the use of utf-8 makes the module portable.

	***INCOMPATIBILITY*** for all Tcl Modules already written in non-utf-8
	compatible encodings.

2008-03-18  Don Porter	<dgp@users.sourceforge.net>

	* generic/tclExecute.c:	Patch from Miguel Sofer to correct the
	alignment of memory allocated by GrowEvaluationStack(). [Bug 1914503]

2008-03-18  Andreas Kupries  <andreask@activestate.com>

	* library/tm.tcl (::tcl::tm::Defaults): Modified handling of
	environment variables. See [Bug 1914604]. Solution slightly different
	than proposed in the report. Using the underscored form TCLX_y_TM_PATH
	even if TCLX.y_TM_PATH exists. Also using a loop to cut prevent code
	replication.

2008-03-16  Donal K. Fellows  <dkf@users.sf.net>

	* generic/tclCompCmds.c (TclCompileDictForCmd): Correct the handling
	of stack space calculation (the jump pattern used was confusing the
	simple-minded code doing the calculations). [Bug 1903325]

	* doc/lreplace.n: Clarified documentation of what happens with
	negative indices. [Bug 1905809] Added example, tidied up formatting.

2008-03-14  Don Porter	<dgp@users.sourceforge.net>

	* generic/tclBasic.c (OldMathFuncProc):	Same workaround protection
	from bad TclStackAlloc() alignment. Thanks George Peter Staplin.

	* generic/tclCmdIL.c (Tcl_LsortObjCmd):	Use ckalloc() to allocate
	SortElement arrays instead of TclStackAlloc() which isn't getting
	alignment right. Workaround for [Bug 1914503].

2008-03-14  Reinhard Max  <max@suse.de>

	* generic/tclTest.c:  Ignore the return value of write() when we are
	* unix/tclUnixPipe.c: about to exit anyways.

2008-03-13  Daniel Steffen  <das@users.sourceforge.net>

	* unix/configure.in:	Use backslash-quoting instead of double-quoting
	* unix/tcl.m4:		for lib paths in tclConfig.sh. [Bug 1913622]
	* unix/configure:	autoconf-2.59

2008-03-13  Don Porter	<dgp@users.sourceforge.net>

	* changes:		Updated for 8.5.2 release.

	* generic/tclStrToD.c:	Resolve identifier conflict over "pow10" with
	libm in Cygwin and DJGPP. Thanks to Gordon Schumacher and Philip
	Moore. [Patch 1800636]

2008-03-12  Daniel Steffen  <das@users.sourceforge.net>

	* macosx/Tcl.xcodeproj/project.pbxproj:	Add support for Xcode 3.1
	* macosx/Tcl.xcodeproj/default.pbxuser:	CODE_SIGN_IDENTITY and
	* macosx/Tcl-Common.xcconfig:		'xcodebuild install'.

2008-03-12  Andreas Kupries <andreask@activestate.com>

	* doc/info.n: Replaced {expand} with {*}.

2008-03-12  Jeff Hobbs  <jeffh@ActiveState.com>

	* unix/Makefile.in (install-libraries):	Bump http to 2.7
	* win/Makefile.in (install-libraries):	Added -myaddr option to allow
	* library/http/http.tcl (http::geturl):	control of selected socket
	* library/http/pkgIndex.tcl:		interface. [Bug 559898]
	* doc/http.n, tests/http.test:		Added -keepalive and
	-protocol 1.1 with chunked transfer encoding support. [Bug 1063703,
	1470377, 219225] (default keepalive is 0)
	Added ability to override Host in -headers. [Bug 928154]
	Added -strict option to control URL validation on per-call basis.
	[Bug 1560506]

2008-03-11  Jeff Hobbs  <jeffh@ActiveState.com>

	* library/http/http.tcl (http::geturl): Add -method option to support
	* tests/http.test (http-3.1):		http PUT and DELETE requests.
	* doc/http.n:				[Bug 1599901, 862554]

	* library/http/http.tcl: Whitespace changes, code cleanup. Allow http
	to be re-sourced without overwriting http state.

2008-03-11  Daniel Steffen  <das@users.sourceforge.net>

	* generic/tclEncoding.c (LoadEscapeEncoding): Avoid leaking escape
	sub-encodings, fixes encoding-11.1 failing after iso2022-jp loaded.
	[Bug 1893053]

	* macosx/tclMacOSXNotify.c: Avoid using CoreFoundation after fork() on
	Darwin 9 even when TclpCreateProcess() uses vfork().

	* macosx/Tcl.xcodeproj/project.pbxproj:	Add support for Xcode 3.1 and
	* macosx/Tcl.xcodeproj/default.pbxuser:	configs for building with
	* macosx/Tcl-Common.xcconfig:		gcc-4.2 and llvm-gcc-4.2.

	* unix/tclUnixPort.h:			Workaround vfork() problems
						in llvm-gcc-4.2.1 -O4 build.

	* unix/tclUnixPort.h:			Move MODULE_SCOPE compat define
						to top [Bug 1911102].

	* macosx/GNUmakefile:			Fix quoting to allow paths to
	* macosx/Tcl-Common.xcconfig:		${builddir} and ${INSTALL_ROOT}
	* unix/Makefile.in:			to contain spaces.
	* unix/configure.in:
	* unix/install-sh:
	* unix/tcl.m4:
	* tests/ioCmd.test:

	* unix/configure:			autoconf-2.59

	* unix/Makefile.in (install-strip):	Strip non-global symbols from
						dynamic library.

	* unix/tclUnixNotfy.c:			Fix warning.

	* tests/exec.test (exec-9.7):		Reduce timing sensitivity
	* tests/socket.test (socket-2.11):	(esp. on multi-proc machines).

	* tests/fCmd.test (fCmd-9.4):		Skip on Darwin 9 (xfail).

2008-03-11  Miguel Sofer  <msofer@users.sf.net>

	* generic/tclVar.c (TclDeleteNamespaceVars):
	* tests/var.test (var-8.2): Unset traces on vars should be called with
	a FQ named during namespace deletion. This was causing infinite loops
	when unset traces recreated the var, as reported by Julian Noble. [Bug
	1911919]

2008-03-10  Don Porter	<dgp@users.sourceforge.net>

	* changes:		Updated for 8.5.2 release.

	* doc/http.n:	Revised to indicate that [package require http 2.5.5]
	is needed to get all the documented commands ([http::meta]).

	* generic/tclEvent.c (TclDefaultBgErrorHandlerObjCmd):  Added error
	* tests/event.test (event-5.*):	checking to protect against callers
	passing invalid return options dictionaries. [Bug 1901113]

	* generic/tclBasic.c (ExprAbsFunc):	Revised so that the abs()
	* tests/expr.test:	function and the [::tcl::mathfunc::abs]
	command do not return the value of -0, or equivalent values with more
	alarming string reps like -1e-350. [Bug 1893815]

2008-03-07  Andreas Kupries  <andreask@activestate.com>

	* generic/tclResult.c (ReleaseKeys): Workaround for [Bug 1904907].
	Reset the return option keys to NULL to allow full re-initialization
	by GetKeys(). This introduces a memory leak for the key objects, but
	gets us around a crash in the finalization of reflected channels when
	handling returns, either at compile- or runtime. In both cases we
	access the keys after they have been released by their thread exit
	handler. A proper fix is entangled with the untangling of the
	finalization ordering and attendant issues. For now we choose the
	lesser evil.

2008-03-07  Don Porter	<dgp@users.sourceforge.net>

	* generic/tclExecute.c (Tcl_ExprObj):	Revised expression bytecode
	compiling so that bytecodes invalid due to changing context or due to
	the difference between expressions and scripts are not reused. [Bug
	1899164]

	* generic/tclCmdAH.c:	Revised direct evaluation implementation of
	[expr] so that [expr $e] caches compiled bytecodes for the expression
	as the intrep of $e.

	* tests/execute.test (execute-6.*):	More tests checking that
	script bytecode is invalidated in the right situations.

2008-03-07  Donal K. Fellows  <donal.k.fellows@man.ac.uk>

	* win/configure.in: Add AC_HEADER_STDC to support msys/win64.

2008-03-06  Donal K. Fellows  <dkf@users.sf.net>

	* doc/namespace.n: Minor tidying up. [Bug 1909019]

2008-03-04  Don Porter	<dgp@users.sourceforge.net>

	* tests/execute.test (6.3,4):	Added tests for [Bug 1899164].

2008-03-03  Reinhard Max  <max@suse.de>

	* unix/tclUnixChan.c: Fix mark and space parity on Linux, which uses
	CMSPAR instead of PAREXT.

2008-03-02  Miguel Sofer  <msofer@users.sf.net>

	* generic/tclNamesp.c (GetNamespaceFromObj):
	* tests/interp.test (interp-28.2): Spoil the intrep of an nsNameType
	obj when the reference crosses interpreter boundaries.

2008-02-29  Don Porter	<dgp@users.sourceforge.net>

	* generic/tclResult.c (Tcl_SetReturnOptions):	Revised the refcount
	management of Tcl_SetReturnOptions to become that of a conventional
	Consumer routine.  Thanks to Peter Spjuth for pointing out the
	difficulties calling Tcl_SetReturnOptions with non-0-count value for
	options.
	* generic/tclExecute.c (INST_RETURN_STK): Revised the one caller
	within Tcl itself which passes a non-0-count value to
	Tcl_SetReturnOptions().

	* generic/tclBasic.c (Tcl_AppendObjToErrorInfo):	Revised the
	refcount management of Tcl_AppendObjToErrorInfo to become that of a
	conventional Consumer routine. This preserves the ease of use for the
	overwhelming common callers who pass in a 0-count value, but makes the
	proper call with a non-0-count value less surprising.
	* generic/tclEvent.c (TclDefaultBgErrorHandlerObjCmd):	Revised the
	one caller within Tcl itself which passes a non-0-count value to
	Tcl_AppendObjToErrorInfo().

2008-02-28  Joe English  <jenglish@users.sourceforge.net>

	* unix/tclPort.h, unix/tclCompat.h, unix/tclUnixChan.h: Reduce scope
	of <sys/filio.h> and <sys/ioctl.h> #includes. [Patch 1903339]

2008-02-28  Joe English  <jenglish@users.sourceforge.net>

	* unix/tclUnixChan.c, unix/tclUnixNotfy.c, unix/tclUnixPipe.c:
	Consolidate all code conditionalized on -DUSE_FIONBIO into one place.
	* unix/tclUnixPort.h, unix/tclUnixCompat.c: New routine
	TclUnixSetBlockingMode() [Patch 1903339].

2008-02-28  Don Porter	<dgp@users.sourceforge.net>

	* generic/tclBasic.c (TclEvalObjvInternal):	Plug memory leak when
	an enter trace deletes or changes the command, prompting a reparsing.
	Don't let the second pass lose commandPtr value allocated during the
	first pass.

	* generic/tclCompExpr.c (ParseExpr):	Plug memory leak in error
	message generation.

	* generic/tclStringObj.c (Tcl_AppendFormatToObj): [format %llx $big]
	leaked an mp_int.

	* generic/tclCompCmds.c (TclCompileReturnCmd):	The 2007-10-18 commit
	to optimize compiled [return -level 0 $x] [RFE 1794073] introduced a
	memory leak of the return options dictionary. Fixing that.

2008-02-27  Pat Thoyts  <patthoyts@users.sourceforge.net>

	* library/http/http.tcl: [Bug 705956] - fix inverted logic when
	cleaning up socket error in geturl.

2008-02-27  Kevin B. Kenny  <kennykb@acm.org>

	* doc/clock.n: Corrected minor indentation gaffe in the penultimate
	paragraph. [Bug 1898025]
	* generic/tclClock.c (ParseClockFormatArgs): Changed to check that the
	clock value is in the range of a 64-bit integer. [Bug 1862555]
	* library/clock.tcl (::tcl::clock::format, ::tcl::clock::scan,
	(::tcl::clock::add, ::tcl::clock::LocalizeFormat): Fixed bugs in
	caching of localized strings that caused weird results when localized
	date/time formats were used. [Bug 1902423]
	* tests/clock.test (clock-61.*, clock-62.1): Regression tests for [Bug
	1862555] and [Bug 1902423].

2008-02-26  Joe English  <jenglish@users.sourceforge.net>

	* generic/tclIOUtil.c, unix/tclUnixPort.h, unix/tclUnixChan.c:
	Remove dead/unused portability-related #defines and unused conditional
	code.  See [Patch 1901828] for discussion.

2008-02-26  Joe English  <jenglish@users.sourceforge.net>

	* generic/tclIORChan.c (enum MethodName),
	* generic/tclCompExpr.c (enum Marks): More stray trailing ","s

2008-02-26  Joe English  <jenglish@users.sourceforge.net>

	* unix/configure.in(socklen_t test): Define socklen_t as "int" if
	missing, not "unsigned". Use AC_TRY_COMPILE instead of
	AC_EGREP_HEADER.
	* unix/configure: regenerated.

2008-02-26  Joe English  <jenglish@users.sourceforge.net>

	* generic/tclCompile.h: Remove stray trailing "," from enum
	InstOperandType definition (C99ism).

2008-02-26  Jeff Hobbs  <jeffh@ActiveState.com>

	* generic/tclUtil.c (TclReToGlob): Fix the handling of the last star
	* tests/regexpComp.test:	   possibly being escaped in
	determining right anchor. [Bug 1902436]

2008-02-26  Pat Thoyts  <patthoyts@users.sourceforge.net>

	* library/http/pkgIndex.tcl: Set version 2.5.5
	* library/http/http.tcl:     It is better to do the [eof] check after
	trying to read from the socket. No clashes found in testing. Added
	http::meta command to access the http headers. [Bug 1868845]

2008-02-22  Pat Thoyts  <patthoyts@users.sourceforge.net>

	* library/http/pkgIndex.tcl: Set version 2.5.4
	* library/http/http.tcl:     Always check that the state array exists
	in the http::status command. [Bug 1818565]

2008-02-13  Don Porter	<dgp@users.sourceforge.net>

	* generic/tcl.h:	Bump version number to 8.5.2b1 to distinguish
	* library/init.tcl:	CVS development snapshots from the 8.5.1 and
	* unix/configure.in:	8.5.2 releases.
	* unix/tcl.spec:
	* win/configure.in:
	* README

	* unix/configure:	autoconf (2.59)
	* win/configure:

2008-02-12  Donal K. Fellows  <donal.k.fellows@man.ac.uk>

	* generic/tclCompCmds.c (TclCompileSwitchCmd): Corrected logic for
	* tests/switch.test (switch-10.15): handling -nocase compilation; the
	-exact -nocase option cannot be compiled currently. [Bug 1891827]

	* unix/README: Documented missing configure flags. [Bug 1799011]

2008-02-06  Kevin B. Kenny  <kennykb@acm.org>

	* doc/clock.n (%N): Corrected an error in the explanation of the %N
	format group.
	* generic/tclClock.c (ClockParseformatargsObjCmd):
	* library/clock.tcl (::tcl::clock::format):
	* tests/clock.test (clock-1.0, clock-1.4):
	Performance enhancements in [clock format] (moving the analysis of
	$args into C code, holding on to Tcl_Objs with resolved command names,
	[lassign] in place of [foreach], avoiding [namespace which] for
	command resolution).

2008-02-04  Don Porter	<dgp@users.sourceforge.net>

	*** 8.5.1 TAGGED FOR RELEASE ***

	* changes:		Updated for 8.5.1 release.

	* generic/tcl.h:	Bump to 8.5.1 for release.
	* library/init.tcl:
	* tools/tcl.wse.in:
	* unix/configure.in:
	* unix/tcl.spec:
	* win/configure.in:

	* unix/configure:	autoconf-2.59
	* win/configure:

2008-02-04  Miguel Sofer  <msofer@users.sf.net>

	* generic/tclExecute.c (INST_CONCAT1): Fix optimisation for in-place
	concatenation (was going over String type)

2008-02-02  Daniel Steffen  <das@users.sourceforge.net>

	* unix/configure.in (Darwin):	Correct Info.plist year substitution in
					non-framework builds.

	* unix/configure:		autoconf-2.59

2008-01-30  Miguel Sofer  <msofer@users.sf.net>

	* generic/tclInterp.c (Tcl_GetAlias): Fix for [Bug 1882373], thanks go
	to an00na.

2008-01-30  Donal K. Fellows  <donal.k.fellows@man.ac.uk>

	* tools/tcltk-man2html.tcl: Reworked manual page scraper to do a
	proper job of handling references to Ttk options. [Tk Bug 1876493]

2008-01-29  Donal K. Fellows  <donal.k.fellows@man.ac.uk>

	* doc/man.macros (SO, SE): Adjusted macros so that it is possible for
	Ttk to have its "standard options" on a manual page that is not called
	"options". [Tk Bug 1876493]

2008-01-25  Don Porter	<dgp@users.sourceforge.net>

	* changes:		Updated for 8.5.1 release.

2008-01-23  Don Porter	<dgp@users.sourceforge.net>

	* generic/tclInt.h:		New macro TclGrowParseTokenArray() to
	* generic/tclCompCmds.c:	simplify code that might need to grow
	* generic/tclCompExpr.c:	an array of Tcl_Tokens in the parsePtr
	* generic/tclParse.c:		field of a Tcl_Parse. Replaces the
	TclExpandTokenArray() routine via replacing:
		int needed = parsePtr->numTokens + growth;
		while (needed > parsePtr->tokensAvailable) {
		    TclExpandTokenArray(parsePtr);
		}
	with:
		TclGrowParseTokenArray(parsePtr, growth);
	This revision merged over from dgp-refactor branch.

	* generic/tclCompile.h:	Demote TclCompEvalObj() from internal stubs to
	* generic/tclInt.decls:	a MODULE_SCOPE routine declared in
	tclCompile.h.

	* generic/tclIntDecls.h:	make genstubs
	* generic/tclStubInit.c:

2008-01-22  Don Porter	<dgp@users.sourceforge.net>

	* generic/tclTimer.c (AfterProc):	Replace Tcl_EvalEx() with
	Tcl_EvalObjEx() to evaluate [after] callbacks. Part of trend to favor
	compiled execution over direct evaluation.

2008-01-22  Miguel Sofer  <msofer@users.sf.net>

	* generic/tclCmdIl.c (Tcl_LreverseObjCmd):
	* tests/cmdIL.test (cmdIL-7.7): Fix crash on reversing an empty list.
	[Bug 1876793]

2008-01-20  Jeff Hobbs  <jeffh@ActiveState.com>

	* unix/README: Minor typo fixes [Bug 1853072]

	* generic/tclIO.c (TclGetsObjBinary): Operate on topmost channel.
	[Bug 1869405] (Ficicchia)

2008-01-17  Don Porter	<dgp@users.sourceforge.net>

	* generic/tclCompExpr.c:	Revision to preserve parsed intreps of
	numeric and boolean literals when compiling expressions with (optimize
	== 1).

2008-01-15  Miguel Sofer  <msofer@users.sf.net>

	* generic/tclCompExpr.c: Add an 'optimize' argument to
	* generic/tclCompile.c:  TclCompileExpr() to profit from better
	* generic/tclCompile.h:  literal management according to usage.
	* generic/tclExecute.c:

	* generic/tclCompExpr.c: Fix literal leak in exprs [Bug 1869989] (dgp)
	* generic/tclExecute.c:
	* tests/compExpr.test:

	* doc/proc.n: Changed wording for access to non-local variables; added
	mention to [namespace upvar]. Lame attempt at dealing with
	documentation. [Bug 1872708]

2008-01-15  Miguel Sofer  <msofer@users.sf.net>

	* generic/tclBasic.c:    Replacing 'operator' by 'op' in the def of
	* generic/tclCompExpr.c: struct TclOpCmdClientData to accommodate C++
	* generic/tclCompile.h:  compilers. [Bug 1855644]

2008-01-13  Jeff Hobbs  <jeffh@ActiveState.com>

	* win/tclWinSerial.c (SerialCloseProc, TclWinOpenSerialChannel): Use
	critical section for read & write side. [Bug 1353846] (newman)

2008-01-11  Miguel Sofer  <msofer@users.sf.net>

	* unix/tclUnixThrd.c (TclpThreadGetStackSize): Restore stack checking
	functionality in freebsd. [Bug 1850424]

	* unix/tclUnixThrd.c (TclpThreadGetStackSize): Fix for crash in
	freebsd. [Bug 1860425]

2008-01-10  Don Porter	<dgp@users.sourceforge.net>

	* generic/tclStringObj.c (Tcl_AppendFormatToObj):  Correct failure to
	* tests/format.test:	account for big.used == 0 corner case in the
	%ll(idox) format directives. [Bug 1867855]

2008-01-09  George Peter Staplin <georgeps@xmission.com>

	* doc/vwait.n: Add a missing be to fix a typo.

2008-01-04  Jeff Hobbs  <jeffh@ActiveState.com>

	* tools/tcltk-man2html.tcl (make-man-pages): Make man page title use
	more specific info on lhs to improve tabbed browser view titles.

2008-01-02  Donal K. Fellows  <dkf@users.sf.net>

	* doc/binary.n: Fixed documentation bug reported on tcl-core, and
	reordered documentation to discourage people from using the hex
	formatter that is hardly ever useful.

2008-01-02  Don Porter	<dgp@users.sourceforge.net>

	* generic/tcl.h:	Bump version number to 8.5.1b1 to distinguish
	* library/init.tcl:	CVS development snapshots from the 8.5.0 and
	* unix/configure.in:	8.5.1 releases.
	* unix/tcl.spec:
	* win/configure.in:
	* README

	* unix/configure:	autoconf (2.59)
	* win/configure:

2007-12-31  Donal K. Fellows  <dkf@users.sf.net>

	* doc/dict.n: Clarified meaning of dictionary values following
	discussion on comp.lang.tcl.

2007-12-26  Miguel Sofer  <msofer@users.sf.net>

	* generic/tclCmdIL.c: More [lsort] data handling streamlines. The
	function MergeSort is gone, essentially inlined into Tcl_LsortObjCmd.
	It is not a straight inlining, two loops over all lists elements where
	merged in the process: the linked list elements are now built and
	merged into the temporary sublists in the same pass.

2007-12-25  Miguel Sofer  <msofer@users.sf.net>

	* generic/tclCmdIL.c: More [lsort] data handling streamlines. Extra
	mem reqs of latest patches removed, restored to previous mem profile.
	Improved -unique handling, now eliminating repeated elems immediately
	instead of marking them to avoid reinsertion at the end.

2007-12-23  Jeff Hobbs  <jeffh@ActiveState.com>

	* generic/tclCompCmds.c (TclCompileRegexpCmd):  TCL_REG_NOSUB cannot
	* tests/regexp.test (regexp-22.2):		be used because it
	* tests/regexpComp.test:	[Bug 1857126]	disallows backrefs.

2007-12-21  Miguel Sofer  <msofer@users.sf.net>

	* generic/tclCmdIL.c: Speed patch for lsort [Patch 1856994].

2007-12-21  Miguel Sofer  <msofer@users.sf.net>

	* generic/tclCmdIL.c (Tcl_LsortObjCmd, Tcl_LsearchObjCmd): Avoid
	calling SelectObjFromSublist when there are no sublists.

2007-12-21  Miguel Sofer  <msofer@users.sf.net>

	* generic/tclCmdIL.c (Tcl_LsortObjCmd): Preallocate a listObj of
	sufficient length for the sorted list instead of growing it. Second
	commit replaces calls to Tcl_ListObjAppenElement with direct access to
	the internal rep.

2007-12-19  Don Porter	<dgp@users.sourceforge.net>

	*** 8.5.0 TAGGED FOR RELEASE ***

	* changes:		Updated for 8.5.0 release.

2007-12-19  Jeff Hobbs  <jeffh@ActiveState.com>

	* generic/tclCompCmds.c (TclCompileSwitchCmd):	update switch -regexp
	* tests/switch.test-14.*:			compilation to pass
	the cflags to INST_REGEXP (changed on 12-07).  Added tests for
	switch -regexp compilation (need more). [Bug 1854399]

2007-12-18  Don Porter	<dgp@users.sourceforge.net>

	* changes:		Updated for 8.5.0 release.

2007-12-18  Donal K. Fellows  <donal.k.fellows@manchester.ac.uk>

	* generic/regguts.h, generic/regc_color.c, generic/regc_nfa.c:
	Fixes for problems created when processing regular expressions that
	generate very large automata. An enormous number of thanks to Will
	Drewry <wad_at_google.com>, Tavis Ormandy <taviso_at_google.com>,
	and Tom Lane <tgl_at_sss.pgh.pa.us> from the Postgresql crowd for
	their help in tracking these problems down. [Bug 1810264]

2007-12-17  Don Porter	<dgp@users.sourceforge.net>

	* changes:		Updated for 8.5.0 release.

2007-12-17  Miguel Sofer  <msofer@users.sf.net>

	* generic/tclAlloc.c:
	* generic/tclExecute.c:
	* generic/tclInt.h:
	* generic/tclThreadAlloc.c: Fix alignment for memory returned by
	TclStackAlloc; insure that all memory allocators align to 16-byte
	boundaries on 64 bit platforms [Bug 1851832, 1851524]

2007-12-14  Jeff Hobbs  <jeffh@ActiveState.com>

	* generic/tclIOUtil.c (FsAddMountsToGlobResult): fix the tail
	conversion of vfs mounts. [Bug 1602539]

	* win/README: updated notes

2007-12-14  Pat Thoyts  <patthoyts@users.sourceforge.net>

	* tests/winFile.test: Fixed tests for win2k with long machine name

2007-12-14  Pat Thoyts <patthoyts@users.sourceforge.net>

	* win/nmakehlp.c:  Support compilation with MSVC9 for AMD64.
	* win/makefile.vc:

2007-12-13  Donal K. Fellows  <donal.k.fellows@manchester.ac.uk>

	* doc/trace.n: Clarified documentation of enterstep and leavestep
	traces, including adding example. [Bug 614282, 1701540, 1755984]

2007-12-12  Don Porter	<dgp@users.sourceforge.net>

	* doc/IntObj.3:	Update docs for the Tcl_GetBignumAndClearObj() ->
	Tcl_TakeBignumFromObj() revision [TIP 298].  Added docs for the
	Tcl_InitBignumFromDouble() routine. [Bug 1446971].

	* changes:		Updated for 8.5.0 release.

2007-12-10  Jeff Hobbs  <jeffh@ActiveState.com>

	* generic/tclUtil.c (TclReToGlob): reduce escapes in conversion
	when not necessary

	* generic/tclInt.decls:  move TclByteArrayMatch and TclReToGlob
	* generic/tclIntDecls.h: to tclInt.h from stubs.
	* generic/tclStubInit.c: Add flags var to TclByteArrayMatch for
	* generic/tclInt.h:      future extensibility
	* generic/tcl.h:  define TCL_MATCH_EXACT doc for Tcl_StringCaseMatch.
	* doc/StrMatch.3: It is compatible with existing usage.
	* generic/tclExecute.c (INST_STR_MATCH): flag for TclByteArrayMatch
	* generic/tclUtil.c (TclByteArrayMatch, TclStringMatchObj):
	* generic/tclRegexp.c (Tcl_RegExpExecObj):
	* generic/tclCmdMZ.c (StringMatchCmd): Use TclStringMatchObj
	* tests/string.test (11.9.* 11.10.*): more tests

2007-12-10  Joe English  <jenglish@users.sourceforge.net>

	* doc/string.n, doc/UniCharIsAlpha.3: Fix markup errors.
	* doc/CrtCommand.3, doc/CrtMathFnc.3, doc/FileSystem.3,
	* doc/GetStdChan.3, doc/OpenFileChnl.3, doc/SetChanErr.3,
	* doc/eval.n, doc/filename.n: Consistency: Move "KEYWORDS" section
	after "SEE ALSO".

2007-12-10  Daniel Steffen  <das@users.sourceforge.net>

	* tools/genStubs.tcl:		fix numerous issues handling 'macosx',
					'aqua' or 'x11' entries interleaved
					with 'unix' entries [Bug 1834288]; add
					genStubs::export command
					[Tk FR 1716117]; cleanup formatting.

	* generic/tcl.decls:		use new genstubs 'export' command to
	* generic/tclInt.decls:		mark exported symbols not in stubs
	* generic/tclTomMath.decls:	table [Tk FR 1716117]; cleanup
					formatting.

	* generic/tclDecls.h:		regen with new genStubs.tcl.
	* generic/tclIntDecls.h:	[Bug 1834288]
	* generic/tclIntPlatDecls.h:
	* generic/tclPlatDecls.h:
	* generic/tclStubInit.c:

2007-12-09  Jeff Hobbs  <jeffh@ActiveState.com>

	* tests/io.test, tests/chanio.test (io-73.1): Make sure to invalidate
	* generic/tclIO.c (SetChannelFromAny):        internal rep only after
	validating channel rep. [Bug 1847044]

2007-12-08  Donal K. Fellows  <dkf@users.sf.net>

	* doc/expr.n, doc/mathop.n: Improved the documentation of the
	operators. [Bug 1823622]

	* generic/tclBasic.c (builtInCmds): Corrected list of hidden and
	* doc/interp.n (SAFE INTERPRETERS): exposed commands so that the
	documentation and reality now match. [Bug 1662436]

2007-12-07  Jeff Hobbs  <jeffh@ActiveState.com>

	* generic/tclExecute.c (TclExecuteByteCode INST_REGEXP):
	* generic/tclCompCmds.c (TclCompileRegexpCmd): Pass correct RE
	compile flags at compile time, and use TCL_REG_NOSUB.

	* generic/tclIOCmd.c (FinalizeIOCmdTSD, Tcl_PutsObjCmd): cache
	stdout channel object for [puts $str] calls.

2007-12-06  Don Porter	<dgp@users.sourceforge.net>

	* README:	Remove mention of dead comp.lang.tcl.announce
	newsgroup.  [Bug 1846433].

	* unix/README:	Mention the stub library created by `make` and warn
	about the effect of embedded paths in the installed binaries.
	Thanks to Larry Virden.  [Bug 1794084]

	* doc/AddErrInfo.3:	Documentation for the new routines in TIP 270.
	* doc/Interp.3:
	* doc/StringObj.3:

2007-12-06  Don Porter	<dgp@users.sourceforge.net>

	* doc/namespace.n:	Documentation for zero-argument form of
	[namespace import] (TIP 261) [Bug 1596416]

2007-12-06  Jeff Hobbs  <jeffh@ActiveState.com>

	* generic/tclInt.h: add TclGetChannelFromObj decl
	(TclMatchIsTrivial): simplify TclMatchIsTrivial to remove ] check.

2007-12-06  Donal K. Fellows  <donal.k.fellows@manchester.ac.uk>


	* generic/tclBasic.c (Tcl_CreateInterp): Simplify the setting up of
	* generic/tclIOCmd.c (TclInitChanCmd):	 the [chan] ensemble. This
	* library/init.tcl:			 gets rid of quite a bit of
	code and makes it possible to understand the whole with less effort.

	* generic/tclCompCmds.c (TclCompileEnsemble): Ensure that the right
	number of tokens are copied. [Bug 1845320]

	* generic/tclNamesp.c (TclMakeEnsemble): Added missing release of a
	DString. [Bug 1845397]

2007-12-05  Jeff Hobbs  <jeffh@ActiveState.com>

	* generic/tclIO.h:    Create Tcl_Obj for Tcl channels to reduce
	* generic/tclIO.c:    overhead in lookup by Tcl_GetChannel.  New
	* generic/tclIOCmd.c: TclGetChannelFromObj for internal use.
	* generic/tclIO.c (WriteBytes, WriteChars): add opt check to avoid
	EOL translation when not linebuffered or using lf. [Bug 1845092]

2007-12-05  Miguel Sofer  <msofer@users.sf.net>

	* tests/stack.test: made the tests for stack overflow not care
	about which mechanism caused the error (interp's recursion limit
	or C-stack depth detector).

2007-12-05  Jeff Hobbs  <jeffh@ActiveState.com>

	* win/configure, win/tcl.m4 (LIBS_GUI): mingw needs -lole32
	-loleaut32 but not msvc for Tk's [send]. [Bug 1844749]

2007-12-05  Donal K. Fellows  <donal.k.fellows@manchester.ac.uk>

	* generic/tclCmdIL.c (Tcl_LsearchObjCmd): Prevent shimmering crash
	when -exact and -integer/-real are mixed. [Bug 1844789]

2007-12-03  Donal K. Fellows  <dkf@users.sf.net>

	* unix/tclUnixChan.c (CreateSocketAddress): Add extra #ifdef-fery to
	make code compile on BSD 5. [Bug 1618235, again]

2007-12-03  Don Porter	<dgp@users.sourceforge.net>

	* library/tcltest/tcltest.tcl:	Bump tcltest to version 2.3.0 so that
	* library/tcltest/pkgIndex.tcl: we release a stable tcltest with a
	* unix/Makefile.in:	stable Tcl.
	* win/Makefile.in:

2007-12-03  Jeff Hobbs  <jeffh@ActiveState.com>

	* win/configure, win/tcl.m4 (LIBS_GUI): remove ole32.lib oleaut32.lib

2007-12-03  Donal K. Fellows  <donal.k.fellows@manchester.ac.uk>

	* generic/tclCompCmds.c (TclCompileSwitchCmd): Adjusted the [switch]
	* generic/tclCmdMZ.c (Tcl_SwitchObjCmd):       command so that when
	passed two arguments, no check for options are performed. This is OK
	since in the two-arg case, detecting an option would definitely lead
	to a syntax error. [Patch 1836519]

2007-11-29  Jeff Hobbs  <jeffh@ActiveState.com>

	* win/makefile.vc: add ws2_32.lib to baselibs
	* win/configure, win/tcl.m4: add ws2_32.lib / -lws2_32 to build.
	* win/tclWinSock.c: remove dyn loading of winsock, assume that it is
	always available now.

2007-11-29  Don Porter	<dgp@users.sourceforge.net>

	* generic/tclWinSock.c (InitializeHostName):	Correct error in
	buffer length tracking. After gethostname() writes into a buffer,
	convert only the written string to internal encoding, not the whole
	buffer.

2007-11-28  Don Porter	<dgp@users.sourceforge.net>

	* generic/tclConfig.c:	Corrected failure of the [::foo::pkgconfig]
	command to clean up registered configuration data when the query
	command is deleted from the interp. [Bug 983501]

	* generic/tclNamesp.c (Tcl_SetEnsembleMappingDict):	Added checks
	that the dict value passed in is in the format required to make the
	internals of ensembles work. [Bug 1436096]

	* generic/tclIO.c:	Simplify test and improve accuracy of error
	message in latest changes.

2007-11-28  Pat Thoyts  <patthoyts@users.sourceforge.net>

	* generic/tclIO.c: -eofchar must support no eofchar.

2007-11-27  Miguel Sofer  <msofer@users.sf.net>

	* generic/tclBasic.c: remove unneeded call in Tcl_CreateInterp, add
	comments.

2007-11-27  Don Porter	<dgp@users.sourceforge.net>

	* win/tclWinSock.c:	Add mising encoding conversion of the [info
	hostname] value from the system encoding to Tcl's internal encoding.

	* doc/chan.n:		"Fix" the limitation on channel -eofchar
	* doc/fconfigure.n:	values to single byte characters by documenting
	* generic/tclIO.c:	it and making it fail loudly. Thanks to Stuart
	* tests/chan.test:	Cassoff for contributing the fix. [Bug 800753]

2007-11-26  Miguel Sofer  <msofer@users.sf.net>

	* generic/tclBasic.c:
	* generic/tclInt.h:
	* unix/tclUnixInit.c:
	* unix/tclUnixThrd.c: Fix stack checking via workaround for bug in
	glibc's pthread_attr_get_np, patch from [Bug 1815573]. Many thanks to
	Sergei Golovan (aka Teo) for detecting the bug and helping diagnose
	and develop the fix.

2007-11-24  Donal K. Fellows  <dkf@users.sf.net>

	* generic/tclCompCmds.c (TclCompileDictAppendCmd): Fix bug in [dict
	append] compiler which caused strange stack corruption. [Bug 1837392]

2007-11-23  Andreas Kupries  <andreask@activestate.com>

	* generic/tclIORChan.c: Fixed a problem with reflected channels. 'chan
	postevent' is defined to work only from within the interpreter
	containing the handler command. Sensible, we want only handler
	commands to use it. It identifies the channel by handle. The channel
	moves to a different interpreter or thread. The interpreter containing
	the handler command doesn't know the channel any longer. 'chan
	postevent' fails, not finding the channel any longer. Uhm.

	Fixed by creating a second per-interpreter channel table, just for
	reflected channels, where each interpreter remembers for which
	reflected channels it has the handler command. This info does not move
	with the channel itself. The table is updated by 'chan create', and
	used by 'chan postevent'.

	* tests/ioCmd.test: Updated the testsuite.

2007-11-23  Jeff Hobbs  <jeffh@ActiveState.com>

	* generic/tclVar.c (Tcl_ArrayObjCmd): handle the right data for
	* tests/var.test (var-14.2):          [array names $var -glob $ptn]

2007-11-23  Donal K. Fellows  <donal.k.fellows@manchester.ac.uk>

	* generic/tclCmdMZ.c (String*Cmd, TclInitStringCmd): Rebuilt [string]
	* generic/tclCompCmds.c (TclCompileString*Cmd): as an ensemble.

2007-11-22  Donal K. Fellows  <dkf@users.sf.net>

	* generic/tclDictObj.c (Dict*Cmd,TclInitDictCmd): Rebuilt the [dict]
	* generic/tclCompCmds.c (TclCompileDict*Cmd): command as an ensemble.

2007-11-22  Donal K. Fellows  <donal.k.fellows@manchester.ac.uk>

	* generic/tclCmdMZ.c (Tcl_StringObjCmd): Rewrote the [string] and
	* generic/tclDictObj.c (Tcl_DictObjCmd): [dict] implementations to be
	ready for conversion to ensembles.

	* tests/string.test (string-12.22): Flag shimmering bug found in
	[string range].

2007-11-21  Donal K. Fellows  <dkf@users.sf.net>

	* generic/tclCompCmds.c (TclCompileEnsemble): Rewrote the ensemble
	compiler to remove many of the limitations. Can now compile scripts
	that use unique prefixes of subcommands, and which have mappings of a
	command to multiple words (provided the first is a compilable command
	of course).

2007-11-21  Donal K. Fellows  <donal.k.fellows@manchester.ac.uk>

	* generic/tclNamesp.c (TclMakeEnsemble): Factor out the code to set up
	a core ensemble from a table of information about subcommands, ready
	for reuse within the core.

	* generic/various: Start to return more useful Error codes, currently
	mainly on assorted lookup failures.

2007-11-20  Donal K. Fellows  <dkf@users.sf.net>

	* generic/tclDictObj.c: Changed the underlying implementation of the
	hash table used in dictionaries to additionally keep all entries in
	the hash table in a linked list, which is only ever added to at the
	end. This makes iteration over all entries in the dictionary in
	key insertion order a trivial operation, and so cleans up a great deal
	of complexity relating to dictionary representation and stability of
	iteration order.

	***POTENTIAL INCOMPATIBILITY***
	For any code that depended on the (strange) old iteration order.

	* generic/tclConfig.c (QueryConfigObjCmd): Correct usage of
	Tcl_WrongNumArgs.

2007-11-19  Don Porter	<dgp@users.sourceforge.net>

	*** 8.5b3 TAGGED FOR RELEASE ***

	* README:		Bump version number to 8.5b3.
	* generic/tcl.h:
	* library/init.tcl:
	* tools/tcl.wse.in:
	* unix/configure.in:
	* unix/tcl.spec:
	* win/configure.in:

	* unix/configure:	autoconf (2.59)
	* win/configure:

	* changes:		Updated for 8.5b3 release.

2007-11-19  Kevin Kenny  <kennykb@users.sourceforge.net>

	* library/tzdata/Africa/Cairo:
	* library/tzdata/America/Campo_Grande:
	* library/tzdata/America/Caracas:
	* library/tzdata/America/Cuiaba:
	* library/tzdata/America/Havana:
	* library/tzdata/America/Sao_Paulo:
	* library/tzdata/Asia/Damascus:
	* library/tzdata/Asia/Gaza:
	* library/tzdata/Asia/Tehran:  Olson's tzdata2007i imported.

2007-11-18  Daniel Steffen  <das@users.sourceforge.net>

	* generic/tclExecute.c (TclExecuteByteCode:INST_EXIST_*): Fix read
	traces not firing on non-existent array elements. [Bug 1833522]

2007-11-16  Donal K. Fellows  <donal.k.fellows@man.ac.uk>

	* generic/tclCmdIL.c (TclInitInfoCmd): Rename the implementation
	commands for [info] to be something more "expected".

	* generic/tclCompCmds.c (TclCompileInfoExistsCmd): Compiler for the
	[info exists] subcommand.
	(TclCompileEnsemble): Cleaned up version of ensemble compiler that was
	in TclCompileInfoCmd, but which is now much more generally applicable.

	* generic/tclInt.h (ENSEMBLE_COMPILE): Added flag to allow for cleaner
	turning on and off of ensemble bytecode compilation.

	* generic/tclCompile.c (TclCompileScript): Add the cmdPtr to the list
	of arguments passed to command compilers.

2007-11-15  Don Porter	<dgp@users.sourceforge.net>

	* generic/regc_nfa.c:	Fixed infinite loop in the regexp compiler.
	[Bug 1810038]

	* generic/regc_nfa.c:	Corrected looping logic in fixempties() to
	avoid wasting time walking a list of dead states. [Bug 1832612]

2007-11-15  Donal K. Fellows  <donal.k.fellows@man.ac.uk>

	* generic/tclNamesp.c (NamespaceEnsembleCmd): Must pass a non-NULL
	interp to Tcl_SetEnsemble* functions.

	* doc/re_syntax.n: Try to make this easier to read. It's still a very
	difficult manual page!

	* unix/tcl.m4 (SC_CONFIG_CFLAGS): Allow people to turn off the -rpath
	option to their linker if they so desire. This is a configuration only
	recommended for (some) vendors. Relates to [Patch 1231022].

2007-11-15  Pat Thoyts  <patthoyts@users.sourceforge.net>

	* win/tclWin32Dll.c: Prefer UINT_PTR to DWORD_PTR when casting pointers
	to integer types for greater portability. [Bug 1831253]

2007-11-15  Daniel Steffen  <das@users.sourceforge.net>

	* macosx/Tcl.xcodeproj/project.pbxproj: add new chanio.test.
	* macosx/Tcl.xcode/project.pbxproj:

2007-11-14  Donal K. Fellows  <donal.k.fellows@man.ac.uk>

	* generic/tclCompile.c (TclCompileScript): Ensure that we get our count
	in our INST_START_CMD calls right, even when there's a failure to
	compile a command directly.

	* generic/tclNamesp.c (Tcl_SetEnsembleSubcommandList)
	(Tcl_SetEnsembleMappingDict):		Special code to make sure that
	* generic/tclCmdIL.c (TclInitInfoCmd):	[info exists] is compiled right
	while not allowing changes to the ensemble to cause havok.

	* generic/tclCompCmds.c (TclCompileInfoCmd): Simple compiler for the
	[info] command that only handles [info exists].

	* generic/tclExecute.c (TclExecuteByteCode:INST_EXIST_*): New
	instructions to allow the testing of whether a variable exists.

2007-11-14  Andreas Kupries  <andreask@activestate.com>

	* tests/chanio.test: New file. This is essentially a duplicate of
	'io.test', with all channel commands converted to their 'chan xxx'
	notation.
	* tests/io.test: Fixed typo in test description.

2007-11-14  Donal K. Fellows  <donal.k.fellows@man.ac.uk>

	* generic/regc*.c: Eliminate multi-char collating element code
	completely. Simplifies the code quite a bit. If people still want the
	full code, it will remain on the 8.4 branch. [Bug 1831425]

2007-11-13  Jeff Hobbs  <jeffh@ActiveState.com>

	* generic/tclCompCmds.c (TclCompileRegexpCmd): clean up comments, only
	free dstring on OK from TclReToGlob.
	(TclCompileSwitchCmd): simplify TclReToGlob usage.

2007-11-14  Donal K. Fellows  <dkf@users.sf.net>

	* generic/regc*.c: #ifdef/comment out the code that deals with
	multi-character collating elements, which have never been supported.
	Cuts the memory consumption of the RE compiler. [Bug 1831425]

2007-11-13  Donal K. Fellows  <dkf@users.sf.net>

	* generic/tclCompCmds.c (TclCompileSwitchCmd, TclCompileRegexpCmd):
	Extend [switch] compiler to handle regular expressions as long as
	things are not too complex. Fix [regexp] compiler so that non-trivial
	literal regexps get fed to INST_REGEXP.

	* doc/mathop.n: Clarify definitions of some operations.

2007-11-13  Miguel Sofer  <msofer@users.sf.net>

	* unix/tclUnixInit.c: the TCL_NO_STACK_CHECK was being incorrectly
	undefined here; this should be set (or not) in the compile options, it
	is used elsewhere and needs to be consistent.

2007-11-13  Pat Thoyts  <patthoyts@users.sourceforge.net>

	* unix/tcl.m4:		Added autoconf goo to detect and make use of
	* unix/configure.in:	getaddrinfo and friends.
	* unix/configure:	(regenerated)

2007-11-13  Donal K. Fellows  <donal.k.fellows@man.ac.uk>

	* unix/tclUnixCompat.c (TclpGetHostByName): The six-argument form of
	getaddressbyname_r() uses the fifth argument to indicate whether the
	lookup succeeded or not on at least one platform. [Bug 1618235]

2007-11-13  Don Porter	<dgp@users.sourceforge.net>

	* generic/regcomp.c:	Convert optst() from expensive no-op to a
	cheap no-op.

2007-11-13  Donal K. Fellows  <donal.k.fellows@man.ac.uk>

	* unix/tclUnixChan.c (CreateSocketAddress): Rewrote to use the
	thread-safe version of gethostbyname() by forward-porting the code used
	in 8.4, and added rudimentary support for getaddrinfo() (not enabled by
	default, as no autoconf-ery written). Part of fix for [Bug 1618235].

2007-11-12  Jeff Hobbs  <jeffh@ActiveState.com>

	* generic/tclGet.c (Tcl_Get, Tcl_GetInt): revert use of TclGet* macros
	due to compiler warning. These cases won't save time either.

	* generic/tclUtil.c (TclReToGlob): add more comments, set interp result
	if specified on error.

2007-11-12  Miguel Sofer  <msofer@users.sf.net>

	* generic/tclBasic.c:		New macro TclResetResult, new iPtr flag
	* generic/tclExecute.c:		bit INTERP_RESULT_UNCLEAN: shortcut for
	* generic/tclInt.h:		Tcl_ResetResult for the "normal" case:
	* generic/tclProc.c:		TCL_OK, no return options, no errorCode
	* generic/tclResult.c:		nor errorInfo, return at normal level.
	* generic/tclStubLib.c:		[Patch 1830184]
	* generic/tclUtil.c:

	THIS PATCH WAS REVERTED: initial (mis)measurements overstated the
	perfomance wins, which turn out to be tiny. Not worth the complication.

2007-11-11  Jeff Hobbs  <jeffh@ActiveState.com>

	* generic/tclCompCmds.c, generic/tclCompile.c, generic/tclCompile.h:
	* generic/tclExecute.c, generic/tclInt.decls, generic/tclIntDecls.h:
	* generic/tclRegexp.c, generic/tclRegexp.h: Add INST_REGEXP and fully
	* generic/tclStubInit.c, generic/tclUtil.c: compiled [regexp] for the
	* tests/regexpComp.test:     [Bug 1830166]  simple cases. Also added
	TclReToGlob function to convert RE to glob patterns and use these in
	the possible cases.

2007-11-11  Miguel Sofer  <msofer@users.sf.net>

	* generic/tclResult.c (ResetObjResult): clarify the logic.

	* generic/tclBasic.c:		Increased usage of macros to detect
	* generic/tclBinary.c:		and take advantage of objTypes. Added
	* generic/tclClock.c:		macros TclGet(Int|Long)FromObj,
	* generic/tclCmdAH.c:		TclGetIntForIndexM & TclListObjLength,
	* generic/tclCmdIL.c:		modified TclListObjGetElements.
	* generic/tclCmdMZ.c:
	* generic/tclCompCmds.c:	The TclGetInt* macros are only a
	* generic/tclCompExpr.c:	shortcut on platforms where 'long' is
	* generic/tclCompile.c:		'int'; it may be worthwhile to extend
	* generic/tclDictObj.c:		their functionality to other cases.
	* generic/tclExecute.c:
	* generic/tclGet.c:		As this patch touches many files it has
	* generic/tclIO.c:		been recorded as [Patch 1830038] in
	* generic/tclIOCmd.c:		order to facilitate reviewing.
	* generic/tclIOGT.c:
	* generic/tclIndexObj.c:
	* generic/tclInt.h:
	* generic/tclInterp.c:
	* generic/tclListObj.c:
	* generic/tclLiteral.c:
	* generic/tclNamesp.c:
	* generic/tclObj.c:
	* generic/tclParse.c:
	* generic/tclProc.c:
	* generic/tclRegexp.c:
	* generic/tclResult.c:
	* generic/tclScan.c:
	* generic/tclStringObj.c:
	* generic/tclUtil.c:
	* generic/tclVar.c:

2007-11-11  Daniel Steffen  <das@users.sourceforge.net>

	* unix/tclUnixTime.c (TclpWideClicksToNanoseconds): Fix issues with
	* generic/tclInt.h:				    int64_t overflow.

	* generic/tclBasic.c:	Fix stack check failure case if stack grows up
	* unix/tclUnixInit.c:	Simplify non-crosscompiled case.

	* unix/configure:	autoconf-2.59
	* unix/tclConfig.h.in:	autoheader-2.59

2007-11-10  Miguel Sofer  <msofer@users.sf.net>

	* generic/tclExecute.c: Fast path for INST_LIST_INDEX when the index is
	not a list.

	* generic/tclBasic.c:
	* unix/configure.in:
	* unix/tclUnixInit.c: Detect stack grwoth direction at compile time,
	only fall to runtime detection when crosscompiling.

	* unix/configure: autoconf 2.61

	* generic/tclBasic.c:
	* generic/tclInt.h:
	* tests/interp.test:
	* unix/tclUnixInit.c:
	* win/tclWin32Dll.c: Restore simpler behaviour for stack checking, not
	adaptive to stack size changes after a thread is launched. Consensus is
	that "nobody does that", and so it is not worth the cost. Improved
	failure comments (mistachkin).

2007-11-10  Kevin Kenny  <kennykb@acm.org>

	* win/tclWin32Dll.c: Rewrote the Windows stack checking algorithm to
	use information from VirtualQuery to determine the bound of the stack.
	This change fixes a bug where the guard page of the stack was never
	restored after an overflow. It also eliminates a nasty piece of
	assembly code for structured exception handling on mingw. It introduces
	an assumption that the stack is a single memory arena returned from
	VirtualAlloc, but the code in MSVCRT makes the same assumption, so it
	should be fairly safe.

2007-11-10  Miguel Sofer  <msofer@users.sf.net>

	* generic/tclBasic.c:
	* generic/tclInt.h:
	* unix/tclUnixInit.c:
	* unix/tclUnixPort.h:
	* win/tclWin32Dll.c: Modify the stack checking algorithm to recheck in
	case of failure. The working assumptions are now that (a) a thread's
	stack is never moved, and (b) a thread's stack can grow but not shrink.
	Port to windows - could be more efficient, but is already cheaper than
	it was.

2007-11-09  Miguel Sofer  <msofer@users.sf.net>

	* generic/tclResult.c (ResetObjResult): new shortcut.

	* generic/tclAsync.c:
	* generic/tclBasic.c:
	* generic/tclExecute.c:
	* generic/tclInt.h:
	* generic/tclUnixInit.c:
	* generic/tclUnixPort.h: New fields in interp (ekeko!) to cache TSD
	data that is accessed at each command invocation, access macros to
	replace Tcl_AsyncReady and TclpCheckStackSpace by much faster variants.
	[Patch 1829248]

2007-11-09  Jeff Hobbs  <jeffh@ActiveState.com>

	* generic/tclInt.decls, generic/tclIntDecls.h: Use unsigned char for
	* generic/tclExecute.c, generic/tclUtil.c:     TclByteArrayMatch and
	don't allow a nocase option. [Bug 1828296]
	For INST_STR_MATCH, ignore pattern type for TclByteArrayMatch case.

	* generic/tclBinary.c (Tcl_GetByteArrayFromObj): check type before
	func jump (perf).

2007-11-07  Jeff Hobbs  <jeffh@ActiveState.com>

	* generic/tclStubInit.c:			Added TclByteArrayMatch
	* generic/tclInt.decls:				for efficient glob
	* generic/tclIntDecls.h:			matching of ByteArray
	* generic/tclUtil.c (TclByteArrayMatch):	Tcl_Objs, used in
	* generic/tclExecute.c (TclExecuteByteCode):	INST_STR_MATCH. [Bug
							1827996]

	* generic/tclIO.c (TclGetsObjBinary): Add an efficient binary path for
					      [gets].
	(DoWriteChars): Special case for 1-byte channel write.

2007-11-06  Miguel Sofer  <msofer@users.sf.net>

	* generic/tclEncoding.c: Version of the embedded iso8859-1 encoding
	handler that is faster (functions to do the encoding know exactly what
	they're doing instead of pulling it from a table, though the table
	itself has to be retained for use by shift encodings that depend on
	iso8859-1). [Patch 1826906], committing for dkf.

2007-11-05  Andreas Kupries  <andreask@activestate.com>

	* generic/tclConfig.c (Tcl_RegisterConfig): Modified to not extend the
	config database if the encoding provided by the user is not found
	(venc == NULL). Scripts expecting the data will error out, however we
	neither crash nor provide bogus information. See [Bug 983509] for more
	discussion.

	* unix/tclUnixChan.c (TtyGetOptionProc): Accepted [Patch 1823576]
	provided by Stuart Cassof <stwo@users.sourceforge.net>. The patch adds
	the necessary utf/external conversions to the handling of the arguments
	of option -xchar which will allow the use of \0 and similar characters.

2007-11-03  Miguel Sofer  <msofer@users.sf.net>

	* generic/tclTest.c (TestSetCmd2):
	* generic/tclVar.c (TclObjLookupVarEx):
	* tests/set.test (set-5.1): Fix error branch when array name looks
	like array element (code not normally exercised).

2007-11-01  Donal K. Fellows  <donal.k.fellows@man.ac.uk>

	* tools/tcltk-man2html.tcl (output-directive): Convert .DS/.DE pairs
	into tables since that is now all that they are used for.

	* doc/RegExp.3: Clarified documentation of RE flags. [Bug 1167840]

	* doc/refchan.n: Adjust internal name to be consistent with the file
	name for reduced user confusion. After comment by Dan Steffen.

	* generic/tclCmdMZ.c (Tcl_StringObjCmd, UniCharIsAscii): Remember, the
	NUL character is in ASCII too. [Bug 1808258]

	* doc/file.n: Clarified use of [file normalize]. [Bug 1185154]

2007-10-30  Don Porter	<dgp@users.sourceforge.net>

	* generic/tcl.h:	Bump version number to 8.5b2.1 to distinguish
	* library/init.tcl:	CVS development snapshots from the 8.5b2
	* unix/configure.in:	release.
	* unix/tcl.spec:
	* win/configure.in:

	* unix/configure:	autoconf (2.59)
	* win/configure:

2007-10-30  Donal K. Fellows  <donal.k.fellows@man.ac.uk>

	* doc/expr.n, doc/mathfunc.n: Improve documentation to try to make
	clearer what is going on.

	* doc/interp.n: Shorten the basic descriptive text for some interp
	subcommands so Solaris nroff doesn't truncate them. [Bug 1822268]

2007-10-30  Donal K. Fellows  <dkf@users.sf.net>

	* tools/tcltk-man2html.tcl (output-widget-options): Enhance the HTML
	generator so that it can produce multi-line option descriptions.

2007-10-28  Miguel Sofer  <msofer@users.sf.net>

	* generic/tclUtil.c (Tcl_ConcatObj): optimise for some of the
	concatenees being empty objs. [Bug 1447328]

2007-10-28  Donal K. Fellows  <dkf@users.sf.net>

	* generic/tclEncoding.c (TclInitEncodingSubsystem): Hard code the
	iso8859-1 encoding, as it's needed for more than just text (especially
	binary encodings...) Note that other encodings rely on the encoding
	being a table encoding (!) so we can't use more efficient encoding
	mapping functions.

2007-10-27  Donal K. Fellows  <dkf@users.sf.net>

	* generic/regc_lex.c (lexescape): Close off one of the problems
	mentioned in [Bug 1810264].

2007-10-27  Miguel Sofer  <msofer@users.sf.net>

	* generic/tclNamesp.c (Tcl_FindCommand): insure that FQ command names
	are searched from the global namespace, ie, bypassing resolvers of the
	current namespace. [Bug 1114355]

	* doc/apply.n: fixed example [Bug 1811791]
	* doc/namespace.n: improved example [Bug 1788984]
	* doc/AddErrInfo.3: typo [Bug 1715087]
	* doc/CrtMathFnc.3: fixed Tcl_ListMathFuncs entry [Bug 1672219]

	* generic/tclCompile.h:
	* generic/tclInt.h: moved declaration of TclSetCmdNameObj from
	tclCompile.h to tclInt.h, reverting linker [Bug 1821159] caused by
	commit of 2007-10-11 (both I and gcc missed one dep).

	* generic/tclVar.c: try to preserve Tcl_Objs when doing variable
	lookups by name, partially addressing [Bug 1793601].

2007-10-27  Donal K. Fellows  <dkf@users.sf.net>

	* tools/tcltk-man2html.tcl (make-man-pages, htmlize-text)
	(process-text): Make the man->HTML scraper work better.

2007-10-26  Don Porter	<dgp@users.sourceforge.net>

	*** 8.5b2 TAGGED FOR RELEASE ***

	* changes:		Updated for 8.5b2 release.

	* doc/*.1:		Revert doc changes that broke
	* doc/*.3:		`make html` so we can get the release
	* doc/*.n:		out the door.

	* README:		Bump version number to 8.5b2.
	* generic/tcl.h:
	* library/init.tcl:
	* tools/tcl.wse.in:
	* unix/configure.in:
	* unix/tcl.spec:
	* win/configure.in:

	* unix/configure:	autoconf (2.59)
	* win/configure:

2007-10-26  Donal K. Fellows  <donal.k.fellows@man.ac.uk>

	* tools/man2help2.tcl, tools/man2tcl.c: Made some of the tooling code
	to do man->other formats work better with current manpage set. Long
	way still to go.

2007-10-25  Zoran Vasiljevic <vasiljevic@users.sourceforge.net>

	* generic/tclThread.c: Added TclpMasterLock/Unlock arround calls to
	ForgetSyncObject in Tcl_MutexFinalize and Tcl_ConditionFinalize to
	prevent from garbling the internal lists that track sync objects. [Bug
	1726873]

2007-10-24  Donal K. Fellows  <donal.k.fellows@man.ac.uk>

	* tools/man2html2.tcl (macro): Added support for converting the new
	macros into HTML.

	* doc/man.macros (QW,PQ,QR,MT): New macros that hide the ugly mess
	needed to get proper GOOBE quoting in the manual pages.
	* doc/*.n, doc/*.3, doc/*.1: Lots of changes to take advantage of the
	new macros.

2007-10-20  Miguel Sofer  <msofer@users.sf.net>

	* generic/tclCompile.c:   Fix comments.
	* generic/tclExecute.c:

2007-10-18  David Gravereaux <davygrvy@pobox.com>

	* tools/mkdepend.tcl: sort the dep list for a more humanly readable
	output.

2007-10-18  Don Porter	<dgp@users.sourceforge.net>

	* generic/tclResult.c (TclMergeReturnOptions):	Make sure any -code
	values get pulled out of the dictionary, even if they are integer
	valued.

	* generic/tclCompCmds.c (TclCompileReturnCmd):	Added code to more
	optimally compile [return -level 0 $x] to "push $x". [RFE 1794073]

	* compat/tmpnam.c (removed):	The routine tmpnam() is no longer
	* unix/Makefile.in:	called by Tcl source code. Remove autogoo the
	* unix/configure.in:	supplied a replacement version on systems
	* win/tcl.dsp:		where the routine was not available. [RFE
	1811848]

	* unix/configure:	autoconf-2.59

	* generic/tcl.h:	Remove TCL_LL_MODIFIER_SIZE. [RFE 1811837]

2007-10-17  David Gravereaux <davygrvy@pobox.com>

	* tools/mkdepend.tcl:	Improved defense from malformed object list
	infile.

2007-10-17  Donal K. Fellows  <donal.k.fellows@manchester.ac.uk>

	* tools/man2html2.tcl: Convert .DS/.DE into HTML tables, not
	preformatted text.

2007-10-17  Kevin B. Kenny  <kennykb@acm.org>

	* generic/tclCompExpr.c: Moved a misplaced declaration that blocked
				 compilation on VC++.
	* generic/tclExecute.c: Silenced several VC++ compiler warnings about
				converting 'long' to 'unsigned short'.

2007-10-16  David Gravereaux <davygrvy@pobox.com>

	* win/makefile.vc: removed old dependency cruft that is no longer
	needed.

2007-10-15  Don Porter	<dgp@users.sourceforge.net>

	* generic/tclIOCmd.c:	Revise [open] so that it interprets leading
	zero strings passed as the "permissions" argument as octal numbers,
	even if Tcl itself no longer parses integers in that way.

	* unix/tclUnixFCmd.c:	Revise the "-permissions" [file attribute] so
	that it interprets leading zero strings as octal numbers, even if Tcl
	itself no longer parses integers in that way.

	* generic/tclCompExpr.c:	Corrections to code that produces
	* generic/tclUtil.c:		extended "bad octal" error messages.

	* tests/cmdAH.test:	Test revisions so that tests pass whether or
	* tests/cmdIL.test:	not Tcl parses leading zero strings as octal.
	* tests/compExpr-old.test:
	* tests/compExpr.test:
	* tests/compile.test:
	* tests/expr-old.test:
	* tests/expr.test:
	* tests/incr.test:
	* tests/io.test:
	* tests/lindex.test:
	* tests/link.test:
	* tests/mathop.test:
	* tests/parseExpr.test:
	* tests/set.test:
	* tests/string.test:
	* tests/stringComp.test:

2007-10-15  David Gravereaux <davygrvy@pobox.com>

	* tools/mkdepend.tcl:	Produces usable output. Include path problem
	* win/makefile.vc:	fixed. Never fight city hall when it comes to
	levels of quoting issues.

2007-10-15  Miguel Sofer  <msofer@users.sf.net>

	* generic/tclParse.c (Tcl_ParseBraces): fix for possible read after
	the end of buffer. [Bug 1813528] (Joe Mistachkin)

2007-10-14  David Gravereaux <davygrvy@pobox.com>

	* tools/mkdepend.tcl (new):  Initial stab at generating automatic
	* win/makefile.vc:           dependencies.

2007-10-12  Pat Thoyts  <patthoyts@users.sourceforge.net>

	* win/makefile.vc:  Mine all version information from headers.
	* win/rules.vc:     Sync tcl and tk and bring extension versions
	* win/nmakehlp.c:   closer together. Try and avoid using tclsh to do
			    substitutions as we may cross compile.
	* win/coffbase.txt: Added offsets for snack dlls.

2007-10-11  David Gravereaux <davygrvy@pobox.com>

	* win/makefile.vc:  Fixed my bad spelling mistakes from years back.
	Dedependency, duh!  Rather funny.

2007-10-11  Don Porter	<dgp@users.sourceforge.net>

	* generic/tclCmdMZ.c:	Correct [string is (wide)integer] failure
	* tests/string.test:	to report correct failindex values for
	non-decimal integer strings. [Bug 1805887]

	* compat/strtoll.c (removed):	The routines strtoll() and strtoull()
	* compat/strtoull.c (removed):	are no longer called by the Tcl source
	* generic/tcl.h:	code. (Their functionality has been replaced
	* unix/Makefile.in:	by TclParseNumber().) Remove outdated comments
	* unix/configure.in:	and mountains of configury autogoo that
	* unix/tclUnixPort.h:	allegedly support the mythical systems where
	* win/Makefile.in:	these routines might not have been available.
	* win/makefile.bc:
	* win/makefile.vc:
	* win/tclWinPort.h:

	* unix/configure:	autoconf-2.59

2007-10-11  Miguel Sofer  <msofer@users.sf.net>

	* generic/tclObj.c: remove superfluous #include of tclCompile.h

2007-10-08  George Peter Staplin <georgeps@xmission.com>

	* doc/Hash.3: Correct the valid usage of the flags member for the
	Tcl_HashKeyType. It should be 0 or more of the flags mentioned.

2007-10-02  Jeff Hobbs  <jeffh@ActiveState.com>

	* generic/tcl.h (Tcl_DecrRefCount): Update change from 2006-05-29 to
	make macro more warning-robust in unbraced if code.

2007-10-02  Don Porter	<dgp@users.sourceforge.net>

	[core-stabilizer-branch]

	* README:               Bump version number to 8.5.0
	* generic/tcl.h:
	* library/init.tcl:
	* tools/tcl.wse.in:
	* unix/configure.in:
	* unix/tcl.spec:
	* win/configure.in:

	* unix/configure:	autoconf (2.59)
	* win/configure:

2007-10-02  Andreas Kupries  <andreask@activestate.com>

	* library/tclIndex: Added 'tcl::tm::path' to the tclIndex. This fixes
	[Bug 1806422] reported by Don Porter.

2007-09-25  Donal K. Fellows  <donal.k.fellows@manchester.ac.uk>

	* generic/tclProc.c (Tcl_DisassembleObjCmd): Define a command,
	::tcl::unsupported::disassemble, which can disassemble procedures,
	lambdas and general scripts.
	* generic/tclCompile.c (TclDisassembleByteCodeObj): Split apart the
	code to print disassemblies of bytecode so that there is reusable code
	that spits it out in a Tcl_Obj and then that code is used when doing
	tracing.

2007-09-20  Don Porter	<dgp@users.sourceforge.net>

	*** 8.5b1 TAGGED FOR RELEASE ***

	* changes: updates for 8.5b1 release.

2007-09-19  Don Porter	<dgp@users.sourceforge.net>

	* README:		Bump version number to 8.5b1
	* generic/tcl.h:	Merge from core-stabilizer-branch.
	* library/init.tcl:	Stabilizing toward 8.5b1 release now done on
	* tools/tcl.wse.in:	the HEAD. core-stabilizer-branch is now
	* unix/configure.in:	suspended.
	* unix/tcl.spec:
	* win/configure.in:

2007-09-19  Pat Thoyts  <patthoyts@users.sourceforge.net>

	* generic/tclStubLib.: Replaced isdigit with internal implementation.

2007-09-18  Don Porter	<dgp@users.sourceforge.net>

	* generic/tclStubLib.c:	Remove C library calls from Tcl_InitStubs() so
	* win/makefile.vc:	that we don't need the C library linked in to
	libtclStub.

2007-09-17  Pat Thoyts  <patthoyts@users.sourceforge.net>

	* win/makefile.vc: Add crt flags for tclStubLib now it uses C-library
			   functions.

2007-09-17  Joe English	 <jenglish@users.sourceforge.net>

	* tcl.m4: use '${CC} -shared' instead of 'ld -Bshareable' to build
	shared libraries on current NetBSDs. [Bug 1749251]
	* unix/configure: regenerated (autoconf-2.59).

2007-09-17  Don Porter	<dgp@users.sourceforge.net>

	* unix/Makefile.in:	Update `make dist` so that tclDTrace.d is
	included in the source code distribution.

	* generic/tcl.h:	Revised Tcl_InitStubs() to restore Tcl 8.4
	* generic/tclPkg.c:	source compatibility with callers of
	* generic/tclStubLib.c:	Tcl_InitStubs(interp, TCL_VERSION, 1). [Bug
	1578344]

2007-09-17  Donal K. Fellows  <donal.k.fellows@man.ac.uk>

	* generic/tclTrace.c (Tcl_TraceObjCmd, TraceExecutionObjCmd)
	(TraceCommandObjCmd, TraceVariableObjCmd):   Generate literal values
	* generic/tclNamesp.c (NamespaceCodeCmd):    more efficiently using
	* generic/tclFCmd.c (CopyRenameOneFile):     TclNewLiteralStringObj
	* generic/tclEvent.c (TclSetBgErrorHandler): macro.

2007-09-15  Daniel Steffen  <das@users.sourceforge.net>

	* unix/tcl.m4:	replace all direct references to compiler by ${CC} to
			enable CC overriding at configure & make time; run
			check for visibility "hidden" with all compilers;
			quoting fixes from TEA tcl.m4.
	(SunOS-5.1x):	replace direct use of '/usr/ccs/bin/ld' in SHLIB_LD by
			'cc' compiler driver.
	* unix/configure: autoconf-2.59

2007-09-14  Donal K. Fellows  <donal.k.fellows@man.ac.uk>

	* generic/tclBasic.c (Tcl_CreateObjCommand): Only invalidate along the
	namespace path once; that is enough. [Bug 1519940]

2007-09-14  Daniel Steffen  <das@users.sourceforge.net>

	* generic/tclDTrace.d (new file): Add DTrace provider for Tcl; allows
	* generic/tclCompile.h:		  tracing of proc and command entry &
	* generic/tclBasic.c:		  return, bytecode execution, object
	* generic/tclExecute.c:		  allocation and more; with
	* generic/tclInt.h:		  essentially zero cost when tracing
	* generic/tclObj.c:		  is inactive; enable with
	* generic/tclProc.c:		  --enable-dtrace configure arg
	* unix/Makefile.in:		  (disabled by default, will only
	* unix/configure.in:		  enable if DTrace is present). [Patch
	1793984]

	* macosx/GNUmakefile:		  Enable DTrace support.
	* macosx/Tcl-Common.xcconfig:
	* macosx/Tcl.xcodeproj/project.pbxproj:

	* generic/tclCmdIL.c:	Factor out core of InfoFrameCmd() into
				internal TclInfoFrame() for use by DTrace
				probes.

	* unix/configure: autoconf-2.59
	* unix/tclConfig.h.in: autoheader-2.59

2007-09-12  Don Porter	<dgp@users.sourceforge.net>

	* unix/Makefile.in:	Perform missing updates of the tcltest Tcl
	* win/Makefile.in:	Module installed filename that should have
	been part of the bump to tcltest 2.3b1. Thanks Larry Virden.

2007-09-12  Pat Thoyts	<patthoyts@users.sourceforge.net>

	* win/makefile.vc, win/rules.vc, win/nmakehlp.c: Use nmakehlp to
	substitute values for tclConfig.sh (helps cross-compiling).

2007-09-11  Don Porter	<dgp@users.sourceforge.net>

	* library/tcltest/tcltest.tcl:	Accept underscores and colons in
	* library/tcltest/pkgIndex.tcl: constraint names. Properly handle
	constraint expressions that return non-numeric boolean results like
	"false". Bump to tcltest 2.3b1. [Bug 1772989; RFE 1071322]
	* tests/info.test:	Disable fragile tests.

	* doc/package.n:	Restored the functioning of [package require
	* generic/tclPkg.c:	-exact] to be compatible with Tcl 8.4. [Bug
	* tests/pkg.test:	1578344]

2007-09-11  Miguel Sofer  <msofer@users.sf.net>

	* generic/tclCompCmds.c (TclCompileDictCmd-update):
	* generic/tclCompile.c (tclInstructionTable):
	* generic/tclExecute.c (INST_DICT_UPDATE_END): fix stack management in
	compiled [dict update]. [Bug 1786481]

	***POTENTIAL INCOMPATIBILITY***
	Scripts that were precompiled on earlier versions of 8.5 and use [dict
	update] will crash. Workaround: recompile.

2007-09-11  Kevin B. Kenny  <kennykb@acm.org>

	* generic/tclExecute.c: Corrected an off-by-one error in the setting
	of MaxBaseWide for certain powers. [Bug 1767293 - problem reported in
	comments when bug was reopened]

2007-09-10  Jeff Hobbs	<jeffh@ActiveState.com>

	* generic/tclLink.c (Tcl_UpdateLinkedVar): guard against var being
	unlinked. [Bug 1740631] (maros)

2007-09-10  Miguel Sofer  <msofer@users.sf.net>

	* generic/tclCompile.c: fix tclInstructionTable entry for
	dictUpdateEnd

	* generic/tclExecute.c: remove unneeded setting of 'cleanup' variable
	before jumping to checkForCatch.

2007-09-10  Don Porter	<dgp@users.sourceforge.net>

	* doc/package.n:	Restored the document parallel syntax of the
	* generic/tclPkg.c:	[package present] and [package require]
	* tests/pkg.test:	commands. [Bug 1723675]

2007-09-09  Don Porter	<dgp@users.sourceforge.net>

	* generic/tclInt.h:	Removed the "nsName" Tcl_ObjType from the
	* generic/tclNamesp.c:	registered set. Revised the management of the
	* generic/tclObj.c:	intrep of that Tcl_ObjType. Revised the
	* tests/obj.test:	TclGetNamespaceFromObj() routine to return
	TCL_ERROR and write a consistent error message when a namespace is not
	found. [Bug 1588842. Patch 1686862]

	***POTENTIAL INCOMPATIBILITY***
	For callers of Tcl_GetObjType() on the name "nsName".

	* generic/tclExecute.c: Update TclGetNamespaceFromObj() callers.
	* generic/tclProc.c:

	* tests/apply.test:		Updated tests to expect new consistent
	* tests/namespace-old.test:	error message when a namespace is not
	* tests/namespace.test:		found.
	* tests/upvar.test:

	* generic/tclCompCmds.c:	Use the new INST_REVERSE instruction
	* tests/mathop.test:	to correct the compiled versions of math
	operator commands. [Bug 1724437]

	* generic/tclCompile.c: New bytecode instruction INST_REVERSE to
	* generic/tclCompile.h: reverse the order of N items at the top of
	* generic/tclExecute.c: stack.

	* generic/tclCompCmds.c (TclCompilePowOpCmd):	Make a separate
	routine to compile ** to account for its different associativity.

2007-09-08  Miguel Sofer  <msofer@users.sf.net>

	* generic/tclVar.c (Tcl_SetVar2, TclPtrSetVar): [Bug 1710710] fixed
	correctly, reverted fix of 2007-05-01.

2007-09-08  Donal K. Fellows  <dkf@users.sf.net>

	* generic/tclDictObj.c (DictUpdateCmd, DictWithCmd): Plug a hole that
	* generic/tclExecute.c (TEBC,INST_DICT_UPDATE_END): allowed a careful
	* tests/dict.test (dict-21.16,21.17,22.11): attacker to craft a dict
	containing a recursive link to itself, violating one of Tcl's
	fundamental datatype assumptions and causing a stack crash when the
	dict was converted to a string. [Bug 1786481]

2007-09-07  Don Porter	<dgp@users.sourceforge.net>

	* generic/tclEvent.c ([::tcl::Bgerror]):	Corrections to Tcl's
	* tests/event.test:	default [interp bgerror] handler so that when
	it falls back to a hidden [bgerror] in a safe interp, it gets the
	right error context data. [Bug 1790274]

2007-09-07  Miguel Sofer  <msofer@users.sf.net>

	* generic/tclProc.c (TclInitCompiledLocals): the refCount of resolved
	variables was being managed without checking if they were Var or
	VarInHash: itcl [Bug 1790184]

2007-09-06  Don Porter	<dgp@users.sourceforge.net>

	* generic/tclResult.c (Tcl_GetReturnOptions):	Take care that a
	* tests/init.test:	non-TCL_ERROR code doesn't cause existing
	-errorinfo, -errorcode, and -errorline entries to be omitted.
	* generic/tclEvent.c:	With -errorInfo no longer lost, generate more
	complete ::errorInfo when calling [bgerror] after a non-TCL_ERROR
	background exception.

2007-09-06  Don Porter	<dgp@users.sourceforge.net>

	* generic/tclInterp.c (Tcl_Init):	Removed constraint on ability
	to define a custom [tclInit] before calling Tcl_Init(). Until now the
	custom command had to be a proc. Now it can be any command.

	* generic/tclInt.decls: New internal routine TclBackgroundException()
	* generic/tclEvent.c:	that for the first time permits non-TCL_ERROR
	exceptions to trigger [interp bgerror] handling. Closes a gap in TIP
	221. When falling back to [bgerror] (which is designed only to handle
	TCL_ERROR), convert exceptions into errors complaining about the
	exception.

	* generic/tclInterp.c:	Convert Tcl_BackgroundError() callers to call
	* generic/tclIO.c:	TclBackgroundException().
	* generic/tclIOCmd.c:
	* generic/tclTimer.c:

	* generic/tclIntDecls.h:	make genstubs
	* generic/tclStubInit.c:

2007-09-06  Daniel Steffen  <das@users.sourceforge.net>

	* macosx/Tcl.xcode/project.pbxproj: discontinue unmaintained support
	* macosx/Tcl.xcode/default.pbxuser: for Xcode 1.5; replace by Xcode2
	project for use on Tiger (with Tcl.xcodeproj to be used on Leopard).

	* macosx/Tcl.xcodeproj/project.pbxproj: updates for Xcode 2.5 and 3.0.
	* macosx/Tcl.xcodeproj/default.pbxuser:
	* macosx/Tcl.xcode/project.pbxproj:
	* macosx/Tcl.xcode/default.pbxuser:
	* macosx/Tcl-Common.xcconfig:

	* macosx/README: document project changes.

2007-09-05  Don Porter	<dgp@users.sourceforge.net>

	* generic/tclBasic.c:	Removed support for the unmaintained
	* generic/tclExecute.c: -DTCL_GENERIC_ONLY configuration. [Bug
	* unix/Makefile.in:	1264623]

2007-09-04  Don Porter	<dgp@users.sourceforge.net>

	* unix/Makefile.in:	It's unreliable to count on the release
	manager to remember to `make genstubs` before `make dist`. Let the
	Makefile remember the dependency for us.

	* unix/Makefile.in:	Corrections to `make dist` dependencies to be
	sure that macosx/configure gets generated whenever it does not exist.

2007-09-03  Kevin B, Kenny  <kennykb@acm.org>

	* library/tzdata/Africa/Cairo:
	* library/tzdata/America/Grand_Turk:
	* library/tzdata/America/Port-au-Prince:
	* library/tzdata/America/Indiana/Petersburg:
	* library/tzdata/America/Indiana/Tell_City:
	* library/tzdata/America/Indiana/Vincennes:
	* library/tzdata/Antarctica/McMurdo:
	* library/tzdata/Australia/Adelaide:
	* library/tzdata/Australia/Broken_Hill:
	* library/tzdata/Australia/Currie:
	* library/tzdata/Australia/Hobart:
	* library/tzdata/Australia/Lord_Howe:
	* library/tzdata/Australia/Melbourne:
	* library/tzdata/Australia/Sydney:
	* library/tzdata/Pacific/Auckland:
	* library/tzdata/Pacific/Chatham: Olson's tzdata2007g.

	* generic/tclListObj.c (TclLindexFlat):
	* tests/lindex.test (lindex-17.[01]):	Added code to detect the error
	when a script does [lindex {} end foo]; an overaggressive optimisation
	caused this call to return an empty object rather than an error.

2007-09-03  Daniel Steffen  <das@users.sourceforge.net>

	* generic/tclObj.c (TclInitObjSubsystem): restore registration of the
	"wideInt" Tcl_ObjType for compatibility with 8.4 extensions that
	access the tclWideIntType Tcl_ObjType; add setFromAnyProc for
	tclWideIntType.

2007-09-02  Donal K. Fellows  <dkf@users.sf.net>

	* doc/lsearch.n: Added note that order of results with the -all option
	is that of the input list. It always was, but this makes it crystal.

2007-08-30  Don Porter	<dgp@users.sourceforge.net>

	* generic/tclCompile.c: Added fflush() calls following all callers of
	* generic/tclExecute.c: TclPrintByteCodeObj() so that tcl_traceCompile
	output is less likely to get mangled when writes to stdout interleave
	with other code.

2007-08-28  Don Porter	<dgp@users.sourceforge.net>

	* generic/tclCompExpr.c:	Use a table lookup in ParseLexeme() to
	determine lexemes with single-byte representations.

	* generic/tclBasic.c:	Used unions to better clarify overloading of
	* generic/tclCompExpr.c:	the fields of the OpCmdInfo and
	* generic/tclCompile.h:		TclOpCmdClientData structs.

2007-08-27  Don Porter	<dgp@users.sourceforge.net>

	* generic/tclCompExpr.c:	Call TclCompileSyntaxError() when
	expression syntax errors are found when compiling expressions. With
	this in place, convert TclCompileExpr to return void, since there's no
	longer any need to report TCL_ERROR.
	* generic/tclCompile.c: Update callers.
	* generic/tclExecute.c:

	* generic/tclCompCmds.c:	New routine TclCompileSyntaxError()
	* generic/tclCompile.h: to directly compile bytecodes that report a
	* generic/tclCompile.c: syntax error, rather than (ab)use a call to
	TclCompileReturnCmd. Also, undo the most recent commit that papered
	over some issues with that (ab)use. New routine produces a new opcode
	INST_SYNTAX, which is a minor variation of INST_RETURN_IMM. Also a bit
	of constification.

	* generic/tclCompile.c: Move the deallocation of local LiteralTable
	* generic/tclCompExpr.c:	entries into TclFreeCompileEnv().
	* generic/tclExecute.c: Update callers.

	* generic/tclCompExpr.c:	Force numeric and boolean literals in
	expressions to register with their intreps intact, even if that means
	overwriting existing intreps in already registered literals.

2007-08-25  Kevin B. Kenny  <kennykb@acm.org>

	* generic/tclExecute.c (TclExecuteByteCode): Added code to handle
	* tests/expr.test (expr-23.48-53)	     integer exponentiation
	that results in 32- and 64-bit integer results, avoiding calls to wide
	integer exponentiation routines in this common case. [Bug 1767293]

	* library/clock.tcl (ParseClockScanFormat): Modified code to allow
	* tests/clock.test (clock-60.*):	    case-insensitive matching
	of time zone and month names. [Bug 1781282]

2007-08-24  Don Porter	<dgp@users.sourceforge.net>

	* generic/tclCompExpr.c:	Register literals found in expressions
	* tests/compExpr.test:	to restore literal sharing. Preserve numeric
	intreps when literals are created for the first time. Correct memleak
	in ExecConstantExprTree() and add test for the leak.

2007-08-24  Miguel Sofer  <msofer@users.sf.net>

	* generic/tclCompile.c: replaced copy loop that tripped some compilers
	with memmove. [Bug 1780870]

2007-08-23  Don Porter	<dgp@users.sourceforge.net>

	* library/init.tcl ([auto_load_index]): Delete stray "]" that created
	an expr syntax error (masked by a [catch]).

	* generic/tclCompCmds.c (TclCompileReturnCmd):	Added crash protection
	to handle callers other than TclCompileScript() failing to meet the
	initialization assumptions of the TIP 280 code in CompileWord().

	* generic/tclCompExpr.c:	Suppress the attempt to convert to
	numeric when pre-compiling a constant expresion indicates an error.

2007-08-22  Miguel Sofer  <msofer@users.sf.net>

	* generic/tclExecute.c (TEBC): disable the new shortcut to frequent
	INSTs for debug builds. REVERTED (collision with alternative fix)

2007-08-21  Don Porter	<dgp@users.sourceforge.net>

	* generic/tclMain.c:	Corrected the logic of dropping the last
	* tests/main.test:	newline from an interactively typed command.
	[Bug 1775878]

2007-08-21  Pat Thoyts	<patthoyts@users.sourceforge.net>

	* tests/thread.test: thread-4.4: clear ::errorInfo in the thread as a
	message is left here from init.tcl on windows due to no tcl_pkgPath.

2007-08-20  Miguel Sofer  <msofer@users.sf.net>

	* generic/tclExecute.c (INST_SUB): fix usage of the new macro for
	overflow detection in sums, adapt to subtraction. Lengthy comment
	added.

2007-08-19  Donal K. Fellows  <dkf@users.sf.net>

	* generic/tclExecute.c (Overflowing, TclIncrObj, TclExecuteByteCode):
	Encapsulate Miguel's last change in a more mnemonic macro.

2007-08-19  Miguel Sofer  <msofer@users.sf.net>

	* generic/tclExecute.c: changed the check for overflow in sums,
	reducing objsize, number of branches and cache misses (according to
	cachegrind). Non-overflow for s=a+b:
	previous
	  ((a >= 0 || b >= 0 || s < 0) && (s >= 0 || b < 0 || a < 0))
	now
	  (((a^s) >= 0) || ((a^b) < 0))
	This expresses: "a and s have the same sign or else a and b have
	different sign".

2007-08-19  Donal K. Fellows  <dkf@users.sf.net>

	* doc/interp.n (RESOURCE LIMITS): Added text to better explain why
	time limits are described using absolute times. [Bug 1752148]

2007-08-16  Miguel Sofer  <msofer@users.sf.net>

	* generic/tclVar.c: improved localVarNameType caching to leverage
	the new availability of Tcl_Obj in variable names, avoiding string
	comparisons to verify that the cached value is usable.

	* generic/tclExecute.c: check the two most frequent instructions
	before the switch. Reduces both runtime and obj size a tiny bit.

2007-08-16  Don Porter	<dgp@users.sourceforge.net>

	* generic/tclCompExpr.c:	Added a "constant" field to the OpNode
	struct (again "free" due to alignment requirements) to mark those
	subexpressions that are completely known at compile time. Enhanced
	CompileExprTree() and its callers to precompute these constant
	subexpressions at compile time. This resolves the issue raised in [Bug
	1564517].

2007-08-15  Donal K. Fellows  <donal.k.fellows@man.ac.uk>

	* generic/tclIOUtil.c (TclGetOpenModeEx): Only set the O_APPEND flag
	* tests/ioUtil.test (ioUtil-4.1):	  on a channel for the 'a'
	mode and not for 'a+'. [Bug 1773127]

2007-08-14  Miguel Sofer  <msofer@users.sf.net>

	* generic/tclExecute.c (INST_INVOKE*): peephole opt, do not get the
	interp's result if it will be pushed/popped.

2007-08-14  Don Porter	<dgp@users.sourceforge.net>

	* generic/tclBasic.c:	Use fully qualified variable names for
	* tests/thread.test:	::errorInfo and ::errorCode so that string
	* tests/trace.test:	reported to variable traces are fully
	qualified in agreement with Tcl 8.4 operations.

2007-08-14  Daniel Steffen  <das@users.sourceforge.net>

	* unix/tclLoadDyld.c: use dlfcn API on Mac OS X 10.4 and later; fix
	issues with loading from memory on intel and 64bit; add debug messages

	* tests/load.test: add test load-10.1 for loading from vfs.

	* unix/dltest/pkga.c:		whitespace & comment cleanup, remove
	* unix/dltest/pkgb.c:		unused pkgf.c.
	* unix/dltest/pkgc.c:
	* unix/dltest/pkge.c:
	* unix/dltest/pkgf.c (removed):
	* unix/dltest/pkgua.c:
	* macosx/Tcl.xcodeproj/project.pbxproj:

2007-08-13  Don Porter	<dgp@users.sourceforge.net>

	* generic/tclExecute.c: Provide DECACHE/CACHE protection to the
	* tests/trace.test:	Tcl_LogCommandInfo() call. [Bug 1773040]

2007-08-12  Miguel Sofer  <msofer@users.sf.net>

	* generic/tclCmdMZ.c (Tcl_SplitObjCmd): use TclNewStringObj macro
	instead of calling the function.

	* generic/tcl_Obj.c (TclAllocateFreeObjects): remove unneeded memset
	to 0 of all allocated objects.

2007-08-10  Miguel Sofer  <msofer@users.sf.net>

	* generic/tclInt.h: remove redundant ops in TclNewStringObj macro.

2007-08-10  Miguel Sofer  <msofer@users.sf.net>

	* generic/tclInt.h: fix the TclSetVarNamespaceVar macro, was causing a
	leak.

2007-08-10  Don Porter	<dgp@users.sourceforge.net>

	* generic/tclCompExpr.c:	Revise CompileExprTree() to use the
	OpNode mark field scheme of tree traversal. This eliminates the need
	to use magic values in the left and right fields for that purpose.
	Also stop abusing the left field within ParseExpr() to store the
	number of arguments in a parsed function call. CompileExprTree() now
	determines that for itself at compile time. Then reorder code to
	eliminate duplication.

2007-08-09  Miguel Sofer  <msofer@users.sf.net>

	* generic/tclProc.c (TclCreateProc): better comments on the required
	varflag values when loading precompiled procs.

	* generic/tclExecute.c (INST_STORE_ARRAY):
	* tests/trace.test (trace-2.6): whole array write traces on compiled
	local variables were not firing. [Bug 1770591]

2007-08-08  Jeff Hobbs	<jeffh@ActiveState.com>

	* generic/tclProc.c (InitLocalCache): reference firstLocalPtr via
	procPtr. codePtr->procPtr == NULL exposed by tbcload.

2007-08-08  Don Porter	<dgp@users.sourceforge.net>

	* generic/tclExecute.c: Corrected failure to compile/link in the
	-DNO_WIDE_TYPE configuration.

	* generic/tclExecute.c: Corrected improper use of bignum arguments to
	* tests/expr.test:	*SHIFT operations. [Bug 1770224]

2007-08-07  Miguel Sofer  <msofer@users.sf.net>

	* generic/tclInt.h: remove comments refering to VAR_SCALAR, as that
	flag bit does not exist any longer.
	* generic/tclProc.c (InitCompiledLocals): removed optimisation for
	non-resolved case, as the function is never called in that case.
	Renamed the function to InitResolvedLocals to calrify the point.

	* generic/tclInt.decls:	  Exporting via stubs to help xotcl adapt to
	* generic/tclInt.h:	  VarReform.
	* generic/tclIntDecls.h:
	* generic/tclStubInit.c:

2007-08-07  Daniel Steffen  <das@users.sourceforge.net>

	* generic/tclEnv.c:	improve environ handling on Mac OS X (adapted
	* unix/tclUnixPort.h:	from Apple changes in Darwin tcl-64).

	* unix/Makefile.in:	add support for compile flags specific to
				object files linked directly into executables.

	* unix/configure.in (Darwin): only use -seg1addr flag when prebinding;
	use -mdynamic-no-pic flag for object files linked directly into exes;
	support overriding TCL_PACKAGE_PATH/TCL_MODULE_PATH in environment.

	* unix/configure: autoconf-2.59

2007-08-06  Don Porter	<dgp@users.sourceforge.net>

	* tests/parseExpr.test: Update source file name of expr parser code.

	* generic/tclCompExpr.c:	Added a "mark" field to the OpNode
	struct, which is used to guide tree traversal. This field costs
	nothing since alignement requirements used the memory already.
	Rewrote ConvertTreeToTokens() to use the new field, which permitted
	consolidation of utility routines CopyTokens() and
	GenerateTokensForLiteral().

2007-08-06  Kevin B. Kenny  <kennykb@users.sf.net>

	* generic/tclGetDate.y: Added a cast to the definition of YYFREE to
				silence compiler warnings.
	* generic/tclDate.c:	Regenerated
	* win/tclWinTest.c:	Added a cast to GetSecurityDescriptorDacl call
				to silence compiler warnings.

2007-08-04  Miguel Sofer  <msofer@users.sf.net>

	* generic/tclInt.decls:	  Exporting via stubs to help itcl adapt to
	* generic/tclInt.h:	  VarReform. Added localCache initialization
	* generic/tclIntDecls.h:  to TclInitCompiledLocals (which only exists
	* generic/tclProc.c:	  for itcl).
	* generic/tclStubInit.c:
	* generic/tclVar.c:

2007-08-01  Donal K. Fellows  <donal.k.fellows@manchester.ac.uk>

	* library/word.tcl: Rewrote for greater efficiency. [Bug 1764318]

2007-08-01  Pat Thoyts	<patthoyts@users.sourceforge.net>

	* generic/tclInt.h:	Added a TclOffset macro ala Tk_Offset to
	* generic/tclVar.c:	abstract out 'offsetof' which may not be
	* generic/tclExceute.c: defined (eg: msvc6).

2007-08-01  Miguel Sofer  <msofer@users.sf.net>

	* generic/tclVar.c (TclCleanupVar): fix [Bug 1765225], thx Larry
	Virden.

2007-07-31  Miguel Sofer  <msofer@users.sf.net>

	* doc/Hash.3:
	* generic/tclHash.c:
	* generic/tclObj.c:
	* generic/tclThreadStorage.c: (changes part of the patch below)
	Stop Tcl_CreateHashVar from resetting hPtr->clientData to NULL after
	calling the allocEntryProc for a custom table.

	* generic/tcl.h:
	* generic/tclBasic.c:
	* generic/tclCmdIL.c:
	* generic/tclCompCmds.c:
	* generic/tclCompile.c:
	* generic/tclCompile.h:
	* generic/tclExecute.c:
	* generic/tclHash.c:
	* generic/tclInt.decls:
	* generic/tclInt.h:
	* generic/tclIntDecls.h:
	* generic/tclLiteral.c:
	* generic/tclNamesp.c:
	* generic/tclObj.c:
	* generic/tclProc.c:
	* generic/tclThreadStorage.c:
	* generic/tclTrace.c:
	* generic/tclVar.c: VarReform [Patch 1750051]

	*** POTENTIAL INCOMPATIBILITY *** (tclInt.h and tclCompile.h)
	Extensions that access internals defined in tclInt.h and/or
	tclCompile.h may lose both binary and source compatibility. The
	relevant changes are:
	1. 'struct Var' is completely changed, all acceses to its internals
	   (either direct or via the TclSetVar* and TclIsVar* macros) will
	   malfunction. Var flag values and semantics changed too.
	2. 'struct Bytecode' has an additional field that has to be
	   initialised to NULL
	3. 'struct Namespace' is larger, as the varTable is now one pointer
	   larger than a Tcl_HashTable. Direct access to its fields will
	   malfunction.
	4. 'struct CallFrame' grew one more field (the second such growth with
	   respect to Tcl8.4).
	5. API change for the functions TclFindCompiledLocal, TclDeleteVars
	   and many internal functions in tclVar.c

	Additionally, direct access to variable hash tables via the standard
	Tcl_Hash* interface is to be considered as deprecated. It still works
	in the present version, but will be broken by further specialisation
	of these hash tables. This concerns especially the table of array
	elements in an array, as well as the varTable field in the Namespace
	struct.

2007-07-31  Miguel Sofer  <msofer@users.sf.net>

	* unix/configure.in: allow use of 'inline' in Tcl sources. [Patch
	* win/configure.in:  1754128]
	* win/makefile.vc:   Regen with autoconf 2.61

2007-07-31  Donal K. Fellows  <donal.k.fellows@manchester.ac.uk>

	* unix/tclUnixInit.c (TclpSetVariables): Use the thread-safe getpwuid
	replacement to fill the tcl_platform(user) field as it is not subject
	to spoofing. [Bug 681877]

	* unix/tclUnixCompat.c: Simplify the #ifdef logic.

	* unix/tclUnixChan.c (FileWatchProc): Fix test failures.

2007-07-30  Donal K. Fellows  <donal.k.fellows@manchester.ac.uk>

	* unix/tclUnixChan.c (SET_BITS, CLEAR_BITS): Added macros to make this
	file clearer.

2007-07-24  Miguel Sofer  <msofer@users.sf.net>

	* generic/tclBasic.c (TEOvI, GetCommandSource):
	* generic/tclExecute.c (TEBC, TclGetSrcInfoForCmd):
	* generic/tclInt.h:
	* generic/tclTrace.c (TclCheck(Interp|Execution)Traces):
	Removed the need for TEBC to inspect the command before calling TEOvI,
	leveraging the TIP 280 infrastructure. Moved the generation of a
	correct nul-terminated command string away from the trace code, back
	into TEOvI/GetCommandSource.

2007-07-20  Andreas Kupries  <andreask@activestate.com>

	* library/platform/platform.tcl: Fixed bug in 'platform::patterns'
	* library/platform/pkgIndex.tcl: where identifiers not matching
	* unix/Makefile.in: the special linux and solaris forms would not
	* win/Makefile.in: get 'tcl' as an acceptable platform added to
	* doc/platform.n: the result. Bumped package to version 1.0.3 and
	* doc/platform_shell.n: updated documentation and Makefiles. Also
	fixed bad version info in the documentation of platform::shell.

2007-07-19  Don Porter	<dgp@users.sourceforge.net>

	* generic/tclParse.c:	In contexts where interp and parsePtr->interp
	might be different, be sure to use the latter for error reporting.
	Also pulled the interp argument back out of ParseTokens() since we
	already had a parsePtr->interp to work with.

2007-07-18  Don Porter	<dgp@users.sourceforge.net>

	* generic/tclCompExpr.c:	Removed unused arguments and variables

2007-07-17  Don Porter	<dgp@users.sourceforge.net>

	* generic/tclCompExpr.c (ParseExpr):	While adding comments to
	explain the operations of ParseExpr(), made significant revisions to
	the code so it would be easier to explain, and in the process made the
	code simpler and clearer as well.

2007-07-15  Don Porter	<dgp@users.sourceforge.net>

	* generic/tclCompExpr.c:	More commentary.
	* tests/parseExpr.test:		Several tests of syntax error messages
	to check that when expression substrings are truncated they leave
	visible the context relevant to the reported error.

2007-07-12  Don Porter	<dgp@users.sourceforge.net>

	* generic/tclCompExpr.c:	Factored out, corrected, and commented
	common code for reporting syntax errors in LEAF elements.

2007-07-11  Miguel Sofer  <msofer@users.sf.net>

	* generic/tclCompCmds.c (TclCompileWhileCmd):
	* generic/tclCompile.c (TclCompileScript):
	Corrected faulty avoidance of INST_START_CMD when the first opcode in
	a script is within a loop (as produced by 'while 1'), so that the
	corresponding command is properly counted. [Bug 1752146]

2007-07-11  Don Porter	<dgp@users.sourceforge.net>

	* generic/tclCompExpr.c:	Added a "parseOnly" flag argument to
	ParseExpr() to indicate whether the caller is Tcl_ParseExpr(), with an
	end goal of filling a Tcl_Parse with Tcl_Tokens representing the
	parsed expression, or TclCompileExpr() with the goal of compiling and
	executing the expression. In the latter case, more aggressive
	conversion of QUOTED and BRACED lexeme to literals is done. In the
	former case, all such conversion is avoided, since Tcl_Token
	production would revert it anyway. This enables simplifications to the
	GenerateTokensForLiteral() routine as well.

2007-07-10  Don Porter	<dgp@users.sourceforge.net>

	* generic/tclCompExpr.c:	Added a field for operator precedence
	to be stored directly in the parse tree. There's no memory cost to
	this addition, since that memory would have been lost to alignment
	issues anyway. Also, converted precedence definitions and lookup
	tables to use symbolic constants instead of raw number for improved
	readability, and continued extending/improving/correcting comments.
	Removed some unused counter variables. Renamed some variables for
	clarity and replaced some cryptic logic with more readable macros.

2007-07-09  Don Porter	<dgp@users.sourceforge.net>

	* generic/tclCompExpr.c:	Revision so that the END lexeme never
	gets inserted into the parse tree. Later tree traversal never reaches
	it since its location in the tree is not variable. Starting and
	stopping with the START lexeme (node 0) is sufficient. Also finished
	lexeme code commentary.

	* generic/tclCompExpr.c:	Added missing creation and return of
	the Tcl_Parse fields that indicate error conditions. [Bug 1749987]

2007-07-05  Don Porter	<dgp@users.sourceforge.net>

	* library/init.tcl (unknown):	Corrected inconsistent error message
	in interactive [unknown] when empty command is invoked. [Bug 1743676]

2007-07-05  Miguel Sofer  <msofer@users.sf.net>

	* generic/tclNamesp.c (SetNsNameFromAny):
	* generic/tclObj.c (SetCmdNameFromAny): Avoid unnecessary
	ckfree/ckalloc when the old structs can be reused.

2007-07-04  Miguel Sofer  <msofer@users.sf.net>

	* generic/tclNamesp.c: Fix case where a FQ cmd or ns was being cached
	* generic/tclObj.c:    in a different interp, tkcon. [Bug 1747512]

2007-07-03  Don Porter	<dgp@users.sourceforge.net>

	* generic/tclCompExpr.c:	Revised #define values so that there
	is now more expansion room to define more BINARY operators.

2007-07-02  Donal K. Fellows  <dkf@users.sf.net>

	* generic/tclHash.c (CompareStringKeys): Always use the strcmp()
	version; the operation is functionally equivalent, the speed is
	identical (up to measurement limitations), and yet the code is
	simpler. [FRQ 951168]

2007-07-02  Don Porter	<dgp@users.sourceforge.net>

	* generic/tcl.h:	Removed TCL_PRESERVE_BINARY_COMPATIBILITY and
	* generic/tclHash.c:	any code enabled when it is set to 0. We will
	* generic/tclStubInit.c:	always want to preserve binary compat
	of the structs that appear in the interface through the 8.* series of
	releases, so it's pointless to drag around this never-enabled
	alternative.

	* generic/tclIO.c:	Removed dead code.
	* unix/tclUnixChan.c:

	* generic/tclCompExpr.c:	Removed dead code, old implementations
	* generic/tclEvent.c:	of expr parsing and compiling, including the
	* generic/tclInt.h:	routine TclFinalizeCompilation().

2007-06-30  Donal K. Fellows  <dkf@users.sf.net>

	* generic/tclCmdIL.c (Tcl_LsortObjCmd): Plug a memory leak caused by a
	missing Tcl_DecrRefCount on an error path. [Bug 1717186]

2007-06-30  Zoran Vasiljevic <vasiljevic@users.sourceforge.net>

	* generic/tclThread.c: Prevent RemeberSyncObj() from growing the sync
	object lists by reusing already free'd slots, if possible. See
	discussion on Bug 1726873 for more information.

2007-06-29  Donal K. Fellows  <dkf@users.sf.net>

	* doc/DictObj.3 (Tcl_DictObjDone): Improved documentation of this
	function to make it clearer how to use it. [Bug 1710795]

2007-06-29  Daniel Steffen  <das@users.sourceforge.net>

	* generic/tclAlloc.c:		on Darwin, ensure memory allocated by
	* generic/tclThreadAlloc.c:	the custom TclpAlloc()s is aligned to
	16 byte boundaries (as is the case with the Darwin system malloc).

	* generic/tclGetDate.y: use ckalloc/ckfree instead of malloc/free.
	* generic/tclDate.c:	bison 1.875e

	* generic/tclBasic.c (TclEvalEx): fix warnings.

	* macosx/Tcl.xcodeproj/project.pbxproj: better support for renamed tcl
	* macosx/Tcl.xcodeproj/default.pbxuser: source dir; add 10.5 SDK build
	* macosx/Tcl-Common.xcconfig:		config; remove tclMathOp.c.

	* macosx/README: document Tcl.xcodeproj changes.

2007-06-28  Don Porter	<dgp@users.sourceforge.net>

	* generic/tclBasic.c:		Removed dead code, including the
	* generic/tclExecute.c:		entire file tclMathOp.c.
	* generic/tclInt.h:
	* generic/tclMathOp.c (removed):
	* generic/tclTestObj.c:
	* win/tclWinFile.c:

	* unix/Makefile.in:	Updated to reflect deletion of tclMathOp.c.
	* win/Makefile.in:
	* win/makefile.bc:
	* win/makefile.vc:

2007-06-28  Pat Thoyts	<patthoyts@users.sourceforge.net>

	* generic/tclBasic.c:	  Silence constness warnings for TclStackFree
	* generic/tclCompCmds.c:  when building with msvc.
	* generic/tclFCmd.c:
	* generic/tclIOCmd.c:
	* generic/tclTrace.c:

2007-06-28  Miguel Sofer  <msofer@users.sf.net>

	* generic/tclVar.c (UnsetVarStruct): fix possible segfault.

2007-06-27  Don Porter	<dgp@users.sourceforge.net>

	* generic/tclTrace.c:	Corrected broken trace reversal logic in
	* generic/tclTest.c:	TclCheckInterpTraces that led to infinite loop
	* tests/trace.test:	when multiple Tcl_CreateTrace traces were set
	and one of them did not fire due to level restrictions. [Bug 1743931]

2007-06-26  Don Porter	<dgp@users.sourceforge.net>

	* generic/tclBasic.c (TclEvalEx):	Moved some arrays from the C
	stack to the Tcl stack.

2007-06-26  Miguel Sofer  <msofer@users.sf.net>

	* generic/tclVar.c (UnsetVarStruct): more streamlining.

2007-06-25  Don Porter	<dgp@users.sourceforge.net>

	* generic/tclExecute.c: Safety checks to avoid crashes in the
	TclStack* routines when called with an incompletely initialized
	interp. [Bug 1743302]

2007-06-25  Miguel Sofer  <msofer@users.sf.net>

	* generic/tclVar.c (UnsetVarStruct): fixing incomplete change, more
	streamlining.

2007-06-24  Miguel Sofer  <msofer@users.sf.net>

	* generic/tclVar.c (TclDeleteCompiledLocalVars): removed inlining that
	ended up not really optimising (limited benchmarks). Now calling
	UnsetVarStruct (streamlined old code is #ifdef'ed out, in case better
	benchmarks do show a difference).

	* generic/tclVar.c (UnsetVarStruct): fixed a leak introduced in last
	commit.

2007-06-23  Miguel Sofer  <msofer@users.sf.net>

	* generic/tclVar.c (UnsetVarStruct, TclDeleteVars): made the logic
	slightly clearer, eliminated some duplicated code.

	*** POTENTIAL INCOMPATIBILITY *** (tclInt.h and Var struct users)
	The core never builds VAR_LINK variable to have traces. Such a
	"monster", should one exist, will now have its unset traces called
	*before* it is unlinked.

2007-06-23  Daniel Steffen  <das@users.sourceforge.net>

	* macosx/tclMacOSXNotify.c (AtForkChild): don't call CoreFoundation
	APIs after fork() on systems where that would lead to an abort().

2007-06-22  Don Porter	<dgp@users.sourceforge.net>

	* generic/tclExecute.c: Revised TclStackRealloc() signature to better
	* generic/tclInt.h:	parallel (and fall back on) Tcl_Realloc.

	* generic/tclNamesp.c (TclResetShadowesCmdRefs):	Replaced
	ckrealloc based allocations with TclStackRealloc allocations.

	* generic/tclCmdIL.c:	More conversions to use TclStackAlloc.
	* generic/tclScan.c:

2007-06-21  Don Porter	<dgp@users.sourceforge.net>

	* generic/tclBasic.c:	 Move most instances of the Tcl_Parse struct
	* generic/tclCompExpr.c: off the C stack and onto the Tcl stack. This
	* generic/tclCompile.c:	 is a rather large struct (> 3kB).
	* generic/tclParse.c:

2007-06-21  Miguel Sofer  <msofer@users.sf.net>

	* generic/tclBasic.c (TEOvI):		Made sure that leave traces
	* generic/tclExecute.c (INST_INVOKE):	that were created during
	* tests/trace.test (trace-36.2):	execution of an originally
	untraced command do not fire [Bug 1740962], partial fix.

2007-06-21  Donal K. Fellows  <donal.k.fellows@man.ac.uk>

	* generic/tcl.h, generic/tclCompile.h, generic/tclCompile.c: Remove
	references in comments to obsolete {expand} notation. [Bug 1740859]

2007-06-20  Miguel Sofer  <msofer@users.sf.net>

	* generic/tclVar.c: streamline namespace vars deletion: only compute
	the variable's full name if the variable is traced.

2007-06-20  Don Porter	<dgp@users.sourceforge.net>

	* generic/tclInt.decls: Revised the interfaces of the routines
	* generic/tclExecute.c: TclStackAlloc and TclStackFree to make them
	easier for callers to use (or more precisely, harder to misuse).
	TclStackFree now takes a (void *) argument which is the pointer
	intended to be freed. TclStackFree will panic if that's not actually
	the memory the call will free. TSA/TSF also now tolerate receiving
	(interp == NULL), in which case they simply fall back to be calls to
	Tcl_Alloc/Tcl_Free.

	* generic/tclIntDecls.h:	make genstubs

	* generic/tclBasic.c:	Updated callers
	* generic/tclCmdAH.c:
	* generic/tclCmdIL.c:
	* generic/tclCompCmds.c:
	* generic/tclCompExpr.c:
	* generic/tclCompile.c:
	* generic/tclFCmd.c:
	* generic/tclFileName.c:
	* generic/tclIOCmd.c:
	* generic/tclIndexObj.c:
	* generic/tclInterp.c:
	* generic/tclNamesp.c:
	* generic/tclProc.c:
	* generic/tclTrace.c:
	* unix/tclUnixPipe.c:

2007-06-20  Jeff Hobbs	<jeffh@ActiveState.com>

	* tools/tcltk-man2html.tcl: revamp of html doc output to use CSS,
	standardized headers, subheaders, dictionary sorting of names.

2007-06-18  Jeff Hobbs	<jeffh@ActiveState.com>

	* tools/tcltk-man2html.tcl: clean up copyright merging and output.
	clean up coding constructs.

2007-06-18  Miguel Sofer  <msofer@users.sf.net>

	* generic/tclCmdIL.c (InfoFrameCmd):
	* generic/tclCmdMZ.c (Tcl_SwitchObjCmd):
	* generic/tclCompile.c (TclInitCompileEnv):
	* generic/tclProc.c (Tcl_ProcObjCmd, SetLambdaFromAny): Moved the
	CmdFrame off the C stack and onto the Tcl stack.

	* generic/tclExecute.c (TEBC):	Moved the CmdFrame off the C stack and
	onto the Tcl stack, between the catch and the execution stacks

2007-06-18  Don Porter	<dgp@users.sourceforge.net>

	* generic/tclBasic.c (TclEvalEx,TclEvalObjEx):	Moved the CmdFrame off
	the C stack and onto the Tcl stack.

2007-06-17  Donal K. Fellows  <dkf@users.sf.net>

	* generic/tclProc.c (TclObjInterpProcCore): Minor fixes to make
	* generic/tclExecute.c (TclExecuteByteCode): compilation debugging
	builds work again. [Bug 1738542]

2007-06-16  Donal K. Fellows  <dkf@users.sf.net>

	* generic/tclProc.c (TclObjInterpProcCore): Use switch instead of a
	chain of if's for a modest performance gain and a little more clarity.

2007-06-15  Miguel Sofer  <msofer@users.sf.net>

	* generic/tclCompCmds.c:  Simplified [variable] compiler and executor.
	* generic/tclExecute.c:	  Missed updates to "there is always a valid
	frame".

	* generic/tclCompile.c: reverted TclEvalObjvInternal and INST_INVOKE
	* generic/tclExecute.c: to essentially what they were previous to the
	* generic/tclBasic.c:	commit of 2007-04-03 [Patch 1693802] and the
	subsequent optimisations, as they break the new trace tests described
	below.

	* generic/trace.test: added tests 36 to 38 for dynamic trace creation
	and addition. These tests expose a change in dynamics due to a recent
	round of optimisations. The "correct" behaviour is not described in
	docs nor TIP 62.

2007-06-14  Miguel Sofer  <msofer@users.sf.net>

	* generic/tclInt.decls:	  Modif to the internals of TclObjInterpProc
	* generic/tclInt.h:	  to reduce stack consumption and improve task
	* generic/tclIntDecls.h:  separation. Changes the interface of
	* generic/tclProc.c:	  TclObjInterpProcCore (patching TclOO
	simultaneously).

	* generic/tclProc.c (TclObjInterpProcCore): simplified obj management
	in wrongNumArgs calls.

2007-06-14  Don Porter	<dgp@users.sourceforge.net>

	* generic/tclCompile.c: SetByteCodeFromAny() can no longer return any
	* generic/tclExecute.c: code other than TCL_OK, so remove code that
	* generic/tclProc.c:	formerly handled exceptional codes.

2007-06-13  Miguel Sofer  <msofer@users.sf.net>

	* generic/tclExecute.c (TclCompEvalObj): missed update to "there is
	always a valid frame".

	* generic/tclProc.c (TclObjInterpProcCore): call TEBC directly instead
	of going through TclCompEvalObj - no need to check the compilation's
	freshness, this has already been done. This improves speed and should
	also provide some relief to [Bug 1066755].

2007-06-12  Donal K. Fellows  <donal.k.fellows@man.ac.uk>

	* generic/tclBasic.c (Tcl_CreateInterp): Turn the [info] command into
	* generic/tclCmdIL.c (TclInitInfoCmd):	 an ensemble, making it easier
	for third-party code to plug into.

	* generic/tclIndexObj.c (Tcl_WrongNumArgs):
	* generic/tclNamesp.c, generic/tclInt.h (tclEnsembleCmdType): Make
	Tcl_WrongNumArgs do replacement correctly with ensembles and other
	sorts of complex replacement strategies.

2007-06-11  Miguel Sofer  <msofer@users.sf.net>

	* generic/tclExecute.c:	 comments added to explain iPtr->numLevels
	management.

	* generic/tclNamesp.c:	 tweaks to Tcl_GetCommandFromObj and
	* generic/tclObj.c:	 TclGetNamespaceFromObj; modified the usage of
	structs ResolvedCmdName and ResolvedNsname so that the field refNsPtr
	is NULL for fully qualified names.

2007-06-10  Miguel Sofer  <msofer@users.sf.net>

	* generic/tclBasic.c:	 Further TEOvI split, creating a new
	* generic/tclCompile.h:	 TclEvalObjvKnownCommand() function to handle
	* generic/tclExecute.c:	 commands that are already known and are not
	traced. INST_INVOKE now calls into this function instead of inlining
	parts of TEOvI. Same perf, better isolation.

	***POTENTIAL INCOMPAT*** There is a subtle issue with the timing of
	execution traces that is changed here - first change appeared in my
	commit of 2007-04-03 [Patch 1693802], which caused some divergence
	between compiled and non-compiled code.
	***THIS CHANGE IS UNDER REVIEW***

2007-06-10  Jeff Hobbs	<jeffh@ActiveState.com>

	* README: updated links. [Bug 1715081]

	* generic/tclExecute.c (TclExecuteByteCode): restore support for
	INST_CALL_BUILTIN_FUNC1 and INST_CALL_FUNC1 bytecodes to support 8.4-
	precompiled sources (math functions). [Bug 1720895]

2007-06-10  Miguel Sofer  <msofer@users.sf.net>

	* generic/tclInt.h:
	* generic/tclNamesp.c:
	* generic/tclObj.c:
	* generic/tclvar.c: new macros TclGetCurrentNamespace() and
	TclGetGlobalNamespace(); Tcl_GetCommandFromObj and
	TclGetNamespaceFromObj rewritten to make the logic clearer; slightly
	faster too.

2007-06-09  Miguel Sofer  <msofer@users.sf.net>

	* generic/tclExecute.c (INST_INVOKE): isolated two vars to the small
	block where they are actually used.

	* generic/tclObj.c (Tcl_GetCommandFromObj): rewritten to make the
	logic clearer; slightly faster too.

	* generic/tclBasic.c:	Split TEOv in two, by separating a processor
	for non-TCL_OK returns. Also split TEOvI in a full version that
	handles non-existing and traced commands, and a separate shorter
	version for the regular case.

	* generic/tclBasic.c:	Moved the generation of command strings for
	* generic/tclTrace.c:	traces: previously in Tcl_EvalObjv(), now in
	TclCheck[Interp|Execution]Traces(). Also insured that the strings are
	properly NUL terminated at the correct length. [Bug 1693986]

	***POTENTIAL INCOMPATIBILITY in internal API***
	The functions TclCheckInterpTraces() and TclCheckExecutionTraces() (in
	internal stubs) used to be noops if the command string was NULL, this
	is not true anymore: if the command string is NULL, they generate an
	appropriate string from (objc,objv) and use it to call the traces. The
	caller might as well not call them with a NULL string if he was
	expecting a noop.

	* generic/tclBasic.c:	Extend usage of TclLimitReady() and
	* generic/tclExecute.c: (new) TclLimitExceeded() macros.
	* generic/tclInt.h:
	* generic/tclInterp.c:

	* generic/tclInt.h:	New TclCleanupCommandMacro for core usage.
	* generic/tclBasic.c:
	* generic/tclExecute.c:
	* generic/tclObj.c:

2007-06-09 Daniel Steffen  <das@users.sourceforge.net>

	* macosx/Tcl.xcodeproj/project.pbxproj: add new Tclsh-Info.plist.in.

2007-06-08  Donal K. Fellows  <dkf@users.sf.net>

	* generic/tclCmdMZ.c (Tcl_StringObjCmd): Changed [string first] and
	* doc/string.n: [string last] so that they have clearer descriptions
	for those people who know the adage about needles and haystacks. This
	follows suggestions on comp.lang.tcl...

2007-06-06  Miguel Sofer  <msofer@users.sf.net>

	* generic/tclParse.c: fix for uninit read. [Bug 1732414]

2007-06-06  Daniel Steffen  <das@users.sourceforge.net>

	* macosx/Tcl.xcodeproj/project.pbxproj: add settings for Fix&Continue.

	* unix/configure.in (Darwin):		add plist for tclsh; link the
	* unix/Makefile.in  (Darwin):		Tcl and tclsh plists into
	* macosx/Tclsh-Info.plist.in (new):	their binaries in all cases.
	* macosx/Tcl-Common.xcconfig:

	* unix/tcl.m4 (Darwin): fix CF checks in fat 32&64bit builds.
	* unix/configure: autoconf-2.59

2007-06-05  Don Porter	<dgp@users.sourceforge.net>

	* generic/tclBasic.c:	Added interp flag value ERR_LEGACY_COPY to
	* generic/tclInt.h:	control the timing with which the global
	* generic/tclNamesp.c:	variables ::errorCode and ::errorInfo get
	* generic/tclProc.c:	updated after an error. This keeps more
	* generic/tclResult.c:	precise compatibility with Tcl 8.4.
	* tests/result.test (result-6.2):	[Bug 1649062]

2007-06-05  Miguel Sofer  <msofer@users.sf.net>

	* generic/tclInt.h:
	* generic/tclExecute.c: Tcl-stack reform, [Patch 1701202]

2007-06-03  Daniel Steffen  <das@users.sourceforge.net>

	* unix/Makefile.in: add datarootdir to silence autoconf-2.6x warning.

2007-05-30  Don Porter	<dgp@users.sourceforge.net>

	* generic/tclBasic.c:	Removed code that dealt with
	* generic/tclCompile.c: TCL_TOKEN_EXPAND_WORD tokens representing
	* generic/tclCompile.h: expanded literal words. These sections were
	mostly in place to enable [info frame] to discover line information in
	expanded literals. Since the parser now generates a token for each
	post-expansion word referring to the right location in the original
	script string, [info frame] gets all the data it needs.

	* generic/tclInt.h:	Revised the parser so that it never produces
	* generic/tclParse.c:	TCL_TOKEN_EXPAND_WORD tokens when parsing an
	* tests/parse.test:	expanded literal word; that is, something like
	{*}{x y z}. Instead, generate the series of TCL_TOKEN_SIMPLE_WORD
	tokens to represent the words that expansion of the literal string
	produces. [RFE 1725186]

2007-05-29  Jeff Hobbs	<jeffh@ActiveState.com>

	* unix/tclUnixThrd.c (Tcl_JoinThread): fix for 64-bit handling of
	pthread_join exit return code storage. [Bug 1712723]

2007-05-22  Don Porter	<dgp@users.sourceforge.net>

	[core-stabilizer-branch]

	* unix/configure:	autoconf-2.59 (FC6 fork)
	* win/configure:

	* README:		Bump version number to 8.5b1
	* generic/tcl.h:
	* library/init.tcl:
	* tools/tcl.wse.in:
	* unix/configure.in:
	* unix/tcl.spec:
	* win/configure.in:

2007-05-18  Don Porter	<dgp@users.sourceforge.net>

	* unix/configure:	autoconf-2.59 (FC6 fork)
	* win/configure:

	* README:		Bump version number to 8.5a7
	* generic/tcl.h:
	* library/init.tcl:
	* tools/tcl.wse.in:
	* unix/configure.in:
	* unix/tcl.spec:
	* win/configure.in:

	* generic/tclParse.c:	Disable and remove the ALLOW_EXPAND sections
	* tests/info.test:	that continued to support the deprecated
	* tests/mathop.test:	{expand} syntax. Updated the few remaining
	users of that syntax in the test suite.

2007-05-17  Donal K. Fellows  <dkf@users.sf.net>

	* generic/tclExecute.c (TclLimitReady): Created a macro version of
	Tcl_LimitReady just for TEBC, to reduce the amount of times that the
	bytecode engine calls out to external functions on the critical path.
	* generic/tclInterp.c (Tcl_LimitReady): Added note to remind anyone
	doing maintenance that there is a macro version to update.

2007-05-17  Daniel Steffen  <das@users.sourceforge.net>

	* generic/tcl.decls: workaround 'make checkstubs' failures from
	tclStubLib.c MODULE_SCOPE revert. [Bug 1716117]

2007-05-16  Joe English	 <jenglish@users.sourceforge.net>

	* generic/tclStubLib.c:	 Change Tcl_InitStubs(), tclStubsPtr, and the
	auxilliary stubs table pointers back to public visibility.

	These symbols need to be exported so that stub-enabled extensions may
	be statically linked into an extended tclsh or Big Wish with a
	dynamically-linked libtcl. [Bug 1716117]

2007-05-15  Don Porter	<dgp@users.sourceforge.net>

	* win/configure:	autoconf-2.59 (FC6 fork)

	* library/reg/pkgIndex.tcl:	Bump to registry 1.2.1 to account for
	* win/configure.in:		[Bug 1682211] fix.
	* win/makefile.bc:
	* win/tclWinReg.c:

2007-05-11  Pat Thoyts	<patthoyts@users.sourceforge.net>

	* generic/tclInt.h: Removed TclEvalObjEx and TclGetSrcInfoForPc from
	tclInt.h now they are in the internal stubs table.

2007-05-09  Don Porter	<dgp@users.sourceforge.net>

	* generic/tclInt.h:	TclFinalizeThreadAlloc() is always defined, so
	make sure it is also always declared (with MODULE_SCOPE).

2007-05-09  Daniel Steffen  <das@users.sourceforge.net>

	* generic/tclInt.h: fix warning when building threaded with -DPURIFY.

	* macosx/Tcl.xcodeproj/project.pbxproj: add 'DebugUnthreaded' &
	* macosx/Tcl.xcodeproj/default.pbxuser: 'DebugLeaks' configs and env
	var settings needed to run the 'leaks' tool.

2007-05-07  Don Porter	<dgp@users.sourceforge.net>

	[Tcl Bug 1706140]

	* generic/tclLink.c (LinkTraceProc):	Update Tcl_VarTraceProcs so
	* generic/tclNamesp.c (Error*Read):	they call Tcl_InterpDeleted()
	* generic/tclTrace.c (Trace*Proc):	for themselves, and do not
	* generic/tclUtil.c (TclPrecTraceProc): rely on (frequently buggy)
	setting of the TCL_INTERP_DESTROYED flag by the trace core.

	* generic/tclVar.c:	Update callers of TclCallVarTraces to not pass
	in the TCL_INTERP_DESTROYED flag. Also apply filters so that public
	routines only pass documented flag values down to lower level routines

	* generic/tclTrace.c (TclCallVarTraces):	The setting of the
	TCL_INTERP_DESTROYED flag is now done entirely within the
	TclCallVarTraces routine, the only place it can be done right.

2007-05-06  Donal K. Fellows  <dkf@users.sf.net>

	* generic/tclInt.h (ExtraFrameInfo): Create a new mechanism for
	* generic/tclCmdIL.c (InfoFrameCmd): conveying what information needs
	to be added to the results of [info frame] to replace the hack that
	was there before.
	* generic/tclProc.c (Tcl_ApplyObjCmd): Use the new mechanism for the
	[apply] command, the only part of Tcl itself that needs it (so far).

	* generic/tclInt.decls (TclEvalObjEx, TclGetSrcInfoForPc): Expose
	these two functions through the internal stubs table, necessary for
	extensions that need to integrate deeply with TIP#280.

2007-05-05  Donal K. Fellows  <dkf@users.sf.net>

	* win/tclWinFile.c (TclpGetUserHome):	Squelch type-pun warnings in
	* win/tclWinInit.c (TclpSetVariables):	Win-specific code not found
	* win/tclWinReg.c (AppendSystemError):	during earlier work on Unix.

2007-05-04  Kevin B. Kenny  <kennykb@acm.org>

	* generic/tclIO.c (TclFinalizeIOSubsystem): Added an initializer to
	silence a spurious gcc warning about use of an uninitialized
	variable.
	* tests/encoding.test: Modified so that encoding tests happen in a
	private namespace, to avoid polluting the global one. This problem was
	discovered when running the test suite '-singleproc 1 -skip exec.test'
	because the 'path' variable in encoding.test conflicted with the one
	in io.test.
	* tests/io.test: Made more of the working variables private to the
	namespace.

2007-05-02  Kevin B. Kenny  <kennykb@acm.org>

	* generic/tclTest.c (SimpleMatchInDirectory): Corrected a refcount
	imbalance that affected the filesystem-[147]* tests in the test suite.
	Thanks to Don Porter for the patch. [Bug 1710707]
	* generic/tclPathObj.c (Tcl_FSJoinPath, Tcl_FSGetNormalizedPath):
	Corrected several memory leaks that caused refcount imbalances
	resulting in memory leaks on Windows. Thanks to Joe Mistachkin for the
	patch.

2007-05-01  Miguel Sofer  <msofer@users.sf.net>

	* generic/tclVar.c (TclPtrSetVar): fixed leak whenever newvaluePtr had
	refCount 0 and was used for appending (but not lappending). Thanks to
	mistachkin and kbk. [Bug 1710710]

2007-05-01  Kevin B. Kenny  <kennykb@acm.org>

	* generic/tclIO.c (DeleteChannelTable): Made changes so that
	DeleteChannelTable tries to close all open channels, not just the
	first. [Bug 1710285]
	* generic/tclThread.c (TclFinalizeSynchronization): Make sure that TSD
	blocks get freed on non-threaded builds. [Bug 1710825]
	* tests/utf.test (utf-25.1--utf-25.4): Modified tests to clean up
	after the 'testobj' extension to avoid spurious reports of memory
	leaks.

2007-05-01  Don Porter	<dgp@users.sourceforge.net>

	* generic/tclCmdMZ.c (STR_MAP): When [string map] has a pure dict map,
	a missing Tcl_DictObjDone() call led to a memleak. [Bug 1710709]

2007-04-30  Daniel Steffen  <das@users.sourceforge.net>

	* unix/Makefile.in: add 'tclsh' dependency to install targets that
	rely on tclsh, fixes parallel 'make install' from empty build dir.

2007-04-30  Andreas Kupries <andreask@gactivestate.com>

	* generic/tclIO.c (FixLevelCode): Corrected reference count
	mismanagement of newlevel, newcode. Changed to allocate the Tcl_Obj's
	as late as possible, and only when actually needed. [Bug 1705778, leak
	K29]

2007-04-30  Kevin B. Kenny  <kennykb@acm.org>

	* generic/tclProc.c (Tcl_ProcObjCmd, SetLambdaFromAny): Corrected
	reference count mismanagement on the name of the source file in the
	TIP 280 code. [Bug 1705778, leak K02 among other manifestations]

2007-04-25  Donal K. Fellows  <dkf@users.sf.net>

	*** 8.5a6 TAGGED FOR RELEASE ***

	* generic/tclProc.c (TclObjInterpProcCore): Only allocate objects for
	error message generation when associated with argument names that are
	really used. [Bug 1705778, leak K15]

2007-04-25  Kevin B. Kenny  <kennykb@acm.org>

	* generic/tclIOUtil.c (Tcl_FSChdir): Changed the memory management so
	that the path returned from Tcl_FSGetNativePath is not duplicated
	before being stored as the current directory, to avoid a memory leak.
	[Bug 1705778, leak K01 among other manifestations]

2007-04-25  Don Porter	<dgp@users.sourceforge.net>

	* generic/tclCompExpr.c (ParseExpr):	Revised to be sure that an
	error return doesn't prevent all literals getting placed on the
	litList to be returned to the caller for freeing. Corrects some
	memleaks. [Bug 1705778, leak K23]

2007-04-25  Daniel Steffen  <das@users.sourceforge.net>

	* unix/Makefile.in (dist): add macosx/*.xcconfig files to src dist;
	copy license.terms to dist macosx dir; fix autoheader bits.

2007-04-24  Miguel Sofer  <msofer@users.sf.net>

	* generic/tclListObj.c: reverting [Patch 738900] (committed on
	2007-04-20). Causes some Tk test breakage of unknown importance, but
	the impact of the patch itself is likely to be so small that it does
	not warrant investigation at this time.

2007-04-24  Donal K. Fellows  <dkf@users.sf.net>

	* generic/tclDictObj.c (DictKeysCmd): Rewrote so that the lock on the
	internal representation of a dict is only set when necessary. [Bug
	1705778, leak K04]
	(DictFilterCmd): Added code to drop the lock in the trivial match
	case. [Bug 1705778, leak K05]

2007-04-24  Kevin B. Kenny  <kennykb@acm.org>

	* generic/tclBinary.c: Addressed several code paths where the error
	return from the 'binary format' command leaked the result buffer.
	* generic/tclListObj.c (TclLsetFlat): Fixed a bug where the new list
	under construction was leaked in the error case. [Bug 1705778, leaks
	K13 and K14]

2007-04-24  Jeff Hobbs	<jeffh@ActiveState.com>

	* unix/Makefile.in (dist): add platform library package to src dist

2007-04-24  Don Porter	<dgp@users.sourceforge.net>

	* generic/tclCompExpr.c (ParseExpr): Memory leak in error case; the
	literal Tcl_Obj was not getting freed. [Bug 1705778, leak #1 (new)]

	* generic/tclNamesp.c (Tcl_DeleteNamespace):	Corrected flaw in the
	flag marking scheme to be sure that global namespaces are freed when
	their interp is deleted. [Bug 1705778]

2007-04-24  Kevin B. Kenny  <kennykb@acm.org>

	* generic/tclExecute.c (TclExecuteByteCode): Plugged six memory leaks
	in bignum arithmetic.
	* generic/tclIOCmd.c (Tcl_ReadObjCmd): Plugged a leak of the buffer
	object if the physical read returned an error and the bypass area had
	no message.
	* generic/tclIORChan.c (TclChanCreateObjCmd): Plugged a leak of the
	return value from the "initialize" method of a channel handler.
	(All of the above under [Bug 1705778])

2007-04-23  Daniel Steffen  <das@users.sourceforge.net>

	* generic/tclCkalloc.c: fix warnings from gcc build configured with
	* generic/tclCompile.c: --enable-64bit --enable-symbols=all.
	* generic/tclExecute.c:

	* unix/tclUnixFCmd.c: add workaround for crashing bug in fts_open()
	* unix/tclUnixInit.c: without FTS_NOSTAT on 64bit Darwin 8 or earlier.

	* unix/tclLoadDyld.c (TclpLoadMemory): fix (void*) arithmetic.

	* macosx/Tcl-Common.xcconfig: enable more warnings.

	* macosx/Tcl.xcodeproj/project.pbxproj: add 'DebugMemCompile' build
	configuration that calls configure with --enable-symbols=all; override
	configure check for __attribute__((__visibility__("hidden"))) in Debug
	configuration to restore availability of ZeroLink.

	* macosx/tclMacOSXNotify.c: fix warnings.

	* macosx/tclMacOSXFCmd.c: const fixes.

	* macosx/Tcl-Common.xcconfig:	fix whitespace.
	* macosx/Tcl-Debug.xcconfig:
	* macosx/Tcl-Release.xcconfig:
	* macosx/README:

	* macosx/GNUmakefile:		fix/add copyright and license refs.
	* macosx/tclMacOSXBundle.c:
	* macosx/Tcl-Info.plist.in:
	* macosx/Tcl.xcode/project.pbxproj:
	* macosx/Tcl.xcodeproj/project.pbxproj:

	* unix/configure.in: install license.terms into Tcl.framework.
	* unix/configure: autoconf-2.59

2007-04-23  Don Porter	<dgp@users.sourceforge.net>

	* generic/tclVar.c (UnsetVarStruct):	Make sure the
	TCL_INTERP_DESTROYED flags gets passed to unset trace routines so they
	can respond appropriately. [Bug 1705778, leak #9]

2007-04-23  Miguel Sofer  <msofer@users.sf.net>

	* generic/tclCompile.c (TclFreeCompileEnv): Tip 280's new field
	extCmdMapPtr was not being freed. [Bug 1705778, leak #1]

2007-04-23  Kevin B. Kenny  <kennykb@acm.org>

	* generic/tclCompCmds.c (TclCompileUpvarCmd): Plugged a memory leak in
	'upvar' when compiling (a) upvar outside a proc, (b) upvar with a
	syntax error, or (c) upvar where the frame index is not known at
	compile time.
	* generic/tclCompExpr.c (ParseExpr): Plugged a memory leak when
	parsing expressions that contain syntax errors.
	* generic/tclEnv.c (ReplaceString): Clear memory correctly when
	growing the cache to avoid reads of uninitialised data.
	* generic/tclIORChan.c (TclChanCreateObjCmd, FreeReflectedChannel):
	Plugged two memory leaks.
	* generic/tclStrToD.c (AccumulateDecimalDigit): Fixed a mistake where
	we'd run beyond the end of the 'pow10_wide' array if a number begins
	with a string of more than 'maxpow10_wide' zeroes.
	* generic/tclTest.c (Testregexpobjcmd): Removed an invalid access
	beyond the end of 'objv' in 'testregexp -about'.
	All of these issues reported under [Bug 1705778] - detected with the
	existing test suite, no new regression tests required.

2007-04-22  Miguel Sofer  <msofer@users.sf.net>

	* generic/tclVar.c (TclDeleteNamespaceVars): fixed access to freed
	memory detected by valgrind: Tcl_GetCurrentNamespace was being
	called after freeing root CallFrame (on interp deletion).

2007-04-20  Miguel Sofer  <msofer@users.sf.net>

	* generic/tclListObj.c (SetListFromAny): avoid discarding internal
	reps of objects converted to singleton lists. [Patch 738900]

2007-04-20  Kevin B. Kenny  <kennykb@acm.org>

	* doc/clock.n: Corrected a silly error (transposed 'uppercase' and
	'lowercase' in clock.n. [Bug 1656002]
	Clarified that [clock scan] does not recognize a locale's alternative
	calendar.
	Deleted an entirely superfluous (and also incorrect) remark about the
	effect of Daylight Saving Time on relative times in [clock scan]. [Bug
	1582951]
	* library/clock.tcl: Corrected an error in skipping over the %Ey field
	on input.
	* library/msgs/ja.msg:
	* tools/loadICU.tcl: Corrected several localisation faults in the
	Japanese locale (most notably, incorrect dates for the Emperors'
	eras). [Bug 1637471]. Many thanks to SourceForge user 'nyademo' for
	pointing this out and developing a fix.
	* generic/tclPathObj.c: Corrected a 'const'ness fault that caused
	bitter complaints from MSVC.
	* tests/clock.test (clock-40.1, clock-58.1, clock-59.1): Corrected a
	test case that depended on ":localtime" being able to handle dates
	prior to the Posix epoch. [Bug 1618445] Added a test case for the
	dates of the Japanese emperors. [Bug 1637471] Added a regression test
	for military time zone input conversion. [Bug 1586828]
	* generic/tclGetDate.y (MilitaryTable): Fixed an ancient bug where the
	military NZA time zones had the signs reversed. [Bug 1586828]
	* generic/tclDate.c: Regenerated.
	* doc/Notifier.3: Documented Tcl_SetNotifier and Tcl_ServiceModeHook.
	Quite against my better judgment. [Bug 414933]
	* generic/tclBasic.c, generic/tclCkalloc.c, generic/tclClock.c:
	* generic/tclCmdIL.c, generic/tclCmdMZ.c, generic/tclFCmd.c:
	* generic/tclFileName.c, generic/tclInterp.c, generic/tclIO.c:
	* generic/tclIOUtil.c, generic/tclNamesp.c, generic/tclObj.c:
	* generic/tclPathObj.c, generic/tclPipe.c, generic/tclPkg.c:
	* generic/tclResult.c, generic/tclTest.c, generic/tclTestObj.c:
	* generic/tclVar.c, unix/tclUnixChan.c, unix/tclUnixTest.c:
	* win/tclWinLoad.c, win/tclWinSerial.c: Replaced commas in varargs
	with string concatenation where possible. [Patch 1515234]
	* library/tzdata/America/Tegucigalpa:
	* library/tzdata/Asia/Damascus: Olson's tzdata 2007e.

2007-04-19  Donal K. Fellows  <donal.k.fellows@manchester.ac.uk>

	* generic/regcomp.c, generic/regc_cvec.c, generic/regc_lex.c,
	* generic/regc_locale.c: Improve the const-correctness of the RE
	compiler.

2007-04-18  Miguel Sofer  <msofer@users.sf.net>

	* generic/tclExecute.c (INST_LSHIFT): fixed a mistake introduced in
	version 1.266 ('=' became '=='), which effectively turned the block
	that handles native shifts into dead code. This explains why the
	testsuite did not pick this mistake. Rewrote to make the intention
	clear.

	* generic/tclInt.h (TclDecrRefCount): change the order of the
	branches, use empty 'if ; else' to handle use in unbraced outer
	if/else conditions (as already done in tcl.h)

	* generic/tclExecute.c: slight changes in Tcl_Obj management.

2007-04-17  Kevin B. Kenny  <kennykb@acm.org>

	* library/clock.tcl: Fixed the naming of
	::tcl::clock::ReadZoneinfoFile because (yoicks!) it was in the global
	namespace.
	* doc/clock.n: Clarified the cases in which legacy time zone is
	recognized. [Bug 1656002]

2007-04-17  Miguel Sofer  <msofer@users.sf.net>

	* generic/tclExecute.c: fixed checkInterp logic [Bug 1702212]

2007-04-16  Donal K. Fellows  <donal.k.fellows@man.ac.uk>

	* various (including generic/tclTest.c): Complete the purge of K&R
	function definitions from manually-written code.

2007-04-15  Kevin B. Kenny  <kennykb@acm.org>

	* generic/tclCompCmds.c: added a cast to silence a compiler error on
	VC2005.
	* library/clock.tcl: Restored unique-prefix matching of keywords on
	the [clock] command. [Bug 1690041]
	* tests/clock.test: Added rudimentary test cases for unique-prefix
	matching of keywords.

2007-04-14  Miguel Sofer  <msofer@users.sf.net>

	* generic/tclExecute.c: removed some code at INST_EXPAND_SKTOP that
	duplicates functionality already present at checkForCatch.

2007-04-12  Miguel Sofer  <msofer@users.sf.net>

	* generic/tclExecute.c: new macros OBJ_AT_TOS, OBJ_UNDER_TOS,
	OBJ_AT_DEPTH(n) and CURR_DEPTH that remove all direct references to
	tosPtr from TEBC (after initialisation and the code at the label
	cleanupV_pushObjResultPtr).

2007-04-11  Miguel Sofer  <msofer@users.sf.net>

	* generic/tclCompCmds.c: moved all exceptDepth management to the
	macros - the decreasing half was managed by hand.

2007-04-10  Donal K. Fellows  <donal.k.fellows@man.ac.uk>

	* generic/tclInt.h (TclNewLiteralStringObj): New macro to make
	allocating literal string objects (i.e. objects whose value is a
	constant string) easier and more efficient, by allowing the omission
	of the length argument. Based on [Patch 1529526] (afredd)
	* generic/*.c: Make use of this (in many files).

2007-04-08  Miguel Sofer  <msofer@users.sf.net>

	* generic/tclCompile (tclInstructionTable): Fixed bugs in description
	of dict instructions.

2007-04-07  Miguel Sofer  <msofer@users.sf.net>

	* generic/tclCompile (tclInstructionTable): Fixed bug in description
	of INST_START_COMMAND.

	* generic/tclExecute.c (TEBC): Small code reduction.

2007-04-06  Miguel Sofer  <msofer@users.sf.net>

	* generic/tclExecute.c (TEBC):
	* generic/tclNamespace.c (NsEnsembleImplementationCmd):
	* generic/tclProc.c (InitCompiledLocals, ObjInterpProcEx)
	(TclObjInterpProcCore, ProcCompileProc): Code reordering to reduce
	branching and improve branch prediction (assume that forward branches
	are typically not taken).

2007-04-03  Miguel Sofer  <msofer@users.sf.net>

	* generic/tclExecute.c: INST_INVOKE optimisation. [Patch 1693802]

2007-04-03  Don Porter	<dgp@users.sourceforge.net>

	* generic/tclNamesp.c:	Revised ErrorCodeRead and ErrorInfoRead trace
	routines so they guarantee the ::errorCode and ::errorInfo variable
	always appear to exist. [Bug 1693252]

2007-04-03  Miguel Sofer  <msofer@users.sf.net>

	* generic/tclInt.decls:	 Moved TclGetNamespaceFromObj() to the
	* generic/tclInt.h:	 internal stubs table; regen.
	* generic/tclIntDecls.h:
	* generic/tclStubInit.c:

2007-04-02  Miguel Sofer  <msofer@users.sf.net>

	* generic/tclBasic.c:	  Added bytecode compilers for the variable
	* generic/tclCompCmds.c:  linking commands: 'global', 'variable',
	* generic/tclCompile.h:	  'upvar', 'namespace upvar' [Patch 1688593]
	* generic/tclExecute.c:
	* generic/tclInt.h:
	* generic/tclVar.c:

2007-04-02  Don Porter	<dgp@users.sourceforge.net>

	* generic/tclBasic.c:	Replace arrays on the C stack and ckalloc
	* generic/tclExecute.c: calls with TclStackAlloc calls to use memory
	* generic/tclFCmd.c:	on Tcl's evaluation stack.
	* generic/tclFileName.c:
	* generic/tclIOCmd.c:
	* generic/tclIndexObj.c:
	* generic/tclInterp.c:
	* generic/tclNamesp.c:
	* generic/tclTrace.c:
	* unix/tclUnixPipe.c:

2007-04-01  Donal K. Fellows  <dkf@users.sf.net>

	* generic/tclCompile.c (TclCompileScript, TclPrintInstruction):
	* generic/tclExecute.c (TclExecuteByteCode): Changed the definition of
	INST_START_CMD so that it knows how many commands start at the current
	location. This makes the interpreter command counter correct without
	requiring a large number of instructions to be issued. (See my change
	from 2007-01-19 for what triggered this.)

2007-03-30  Don Porter	<dgp@users.sourceforge.net>

	* generic/tclCompile.c:
	* generic/tclCompExpr.c:
	* generic/tclCompCmds.c:	Replace arrays on the C stack and
	ckalloc calls with TclStackAlloc calls to use memory on Tcl's
	evaluation stack.

	* generic/tclCmdMZ.c:	Revised [string to* $s $first $last]
	implementation to reduce number of allocs/copies.

	* tests/string.test:  More [string reverse] tests.

2007-03-30  Miguel Sofer  <msofer@users.sf.net>

	* generic/tclExecute.c: optimise the lookup of elements of indexed
	arrays.

2007-03-29  Miguel Sofer  <msofer@users.sf.net>

	* generic/tclProc.c (Tcl_ApplyObjCmd):
	* tests/apply.test (9.3): Fixed Tcl_Obj leak on error return; an
	unneeded ref to lambdaPtr was being set and not released on an error
	return path.

2007-03-28  Don Porter	<dgp@users.sourceforge.net>

	* generic/tclCmdMZ.c (STR_REVERSE):	Implement the actual [string
	reverse] command in terms of the new TclStringObjReverse() routine.

	* generic/tclInt.h (TclStringObjReverse):	New internal routine
	* generic/tclStringObj.c (TclStringObjReverse): that implements the
	[string reverse] operation, making use of knowledge/surgery of the
	String intrep to minimize the number of allocs and copies needed to do
	the job.

2007-03-27  Don Porter	<dgp@users.sourceforge.net>

	* generic/tclCmdMZ.c (STR_MAP): Replace ckalloc calls with
	TclStackAlloc calls.

2007-03-24  Zoran Vasiljevic <vasiljevic@users.sourceforge.net>

	* win/tclWinThrd.c: Thread exit handler marks the current thread as
	un-initialized. This allows exit handlers that are registered later to
	re-initialize this subsystem in case they need to use some sync
	primitives (cond variables) from this file again.

2007-03-23  Miguel Sofer  <msofer@users.sf.net>

	* generic/tclBasic.c (DeleteInterpProc): pop the root frame pointer
	before deleting the global namespace [Bug 1658572]

2007-03-23  Kevin B. Kenny  <kennykb@acm.org>

	* win/Makefile.in: Added code to keep a Cygwin path name from leaking
	into LIBRARY_DIR when doing 'make test' or 'make runtest'.

2007-03-22  Don Porter	<dgp@users.sourceforge.net>

	* generic/tclCmdAH.c (Tcl_ForeachObjCmd):	Replaced arrays on the
	C stack and ckalloc calls with TclStackAlloc calls to use memory on
	Tcl's evaluation stack.

	* generic/tclExecute.c: Revised GrowEvaluationStack to take an
	argument specifying the growth required by the caller, so that a
	single reallocation / copy is the most that will ever be needed even
	when required growth is large.

2007-03-21  Don Porter	<dgp@users.sourceforge.net>

	* generic/tclExecute.c: More ckalloc -> ckrealloc conversions.
	* generic/tclLiteral.c:
	* generic/tclNamesp.c:
	* generic/tclParse.c:
	* generic/tclPreserve.c:
	* generic/tclStringObj.c:
	* generic/tclUtil.c:

2007-03-20  Don Porter	<dgp@users.sourceforge.net>

	* generic/tclEnv.c:	Some more ckalloc -> ckrealloc replacements.
	* generic/tclLink.c:

2007-03-20  Kevin B. Kenny  <kennykb@acm.org>

	* generic/tclDate.c: Rebuilt, despite Donal Fellows's comment when
	committing it that no rebuild was required.
	* generic/tclGetDate.y: According to Donal Fellows, "Introduce modern
	formatting standards; no need for rebuild of tclDate.c."

	* library/tzdata/America/Cambridge_Bay:
	* library/tzdata/America/Havana:
	* library/tzdata/America/Inuvik:
	* library/tzdata/America/Iqaluit:
	* library/tzdata/America/Pangnirtung:
	* library/tzdata/America/Rankin_Inlet:
	* library/tzdata/America/Resolute:
	* library/tzdata/America/Yellowknife:
	* library/tzdata/Asia/Choibalsan:
	* library/tzdata/Asia/Dili:
	* library/tzdata/Asia/Hovd:
	* library/tzdata/Asia/Jakarta:
	* library/tzdata/Asia/Jayapura:
	* library/tzdata/Asia/Makassar:
	* library/tzdata/Asia/Pontianak:
	* library/tzdata/Asia/Ulaanbaatar:
	* library/tzdata/Europe/Istanbul: Upgraded to Olson's tzdata2007d.

	* generic/tclListObj.c (TclLsetList, TclLsetFlat):
	* tests/lset.test: Changes to deal with shared internal representation
	for lists passed to the [lset] command. Thanks to Don Porter for
	fixing this issue. [Bug 1677512]

2007-03-19  Don Porter	<dgp@users.sourceforge.net>

	* generic/tclCompile.c: Revise the various expansion routines for
	CompileEnv fields to use ckrealloc() where appropriate.

	* generic/tclBinary.c (Tcl_SetByteArrayLength): Replaced ckalloc() /
	memcpy() sequence with ckrealloc() call.

	* generic/tclBasic.c (Tcl_CreateMathFunc):	Replaced some calls to
	* generic/tclEvent.c (Tcl_CreateThread):	Tcl_Alloc() with calls
	* generic/tclObj.c (UpdateStringOfBignum):	to ckalloc(), which
	* unix/tclUnixTime.c (SetTZIfNecessary):	better supports memory
	* win/tclAppInit.c (setargv):			debugging.

2007-03-19  Donal K. Fellows  <donal.k.fellows@manchester.ac.uk>

	* doc/regsub.n: Corrected example so that it doesn't recommend
	potentially unsafe practice. Many thanks to Konstantin Kushnir
	<chpock@gmail.com> for reporting this.

2007-03-17  Kevin B. Kenny  <kennykb@acm.org>

	* win/tclWinReg.c (GetKeyNames): Size the buffer for enumerating key
	names correctly, so that Unicode names exceeding 127 chars can be
	retrieved without crashing. [Bug 1682211]
	* tests/registry.test (registry-4.9): Added test case for the above
	bug.

2007-03-15  Mo DeJong  <mdejong@users.sourceforge.net>

	* generic/tclIOUtil.c (Tcl_Stat): Reimplement workaround to avoid gcc
	warning by using local variables. When the macro argument is of type
	long long instead of long, the incorrect warning is not generated.

2007-03-15  Mo DeJong  <mdejong@users.sourceforge.net>

	* win/Makefile.in: Fully qualify LIBRARY_DIR so that `make test` does
	not depend on working dir.

2007-03-15  Mo DeJong  <mdejong@users.sourceforge.net>

	* tests/parse.test: Add two backslash newline parse tests.

2007-03-12  Don Porter	<dgp@users.sourceforge.net>

	* generic/tclExecute.c (INST_FOREACH_STEP4):	Make private copy of
	* tests/foreach.test (foreach-10.1):	value list to be assigned to
	variables so that shimmering of that list doesn't lead to invalid
	pointers. [Bug 1671087]

	* generic/tclEvent.c (HandleBgErrors):	Make efficient private copy
	* tests/event.test (event-5.3): of the command prefix for the interp's
	background error handling command to avoid panics due to pointers to
	memory invalid after shimmering. [Bug 1670155]

	* generic/tclNamesp.c (NsEnsembleImplementationCmd):	Make efficient
	* tests/namespace.test (namespace-42.8):	private copy of the
	command prefix as we invoke the command appropriate to a particular
	subcommand of a particular ensemble to avoid panic due to shimmering
	of the List intrep. [Bug 1670091]

	* generic/tclVar.c (TclArraySet):	Make efficient private copy of
	* tests/var.test (var-17.1):	the "list" argument to [array set] to
	avoid crash due to shimmering invalidating pointers. [Bug 1669489]

2007-03-12  Donal K. Fellows  <donal.k.fellows@manchester.ac.uk>

	* generic/tclCmdIL.c (Tcl_LsortObjCmd): Fix problems with declaration
	positioning and memory leaks. [Bug 1679072]

2007-03-11  Donal K. Fellows  <dkf@users.sf.net>

	* generic/tclCmdIL.c (Tcl_LreverseObjCmd): Ensure that a list is
	correctly reversed even if its internal representation is shared
	without the object itself being shared. [Bug 1675044]

2007-03-10  Miguel Sofer  <msofer@users.sf.net>

	* generic/tclCmdIL (Tcl_LsortObjCmd): changed fix to [Bug 1675116] to
	use the cheaper TclListObjCopy() instead of Tcl_DuplicateObj().

2007-03-09  Andreas Kupries  <andreask@activestate.com>

	* library/platform/shell.tcl: Made more robust if an older platform
	* library/platform/pkgIndex.tcl: package is present in the inspected
	* unix/Makefile.in: shell. Package forget it to prevent errors. Bumped
	* win/Makefile.in: package version to 1.1.3, and updated the Makefiles
	installing it as Tcl Module.

2007-03-09  Donal K. Fellows  <donal.k.fellows@man.ac.uk>

	* generic/tclCmdIL.c (Tcl_LsortObjCmd): Handle tricky case with loss
	* tests/cmdIL.test (cmdIL-1.29):	of list rep during sorting due
	to shimmering. [Bug 1675116]

2007-03-09  Kevin B. Kenny  <kennykb@acm.org>

	* library/clock.tcl (ReadZoneinfoFile): Added Y2038 compliance to the
	code for version-2 'zoneinfo' files.
	* tests/clock.test (clock-56.3): Added a test case for Y2038 and
	'zoneinfo'. Modified test initialisation to use the
	'loadTestedCommands' function of tcltest to bring in the correct path
	for the registry library.

2007-03-08  Don Porter	<dgp@users.sourceforge.net>

	* generic/tclListObj.c (TclLsetList):	Rewrite so that the routine
	itself does not do any direct intrep surgery. Better isolates those
	things into the implementation of the "list" Tcl_ObjType.

2007-03-08  Donal K. Fellows  <donal.k.fellows@man.ac.uk>

	* generic/tclListObj.c (TclLindexList, TclLindexFlat): Moved these
	functions to tclListObj.c from tclCmdIL.c to mirror the way that the
	equivalent functions for [lset]'s guts are arranged.

2007-03-08  Kevin B. Kenny  <kennykb@acm.org>

	* library/clock.tcl: Further tweaks to the Windows time zone table
	(restoring missing Mexican time zones). Added rudimentary handling of
	version-2 'zoneinfo' files. Update US DST rules so that zones such as
	'EST5EDT' get the correct transition dates.
	* tests/clock.test: Added rudimentary test cases for 'zoneinfo'
	parsing. Adjusted several tests that depended on obsolete US DST
	transition rules.

2007-03-07  Daniel Steffen  <das@users.sourceforge.net>

	* macosx/tclMacOSXNotify.c: add spinlock debugging and sanity checks.

	* macosx/Tcl.xcodeproj/project.pbxproj: ensure gcc version used by
	* macosx/Tcl.xcodeproj/default.pbxuser: Xcode and configure/make are
	* macosx/Tcl-Common.xcconfig:		consistent and independent of
	gcc_select default and CC env var; fixes for Xcode 3.0.

	* unix/tcl.m4 (Darwin): s/CFLAGS/CPPFLAGS/ in macosx-version-min check
	* unix/configure: autoconf-2.59

2007-03-07  Don Porter	<dgp@users.sourceforge.net>

	* generic/tclCmdIL.c (TclLindex*):	Rewrites to make efficient
	private copies of the list and indexlist arguments, so we can operate
	on the list elements directly with no fear of shimmering effects.
	Replaces defensive coding schemes that are otherwise required. End
	result is that TclLindexList is entirely a wrapper around
	TclLindexFlat, which is now the core engine of all [lindex]
	operations.

	* generic/tclObj.c (Tcl_AppendAllObjTypes):	Converted to simpler
	list validity test.

2007-03-07  Donal K. Fellows  <donal.k.fellows@man.ac.uk>

	* generic/tclRegexp.c (TclRegAbout): Generate information about a
	regexp as a Tcl_Obj instead of as a string, which is more efficient.

2007-03-07  Kevin B. Kenny  <kennykb@acm.org>

	* library/clock.tcl: Adjusted Windows time zone table to handle new US
	DST rules by locale rather than as Posix time zone spec.
	* tests/clock.test (clock-39.6, clock-49.2, testclock::registry):
	Adjusted tests to simulate new US rules.
	* library/tzdata/America/Indiana/Winamac:
	* library/tzdata/Europe/Istanbul:
	* library/tzdata/Pacific/Easter:
	Olson's tzdata2007c.

2007-03-05  Andreas Kupries  <andreask@activestate.com>

	* library/platform/shell.tcl (::platform::shell::RUN): In the case of
	* library/platform/pkgIndex.tcl: a failure put the captured stderr
	* unix/Makefile.in: into the error message to aid in debugging. Bumped
	* win/Makefile.in: package version to 1.1.2, and updated the makefiles
	installing it as Tcl Module.

2007-03-03  Donal K. Fellows  <dkf@users.sf.net>

	* generic/tclLink.c (LinkedVar): Added macro to conceal at least some
	of the pointer hackery.

2007-03-02  Don Porter	<dgp@users.sourceforge.net>

	* generic/tclCmdIL.c (Tcl_LreverseObjCmd):	Added missing
	TclInvalidateStringRep() call when we directly manipulate the intrep
	of an unshared "list" Tcl_Obj. [Bug 1672585]

	* generic/tclCmdIL.c (Tcl_JoinObjCmd):	Revised [join] implementation
	to append Tcl_Obj's instead of strings. [RFE 1669420]

	* generic/tclCmdIL.c (Info*Cmd):	Code simplifications and
	optimizations.

2007-03-02  Donal K. Fellows  <donal.k.fellows@manchester.ac.uk>

	* generic/tclCompile.c (TclPrintInstruction): Added a scheme to allow
	* generic/tclCompile.h (AuxDataPrintProc):    aux-data to be printed
	* generic/tclCompCmds.c (Print*Info):	      out for debugging. For
	this to work, immediate operands referring to aux-data must be
	identified as such in the instruction descriptor table using
	OPERAND_AUX4 (all are always 4 bytes).

	* generic/tclExecute.c (TclExecuteByteCode): Rewrote the compiled
	* generic/tclCompCmds.c (TclCompileDictCmd): [dict update] so that it
	* generic/tclCompile.h (DictUpdateInfo):     stores critical
	* tests/dict.test (dict-21.{14,15}):	     non-varying data in an
	aux-data value instead of a (shimmerable) literal. [Bug 1671001]

2007-03-01  Don Porter	<dgp@users.sourceforge.net>

	* generic/tclCmdIL.c (Tcl_LinsertObjCmd):	Code simplifications
	and optimizations.

	* generic/tclCmdIL.c (Tcl_LreplaceObjCmd):	Code simplifications
	and optimizations.

	* generic/tclCmdIL.c (Tcl_LrangeObjCmd):	Rewrite in the same
	spirit; avoid shimmer effects rather than react to them.

	* generic/tclCmdAH.c (Tcl_ForeachObjCmd):	Stop throwing away
	* tests/foreach.test (foreach-1.14):	useful error information when
	loop variable sets fail.

	* generic/tclCmdIL.c (Tcl_LassignObjCmd):	Rewrite to make an
	efficient private copy of the list argument, so we can operate on the
	list elements directly with no fear of shimmering effects. Replaces
	defensive coding schemes that are otherwise required.

	* generic/tclCmdAH.c (Tcl_ForeachObjCmd):	Rewrite to make
	efficient private copies of the variable and value lists, so we can
	operate on them without any special shimmer defense coding schemes.

2007-03-01  Donal K. Fellows  <donal.k.fellows@manchester.ac.uk>

	* generic/tclCompCmds.c (TclCompileForeachCmd): Prevent an unexpected
	* tests/foreach.test (foreach-9.1):		infinite loop when the
	variable list is empty and the foreach is compiled. [Bug 1671138]

2007-02-26  Andreas Kupries  <andreask@activestate.com>

	* generic/tclIORChan.c (FreeReflectedChannel): Added the missing
	refcount release between NewRC and FreeRC for the channel handle
	object, spotted by Don Porter. [Bug 1667990]

2007-02-26  Don Porter	<dgp@users.sourceforge.net>

	* generic/tclCmdAH.c (Tcl_ForeachObjCmd):	Removed surplus
	copying of the objv array that used to be a workaround for [Bug
	404865]. That bug is long fixed.

2007-02-24  Don Porter	<dgp@users.sourceforge.net>

	* generic/tclBasic.c:	Use new interface in Tcl_EvalObjEx so that the
	recounting logic of the List internal rep need not be repeated there.
	Better encapsulation of internal details.

	* generic/tclInt.h:	New internal routine TclListObjCopy() used
	* generic/tclListObj.c: to efficiently do the equivalent of [lrange
	$list 0 end]. After some experience with this, might be a good
	candidate for exposure as a public interface. It's useful for callers
	of Tcl_ListObjGetElements() who want to control the ongoing validity
	of the returned objv pointer.

2007-02-22  Andreas Kupries  <andreask@activestate.com>

	* tests/pkg.test: Added tests for the case of an alpha package
	satisfying a require for the regular package, demonstrating a corner
	case specified in TIP#280. More notes in the comments to the test.

2007-02-20  Jan Nijtmans  <nijtmans@users.sf.net>

	* generic/tclInt.decls: Added "const" specifiers in TclSockGetPort
	* generic/tclIntDecls.h: regenerated
	* generic/*.c:
	* unix/tclUnixChan.c
	* unix/tclUnixPipe.c
	* win/tclWinPipe.c
	* win/tclWinSock.c: Added many "const" specifiers in implementation.

2007-02-20  Don Porter	<dgp@users.sourceforge.net>

	* doc/tcltest.n:	Typo fix. [Bug 1663539]

2007-02-20  Pat Thoyts	<patthoyts@users.sourceforge.net>

	* generic/tclFileName.c:  Handle extended paths on Windows NT and
	* generic/tclPathObj.c:	  above. These have a \\?\ prefix. [Bug
	* win/tclWinFile.c:	  1479814]
	* tests/winFCmd.test:	  Tests for extended path handling.

2007-02-19  Jeff Hobbs	<jeffh@ActiveState.com>

	* unix/tcl.m4: use SHLIB_SUFFIX=".so" on HP-UX ia64 arch.
	* unix/configure: autoconf-2.59

	* generic/tclIOUtil.c (Tcl_FSEvalFileEx): safe incr of objPtr ref.

2007-02-18  Donal K. Fellows  <dkf@users.sf.net>

	* doc/chan.n, doc/clock.n, doc/eval.n, doc/exit.n, doc/expr.n:
	* doc/interp.n, doc/open.n, doc/platform_shell.n, doc/pwd.n:
	* doc/refchan.n, doc/regsub.n, doc/scan.n, doc/tclvars.n, doc/tm.n:
	* doc/unload.n: Apply [Bug 1610310] to fix typos. Thanks to Larry
	Virden for spotting them.

	* doc/interp.n: Partial fix of [Bug 1662436]; rest requires some
	policy decisions on what should and shouldn't be safe commands from
	the "new in 8.5" set.

2007-02-13  Kevin B. Kenny  <kennykb@acm.org>

	* tools/fix_tommath_h.tcl: Further tweaking for the x86-64. The change
	is to make 'mp_digit' be an 'unsigned int' on that platform; since
	we're using only 32 bits of it, there's no reason to make it a 64-bit
	'unsigned long.'
	* generic/tclTomMath.h: Regenerated.

2007-02-13  Donal K. Fellows  <donal.k.fellows@man.ac.uk>

	* doc/re_syntax.n: Corrected description of 'print' class [Bug
	1614687] and enhanced description of 'graph' class.

2007-02-12  Kevin B. Kenny  <kennykb@acm.org>

	* tools/fix_tommath_h.tcl: Added code to patch out a check for
	__x86_64__ that caused Tommath to use __attributes(TI)__ for the
	mp_word type. Tetra-int's simply fail on too many gcc-glibc-OS
	combinations to be ready for shipment today, even if they work for
	some of us. This change allows reversion of das's change of 2006-08-18
	that accomplised the same thing on Darwin. [Bugs 1601380, 1603737,
	1609936, 1656265]
	* generic/tclTomMath.h: Regenerated.
	* library/tzdata/Africa/Asmara:
	* library/tzdata/Africa/Asmera:
	* library/tzdata/America/Nassau:
	* library/tzdata/Atlantic/Faeroe:
	* library/tzdata/Atlantic/Faroe:
	* library/tzdata/Australia/Eucla:
	* library/tzdata/Pacific/Easter: Rebuilt from Olson's tzdata2007b.

2007-02-09  Joe Mistachkin  <joe@mistachkin.com>

	* win/nmakehlp.c: Properly cleanup after nmakehlp, including the
	* win/makefile.vc: vcX0.pch file.

2007-02-08  Jeff Hobbs	<jeffh@ActiveState.com>

	* unix/tclUnixInit.c (TclpCheckStackSpace): do stack size checks with
	unsigned size_t to correctly validate stackSize in the 2^31+ range.
	[Bug 1654104]

2007-02-08  Don Porter	<dgp@users.sourceforge.net>

	* generic/tclNamesp.c:	Corrected broken logic in Tcl_DeleteNamespace
	* tests/namespace.test: introduced in Patch 1577278 that caused
	[namespace delete ::] to be effective only at level #0. New test
	namespace-7.7 should prevent similar error in the future [Bug 1655305]

2007-02-06  Don Porter	<dgp@users.sourceforge.net>

	* generic/tclNamesp.c:	Corrected broken implementation of the
	* tests/namespace.test: TclMatchIsTrivial optimization on [namespace
	children $namespace $pattern].

2007-02-04  Daniel Steffen  <das@users.sourceforge.net>

	* unix/tcl.m4: use gcc4's __attribute__((__visibility__("hidden"))) if
	available to define MODULE_SCOPE effective on all platforms.
	* unix/configure.in: add caching to -pipe and zoneinfo checks.
	* unix/configure: autoconf-2.59
	* unix/tclConfig.h.in: autoheader-2.59

2007-02-03  Joe Mistachkin  <joe@mistachkin.com>

	* win/rules.vc: Fix platform specific file copy macros for downlevel
	Windows.

2007-01-29  Don Porter	<dgp@users.sourceforge.net>

	* generic/tclResult.c: Added optimization case to TclTransferResult to
	cover common case where there's big savings over the fully general
	path. Thanks to Peter MacDonald. [Bug 1626518]

	* generic/tclLink.c:	Broken linked float logic corrected. Thanks to
	Andy Goth. [Bug 1602538]

	* doc/fcopy.n:	Typo fix. [Bug 1630627]

2007-01-28  Daniel Steffen  <das@users.sourceforge.net>

	* macosx/Tcl.xcodeproj/project.pbxproj:	  extract build settings that
	* macosx/Tcl.xcodeproj/default.pbxuser:	  were common to multiple
	* macosx/Tcl-Common.xcconfig (new file):  configurations into external
	* macosx/Tcl-Debug.xcconfig (new file):	  xcconfig files; add extra
	* macosx/Tcl-Release.xcconfig (new file): configurations for building
	with SDKs and 64bit; convert legacy jam-based 'Tcl' target to native
	target with single script phase; correct syntax of build setting
	references to use $() throughout.

	* macosx/README: document new Tcl.xcodeproj configurations; other
	minor updates/corrections.

	* generic/tcl.h: update location of version numbers in macosx files.

	* macosx/Tcl.xcode/project.pbxproj: restore 'tcltest' target to
	* macosx/Tcl.xcode/default.pbxuser: working order by replicating
	applicable changes to Tcl.xcodeproj since 2006-07-20.

2007-01-25  Daniel Steffen  <das@users.sourceforge.net>

	* unix/tcl.m4: integrate CPPFLAGS into CFLAGS as late as possible and
	move (rather than duplicate) -isysroot flags from CFLAGS to CPPFLAGS
	to avoid errors about multiple -isysroot flags from some older gcc
	builds.

	* unix/configure: autoconf-2.59

2007-01-22  Donal K. Fellows  <donal.k.fellows@manchester.ac.uk>

	* compat/memcmp.c (memcmp): Reworked so that arithmetic is never
	performed upon void pointers, since that is illegal. [Bug 1631017]

2007-01-19  Donal K. Fellows  <donal.k.fellows@man.ac.uk>

	* generic/tclCompile.c (TclCompileScript): Reduce the frequency with
	which we issue INST_START_CMD, making bytecode both more compact and
	somewhat faster. The optimized case is where we would otherwise be
	issuing a sequence of those instructions; in those cases, it is only
	ever the first one encountered that could possibly trigger.

2007-01-19  Joe Mistachkin  <joe@mistachkin.com>

	* tools/man2tcl.c: Include stdlib.h for exit() and improve comment
	detection.
	* win/nmakehlp.c: Update usage.
	* win/makefile.vc: Properly build man2tcl.c for MSVC8.

2007-01-19  Daniel Steffen  <das@users.sourceforge.net>

	* macosx/tclMacOSXFCmd.c (TclMacOSXSetFileAttribute): on some versions
	of Mac OS X, truncate() fails on resource forks, in that case use
	open() with O_TRUNC instead.

	* macosx/tclMacOSXNotify.c: accommodate changes to prototypes of
	OSSpinLock(Un)Lock API.

	* macosx/Tcl.xcodeproj/project.pbxproj: ensure HOME and USER env vars
	* macosx/Tcl.xcodeproj/default.pbxuser: are defined when running
						testsuite from Xcode.

	* tests/env.test: add extra system env vars that need to be preserved
	on some Mac OS X versions for testsuite to work.

	* unix/Makefile.in:  Move libtommath defines into configure.in to
	* unix/configure.in: avoid replicating them across multiple
	* macosx/Tcl.xcodeproj/project.pbxproj: buildsystems.

	* unix/tcl.m4: ensure CPPFLAGS env var is used when set. [Bug 1586861]
	(Darwin): add -isysroot and -mmacosx-version-min flags to CPPFLAGS
	when present in CFLAGS to avoid discrepancies between what headers
	configure sees during preprocessing tests and compiling tests.

	* unix/configure: autoconf-2.59
	* unix/tclConfig.h.in: autoheader-2.59

2007-01-18  Donal K. Fellows  <donal.k.fellows@man.ac.uk>

	* generic/tclCompile.c (TclCompileScript): Make sure that when parsing
	an expanded literal fails, a correct bytecode sequence is still
	issued. [Bug 1638414]. Also make sure that the start of the expansion
	bytecode sequence falls inside the span of bytecodes for a command.
	* tests/compile.test (compile-16.24): Added test for [Bug 1638414]

2007-01-17  Donal K. Fellows  <dkf@users.sf.net>

	* generic/tclIO.c: Added macros to make usage of ChannelBuffers
	clearer.

2007-01-11  Joe English	 <jenglish@users.sourceforge.net>

	* win/tcl.m4(CFLAGS_WARNING): Remove "-Wconversion". This was removed
	from unix/tcl.m4 2004-07-16 but not from here.
	* win/configure: Regenerated.

2007-01-11  Pat Thoyts	<patthoyts@users.sourceforge.net>

	* win/makefile.vc: Fixes to work better on Win98. Read version numbers
	* win/nmakehlp.c:  from package index file to avoid keeping numbers in
	* win/rules.vc:	   the makefile where they may become de-synchronized.

2007-01-10  Donal K. Fellows  <donal.k.fellows@manchester.ac.uk>

	* generic/regcomp.c (compile, freev):	     Define a strategy for
	* generic/regexec.c (exec):		     managing the internal
	* generic/regguts.h (AllocVars, FreeVars):   vars of the RE engine to
	* generic/regcustom.h (AllocVars, FreeVars): reduce C stack usage.
	This will make Tcl as a whole much less likely to run out of stack
	space...

2007-01-09  Donal K. Fellows  <donal.k.fellows@man.ac.uk>

	* generic/tclCompCmds.c (TclCompileLindexCmd):
	* tests/lindex.test (lindex-9.2): Fix silly bug that ended up
	sometimes compiling list arguments in the wrong order. [Bug 1631364]

2007-01-03  Kevin B. Kenny  <kennykb@acm.org>

	* generic/tclDate.c: Regenerated to recover a lost fix from patthoyts.
	[Bug 1618523]

2006-12-26  Mo DeJong  <mdejong@users.sourceforge.net>

	* generic/tclIO.c (Tcl_GetsObj): Avoid checking for for the LF in a
	possible CRLF sequence when EOF has already been found.

2006-12-26  Mo DeJong  <mdejong@users.sourceforge.net>

	* generic/tclEncoding.c (EscapeFromUtfProc): Clear the
	TCL_ENCODING_END flag when end bytes are written. This fix keep this
	method from writing escape bytes for an encoding like iso2022-jp
	multiple times when the escape byte overlap with the end of the IO
	buffer.
	* tests/io.test: Add test for escape byte overlap issue.

2006-12-19  Donal K. Fellows  <donal.k.fellows@man.ac.uk>

	* unix/tclUnixThrd.c (Tcl_GetAllocMutex, TclpNewAllocMutex): Add
	intermediate variables to shut up unwanted warnings. [Bug 1618838]

2006-12-19  Daniel Steffen  <das@users.sourceforge.net>

	* unix/tclUnixThrd.c (TclpInetNtoa): fix for 64 bit.

	* unix/tcl.m4 (Darwin): --enable-64bit: verify linking with 64bit
	-arch flag succeeds before enabling 64bit build.
	* unix/configure: autoconf-2.59

2006-12-17  Daniel Steffen  <das@users.sourceforge.net>

	* tests/macOSXLoad.test (new file): add testing of .bundle loading and
	* tests/load.test:		    unloading on Darwin (in addition
	* tests/unload.test:		    to existing tests of .dylib
	loading).
	* macosx/Tcl.xcodeproj/project.pbxproj: add building of dltest
	binaries so that testsuite run from Xcode can use them; fix testsuite
	run script
	* unix/configure.in:	   add support for building dltest binaries as
	* unix/dltest/Makefile.in: .bundle (in addition to .dylib) on Darwin.
	* unix/Makefile.in: add stub lib dependency to dltest target.
	* unix/configure: autoconf-2.59

	* tests/append.test: fix cleanup failure when all tests are skipped.

	* tests/chan.test (chan-16.9): cleanup chan event handler to avoid
	causing error in event.test when running testsuite with -singleproc 1.

	* tests/info.test: add !singleTestInterp constraint to tests that fail
	when running testsuite with -singleproc 1. [Bug 1605269]

2006-12-14  Donal K. Fellows  <donal.k.fellows@manchester.ac.uk>

	* doc/string.n: Fix example. [Bug 1615277]

2006-12-12  Don Porter	<dgp@users.sourceforge.net>

	* generic/tclCompExpr.c:	Now that the new internal structs are
	in use to support operator commands, might as well make them the
	default for [expr] as well and avoid passing every parsed expression
	through the inefficient Tcl_Token array format. This addresses most
	issues in [RFE 1517602]. Assuming no performance disasters result from
	this, much dead code supporting the other implementation might now be
	removed.

	* generic/tclBasic.c:	Final step routing all direct evaluation forms
	* generic/tclCompExpr.c: of the operator commands through TEBC,
	* generic/tclCompile.h: dropping all the routines in tclMathOp.c.
	* generic/tclMathOp.c:	Still needs Engineering Manual attention.

2006-12-11  Don Porter	<dgp@users.sourceforge.net>

	* generic/tclBasic.c:	Another step with all sorting operator
	* generic/tclCompExpr.c: commands now routing through TEBC via
	* generic/tclCompile.h: TclSortingOpCmd().

2006-12-08  Don Porter	<dgp@users.sourceforge.net>

	* generic/tclBasic.c:	 Another step down the path of re-using
	* generic/tclCompExpr.c: TclExecuteByteCode to implement the TIP 174
	* generic/tclCompile.h: commands instead of using a mass of code
	* generic/tclMathOp.c:	duplication. Now all operator commands that
	* tests/mathop.test:	demand exactly one operation are implemented
	via TclSingleOpCmd and a call to TEBC.

	* generic/tclCompExpr.c: Revised implementation of TclInvertOpCmd to
	* generic/tclMathOp.c:	perform a bytecode compile / execute sequence.
	This demonstrates a path toward avoiding mountains of code duplication
	in tclMathOp.c and tclExecute.c.

	* generic/tclCompile.h: Change TclExecuteByteCode() from static to
	* generic/tclExecute.c: MODULE_SCOPE so all files including
	tclCompile.h may call it.

	* generic/tclMathOp.c:	More revisions to make tests pass.
	* tests/mathop.test:

2006-12-08  Donal K. Fellows  <donal.k.fellows@manchester.ac.uk>

	* generic/tclNamesp.c (TclTeardownNamespace): Ensure that dying
	namespaces unstitch themselves from their referents. [Bug 1571056]
	(NsEnsembleImplementationCmd): Silence GCC warning.

	* tests/mathop.test: Full tests for & | and ^ operators

2006-12-08  Daniel Steffen  <das@users.sourceforge.net>

	* library/tcltest/tcltest.tcl: use [info frame] for "-verbose line".

2006-12-07  Don Porter	<dgp@users.sourceforge.net>

	* generic/tclCompCmds.c:	Additional commits correct most
	* generic/tclExecute.c:		failing tests illustrating bugs
	* generic/tclMathOp.c:		uncovered in [Patch 1578137].

	* generic/tclBasic.c:	Biggest source of TIP 174 failures was that
	the commands were not [namespace export]ed from the ::tcl::mathop
	namespace. More bits from [Patch 1578137] correct that.

	* tests/mathop.test:	Commmitted several new tests from Peter Spjuth
	found in [Patch 1578137]. Many failures now demonstrate issues to fix
	in the TIP 174 implementation.

2006-12-07  Donal K. Fellows  <donal.k.fellows@manchester.ac.uk>

	* tests/mathop.test: Added tests for ! ~ eq operators.
	* generic/tclMathOp.c (TclInvertOpCmd): Add in check for non-integral
	numeric values.
	* generic/tclCompCmds.c (CompileCompareOpCmd): Factor out the code
	generation for the chained comparison operators.

2006-12-07  Pat Thoyts	<patthoyts@users.sourceforge.net>

	* tests/exec.test: Fixed line endings (caused win32 problems).

2006-12-06  Don Porter	<dgp@users.sourceforge.net>

	* generic/tclCompCmds.c:	Revised and consolidated into utility
	* tests/mathop.test:		routines some of routines that compile
	the new TIP 174 commands. This corrects some known bugs. More to come.

2006-12-06  Kevin B. Kenny  <kennykb@acm.org>

	* tests/expr.test (expr-47.12): Improved error reporting in hopes of
	having more information to pursue [Bug 1609936].

2006-12-05  Andreas Kupries  <andreask@activestate.com>

	TIP#291 IMPLEMENTATION

	* generic/tclBasic.c: Define tcl_platform element for pointerSize.
	* doc/tclvars.n:

	* win/Makefile.in: Added installation instructions for the platform
	* win/makefile.vc: package. Added the platform package.
	* win/makefile.bc:
	* unix/Makefile.in:

	* tests/platform.test:
	* tests/safe.test:

	* library/platform/platform.tcl:
	* library/platform/shell.tcl:
	* library/platform/pkgIndex.tcl:

	* doc/platform.n:
	* doc/platform_shell.n:

2006-12-05  Don Porter	<dgp@users.sourceforge.net>

	* generic/tclPkg.c:	When no requirements are supplied to a
	* tests/pkg.test:	[package require $pkg] and [package unknown]
	is invoked to find a satisfying package, pass the requirement argument
	"0-" (which means all versions are acceptable). This permits a
	registered [package unknown] command to call [package vsatisfies
	$testVersion {*}$args] without any special handling of the empty $args
	case. This fixes/avoids a bug in [::tcl::tm::UnknownHandler] that was
	causing old TM versions to be provided in preference to newer TM
	versions. Thanks to Julian Noble for discovering the issue.

2006-12-04  Donal K. Fellows  <dkf@users.sf.net>

	TIP#267 IMPLEMENTATION

	* generic/tclIOCmd.c (Tcl_ExecObjCmd): Added -ignorestderr option,
	* tests/exec.test, doc/exec.n:	       loosely from [Patch 1476191]

2006-12-04  Don Porter	<dgp@users.sourceforge.net>

	* generic/tclCompExpr.c:	Added implementation for the
	CompileExprTree() routine that can produce expression bytecode
	directly from internal structures with no need to pass through the
	Tcl_Token array representation. Still disabled by default. #undef
	USE_EXPR_TOKENS to try it out.

2006-12-03  Don Porter	<dgp@users.sourceforge.net>

	* generic/tclCompExpr.c:	Added expr parsing routines that
	produce a different set of internal structures representing the parsed
	expression, as well as routines that go on to convert those structures
	into the traditional Tcl_Token array format. Use of these routines is
	currently disabled. #undef PARSE_DIRECT_EXPR_TOKENS to enable them.
	These routines will only become really useful when more routines that
	compile directly from the new internal structures are completed.

2006-12-02  Donal K. Fellows  <dkf@users.sf.net>

	* doc/file.n: Clarification of [file pathtype] docs. [Bug 1606454]

2006-12-01  Kevin B. Kenny	 <kennykb@acm.org>

	* libtommath/bn_mp_add.c:	Corrected the effects of a
	* libtommath/bn_mp_div.c:	bollixed 'cvs merge' operation
	* libtommath/bncore.c:		that inadvertently committed some
	* libtommath/tommath_class.h:	half-developed code.

	TIP#299 IMPLEMENTATION

	* doc/mathfunc.n:	Added isqrt() function to docs
	* generic/tclBasic.c:	Added isqrt() math function (ExprIsqrtFunc)
	* tests/expr.test (expr-47.*): Added tests for isqrt()
	* tests/info.test (info-20.2): Added isqrt() to expected math funcs.

2006-12-01  Don Porter	<dgp@users.sourceforge.net>

	* tests/chan.test:	Correct timing sensitivity in new test. [Bug
	1606860]

	TIP#287 IMPLEMENTATION

	* doc/chan.n:		New subcommand [chan pending].
	* generic/tclBasic.c:	Thanks to Michael Cleverly for proposal
	* generic/tclInt.h:	and implementation.
	* generic/tclIOCmd.c:
	* library/init.tcl:
	* tests/chan.test:
	* tests/ioCmd.test:

	TIP#298 IMPLEMENTATION

	* generic/tcl.decls: Tcl_GetBignumAndClearObj -> Tcl_TakeBignumFromObj
	* generic/tclObj.c:

	* generic/tclDecls.h:	make genstubs
	* generic/tclStubInit.c:

	* generic/tclExecute.c: Update callers.
	* generic/tclMathOp.c:

2006-11-30  Kevin B. Kenny  <kennykb@acm.org>

	* library/tzdata: Olson's tzdata2006p.
	* libtommath/bn_mp_sqrt.c: Fixed a bug where the initial approximation
	to the square root could be on the wrong side, causing failure of
	convergence.

2006-11-29  Don Porter	<dgp@users.sourceforge.net>

	* generic/tclBasic.c (Tcl_AppendObjToErrorInfo):  Added
	Tcl_DecrRefCount() on the objPtr argument to plug memory leaks. This
	makes the routine a consumer, which makes it easiest to use.

2006-11-28  Andreas Kupries  <andreask@activestate.com>

	* generic/tclBasic.c: TIP #280 implementation.
	* generic/tclCmdAH.c:
	* generic/tclCmdIL.c:
	* generic/tclCmdMZ.c:
	* generic/tclCompCmds.c:
	* generic/tclCompExpr.c:
	* generic/tclCompile.c:
	* generic/tclCompile.h:
	* generic/tclExecute.c:
	* generic/tclIOUtil.c:
	* generic/tclInt.h:
	* generic/tclInterp.c:
	* generic/tclNamesp.c:
	* generic/tclObj.c:
	* generic/tclProc.c:
	* tests/compile.test:
	* tests/info.test:
	* tests/platform.test:
	* tests/safe.test:

2006-11-27  Kevin B. Kenny  <kennykb@acm.org>

	* unix/tclUnixChan.c (TclUnixWaitForFile):
	* tests/event.test (event-14.*): Corrected a bug where
	TclUnixWaitForFile would present select() with the wrong mask on an
	LP64 machine if a fd number exceeds 32. Thanks to Jean-Luc Fontaine
	for reporting and diagnosing [Bug 1602208].

2006-11-27  Don Porter	<dgp@users.sourceforge.net>

	* generic/tclExecute.c (TclIncrObj):	Correct failure to detect
	floating-point increment values. Thanks to William Coleda [Bug
	1602991]

2006-11-26  Donal K. Fellows  <dkf@users.sf.net>

	* tests/mathop.test, doc/mathop.n: More bits and pieces of the TIP#174
	implementation. Note that the test suite is not yet complete.

2006-11-26  Daniel Steffen  <das@users.sourceforge.net>

	* unix/tcl.m4 (Linux): --enable-64bit support.	[Patch 1597389]
	* unix/configure: autoconf-2.59			[Bug 1230558]

2006-11-25  Donal K. Fellows  <dkf@users.sf.net>

	TIP#174 IMPLEMENTATION

	* generic/tclMathOp.c (new file): Completed the implementation of the
	interpreted versions of all the tcl::mathop commands. Moved to a new
	file to make tclCompCmds.c more focused in purpose.

2006-11-23  Donal K. Fellows  <dkf@users.sf.net>

	* generic/tclCompCmds.c (Tcl*OpCmd, TclCompile*OpCmd):
	* generic/tclBasic.c (Tcl_CreateInterp): Partial implementation of
	TIP#174; the commands are compiled, but (mostly) not interpreted yet.

2006-11-22  Donal K. Fellows  <dkf@users.sf.net>

	TIP#269 IMPLEMENTATION

	* generic/tclCmdMZ.c (Tcl_StringObjCmd): Implementation of the [string
	* tests/string.test (string-25.*):	 is list] command, based on
	* doc/string.n:				 work by Joe Mistachkin, with
	enhancements by Donal Fellows for better failindex behaviour.

2006-11-22  Don Porter	<dgp@users.sourceforge.net>

	* tools/genWinImage.tcl (removed):	Removed two files used in
	* win/README.binary (removed):	production of binary distributions
	for Windows, a task we no longer perform. [Bug 1476980]
	* generic/tcl.h:	Remove mention of win/README.binary in comment

	* generic/tcl.h:	Moved TCL_REG_BOSONLY #define from tcl.h to
	* generic/tclInt.h:	tclInt.h. Only know user is Expect, which
	already #include's tclInt.h. No need to continue greater exposure.
	[Bug 926500]

2006-11-20  Donal K. Fellows  <dkf@users.sf.net>

	* generic/tclBasic.c (Tcl_CreateInterp, TclHideUnsafeCommands):
	* library/init.tcl: Refactored the [chan] command's guts so that it
	does not use aliases to global commands, making the code more robust.

2006-11-17  Don Porter	<dgp@users.sourceforge.net>

	* generic/tclExecute.c (INST_EXPON):	Corrected crash on
	[expr 2**(1<<63)]. Was operating on cleared bignum Tcl_Obj.

2006-11-16  Donal K. Fellows  <dkf@users.sf.net>

	* doc/apply.n, doc/chan.n: Added examples.

2006-11-15  Don Porter	<dgp@users.sourceforge.net>

	TIP#270 IMPLEMENTATION

	* generic/tcl.decls:		New public routines Tcl_ObjPrintf,
	* generic/tclStringObj.c:	Tcl_AppendObjToErrorInfo, Tcl_Format,
	* generic/tclInt.h:		Tcl_AppendLimitedToObj,
	Tcl_AppendFormatToObj and Tcl_AppendPrintfToObj. Former internal
	versions removed.

	* generic/tclDecls.h:		make genstubs
	* generic/tclStubInit.c:

	* generic/tclBasic.c:		Updated callers.
	* generic/tclCkalloc.c:
	* generic/tclCmdAH.c:
	* generic/tclCmdIL.c:
	* generic/tclCmdMZ.c:
	* generic/tclCompExpr.c:
	* generic/tclCompile.c:
	* generic/tclDictObj.c:
	* generic/tclExecute.c:
	* generic/tclIORChan.c:
	* generic/tclIOUtil.c:
	* generic/tclMain.c:
	* generic/tclNamesp.c:
	* generic/tclObj.c:
	* generic/tclPkg.c:
	* generic/tclProc.c:
	* generic/tclStrToD.c:
	* generic/tclTimer.c:
	* generic/tclUtil.c:
	* unix/tclUnixFCmd.c:

	* tools/genStubs.tcl:	Updated script to no longer produce the
	_ANSI_ARGS_ wrapper in generated declarations. Also revised to accept
	variadic prototypes with more than one fixed argument. (This is
	possible since TCL_VARARGS and its limitations are no longer in use).
	* generic/tcl.h:	Some reordering so that macro definitions do
	not interfere with the now _ANSI_ARGS_-less stub declarations.

	* generic/tclDecls.h:		make genstubs
	* generic/tclIntDecls.h:
	* generic/tclIntPlatDecls.h:
	* generic/tclPlatDecls.h:
	* generic/tclTomMathDecls.h:

2006-11-15  Donal K. Fellows  <dkf@users.sf.net>

	* doc/ChnlStack.3, doc/CrtObjCmd.3, doc/GetIndex.3, doc/OpenTcp.3:
	* doc/chan.n, doc/fconfigure.n, doc/fcopy.n, doc/foreach.n:
	* doc/history.n, doc/http.n, doc/library.n, doc/lindex.n:
	* doc/lrepeat.n, doc/lreverse.n, doc/pkgMkIndex.n, doc/re_syntax.n:
	Convert \fP to \fR so that man-page scrapers have an easier time.

2006-11-14  Don Porter	<dgp@users.sourceforge.net>

	TIP#261 IMPLEMENTATION

	* generic/tclNamesp.c:	[namespace import] with 0 arguments
	introspects the list of imported commands.

2006-11-13  Kevin B. Kenny  <kennykb@users.sourceforge.net>

	* generic/tclThreadStorage.c (Tcl_InitThreadStorage):
	(Tcl_FinalizeThreadStorage): Silence a compiler warning about
	presenting a volatile pointer to 'memset'.

2006-11-13  Don Porter	<dgp@users.sourceforge.net>

	* generic/tclIO.c:	When [gets] on a binary channel needs to use
	the "iso8859-1" encoding, save a copy of that encoding per-thread to
	avoid repeated freeing and re-loading of it from the file system. This
	replaces the cached copy of this encoding that the platform
	initialization code used to keep in pre-8.5 releases.

2006-11-13  Daniel Steffen  <das@users.sourceforge.net>

	* generic/tclCompExpr.c:	Fix gcc warnings about 'cast to/from
	* generic/tclEncoding.c:	pointer from/to integer of different
	* generic/tclEvent.c:		size' on 64-bit platforms by casting
	* generic/tclExecute.c:		to intermediate types
	* generic/tclHash.c:		intptr_t/uintptr_t via new PTR2INT(),
	* generic/tclIO.c:		INT2PTR(), PTR2UINT() and UINT2PTR()
	* generic/tclInt.h:		macros. [Patch 1592791]
	* generic/tclProc.c:
	* generic/tclTest.c:
	* generic/tclThreadStorage.c:
	* generic/tclTimer.c:
	* generic/tclUtil.c:
	* unix/configure.in:
	* unix/tclUnixChan.c:
	* unix/tclUnixPipe.c:
	* unix/tclUnixPort.h:
	* unix/tclUnixTest.c:
	* unix/tclUnixThrd.c:

	* unix/configure: autoconf-2.59
	* unix/tclConfig.h.in: autoheader-2.59

2006-11-12  Donal K. Fellows  <dkf@users.sf.net>

	* generic/tclInt.h, generic/tclInt.decls: Transfer TclPtrMakeUpvar and
	TclObjLookupVar to the internal stubs table.

2006-11-10  Daniel Steffen  <das@users.sourceforge.net>

	* tests/fCmd.test (fCmd-6.26): fix failure when env(HOME) path
	contains symlinks.

	* macosx/Tcl.xcodeproj/project.pbxproj: remove tclParseExpr.c; when
	running testsuite from inside Xcdoe, skip stack-3.1 (it only fails
	under those circumstances).

	* unix/tcl.m4 (Darwin): suppress linker arch warnings when building
	universal for both 32 & 64 bit and no 64bit CoreFoundation is
	available; sync with tk tcl.m4 change.
	* unix/configure.in: whitespace.
	* unix/configure: autoconf-2.59

2006-11-09  Don Porter	<dgp@users.sourceforge.net>

	* generic/tclParseExpr.c (removed):	Moved all the code of
	* generic/tclCompExpr.c:	tclParseExpr.c into tclCompExpr.c.
	* unix/Makefile.in:	This sets the stage for expr compiling to work
	* win/Makefile.in:	directly with the full parse tree structures,
	* win/makefile.bc:	and not have to pass through the information
	* win/makefile.vc:	lossy format of an array of Tcl_Tokens.
	* win/tcl.dsp:

2006-11-09  Donal K. Fellows  <donal.k.fellows@manchester.ac.uk>

	TIP#272 IMPLEMENTATION

	* generic/tclCmdMZ.c (Tcl_StringObjCmd):    Implementation of the
	* tests/string.test, tests/stringComp.test: [string reverse] command
	* doc/string.n:				    from TIP#272.

	* generic/tclCmdIL.c (Tcl_LreverseObjCmd): Implementation of the
	* generic/tclBasic.c, generic/tclInt.h:	   [lreverse] command from
	* tests/cmdIL.test (cmdIL-7.*):		   TIP#272.
	* doc/lreverse.n:

2006-11-08  Donal K. Fellows  <dkf@users.sf.net>

	* generic/tclIO.c, generic/tclPkg.c: Style & clarity rewrites.

2006-11-07  Andreas Kupries  <andreask@activestate.com>

	* unix/tclUnixFCmd.c (CopyFile): Added code to fall back to a
	hardwired default block size should the filesystem report a bogus
	value. [Bug 1586470]

2006-11-04  Don Porter	<dgp@users.sourceforge.net>

	* generic/tclStringObj.c:	Changed Tcl_ObjPrintf() response to an
	invalid format specifier string. No longer panics; now produces an
	error message as output.

	TIP#274 IMPLEMENTATION

	* generic/tclParseExpr.c:	Exponentiation operator is now right
	* tests/expr.test:		associative. [Patch 1556802]

2006-11-03  Miguel Sofer  <msofer@users.sf.net>

	* generic/tclBasic.c (TEOVI): fix por possible leak of a Command in
	the presence of execution traces that delete it.

	* generic/tclBasic.c (TEOVI):
	* tests/trace.test (trace-21.11): fix for [Bug 1590232], execution
	traces may cause a second command resolution in the wrong namespace.

2006-11-03  Donal K. Fellows  <donal.k.fellows@manchester.ac.uk>

	* tests/event.test (event-11.5):	Rewrote tests to stop Tcl from
	* tests/io.test (multiple tests):	opening sockets that are
	* tests/ioCmd.test (iocmd-15.1,16,17):	reachable from outside hosts
	* tests/iogt.test (__echo_srv__.tcl):	where not necessary. This is
	* tests/socket.test (multiple tests):	noticably annoying on some
	* tests/unixInit.test (unixInit-1.2):	systems (e.g., Windows).

2006-11-02  Daniel Steffen  <das@users.sourceforge.net>

	* macosx/Tcl.xcodeproj/project.pbxproj: check autoconf/autoheader exit
	status and stop build if they fail.

2006-11-02  Jeff Hobbs	<jeffh@ActiveState.com>

	* doc/ParseCmd.3, doc/Tcl.n, doc/eval.n, doc/exec.n:
	* doc/fconfigure.n, doc/interp.n, doc/unknown.n:
	* library/auto.tcl, library/init.tcl, library/package.tcl:
	* library/safe.tcl, library/tm.tcl, library/msgcat/msgcat.tcl:
	* tests/all.tcl, tests/basic.test, tests/cmdInfo.test:
	* tests/compile.test, tests/encoding.test, tests/execute.test:
	* tests/fCmd.test, tests/http.test, tests/init.test:
	* tests/interp.test, tests/io.test, tests/ioUtil.test:
	* tests/iogt.test, tests/namespace-old.test, tests/namespace.test:
	* tests/parse.test, tests/pkg.test, tests/pkgMkIndex.test:
	* tests/proc.test, tests/reg.test, tests/trace.test:
	* tests/upvar.test, tests/winConsole.test, tests/winFCmd.test:
	* tools/tclZIC.tcl:
	* generic/tclParse.c (Tcl_ParseCommand): Replace {expand} with {*}
	officially (TIP #293). Leave -DALLOW_EXPAND=0|1 option to keep
	{expand} syntax for transition users. [Bug 1589629]

2006-11-02  Donal K. Fellows  <donal.k.fellows@manchester.ac.uk>

	* generic/tclBasic.c, generic/tclInterp.c, generic/tclProc.c: Silence
	warnings from gcc over signed/unsigned and TclStackAlloc().
	* generic/tclCmdMZ.c: Update to more compact and clearer coding style.

2006-11-02  Don Porter	<dgp@users.sourceforge.net>

	* generic/tclCmdAH.c:	Further revisions to produce the routines
	* generic/tclInt.h:	TclFormat() and TclAppendFormatToObj() that
	* generic/tclNamesp.c:	accept (objc, objv) arguments rather than
	* generic/tclStringObj.c:	any varargs stuff.

	* generic/tclBasic.c:	Further revised TclAppendPrintToObj() and
	* generic/tclCkalloc.c: TclObjPrintf() routines to panic when unable
	* generic/tclCmdAH.c:	to complete their formatting operations,
	* generic/tclCmdIL.c:	rather than report an error message. This
	* generic/tclCmdMZ.c:	means an interp argument for error message
	* generic/tclDictObj.c: recording is no longer needed, further
	* generic/tclExecute.c: simplifying the interface for callers.
	* generic/tclIORChan.c:
	* generic/tclIOUtil.c:
	* generic/tclInt.h:
	* generic/tclMain.c:
	* generic/tclNamesp.c:
	* generic/tclParseExpr.c:
	* generic/tclPkg.c:
	* generic/tclProc.c:
	* generic/tclStringObj.c:
	* generic/tclTimer.c:
	* generic/tclUtil.c:
	* unix/tclUnixFCmd.c:

2006-11-02  Donal K. Fellows  <donal.k.fellows@manchester.ac.uk>

	* tests/winPipe.test (winpipe-4.[2345]): Made robust when run in
	directory with spaces in its name.

	* generic/tclCmdAH.c: Clean up uses of cast NULLs.

	* generic/tclInterp.c (AliasObjCmd): Added more explanatory comments.

	* generic/tclBasic.c (TclEvalObjvInternal): Rewrote so that comments
	are relevant and informative once more. Also made the unknown handler
	processing use the Tcl execution stack for working space, and not the
	general heap.

2006-11-01  Daniel Steffen  <das@users.sourceforge.net>

	* unix/tclUnixPort.h: ensure MODULE_SCOPE is defined before use, so
	that tclPort.h can once again be included without tclInt.h.

	* generic/tclEnv.c (Darwin): mark _environ symbol as unexported even
	when MODULE_SCOPE != __private_extern__.

2006-10-31  Don Porter	<dgp@users.sourceforge.net>

	* generic/tclBasic.c:	Refactored and renamed the routines
	* generic/tclCkalloc.c: TclObjPrintf, TclFormatObj, and
	* generic/tclCmdAH.c:	TclFormatToErrorInfo to a new set of routines
	* generic/tclCmdIL.c:	TclAppendPrintfToObj, TclAppendFormatToObj,
	* generic/tclCmdMZ.c:	TclObjPrintf, and TclObjFormat, with the
	* generic/tclDictObj.c: intent of making the latter list, plus
	* generic/tclExecute.c: TclAppendLimitedToObj and
	* generic/tclIORChan.c: TclAppendObjToErrorInfo, public via a revised
	* generic/tclIOUtil.c:	TIP 270.
	* generic/tclInt.h:
	* generic/tclMain.c:
	* generic/tclNamesp.c:
	* generic/tclParseExpr.c:
	* generic/tclPkg.c:
	* generic/tclProc.c:
	* generic/tclStringObj.c:
	* generic/tclTimer.c:
	* generic/tclUtil.c:
	* unix/tclUnixFCmd.c:

2006-10-31  Miguel Sofer  <msofer@users.sf.net>

	* generic/tclBasic.c, generic/tcl.h, generic/tclInterp.c:
	* generic/tclNamesp.c: removing the flag bit TCL_EVAL_NOREWRITE, the
	last remnant of the callObjc/v fiasco. It is not needed, as it is now
	always set and checked or'ed with TCL_EVAL_INVOKE.

2006-10-31  Pat Thoyts	<patthoyts@users.sourceforge.net>

	* win/rules.vc: Fix for [Bug 1582769] - options conflict with VC2003.

2006-10-31  Donal K. Fellows  <dkf@users.sf.net>

	* generic/tclBasic.c, generic/tclNamesp.c, generic/tclProc.c:
	* generic/tclInt.h: Removed the callObjc and callObjv fields from the
	Interp structure. They did not function correctly and made other parts
	of the core amazingly complex, resulting in a substantive change to
	[info level] behaviour. [Bug 1587618]
	* library/clock.tcl: Removed use of [info level 0] for calculating the
	command name as used by the user and replace with a literal. What's
	there now is sucky, but at least appears to be right to most users.
	* tests/namespace.test (namespace-42.7,namespace-47.1): Reverted
	changes to these tests.
	* tests/info.test (info-9.11,info-9.12): Added knownBug constraint
	since these tests require a different behaviour of [info level] than
	is possible because of other dependencies.

2006-10-30  Jeff Hobbs	<jeffh@ActiveState.com>

	* tools/tcltk-man2html.tcl (option-toc): handle any kind of options
	defined toc section (needed for ttk docs)

2006-10-30  Miguel Sofer  <msofer@users.sf.net>

	* generic/tclBasic.c (TEOVI): insured that the interp's callObjc/v
	fields are restored after traces run, as they be spoiled. This was
	causing a segfault in tcllib's profiler tests.

2006-10-30  Don Porter	<dgp@users.sourceforge.net>

	* generic/tclExecute.c (INST_MOD): Corrected improper testing of the
	* tests/expr.test:		   sign of bignums when applying Tcl's
	division rules. Thanks to Peter Spjuth. [Bug 1585704]

2006-10-29  Miguel Sofer  <msofer@users.sf.net>

	* generic/tclNamesp.c (EnsembleImplementationCmd):
	* tests/namespace.test (47.7-8): reverted a wrong "optimisation" that
	completely broke snit; added two tests.

2006-10-28  Donal K. Fellows  <dkf@users.sf.net>

	* generic/tclProc.c (ObjInterpProcEx, TclObjInterpProcCore): Split the
	core of procedures to make it easier to build procedure-like code
	without going through horrible contortions. This is the last critical
	component to make advanced OO systems workable as simple loadable
	extensions. TOIPC is now in the internal stub table.
	(MakeProcError, MakeLambdaError): Refactored ProcessProcResultCode to
	be simpler, some of which goes to TclObjInterpProcCore, and the rest
	of which is now in these far simpler routines which just do errorInfo
	stack generation for different types of procedure-like entity.
	* tests/apply.test (apply-5.1): Updated to expect the more informative
	form of message.

2006-10-27  Donal K. Fellows  <dkf@users.sf.net>

	* generic/tclVar.c (HasLocalVars): New macro to make various bits and
	pieces cleaner.

	* generic/tclNamesp.c (TclSetNsPath): Expose SetNsPath() through
	internal stubs table with semi-external name.

	* generic/tclInt.h (CallFrame): Add a field for handling context data
	for extensions (like object systems) that should be tied to a call
	frame (and not a command or interpreter).

	* generic/tclBasic.c (TclRenameCommand): Change to take CONST args;
	they were only ever used in a constant way anyway, so this appears to
	be a spot that was missed during TIP#27 work.

2006-10-26  Miguel Sofer  <msofer@users.sf.net>

	* generic/tclProc.c (SetLambdaFromAny): minor change, eliminate
	redundant call to Tcl_GetString (thanks aku).

	* generic/tclInterp.c (ApplyObjCmd):
	* generic/tclNamesp.c (EnsembleImplementationCmd): replaced ckalloc
	(heap) with TclStackAlloc (execution stack).

2006-10-24  Miguel Sofer  <msofer@users.sf.net>

	* tests/info.test (info-9.11-12): tests for [Bug 1577492]
	* tests/apply.test (apply-4.3-5): tests for [Bug 1574835]

	* generic/tclProc.c (ObjInterpProcEx): disable itcl hacks for calls
	from ApplyObjCmd (islambda==1), as they mess apply's error messages
	[Bug 1583266]

2006-10-23  Miguel Sofer  <msofer@users.sf.net>

	* generic/tclProc.c (ApplyObjCmd): fix wrong#args for apply by using
	the ensemble rewrite engine. [Bug 1574835]
	* generic/tclInterp.c (AliasObjCmd): previous commit missed usage of
	TCL_EVAL_NOREWRITE for aliases.

	* generic/tclBasic.c (TclEvalObjvInternal): removed redundant check
	for ensembles. [Bug 1577628]

	* library/clock.tcl (format, scan): corrected wrong # args messages to
	* tests/clock.test (3.1, 34.1):	    make use of the new rewrite
	capabilities of [info level]

	* generic/tcl.h:	   Lets TEOV update the iPtr->callObj[cv] new
	* generic/tclBasic.c:	   fields, except when the flag bit
	* generic/tclInt.h:	   TCL_EVAL_NOREWRITE is present. These values
	* generic/tclNamesp.c:	   are used by Tcl_PushCallFrame to initialise
	* generic/tclProc.c:	   the frame's obj[cv] fields, and allows
	* tests/namespace.test:	   [info level] to know and use ensemble
	rewrites. [Bug 1577492]

	***POTENTIAL INCOMPATIBILITY***
	The return value from [info level 0] on interp alias calls is changed:
	previously returned the target command (including curried values), now
	returns the source - what was actually called.

2006-10-23  Miguel Sofer  <msofer@users.sf.net>

	* generic/tcl.h:	   Modified the Tcl call stack so there is
	* generic/tclBasic.c:	   always a valid CallFrame, even at level 0
	* generic/tclCmdIL.c:	   [Patch 1577278]. Most of the changes
	* generic/tclInt.h:	   involve removing tests for a NULL
	* generic/tclNamesp.c:	   iPtr->(var)framePtr. There is now a
	* generic/tclObj.c:	   CallFrame pushed at interp creation with a
	* generic/tclProc.c:	   pointer to it stored in iPtr->rootFramePtr.
	* generic/tclTrace.c:	   A second unused field in Interp is
	* generic/tclVar.c:	   hijacked to enable further functionality,
	currently unused (but with several FRQs depending on it).

	***POTENTIAL INCOMPATIBILITY***
	Any user that includes tclInt.h and needs to determine if it is
	running at level 0 should change (iPtr->varFramePtr == NULL) to
	(iPtr->varFramePtr == iPtr->rootFramePtr).

2006-10-23  Don Porter	<dgp@users.sourceforge.net>

	* README:		Bump version number to 8.5a6
	* generic/tcl.h:
	* tools/tcl.wse.in:
	* unix/configure.in:
	* unix/tcl.spec:
	* win/README.binary:
	* win/configure.in:

	* unix/configure:	autoconf-2.59
	* win/configure:

2006-10-21  Miguel Sofer  <msofer@users.sf.net>

	* generic/tcl.h, generic/tclHash.c: Tcl_FindHashEntry now calls
	Tcl_CreateHashEntry with a newPtr set to NULL: this would have caused
	a segfault previously and eliminates duplicated code. A macro has been
	added to tcl.h (only used when TCL_PRESERVE_BINARY_COMPATABALITY is
	not set - i.e., not by default).

2006-10-20  Reinhard Max  <max@tclers.tk>

	* unix/configure.in: Added autodetection for OS-supplied timezone
	* unix/Makefile.in:  files and configure switches to override the
	* unix/configure:    detected default.

2006-10-20  Daniel Steffen  <das@users.sourceforge.net>

	*** 8.5a5 TAGGED FOR RELEASE ***

	* tools/tcltk-man2html.tcl: add support for alpha & beta versions to
	useversion glob pattern. [Bug 1579941]

2006-10-18  Don Porter	<dgp@users.sourceforge.net>

	* changes:		8.5a5 release date set

	* doc/Encoding.3:	Missing doc updates (mostly Table of
	* doc/Ensemble.3:	Contents) exposed by `make checkdoc`
	* doc/FileSystem.3:
	* doc/GetTime.3:
	* doc/PkgRequire.3:

2006-10-17  Miguel Sofer  <msofer@users.sf.net>

	* generic/tclInterp.c (ApplyObjCmd): fixed bad error in 2006-10-12
	commit: interp released too early. Spotted by mistachkin.

2006-10-16  Miguel Sofer  <msofer@users.sf.net>

	* tclProc.c (SetLambdaFromAny):
	* tests/apply.test (9.1-9.2): plugged intrep leak [Bug 1578454],
	found by mjanssen.

2006-10-16  Andreas Kupries  <andreask@activestate.com>

	* generic/tclBasic.c: Moved TIP#219 cleanup to DeleteInterpProc.

2006-10-16  Daniel Steffen  <das@users.sourceforge.net>

	* changes: updates for 8.5a5 release.

	* unix/tclUnixThrd.c (TclpThreadGetStackSize): Darwin: fix for main
	thread, where pthread_get_stacksize_np() returns incorrect info.

	* macosx/GNUmakefile: don't redo prebinding of non-prebound binaires.

2006-10-16  Don Porter	<dgp@users.sourceforge.net>

	* generic/tclPkg.c (ExactRequirement):	Plugged memory leak. Also
	changed Tcl_Alloc()/Tcl_Free() calls to ckalloc()/ckfree() for easier
	memory debugging in the future. [Bug 1568373]

	* library/tcltest/tcltest.tcl:	Revise tcltest bump to 2.3a1.
	* library/tcltest/pkgIndex.tcl: This permits more features to be
	* unix/Makefile.in:	added to tcltest before we reach version 2.3.0
	* win/Makefile.in:	best timed to match the release of Tcl 8.5.0.
	* win/makefile.vc:	This also serves as a demo of TIP 268 features

2006-10-13  Colin McCormack <coldstore@users.sf.net>

	* win/tclWinFile.c: corrected erroneous attempt to protect against
	NULL return from Tcl_FSGetNormalizedPath per [Bug 1548263] causing
	[Bug 1575837].
	* win/tclWinFile.c: alfredd supplied patch to fix [Bug 1575837]

2006-10-13  Daniel Steffen  <das@users.sourceforge.net>

	* unix/tclUnixThrd.c (TclpThreadGetStackSize): on Darwin, use
	* unix/tcl.m4: pthread_get_stacksize_np() API to get thread stack size
	* unix/configure: autoconf-2.59
	* unix/tclConfig.h.in: autoheader-2.59

2006-10-12  Miguel Sofer  <msofer@users.sf.net>

	* generic/tclInterp.c (ApplyObjCmd):
	* tests/interp.test (interp-14.5-10): made [interp alias] use the
	ensemble rewrite machinery to produce better error messages [Bug
	1576006]

2006-10-12  David Gravereaux <davygrvy@pobox.com>

	* win/nmakehlp.c: Replaced all wnsprintf() calls with snprintf().
	wnsprintf was not in my shwlapi header file (VC++6)

2006-10-11  Don Porter	<dgp@users.sourceforge.net>

	* generic/tclPkg.c (Tcl_PackageRequireEx):	Corrected crash when
	argument version=NULL passed in.

2006-10-10  Don Porter	<dgp@users.sourceforge.net>

	* changes:	Updates for 8.5a5 release.

	* generic/tclNamespace.c (TclTeardownNamespace):  After the
	commandPathSourceList of a namespace is cleared, set the
	commandPathSourceList to NULL so we don't try to walk the list a
	second time, possibly after it is freed. [Bug 1566526]
	* tests/namespace.test (namespace-51.16):	Added test.

2006-10-09  Miguel Sofer  <msofer@users.sf.net>

	* doc/UpVar.3: brough the docs in accordance to the code. Ever since
	8.0, Tcl_UpVar(2)? accepts TCL_NAMESPACE_ONLY as a flag value, and
	var-3.4 tests for proper behaviour. The docs only allowed 0 and
	TCL_GLOBAL_ONLY. [Bug 1574099]

2006-10-09  Miguel Sofer  <msofer@users.sf.net>

	* tests/*.test: updated all tests to refer explicitly to the global
	variables ::errorInfo, ::errorCode, ::env and ::tcl_platform: many
	were relying on the alternative lookup in the global namespace, that
	feature is tested specifically in namespace and variable tests.

	The modified testfiles are: apply.test, basic.test, case.test,
	cmdIL.test, cmdMZ.test, compExpr-old.test, error.test, eval.test,
	event.test, expr.test, fileSystem.test, for.test, http.test, if.test,
	incr-old.test, incr.test, interp.test, io.test, ioCmd.test, load.test,
	misc.test, namespace.test, parse.test, parseOld.test, pkg.test,
	proc-old.test, set.test, switch.test, tcltest.test, thread.test,
	var.test, while-old.test, while.test.

2006-10-06  Pat Thoyts	<patthoyts@users.sourceforge.net>

	* win/rules.vc: [Bug 1571954] avoid /RTCc flag with MSVC8

2006-10-06  Pat Thoyts	<patthoyts@users.sourceforge.net>

	* doc/binary.n:	       TIP #275: Support unsigned values in binary
	* generic/tclBinary.c: command. Tests and documentation updated.
	* tests/binary.test:

2006-10-05  Andreas Kupries  <andreask@activestate.com>

	* library/tm.tcl: Fixed bug in TIP #189 implementation, now allowing
	'_' in module names.

2006-10-05  Jeff Hobbs	<jeffh@ActiveState.com>

	* library/http/http.tcl (http::geturl): only do geturl url rfc 3986
	validity checking if $::http::strict is true (default true for 8.5).
	[Bug 1560506]

	* generic/tcl.h: note limitation on changing Tcl_UniChar size
	* generic/tclEncoding.c (UtfToUnicodeProc, UnicodeToUtfProc):
	* tests/encoding.test (encoding-16.1): fix alignment issues in
	unicode <> utf conversion procs. [Bug 1122671]

2006-10-05  Miguel Sofer  <msofer@users.sf.net>

	* generic/tclVar.c (Tcl_LappendObjCmd):
	* tests/append.test(4.21-22): fix for longstanding [Bug 1570718],
	lappending nothing to non-list. Reported by lvirden

2006-10-04  Kevin B. Kenny  <kennykb@acm.org>

	* tzdata/: Olson's tzdata2006m.

2006-10-01  Kevin B. Kenny  <kennykb@acm.org>

	* tests/clock.test (clock-49.2): Removed a locale dependency that
	caused a spurious failure in the German locale. [Bug 1567956]

2006-10-01  Miguel Sofer  <msofer@users.sf.net>

	* doc/Eval.3 (TclEvalObjv): added note on refCount management for the
	elements of objv. [Bug 730244]

2006-10-01  Pat Thoyts	<patthoyts@users.sourceforge.net>

	* win/tclWinFile.c: Handle possible missing define.

	* win/tclWinFile.c (TclpUtime): [Bug 1420432] file mtime fails for
	* tests/cmdAH.test:		directories on windows

	* tests/winFile.test: Handle Msys environment a little differently in
	getuser function. [Bug 1567956]

2006-09-30  Miguel Sofer  <msofer@users.sf.net>

	* generic/tclUtil.c (Tcl_SplitList): optimisation, [Patch 1344747] by
	dgp.

	* generic/tclInt.decls:
	* generic/tclInt.h:
	* generic/tclIntDecls.h:
	* generic/tclObj.c:
	* generic/tclStubInit.c: added an internal function TclObjBeingDeleted
	to provide info as to the reason for the loss of an internal rep. [FR
	1512138]

	* generic/tclCompile.c:
	* generic/tclHistory.c:
	* generic/tclInt.h:
	* generic/tclProc.c: made Tcl_RecordAndEvalObj not call "history" if
	it has been redefined to an empty proc, in order to reduce the noise
	when debugging [FR 1190441]. Moved TclCompileNoOp from tclProc.c to
	tclCompile.c

2006-09-28  Andreas Kupries  <andreask@activestate.com>

	* generic/tclPkg.c (CompareVersions): Bugfix. Check string lengths
	* tests/pkg.test: before comparison. The shorter string is the smaller
	number. Added testcases as well. Interestingly all existing test cases
	for vcompare compared numbers of the same length with each other. [Bug
	1563836]

2006-09-28  Miguel Sofer  <msofer@users.sf.net>

	* generic/tclIO.c (Tcl_GetsObj): added two test'n'panic guards for
	possible NULL derefs, [Bug 1566382] and coverity #33.

2006-09-27  Don Porter	<dgp@users.sourceforge.net>

	* generic/tclExecute.c: Corrected error in INST_LSHIFT in the
	* tests/expr.test:	calculation done to determine whether a shift
	in the (long int) type is possible. The calculation had literal value
	"1" where it needed a value "1L" to compute the correct result. Error
	detected via testing with the math::bigfloat package [Bug 1567222]

	* generic/tclPkg.c (CompareVersion):	Flatten strcmp() results to
	{-1, 0, 1} to match expectations of CompareVersion() callers.

2006-09-27  Miguel Sofer  <msofer@users.sf.net>

	* generic/regc_color.c (singleton):
	* generic/regc_cvec.c (addmcce):
	* generic/regcomp.c (compile, dovec): the static function addmcce does
	nothing when called with two NULL pointers; the only call is by
	compile with two NULL pointers (regcomp.c #includes regc_cvec.c).
	Large parts (all?) the code for mcce (multi character collating
	element) that we do not use is ifdef'ed out with the macro
	REGEXP_MCCE_ENABLE.
	This silences coverity bugs 7, 16, 80

	* generic/regc_color.c (uncolorchain):
	* generic/regc_nfa.c (freearc): changed tests and asserts to
	equivalent formulation, designed to avoid an explicit comparison to
	NULL and satisfy coverity that 6 and 9 are not bugs.

2006-09-27  Andreas Kupries  <andreask@activestate.com>

	* tests/pkg.test: Added test for version comparison at the 32bit
	boundary. [Bug 1563836]

	* generic/tclPkg.c: Rewrote CompareVersion to perform string
	comparison instead of numeric. This breaks through the 32bit limit on
	version numbers. See code for details (handling of leading zeros,
	signs, etc.). un-CONSTed some arguments of CompareVersions,
	RequirementSatisfied, and AllRequirementsSatisfied. The new compare
	modifies the string (temporary string terminators). All callers use
	heap-allocated ver-intreps, so we are good with that. [Bug 1563836]

2006-09-27  Miguel Sofer  <msofer@users.sf.net>

	* generic/tclFileName.c (TclGlob): added a panic for a call with
	TCL_GLOBMODE_TAILS and pathPrefix==NULL. This would cause a segfault,
	as found by coverity #26.

2006-09-26  Kevin B. Kenny  <kennykb@acm.org>

	* doc/Encoding.3:	 Added covariant 'const' qualifier for the
	* generic/tcl.decls:	 Tcl_EncodingType argument to
	* generic/tclEncoding.c: Tcl_CreateEncoding. [Further TIP#27 work.]
	* generic/tclDecls.h:	 Reran 'make genstubs'.

2006-09-26  Pat Thoyts	<patthoyts@users.sourceforge.net>

	* win/makefile.vc:  Additional compiler flags and amd64 support.
	* win/nmakehlp.c:
	* win/rules.vc:

2006-09-26  Don Porter	<dgp@users.sourceforge.net>

	* generic/tcl.h:	As 2006-09-22 commit from Donal K. Fellows
	demonstrates, "#define NULL 0" is just wrong, and as a quotable chat
	figure observed, "If NULL isn't defined, we're not using a C compiler"
	Improper fallback definition of NULL removed.

2006-09-25  Pat Thoyts	<patthoyts@users.sourceforge.net>

	* generic/tcl.h:	More fixing which struct stat to refer to.
	* generic/tclGetDate.y: Some casts from time_t to int required.
	* generic/tclTimer.c:	Tcl_Time structure members are longs.
	* win/makefile.vc:	Support for varying compiler options
	* win/rules.vc:		and build to platform-specific subdirs.

2006-09-25  Andreas Kupries  <andreask@activestate.com>

	* generic/tclIO.c (Tcl_StackChannel): Fixed [Bug 1564642], aka
	coverity #51. Extended loop condition, added checking for NULL to
	prevent seg.fault.

2006-09-25  Andreas Kupries  <andreask@activestate.com>

	* doc/package.n: Fixed nits reported by Daniel Steffen in the TIP#268
	changes.

2006-09-25  Kevin B. Kenny  <kennykb@acm.org>

	* generic/tclNotify.c (Tcl_DeleteEvents): Simplified the code in hopes
	of making the invariants clearer and proving to Coverity that the
	event queue memory is managed correctly.

2006-09-25  Donal K. Fellows  <dkf@users.sf.net>

	* generic/tclNotify.c (Tcl_DeleteEvents): Make it clear what happens
	when the event queue is mismanaged. [Bug 1564677], coverity bug #10.

2006-09-24  Miguel Sofer  <msofer@users.sf.net>

	* generic/tclParse.c (Tcl_ParseCommand): also return an error if
	start==NULL and numBytes<0. This is coverity's bug #20

	* generic/tclStringObj.c (STRING_SIZE): fix allocation for 0-length
	strings. This is coverity's bugs #54-5

2006-09-22  Andreas Kupries  <andreask@activestate.com>

	* generic/tclInt.h: Moved TIP#268's field 'packagePrefer' to the end
	of the structure, for better backward compatibility.

2006-09-22  Andreas Kupries  <andreask@activestate.com>

	TIP#268 IMPLEMENTATION

	* generic/tclDecls.h:	 Regenerated from tcl.decls.
	* generic/tclStubInit.c:

	* doc/PkgRequire.3: Documentation of extended API, extended testsuite.
	* doc/package.n:
	* tests/pkg.test:

	* generic/tcl.decls: Implementation.
	* generic/tclBasic.c:
	* generic/tclConfig.c:
	* generic/tclInt.h:
	* generic/tclPkg.c:
	* generic/tclTest.c:
	* generic/tclTomMathInterface.c:
	* library/init.tcl:
	* library/package.tcl:
	* library/tm.tcl:

2006-09-22  Donal K. Fellows  <donal.k.fellows@man.ac.uk>

	* generic/tclThreadTest.c (TclCreateThread): Use NULL instead of 0 as
	end-of-strings marker to Tcl_AppendResult; the difference matters on
	64-bit machines. [Bug 1562528]

2006-09-21  Don Porter	<dgp@users.sourceforge.net>

	* generic/tclUtil.c:	Dropped ParseInteger() routine. TclParseNumber
	covers the task just fine.

2006-09-19  Donal K. Fellows  <dkf@users.sf.net>

	* generic/tclEvent.c (Tcl_VwaitObjCmd): Rewrite so that an exceeded
	limit trapped in a vwait cannot cause a dangerous dangling trace.

2006-09-19  Don Porter	<dgp@users.sourceforge.net>

	* generic/tclExecute.c (INST_EXPON):	Native type overflow detection
	* tests/expr.test:	was completely broken. Falling back on use of
	bignums for all non-trivial ** calculations until
	native-type-constrained special cases can be done carefully and
	correctly. [Bug 1561260]

2006-09-15  Jeff Hobbs	<jeffh@ActiveState.com>

	* library/http/http.tcl:      Change " " -> "+" url encoding mapping
	* library/http/pkgIndex.tcl:  to " " -> "%20" as per RFC 3986.
	* tests/http.test (http-5.1): bump http to 2.5.3
	* unix/Makefile.in:
	* win/Makefile.in:

2006-09-12  Andreas Kupries  <andreask@activestate.com>

	* unix/configure.in (HAVE_MTSAFE_GETHOST*): Modified to recognize
	HP-UX 11.00 and beyond as having mt-safe implementations of the
	gethost functions.
	* unix/configure: Regenerated, using autoconf 2.59

	* unix/tclUnixCompat.c (PadBuffer): Fixed bug in calculation of the
	increment needed to align the pointer, and added documentation
	explaining why the macro is implemented as it is.

2006-09-11  Pat Thoyts	<patthoyts@users.sourceforge.net>

	* win/rules.vc:	   Updated to install http, tcltest and msgcat as
	* win/makefile.vc: Tcl Modules (as per Makefile.in).
	* win/makefile.vc: Added tommath_(super)class headers.

2006-09-11  Andreas Kupries  <andreask@activestate.com>

	* unix/Makefile.in (install-libraries): Fixed typo tcltest 2.3.9 ->
	2.3.0.

2006-09-11  Daniel Steffen  <das@users.sourceforge.net>

	* unix/tclUnixCompat.c: make compatLock static and only declare it
	when it will actually be used; #ifdef parts of TSD that are not always
	needed; adjust #ifdefs to cover all possible cases; fix whitespace.

2006-09-11  Andreas Kupries  <andreask@activestate.com>

	* tests/msgcat.test: Bumped version in auxiliary files as well.
	* doc/msgcat.n:

2006-09-11  Kevin B. Kenny  <kennykb@acm.org>

	* unix/Makefile.in:	Bumped msgcat version to 1.4.2 to be
	* win/Makefile.in:	consistent with dgp's commits of 2006-09-10.

2006-09-11  Don Porter	<dgp@users.sourceforge.net>

	* library/msgcat/msgcat.tcl:	Removed some unneeded [uplevel]s.

2006-09-10  Don Porter	<dgp@users.sourceforge.net>

	* generic/tclExecute.c:		Corrected INST_EXPON flaw that treated
	* tests/expr.test:		$x**1 as $x**3. [Bug 1555371]

	* doc/tcltest.n:		Bump to version tcltest 2.3.0 to
	* library/tcltest/pkgIndex.tcl: account for new "-verbose line"
	* library/tcltest/tcltest.tcl:	feature.
	* unix/Makefile.in:
	* win/Makefile.in:
	* win/makefile.bc:
	* win/makefile.vc:

	* library/msgcat/msgcat.tcl:	Bump to version msgcat 1.4.2 to
	* library/msgcat/pkgIndex.tcl:	account for modifications.

2006-09-10  Daniel Steffen  <das@users.sourceforge.net>

	* library/msgcat/msgcat.tcl (msgcat::Init): on Darwin, add fallback of
	* tests/msgcat.test:			    default msgcat locale to
	* unix/tclUnixInit.c (TclpSetVariables):    current CFLocale
	identifier if available (via private ::tcl::mac::locale global, set at
	interp init when on Mac OS X 10.3 or later with CoreFoundation).

	* library/tcltest/tcltest.tcl: add 'line' verbose level: prints source
	* doc/tcltest.n:	       file line information of failing tests.

	* macosx/Tcl.xcodeproj/project.pbxproj: add new tclUnixCompat.c file;
	revise tests target to use new tcltest 'line' verbose level.

	* unix/configure.in: add descriptions to new AC_DEFINEs for MT-safe.
	* unix/tcl.m4: add caching to new SC_TCL_* macros for MT-safe wrappers
	* unix/configure: autoconf-2.59
	* unix/tclConfig.h.in: autoheader-2.59

2006-09-08  Zoran Vasiljevic <vasiljevic@users.sourceforge.net>

	* unix/tclUnixCompat.c: Added fallback to gethostbyname() and
	gethostbyaddr() if the implementation is known to be MT-safe
	(currently for Darwin 6 or later only).

	* unix/configure.in: Assume gethostbyname() and gethostbyaddr() are
	MT-safe starting with Darwin 6 (Mac OSX 10.2).

	* unix/configure: Regenerated with autoconf V2.59

2006-09-08  Andreas Kupries  <andreask@activestate.com>

	* unix/tclUnixCompat.c: Fixed conditions for CopyArray/CopyString, and
	CopyHostent. Also fixed bad var names in TclpGetHostByName.

2006-09-07  Zoran Vasiljevic <vasiljevic@users.sourceforge.net>

	* unix/tclUnixCompat.c: Added fallback to MT-unsafe library calls if
	TCL_THREADS is not defined.
	Fixed alignment of arrays copied by CopyArray() to be on the
	sizeof(char *) boundary.

2006-09-07  Zoran Vasiljevic <vasiljevic@users.sourceforge.net>

	* unix/tclUnixChan.c:	Rewritten MT-safe wrappers to return ptrs to
	* unix/tclUnixCompat.c: TSD storage making them all look like their
	* unix/tclUnixFCmd.c:	MT-unsafe pendants API-wise.
	* unix/tclUnixPort.h:
	* unix/tclUnixSock.c:

2006-09-06  Zoran Vasiljevic <vasiljevic@users.sourceforge.net>

	* unix/tclUnixChan.c: Added TCL_THREADS ifdef'ed usage of MT-safe
	* unix/tclUnixFCmd.c: calls like: getpwuid, getpwnam, getgrgid,
	* unix/tclUnixSock.c: getgrnam, gethostbyname and gethostbyaddr.
	* unix/tclUnixPort.h: See [Bug 999544]
	* unix/Makefile.in:
	* unix/configure.in:
	* unix/tcl.m4:
	* unix/configure: Regenerated.

	* unix/tclUnixCompat.c: New file containing MT-safe implementation of
	some library calls.

2006-09-04  Don Porter	<dgp@users.sourceforge.net>

	* generic/tclCompExpr.c:	Removed much complexity that is no
	longer needed.

	* tests/main.text (Tcl_Main-4.4):	Test corrected to not be
	timing sensitive to the Bug 1481986 fix. [Bug 1550858]

2006-09-04  Jeff Hobbs	<jeffh@ActiveState.com>

	* doc/package.n: correct package example

2006-08-31  Don Porter	<dgp@users.sourceforge.net>

	* generic/tclCompExpr.c:	Corrected flawed logic for disabling
	the INST_TRY_CVT_TO_NUMERIC instruction at the end of an expression
	when function arguments contain operators. [Bug 1541274]

	* tests/expr-old.test:	The remaining failing tests reported in
	* tests/expr.test:	[Bug 1381715] are all new in Tcl 8.5, so
	there's really no issue of compatibility with Tcl 8.4 result to deal
	with. Fixed by updating tests to expect 8.5 results.

2006-08-29  Don Porter	<dgp@users.sourceforge.net>

	* generic/tclParseExpr.c:	Dropped the old expr parser.

2006-08-30  Jeff Hobbs	<jeffh@ActiveState.com>

	* generic/tclBasic.c (Tcl_CreateInterp): init iPtr->threadId

	* win/tclWinChan.c [Bug 819667] Improve logic for identifying COM
	ports.

	* generic/tclIOGT.c (ExecuteCallback):
	* generic/tclPkg.c (Tcl_PkgRequireEx): replace Tcl_GlobalEval(Obj)
	with more efficient Tcl_Eval(Obj)Ex

	* unix/Makefile.in (valgrindshell): add valgrindshell target and
	update default VALGRINDARGS. User can override, or add to it with
	VALGRIND_OPTS env var.

	* generic/tclFileName.c (DoGlob): match incrs with decrs.

2006-08-29  Don Porter	<dgp@users.sourceforge.net>

	* generic/tclParseExpr.c:	Use the "parent" field of orphan
	ExprNodes to store the closure of left pointers. This lets us avoid
	repeated re-scanning leftward for the left boundary of subexpressions,
	which in worst case led to near O(N^2) runtime.

2006-08-29  Joe Mistachkin  <joe@mistachkin.com>

	* unix/tclUnixInit.c: Fixed the issue (typo) that was causing
	* unix/tclUnixThrd.c (TclpThreadGetStackSize): stack.test to fail on
	FreeBSD (and possibly other Unix platforms).

2006-08-29  Colin McCormack  <coldstore@users.sourceforge.net>

	* generic/tclIOUtil.c:	Added test for NULL return from
	* generic/tclPathObj.c: Tcl_FSGetNormalizedPath which was causing
	* unix/tclUnixFile.c:	segv's per [Bug 1548263]
	* win/tclWinFCmd.c:
	* win/tclWinFile.c:

2006-08-28  Kevin B. Kenny  <kennykb@acm.org>

	* library/tzdata/America/Havana:      Regenerated from Olson's
	* library/tzdata/America/Tegucigalpa: tzdata2006k.
	* library/tzdata/Asia/Gaza:

2006-08-28  Don Porter	<dgp@users.sourceforge.net>

	* generic/tclStringObj.c:	Revised ObjPrintfVA to take care to
	* generic/tclParseExpr.c:	copy only whole characters when doing
	%s formatting. This relieves callers of TclObjPrintf() and
	TclFormatToErrorInfo() from needing to fix arguments to character
	boundaries. Tcl_ParseExpr() simplified by taking advantage. [Bug
	1547786]

	* generic/tclStringObj.c:	Corrected TclFormatObj's failure to
	count up the number of arguments required by examining the format
	string. [Bug 1547681]

2006-08-27  Joe Mistachkin  <joe@mistachkin.com>

	* generic/tclClock.c (ClockClicksObjCmd): Fix nested macro breakage
	with TCL_MEM_DEBUG enabled. [Bug 1547662]

2006-08-26  Miguel Sofer  <msofer@users.sf.net>

	* doc/namespace.n:
	* generic/tclNamesp.c:
	* tests/upvar.test: bugfix, docs clarification and new tests for
	[namespace upvar] as follow up to [Bug 1546833], reported by Will
	Duquette.

2006-08-24  Kevin B. Kenny  <kennykb@acm.org>

	* library/tzdata: Regenerated, including several new files, from
	Olson's tzdata2006j.
	* library/clock.tcl:
	* tests/clock.test: Removed an early testing hack that allowed loading
	'registry' from the build tree rather than an installed one. This is a
	workaround for [Bug 15232730], which remains open because it's a
	symptom of a deeper underlying problem.

2006-08-23  Don Porter	<dgp@users.sourceforge.net>

	* generic/tclParseExpr.c:	Minimal collection of new tests
	* tests/parseExpr.test:		testing the error messages of the new
	expr parser. Several bug fixes and code simplifications that appeared
	during that effort.

2006-08-21  Don Porter	<dgp@users.sourceforge.net>

	* generic/tclIOUtil.c:	Revisions to complete the thread finalization
	of the cwdPathPtr. [Bug 1536142]

	* generic/tclParseExpr.c:	Revised mistaken call to
	TclCheckBadOctal(), so both [expr 08] and [expr 08z] have same
	additional info in error message.

	* tests/compExpr-old.test:	Update existing tests to not fail with
	* tests/compExpr.test:		the new expr parser.
	* tests/compile.test:
	* tests/expr-old.test:
	* tests/expr.test:
	* tests/for.test:
	* tests/if.test:
	* tests/parseExpr.test:
	* tests/while.test:

2006-08-21  Donal K. Fellows  <donal.k.fellows@manchester.ac.uk>

	* win/Makefile.in (gdb): Make this target work so that debugging an
	msys build is possible.

2006-08-21  Daniel Steffen  <das@users.sourceforge.net>

	* macosx/tclMacOSXNotify.c (Tcl_WaitForEvent): if the run loop is
	already running (e.g. if Tcl_WaitForEvent was called recursively),
	re-run it in a custom run loop mode containing only the source for the
	notifier thread, otherwise wakeups from other sources added to the
	common run loop modes might get lost.

	* unix/tclUnixNotfy.c (Tcl_WaitForEvent): on 64-bit Darwin,
	pthread_cond_timedwait() appears to have a bug that causes it to wait
	forever when passed an absolute time which has already been exceeded
	by the system time; as a workaround, when given a very brief timeout,
	just do a poll on that platform. [Bug 1457797]

	* generic/tclClock.c (ClockClicksObjCmd): add support for Darwin
	* generic/tclCmdMZ.c (Tcl_TimeObjCmd):	  nanosecond resolution timer
	* generic/tclInt.h:			  to [clock clicks] and [time]
	* unix/configure.in (Darwin):		  when TCL_WIDE_CLICKS defined
	* unix/tclUnixTime.c (TclpGetWideClicks, TclpWideClicksToNanoseconds):
	* unix/configure: autoconf-2.59
	* unix/tclConfig.h.in: autoheader-2.59

	* unix/tclUnixPort.h (Darwin): override potentially faulty configure
	detection of termios availability in all cases, since termios is known
	to be present on all Mac OS X releases since 10.0. [Bug 497147]

2006-08-18  Daniel Steffen  <das@users.sourceforge.net>

	* unix/tcl.m4 (Darwin): add support for --enable-64bit on x86_64, for
	universal builds including x86_64, for 64-bit CoreFoundation on
	Leopard and for use of -mmacosx-version-min instead of
	MACOSX_DEPLOYMENT_TARGET
	* unix/configure: autoconf-2.59
	* unix/tclConfig.h.in: autoheader-2.59

	* generic/tcl.h:	  add fixes for building on Leopard and
	* unix/tclUnixPort.h:	  support for 64-bit CoreFoundation on Leopard
	* macosx/tclMacOSXFCmd.c:

	* unix/tclUnixPort.h: on Darwin x86_64, disable use of vfork as it
	causes execve to fail intermittently. (rdar://4685553)

	* generic/tclTomMath.h: on Darwin 64-bit, for now disable use of
	128-bit arithmetic through __attribute__ ((mode(TI))), as it leads to
	link errors due to missing fallbacks. (rdar://4685527)

	* macosx/Tcl.xcodeproj/project.pbxproj: add x86_64 to universal build,
	switch native release targets to use DWARF with dSYM, Xcode 3.0
	changes
	* macosx/README: updates for x86_64 and Xcode 2.4.

	* macosx/Tcl.xcodeproj/default.pbxuser: add test suite target that
	* macosx/Tcl.xcodeproj/project.pbxproj: runs the tcl test suite at
	build time and shows clickable test suite errors in the GUI build
	window.

	* tests/macOSXFCmd.test: fix use of deprecated resource fork paths.

	* unix/tclUnixInit.c (TclpInitLibraryPath): move code that is only
	needed when TCL_LIBRARY is defined to run only in that case.

	* generic/tclLink.c (LinkTraceProc): fix 64-bit signed-with-unsigned
	comparison warning from gcc4 -Wextra.

	* unix/tclUnixChan.c (TclUnixWaitForFile): with timeout < 0, if
	select() returns early (e.g. due to a signal), call it again instead
	of returning a timeout result. Fixes intermittent event-13.8 failures.

2006-08-17  Don Porter	<dgp@users.sourceforge.net>

	* generic/tclCompile.c:		Revised the new set of expression
	* generic/tclParseExpr.c:	parse error messages.

2006-08-16  Don Porter	<dgp@users.sourceforge.net>

	* generic/tclParseExpr.c:	Replace PrecedenceOf() function with
	prec[] static array.

2006-08-14  Donal K. Fellows  <donal.k.fellows@manchester.ac.uk>

	* library/clock.tcl (::tcl::clock::add): Added missing braces to
	clockval validation code. Pointed out on comp.lang.tcl.

2006-08-11  Donal K. Fellows  <donal.k.fellows@manchester.ac.uk>

	* generic/tclNamesp.c: Improvements in buffer management to make
	namespace creation faster. Plus selected other minor improvements to
	code quality. [Patch 1352382]

2006-08-10  Donal K. Fellows  <donal.k.fellows@manchester.ac.uk>

	Misc patches to make code more efficient. [Bug 1530474] (afredd)
	* generic/*.c, macosx/tclMacOSXNotify.c, unix/tclUnixNotfy.c,
	* win/tclWinThrd.c: Tidy up invokations of Tcl_Panic() to promote
	string constant sharing and consistent style.
	* generic/tclBasic.c (Tcl_CreateInterp): More efficient handling of
	* generic/tclClock.c (TclClockInit):	 registration of commands not
						 in global namespace.
	* generic/tclVar.c (Tcl_UnsetObjCmd): Remove unreachable clause.

2006-08-09  Don Porter	<dgp@users.sourceforge.net>

	* generic/tclEncoding.c:	Replace buffer copy in for loop with
	call to memcpy(). Thanks to afredd. [Patch 1530262]

2006-08-09  Donal K. Fellows  <donal.k.fellows@manchester.ac.uk>

	* generic/tclCmdIL.c (Tcl_LassignObjCmd): Make the wrong#args message
	a bit more consistent with those used elsewhere. [Bug 1534628]

	* generic/tclDictObj.c (DictForCmd): Stop crash when attempting to
	iterate over an invalid dictionary. [Bug 1531184]

	* doc/ParseCmd.3, doc/expr.n, doc/set.n, doc/subst.n, doc/switch.n:
	* doc/tclvars.n: Ensure that uses of [expr] in documentation examples
	are also good style (with braces) unless otherwise necessary. [Bug
	1526581]

2006-08-03  Daniel Steffen  <das@users.sourceforge.net>

	* unix/tclUnixPipe.c (TclpCreateProcess): for USE_VFORK: ensure
	standard channels are initialized before vfork() so that the child
	doesn't potentially corrupt global state in the parent's address space

	* tests/compExpr-old.test: add 'oldExprParser' constraint to all tests
	* tests/compExpr.test:	   that depend on the exact format of the
	* tests/compile.test:	   error messages of the pre-2006-07-05
	* tests/expr-old.test:	   expression parser. The constraint is on by
	* tests/expr.test:	   default (i.e those tests still fail), but
	* tests/for.test:	   can be turned off by passing '-constraints
	* tests/if.test:	   newExprParser' to tcltest, which will skip
	* tests/parseExpr.test:	   the 196 failing tests in the testsuite that
	* tests/while.test:	   are caused by the new expression parser
	error messages.

2006-07-31  Kevin B. Kenny  <kennykb@acm.org>

	* generic/tclClock.c (ConvertLocalToUTCUsingC): Corrected a regression
	that caused dates before 1969 to be one day off in the :localtime time
	zone if TZ is not set. [Bug 1531530]

2006-07-30  Kevin B. Kenny  <kennykb@acm.org>

	* generic/tclClock.c (GetJulianDayFromEraYearMonthDay): Corrected
	several errors in converting dates before the Common Era [Bug 1426279]
	* library/clock.tcl: Corrected syntax errors in generated code for %EC
	%Ey, and %W format groups [Bug 1505383]. Corrected a bug in cache
	management for format strings containing [glob] metacharacters [Bug
	1494664]. Corrected several errors in formatting/scanning of years
	prior to the Common Era, and added the missing %EE format group to
	indicate the era.
	* tools/makeTestCases.tcl: Added code to make sure that %U and %V
	format groups are included in the tests. (The code depends on %U and
	%V formatting working correctly when 'makeTestCases.tcl' is run,
	rather than making a completely independent check.) Added tests for
	[glob] metacharacters in strings. Added tests for years prior to the
	Common Era.
	* tests/clock.test: Rebuilt with new test cases for all the above.

2006-07-30  Joe English	 <jenglish@users.sourceforge.net>

	* doc/AppInit.3: Fix typo [Bug 1496886]

2006-07-26  Don Porter	<dgp@users.sourceforge.net>

	* generic/tclExecute.c: Corrected flawed overflow detection in
	* tests/expr.test:	INST_EXPON that caused [expr 2**64] to return
	0 instead of the same value as [expr 1<<64].

2006-07-24  Don Porter	<dgp@users.sourceforge.net>

	* win/tclWinSock.c:	Correct un-initialized Tcl_DString. Thanks to
	afredd. [Bug 1518166]

2006-07-21  Miguel Sofer  <msofer@users.sf.net>

	* generic/tclExecute.c:
	* tests/execute.test (execute-9.1): dgp's fix for [Bug 1522803].

2006-07-20  Daniel Steffen  <das@users.sourceforge.net>

	* macosx/tclMacOSXNotify.c (Tcl_InitNotifier, Tcl_WaitForEvent):
	create notifier thread lazily upon first call to Tcl_WaitForEvent()
	rather than in Tcl_InitNotifier(). Allows calling exeve() in processes
	where the event loop has not yet been run (Darwin's execve() fails in
	processes with more than one thread), in particular allows embedders
	to call fork() followed by execve(), previously the pthread_atfork()
	child handler's call to Tcl_InitNotifier() would immediately recreate
	the notifier thread in the child after a fork.

	* macosx/tclMacOSXFCmd.c (TclMacOSXCopyFileAttributes):	   add support
	* macosx/tclMacOSXNotify.c (Tcl_InitNotifier):		   for weakly
	* unix/tclUnixInit.c (Tcl_GetEncodingNameFromEnvironment): importing
	symbols not available on OSX 10.2 or 10.3, enables binaires built on
	later OSX versions to run on earlier ones.
	* macosx/Tcl.xcodeproj/project.pbxproj: enable weak-linking; turn on
						extra warnings.
	* macosx/README: document how to enable weak-linking; cleanup.
	* unix/tclUnixPort.h: add support for weak-linking; conditionalize
	AvailabilityMacros.h inclusion; only disable realpath on 10.2 or
	earlier when threads are enabled.
	* unix/tclLoadDyld.c (TclpLoadMemoryGetBuffer): change runtime Darwin
	* unix/tclUnixInit.c (TclpInitPlatform):	release check to use
							global initialized
							once
	* unix/tclUnixFCmd.c (DoRenameFile, TclpObjNormalizePath): add runtime
	Darwin release check to determine if realpath is threadsafe.
	* unix/configure.in: add check on Darwin for compiler support of weak
	* unix/tcl.m4:	     import and for AvailabilityMacros.h header; move
	Darwin specific checks & defines that are only relevant to the tcl
	build out of tcl.m4; restrict framework option to Darwin; clean up
	quoting and help messages.
	* unix/configure: autoconf-2.59
	* unix/tclConfig.h.in: autoheader-2.59

	* generic/regc_locale.c (cclass):
	* generic/tclExecute.c (TclExecuteByteCode):
	* generic/tclIOCmd.c (Tcl_ExecObjCmd):
	* generic/tclListObj.c (NewListIntRep):
	* generic/tclObj.c (Tcl_GetLongFromObj, Tcl_GetWideIntFromObj)
	(FreeBignum, Tcl_SetBignumObj):
	* generic/tclParseExpr.c (Tcl_ParseExpr):
	* generic/tclStrToD.c (TclParseNumber):
	* generic/tclStringObj.c (TclAppendFormattedObjs):
	* unix/tclLoadDyld.c (TclpLoadMemory):
	* unix/tclUnixPipe.c (TclpCreateProcess): fix signed-with-unsigned
	comparison and other warnings from gcc4 -Wextra.

2006-07-13  Andreas Kupries <andreask@activestate.com>

	* unix/tclUnixPort.h: Added the inclusion of <AvailabilityMacros.h>.
	The missing header caused the upcoming #if conditions to wrongly
	exclude realpath, causing file normalize to ignore symbolic links in
	the path.

2006-07-11  Zoran Vasiljevic <vasiljevic@users.sourceforge.net>

	* generic/tclAsync.c: Made Tcl_AsyncDelete() more tolerant when called
	after all thread TSD has been garbage-collected.

2006-07-05  Don Porter	<dgp@users.sourceforge.net>

	* generic/tclParseExpr.c:	Completely new expression parser that
	builds a parse tree instead of operating with deep recursion. This
	corrects reports of stack-blowing crashes parsing long expressions
	[Bug 906201] and replaces a fundamentally O(N^2) algorithm with an
	O(N) one [RFE 903765]. The new parser is better able to generate error
	messages that clearly report both the nature and context of the syntax
	error [Bugs 1029267, 1381715]. For now, the code for the old parser is
	still present and can be activated with a "#define OLD_EXPR_PARSER
	1". This is for the sake of a clean implementation patch, and for ease
	of benchmarking. The new parser is non-recursive, so much lighter in
	stack consumption, but it does use more heap, so there may be cases
	where parsing of long expressions that succeeded with the old parser
	will lead to out of memory panics with the new one. There are still
	more improvements possible on that point, though significant progress
	may require changes to the Tcl_Token specifications documented for the
	public Tcl_Parse*() routines.
	***POTENTIAL INCOMPATIBILITY*** for any callers that rely on the exact
	(usually terrible) error messages generated by the old parser. This
	includes a large number of tests in the test suite.

	* generic/tclInt.h:		Replaced TclParseWhiteSpace() with
	* generic/tclParse.c:		TclParseAllWhiteSpace() which is what
	* generic/tclParseExpr.c:	all the callers really needed.
	Breaking whitespace runs at newlines is useful only to the command
	parsing function, and it can call the file scoped routine
	ParseWhiteSpace() to do that.

	* tests/expr-old.test:	Removed knownBug constraints that masked
	* tests/expr.test:	failures due to revised error messages.
	* tests/parseExpr.test:

2006-06-20  Don Porter	<dgp@users.sourceforge.net>

	* generic/tclIOUtil.c:	Changed default configuration to
	* generic/tclInt.decls: #undef USE_OBSOLETE_FS_HOOKS which disables
	* generic/tclTest.c:	access to the Tcl 8.3 internal routines for
	hooking into filesystem operations. Everyone ought to have migrated to
	Tcl_Filesystems by now.
	***POTENTIAL INCOMPATIBILITY*** for any code still stuck in the
	pre-Tcl_Filesystem era.

	* generic/tclIntDecls.h:	make genstubs
	* generic/tclStubInit.c:

	* generic/tclStrToD.c:	Removed dead code that permitted disabling of
	recognition of the new 0b and 0o numeric formats.

	* generic/tclExecute.c: Removed dead code that implemented alternative
	* generic/tclObj.c:	design where numeric values did not
	automatically narrow to the smallest Tcl_ObjType required to hold them

	* generic/tclCmdAH.c:	Removed dead code that was old implementation
	of [format].

2006-06-14  Daniel Steffen  <das@users.sourceforge.net>

	* unix/tclUnixPort.h (Darwin): support MAC_OS_X_VERSION_MAX_ALLOWED
	define from AvailabilityMacros.h: override configure detection and
	only use API available in the indicated OS version or earlier.

2006-06-14  Donal K. Fellows  <donal.k.fellows@manchester.ac.uk>

	* doc/format.n, doc/scan.n: Added examples for converting between
	characters and their numeric interpretations following user prompting.

2006-06-13  Donal K. Fellows  <dkf@users.sf.net>

	* unix/tclLoadDl.c (TclpDlopen): Workaround for a compiler bug in Sun
	Forte 6. [Bug 1503729]

2006-06-06  Don Porter	<dgp@users.sourceforge.net>

	* doc/GetStdChan.3:	Added recommendation that each call to
	Tcl_SetStdChannel() be accompanied by a call to Tcl_RegisterChannel().

2006-06-05  Donal K. Fellows  <donal.k.fellows@manchester.ac.uk>

	* doc/Alloc.3: Added documentation of promise that Tcl_Realloc(NULL,x)
	is the same as Tcl_Alloc(x), as discussed in comp.lang.tcl. Also fixed
	nonsense sentence to say something meaningful.

2006-05-29  Jeff Hobbs	<jeffh@ActiveState.com>

	* generic/tcl.h (Tcl_DecrRefCount): use if/else construct to allow
	placement in unbraced outer if/else conditions. (jcw)

2006-05-27  Daniel Steffen  <das@users.sourceforge.net>

	* macosx/tclMacOSXNotify.c: implemented pthread_atfork() handler that
	* unix/tcl.m4 (Darwin):	    recreates CoreFoundation state and
	notifier thread in the child after a fork(). Note that pthread_atfork
	is available starting with Tiger only. Because vfork() is used by the
	core on Darwin, [exec]/[open] are not affected by this fix, only
	extensions or embedders that call fork() directly (such as TclX).
	However, this only makes fork() safe from corefoundation tcl with
	--disable-threads; as on all platforms, forked children may deadlock
	in threaded tcl due to the potential for stale locked mutexes in the
	child. [Patch 923072]

	* unix/configure: autoconf-2.59
	* unix/tclConfig.h.in: autoheader-2.59

2006-05-24  Donal K. Fellows  <donal.k.fellows@manchester.ac.uk>

	* unix/tcl.m4 (SC_CONFIG_SYSTEM): Fixed quoting of command script to
	awk; it was a rarely used branch, but it was wrong. [Bug 1494160]

2006-05-23  Donal K. Fellows  <donal.k.fellows@manchester.ac.uk>

	* doc/chan.n, doc/refchan.n: Tighten up the documentation to follow a
	slightly more consistent style with regard to argument capitalization.

2006-05-13  Don Porter	<dgp@users.sourceforge.net>

	* generic/tclProc.c (ProcCompileProc): When a bump of the compile
	epoch forces the re-compile of a proc body, take care not to overwrite
	any Proc struct that may be referred to on the active call stack. This
	fixes [Bug 1482718]. Note that the fix will not be effective for code
	that calls the private routine TclProcCompileProc() directly.

2006-05-13  Daniel Steffen  <das@users.sourceforge.net>

	* generic/tclEvent.c (HandleBgErrors): fix leak. [Coverity issue 86]

2006-05-05  Don Porter	<dgp@users.sourceforge.net>

	* generic/tclMain.c (Tcl_Main):		Corrected flaw that required
	* tests/main.test: (Tcl_Main-4.5):	processing of one interactive
	command before passing control to the loop routine registered with
	Tcl_SetMainLoop(). [Bug 1481986]

2006-05-04  Don Porter	<dgp@users.sourceforge.net>

	* README:		Bump version number to 8.5a5
	* generic/tcl.h:
	* tools/tcl.wse.in:
	* unix/configure.in:
	* unix/tcl.spec:
	* win/README.binary:
	* win/configure.in:

	* unix/configure:	autoconf-2.59
	* win/configure:

	* generic/tclBasic.c (ExprSrandFunc): Restore acceptance of wide/big
	* doc/mathfunc.n: integer values by srand(). [Bug 1480509]

2006-04-26  Don Porter	<dgp@users.sourceforge.net>

	*** 8.5a4 TAGGED FOR RELEASE ***

	* changes:	Updates for another RC.

	* generic/tclBinary.c:	Revised the handling of the Q and q format
	* generic/tclInt.h:	specifiers for [binary] to account for the
	* generic/tclStrToD.c:	"middle endian" floating point format used in
	Nokia N770.

2006-04-25  Don Porter	<dgp@users.sourceforge.net>

	* doc/DoubleObj.3:	More doc updates for TIP 237.
	* doc/expr.n:
	* doc/format.n:
	* doc/mathfunc.n:
	* doc/scan.n:
	* doc/string.n:

	* generic/tclScan.c:	[scan $s %u] is documented to accept only
	* tests/scan.test:	decimal formatted integers. Fixed to match.

2006-04-19  Kevin B. Kenny  <kennykb@acm.org>

	* generic/tclStrToD.c: Added code to support the "middle endian"
	floating point format used in the Nokia N770's software-based floating
	point. Thanks to Bruce Johnson for reporting this bug, originally on
	http://wiki.tcl.tk/15408.
	* library/clock.tcl: Fixed a bug with Daylight Saving Time and Posix
	time zone specifiers reported by Martin Lemburg in
	http://groups.google.com/group/comp.lang.tcl/browse_thread/thread/9a8b15a4dfc0b7a0
	(and not at SourceForge).
	* tests/clock.test: Added test case for the above bug.

2006-04-18  Donal K. Fellows  <dkf@users.sf.net>

	* doc/IntObj.3: Minor review fixes, including better documentation of
	the behaviour of Tcl_GetBignumAndClearObj.

2006-04-17  Don Porter	<dgp@users.sourceforge.net>

	* doc/IntObj.3: Documentation changes to account for TIP 237 changes.
	* doc/Object.3: [Bug 1446971]

2006-04-12  Donal K. Fellows  <donal.k.fellows@manchester.ac.uk>

	* generic/regc_locale.c (cclass): Redefined the meaning of [:print:]
	to be exactly UNICODE letters, numbers, punctuation, symbols and
	spaces (*not* whitespace). [Bug 1376892]

2006-04-11  Don Porter	<dgp@users.sourceforge.net>

	* generic/tclTrace.c:	Stop some interference between enter traces
	* tests/trace.test:	and enterstep traces. [Bug 1458266]

2006-04-07  Don Porter	<dgp@users.sourceforge.net>

	* generic/tclPathObj.c: Yet another revised fix for the [Bug 1379287]
	* tests/fileSystem.test:	family of path normalization bugs.

2006-04-06  Jeff Hobbs	<jeffh@ActiveState.com>

	* generic/tclRegexp.c (FinalizeRegexp): full reset data to indicate
	readiness for reinitialization.

2006-04-06  Don Porter	<dgp@users.sourceforge.net>

	* generic/tclIndexObj.c (Tcl_GetIndexFromObjStruct):	It seems there
	* tests/indexObj.test:	are extensions that rely on the prior behavior
	* doc/GetIndex.3:	that the empty string cannot succeed as a
	unique prefix matcher, so I'm restoring Donal Fellows's solution.
	Added mention of this detail to the documentation. [Bug 1464039]

	* tests/compExpr-old.test:	Updated testmathfunctions constraint
	* tests/compExpr.test:		to post-TIP-232 world.
	* tests/expr-old.test:
	* tests/expr.test:
	* tests/info.test:

	* tests/indexObj.test:	Corrected other test errors revealed by
	* tests/upvar.test:	testing outside the tcltest application.

	* generic/tclPathObj.c: Revised fix for the [Bug 1379287] family of
	path normalization bugs.

2006-04-06  Daniel Steffen  <das@users.sourceforge.net>

	* unix/tcl.m4: removed TCL_IO_TRACK_OS_FOR_DRIVER_WITH_BAD_BLOCKING
	define on Darwin. [Bug 1457515]
	* unix/configure: autoconf-2.59
	* unix/tclConfig.h.in: autoheader-2.59

2006-04-05  Don Porter	<dgp@users.sourceforge.net>

	* win/tclWinInit.c:	More careful calls to Tcl_DStringSetLength()
	* win/tclWinSock.c:	to avoid creating invalid DString states. Bump
	* win/tclWinDde.c:	to version 1.3.2. [RFE 1366195]
	* library/dde/pkgIndex.tcl:

	* library/reg/pkgIndex.tcl:	Bump to registry 1.2 because
	* win/tclWinReg.c:	Registry_Unload() is a new public routine
	* win/Makefile.in:	compared to the 1.1.* releases.

	* win/configure.in:	Bump package version numbers.
	* win/configure:	autoconf 2.59

2006-04-05  Donal K. Fellows  <donal.k.fellows@manchester.ac.uk>

	* generic/tclIndexObj.c (Tcl_GetIndexFromObjStruct): Allow empty
	strings to be matched by the Tcl_GetIndexFromObj machinery, in the
	same manner as any other key. [Bug 1464039]

2006-04-03  Andreas Kupries <andreask@activestate.com>

	* generic/tclIO.c (ReadChars): Added check, panic and commentary to a
	piece of code which relies on BUFFER_PADDING to create enough space at
	the beginning of each buffer for the insertion of partial multibyte
	data at the beginning of a buffer. Commentary explains why this code
	is OK, and the panic is as a precaution if someone twiddled the
	BUFFER_PADDING into uselessness.

	* generic/tclIO.c (ReadChars): Temporarily suppress the use of
	TCL_ENCODING_END set when EOF was reached while the buffer we are
	converting is not truly the last buffer in the queue. Together with
	the Utf bug below it was possible to completely wreck the buffer data
	structures, eventually crashing Tcl. [Bug 1462248]

	* generic/tclEncoding.c (UtfToUtfProc): Stop accessing memory beyond
	the end of the input buffer when TCL_ENCODING_END is set and the last
	bytes of the buffer start a multi-byte sequence. This bug contributed
	to [Bug 1462248].

2006-03-30  Miguel Sofer  <msofer@users.sf.net>

	* generic/tclExecute.c: remove unused var and silence gcc warning

2006-03-29  Jeff Hobbs	<jeffh@ActiveState.com>

	* win/Makefile.in: convert _NATIVE paths to use / to avoid ".\"
	path-as-escape issue.

2006-03-29  Don Porter	<dgp@users.sourceforge.net>

	* changes:	Updates for another RC.

	* generic/tclPathObj.c:	 More fixes for path normalization when /../
	* tests/fileSystem.test: tries to go beyond root.[Bug 1379287]

	* generic/tclExecute.c: Revised INST_MOD implementation to do
	calculations in native types as much as possible, moving to mp_ints
	only when necessary.

2006-03-28  Jeff Hobbs	<jeffh@ActiveState.com>

	* win/tclWinPipe.c (TclpCreateProcess): change panics to Tcl errors
	and do proper refcounting of noe objPtr. [Bug 1194429]

	* unix/tcl.m4, win/tcl.m4: []-quote AC_DEFUN functions.

2006-03-28  Daniel Steffen  <das@users.sourceforge.net>

	* macosx/Tcl.xcode/default.pbxuser:	add '-singleproc 1' cli arg to
	* macosx/Tcl.xcodeproj/default.pbxuser: tcltest to ease test debugging

	* macosx/Tcl.xcode/project.pbxproj:	removed $prefix/share from
	* macosx/Tcl.xcodeproj/project.pbxproj: TCL_PACKAGE_PATH as per change
	to unix/configure.in of 2006-03-13.

	* unix/tclUnixFCmd.c (TclpObjNormalizePath): deal with *BSD/Darwin
	realpath() converting relative paths into absolute paths [Bug 1064247]

2006-03-28  Vince Darley  <vincentdarley@sourceforge.net>

	* generic/tclIOUtil.c: fix to nativeFilesystemRecord comparisons
	(lesser part of [Bug 1064247])

2006-03-27  Pat Thoyts	<patthoyts@users.sourceforge.net>

	* win/tclWinTest.c:	Fixes for [Bug 1456373] (mingw-gcc issue)

2006-03-27  Andreas Kupries <andreask@activestate.com>

	* doc/CrtChannel.3:    Added TCL_CHANNEL_VERSION_5, made it the
	* generic/tcl.h:       version where the "truncateProc" is defined at,
	* generic/tclIO.c:     and moved all channel drivers of Tcl to v5.
	* generic/tclIOGT.c, generic/tclIORChan.c, unix/tclUnixChan.c:
	* unix/tclUnixPipe.c, win/tclWinChan.c, win/tclWinConsole.c:
	* win/tclWinPipe.c, win/tclWinSerial.c, win/tclWinSock.c:

2006-03-27  Don Porter	<dgp@users.sourceforge.net>

	* generic/tclExecute.c: Merge INST_MOD computation in with the
	INST_?SHIFT instructions, which also operate only on two integral
	values. Also corrected flaw that made INST_BITNOT of wide values
	require mp_int calculations. Also corrected type that missed optimized
	handling of the tclBooleanType by the TclGetBooleanFromObj macro.

	* changes:	Updates for another RC.

2006-03-25  Don Porter	<dgp@users.sourceforge.net>

	* generic/tclExecute.c: Corrections to INST_EXPON detection of
	overflow to use mp_int calculations.

2006-03-24  Kevin B. Kenny  <kennykb@acm.org>

	* generic/tclExecute.c (TclExecuteByteCode): Added a couple of missing
	casts to 'int' that were affecting compilablity on VC6.

2006-03-24  Don Porter	<dgp@users.sourceforge.net>

	* generic/tclEncoding.c: Reverted latest change [Bug 506653] since it
	reportedly killed test performance on Windows.

	* generic/tclExecute.c: Revised INST_EXPON implementation to do
	calculations in native types as much as possible, moving to mp_ints
	only when necessary.

2006-03-23  Don Porter	<dgp@users.sourceforge.net>

	* generic/tclExecute.c: Merged INST_EXPON handling in with the other
	binary operators that operate on all number types (INST_ADD, etc.).

	* tests/env.test: With case preserved (see 2006-03-21 commit) be sure
	to do case-insensitive filtering. [Bug 1457065]

2006-03-23  Reinhard Max  <max@suse.de>

	* unix/tcl.spec: Cleaned up and completed the spec file. An RPM can
	now be built from the tcl source distribution with "rpmbuild -tb
	<tarball>"

2006-03-22  Reinhard Max  <max@suse.de>

	* tests/stack.test: Run the stack tests in subshells, so that they are
	reported as failed tests rather than bugs in the test suite if the
	recursion causes a segfault.

2006-03-21  Don Porter	<dgp@users.sourceforge.net>

	* changes:	Updates for another RC.

	* generic/tclStrToD.c:	One of the branches of AccumulateDecimalDigit
	* tests/parseExpr.test: did not. [Bug 1451233]

	* tests/env.test:	Preserve case of saved env vars. [Bug 1409272]

2006-03-21  Daniel Steffen  <das@users.sourceforge.net>

	* generic/tclInt.decls:	 implement globbing for HFS creator & type
	* macosx/tclMacOSXFCmd.c:codes and 'hidden' flag, as documented in
	* tests/macOSXFCmd.test: glob.n; objectified OSType handling in [glob]
	* unix/tclUnixFile.c:	 and [file attributes]; fix globbing for
	hidden files with pattern==NULL arg. [Bug 823329]
	* generic/tclIntPlatDecls.h:
	* generic/tclStubInit.c: make genstubs

2006-03-20  Andreas Kupries <andreask@activestate.com>

	* win/Makefile.in (install-libraries): Generate tcl8/8.4 directory
	under Windows as well (cygwin Makefile). Related entry: 2006-03-07,
	dgp. This moved the installation of http from 8.2 to 8.4, partially. A
	fix of the required directory creation was done for unix on Mar 10,
	without entry in the Changelog. This entry is for the fix of the
	directory creation under Windows.

	* unix/installManPage: There is always one even more broken "sed".
	Moved the # comment starting character in the sed script to the
	beginning of their respective lines. The AIX sed will not recognize
	them as comments otherwise :( The actual text stays indented for
	better association with the commands they belong to.

2006-03-20  Donal K. Fellows  <donal.k.fellows@manchester.ac.uk>

	* tests/cmdAH.test, tests/fCmd.test, tests/unixFCmd.test:
	* tests/winFCmd.test: Cleanup of some test constraint handling, and a
	few other minor issues.

2006-03-18  Vince Darley  <vincentdarley@sourceforge.net>

	* generic/tclFileName.c:
	* doc/FileSystem.3:
	* tests/fileName.test: Fix to [Bug 1084705] so that 'glob -nocomplain'
	finally agrees with its documentation and doesn't swallow genuine
	errors.

	***POTENTIAL INCOMPATIBILITY*** for scripts that assumed '-nocomplain'
	removes the need for 'catch' to deal with non-understood path names.

	Small optimisation to implementation of pattern==NULL case of TclGlob,
	and clarification to the documentation. [Tclvfs bug 1405317]

2006-03-18  Vince Darley  <vincentdarley@sourceforge.net>

	* tests/fCmd.test: added knownBug test case for [Bug 1394972]

	* tests/winFCmd.test:
	* tests/tcltest.test: corrected tests to better account for behaviour
	of writable/non-writable directories on Windows 2000/XP. This, with
	the previous patches, closes [Bug 1193497]

2006-03-17  Andreas Kupries <andreask@activestate.com>

	* doc/chan.n: Updated with documentation for the commands 'chan
	create' and 'chan postevent' (TIP #219).

	* doc/refchan.n: New file. Documentation of the command handler API
	for reflected channels (TIP #219).

2006-03-17  Joe Mistachkin <joe@mistachkin.com>

	* unix/tclUnixPort.h: Include pthread.h prior to pthread_np.h [Bug
	1444692]

	* win/tclWinTest.c: Corrected typo of 'initializeMutex' that prevented
	successful compilation.

2006-03-16  Andreas Kupries <andreask@activestate.com>

	* doc/open.n: Documented the changed behaviour of 'a'ppend mode.

	* tests/io.test (io-43.1 io-44.[1234]): Rewritten to be self-contained
	with regard to setup and cleanup. [Bug 681793]

	* generic/tclIOUtil.c (TclGetOpenMode): Added the flag O_APPEND to the
	list of POSIX modes used when opening a file for 'a'ppend. This
	enables the proper automatic seek-to-end-on-write by the OS. See [Bug
	680143] for longer discussion.

	* tests/ioCmd.test (iocmd-13.7.*): Extended the testsuite to check the
	new handling of 'a'.

2006-03-15  Andreas Kupries <andreask@activestate.com>

	* tests/socket.test: Extended the timeout in socket-11.11 from 10 to
	40 seconds to allow for really slow machines. Also extended
	actual/expected results with value of variable 'done' to make it
	clearer when a test fails due to a timeout. [Bug 792159]

2006-03-15  Vince Darley  <vincentdarley@sourceforge.net>

	* win/fCmd.test: add proper test constraints so the new tests don't
	run on Unix.

2006-03-14  Andreas Kupries <andreask@activestate.com>

	* generic/tclPipe.c (TclCreatePipeline): Modified the processing of
	pipebars to fail if the last bar is followed only by redirections.
	[Bug 768659]

2006-03-14  Andreas Kupries <andreask@activestate.com>

	* doc/fconfigure.n: Clarified that -translation is binary is reported
	as lf when queried, because it is identical to lf, except for the
	special additional behaviour when setting it. [Bug 666770]

2006-03-14  Andreas Kupries <andreask@activestate.com>

	* doc/clock.n: Removed double-quotes around section title NAME; not
	needed.
	* unix/installManpage: Reverted part to handle double-quotes in
	section NAME, chokes older sed installations.

2006-03-14  Andreas Kupries <andreask@activestate.com>

	* library/tm.tcl (::tcl::tm::Defaults): Fixed handling of environment
	variable TCLX.y_TM_PATH, bad variable reference. Thanks to Julian
	Noble. [Bug 1448251]

2006-03-14  Vince Darley  <vincentdarley@sourceforge.net>

	* win/tclWinFile.c: updated patch to deal with 'file writable' issues
	on Windows XP/2000.
	* generic/tclTest.c:
	* unix/tclUnixTest.c:
	* win/tclWinTest.c:
	* tests/fCmd.test: updated test suite to deal with correct permissions
	setting and differences between XP/2000 and 95/98 3 tests still fail;
	to be dealt with shortly

2006-03-13  Don Porter	<dgp@users.sourceforge.net>

	* generic/tclEncoding.c: Report error when an escape encoding is
	missing one of its sub-encodings. [Bug 506653]

	* unix/configure.in:	Revert change from 2005-07-26 that sometimes
	* unix/configure:	added $prefix/share to the tcl_pkgPath. See
	[Patch 1231015]. autoconf-2.59.

2006-03-10  Miguel Sofer  <msofer@users.sf.net>

	* generic/tclProc.c (ObjInterpProcEx):
	* tests/apply.test (apply-5.1): Fix [apply] error messages so that
	they quote the lambda expression. [Bug 1447355]

2006-03-10  Zoran Vasiljevic  <vasiljevic@users.sourceforge.net>

	-- Summary of changes fixing [Bug 1437595] --

	* generic/tclEvent.c: Cosmetic touches and identation
	* generic/tclInt.h: Added TclpFinalizeSockets() call.

	* generic/tclIO.c: Calls TclpFinalizeSockets() as part of the
	TclFinalizeIOSubsystem().

	* unix/tclUnixSock.c: Added no-op TclpFinalizeSockets().

	* win/tclWinPipe.c, win/tclWinSock.c: Finalization of sockets/pipes is
	now solely done in TclpFinalizeSockets() and TclpFinalizePipes() and
	not over the thread-exit handler, because the order of actions the Tcl
	generic core will impose may result in cores/hangs if the thread exit
	handler tears down corresponding subsystem(s) too early.

2006-03-10  Vince Darley  <vincentdarley@sourceforge.net>

	* win/tclWinFile.c: previous patch breaks tests, so removed.

2006-03-09  Vince Darley  <vincentdarley@sourceforge.net>

	* win/tclWinFile.c: fix to 'file writable' in certain XP directories.
	Thanks to fvogel and jfg. [Patch 1344540] Modified patch to make use
	of existing use of getSecurityProc.

2006-03-08  Don Porter	<dgp@users.sourceforge.net>

	* generic/tclExecute.c: Complete missing bit of TIP 215 implementation
	* tests/incr.test:

2006-03-07  Joe English	 <jenglish@users.sourceforge.net>

	* unix/tcl.m4: Set SHLIB_LD_FLAGS='${LIBS}' on NetBSD, as per the
	other *BSD variants. [Bug 1334613]
	* unix/configure: Regenerated.

2006-03-07  Don Porter	<dgp@users.sourceforge.net>

	* changes:	Update in prep. for 8.5a4 release.

	* unix/Makefile.in:	Package http 2.5.2 requires Tcl 8.4, so the
	* win/Makefile.in:	*.tm installation has to be placed in an "8.4"
	directory, not an "8.2" directory.

2006-03-06  Don Porter	<dgp@users.sourceforge.net>

	* generic/tclBasic.c:	Revised handling of TCL_EVAL_* flags to
	* tests/parse.test:	simplify TclEvalObjvInternal and to correct
	the auto-loading of alias targets (parse-8.12). [Bug 1444291]

2006-03-03  Don Porter	<dgp@users.sourceforge.net>

	* generic/tclPathObj.c: Revised yesterday's fix for [Bug 1379287] to
	work on Windows.

	* generic/tclObj.c:	Compatibility support for existing code that
	calls Tcl_GetObjType("boolean").

2006-03-02  Don Porter	<dgp@users.sourceforge.net>

	* generic/tclPathObj.c:		Fix for failed normalization of paths
	* tests/fileSystem.test:	with /../ that lead back to the root
	of the filesystem, like /foo/.. [Bug 1379287]

2006-03-01  Reinhard Max  <max@suse.de>

	* unix/installManPage: Fix the script for manpages that have quotes
	around the .SH arguments, as doctools produces them. [Bug 1292145]
	Some minor cleanups and improvements.

2006-02-28  Don Porter	<dgp@users.sourceforge.net>

	* generic/tclBasic.c:	Corrections to be sure that TCL_EVAL_GLOBAL
	* tests/namespace.test: evaluations act the same as [uplevel #0]
	* tests/parse.test:	evaluations, even when execution traces or
	* tests/trace.test:	invocations of [::unknown] are present. [Bug
	1439836]

2006-02-22  Don Porter	<dgp@users.sourceforge.net>

	* generic/tclBasic.c:	Corrected a few bugs in how [namespace
	* tests/namespace.test: unknown] interacts with TCL_EVAL_* flags.
	[Patch 958222]

2006-02-17  Don Porter	<dgp@users.sourceforge.net>

	* generic/tclIORChan.c: Revised error message generation and handling
	* tests/ioCmd.test:	of exceptional return codes in the channel
	reflection layer. [Bug 1372348]

2006-02-16  Don Porter	<dgp@users.sourceforge.net>

	* generic/tclIndexObj.c:	Disallow the "ambiguous" error message
	* tests/indexObj.test:		when TCL_EXACT matching is requested.
	* tests/ioCmd.test:

2006-02-15  Don Porter	<dgp@users.sourceforge.net>

	* generic/tclIO.c:	Made several routines tolerant of
	* generic/tclIORChan.c: interp == NULL arguments. [Bug 1380662]
	* generic/tclIOUtil.c:

2006-02-09  Don Porter	<dgp@users.sourceforge.net>

	TIP#215 IMPLEMENTATION

	* doc/incr.n:		Revised [incr] to auto-initialize when varName
	* generic/tclExecute.c: argument is unset. [Patch 1413115]
	* generic/tclVar.c:
	* tests/compile.test:
	* tests/incr-old.test:
	* tests/incr.test:
	* tests/set.test:

	* tests/main.test (Tcl_Main-6.7):	Improved robustness of
	command auto-completion test. [Bug 1422736]

2006-02-08  Donal K. Fellows  <dkf@users.sf.net>

	* doc/Encoding.3, doc/encoding.n: Updates due to review at request of
	Don Porter. Mostly minor changes.

2006-02-08  Don Porter	<dgp@users.sourceforge.net>

	TIP#258 IMPLEMENTATION

	* doc/Encoding.3:	New subcommand [encoding dirs].
	* doc/encoding.n:	New routine Tcl_GetEncodingNameFromEnvironment
	* generic/tcl.decls:	Made public:
	* generic/tclBasic.c:	TclGetEncodingFromObj
	* generic/tclCmdAH.c:		-> Tcl_GetEncodingFromObj
	* generic/tclEncoding.c:TclGetEncodingSearchPath
	* generic/tclInt.decls:		-> Tcl_GetEncodingSearchPath
	* generic/tclInt.h:	TclSetEncodingSearchPath
	* generic/tclTest.c:		-> Tcl_SetEncodingSearchPath
	* library/init.tcl:	Removed commands:
	* tests/cmdAH.test:		[tcl::unsupported::EncodingDirs]
	* tests/encoding.test:		[testencoding path] (Tcltest)
	* unix/tclUnixInit.c:	[Patch 1413934]
	* win/tclWinInit.c:

	* generic/tclDecls.h:	make genstubs
	* generic/tclIntDecls.h:
	* generic/tclStubInit.c:

2006-02-01  Miguel Sofer  <msofer@users.sf.net>

	* generic/tclProc.c: minor improvements to [apply]
	* tests/apply.test: new tests; apply-5.1 currently fails to indicate
	missing work in error reporting

2006-02-01  Don Porter	<dgp@users.sourceforge.net>

	TIP#194 IMPLEMENTATION

	* doc/apply.n:	(New file)	New command [apply]. [Patch 944803]
	* doc/uplevel.n:
	* generic/tclBasic.c:
	* generic/tclInt.h:
	* generic/tclProc.c:
	* tests/apply.test: (New file)
	* tests/proc-old.test:
	* tests/proc.test:

	TIP#181 IMPLEMENTATION

	* doc/Namespace.3:	New command [namespace unknown]. New public C
	* doc/namespace.n:	routines Tcl_(Get|Set)NamespaceUnknownHandler.
	* doc/unknown.n:	[Patch 958222]
	* generic/tcl.decls:
	* generic/tclBasic.c:
	* generic/tclInt.h:
	* generic/tclNamesp.c:
	* tests/namespace.test:

	* generic/tclDecls.h:	make genstubs
	* generic/tclStubInit.c:

	TIP#250 IMPLEMENTATION

	* doc/namespace.n:	New command [namespace upvar]. [Patch 1275435]
	* generic/tclInt.h:
	* generic/tclNamesp.c:
	* generic/tclVar.c:
	* tests/namespace.test:
	* tests/upvar.test:

2006-01-26  Donal K. Fellows  <dkf@users.sf.net>

	* doc/dict.n: Fixed silly bug in example. Thanks to Heiner Marxen
	<heiner.marxen@unsel.de> for catching this! [Bug 1415725]

2006-01-26  Donal K. Fellows  <donal.k.fellows@manchester.ac.uk>

	* unix/tclUnixChan.c (TclpOpenFileChannel): Tidy up and comment the
	mess to do with setting up serial channels. This (deliberately) breaks
	a broken FreeBSD port, indicates what we're really doing, and reduces
	the amount of conditional compilation sections for better maintenance.

2006-01-25  Donal K. Fellows  <dkf@users.sf.net>

	* unix/tclUnixInit.c (TclpInitPlatform): Improved conditions on when
	to update the FP rounding mode on FreeBSD, taken from FreeBSD port.

2006-01-23  Donal K. Fellows  <dkf@users.sf.net>

	* tests/string.test (string-12.21): Added test for [Bug 1410553] based
	on original bug report.

2006-01-23  Miguel Sofer  <msofer@users.sf.net>

	* generic/tclStringObj.c: fixed incorrect handling of internal rep in
	Tcl_GetRange. Thanks to twylite and Peter Spjuth. [Bug 1410553]

	* generic/tclProc.c: fixed args handling for precompiled bodies [Bug
	1412695]; thanks to Uwe Traum.

2006-01-16  Reinhard Max  <max@suse.de>

	* generic/tclPipe.c (FileForRedirect): Prevent nameString from being
	freed without having been initialized.
	* tests/exec.test: Added a test for the above.

2006-01-12  Zoran Vasiljevic  <vasiljevic@users.sourceforge.net>

	* generic/tclPathObj.c (Tcl_FSGetInternalRep): backported patch from
	core-8-4-branch. A freed pointer has been overwritten causing all
	sorts of coredumps.

2006-01-12  Vince Darley  <vincentdarley@sourceforge.net>

	* win/tclWinFile.c: fix to sharing violation [Bug 1366227]

2006-01-11  Don Porter	<dgp@users.sourceforge.net>

	* generic/tclBasic.c:	Moved Tcl_LogCommandInfo from tclBasic.c to
	* generic/tclNamesp.c:	tclNamesp.c to get access to identifier with
	* tests/error.test (error-7.0): file scope. Added check for traces on
	::errorInfo, and when present fall back to contruction of the stack
	trace in the variable so that write trace notification timings are
	compatible with earlier Tcl releases. This reduces, but does not
	completely eliminate the ***POTENTIAL INCOMPATIBILITY*** created by
	the 2004-10-15 commit. [Bug 1397843]

2006-01-10  Daniel Steffen  <das@users.sourceforge.net>

	* unix/configure:    add caching, use AC_CACHE_CHECK instead of
	* unix/configure.in: AC_CACHE_VAL where possible, consistent message
	* unix/tcl.m4:	     quoting, sync relevant tclconfig/tcl.m4 changes
	and gratuitous formatting differences, fix SC_CONFIG_MANPAGES with
	default argument, Darwin improvements to SC_LOAD_*CONFIG.

2006-01-09  Don Porter	<dgp@users.sourceforge.net>

	* generic/tclNamesp.c (NamespaceInscopeCmd):	[namespace inscope]
	* tests/namespace.test: commands were not reported by [info level].
	[Bug 1400572]

2006-01-09  Donal K. Fellows  <donal.k.fellows@manchester.ac.uk>

	* generic/tclTrace.c: Stop exporting the guts of the trace command;
	nothing outside this file needs to see it. [Bug 971336]

2006-01-05  Donal K. Fellows  <donal.k.fellows@manchester.ac.uk>

	* unix/tcl.m4 (TCL_CONFIG_SYSTEM): Factor out the code to determine
	the operating system version number, as it was replicated in several
	places.

2006-01-04  David Gravereaux  <davygrvy@pobox.com>

	* win/tclAppInit.c: WIN32 native console signal handler removed. This
	was found to be interfering with TWAPI extension one. IMO, special
	services such as signal handlers should best be done with extensions
	to the core after discussions on c.l.t. about Roy Terry's tclsh
	children of a real windows service shell.

	******************************************************************
	*** CHANGELOG ENTRIES FOR 2005 IN "ChangeLog.2005"	       ***
	*** CHANGELOG ENTRIES FOR 2004 IN "ChangeLog.2004"	       ***
	*** CHANGELOG ENTRIES FOR 2003 IN "ChangeLog.2003"	       ***
	*** CHANGELOG ENTRIES FOR 2002 IN "ChangeLog.2002"	       ***
	*** CHANGELOG ENTRIES FOR 2001 IN "ChangeLog.2001"	       ***
	*** CHANGELOG ENTRIES FOR 2000 IN "ChangeLog.2000"	       ***
	*** CHANGELOG ENTRIES FOR 1999 AND EARLIER IN "ChangeLog.1999" ***
	******************************************************************<|MERGE_RESOLUTION|>--- conflicted
+++ resolved
@@ -587,8 +587,7 @@
 
 2011-11-22  Jan Nijtmans  <nijtmans@users.sf.net>
 
-<<<<<<< HEAD
-	* win/tclWinPort.h:   [Bug 2935503] Windows: file mtime
+	* win/tclWinPort.h:   [Bug 3354324] Windows: file mtime
 	* win/tclWinFile.c:  sets wrong time (VS2005+ only)
 	* generic/tclTest.c:
 
@@ -629,10 +628,6 @@
 	* library/tzdata/America/Sitka : Update to Olson's tzdata2011l
 	* library/tzdata/Pacific/Fiji
 	* library/tzdata/Asia/Hebron (New)
-=======
-	* generic/tclCmdAH.c:   [Bug 3354324] Windows: file mtime
-	* generic/tclIOUtil.c:  sets wrong time
->>>>>>> d28d30d4
 
 2011-10-11  Jan Nijtmans  <nijtmans@users.sf.net>
 
