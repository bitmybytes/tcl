#include <tommath.h>
#ifdef BN_MP_MULMOD_C
/* LibTomMath, multiple-precision integer library -- Tom St Denis
 *
 * LibTomMath is a library that provides multiple-precision
 * integer arithmetic as well as number theoretic functionality.
 *
 * The library was designed directly after the MPI library by
 * Michael Fromberger but has been written from scratch with
 * additional optimizations in place.
 *
 * The library is free for all purposes without any express
 * guarantee it works.
 *
 * Tom St Denis, tomstdenis@gmail.com, http://math.libtomcrypt.com
 */

/* d = a * b (mod c) */
int mp_mulmod (mp_int * a, mp_int * b, mp_int * c, mp_int * d)
{
  int     res;
  mp_int  t;

  if ((res = mp_init (&t)) != MP_OKAY) {
    return res;
  }

  if ((res = mp_mul (a, b, &t)) != MP_OKAY) {
    mp_clear (&t);
    return res;
  }
  res = mp_mod (&t, c, d);
  mp_clear (&t);
  return res;
}
<<<<<<< HEAD
#endif

/* $Source: /root/tcl/repos-to-convert/tcl/libtommath/bn_mp_mulmod.c,v $ */
/* $Revision: 1.1.1.1.4.2 $ */
/* $Date: 2008/01/22 16:55:26 $ */
=======
#endif
>>>>>>> d2834ff4
<|MERGE_RESOLUTION|>--- conflicted
+++ resolved
@@ -33,12 +33,4 @@
   mp_clear (&t);
   return res;
 }
-<<<<<<< HEAD
-#endif
-
-/* $Source: /root/tcl/repos-to-convert/tcl/libtommath/bn_mp_mulmod.c,v $ */
-/* $Revision: 1.1.1.1.4.2 $ */
-/* $Date: 2008/01/22 16:55:26 $ */
-=======
-#endif
->>>>>>> d2834ff4
+#endif