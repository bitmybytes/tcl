--- conflicted
+++ resolved
@@ -102,12 +102,4 @@
 ERR:mp_clear(&t);
   return res;
 }
-<<<<<<< HEAD
-#endif
-
-/* $Source: /root/tcl/repos-to-convert/tcl/libtommath/bn_mp_is_square.c,v $ */
-/* $Revision: 1.1.1.1.4.2 $ */
-/* $Date: 2008/01/22 16:55:26 $ */
-=======
-#endif
->>>>>>> d2834ff4
+#endif