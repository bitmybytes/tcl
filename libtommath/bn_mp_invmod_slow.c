--- conflicted
+++ resolved
@@ -168,12 +168,4 @@
 LBL_ERR:mp_clear_multi (&x, &y, &u, &v, &A, &B, &C, &D, NULL);
   return res;
 }
-<<<<<<< HEAD
-#endif
-
-/* $Source: /root/tcl/repos-to-convert/tcl/libtommath/bn_mp_invmod_slow.c,v $ */
-/* $Revision: 1.1.1.2.2.2 $ */
-/* $Date: 2008/01/22 16:55:26 $ */
-=======
-#endif
->>>>>>> d2834ff4
+#endif