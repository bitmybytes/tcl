--- conflicted
+++ resolved
@@ -65,12 +65,4 @@
   /* remove excess digits */
   a->used -= b;
 }
-<<<<<<< HEAD
-#endif
-
-/* $Source: /root/tcl/repos-to-convert/tcl/libtommath/bn_mp_rshd.c,v $ */
-/* $Revision: 1.1.1.1.4.2 $ */
-/* $Date: 2008/01/22 16:55:27 $ */
-=======
-#endif
->>>>>>> d2834ff4
+#endif