--- conflicted
+++ resolved
@@ -245,12 +245,8 @@
   }
   return err;
 }
-<<<<<<< HEAD
-#endif
-=======
 #endif
 
 /* $Source: /cvs/libtom/libtommath/bn_s_mp_exptmod.c,v $ */
 /* $Revision: 1.5 $ */
-/* $Date: 2006/12/28 01:25:13 $ */
->>>>>>> 55d3cae1
+/* $Date: 2006/12/28 01:25:13 $ */