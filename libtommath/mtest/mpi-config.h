--- conflicted
+++ resolved
@@ -1,8 +1,5 @@
 /* Default configuration for MPI library */
-<<<<<<< HEAD
-=======
 /* $Id: mpi-config.h,v 1.2 2005/05/05 14:38:47 tom Exp $ */
->>>>>>> 55d3cae1
 
 #ifndef MPI_CONFIG_H_
 #define MPI_CONFIG_H_
@@ -86,12 +83,8 @@
 #endif /* ifndef MPI_CONFIG_H_ */
 
 
-<<<<<<< HEAD
-/* crc==3287762869, version==2, Sat Feb 02 06:43:53 2002 */
-=======
 /* crc==3287762869, version==2, Sat Feb 02 06:43:53 2002 */
 
 /* $Source: /cvs/libtom/libtommath/mtest/mpi-config.h,v $ */
 /* $Revision: 1.2 $ */
-/* $Date: 2005/05/05 14:38:47 $ */
->>>>>>> 55d3cae1
+/* $Date: 2005/05/05 14:38:47 $ */