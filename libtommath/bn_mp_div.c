--- conflicted
+++ resolved
@@ -285,12 +285,4 @@
 
 #endif
 
-<<<<<<< HEAD
-#endif
-
-/* $Source: /root/tcl/repos-to-convert/tcl/libtommath/bn_mp_div.c,v $ */
-/* $Revision: 1.1.1.1.4.2 $ */
-/* $Date: 2008/01/22 16:55:25 $ */
-=======
-#endif
->>>>>>> d2834ff4
+#endif