--- conflicted
+++ resolved
@@ -75,12 +75,4 @@
   b->sign = a->sign;
   return MP_OKAY;
 }
-<<<<<<< HEAD
-#endif
-
-/* $Source: /root/tcl/repos-to-convert/tcl/libtommath/bn_mp_mul_2.c,v $ */
-/* $Revision: 1.1.1.1.4.2 $ */
-/* $Date: 2008/01/22 16:55:26 $ */
-=======
-#endif
->>>>>>> d2834ff4
+#endif