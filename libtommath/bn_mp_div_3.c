#include <tommath.h>
#ifdef BN_MP_DIV_3_C
/* LibTomMath, multiple-precision integer library -- Tom St Denis
 *
 * LibTomMath is a library that provides multiple-precision
 * integer arithmetic as well as number theoretic functionality.
 *
 * The library was designed directly after the MPI library by
 * Michael Fromberger but has been written from scratch with
 * additional optimizations in place.
 *
 * The library is free for all purposes without any express
 * guarantee it works.
 *
 * Tom St Denis, tomstdenis@gmail.com, http://math.libtomcrypt.com
 */

/* divide by three (based on routine from MPI and the GMP manual) */
int
mp_div_3 (mp_int * a, mp_int *c, mp_digit * d)
{
  mp_int   q;
  mp_word  w, t;
  mp_digit b;
  int      res, ix;
  
  /* b = 2**DIGIT_BIT / 3 */
  b = (((mp_word)1) << ((mp_word)DIGIT_BIT)) / ((mp_word)3);

  if ((res = mp_init_size(&q, a->used)) != MP_OKAY) {
     return res;
  }
  
  q.used = a->used;
  q.sign = a->sign;
  w = 0;
  for (ix = a->used - 1; ix >= 0; ix--) {
     w = (w << ((mp_word)DIGIT_BIT)) | ((mp_word)a->dp[ix]);

     if (w >= 3) {
        /* multiply w by [1/3] */
        t = (w * ((mp_word)b)) >> ((mp_word)DIGIT_BIT);

        /* now subtract 3 * [w/3] from w, to get the remainder */
        w -= t+t+t;

        /* fixup the remainder as required since
         * the optimization is not exact.
         */
        while (w >= 3) {
           t += 1;
           w -= 3;
        }
      } else {
        t = 0;
      }
      q.dp[ix] = (mp_digit)t;
  }

  /* [optional] store the remainder */
  if (d != NULL) {
     *d = (mp_digit)w;
  }

  /* [optional] store the quotient */
  if (c != NULL) {
     mp_clamp(&q);
     mp_exch(&q, c);
  }
  mp_clear(&q);
  
  return res;
}

<<<<<<< HEAD
#endif

/* $Source: /root/tcl/repos-to-convert/tcl/libtommath/bn_mp_div_3.c,v $ */
/* $Revision: 1.1.1.1.4.2 $ */
/* $Date: 2008/01/22 16:55:25 $ */
=======
#endif
>>>>>>> d2834ff4
<|MERGE_RESOLUTION|>--- conflicted
+++ resolved
@@ -72,12 +72,4 @@
   return res;
 }
 
-<<<<<<< HEAD
-#endif
-
-/* $Source: /root/tcl/repos-to-convert/tcl/libtommath/bn_mp_div_3.c,v $ */
-/* $Revision: 1.1.1.1.4.2 $ */
-/* $Date: 2008/01/22 16:55:25 $ */
-=======
-#endif
->>>>>>> d2834ff4
+#endif