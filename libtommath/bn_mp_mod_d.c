--- conflicted
+++ resolved
@@ -20,12 +20,8 @@
 {
   return mp_div_d(a, b, NULL, c);
 }
-<<<<<<< HEAD
-#endif
-=======
 #endif
 
 /* $Source: /cvs/libtom/libtommath/bn_mp_mod_d.c,v $ */
 /* $Revision: 1.4 $ */
-/* $Date: 2006/12/28 01:25:13 $ */
->>>>>>> 55d3cae1
+/* $Date: 2006/12/28 01:25:13 $ */