--- conflicted
+++ resolved
@@ -69,12 +69,8 @@
    #undef  BN_MP_MONTGOMERY_REDUCE_C
 #endif
 
-<<<<<<< HEAD
-#endif
-=======
 #endif
 
 /* $Source: /cvs/libtom/libtommath/tommath_superclass.h,v $ */
 /* $Revision: 1.3 $ */
-/* $Date: 2005/05/14 13:29:17 $ */
->>>>>>> 55d3cae1
+/* $Date: 2005/05/14 13:29:17 $ */