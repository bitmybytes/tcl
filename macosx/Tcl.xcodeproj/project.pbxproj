// !$*UTF8*$!
{
	archiveVersion = 1;
	classes = {
	};
	objectVersion = 46;
	objects = {

/* Begin PBXBuildFile section */
		F90509300913A72400327603 /* tclAppInit.c in Sources */ = {isa = PBXBuildFile; fileRef = F96D445508F272B9004A47F5 /* tclAppInit.c */; settings = {COMPILER_FLAGS = "-DTCL_TEST -DTCL_BUILDTIME_LIBRARY=\\\"$(TCL_SRCROOT)/library\\\""; }; };
		F93599B30DF1F75400E04F67 /* tclOO.c in Sources */ = {isa = PBXBuildFile; fileRef = F93599B20DF1F75400E04F67 /* tclOO.c */; };
		F93599B70DF1F76100E04F67 /* tclOOBasic.c in Sources */ = {isa = PBXBuildFile; fileRef = F93599B60DF1F76100E04F67 /* tclOOBasic.c */; };
		F93599B90DF1F76600E04F67 /* tclOOCall.c in Sources */ = {isa = PBXBuildFile; fileRef = F93599B80DF1F76600E04F67 /* tclOOCall.c */; };
		F93599BC0DF1F77000E04F67 /* tclOODefineCmds.c in Sources */ = {isa = PBXBuildFile; fileRef = F93599BB0DF1F77000E04F67 /* tclOODefineCmds.c */; };
		F93599BE0DF1F77400E04F67 /* tclOOInfo.c in Sources */ = {isa = PBXBuildFile; fileRef = F93599BD0DF1F77400E04F67 /* tclOOInfo.c */; };
		F93599C20DF1F78300E04F67 /* tclOOMethod.c in Sources */ = {isa = PBXBuildFile; fileRef = F93599C10DF1F78300E04F67 /* tclOOMethod.c */; };
		F93599C40DF1F78800E04F67 /* tclOOStubInit.c in Sources */ = {isa = PBXBuildFile; fileRef = F93599C30DF1F78800E04F67 /* tclOOStubInit.c */; };
		F93599C60DF1F78D00E04F67 /* tclOOStubLib.c in Sources */ = {isa = PBXBuildFile; fileRef = F93599C50DF1F78D00E04F67 /* tclOOStubLib.c */; };
		F95D77EA0DFD820D00A8BF6F /* tclIORTrans.c in Sources */ = {isa = PBXBuildFile; fileRef = F95D77E90DFD820D00A8BF6F /* tclIORTrans.c */; };
		F96437CA0EF0D4B2003F468E /* tclZlib.c in Sources */ = {isa = PBXBuildFile; fileRef = F96437C90EF0D4B2003F468E /* tclZlib.c */; };
		F96437E70EF0D652003F468E /* libz.dylib in Frameworks */ = {isa = PBXBuildFile; fileRef = F96437E60EF0D652003F468E /* libz.dylib */; };
		F966C07508F2820D005CB29B /* CoreFoundation.framework in Frameworks */ = {isa = PBXBuildFile; fileRef = F966C07408F2820D005CB29B /* CoreFoundation.framework */; };
		F96D456F08F272BB004A47F5 /* regcomp.c in Sources */ = {isa = PBXBuildFile; fileRef = F96D3ED008F272A7004A47F5 /* regcomp.c */; };
		F96D457208F272BB004A47F5 /* regerror.c in Sources */ = {isa = PBXBuildFile; fileRef = F96D3ED308F272A7004A47F5 /* regerror.c */; };
		F96D457508F272BB004A47F5 /* regexec.c in Sources */ = {isa = PBXBuildFile; fileRef = F96D3ED608F272A7004A47F5 /* regexec.c */; };
		F96D457608F272BB004A47F5 /* regfree.c in Sources */ = {isa = PBXBuildFile; fileRef = F96D3ED708F272A7004A47F5 /* regfree.c */; };
		F96D457B08F272BB004A47F5 /* tclAlloc.c in Sources */ = {isa = PBXBuildFile; fileRef = F96D3EDC08F272A7004A47F5 /* tclAlloc.c */; settings = {COMPILER_FLAGS = "-DUSE_TCLALLOC=0"; }; };
		F96D457C08F272BB004A47F5 /* tclAsync.c in Sources */ = {isa = PBXBuildFile; fileRef = F96D3EDD08F272A7004A47F5 /* tclAsync.c */; };
		F96D457D08F272BB004A47F5 /* tclBasic.c in Sources */ = {isa = PBXBuildFile; fileRef = F96D3EDE08F272A7004A47F5 /* tclBasic.c */; };
		F96D457E08F272BC004A47F5 /* tclBinary.c in Sources */ = {isa = PBXBuildFile; fileRef = F96D3EDF08F272A7004A47F5 /* tclBinary.c */; };
		F96D457F08F272BC004A47F5 /* tclCkalloc.c in Sources */ = {isa = PBXBuildFile; fileRef = F96D3EE008F272A7004A47F5 /* tclCkalloc.c */; };
		F96D458008F272BC004A47F5 /* tclClock.c in Sources */ = {isa = PBXBuildFile; fileRef = F96D3EE108F272A7004A47F5 /* tclClock.c */; };
		F96D458108F272BC004A47F5 /* tclCmdAH.c in Sources */ = {isa = PBXBuildFile; fileRef = F96D3EE208F272A7004A47F5 /* tclCmdAH.c */; };
		F96D458208F272BC004A47F5 /* tclCmdIL.c in Sources */ = {isa = PBXBuildFile; fileRef = F96D3EE308F272A7004A47F5 /* tclCmdIL.c */; };
		F96D458308F272BC004A47F5 /* tclCmdMZ.c in Sources */ = {isa = PBXBuildFile; fileRef = F96D3EE408F272A7004A47F5 /* tclCmdMZ.c */; };
		F96D458408F272BC004A47F5 /* tclCompCmds.c in Sources */ = {isa = PBXBuildFile; fileRef = F96D3EE508F272A7004A47F5 /* tclCompCmds.c */; };
		F96D458508F272BC004A47F5 /* tclCompExpr.c in Sources */ = {isa = PBXBuildFile; fileRef = F96D3EE608F272A7004A47F5 /* tclCompExpr.c */; };
		F96D458608F272BC004A47F5 /* tclCompile.c in Sources */ = {isa = PBXBuildFile; fileRef = F96D3EE708F272A7004A47F5 /* tclCompile.c */; };
		F96D458808F272BC004A47F5 /* tclConfig.c in Sources */ = {isa = PBXBuildFile; fileRef = F96D3EE908F272A7004A47F5 /* tclConfig.c */; };
		F96D458908F272BC004A47F5 /* tclDate.c in Sources */ = {isa = PBXBuildFile; fileRef = F96D3EEA08F272A7004A47F5 /* tclDate.c */; };
		F96D458B08F272BC004A47F5 /* tclDictObj.c in Sources */ = {isa = PBXBuildFile; fileRef = F96D3EEC08F272A7004A47F5 /* tclDictObj.c */; };
		F96D458C08F272BC004A47F5 /* tclEncoding.c in Sources */ = {isa = PBXBuildFile; fileRef = F96D3EED08F272A7004A47F5 /* tclEncoding.c */; };
		F96D458D08F272BC004A47F5 /* tclEnv.c in Sources */ = {isa = PBXBuildFile; fileRef = F96D3EEE08F272A7004A47F5 /* tclEnv.c */; };
		F96D458E08F272BC004A47F5 /* tclEvent.c in Sources */ = {isa = PBXBuildFile; fileRef = F96D3EEF08F272A7004A47F5 /* tclEvent.c */; };
		F96D458F08F272BC004A47F5 /* tclExecute.c in Sources */ = {isa = PBXBuildFile; fileRef = F96D3EF008F272A7004A47F5 /* tclExecute.c */; };
		F96D459008F272BC004A47F5 /* tclFCmd.c in Sources */ = {isa = PBXBuildFile; fileRef = F96D3EF108F272A7004A47F5 /* tclFCmd.c */; };
		F96D459108F272BC004A47F5 /* tclFileName.c in Sources */ = {isa = PBXBuildFile; fileRef = F96D3EF208F272A7004A47F5 /* tclFileName.c */; };
		F96D459308F272BC004A47F5 /* tclGet.c in Sources */ = {isa = PBXBuildFile; fileRef = F96D3EF408F272A7004A47F5 /* tclGet.c */; };
		F96D459508F272BC004A47F5 /* tclHash.c in Sources */ = {isa = PBXBuildFile; fileRef = F96D3EF608F272A7004A47F5 /* tclHash.c */; };
		F96D459608F272BC004A47F5 /* tclHistory.c in Sources */ = {isa = PBXBuildFile; fileRef = F96D3EF708F272A7004A47F5 /* tclHistory.c */; };
		F96D459708F272BC004A47F5 /* tclIndexObj.c in Sources */ = {isa = PBXBuildFile; fileRef = F96D3EF808F272A7004A47F5 /* tclIndexObj.c */; };
		F96D459B08F272BC004A47F5 /* tclInterp.c in Sources */ = {isa = PBXBuildFile; fileRef = F96D3EFC08F272A7004A47F5 /* tclInterp.c */; };
		F96D459D08F272BC004A47F5 /* tclIO.c in Sources */ = {isa = PBXBuildFile; fileRef = F96D3EFE08F272A7004A47F5 /* tclIO.c */; };
		F96D459F08F272BC004A47F5 /* tclIOCmd.c in Sources */ = {isa = PBXBuildFile; fileRef = F96D3F0008F272A7004A47F5 /* tclIOCmd.c */; };
		F96D45A008F272BC004A47F5 /* tclIOGT.c in Sources */ = {isa = PBXBuildFile; fileRef = F96D3F0108F272A7004A47F5 /* tclIOGT.c */; };
		F96D45A108F272BC004A47F5 /* tclIORChan.c in Sources */ = {isa = PBXBuildFile; fileRef = F96D3F0208F272A7004A47F5 /* tclIORChan.c */; };
		F96D45A208F272BC004A47F5 /* tclIOSock.c in Sources */ = {isa = PBXBuildFile; fileRef = F96D3F0308F272A7004A47F5 /* tclIOSock.c */; };
		F96D45A308F272BC004A47F5 /* tclIOUtil.c in Sources */ = {isa = PBXBuildFile; fileRef = F96D3F0408F272A7004A47F5 /* tclIOUtil.c */; };
		F96D45A408F272BC004A47F5 /* tclLink.c in Sources */ = {isa = PBXBuildFile; fileRef = F96D3F0508F272A7004A47F5 /* tclLink.c */; };
		F96D45A508F272BC004A47F5 /* tclListObj.c in Sources */ = {isa = PBXBuildFile; fileRef = F96D3F0608F272A7004A47F5 /* tclListObj.c */; };
		F96D45A608F272BC004A47F5 /* tclLiteral.c in Sources */ = {isa = PBXBuildFile; fileRef = F96D3F0708F272A7004A47F5 /* tclLiteral.c */; };
		F96D45A708F272BC004A47F5 /* tclLoad.c in Sources */ = {isa = PBXBuildFile; fileRef = F96D3F0808F272A7004A47F5 /* tclLoad.c */; };
		F96D45A908F272BC004A47F5 /* tclMain.c in Sources */ = {isa = PBXBuildFile; fileRef = F96D3F0A08F272A7004A47F5 /* tclMain.c */; };
		F96D45AA08F272BC004A47F5 /* tclNamesp.c in Sources */ = {isa = PBXBuildFile; fileRef = F96D3F0B08F272A7004A47F5 /* tclNamesp.c */; };
		F96D45AB08F272BC004A47F5 /* tclNotify.c in Sources */ = {isa = PBXBuildFile; fileRef = F96D3F0C08F272A7004A47F5 /* tclNotify.c */; };
		F96D45AC08F272BC004A47F5 /* tclObj.c in Sources */ = {isa = PBXBuildFile; fileRef = F96D3F0D08F272A7004A47F5 /* tclObj.c */; };
		F96D45AD08F272BC004A47F5 /* tclPanic.c in Sources */ = {isa = PBXBuildFile; fileRef = F96D3F0E08F272A7004A47F5 /* tclPanic.c */; };
		F96D45AE08F272BC004A47F5 /* tclParse.c in Sources */ = {isa = PBXBuildFile; fileRef = F96D3F0F08F272A7004A47F5 /* tclParse.c */; };
		F96D45B008F272BC004A47F5 /* tclPathObj.c in Sources */ = {isa = PBXBuildFile; fileRef = F96D3F1108F272A7004A47F5 /* tclPathObj.c */; };
		F96D45B108F272BC004A47F5 /* tclPipe.c in Sources */ = {isa = PBXBuildFile; fileRef = F96D3F1208F272A7004A47F5 /* tclPipe.c */; };
		F96D45B208F272BC004A47F5 /* tclPkg.c in Sources */ = {isa = PBXBuildFile; fileRef = F96D3F1308F272A7004A47F5 /* tclPkg.c */; };
		F96D45B308F272BC004A47F5 /* tclPkgConfig.c in Sources */ = {isa = PBXBuildFile; fileRef = F96D3F1408F272A7004A47F5 /* tclPkgConfig.c */; settings = {COMPILER_FLAGS = "-DCFG_INSTALL_LIBDIR=\\\"$(LIBDIR)\\\" -DCFG_INSTALL_BINDIR=\\\"$(BINDIR)\\\" -DCFG_INSTALL_SCRDIR=\\\"$(TCL_LIBRARY)\\\" -DCFG_INSTALL_INCDIR=\\\"$(INCLUDEDIR)\\\" -DCFG_INSTALL_DOCDIR=\\\"$(MANDIR)\\\" -DCFG_RUNTIME_LIBDIR=\\\"$(LIBDIR)\\\" -DCFG_RUNTIME_BINDIR=\\\"$(BINDIR)\\\" -DCFG_RUNTIME_SCRDIR=\\\"$(TCL_LIBRARY)\\\" -DCFG_RUNTIME_INCDIR=\\\"$(INCLUDEDIR)\\\" -DCFG_RUNTIME_DOCDIR=\\\"$(MANDIR)\\\""; }; };
		F96D45B608F272BC004A47F5 /* tclPosixStr.c in Sources */ = {isa = PBXBuildFile; fileRef = F96D3F1708F272A7004A47F5 /* tclPosixStr.c */; };
		F96D45B708F272BC004A47F5 /* tclPreserve.c in Sources */ = {isa = PBXBuildFile; fileRef = F96D3F1808F272A7004A47F5 /* tclPreserve.c */; };
		F96D45B808F272BC004A47F5 /* tclProc.c in Sources */ = {isa = PBXBuildFile; fileRef = F96D3F1908F272A7004A47F5 /* tclProc.c */; };
		F96D45B908F272BC004A47F5 /* tclRegexp.c in Sources */ = {isa = PBXBuildFile; fileRef = F96D3F1A08F272A7004A47F5 /* tclRegexp.c */; };
		F96D45BB08F272BC004A47F5 /* tclResolve.c in Sources */ = {isa = PBXBuildFile; fileRef = F96D3F1C08F272A7004A47F5 /* tclResolve.c */; };
		F96D45BC08F272BC004A47F5 /* tclResult.c in Sources */ = {isa = PBXBuildFile; fileRef = F96D3F1D08F272A7004A47F5 /* tclResult.c */; };
		F96D45BD08F272BC004A47F5 /* tclScan.c in Sources */ = {isa = PBXBuildFile; fileRef = F96D3F1E08F272A7004A47F5 /* tclScan.c */; };
		F96D45BE08F272BC004A47F5 /* tclStringObj.c in Sources */ = {isa = PBXBuildFile; fileRef = F96D3F1F08F272A7004A47F5 /* tclStringObj.c */; };
		F96D45C308F272BC004A47F5 /* tclStrToD.c in Sources */ = {isa = PBXBuildFile; fileRef = F96D3F2408F272A7004A47F5 /* tclStrToD.c */; };
		F96D45C408F272BC004A47F5 /* tclStubInit.c in Sources */ = {isa = PBXBuildFile; fileRef = F96D3F2508F272A7004A47F5 /* tclStubInit.c */; };
		F96D45C508F272BC004A47F5 /* tclStubLib.c in Sources */ = {isa = PBXBuildFile; fileRef = F96D3F2608F272A7004A47F5 /* tclStubLib.c */; };
		F96D45C608F272BC004A47F5 /* tclTest.c in Sources */ = {isa = PBXBuildFile; fileRef = F96D3F2708F272A7004A47F5 /* tclTest.c */; };
		F96D45C708F272BC004A47F5 /* tclTestObj.c in Sources */ = {isa = PBXBuildFile; fileRef = F96D3F2808F272A7004A47F5 /* tclTestObj.c */; };
		F96D45C808F272BC004A47F5 /* tclTestProcBodyObj.c in Sources */ = {isa = PBXBuildFile; fileRef = F96D3F2908F272A7004A47F5 /* tclTestProcBodyObj.c */; };
		F96D45C908F272BC004A47F5 /* tclThread.c in Sources */ = {isa = PBXBuildFile; fileRef = F96D3F2A08F272A7004A47F5 /* tclThread.c */; };
		F96D45CA08F272BC004A47F5 /* tclThreadAlloc.c in Sources */ = {isa = PBXBuildFile; fileRef = F96D3F2B08F272A7004A47F5 /* tclThreadAlloc.c */; };
		F96D45CB08F272BC004A47F5 /* tclThreadJoin.c in Sources */ = {isa = PBXBuildFile; fileRef = F96D3F2C08F272A7004A47F5 /* tclThreadJoin.c */; };
		F96D45CC08F272BC004A47F5 /* tclThreadStorage.c in Sources */ = {isa = PBXBuildFile; fileRef = F96D3F2D08F272A7004A47F5 /* tclThreadStorage.c */; };
		F96D45CD08F272BC004A47F5 /* tclThreadTest.c in Sources */ = {isa = PBXBuildFile; fileRef = F96D3F2E08F272A7004A47F5 /* tclThreadTest.c */; };
		F96D45CE08F272BC004A47F5 /* tclTimer.c in Sources */ = {isa = PBXBuildFile; fileRef = F96D3F2F08F272A7004A47F5 /* tclTimer.c */; };
		F96D45D008F272BC004A47F5 /* tclTomMathInterface.c in Sources */ = {isa = PBXBuildFile; fileRef = F96D3F3108F272A7004A47F5 /* tclTomMathInterface.c */; };
		F96D45D108F272BC004A47F5 /* tclTrace.c in Sources */ = {isa = PBXBuildFile; fileRef = F96D3F3208F272A7004A47F5 /* tclTrace.c */; };
		F96D45D308F272BC004A47F5 /* tclUtf.c in Sources */ = {isa = PBXBuildFile; fileRef = F96D3F3408F272A7004A47F5 /* tclUtf.c */; };
		F96D45D408F272BC004A47F5 /* tclUtil.c in Sources */ = {isa = PBXBuildFile; fileRef = F96D3F3508F272A7004A47F5 /* tclUtil.c */; };
		F96D45D508F272BC004A47F5 /* tclVar.c in Sources */ = {isa = PBXBuildFile; fileRef = F96D3F3608F272A7004A47F5 /* tclVar.c */; };
		F96D48E208F272C3004A47F5 /* bn_fast_s_mp_mul_digs.c in Sources */ = {isa = PBXBuildFile; fileRef = F96D426408F272B3004A47F5 /* bn_fast_s_mp_mul_digs.c */; };
		F96D48E408F272C3004A47F5 /* bn_fast_s_mp_sqr.c in Sources */ = {isa = PBXBuildFile; fileRef = F96D426608F272B3004A47F5 /* bn_fast_s_mp_sqr.c */; };
		F96D48E708F272C3004A47F5 /* bn_mp_add.c in Sources */ = {isa = PBXBuildFile; fileRef = F96D426908F272B3004A47F5 /* bn_mp_add.c */; };
		F96D48E808F272C3004A47F5 /* bn_mp_add_d.c in Sources */ = {isa = PBXBuildFile; fileRef = F96D426A08F272B3004A47F5 /* bn_mp_add_d.c */; };
		F96D48EB08F272C3004A47F5 /* bn_mp_clamp.c in Sources */ = {isa = PBXBuildFile; fileRef = F96D426D08F272B3004A47F5 /* bn_mp_clamp.c */; };
		F96D48EC08F272C3004A47F5 /* bn_mp_clear.c in Sources */ = {isa = PBXBuildFile; fileRef = F96D426E08F272B3004A47F5 /* bn_mp_clear.c */; };
		F96D48ED08F272C3004A47F5 /* bn_mp_clear_multi.c in Sources */ = {isa = PBXBuildFile; fileRef = F96D426F08F272B3004A47F5 /* bn_mp_clear_multi.c */; };
		F96D48EE08F272C3004A47F5 /* bn_mp_cmp.c in Sources */ = {isa = PBXBuildFile; fileRef = F96D427008F272B3004A47F5 /* bn_mp_cmp.c */; };
		F96D48F008F272C3004A47F5 /* bn_mp_cmp_mag.c in Sources */ = {isa = PBXBuildFile; fileRef = F96D427208F272B3004A47F5 /* bn_mp_cmp_mag.c */; };
		F96D48F208F272C3004A47F5 /* bn_mp_copy.c in Sources */ = {isa = PBXBuildFile; fileRef = F96D427408F272B3004A47F5 /* bn_mp_copy.c */; };
		F96D48F308F272C3004A47F5 /* bn_mp_count_bits.c in Sources */ = {isa = PBXBuildFile; fileRef = F96D427508F272B3004A47F5 /* bn_mp_count_bits.c */; };
		F96D48F408F272C3004A47F5 /* bn_mp_div.c in Sources */ = {isa = PBXBuildFile; fileRef = F96D427608F272B3004A47F5 /* bn_mp_div.c */; };
		F96D48F508F272C3004A47F5 /* bn_mp_div_2.c in Sources */ = {isa = PBXBuildFile; fileRef = F96D427708F272B3004A47F5 /* bn_mp_div_2.c */; };
		F96D48F608F272C3004A47F5 /* bn_mp_div_2d.c in Sources */ = {isa = PBXBuildFile; fileRef = F96D427808F272B3004A47F5 /* bn_mp_div_2d.c */; };
		F96D48F708F272C3004A47F5 /* bn_mp_div_3.c in Sources */ = {isa = PBXBuildFile; fileRef = F96D427908F272B3004A47F5 /* bn_mp_div_3.c */; };
		F96D48F808F272C3004A47F5 /* bn_mp_div_d.c in Sources */ = {isa = PBXBuildFile; fileRef = F96D427A08F272B3004A47F5 /* bn_mp_div_d.c */; };
		F96D48FC08F272C3004A47F5 /* bn_mp_exch.c in Sources */ = {isa = PBXBuildFile; fileRef = F96D427E08F272B3004A47F5 /* bn_mp_exch.c */; };
		F96D490508F272C3004A47F5 /* bn_mp_grow.c in Sources */ = {isa = PBXBuildFile; fileRef = F96D428708F272B3004A47F5 /* bn_mp_grow.c */; };
		F96D490608F272C3004A47F5 /* bn_mp_init.c in Sources */ = {isa = PBXBuildFile; fileRef = F96D428808F272B3004A47F5 /* bn_mp_init.c */; };
		F96D490708F272C3004A47F5 /* bn_mp_init_copy.c in Sources */ = {isa = PBXBuildFile; fileRef = F96D428908F272B3004A47F5 /* bn_mp_init_copy.c */; };
		F96D490808F272C3004A47F5 /* bn_mp_init_multi.c in Sources */ = {isa = PBXBuildFile; fileRef = F96D428A08F272B3004A47F5 /* bn_mp_init_multi.c */; };
		F96D490908F272C3004A47F5 /* bn_mp_init_set.c in Sources */ = {isa = PBXBuildFile; fileRef = F96D428B08F272B3004A47F5 /* bn_mp_init_set.c */; };
		F96D490B08F272C3004A47F5 /* bn_mp_init_size.c in Sources */ = {isa = PBXBuildFile; fileRef = F96D428D08F272B3004A47F5 /* bn_mp_init_size.c */; };
		F96D491008F272C3004A47F5 /* bn_mp_karatsuba_mul.c in Sources */ = {isa = PBXBuildFile; fileRef = F96D429208F272B3004A47F5 /* bn_mp_karatsuba_mul.c */; };
		F96D491108F272C3004A47F5 /* bn_mp_karatsuba_sqr.c in Sources */ = {isa = PBXBuildFile; fileRef = F96D429308F272B3004A47F5 /* bn_mp_karatsuba_sqr.c */; };
		F96D491308F272C3004A47F5 /* bn_mp_lshd.c in Sources */ = {isa = PBXBuildFile; fileRef = F96D429508F272B3004A47F5 /* bn_mp_lshd.c */; };
		F96D491408F272C3004A47F5 /* bn_mp_mod.c in Sources */ = {isa = PBXBuildFile; fileRef = F96D429608F272B3004A47F5 /* bn_mp_mod.c */; };
		F96D491508F272C3004A47F5 /* bn_mp_mod_2d.c in Sources */ = {isa = PBXBuildFile; fileRef = F96D429708F272B3004A47F5 /* bn_mp_mod_2d.c */; };
		F96D491A08F272C3004A47F5 /* bn_mp_mul.c in Sources */ = {isa = PBXBuildFile; fileRef = F96D429C08F272B3004A47F5 /* bn_mp_mul.c */; };
		F96D491B08F272C3004A47F5 /* bn_mp_mul_2.c in Sources */ = {isa = PBXBuildFile; fileRef = F96D429D08F272B3004A47F5 /* bn_mp_mul_2.c */; };
		F96D491C08F272C3004A47F5 /* bn_mp_mul_2d.c in Sources */ = {isa = PBXBuildFile; fileRef = F96D429E08F272B3004A47F5 /* bn_mp_mul_2d.c */; };
		F96D491D08F272C3004A47F5 /* bn_mp_mul_d.c in Sources */ = {isa = PBXBuildFile; fileRef = F96D429F08F272B3004A47F5 /* bn_mp_mul_d.c */; };
		F96D492908F272C3004A47F5 /* bn_mp_radix_size.c in Sources */ = {isa = PBXBuildFile; fileRef = F96D42AB08F272B3004A47F5 /* bn_mp_radix_size.c */; };
		F96D492A08F272C3004A47F5 /* bn_mp_radix_smap.c in Sources */ = {isa = PBXBuildFile; fileRef = F96D42AC08F272B3004A47F5 /* bn_mp_radix_smap.c */; };
		F96D492C08F272C3004A47F5 /* bn_mp_read_radix.c in Sources */ = {isa = PBXBuildFile; fileRef = F96D42AE08F272B3004A47F5 /* bn_mp_read_radix.c */; };
		F96D493708F272C3004A47F5 /* bn_mp_rshd.c in Sources */ = {isa = PBXBuildFile; fileRef = F96D42B908F272B3004A47F5 /* bn_mp_rshd.c */; };
		F96D493808F272C3004A47F5 /* bn_mp_set.c in Sources */ = {isa = PBXBuildFile; fileRef = F96D42BA08F272B3004A47F5 /* bn_mp_set.c */; };
		F96D493C08F272C3004A47F5 /* bn_mp_sqr.c in Sources */ = {isa = PBXBuildFile; fileRef = F96D42BE08F272B3004A47F5 /* bn_mp_sqr.c */; };
		F96D493F08F272C3004A47F5 /* bn_mp_sub.c in Sources */ = {isa = PBXBuildFile; fileRef = F96D42C108F272B3004A47F5 /* bn_mp_sub.c */; };
		F96D494008F272C3004A47F5 /* bn_mp_sub_d.c in Sources */ = {isa = PBXBuildFile; fileRef = F96D42C208F272B3004A47F5 /* bn_mp_sub_d.c */; };
		F96D494608F272C3004A47F5 /* bn_mp_toom_mul.c in Sources */ = {isa = PBXBuildFile; fileRef = F96D42C808F272B3004A47F5 /* bn_mp_toom_mul.c */; };
		F96D494708F272C3004A47F5 /* bn_mp_toom_sqr.c in Sources */ = {isa = PBXBuildFile; fileRef = F96D42C908F272B3004A47F5 /* bn_mp_toom_sqr.c */; };
		F96D494908F272C3004A47F5 /* bn_mp_toradix_n.c in Sources */ = {isa = PBXBuildFile; fileRef = F96D42CB08F272B3004A47F5 /* bn_mp_toradix_n.c */; };
		F96D494C08F272C3004A47F5 /* bn_mp_zero.c in Sources */ = {isa = PBXBuildFile; fileRef = F96D42CE08F272B3004A47F5 /* bn_mp_zero.c */; };
		F96D494E08F272C3004A47F5 /* bn_reverse.c in Sources */ = {isa = PBXBuildFile; fileRef = F96D42D008F272B3004A47F5 /* bn_reverse.c */; };
		F96D494F08F272C3004A47F5 /* bn_s_mp_add.c in Sources */ = {isa = PBXBuildFile; fileRef = F96D42D108F272B3004A47F5 /* bn_s_mp_add.c */; };
		F96D495108F272C3004A47F5 /* bn_s_mp_mul_digs.c in Sources */ = {isa = PBXBuildFile; fileRef = F96D42D308F272B3004A47F5 /* bn_s_mp_mul_digs.c */; };
		F96D495308F272C3004A47F5 /* bn_s_mp_sqr.c in Sources */ = {isa = PBXBuildFile; fileRef = F96D42D508F272B3004A47F5 /* bn_s_mp_sqr.c */; };
		F96D495408F272C3004A47F5 /* bn_s_mp_sub.c in Sources */ = {isa = PBXBuildFile; fileRef = F96D42D608F272B3004A47F5 /* bn_s_mp_sub.c */; };
		F96D495508F272C3004A47F5 /* bncore.c in Sources */ = {isa = PBXBuildFile; fileRef = F96D42D708F272B3004A47F5 /* bncore.c */; };
		F96D49A908F272C4004A47F5 /* tclMacOSXBundle.c in Sources */ = {isa = PBXBuildFile; fileRef = F96D433908F272B5004A47F5 /* tclMacOSXBundle.c */; };
		F96D49AD08F272C4004A47F5 /* tclMacOSXFCmd.c in Sources */ = {isa = PBXBuildFile; fileRef = F96D433D08F272B5004A47F5 /* tclMacOSXFCmd.c */; };
		F96D49AE08F272C4004A47F5 /* tclMacOSXNotify.c in Sources */ = {isa = PBXBuildFile; fileRef = F96D433E08F272B5004A47F5 /* tclMacOSXNotify.c */; };
		F96D4AC608F272C9004A47F5 /* tclLoadDyld.c in Sources */ = {isa = PBXBuildFile; fileRef = F96D445B08F272B9004A47F5 /* tclLoadDyld.c */; settings = {COMPILER_FLAGS = "-Wno-deprecated-declarations"; }; };
		F96D4ACA08F272C9004A47F5 /* tclUnixChan.c in Sources */ = {isa = PBXBuildFile; fileRef = F96D445F08F272B9004A47F5 /* tclUnixChan.c */; };
		F96D4ACB08F272C9004A47F5 /* tclUnixEvent.c in Sources */ = {isa = PBXBuildFile; fileRef = F96D446008F272B9004A47F5 /* tclUnixEvent.c */; };
		F96D4ACC08F272C9004A47F5 /* tclUnixFCmd.c in Sources */ = {isa = PBXBuildFile; fileRef = F96D446108F272B9004A47F5 /* tclUnixFCmd.c */; };
		F96D4ACD08F272C9004A47F5 /* tclUnixFile.c in Sources */ = {isa = PBXBuildFile; fileRef = F96D446208F272B9004A47F5 /* tclUnixFile.c */; };
		F96D4ACE08F272C9004A47F5 /* tclUnixInit.c in Sources */ = {isa = PBXBuildFile; fileRef = F96D446308F272B9004A47F5 /* tclUnixInit.c */; settings = {COMPILER_FLAGS = "-DTCL_LIBRARY=\\\"$(TCL_LIBRARY)\\\" -DTCL_PACKAGE_PATH=\\\"$(TCL_PACKAGE_PATH)\\\""; }; };
		F96D4ACF08F272C9004A47F5 /* tclUnixNotfy.c in Sources */ = {isa = PBXBuildFile; fileRef = F96D446408F272B9004A47F5 /* tclUnixNotfy.c */; };
		F96D4AD008F272C9004A47F5 /* tclUnixPipe.c in Sources */ = {isa = PBXBuildFile; fileRef = F96D446508F272B9004A47F5 /* tclUnixPipe.c */; };
		F96D4AD208F272CA004A47F5 /* tclUnixSock.c in Sources */ = {isa = PBXBuildFile; fileRef = F96D446708F272B9004A47F5 /* tclUnixSock.c */; };
		F96D4AD308F272CA004A47F5 /* tclUnixTest.c in Sources */ = {isa = PBXBuildFile; fileRef = F96D446808F272B9004A47F5 /* tclUnixTest.c */; };
		F96D4AD408F272CA004A47F5 /* tclUnixThrd.c in Sources */ = {isa = PBXBuildFile; fileRef = F96D446908F272B9004A47F5 /* tclUnixThrd.c */; };
		F96D4AD608F272CA004A47F5 /* tclUnixTime.c in Sources */ = {isa = PBXBuildFile; fileRef = F96D446B08F272B9004A47F5 /* tclUnixTime.c */; };
		F9E61D28090A481F002B3151 /* bn_mp_cmp_d.c in Sources */ = {isa = PBXBuildFile; fileRef = F96D427108F272B3004A47F5 /* bn_mp_cmp_d.c */; };
		F9E61D29090A486C002B3151 /* bn_mp_neg.c in Sources */ = {isa = PBXBuildFile; fileRef = F96D42A208F272B3004A47F5 /* bn_mp_neg.c */; };
		F9E61D2A090A4891002B3151 /* bn_mp_sqrt.c in Sources */ = {isa = PBXBuildFile; fileRef = F96D42C008F272B3004A47F5 /* bn_mp_sqrt.c */; };
		F9E61D2B090A48A4002B3151 /* bn_mp_and.c in Sources */ = {isa = PBXBuildFile; fileRef = F96D426C08F272B3004A47F5 /* bn_mp_and.c */; };
		F9E61D2C090A48AC002B3151 /* bn_mp_expt_d.c in Sources */ = {isa = PBXBuildFile; fileRef = F96D427F08F272B3004A47F5 /* bn_mp_expt_d.c */; };
		F9E61D2D090A48BB002B3151 /* bn_mp_xor.c in Sources */ = {isa = PBXBuildFile; fileRef = F96D42CD08F272B3004A47F5 /* bn_mp_xor.c */; };
		F9E61D2E090A48BF002B3151 /* bn_mp_or.c in Sources */ = {isa = PBXBuildFile; fileRef = F96D42A308F272B3004A47F5 /* bn_mp_or.c */; };
		F9E61D2F090A48C7002B3151 /* bn_mp_shrink.c in Sources */ = {isa = PBXBuildFile; fileRef = F96D42BC08F272B3004A47F5 /* bn_mp_shrink.c */; };
		F9E61D30090A48E2002B3151 /* bn_mp_to_unsigned_bin_n.c in Sources */ = {isa = PBXBuildFile; fileRef = F96D42C708F272B3004A47F5 /* bn_mp_to_unsigned_bin_n.c */; };
		F9E61D31090A48F9002B3151 /* bn_mp_to_unsigned_bin.c in Sources */ = {isa = PBXBuildFile; fileRef = F96D42C608F272B3004A47F5 /* bn_mp_to_unsigned_bin.c */; };
		F9E61D32090A48FA002B3151 /* bn_mp_unsigned_bin_size.c in Sources */ = {isa = PBXBuildFile; fileRef = F96D42CC08F272B3004A47F5 /* bn_mp_unsigned_bin_size.c */; };
		F9F4415E0C8BAE6F00BCCD67 /* tclDTrace.d in Sources */ = {isa = PBXBuildFile; fileRef = F9F4415D0C8BAE6F00BCCD67 /* tclDTrace.d */; };
		F9FC77B80AB29E9100B7077D /* tclUnixCompat.c in Sources */ = {isa = PBXBuildFile; fileRef = F9FC77B70AB29E9100B7077D /* tclUnixCompat.c */; };
/* End PBXBuildFile section */

/* Begin PBXContainerItemProxy section */
		F97258D20A868C6F00096C78 /* PBXContainerItemProxy */ = {
			isa = PBXContainerItemProxy;
			containerPortal = 08FB7793FE84155DC02AAC07 /* Project object */;
			proxyType = 1;
			remoteGlobalIDString = 8DD76FA90486AB0100D96B5E;
			remoteInfo = tcltest;
		};
/* End PBXContainerItemProxy section */

/* Begin PBXFileReference section */
		8DD76FB20486AB0100D96B5E /* tcltest */ = {isa = PBXFileReference; explicitFileType = "compiled.mach-o.executable"; includeInIndex = 0; path = tcltest; sourceTree = BUILT_PRODUCTS_DIR; };
		F915432A0EF201CF0032D1E8 /* zlib.test */ = {isa = PBXFileReference; explicitFileType = text.script; fileEncoding = 4; path = zlib.test; sourceTree = "<group>"; };
		F915432D0EF201EE0032D1E8 /* zlib.n */ = {isa = PBXFileReference; explicitFileType = text.man; fileEncoding = 4; path = zlib.n; sourceTree = "<group>"; };
		F9183E640EFC80CD0030B814 /* throw.n */ = {isa = PBXFileReference; explicitFileType = text.man; fileEncoding = 4; path = throw.n; sourceTree = "<group>"; };
		F9183E650EFC80D70030B814 /* try.n */ = {isa = PBXFileReference; explicitFileType = text.man; fileEncoding = 4; path = try.n; sourceTree = "<group>"; };
		F9183E6A0EFC81560030B814 /* README */ = {isa = PBXFileReference; fileEncoding = 4; lastKnownFileType = text; path = README; sourceTree = "<group>"; };
		F9183E8F0EFC817B0030B814 /* tdbc */ = {isa = PBXFileReference; lastKnownFileType = folder; path = tdbc; sourceTree = "<group>"; };
		F91DC23C0E44C51B002CB8D1 /* nre.test */ = {isa = PBXFileReference; explicitFileType = text.script; fileEncoding = 4; path = nre.test; sourceTree = "<group>"; };
		F91E62260C1AE686006C9D96 /* Tclsh-Info.plist.in */ = {isa = PBXFileReference; fileEncoding = 4; lastKnownFileType = text.xml; path = "Tclsh-Info.plist.in"; sourceTree = "<group>"; };
		F92D7F100DE777240033A13A /* tsdPerf.tcl */ = {isa = PBXFileReference; explicitFileType = text.script; fileEncoding = 4; path = tsdPerf.tcl; sourceTree = "<group>"; };
		F93599B20DF1F75400E04F67 /* tclOO.c */ = {isa = PBXFileReference; fileEncoding = 4; lastKnownFileType = sourcecode.c.c; path = tclOO.c; sourceTree = "<group>"; };
		F93599B40DF1F75900E04F67 /* tclOO.decls */ = {isa = PBXFileReference; explicitFileType = text.script; fileEncoding = 4; path = tclOO.decls; sourceTree = "<group>"; };
		F93599B50DF1F75D00E04F67 /* tclOO.h */ = {isa = PBXFileReference; fileEncoding = 4; lastKnownFileType = sourcecode.c.h; path = tclOO.h; sourceTree = "<group>"; };
		F93599B60DF1F76100E04F67 /* tclOOBasic.c */ = {isa = PBXFileReference; fileEncoding = 4; lastKnownFileType = sourcecode.c.c; path = tclOOBasic.c; sourceTree = "<group>"; };
		F93599B80DF1F76600E04F67 /* tclOOCall.c */ = {isa = PBXFileReference; fileEncoding = 4; lastKnownFileType = sourcecode.c.c; path = tclOOCall.c; sourceTree = "<group>"; };
		F93599BA0DF1F76A00E04F67 /* tclOODecls.h */ = {isa = PBXFileReference; fileEncoding = 4; lastKnownFileType = sourcecode.c.h; path = tclOODecls.h; sourceTree = "<group>"; };
		F93599BB0DF1F77000E04F67 /* tclOODefineCmds.c */ = {isa = PBXFileReference; fileEncoding = 4; lastKnownFileType = sourcecode.c.c; path = tclOODefineCmds.c; sourceTree = "<group>"; };
		F93599BD0DF1F77400E04F67 /* tclOOInfo.c */ = {isa = PBXFileReference; fileEncoding = 4; lastKnownFileType = sourcecode.c.c; path = tclOOInfo.c; sourceTree = "<group>"; };
		F93599BF0DF1F77900E04F67 /* tclOOInt.h */ = {isa = PBXFileReference; fileEncoding = 4; lastKnownFileType = sourcecode.c.h; path = tclOOInt.h; sourceTree = "<group>"; };
		F93599C00DF1F77D00E04F67 /* tclOOIntDecls.h */ = {isa = PBXFileReference; fileEncoding = 4; lastKnownFileType = sourcecode.c.h; path = tclOOIntDecls.h; sourceTree = "<group>"; };
		F93599C10DF1F78300E04F67 /* tclOOMethod.c */ = {isa = PBXFileReference; fileEncoding = 4; lastKnownFileType = sourcecode.c.c; path = tclOOMethod.c; sourceTree = "<group>"; };
		F93599C30DF1F78800E04F67 /* tclOOStubInit.c */ = {isa = PBXFileReference; fileEncoding = 4; lastKnownFileType = sourcecode.c.c; path = tclOOStubInit.c; sourceTree = "<group>"; };
		F93599C50DF1F78D00E04F67 /* tclOOStubLib.c */ = {isa = PBXFileReference; fileEncoding = 4; lastKnownFileType = sourcecode.c.c; path = tclOOStubLib.c; sourceTree = "<group>"; };
		F93599C80DF1F81900E04F67 /* oo.test */ = {isa = PBXFileReference; explicitFileType = text.script; fileEncoding = 4; path = oo.test; sourceTree = "<group>"; };
		F93599CF0DF1F87F00E04F67 /* Class.3 */ = {isa = PBXFileReference; explicitFileType = text.man; fileEncoding = 4; path = Class.3; sourceTree = "<group>"; };
		F93599D00DF1F89E00E04F67 /* class.n */ = {isa = PBXFileReference; explicitFileType = text.man; fileEncoding = 4; path = class.n; sourceTree = "<group>"; };
		F93599D20DF1F8DF00E04F67 /* copy.n */ = {isa = PBXFileReference; explicitFileType = text.man; fileEncoding = 4; path = copy.n; sourceTree = "<group>"; };
		F93599D30DF1F8F500E04F67 /* define.n */ = {isa = PBXFileReference; explicitFileType = text.man; fileEncoding = 4; path = define.n; sourceTree = "<group>"; };
		F93599D40DF1F91900E04F67 /* Method.3 */ = {isa = PBXFileReference; explicitFileType = text.man; fileEncoding = 4; path = Method.3; sourceTree = "<group>"; };
		F93599D50DF1F93700E04F67 /* my.n */ = {isa = PBXFileReference; explicitFileType = text.man; fileEncoding = 4; path = my.n; sourceTree = "<group>"; };
		F93599D60DF1F95000E04F67 /* next.n */ = {isa = PBXFileReference; explicitFileType = text.man; fileEncoding = 4; path = next.n; sourceTree = "<group>"; };
		F93599D70DF1F96800E04F67 /* object.n */ = {isa = PBXFileReference; explicitFileType = text.man; fileEncoding = 4; path = object.n; sourceTree = "<group>"; };
		F93599D80DF1F98300E04F67 /* self.n */ = {isa = PBXFileReference; explicitFileType = text.man; fileEncoding = 4; path = self.n; sourceTree = "<group>"; };
		F946FB8B0FBE3AED00CD6495 /* itcl */ = {isa = PBXFileReference; lastKnownFileType = folder; path = itcl; sourceTree = "<group>"; };
		F95D77E90DFD820D00A8BF6F /* tclIORTrans.c */ = {isa = PBXFileReference; fileEncoding = 4; lastKnownFileType = sourcecode.c.c; path = tclIORTrans.c; sourceTree = "<group>"; };
		F95FAFF90B34F1130072E431 /* macOSXLoad.test */ = {isa = PBXFileReference; explicitFileType = text.script; fileEncoding = 4; path = macOSXLoad.test; sourceTree = "<group>"; };
		F96437C90EF0D4B2003F468E /* tclZlib.c */ = {isa = PBXFileReference; fileEncoding = 4; lastKnownFileType = sourcecode.c.c; path = tclZlib.c; sourceTree = "<group>"; };
		F96437E60EF0D652003F468E /* libz.dylib */ = {isa = PBXFileReference; lastKnownFileType = "compiled.mach-o.dylib"; name = libz.dylib; path = /usr/lib/libz.dylib; sourceTree = "<absolute>"; };
		F966C07408F2820D005CB29B /* CoreFoundation.framework */ = {isa = PBXFileReference; lastKnownFileType = wrapper.framework; name = CoreFoundation.framework; path = /System/Library/Frameworks/CoreFoundation.framework; sourceTree = "<absolute>"; };
		F96D3DFA08F272A4004A47F5 /* ChangeLog */ = {isa = PBXFileReference; explicitFileType = text; fileEncoding = 4; path = ChangeLog; sourceTree = "<group>"; };
		F96D3DFB08F272A4004A47F5 /* changes */ = {isa = PBXFileReference; explicitFileType = text; fileEncoding = 4; path = changes; sourceTree = "<group>"; };
		F96D3DFD08F272A4004A47F5 /* Access.3 */ = {isa = PBXFileReference; explicitFileType = text.man; fileEncoding = 4; path = Access.3; sourceTree = "<group>"; };
		F96D3DFE08F272A4004A47F5 /* AddErrInfo.3 */ = {isa = PBXFileReference; explicitFileType = text.man; fileEncoding = 4; path = AddErrInfo.3; sourceTree = "<group>"; };
		F96D3DFF08F272A4004A47F5 /* after.n */ = {isa = PBXFileReference; explicitFileType = text.man; fileEncoding = 4; path = after.n; sourceTree = "<group>"; };
		F96D3E0008F272A4004A47F5 /* Alloc.3 */ = {isa = PBXFileReference; explicitFileType = text.man; fileEncoding = 4; path = Alloc.3; sourceTree = "<group>"; };
		F96D3E0108F272A4004A47F5 /* AllowExc.3 */ = {isa = PBXFileReference; explicitFileType = text.man; fileEncoding = 4; path = AllowExc.3; sourceTree = "<group>"; };
		F96D3E0208F272A4004A47F5 /* append.n */ = {isa = PBXFileReference; explicitFileType = text.man; fileEncoding = 4; path = append.n; sourceTree = "<group>"; };
		F96D3E0308F272A4004A47F5 /* AppInit.3 */ = {isa = PBXFileReference; explicitFileType = text.man; fileEncoding = 4; path = AppInit.3; sourceTree = "<group>"; };
		F96D3E0408F272A5004A47F5 /* array.n */ = {isa = PBXFileReference; explicitFileType = text.man; fileEncoding = 4; path = array.n; sourceTree = "<group>"; };
		F96D3E0508F272A5004A47F5 /* AssocData.3 */ = {isa = PBXFileReference; explicitFileType = text.man; fileEncoding = 4; path = AssocData.3; sourceTree = "<group>"; };
		F96D3E0608F272A5004A47F5 /* Async.3 */ = {isa = PBXFileReference; explicitFileType = text.man; fileEncoding = 4; path = Async.3; sourceTree = "<group>"; };
		F96D3E0708F272A5004A47F5 /* BackgdErr.3 */ = {isa = PBXFileReference; explicitFileType = text.man; fileEncoding = 4; path = BackgdErr.3; sourceTree = "<group>"; };
		F96D3E0808F272A5004A47F5 /* Backslash.3 */ = {isa = PBXFileReference; explicitFileType = text.man; fileEncoding = 4; path = Backslash.3; sourceTree = "<group>"; };
		F96D3E0908F272A5004A47F5 /* bgerror.n */ = {isa = PBXFileReference; explicitFileType = text.man; fileEncoding = 4; path = bgerror.n; sourceTree = "<group>"; };
		F96D3E0A08F272A5004A47F5 /* binary.n */ = {isa = PBXFileReference; explicitFileType = text.man; fileEncoding = 4; path = binary.n; sourceTree = "<group>"; };
		F96D3E0B08F272A5004A47F5 /* BoolObj.3 */ = {isa = PBXFileReference; explicitFileType = text.man; fileEncoding = 4; path = BoolObj.3; sourceTree = "<group>"; };
		F96D3E0C08F272A5004A47F5 /* break.n */ = {isa = PBXFileReference; explicitFileType = text.man; fileEncoding = 4; path = break.n; sourceTree = "<group>"; };
		F96D3E0D08F272A5004A47F5 /* ByteArrObj.3 */ = {isa = PBXFileReference; explicitFileType = text.man; fileEncoding = 4; path = ByteArrObj.3; sourceTree = "<group>"; };
		F96D3E0E08F272A5004A47F5 /* CallDel.3 */ = {isa = PBXFileReference; explicitFileType = text.man; fileEncoding = 4; path = CallDel.3; sourceTree = "<group>"; };
		F96D3E0F08F272A5004A47F5 /* case.n */ = {isa = PBXFileReference; explicitFileType = text.man; fileEncoding = 4; path = case.n; sourceTree = "<group>"; };
		F96D3E1008F272A5004A47F5 /* catch.n */ = {isa = PBXFileReference; explicitFileType = text.man; fileEncoding = 4; path = catch.n; sourceTree = "<group>"; };
		F96D3E1108F272A5004A47F5 /* cd.n */ = {isa = PBXFileReference; explicitFileType = text.man; fileEncoding = 4; path = cd.n; sourceTree = "<group>"; };
		F96D3E1208F272A5004A47F5 /* chan.n */ = {isa = PBXFileReference; explicitFileType = text.man; fileEncoding = 4; path = chan.n; sourceTree = "<group>"; };
		F96D3E1308F272A5004A47F5 /* ChnlStack.3 */ = {isa = PBXFileReference; explicitFileType = text.man; fileEncoding = 4; path = ChnlStack.3; sourceTree = "<group>"; };
		F96D3E1408F272A5004A47F5 /* clock.n */ = {isa = PBXFileReference; explicitFileType = text.man; fileEncoding = 4; path = clock.n; sourceTree = "<group>"; };
		F96D3E1508F272A5004A47F5 /* close.n */ = {isa = PBXFileReference; explicitFileType = text.man; fileEncoding = 4; path = close.n; sourceTree = "<group>"; };
		F96D3E1608F272A5004A47F5 /* CmdCmplt.3 */ = {isa = PBXFileReference; explicitFileType = text.man; fileEncoding = 4; path = CmdCmplt.3; sourceTree = "<group>"; };
		F96D3E1708F272A5004A47F5 /* Concat.3 */ = {isa = PBXFileReference; explicitFileType = text.man; fileEncoding = 4; path = Concat.3; sourceTree = "<group>"; };
		F96D3E1808F272A5004A47F5 /* concat.n */ = {isa = PBXFileReference; explicitFileType = text.man; fileEncoding = 4; path = concat.n; sourceTree = "<group>"; };
		F96D3E1908F272A5004A47F5 /* continue.n */ = {isa = PBXFileReference; explicitFileType = text.man; fileEncoding = 4; path = continue.n; sourceTree = "<group>"; };
		F96D3E1A08F272A5004A47F5 /* CrtChannel.3 */ = {isa = PBXFileReference; explicitFileType = text.man; fileEncoding = 4; path = CrtChannel.3; sourceTree = "<group>"; };
		F96D3E1B08F272A5004A47F5 /* CrtChnlHdlr.3 */ = {isa = PBXFileReference; explicitFileType = text.man; fileEncoding = 4; path = CrtChnlHdlr.3; sourceTree = "<group>"; };
		F96D3E1C08F272A5004A47F5 /* CrtCloseHdlr.3 */ = {isa = PBXFileReference; explicitFileType = text.man; fileEncoding = 4; path = CrtCloseHdlr.3; sourceTree = "<group>"; };
		F96D3E1D08F272A5004A47F5 /* CrtCommand.3 */ = {isa = PBXFileReference; explicitFileType = text.man; fileEncoding = 4; path = CrtCommand.3; sourceTree = "<group>"; };
		F96D3E1E08F272A5004A47F5 /* CrtFileHdlr.3 */ = {isa = PBXFileReference; explicitFileType = text.man; fileEncoding = 4; path = CrtFileHdlr.3; sourceTree = "<group>"; };
		F96D3E1F08F272A5004A47F5 /* CrtInterp.3 */ = {isa = PBXFileReference; explicitFileType = text.man; fileEncoding = 4; path = CrtInterp.3; sourceTree = "<group>"; };
		F96D3E2008F272A5004A47F5 /* CrtMathFnc.3 */ = {isa = PBXFileReference; explicitFileType = text.man; fileEncoding = 4; path = CrtMathFnc.3; sourceTree = "<group>"; };
		F96D3E2108F272A5004A47F5 /* CrtObjCmd.3 */ = {isa = PBXFileReference; explicitFileType = text.man; fileEncoding = 4; path = CrtObjCmd.3; sourceTree = "<group>"; };
		F96D3E2208F272A5004A47F5 /* CrtSlave.3 */ = {isa = PBXFileReference; explicitFileType = text.man; fileEncoding = 4; path = CrtSlave.3; sourceTree = "<group>"; };
		F96D3E2308F272A5004A47F5 /* CrtTimerHdlr.3 */ = {isa = PBXFileReference; explicitFileType = text.man; fileEncoding = 4; path = CrtTimerHdlr.3; sourceTree = "<group>"; };
		F96D3E2408F272A5004A47F5 /* CrtTrace.3 */ = {isa = PBXFileReference; explicitFileType = text.man; fileEncoding = 4; path = CrtTrace.3; sourceTree = "<group>"; };
		F96D3E2508F272A5004A47F5 /* dde.n */ = {isa = PBXFileReference; explicitFileType = text.man; fileEncoding = 4; path = dde.n; sourceTree = "<group>"; };
		F96D3E2608F272A5004A47F5 /* DetachPids.3 */ = {isa = PBXFileReference; explicitFileType = text.man; fileEncoding = 4; path = DetachPids.3; sourceTree = "<group>"; };
		F96D3E2708F272A5004A47F5 /* dict.n */ = {isa = PBXFileReference; explicitFileType = text.man; fileEncoding = 4; path = dict.n; sourceTree = "<group>"; };
		F96D3E2808F272A5004A47F5 /* DictObj.3 */ = {isa = PBXFileReference; explicitFileType = text.man; fileEncoding = 4; path = DictObj.3; sourceTree = "<group>"; };
		F96D3E2908F272A5004A47F5 /* DoOneEvent.3 */ = {isa = PBXFileReference; explicitFileType = text.man; fileEncoding = 4; path = DoOneEvent.3; sourceTree = "<group>"; };
		F96D3E2A08F272A5004A47F5 /* DoubleObj.3 */ = {isa = PBXFileReference; explicitFileType = text.man; fileEncoding = 4; path = DoubleObj.3; sourceTree = "<group>"; };
		F96D3E2B08F272A5004A47F5 /* DoWhenIdle.3 */ = {isa = PBXFileReference; explicitFileType = text.man; fileEncoding = 4; path = DoWhenIdle.3; sourceTree = "<group>"; };
		F96D3E2C08F272A5004A47F5 /* DString.3 */ = {isa = PBXFileReference; explicitFileType = text.man; fileEncoding = 4; path = DString.3; sourceTree = "<group>"; };
		F96D3E2D08F272A5004A47F5 /* DumpActiveMemory.3 */ = {isa = PBXFileReference; explicitFileType = text.man; fileEncoding = 4; path = DumpActiveMemory.3; sourceTree = "<group>"; };
		F96D3E2E08F272A5004A47F5 /* Encoding.3 */ = {isa = PBXFileReference; explicitFileType = text.man; fileEncoding = 4; path = Encoding.3; sourceTree = "<group>"; };
		F96D3E2F08F272A5004A47F5 /* encoding.n */ = {isa = PBXFileReference; explicitFileType = text.man; fileEncoding = 4; path = encoding.n; sourceTree = "<group>"; };
		F96D3E3008F272A5004A47F5 /* Ensemble.3 */ = {isa = PBXFileReference; explicitFileType = text.man; fileEncoding = 4; path = Ensemble.3; sourceTree = "<group>"; };
		F96D3E3108F272A5004A47F5 /* Environment.3 */ = {isa = PBXFileReference; explicitFileType = text.man; fileEncoding = 4; path = Environment.3; sourceTree = "<group>"; };
		F96D3E3208F272A5004A47F5 /* eof.n */ = {isa = PBXFileReference; explicitFileType = text.man; fileEncoding = 4; path = eof.n; sourceTree = "<group>"; };
		F96D3E3308F272A5004A47F5 /* error.n */ = {isa = PBXFileReference; explicitFileType = text.man; fileEncoding = 4; path = error.n; sourceTree = "<group>"; };
		F96D3E3408F272A5004A47F5 /* Eval.3 */ = {isa = PBXFileReference; explicitFileType = text.man; fileEncoding = 4; path = Eval.3; sourceTree = "<group>"; };
		F96D3E3508F272A5004A47F5 /* eval.n */ = {isa = PBXFileReference; explicitFileType = text.man; fileEncoding = 4; path = eval.n; sourceTree = "<group>"; };
		F96D3E3608F272A5004A47F5 /* exec.n */ = {isa = PBXFileReference; explicitFileType = text.man; fileEncoding = 4; path = exec.n; sourceTree = "<group>"; };
		F96D3E3708F272A5004A47F5 /* Exit.3 */ = {isa = PBXFileReference; explicitFileType = text.man; fileEncoding = 4; path = Exit.3; sourceTree = "<group>"; };
		F96D3E3808F272A5004A47F5 /* exit.n */ = {isa = PBXFileReference; explicitFileType = text.man; fileEncoding = 4; path = exit.n; sourceTree = "<group>"; };
		F96D3E3908F272A5004A47F5 /* expr.n */ = {isa = PBXFileReference; explicitFileType = text.man; fileEncoding = 4; path = expr.n; sourceTree = "<group>"; };
		F96D3E3A08F272A5004A47F5 /* ExprLong.3 */ = {isa = PBXFileReference; explicitFileType = text.man; fileEncoding = 4; path = ExprLong.3; sourceTree = "<group>"; };
		F96D3E3B08F272A5004A47F5 /* ExprLongObj.3 */ = {isa = PBXFileReference; explicitFileType = text.man; fileEncoding = 4; path = ExprLongObj.3; sourceTree = "<group>"; };
		F96D3E3C08F272A5004A47F5 /* fblocked.n */ = {isa = PBXFileReference; explicitFileType = text.man; fileEncoding = 4; path = fblocked.n; sourceTree = "<group>"; };
		F96D3E3D08F272A5004A47F5 /* fconfigure.n */ = {isa = PBXFileReference; explicitFileType = text.man; fileEncoding = 4; path = fconfigure.n; sourceTree = "<group>"; };
		F96D3E3E08F272A5004A47F5 /* fcopy.n */ = {isa = PBXFileReference; explicitFileType = text.man; fileEncoding = 4; path = fcopy.n; sourceTree = "<group>"; };
		F96D3E3F08F272A5004A47F5 /* file.n */ = {isa = PBXFileReference; explicitFileType = text.man; fileEncoding = 4; path = file.n; sourceTree = "<group>"; };
		F96D3E4008F272A5004A47F5 /* fileevent.n */ = {isa = PBXFileReference; explicitFileType = text.man; fileEncoding = 4; path = fileevent.n; sourceTree = "<group>"; };
		F96D3E4108F272A5004A47F5 /* filename.n */ = {isa = PBXFileReference; explicitFileType = text.man; fileEncoding = 4; path = filename.n; sourceTree = "<group>"; };
		F96D3E4208F272A5004A47F5 /* FileSystem.3 */ = {isa = PBXFileReference; explicitFileType = text.man; fileEncoding = 4; path = FileSystem.3; sourceTree = "<group>"; };
		F96D3E4308F272A5004A47F5 /* FindExec.3 */ = {isa = PBXFileReference; explicitFileType = text.man; fileEncoding = 4; path = FindExec.3; sourceTree = "<group>"; };
		F96D3E4408F272A5004A47F5 /* flush.n */ = {isa = PBXFileReference; explicitFileType = text.man; fileEncoding = 4; path = flush.n; sourceTree = "<group>"; };
		F96D3E4508F272A5004A47F5 /* for.n */ = {isa = PBXFileReference; explicitFileType = text.man; fileEncoding = 4; path = for.n; sourceTree = "<group>"; };
		F96D3E4608F272A5004A47F5 /* foreach.n */ = {isa = PBXFileReference; explicitFileType = text.man; fileEncoding = 4; path = foreach.n; sourceTree = "<group>"; };
		F96D3E4708F272A5004A47F5 /* format.n */ = {isa = PBXFileReference; explicitFileType = text.man; fileEncoding = 4; path = format.n; sourceTree = "<group>"; };
		F96D3E4808F272A5004A47F5 /* GetCwd.3 */ = {isa = PBXFileReference; explicitFileType = text.man; fileEncoding = 4; path = GetCwd.3; sourceTree = "<group>"; };
		F96D3E4908F272A5004A47F5 /* GetHostName.3 */ = {isa = PBXFileReference; explicitFileType = text.man; fileEncoding = 4; path = GetHostName.3; sourceTree = "<group>"; };
		F96D3E4A08F272A5004A47F5 /* GetIndex.3 */ = {isa = PBXFileReference; explicitFileType = text.man; fileEncoding = 4; path = GetIndex.3; sourceTree = "<group>"; };
		F96D3E4B08F272A5004A47F5 /* GetInt.3 */ = {isa = PBXFileReference; explicitFileType = text.man; fileEncoding = 4; path = GetInt.3; sourceTree = "<group>"; };
		F96D3E4C08F272A5004A47F5 /* GetOpnFl.3 */ = {isa = PBXFileReference; explicitFileType = text.man; fileEncoding = 4; path = GetOpnFl.3; sourceTree = "<group>"; };
		F96D3E4D08F272A5004A47F5 /* gets.n */ = {isa = PBXFileReference; explicitFileType = text.man; fileEncoding = 4; path = gets.n; sourceTree = "<group>"; };
		F96D3E4E08F272A5004A47F5 /* GetStdChan.3 */ = {isa = PBXFileReference; explicitFileType = text.man; fileEncoding = 4; path = GetStdChan.3; sourceTree = "<group>"; };
		F96D3E4F08F272A5004A47F5 /* GetTime.3 */ = {isa = PBXFileReference; explicitFileType = text.man; fileEncoding = 4; path = GetTime.3; sourceTree = "<group>"; };
		F96D3E5008F272A5004A47F5 /* GetVersion.3 */ = {isa = PBXFileReference; explicitFileType = text.man; fileEncoding = 4; path = GetVersion.3; sourceTree = "<group>"; };
		F96D3E5108F272A5004A47F5 /* glob.n */ = {isa = PBXFileReference; explicitFileType = text.man; fileEncoding = 4; path = glob.n; sourceTree = "<group>"; };
		F96D3E5208F272A6004A47F5 /* global.n */ = {isa = PBXFileReference; explicitFileType = text.man; fileEncoding = 4; path = global.n; sourceTree = "<group>"; };
		F96D3E5308F272A6004A47F5 /* Hash.3 */ = {isa = PBXFileReference; explicitFileType = text.man; fileEncoding = 4; path = Hash.3; sourceTree = "<group>"; };
		F96D3E5408F272A6004A47F5 /* history.n */ = {isa = PBXFileReference; explicitFileType = text.man; fileEncoding = 4; path = history.n; sourceTree = "<group>"; };
		F96D3E5508F272A6004A47F5 /* http.n */ = {isa = PBXFileReference; explicitFileType = text.man; fileEncoding = 4; path = http.n; sourceTree = "<group>"; };
		F96D3E5608F272A6004A47F5 /* if.n */ = {isa = PBXFileReference; explicitFileType = text.man; fileEncoding = 4; path = if.n; sourceTree = "<group>"; };
		F96D3E5708F272A6004A47F5 /* incr.n */ = {isa = PBXFileReference; explicitFileType = text.man; fileEncoding = 4; path = incr.n; sourceTree = "<group>"; };
		F96D3E5808F272A6004A47F5 /* info.n */ = {isa = PBXFileReference; explicitFileType = text.man; fileEncoding = 4; path = info.n; sourceTree = "<group>"; };
		F96D3E5908F272A6004A47F5 /* Init.3 */ = {isa = PBXFileReference; explicitFileType = text.man; fileEncoding = 4; path = Init.3; sourceTree = "<group>"; };
		F96D3E5A08F272A6004A47F5 /* InitStubs.3 */ = {isa = PBXFileReference; explicitFileType = text.man; fileEncoding = 4; path = InitStubs.3; sourceTree = "<group>"; };
		F96D3E5B08F272A6004A47F5 /* Interp.3 */ = {isa = PBXFileReference; explicitFileType = text.man; fileEncoding = 4; path = Interp.3; sourceTree = "<group>"; };
		F96D3E5C08F272A6004A47F5 /* interp.n */ = {isa = PBXFileReference; explicitFileType = text.man; fileEncoding = 4; path = interp.n; sourceTree = "<group>"; };
		F96D3E5D08F272A6004A47F5 /* IntObj.3 */ = {isa = PBXFileReference; explicitFileType = text.man; fileEncoding = 4; path = IntObj.3; sourceTree = "<group>"; };
		F96D3E5E08F272A6004A47F5 /* join.n */ = {isa = PBXFileReference; explicitFileType = text.man; fileEncoding = 4; path = join.n; sourceTree = "<group>"; };
		F96D3E5F08F272A6004A47F5 /* lappend.n */ = {isa = PBXFileReference; explicitFileType = text.man; fileEncoding = 4; path = lappend.n; sourceTree = "<group>"; };
		F96D3E6008F272A6004A47F5 /* lassign.n */ = {isa = PBXFileReference; explicitFileType = text.man; fileEncoding = 4; path = lassign.n; sourceTree = "<group>"; };
		F96D3E6108F272A6004A47F5 /* library.n */ = {isa = PBXFileReference; explicitFileType = text.man; fileEncoding = 4; path = library.n; sourceTree = "<group>"; };
		F96D3E6208F272A6004A47F5 /* Limit.3 */ = {isa = PBXFileReference; explicitFileType = text.man; fileEncoding = 4; path = Limit.3; sourceTree = "<group>"; };
		F96D3E6308F272A6004A47F5 /* lindex.n */ = {isa = PBXFileReference; explicitFileType = text.man; fileEncoding = 4; path = lindex.n; sourceTree = "<group>"; };
		F96D3E6408F272A6004A47F5 /* LinkVar.3 */ = {isa = PBXFileReference; explicitFileType = text.man; fileEncoding = 4; path = LinkVar.3; sourceTree = "<group>"; };
		F96D3E6508F272A6004A47F5 /* linsert.n */ = {isa = PBXFileReference; explicitFileType = text.man; fileEncoding = 4; path = linsert.n; sourceTree = "<group>"; };
		F96D3E6608F272A6004A47F5 /* list.n */ = {isa = PBXFileReference; explicitFileType = text.man; fileEncoding = 4; path = list.n; sourceTree = "<group>"; };
		F96D3E6708F272A6004A47F5 /* ListObj.3 */ = {isa = PBXFileReference; explicitFileType = text.man; fileEncoding = 4; path = ListObj.3; sourceTree = "<group>"; };
		F96D3E6808F272A6004A47F5 /* llength.n */ = {isa = PBXFileReference; explicitFileType = text.man; fileEncoding = 4; path = llength.n; sourceTree = "<group>"; };
		F96D3E6908F272A6004A47F5 /* load.n */ = {isa = PBXFileReference; explicitFileType = text.man; fileEncoding = 4; path = load.n; sourceTree = "<group>"; };
		F96D3E6A08F272A6004A47F5 /* lrange.n */ = {isa = PBXFileReference; explicitFileType = text.man; fileEncoding = 4; path = lrange.n; sourceTree = "<group>"; };
		F96D3E6B08F272A6004A47F5 /* lrepeat.n */ = {isa = PBXFileReference; explicitFileType = text.man; fileEncoding = 4; path = lrepeat.n; sourceTree = "<group>"; };
		F96D3E6C08F272A6004A47F5 /* lreplace.n */ = {isa = PBXFileReference; explicitFileType = text.man; fileEncoding = 4; path = lreplace.n; sourceTree = "<group>"; };
		F96D3E6D08F272A6004A47F5 /* lsearch.n */ = {isa = PBXFileReference; explicitFileType = text.man; fileEncoding = 4; path = lsearch.n; sourceTree = "<group>"; };
		F96D3E6E08F272A6004A47F5 /* lset.n */ = {isa = PBXFileReference; explicitFileType = text.man; fileEncoding = 4; path = lset.n; sourceTree = "<group>"; };
		F96D3E6F08F272A6004A47F5 /* lsort.n */ = {isa = PBXFileReference; explicitFileType = text.man; fileEncoding = 4; path = lsort.n; sourceTree = "<group>"; };
		F96D3E7008F272A6004A47F5 /* man.macros */ = {isa = PBXFileReference; explicitFileType = text.man; fileEncoding = 4; path = man.macros; sourceTree = "<group>"; };
		F96D3E7108F272A6004A47F5 /* mathfunc.n */ = {isa = PBXFileReference; explicitFileType = text.man; fileEncoding = 4; path = mathfunc.n; sourceTree = "<group>"; };
		F96D3E7208F272A6004A47F5 /* memory.n */ = {isa = PBXFileReference; explicitFileType = text.man; fileEncoding = 4; path = memory.n; sourceTree = "<group>"; };
		F96D3E7308F272A6004A47F5 /* msgcat.n */ = {isa = PBXFileReference; explicitFileType = text.man; fileEncoding = 4; path = msgcat.n; sourceTree = "<group>"; };
		F96D3E7408F272A6004A47F5 /* Namespace.3 */ = {isa = PBXFileReference; explicitFileType = text.man; fileEncoding = 4; path = Namespace.3; sourceTree = "<group>"; };
		F96D3E7508F272A6004A47F5 /* namespace.n */ = {isa = PBXFileReference; explicitFileType = text.man; fileEncoding = 4; path = namespace.n; sourceTree = "<group>"; };
		F96D3E7608F272A6004A47F5 /* Notifier.3 */ = {isa = PBXFileReference; explicitFileType = text.man; fileEncoding = 4; path = Notifier.3; sourceTree = "<group>"; };
		F96D3E7708F272A6004A47F5 /* Object.3 */ = {isa = PBXFileReference; explicitFileType = text.man; fileEncoding = 4; path = Object.3; sourceTree = "<group>"; };
		F96D3E7808F272A6004A47F5 /* ObjectType.3 */ = {isa = PBXFileReference; explicitFileType = text.man; fileEncoding = 4; path = ObjectType.3; sourceTree = "<group>"; };
		F96D3E7908F272A6004A47F5 /* open.n */ = {isa = PBXFileReference; explicitFileType = text.man; fileEncoding = 4; path = open.n; sourceTree = "<group>"; };
		F96D3E7A08F272A6004A47F5 /* OpenFileChnl.3 */ = {isa = PBXFileReference; explicitFileType = text.man; fileEncoding = 4; path = OpenFileChnl.3; sourceTree = "<group>"; };
		F96D3E7B08F272A6004A47F5 /* OpenTcp.3 */ = {isa = PBXFileReference; explicitFileType = text.man; fileEncoding = 4; path = OpenTcp.3; sourceTree = "<group>"; };
		F96D3E7C08F272A6004A47F5 /* package.n */ = {isa = PBXFileReference; explicitFileType = text.man; fileEncoding = 4; path = package.n; sourceTree = "<group>"; };
		F96D3E7D08F272A6004A47F5 /* packagens.n */ = {isa = PBXFileReference; explicitFileType = text.man; fileEncoding = 4; path = packagens.n; sourceTree = "<group>"; };
		F96D3E7E08F272A6004A47F5 /* Panic.3 */ = {isa = PBXFileReference; explicitFileType = text.man; fileEncoding = 4; path = Panic.3; sourceTree = "<group>"; };
		F96D3E7F08F272A6004A47F5 /* ParseCmd.3 */ = {isa = PBXFileReference; explicitFileType = text.man; fileEncoding = 4; path = ParseCmd.3; sourceTree = "<group>"; };
		F96D3E8008F272A6004A47F5 /* pid.n */ = {isa = PBXFileReference; explicitFileType = text.man; fileEncoding = 4; path = pid.n; sourceTree = "<group>"; };
		F96D3E8108F272A6004A47F5 /* pkgMkIndex.n */ = {isa = PBXFileReference; explicitFileType = text.man; fileEncoding = 4; path = pkgMkIndex.n; sourceTree = "<group>"; };
		F96D3E8208F272A6004A47F5 /* PkgRequire.3 */ = {isa = PBXFileReference; explicitFileType = text.man; fileEncoding = 4; path = PkgRequire.3; sourceTree = "<group>"; };
		F96D3E8308F272A6004A47F5 /* Preserve.3 */ = {isa = PBXFileReference; explicitFileType = text.man; fileEncoding = 4; path = Preserve.3; sourceTree = "<group>"; };
		F96D3E8408F272A6004A47F5 /* PrintDbl.3 */ = {isa = PBXFileReference; explicitFileType = text.man; fileEncoding = 4; path = PrintDbl.3; sourceTree = "<group>"; };
		F96D3E8508F272A6004A47F5 /* proc.n */ = {isa = PBXFileReference; explicitFileType = text.man; fileEncoding = 4; path = proc.n; sourceTree = "<group>"; };
		F96D3E8608F272A6004A47F5 /* puts.n */ = {isa = PBXFileReference; explicitFileType = text.man; fileEncoding = 4; path = puts.n; sourceTree = "<group>"; };
		F96D3E8708F272A6004A47F5 /* pwd.n */ = {isa = PBXFileReference; explicitFileType = text.man; fileEncoding = 4; path = pwd.n; sourceTree = "<group>"; };
		F96D3E8808F272A6004A47F5 /* re_syntax.n */ = {isa = PBXFileReference; explicitFileType = text.man; fileEncoding = 4; path = re_syntax.n; sourceTree = "<group>"; };
		F96D3E8908F272A6004A47F5 /* read.n */ = {isa = PBXFileReference; explicitFileType = text.man; fileEncoding = 4; path = read.n; sourceTree = "<group>"; };
		F96D3E8A08F272A6004A47F5 /* RecEvalObj.3 */ = {isa = PBXFileReference; explicitFileType = text.man; fileEncoding = 4; path = RecEvalObj.3; sourceTree = "<group>"; };
		F96D3E8B08F272A6004A47F5 /* RecordEval.3 */ = {isa = PBXFileReference; explicitFileType = text.man; fileEncoding = 4; path = RecordEval.3; sourceTree = "<group>"; };
		F96D3E8C08F272A6004A47F5 /* RegConfig.3 */ = {isa = PBXFileReference; explicitFileType = text.man; fileEncoding = 4; path = RegConfig.3; sourceTree = "<group>"; };
		F96D3E8D08F272A6004A47F5 /* RegExp.3 */ = {isa = PBXFileReference; explicitFileType = text.man; fileEncoding = 4; path = RegExp.3; sourceTree = "<group>"; };
		F96D3E8E08F272A6004A47F5 /* regexp.n */ = {isa = PBXFileReference; explicitFileType = text.man; fileEncoding = 4; path = regexp.n; sourceTree = "<group>"; };
		F96D3E8F08F272A6004A47F5 /* registry.n */ = {isa = PBXFileReference; explicitFileType = text.man; fileEncoding = 4; path = registry.n; sourceTree = "<group>"; };
		F96D3E9008F272A6004A47F5 /* regsub.n */ = {isa = PBXFileReference; explicitFileType = text.man; fileEncoding = 4; path = regsub.n; sourceTree = "<group>"; };
		F96D3E9108F272A6004A47F5 /* rename.n */ = {isa = PBXFileReference; explicitFileType = text.man; fileEncoding = 4; path = rename.n; sourceTree = "<group>"; };
		F96D3E9208F272A6004A47F5 /* return.n */ = {isa = PBXFileReference; explicitFileType = text.man; fileEncoding = 4; path = return.n; sourceTree = "<group>"; };
		F96D3E9308F272A6004A47F5 /* safe.n */ = {isa = PBXFileReference; explicitFileType = text.man; fileEncoding = 4; path = safe.n; sourceTree = "<group>"; };
		F96D3E9408F272A6004A47F5 /* SaveResult.3 */ = {isa = PBXFileReference; explicitFileType = text.man; fileEncoding = 4; path = SaveResult.3; sourceTree = "<group>"; };
		F96D3E9508F272A6004A47F5 /* scan.n */ = {isa = PBXFileReference; explicitFileType = text.man; fileEncoding = 4; path = scan.n; sourceTree = "<group>"; };
		F96D3E9608F272A6004A47F5 /* seek.n */ = {isa = PBXFileReference; explicitFileType = text.man; fileEncoding = 4; path = seek.n; sourceTree = "<group>"; };
		F96D3E9708F272A6004A47F5 /* set.n */ = {isa = PBXFileReference; explicitFileType = text.man; fileEncoding = 4; path = set.n; sourceTree = "<group>"; };
		F96D3E9808F272A6004A47F5 /* SetChanErr.3 */ = {isa = PBXFileReference; explicitFileType = text.man; fileEncoding = 4; path = SetChanErr.3; sourceTree = "<group>"; };
		F96D3E9908F272A6004A47F5 /* SetErrno.3 */ = {isa = PBXFileReference; explicitFileType = text.man; fileEncoding = 4; path = SetErrno.3; sourceTree = "<group>"; };
		F96D3E9A08F272A6004A47F5 /* SetRecLmt.3 */ = {isa = PBXFileReference; explicitFileType = text.man; fileEncoding = 4; path = SetRecLmt.3; sourceTree = "<group>"; };
		F96D3E9B08F272A7004A47F5 /* SetResult.3 */ = {isa = PBXFileReference; explicitFileType = text.man; fileEncoding = 4; path = SetResult.3; sourceTree = "<group>"; };
		F96D3E9C08F272A7004A47F5 /* SetVar.3 */ = {isa = PBXFileReference; explicitFileType = text.man; fileEncoding = 4; path = SetVar.3; sourceTree = "<group>"; };
		F96D3E9D08F272A7004A47F5 /* Signal.3 */ = {isa = PBXFileReference; explicitFileType = text.man; fileEncoding = 4; path = Signal.3; sourceTree = "<group>"; };
		F96D3E9E08F272A7004A47F5 /* Sleep.3 */ = {isa = PBXFileReference; explicitFileType = text.man; fileEncoding = 4; path = Sleep.3; sourceTree = "<group>"; };
		F96D3E9F08F272A7004A47F5 /* socket.n */ = {isa = PBXFileReference; explicitFileType = text.man; fileEncoding = 4; path = socket.n; sourceTree = "<group>"; };
		F96D3EA008F272A7004A47F5 /* source.n */ = {isa = PBXFileReference; explicitFileType = text.man; fileEncoding = 4; path = source.n; sourceTree = "<group>"; };
		F96D3EA108F272A7004A47F5 /* SourceRCFile.3 */ = {isa = PBXFileReference; explicitFileType = text.man; fileEncoding = 4; path = SourceRCFile.3; sourceTree = "<group>"; };
		F96D3EA208F272A7004A47F5 /* split.n */ = {isa = PBXFileReference; explicitFileType = text.man; fileEncoding = 4; path = split.n; sourceTree = "<group>"; };
		F96D3EA308F272A7004A47F5 /* SplitList.3 */ = {isa = PBXFileReference; explicitFileType = text.man; fileEncoding = 4; path = SplitList.3; sourceTree = "<group>"; };
		F96D3EA408F272A7004A47F5 /* SplitPath.3 */ = {isa = PBXFileReference; explicitFileType = text.man; fileEncoding = 4; path = SplitPath.3; sourceTree = "<group>"; };
		F96D3EA508F272A7004A47F5 /* StaticPkg.3 */ = {isa = PBXFileReference; explicitFileType = text.man; fileEncoding = 4; path = StaticPkg.3; sourceTree = "<group>"; };
		F96D3EA608F272A7004A47F5 /* StdChannels.3 */ = {isa = PBXFileReference; explicitFileType = text.man; fileEncoding = 4; path = StdChannels.3; sourceTree = "<group>"; };
		F96D3EA708F272A7004A47F5 /* string.n */ = {isa = PBXFileReference; explicitFileType = text.man; fileEncoding = 4; path = string.n; sourceTree = "<group>"; };
		F96D3EA808F272A7004A47F5 /* StringObj.3 */ = {isa = PBXFileReference; explicitFileType = text.man; fileEncoding = 4; path = StringObj.3; sourceTree = "<group>"; };
		F96D3EA908F272A7004A47F5 /* StrMatch.3 */ = {isa = PBXFileReference; explicitFileType = text.man; fileEncoding = 4; path = StrMatch.3; sourceTree = "<group>"; };
		F96D3EAA08F272A7004A47F5 /* subst.n */ = {isa = PBXFileReference; explicitFileType = text.man; fileEncoding = 4; path = subst.n; sourceTree = "<group>"; };
		F96D3EAB08F272A7004A47F5 /* SubstObj.3 */ = {isa = PBXFileReference; explicitFileType = text.man; fileEncoding = 4; path = SubstObj.3; sourceTree = "<group>"; };
		F96D3EAC08F272A7004A47F5 /* switch.n */ = {isa = PBXFileReference; explicitFileType = text.man; fileEncoding = 4; path = switch.n; sourceTree = "<group>"; };
		F96D3EAD08F272A7004A47F5 /* Tcl.n */ = {isa = PBXFileReference; explicitFileType = text.man; fileEncoding = 4; path = Tcl.n; sourceTree = "<group>"; };
		F96D3EAE08F272A7004A47F5 /* Tcl_Main.3 */ = {isa = PBXFileReference; explicitFileType = text.man; fileEncoding = 4; path = Tcl_Main.3; sourceTree = "<group>"; };
		F96D3EAF08F272A7004A47F5 /* TCL_MEM_DEBUG.3 */ = {isa = PBXFileReference; explicitFileType = text.man; fileEncoding = 4; path = TCL_MEM_DEBUG.3; sourceTree = "<group>"; };
		F96D3EB008F272A7004A47F5 /* tclsh.1 */ = {isa = PBXFileReference; explicitFileType = text.man; fileEncoding = 4; path = tclsh.1; sourceTree = "<group>"; };
		F96D3EB108F272A7004A47F5 /* tcltest.n */ = {isa = PBXFileReference; explicitFileType = text.man; fileEncoding = 4; path = tcltest.n; sourceTree = "<group>"; };
		F96D3EB208F272A7004A47F5 /* tclvars.n */ = {isa = PBXFileReference; explicitFileType = text.man; fileEncoding = 4; path = tclvars.n; sourceTree = "<group>"; };
		F96D3EB308F272A7004A47F5 /* tell.n */ = {isa = PBXFileReference; explicitFileType = text.man; fileEncoding = 4; path = tell.n; sourceTree = "<group>"; };
		F96D3EB408F272A7004A47F5 /* Thread.3 */ = {isa = PBXFileReference; explicitFileType = text.man; fileEncoding = 4; path = Thread.3; sourceTree = "<group>"; };
		F96D3EB508F272A7004A47F5 /* time.n */ = {isa = PBXFileReference; explicitFileType = text.man; fileEncoding = 4; path = time.n; sourceTree = "<group>"; };
		F96D3EB608F272A7004A47F5 /* tm.n */ = {isa = PBXFileReference; explicitFileType = text.man; fileEncoding = 4; path = tm.n; sourceTree = "<group>"; };
		F96D3EB708F272A7004A47F5 /* ToUpper.3 */ = {isa = PBXFileReference; explicitFileType = text.man; fileEncoding = 4; path = ToUpper.3; sourceTree = "<group>"; };
		F96D3EB808F272A7004A47F5 /* trace.n */ = {isa = PBXFileReference; explicitFileType = text.man; fileEncoding = 4; path = trace.n; sourceTree = "<group>"; };
		F96D3EB908F272A7004A47F5 /* TraceCmd.3 */ = {isa = PBXFileReference; explicitFileType = text.man; fileEncoding = 4; path = TraceCmd.3; sourceTree = "<group>"; };
		F96D3EBA08F272A7004A47F5 /* TraceVar.3 */ = {isa = PBXFileReference; explicitFileType = text.man; fileEncoding = 4; path = TraceVar.3; sourceTree = "<group>"; };
		F96D3EBB08F272A7004A47F5 /* Translate.3 */ = {isa = PBXFileReference; explicitFileType = text.man; fileEncoding = 4; path = Translate.3; sourceTree = "<group>"; };
		F96D3EBC08F272A7004A47F5 /* UniCharIsAlpha.3 */ = {isa = PBXFileReference; explicitFileType = text.man; fileEncoding = 4; path = UniCharIsAlpha.3; sourceTree = "<group>"; };
		F96D3EBD08F272A7004A47F5 /* unknown.n */ = {isa = PBXFileReference; explicitFileType = text.man; fileEncoding = 4; path = unknown.n; sourceTree = "<group>"; };
		F96D3EBE08F272A7004A47F5 /* unload.n */ = {isa = PBXFileReference; explicitFileType = text.man; fileEncoding = 4; path = unload.n; sourceTree = "<group>"; };
		F96D3EBF08F272A7004A47F5 /* unset.n */ = {isa = PBXFileReference; explicitFileType = text.man; fileEncoding = 4; path = unset.n; sourceTree = "<group>"; };
		F96D3EC008F272A7004A47F5 /* update.n */ = {isa = PBXFileReference; explicitFileType = text.man; fileEncoding = 4; path = update.n; sourceTree = "<group>"; };
		F96D3EC108F272A7004A47F5 /* uplevel.n */ = {isa = PBXFileReference; explicitFileType = text.man; fileEncoding = 4; path = uplevel.n; sourceTree = "<group>"; };
		F96D3EC208F272A7004A47F5 /* UpVar.3 */ = {isa = PBXFileReference; explicitFileType = text.man; fileEncoding = 4; path = UpVar.3; sourceTree = "<group>"; };
		F96D3EC308F272A7004A47F5 /* upvar.n */ = {isa = PBXFileReference; explicitFileType = text.man; fileEncoding = 4; path = upvar.n; sourceTree = "<group>"; };
		F96D3EC408F272A7004A47F5 /* Utf.3 */ = {isa = PBXFileReference; explicitFileType = text.man; fileEncoding = 4; path = Utf.3; sourceTree = "<group>"; };
		F96D3EC508F272A7004A47F5 /* variable.n */ = {isa = PBXFileReference; explicitFileType = text.man; fileEncoding = 4; path = variable.n; sourceTree = "<group>"; };
		F96D3EC608F272A7004A47F5 /* vwait.n */ = {isa = PBXFileReference; explicitFileType = text.man; fileEncoding = 4; path = vwait.n; sourceTree = "<group>"; };
		F96D3EC708F272A7004A47F5 /* while.n */ = {isa = PBXFileReference; explicitFileType = text.man; fileEncoding = 4; path = while.n; sourceTree = "<group>"; };
		F96D3EC808F272A7004A47F5 /* WrongNumArgs.3 */ = {isa = PBXFileReference; explicitFileType = text.man; fileEncoding = 4; path = WrongNumArgs.3; sourceTree = "<group>"; };
		F96D3ECA08F272A7004A47F5 /* README */ = {isa = PBXFileReference; fileEncoding = 4; lastKnownFileType = text; path = README; sourceTree = "<group>"; };
		F96D3ECB08F272A7004A47F5 /* regc_color.c */ = {isa = PBXFileReference; fileEncoding = 4; lastKnownFileType = sourcecode.c.c; path = regc_color.c; sourceTree = "<group>"; };
		F96D3ECC08F272A7004A47F5 /* regc_cvec.c */ = {isa = PBXFileReference; fileEncoding = 4; lastKnownFileType = sourcecode.c.c; path = regc_cvec.c; sourceTree = "<group>"; };
		F96D3ECD08F272A7004A47F5 /* regc_lex.c */ = {isa = PBXFileReference; fileEncoding = 4; lastKnownFileType = sourcecode.c.c; path = regc_lex.c; sourceTree = "<group>"; };
		F96D3ECE08F272A7004A47F5 /* regc_locale.c */ = {isa = PBXFileReference; fileEncoding = 4; lastKnownFileType = sourcecode.c.c; path = regc_locale.c; sourceTree = "<group>"; };
		F96D3ECF08F272A7004A47F5 /* regc_nfa.c */ = {isa = PBXFileReference; fileEncoding = 4; lastKnownFileType = sourcecode.c.c; path = regc_nfa.c; sourceTree = "<group>"; };
		F96D3ED008F272A7004A47F5 /* regcomp.c */ = {isa = PBXFileReference; fileEncoding = 4; lastKnownFileType = sourcecode.c.c; path = regcomp.c; sourceTree = "<group>"; };
		F96D3ED108F272A7004A47F5 /* regcustom.h */ = {isa = PBXFileReference; fileEncoding = 4; lastKnownFileType = sourcecode.c.h; path = regcustom.h; sourceTree = "<group>"; };
		F96D3ED208F272A7004A47F5 /* rege_dfa.c */ = {isa = PBXFileReference; fileEncoding = 4; lastKnownFileType = sourcecode.c.c; path = rege_dfa.c; sourceTree = "<group>"; };
		F96D3ED308F272A7004A47F5 /* regerror.c */ = {isa = PBXFileReference; fileEncoding = 4; lastKnownFileType = sourcecode.c.c; path = regerror.c; sourceTree = "<group>"; };
		F96D3ED408F272A7004A47F5 /* regerrs.h */ = {isa = PBXFileReference; fileEncoding = 4; lastKnownFileType = sourcecode.c.h; path = regerrs.h; sourceTree = "<group>"; };
		F96D3ED508F272A7004A47F5 /* regex.h */ = {isa = PBXFileReference; fileEncoding = 4; lastKnownFileType = sourcecode.c.h; path = regex.h; sourceTree = "<group>"; };
		F96D3ED608F272A7004A47F5 /* regexec.c */ = {isa = PBXFileReference; fileEncoding = 4; lastKnownFileType = sourcecode.c.c; path = regexec.c; sourceTree = "<group>"; };
		F96D3ED708F272A7004A47F5 /* regfree.c */ = {isa = PBXFileReference; fileEncoding = 4; lastKnownFileType = sourcecode.c.c; path = regfree.c; sourceTree = "<group>"; };
		F96D3ED808F272A7004A47F5 /* regfronts.c */ = {isa = PBXFileReference; fileEncoding = 4; lastKnownFileType = sourcecode.c.c; path = regfronts.c; sourceTree = "<group>"; };
		F96D3ED908F272A7004A47F5 /* regguts.h */ = {isa = PBXFileReference; fileEncoding = 4; lastKnownFileType = sourcecode.c.h; path = regguts.h; sourceTree = "<group>"; };
		F96D3EDA08F272A7004A47F5 /* tcl.decls */ = {isa = PBXFileReference; explicitFileType = text.script; fileEncoding = 4; path = tcl.decls; sourceTree = "<group>"; };
		F96D3EDB08F272A7004A47F5 /* tcl.h */ = {isa = PBXFileReference; fileEncoding = 4; lastKnownFileType = sourcecode.c.h; path = tcl.h; sourceTree = "<group>"; };
		F96D3EDC08F272A7004A47F5 /* tclAlloc.c */ = {isa = PBXFileReference; fileEncoding = 4; lastKnownFileType = sourcecode.c.c; path = tclAlloc.c; sourceTree = "<group>"; };
		F96D3EDD08F272A7004A47F5 /* tclAsync.c */ = {isa = PBXFileReference; fileEncoding = 4; lastKnownFileType = sourcecode.c.c; path = tclAsync.c; sourceTree = "<group>"; };
		F96D3EDE08F272A7004A47F5 /* tclBasic.c */ = {isa = PBXFileReference; fileEncoding = 4; lastKnownFileType = sourcecode.c.c; path = tclBasic.c; sourceTree = "<group>"; };
		F96D3EDF08F272A7004A47F5 /* tclBinary.c */ = {isa = PBXFileReference; fileEncoding = 4; lastKnownFileType = sourcecode.c.c; path = tclBinary.c; sourceTree = "<group>"; };
		F96D3EE008F272A7004A47F5 /* tclCkalloc.c */ = {isa = PBXFileReference; fileEncoding = 4; lastKnownFileType = sourcecode.c.c; path = tclCkalloc.c; sourceTree = "<group>"; };
		F96D3EE108F272A7004A47F5 /* tclClock.c */ = {isa = PBXFileReference; fileEncoding = 4; lastKnownFileType = sourcecode.c.c; path = tclClock.c; sourceTree = "<group>"; };
		F96D3EE208F272A7004A47F5 /* tclCmdAH.c */ = {isa = PBXFileReference; fileEncoding = 4; lastKnownFileType = sourcecode.c.c; path = tclCmdAH.c; sourceTree = "<group>"; };
		F96D3EE308F272A7004A47F5 /* tclCmdIL.c */ = {isa = PBXFileReference; fileEncoding = 4; lastKnownFileType = sourcecode.c.c; path = tclCmdIL.c; sourceTree = "<group>"; };
		F96D3EE408F272A7004A47F5 /* tclCmdMZ.c */ = {isa = PBXFileReference; fileEncoding = 4; lastKnownFileType = sourcecode.c.c; path = tclCmdMZ.c; sourceTree = "<group>"; };
		F96D3EE508F272A7004A47F5 /* tclCompCmds.c */ = {isa = PBXFileReference; fileEncoding = 4; lastKnownFileType = sourcecode.c.c; path = tclCompCmds.c; sourceTree = "<group>"; };
		F96D3EE608F272A7004A47F5 /* tclCompExpr.c */ = {isa = PBXFileReference; fileEncoding = 4; lastKnownFileType = sourcecode.c.c; path = tclCompExpr.c; sourceTree = "<group>"; };
		F96D3EE708F272A7004A47F5 /* tclCompile.c */ = {isa = PBXFileReference; fileEncoding = 4; lastKnownFileType = sourcecode.c.c; path = tclCompile.c; sourceTree = "<group>"; };
		F96D3EE808F272A7004A47F5 /* tclCompile.h */ = {isa = PBXFileReference; fileEncoding = 4; lastKnownFileType = sourcecode.c.h; path = tclCompile.h; sourceTree = "<group>"; };
		F96D3EE908F272A7004A47F5 /* tclConfig.c */ = {isa = PBXFileReference; fileEncoding = 4; lastKnownFileType = sourcecode.c.c; path = tclConfig.c; sourceTree = "<group>"; };
		F96D3EEA08F272A7004A47F5 /* tclDate.c */ = {isa = PBXFileReference; fileEncoding = 4; lastKnownFileType = sourcecode.c.c; path = tclDate.c; sourceTree = "<group>"; };
		F96D3EEB08F272A7004A47F5 /* tclDecls.h */ = {isa = PBXFileReference; fileEncoding = 4; lastKnownFileType = sourcecode.c.h; path = tclDecls.h; sourceTree = "<group>"; };
		F96D3EEC08F272A7004A47F5 /* tclDictObj.c */ = {isa = PBXFileReference; fileEncoding = 4; lastKnownFileType = sourcecode.c.c; path = tclDictObj.c; sourceTree = "<group>"; };
		F96D3EED08F272A7004A47F5 /* tclEncoding.c */ = {isa = PBXFileReference; fileEncoding = 4; lastKnownFileType = sourcecode.c.c; path = tclEncoding.c; sourceTree = "<group>"; };
		F96D3EEE08F272A7004A47F5 /* tclEnv.c */ = {isa = PBXFileReference; fileEncoding = 4; lastKnownFileType = sourcecode.c.c; path = tclEnv.c; sourceTree = "<group>"; };
		F96D3EEF08F272A7004A47F5 /* tclEvent.c */ = {isa = PBXFileReference; fileEncoding = 4; lastKnownFileType = sourcecode.c.c; path = tclEvent.c; sourceTree = "<group>"; };
		F96D3EF008F272A7004A47F5 /* tclExecute.c */ = {isa = PBXFileReference; fileEncoding = 4; lastKnownFileType = sourcecode.c.c; path = tclExecute.c; sourceTree = "<group>"; };
		F96D3EF108F272A7004A47F5 /* tclFCmd.c */ = {isa = PBXFileReference; fileEncoding = 4; lastKnownFileType = sourcecode.c.c; path = tclFCmd.c; sourceTree = "<group>"; };
		F96D3EF208F272A7004A47F5 /* tclFileName.c */ = {isa = PBXFileReference; fileEncoding = 4; lastKnownFileType = sourcecode.c.c; path = tclFileName.c; sourceTree = "<group>"; };
		F96D3EF308F272A7004A47F5 /* tclFileSystem.h */ = {isa = PBXFileReference; fileEncoding = 4; lastKnownFileType = sourcecode.c.h; path = tclFileSystem.h; sourceTree = "<group>"; };
		F96D3EF408F272A7004A47F5 /* tclGet.c */ = {isa = PBXFileReference; fileEncoding = 4; lastKnownFileType = sourcecode.c.c; path = tclGet.c; sourceTree = "<group>"; };
		F96D3EF508F272A7004A47F5 /* tclGetDate.y */ = {isa = PBXFileReference; fileEncoding = 4; lastKnownFileType = sourcecode.yacc; path = tclGetDate.y; sourceTree = "<group>"; };
		F96D3EF608F272A7004A47F5 /* tclHash.c */ = {isa = PBXFileReference; fileEncoding = 4; lastKnownFileType = sourcecode.c.c; path = tclHash.c; sourceTree = "<group>"; };
		F96D3EF708F272A7004A47F5 /* tclHistory.c */ = {isa = PBXFileReference; fileEncoding = 4; lastKnownFileType = sourcecode.c.c; path = tclHistory.c; sourceTree = "<group>"; };
		F96D3EF808F272A7004A47F5 /* tclIndexObj.c */ = {isa = PBXFileReference; fileEncoding = 4; lastKnownFileType = sourcecode.c.c; path = tclIndexObj.c; sourceTree = "<group>"; };
		F96D3EF908F272A7004A47F5 /* tclInt.decls */ = {isa = PBXFileReference; explicitFileType = text.script; fileEncoding = 4; path = tclInt.decls; sourceTree = "<group>"; };
		F96D3EFA08F272A7004A47F5 /* tclInt.h */ = {isa = PBXFileReference; fileEncoding = 4; lastKnownFileType = sourcecode.c.h; path = tclInt.h; sourceTree = "<group>"; };
		F96D3EFB08F272A7004A47F5 /* tclIntDecls.h */ = {isa = PBXFileReference; fileEncoding = 4; lastKnownFileType = sourcecode.c.h; path = tclIntDecls.h; sourceTree = "<group>"; };
		F96D3EFC08F272A7004A47F5 /* tclInterp.c */ = {isa = PBXFileReference; fileEncoding = 4; lastKnownFileType = sourcecode.c.c; path = tclInterp.c; sourceTree = "<group>"; };
		F96D3EFD08F272A7004A47F5 /* tclIntPlatDecls.h */ = {isa = PBXFileReference; fileEncoding = 4; lastKnownFileType = sourcecode.c.h; path = tclIntPlatDecls.h; sourceTree = "<group>"; };
		F96D3EFE08F272A7004A47F5 /* tclIO.c */ = {isa = PBXFileReference; fileEncoding = 4; lastKnownFileType = sourcecode.c.c; path = tclIO.c; sourceTree = "<group>"; };
		F96D3EFF08F272A7004A47F5 /* tclIO.h */ = {isa = PBXFileReference; fileEncoding = 4; lastKnownFileType = sourcecode.c.h; path = tclIO.h; sourceTree = "<group>"; };
		F96D3F0008F272A7004A47F5 /* tclIOCmd.c */ = {isa = PBXFileReference; fileEncoding = 4; lastKnownFileType = sourcecode.c.c; path = tclIOCmd.c; sourceTree = "<group>"; };
		F96D3F0108F272A7004A47F5 /* tclIOGT.c */ = {isa = PBXFileReference; fileEncoding = 4; lastKnownFileType = sourcecode.c.c; path = tclIOGT.c; sourceTree = "<group>"; };
		F96D3F0208F272A7004A47F5 /* tclIORChan.c */ = {isa = PBXFileReference; fileEncoding = 4; lastKnownFileType = sourcecode.c.c; path = tclIORChan.c; sourceTree = "<group>"; };
		F96D3F0308F272A7004A47F5 /* tclIOSock.c */ = {isa = PBXFileReference; fileEncoding = 4; lastKnownFileType = sourcecode.c.c; path = tclIOSock.c; sourceTree = "<group>"; };
		F96D3F0408F272A7004A47F5 /* tclIOUtil.c */ = {isa = PBXFileReference; fileEncoding = 4; lastKnownFileType = sourcecode.c.c; path = tclIOUtil.c; sourceTree = "<group>"; };
		F96D3F0508F272A7004A47F5 /* tclLink.c */ = {isa = PBXFileReference; fileEncoding = 4; lastKnownFileType = sourcecode.c.c; path = tclLink.c; sourceTree = "<group>"; };
		F96D3F0608F272A7004A47F5 /* tclListObj.c */ = {isa = PBXFileReference; fileEncoding = 4; lastKnownFileType = sourcecode.c.c; path = tclListObj.c; sourceTree = "<group>"; };
		F96D3F0708F272A7004A47F5 /* tclLiteral.c */ = {isa = PBXFileReference; fileEncoding = 4; lastKnownFileType = sourcecode.c.c; path = tclLiteral.c; sourceTree = "<group>"; };
		F96D3F0808F272A7004A47F5 /* tclLoad.c */ = {isa = PBXFileReference; fileEncoding = 4; lastKnownFileType = sourcecode.c.c; path = tclLoad.c; sourceTree = "<group>"; };
		F96D3F0908F272A7004A47F5 /* tclLoadNone.c */ = {isa = PBXFileReference; fileEncoding = 4; lastKnownFileType = sourcecode.c.c; path = tclLoadNone.c; sourceTree = "<group>"; };
		F96D3F0A08F272A7004A47F5 /* tclMain.c */ = {isa = PBXFileReference; fileEncoding = 4; lastKnownFileType = sourcecode.c.c; path = tclMain.c; sourceTree = "<group>"; };
		F96D3F0B08F272A7004A47F5 /* tclNamesp.c */ = {isa = PBXFileReference; fileEncoding = 4; lastKnownFileType = sourcecode.c.c; path = tclNamesp.c; sourceTree = "<group>"; };
		F96D3F0C08F272A7004A47F5 /* tclNotify.c */ = {isa = PBXFileReference; fileEncoding = 4; lastKnownFileType = sourcecode.c.c; path = tclNotify.c; sourceTree = "<group>"; };
		F96D3F0D08F272A7004A47F5 /* tclObj.c */ = {isa = PBXFileReference; fileEncoding = 4; lastKnownFileType = sourcecode.c.c; path = tclObj.c; sourceTree = "<group>"; };
		F96D3F0E08F272A7004A47F5 /* tclPanic.c */ = {isa = PBXFileReference; fileEncoding = 4; lastKnownFileType = sourcecode.c.c; path = tclPanic.c; sourceTree = "<group>"; };
		F96D3F0F08F272A7004A47F5 /* tclParse.c */ = {isa = PBXFileReference; fileEncoding = 4; lastKnownFileType = sourcecode.c.c; path = tclParse.c; sourceTree = "<group>"; };
		F96D3F1108F272A7004A47F5 /* tclPathObj.c */ = {isa = PBXFileReference; fileEncoding = 4; lastKnownFileType = sourcecode.c.c; path = tclPathObj.c; sourceTree = "<group>"; };
		F96D3F1208F272A7004A47F5 /* tclPipe.c */ = {isa = PBXFileReference; fileEncoding = 4; lastKnownFileType = sourcecode.c.c; path = tclPipe.c; sourceTree = "<group>"; };
		F96D3F1308F272A7004A47F5 /* tclPkg.c */ = {isa = PBXFileReference; fileEncoding = 4; lastKnownFileType = sourcecode.c.c; path = tclPkg.c; sourceTree = "<group>"; };
		F96D3F1408F272A7004A47F5 /* tclPkgConfig.c */ = {isa = PBXFileReference; fileEncoding = 4; lastKnownFileType = sourcecode.c.c; path = tclPkgConfig.c; sourceTree = "<group>"; };
		F96D3F1508F272A7004A47F5 /* tclPlatDecls.h */ = {isa = PBXFileReference; fileEncoding = 4; lastKnownFileType = sourcecode.c.h; path = tclPlatDecls.h; sourceTree = "<group>"; };
		F96D3F1608F272A7004A47F5 /* tclPort.h */ = {isa = PBXFileReference; fileEncoding = 4; lastKnownFileType = sourcecode.c.h; path = tclPort.h; sourceTree = "<group>"; };
		F96D3F1708F272A7004A47F5 /* tclPosixStr.c */ = {isa = PBXFileReference; fileEncoding = 4; lastKnownFileType = sourcecode.c.c; path = tclPosixStr.c; sourceTree = "<group>"; };
		F96D3F1808F272A7004A47F5 /* tclPreserve.c */ = {isa = PBXFileReference; fileEncoding = 4; lastKnownFileType = sourcecode.c.c; path = tclPreserve.c; sourceTree = "<group>"; };
		F96D3F1908F272A7004A47F5 /* tclProc.c */ = {isa = PBXFileReference; fileEncoding = 4; lastKnownFileType = sourcecode.c.c; path = tclProc.c; sourceTree = "<group>"; };
		F96D3F1A08F272A7004A47F5 /* tclRegexp.c */ = {isa = PBXFileReference; fileEncoding = 4; lastKnownFileType = sourcecode.c.c; path = tclRegexp.c; sourceTree = "<group>"; };
		F96D3F1B08F272A7004A47F5 /* tclRegexp.h */ = {isa = PBXFileReference; fileEncoding = 4; lastKnownFileType = sourcecode.c.h; path = tclRegexp.h; sourceTree = "<group>"; };
		F96D3F1C08F272A7004A47F5 /* tclResolve.c */ = {isa = PBXFileReference; fileEncoding = 4; lastKnownFileType = sourcecode.c.c; path = tclResolve.c; sourceTree = "<group>"; };
		F96D3F1D08F272A7004A47F5 /* tclResult.c */ = {isa = PBXFileReference; fileEncoding = 4; lastKnownFileType = sourcecode.c.c; path = tclResult.c; sourceTree = "<group>"; };
		F96D3F1E08F272A7004A47F5 /* tclScan.c */ = {isa = PBXFileReference; fileEncoding = 4; lastKnownFileType = sourcecode.c.c; path = tclScan.c; sourceTree = "<group>"; };
		F96D3F1F08F272A7004A47F5 /* tclStringObj.c */ = {isa = PBXFileReference; fileEncoding = 4; lastKnownFileType = sourcecode.c.c; path = tclStringObj.c; sourceTree = "<group>"; };
		F96D3F2408F272A7004A47F5 /* tclStrToD.c */ = {isa = PBXFileReference; fileEncoding = 4; lastKnownFileType = sourcecode.c.c; path = tclStrToD.c; sourceTree = "<group>"; };
		F96D3F2508F272A7004A47F5 /* tclStubInit.c */ = {isa = PBXFileReference; fileEncoding = 4; lastKnownFileType = sourcecode.c.c; path = tclStubInit.c; sourceTree = "<group>"; };
		F96D3F2608F272A7004A47F5 /* tclStubLib.c */ = {isa = PBXFileReference; fileEncoding = 4; lastKnownFileType = sourcecode.c.c; path = tclStubLib.c; sourceTree = "<group>"; };
		F96D3F2708F272A7004A47F5 /* tclTest.c */ = {isa = PBXFileReference; fileEncoding = 4; lastKnownFileType = sourcecode.c.c; path = tclTest.c; sourceTree = "<group>"; };
		F96D3F2808F272A7004A47F5 /* tclTestObj.c */ = {isa = PBXFileReference; fileEncoding = 4; lastKnownFileType = sourcecode.c.c; path = tclTestObj.c; sourceTree = "<group>"; };
		F96D3F2908F272A7004A47F5 /* tclTestProcBodyObj.c */ = {isa = PBXFileReference; fileEncoding = 4; lastKnownFileType = sourcecode.c.c; path = tclTestProcBodyObj.c; sourceTree = "<group>"; };
		F96D3F2A08F272A7004A47F5 /* tclThread.c */ = {isa = PBXFileReference; fileEncoding = 4; lastKnownFileType = sourcecode.c.c; path = tclThread.c; sourceTree = "<group>"; };
		F96D3F2B08F272A7004A47F5 /* tclThreadAlloc.c */ = {isa = PBXFileReference; fileEncoding = 4; lastKnownFileType = sourcecode.c.c; path = tclThreadAlloc.c; sourceTree = "<group>"; };
		F96D3F2C08F272A7004A47F5 /* tclThreadJoin.c */ = {isa = PBXFileReference; fileEncoding = 4; lastKnownFileType = sourcecode.c.c; path = tclThreadJoin.c; sourceTree = "<group>"; };
		F96D3F2D08F272A7004A47F5 /* tclThreadStorage.c */ = {isa = PBXFileReference; fileEncoding = 4; lastKnownFileType = sourcecode.c.c; path = tclThreadStorage.c; sourceTree = "<group>"; };
		F96D3F2E08F272A7004A47F5 /* tclThreadTest.c */ = {isa = PBXFileReference; fileEncoding = 4; lastKnownFileType = sourcecode.c.c; path = tclThreadTest.c; sourceTree = "<group>"; };
		F96D3F2F08F272A7004A47F5 /* tclTimer.c */ = {isa = PBXFileReference; fileEncoding = 4; lastKnownFileType = sourcecode.c.c; path = tclTimer.c; sourceTree = "<group>"; };
		F96D3F3008F272A7004A47F5 /* tclTomMath.h */ = {isa = PBXFileReference; fileEncoding = 4; lastKnownFileType = sourcecode.c.h; path = tclTomMath.h; sourceTree = "<group>"; };
		F96D3F3108F272A7004A47F5 /* tclTomMathInterface.c */ = {isa = PBXFileReference; fileEncoding = 4; lastKnownFileType = sourcecode.c.c; path = tclTomMathInterface.c; sourceTree = "<group>"; };
		F96D3F3208F272A7004A47F5 /* tclTrace.c */ = {isa = PBXFileReference; fileEncoding = 4; lastKnownFileType = sourcecode.c.c; path = tclTrace.c; sourceTree = "<group>"; };
		F96D3F3308F272A7004A47F5 /* tclUniData.c */ = {isa = PBXFileReference; fileEncoding = 4; lastKnownFileType = sourcecode.c.c; path = tclUniData.c; sourceTree = "<group>"; };
		F96D3F3408F272A7004A47F5 /* tclUtf.c */ = {isa = PBXFileReference; fileEncoding = 4; lastKnownFileType = sourcecode.c.c; path = tclUtf.c; sourceTree = "<group>"; };
		F96D3F3508F272A7004A47F5 /* tclUtil.c */ = {isa = PBXFileReference; fileEncoding = 4; lastKnownFileType = sourcecode.c.c; path = tclUtil.c; sourceTree = "<group>"; };
		F96D3F3608F272A7004A47F5 /* tclVar.c */ = {isa = PBXFileReference; fileEncoding = 4; lastKnownFileType = sourcecode.c.c; path = tclVar.c; sourceTree = "<group>"; };
		F96D3F3708F272A7004A47F5 /* tommath.h */ = {isa = PBXFileReference; fileEncoding = 4; lastKnownFileType = sourcecode.c.h; path = tommath.h; sourceTree = "<group>"; };
		F96D3F3908F272A8004A47F5 /* auto.tcl */ = {isa = PBXFileReference; explicitFileType = text.script; fileEncoding = 4; path = auto.tcl; sourceTree = "<group>"; };
		F96D3F3A08F272A8004A47F5 /* clock.tcl */ = {isa = PBXFileReference; explicitFileType = text.script; fileEncoding = 4; path = clock.tcl; sourceTree = "<group>"; };
		F96D3F3C08F272A8004A47F5 /* pkgIndex.tcl */ = {isa = PBXFileReference; explicitFileType = text.script; fileEncoding = 4; path = pkgIndex.tcl; sourceTree = "<group>"; };
		F96D3F8C08F272A8004A47F5 /* history.tcl */ = {isa = PBXFileReference; explicitFileType = text.script; fileEncoding = 4; path = history.tcl; sourceTree = "<group>"; };
		F96D3F8E08F272A8004A47F5 /* http.tcl */ = {isa = PBXFileReference; explicitFileType = text.script; fileEncoding = 4; path = http.tcl; sourceTree = "<group>"; };
		F96D3F8F08F272A8004A47F5 /* pkgIndex.tcl */ = {isa = PBXFileReference; explicitFileType = text.script; fileEncoding = 4; path = pkgIndex.tcl; sourceTree = "<group>"; };
		F96D3F9108F272A8004A47F5 /* http.tcl */ = {isa = PBXFileReference; explicitFileType = text.script; fileEncoding = 4; path = http.tcl; sourceTree = "<group>"; };
		F96D3F9208F272A8004A47F5 /* pkgIndex.tcl */ = {isa = PBXFileReference; explicitFileType = text.script; fileEncoding = 4; path = pkgIndex.tcl; sourceTree = "<group>"; };
		F96D3F9308F272A8004A47F5 /* init.tcl */ = {isa = PBXFileReference; explicitFileType = text.script; fileEncoding = 4; path = init.tcl; sourceTree = "<group>"; };
		F96D3F9508F272A8004A47F5 /* msgcat.tcl */ = {isa = PBXFileReference; explicitFileType = text.script; fileEncoding = 4; path = msgcat.tcl; sourceTree = "<group>"; };
		F96D3F9608F272A8004A47F5 /* pkgIndex.tcl */ = {isa = PBXFileReference; explicitFileType = text.script; fileEncoding = 4; path = pkgIndex.tcl; sourceTree = "<group>"; };
		F96D401808F272AA004A47F5 /* optparse.tcl */ = {isa = PBXFileReference; explicitFileType = text.script; fileEncoding = 4; path = optparse.tcl; sourceTree = "<group>"; };
		F96D401908F272AA004A47F5 /* pkgIndex.tcl */ = {isa = PBXFileReference; explicitFileType = text.script; fileEncoding = 4; path = pkgIndex.tcl; sourceTree = "<group>"; };
		F96D401A08F272AA004A47F5 /* package.tcl */ = {isa = PBXFileReference; explicitFileType = text.script; fileEncoding = 4; path = package.tcl; sourceTree = "<group>"; };
		F96D401B08F272AA004A47F5 /* parray.tcl */ = {isa = PBXFileReference; explicitFileType = text.script; fileEncoding = 4; path = parray.tcl; sourceTree = "<group>"; };
		F96D401D08F272AA004A47F5 /* pkgIndex.tcl */ = {isa = PBXFileReference; explicitFileType = text.script; fileEncoding = 4; path = pkgIndex.tcl; sourceTree = "<group>"; };
		F96D401E08F272AA004A47F5 /* safe.tcl */ = {isa = PBXFileReference; explicitFileType = text.script; fileEncoding = 4; path = safe.tcl; sourceTree = "<group>"; };
		F96D401F08F272AA004A47F5 /* tclIndex */ = {isa = PBXFileReference; explicitFileType = text.script; fileEncoding = 4; path = tclIndex; sourceTree = "<group>"; };
		F96D402108F272AA004A47F5 /* pkgIndex.tcl */ = {isa = PBXFileReference; explicitFileType = text.script; fileEncoding = 4; path = pkgIndex.tcl; sourceTree = "<group>"; };
		F96D402208F272AA004A47F5 /* tcltest.tcl */ = {isa = PBXFileReference; explicitFileType = text.script; fileEncoding = 4; path = tcltest.tcl; sourceTree = "<group>"; };
		F96D402308F272AA004A47F5 /* tm.tcl */ = {isa = PBXFileReference; explicitFileType = text.script; fileEncoding = 4; path = tm.tcl; sourceTree = "<group>"; };
		F96D425B08F272B2004A47F5 /* word.tcl */ = {isa = PBXFileReference; explicitFileType = text.script; fileEncoding = 4; path = word.tcl; sourceTree = "<group>"; };
		F96D426408F272B3004A47F5 /* bn_fast_s_mp_mul_digs.c */ = {isa = PBXFileReference; fileEncoding = 4; lastKnownFileType = sourcecode.c.c; path = bn_fast_s_mp_mul_digs.c; sourceTree = "<group>"; };
		F96D426608F272B3004A47F5 /* bn_fast_s_mp_sqr.c */ = {isa = PBXFileReference; fileEncoding = 4; lastKnownFileType = sourcecode.c.c; path = bn_fast_s_mp_sqr.c; sourceTree = "<group>"; };
		F96D426908F272B3004A47F5 /* bn_mp_add.c */ = {isa = PBXFileReference; fileEncoding = 4; lastKnownFileType = sourcecode.c.c; path = bn_mp_add.c; sourceTree = "<group>"; };
		F96D426A08F272B3004A47F5 /* bn_mp_add_d.c */ = {isa = PBXFileReference; fileEncoding = 4; lastKnownFileType = sourcecode.c.c; path = bn_mp_add_d.c; sourceTree = "<group>"; };
		F96D426C08F272B3004A47F5 /* bn_mp_and.c */ = {isa = PBXFileReference; fileEncoding = 4; lastKnownFileType = sourcecode.c.c; path = bn_mp_and.c; sourceTree = "<group>"; };
		F96D426D08F272B3004A47F5 /* bn_mp_clamp.c */ = {isa = PBXFileReference; fileEncoding = 4; lastKnownFileType = sourcecode.c.c; path = bn_mp_clamp.c; sourceTree = "<group>"; };
		F96D426E08F272B3004A47F5 /* bn_mp_clear.c */ = {isa = PBXFileReference; fileEncoding = 4; lastKnownFileType = sourcecode.c.c; path = bn_mp_clear.c; sourceTree = "<group>"; };
		F96D426F08F272B3004A47F5 /* bn_mp_clear_multi.c */ = {isa = PBXFileReference; fileEncoding = 4; lastKnownFileType = sourcecode.c.c; path = bn_mp_clear_multi.c; sourceTree = "<group>"; };
		F96D427008F272B3004A47F5 /* bn_mp_cmp.c */ = {isa = PBXFileReference; fileEncoding = 4; lastKnownFileType = sourcecode.c.c; path = bn_mp_cmp.c; sourceTree = "<group>"; };
		F96D427108F272B3004A47F5 /* bn_mp_cmp_d.c */ = {isa = PBXFileReference; fileEncoding = 4; lastKnownFileType = sourcecode.c.c; path = bn_mp_cmp_d.c; sourceTree = "<group>"; };
		F96D427208F272B3004A47F5 /* bn_mp_cmp_mag.c */ = {isa = PBXFileReference; fileEncoding = 4; lastKnownFileType = sourcecode.c.c; path = bn_mp_cmp_mag.c; sourceTree = "<group>"; };
		F96D427408F272B3004A47F5 /* bn_mp_copy.c */ = {isa = PBXFileReference; fileEncoding = 4; lastKnownFileType = sourcecode.c.c; path = bn_mp_copy.c; sourceTree = "<group>"; };
		F96D427508F272B3004A47F5 /* bn_mp_count_bits.c */ = {isa = PBXFileReference; fileEncoding = 4; lastKnownFileType = sourcecode.c.c; path = bn_mp_count_bits.c; sourceTree = "<group>"; };
		F96D427608F272B3004A47F5 /* bn_mp_div.c */ = {isa = PBXFileReference; fileEncoding = 4; lastKnownFileType = sourcecode.c.c; path = bn_mp_div.c; sourceTree = "<group>"; };
		F96D427708F272B3004A47F5 /* bn_mp_div_2.c */ = {isa = PBXFileReference; fileEncoding = 4; lastKnownFileType = sourcecode.c.c; path = bn_mp_div_2.c; sourceTree = "<group>"; };
		F96D427808F272B3004A47F5 /* bn_mp_div_2d.c */ = {isa = PBXFileReference; fileEncoding = 4; lastKnownFileType = sourcecode.c.c; path = bn_mp_div_2d.c; sourceTree = "<group>"; };
		F96D427908F272B3004A47F5 /* bn_mp_div_3.c */ = {isa = PBXFileReference; fileEncoding = 4; lastKnownFileType = sourcecode.c.c; path = bn_mp_div_3.c; sourceTree = "<group>"; };
		F96D427A08F272B3004A47F5 /* bn_mp_div_d.c */ = {isa = PBXFileReference; fileEncoding = 4; lastKnownFileType = sourcecode.c.c; path = bn_mp_div_d.c; sourceTree = "<group>"; };
		F96D427E08F272B3004A47F5 /* bn_mp_exch.c */ = {isa = PBXFileReference; fileEncoding = 4; lastKnownFileType = sourcecode.c.c; path = bn_mp_exch.c; sourceTree = "<group>"; };
		F96D427F08F272B3004A47F5 /* bn_mp_expt_d.c */ = {isa = PBXFileReference; fileEncoding = 4; lastKnownFileType = sourcecode.c.c; path = bn_mp_expt_d.c; sourceTree = "<group>"; };
		F96D428708F272B3004A47F5 /* bn_mp_grow.c */ = {isa = PBXFileReference; fileEncoding = 4; lastKnownFileType = sourcecode.c.c; path = bn_mp_grow.c; sourceTree = "<group>"; };
		F96D428808F272B3004A47F5 /* bn_mp_init.c */ = {isa = PBXFileReference; fileEncoding = 4; lastKnownFileType = sourcecode.c.c; path = bn_mp_init.c; sourceTree = "<group>"; };
		F96D428908F272B3004A47F5 /* bn_mp_init_copy.c */ = {isa = PBXFileReference; fileEncoding = 4; lastKnownFileType = sourcecode.c.c; path = bn_mp_init_copy.c; sourceTree = "<group>"; };
		F96D428A08F272B3004A47F5 /* bn_mp_init_multi.c */ = {isa = PBXFileReference; fileEncoding = 4; lastKnownFileType = sourcecode.c.c; path = bn_mp_init_multi.c; sourceTree = "<group>"; };
		F96D428B08F272B3004A47F5 /* bn_mp_init_set.c */ = {isa = PBXFileReference; fileEncoding = 4; lastKnownFileType = sourcecode.c.c; path = bn_mp_init_set.c; sourceTree = "<group>"; };
		F96D428D08F272B3004A47F5 /* bn_mp_init_size.c */ = {isa = PBXFileReference; fileEncoding = 4; lastKnownFileType = sourcecode.c.c; path = bn_mp_init_size.c; sourceTree = "<group>"; };
		F96D429208F272B3004A47F5 /* bn_mp_karatsuba_mul.c */ = {isa = PBXFileReference; fileEncoding = 4; lastKnownFileType = sourcecode.c.c; path = bn_mp_karatsuba_mul.c; sourceTree = "<group>"; };
		F96D429308F272B3004A47F5 /* bn_mp_karatsuba_sqr.c */ = {isa = PBXFileReference; fileEncoding = 4; lastKnownFileType = sourcecode.c.c; path = bn_mp_karatsuba_sqr.c; sourceTree = "<group>"; };
		F96D429508F272B3004A47F5 /* bn_mp_lshd.c */ = {isa = PBXFileReference; fileEncoding = 4; lastKnownFileType = sourcecode.c.c; path = bn_mp_lshd.c; sourceTree = "<group>"; };
		F96D429608F272B3004A47F5 /* bn_mp_mod.c */ = {isa = PBXFileReference; fileEncoding = 4; lastKnownFileType = sourcecode.c.c; path = bn_mp_mod.c; sourceTree = "<group>"; };
		F96D429708F272B3004A47F5 /* bn_mp_mod_2d.c */ = {isa = PBXFileReference; fileEncoding = 4; lastKnownFileType = sourcecode.c.c; path = bn_mp_mod_2d.c; sourceTree = "<group>"; };
		F96D429C08F272B3004A47F5 /* bn_mp_mul.c */ = {isa = PBXFileReference; fileEncoding = 4; lastKnownFileType = sourcecode.c.c; path = bn_mp_mul.c; sourceTree = "<group>"; };
		F96D429D08F272B3004A47F5 /* bn_mp_mul_2.c */ = {isa = PBXFileReference; fileEncoding = 4; lastKnownFileType = sourcecode.c.c; path = bn_mp_mul_2.c; sourceTree = "<group>"; };
		F96D429E08F272B3004A47F5 /* bn_mp_mul_2d.c */ = {isa = PBXFileReference; fileEncoding = 4; lastKnownFileType = sourcecode.c.c; path = bn_mp_mul_2d.c; sourceTree = "<group>"; };
		F96D429F08F272B3004A47F5 /* bn_mp_mul_d.c */ = {isa = PBXFileReference; fileEncoding = 4; lastKnownFileType = sourcecode.c.c; path = bn_mp_mul_d.c; sourceTree = "<group>"; };
		F96D42A208F272B3004A47F5 /* bn_mp_neg.c */ = {isa = PBXFileReference; fileEncoding = 4; lastKnownFileType = sourcecode.c.c; path = bn_mp_neg.c; sourceTree = "<group>"; };
		F96D42A308F272B3004A47F5 /* bn_mp_or.c */ = {isa = PBXFileReference; fileEncoding = 4; lastKnownFileType = sourcecode.c.c; path = bn_mp_or.c; sourceTree = "<group>"; };
		F96D42AB08F272B3004A47F5 /* bn_mp_radix_size.c */ = {isa = PBXFileReference; fileEncoding = 4; lastKnownFileType = sourcecode.c.c; path = bn_mp_radix_size.c; sourceTree = "<group>"; };
		F96D42AC08F272B3004A47F5 /* bn_mp_radix_smap.c */ = {isa = PBXFileReference; fileEncoding = 4; lastKnownFileType = sourcecode.c.c; path = bn_mp_radix_smap.c; sourceTree = "<group>"; };
		F96D42AE08F272B3004A47F5 /* bn_mp_read_radix.c */ = {isa = PBXFileReference; fileEncoding = 4; lastKnownFileType = sourcecode.c.c; path = bn_mp_read_radix.c; sourceTree = "<group>"; };
		F96D42B908F272B3004A47F5 /* bn_mp_rshd.c */ = {isa = PBXFileReference; fileEncoding = 4; lastKnownFileType = sourcecode.c.c; path = bn_mp_rshd.c; sourceTree = "<group>"; };
		F96D42BA08F272B3004A47F5 /* bn_mp_set.c */ = {isa = PBXFileReference; fileEncoding = 4; lastKnownFileType = sourcecode.c.c; path = bn_mp_set.c; sourceTree = "<group>"; };
		F96D42BC08F272B3004A47F5 /* bn_mp_shrink.c */ = {isa = PBXFileReference; fileEncoding = 4; lastKnownFileType = sourcecode.c.c; path = bn_mp_shrink.c; sourceTree = "<group>"; };
		F96D42BE08F272B3004A47F5 /* bn_mp_sqr.c */ = {isa = PBXFileReference; fileEncoding = 4; lastKnownFileType = sourcecode.c.c; path = bn_mp_sqr.c; sourceTree = "<group>"; };
		F96D42C008F272B3004A47F5 /* bn_mp_sqrt.c */ = {isa = PBXFileReference; fileEncoding = 4; lastKnownFileType = sourcecode.c.c; path = bn_mp_sqrt.c; sourceTree = "<group>"; };
		F96D42C108F272B3004A47F5 /* bn_mp_sub.c */ = {isa = PBXFileReference; fileEncoding = 4; lastKnownFileType = sourcecode.c.c; path = bn_mp_sub.c; sourceTree = "<group>"; };
		F96D42C208F272B3004A47F5 /* bn_mp_sub_d.c */ = {isa = PBXFileReference; fileEncoding = 4; lastKnownFileType = sourcecode.c.c; path = bn_mp_sub_d.c; sourceTree = "<group>"; };
		F96D42C608F272B3004A47F5 /* bn_mp_to_unsigned_bin.c */ = {isa = PBXFileReference; fileEncoding = 4; lastKnownFileType = sourcecode.c.c; path = bn_mp_to_unsigned_bin.c; sourceTree = "<group>"; };
		F96D42C708F272B3004A47F5 /* bn_mp_to_unsigned_bin_n.c */ = {isa = PBXFileReference; fileEncoding = 4; lastKnownFileType = sourcecode.c.c; path = bn_mp_to_unsigned_bin_n.c; sourceTree = "<group>"; };
		F96D42C808F272B3004A47F5 /* bn_mp_toom_mul.c */ = {isa = PBXFileReference; fileEncoding = 4; lastKnownFileType = sourcecode.c.c; path = bn_mp_toom_mul.c; sourceTree = "<group>"; };
		F96D42C908F272B3004A47F5 /* bn_mp_toom_sqr.c */ = {isa = PBXFileReference; fileEncoding = 4; lastKnownFileType = sourcecode.c.c; path = bn_mp_toom_sqr.c; sourceTree = "<group>"; };
		F96D42CB08F272B3004A47F5 /* bn_mp_toradix_n.c */ = {isa = PBXFileReference; fileEncoding = 4; lastKnownFileType = sourcecode.c.c; path = bn_mp_toradix_n.c; sourceTree = "<group>"; };
		F96D42CC08F272B3004A47F5 /* bn_mp_unsigned_bin_size.c */ = {isa = PBXFileReference; fileEncoding = 4; lastKnownFileType = sourcecode.c.c; path = bn_mp_unsigned_bin_size.c; sourceTree = "<group>"; };
		F96D42CD08F272B3004A47F5 /* bn_mp_xor.c */ = {isa = PBXFileReference; fileEncoding = 4; lastKnownFileType = sourcecode.c.c; path = bn_mp_xor.c; sourceTree = "<group>"; };
		F96D42CE08F272B3004A47F5 /* bn_mp_zero.c */ = {isa = PBXFileReference; fileEncoding = 4; lastKnownFileType = sourcecode.c.c; path = bn_mp_zero.c; sourceTree = "<group>"; };
		F96D42D008F272B3004A47F5 /* bn_reverse.c */ = {isa = PBXFileReference; fileEncoding = 4; lastKnownFileType = sourcecode.c.c; path = bn_reverse.c; sourceTree = "<group>"; };
		F96D42D108F272B3004A47F5 /* bn_s_mp_add.c */ = {isa = PBXFileReference; fileEncoding = 4; lastKnownFileType = sourcecode.c.c; path = bn_s_mp_add.c; sourceTree = "<group>"; };
		F96D42D308F272B3004A47F5 /* bn_s_mp_mul_digs.c */ = {isa = PBXFileReference; fileEncoding = 4; lastKnownFileType = sourcecode.c.c; path = bn_s_mp_mul_digs.c; sourceTree = "<group>"; };
		F96D42D508F272B3004A47F5 /* bn_s_mp_sqr.c */ = {isa = PBXFileReference; fileEncoding = 4; lastKnownFileType = sourcecode.c.c; path = bn_s_mp_sqr.c; sourceTree = "<group>"; };
		F96D42D608F272B3004A47F5 /* bn_s_mp_sub.c */ = {isa = PBXFileReference; fileEncoding = 4; lastKnownFileType = sourcecode.c.c; path = bn_s_mp_sub.c; sourceTree = "<group>"; };
		F96D42D708F272B3004A47F5 /* bncore.c */ = {isa = PBXFileReference; fileEncoding = 4; lastKnownFileType = sourcecode.c.c; path = bncore.c; sourceTree = "<group>"; };
		F96D432908F272B4004A47F5 /* tommath_class.h */ = {isa = PBXFileReference; fileEncoding = 4; lastKnownFileType = sourcecode.c.h; path = tommath_class.h; sourceTree = "<group>"; };
		F96D432A08F272B4004A47F5 /* tommath_superclass.h */ = {isa = PBXFileReference; fileEncoding = 4; lastKnownFileType = sourcecode.c.h; path = tommath_superclass.h; sourceTree = "<group>"; };
		F96D432B08F272B4004A47F5 /* license.terms */ = {isa = PBXFileReference; explicitFileType = text; fileEncoding = 4; path = license.terms; sourceTree = "<group>"; };
		F96D432E08F272B5004A47F5 /* configure.ac */ = {isa = PBXFileReference; fileEncoding = 4; lastKnownFileType = text.script.sh; path = configure.ac; sourceTree = "<group>"; };
		F96D432F08F272B5004A47F5 /* GNUmakefile */ = {isa = PBXFileReference; explicitFileType = sourcecode.make; fileEncoding = 4; path = GNUmakefile; sourceTree = "<group>"; };
		F96D433108F272B5004A47F5 /* README */ = {isa = PBXFileReference; fileEncoding = 4; lastKnownFileType = text; path = README; sourceTree = "<group>"; };
		F96D433208F272B5004A47F5 /* Tcl-Info.plist.in */ = {isa = PBXFileReference; explicitFileType = text.plist; fileEncoding = 4; path = "Tcl-Info.plist.in"; sourceTree = "<group>"; };
		F96D433908F272B5004A47F5 /* tclMacOSXBundle.c */ = {isa = PBXFileReference; fileEncoding = 4; lastKnownFileType = sourcecode.c.c; path = tclMacOSXBundle.c; sourceTree = "<group>"; };
		F96D433D08F272B5004A47F5 /* tclMacOSXFCmd.c */ = {isa = PBXFileReference; fileEncoding = 4; lastKnownFileType = sourcecode.c.c; path = tclMacOSXFCmd.c; sourceTree = "<group>"; };
		F96D433E08F272B5004A47F5 /* tclMacOSXNotify.c */ = {isa = PBXFileReference; fileEncoding = 4; lastKnownFileType = sourcecode.c.c; path = tclMacOSXNotify.c; sourceTree = "<group>"; };
		F96D434308F272B5004A47F5 /* README */ = {isa = PBXFileReference; explicitFileType = text; fileEncoding = 4; path = README; sourceTree = "<group>"; };
		F96D434508F272B5004A47F5 /* all.tcl */ = {isa = PBXFileReference; explicitFileType = text.script; fileEncoding = 4; path = all.tcl; sourceTree = "<group>"; };
		F96D434608F272B5004A47F5 /* append.test */ = {isa = PBXFileReference; explicitFileType = text.script; fileEncoding = 4; path = append.test; sourceTree = "<group>"; };
		F96D434708F272B5004A47F5 /* appendComp.test */ = {isa = PBXFileReference; explicitFileType = text.script; fileEncoding = 4; path = appendComp.test; sourceTree = "<group>"; };
		F96D434808F272B5004A47F5 /* assocd.test */ = {isa = PBXFileReference; explicitFileType = text.script; fileEncoding = 4; path = assocd.test; sourceTree = "<group>"; };
		F96D434908F272B5004A47F5 /* async.test */ = {isa = PBXFileReference; explicitFileType = text.script; fileEncoding = 4; path = async.test; sourceTree = "<group>"; };
		F96D434A08F272B5004A47F5 /* autoMkindex.test */ = {isa = PBXFileReference; explicitFileType = text.script; fileEncoding = 4; path = autoMkindex.test; sourceTree = "<group>"; };
		F96D434B08F272B5004A47F5 /* basic.test */ = {isa = PBXFileReference; explicitFileType = text.script; fileEncoding = 4; path = basic.test; sourceTree = "<group>"; };
		F96D434C08F272B5004A47F5 /* binary.test */ = {isa = PBXFileReference; explicitFileType = text.script; fileEncoding = 4; path = binary.test; sourceTree = "<group>"; };
		F96D434D08F272B5004A47F5 /* case.test */ = {isa = PBXFileReference; explicitFileType = text.script; fileEncoding = 4; path = case.test; sourceTree = "<group>"; };
		F96D434E08F272B5004A47F5 /* chan.test */ = {isa = PBXFileReference; explicitFileType = text.script; fileEncoding = 4; path = chan.test; sourceTree = "<group>"; };
		F96D434F08F272B5004A47F5 /* clock.test */ = {isa = PBXFileReference; explicitFileType = text.script; fileEncoding = 4; path = clock.test; sourceTree = "<group>"; };
		F96D435008F272B5004A47F5 /* cmdAH.test */ = {isa = PBXFileReference; explicitFileType = text.script; fileEncoding = 4; path = cmdAH.test; sourceTree = "<group>"; };
		F96D435108F272B5004A47F5 /* cmdIL.test */ = {isa = PBXFileReference; explicitFileType = text.script; fileEncoding = 4; path = cmdIL.test; sourceTree = "<group>"; };
		F96D435208F272B5004A47F5 /* cmdInfo.test */ = {isa = PBXFileReference; explicitFileType = text.script; fileEncoding = 4; path = cmdInfo.test; sourceTree = "<group>"; };
		F96D435308F272B5004A47F5 /* cmdMZ.test */ = {isa = PBXFileReference; explicitFileType = text.script; fileEncoding = 4; path = cmdMZ.test; sourceTree = "<group>"; };
		F96D435408F272B5004A47F5 /* compExpr-old.test */ = {isa = PBXFileReference; explicitFileType = text.script; fileEncoding = 4; path = "compExpr-old.test"; sourceTree = "<group>"; };
		F96D435508F272B5004A47F5 /* compExpr.test */ = {isa = PBXFileReference; explicitFileType = text.script; fileEncoding = 4; path = compExpr.test; sourceTree = "<group>"; };
		F96D435608F272B5004A47F5 /* compile.test */ = {isa = PBXFileReference; explicitFileType = text.script; fileEncoding = 4; path = compile.test; sourceTree = "<group>"; };
		F96D435708F272B5004A47F5 /* concat.test */ = {isa = PBXFileReference; explicitFileType = text.script; fileEncoding = 4; path = concat.test; sourceTree = "<group>"; };
		F96D435808F272B5004A47F5 /* config.test */ = {isa = PBXFileReference; explicitFileType = text.script; fileEncoding = 4; path = config.test; sourceTree = "<group>"; };
		F96D435908F272B5004A47F5 /* dcall.test */ = {isa = PBXFileReference; explicitFileType = text.script; fileEncoding = 4; path = dcall.test; sourceTree = "<group>"; };
		F96D435A08F272B5004A47F5 /* dict.test */ = {isa = PBXFileReference; explicitFileType = text.script; fileEncoding = 4; path = dict.test; sourceTree = "<group>"; };
		F96D435C08F272B5004A47F5 /* dstring.test */ = {isa = PBXFileReference; explicitFileType = text.script; fileEncoding = 4; path = dstring.test; sourceTree = "<group>"; };
		F96D435E08F272B5004A47F5 /* encoding.test */ = {isa = PBXFileReference; explicitFileType = text.script; fileEncoding = 4; path = encoding.test; sourceTree = "<group>"; };
		F96D435F08F272B5004A47F5 /* env.test */ = {isa = PBXFileReference; explicitFileType = text.script; fileEncoding = 4; path = env.test; sourceTree = "<group>"; };
		F96D436008F272B5004A47F5 /* error.test */ = {isa = PBXFileReference; explicitFileType = text.script; fileEncoding = 4; path = error.test; sourceTree = "<group>"; };
		F96D436108F272B5004A47F5 /* eval.test */ = {isa = PBXFileReference; explicitFileType = text.script; fileEncoding = 4; path = eval.test; sourceTree = "<group>"; };
		F96D436208F272B5004A47F5 /* event.test */ = {isa = PBXFileReference; explicitFileType = text.script; fileEncoding = 4; path = event.test; sourceTree = "<group>"; };
		F96D436308F272B5004A47F5 /* exec.test */ = {isa = PBXFileReference; explicitFileType = text.script; fileEncoding = 4; path = exec.test; sourceTree = "<group>"; };
		F96D436408F272B5004A47F5 /* execute.test */ = {isa = PBXFileReference; explicitFileType = text.script; fileEncoding = 4; path = execute.test; sourceTree = "<group>"; };
		F96D436508F272B5004A47F5 /* expr-old.test */ = {isa = PBXFileReference; explicitFileType = text.script; fileEncoding = 4; path = "expr-old.test"; sourceTree = "<group>"; };
		F96D436608F272B5004A47F5 /* expr.test */ = {isa = PBXFileReference; explicitFileType = text.script; fileEncoding = 4; path = expr.test; sourceTree = "<group>"; };
		F96D436708F272B6004A47F5 /* fCmd.test */ = {isa = PBXFileReference; explicitFileType = text.script; fileEncoding = 4; path = fCmd.test; sourceTree = "<group>"; };
		F96D436808F272B6004A47F5 /* fileName.test */ = {isa = PBXFileReference; explicitFileType = text.script; fileEncoding = 4; path = fileName.test; sourceTree = "<group>"; };
		F96D436908F272B6004A47F5 /* fileSystem.test */ = {isa = PBXFileReference; explicitFileType = text.script; fileEncoding = 4; path = fileSystem.test; sourceTree = "<group>"; };
		F96D436A08F272B6004A47F5 /* for-old.test */ = {isa = PBXFileReference; explicitFileType = text.script; fileEncoding = 4; path = "for-old.test"; sourceTree = "<group>"; };
		F96D436B08F272B6004A47F5 /* for.test */ = {isa = PBXFileReference; explicitFileType = text.script; fileEncoding = 4; path = for.test; sourceTree = "<group>"; };
		F96D436C08F272B6004A47F5 /* foreach.test */ = {isa = PBXFileReference; explicitFileType = text.script; fileEncoding = 4; path = foreach.test; sourceTree = "<group>"; };
		F96D436D08F272B6004A47F5 /* format.test */ = {isa = PBXFileReference; explicitFileType = text.script; fileEncoding = 4; path = format.test; sourceTree = "<group>"; };
		F96D436E08F272B6004A47F5 /* get.test */ = {isa = PBXFileReference; explicitFileType = text.script; fileEncoding = 4; path = get.test; sourceTree = "<group>"; };
		F96D436F08F272B6004A47F5 /* history.test */ = {isa = PBXFileReference; explicitFileType = text.script; fileEncoding = 4; path = history.test; sourceTree = "<group>"; };
		F96D437008F272B6004A47F5 /* http.test */ = {isa = PBXFileReference; explicitFileType = text.script; fileEncoding = 4; path = http.test; sourceTree = "<group>"; };
		F96D437108F272B6004A47F5 /* httpd */ = {isa = PBXFileReference; explicitFileType = text.script; fileEncoding = 4; path = httpd; sourceTree = "<group>"; };
		F96D437208F272B6004A47F5 /* httpold.test */ = {isa = PBXFileReference; explicitFileType = text.script; fileEncoding = 4; path = httpold.test; sourceTree = "<group>"; };
		F96D437308F272B6004A47F5 /* if-old.test */ = {isa = PBXFileReference; explicitFileType = text.script; fileEncoding = 4; path = "if-old.test"; sourceTree = "<group>"; };
		F96D437408F272B6004A47F5 /* if.test */ = {isa = PBXFileReference; explicitFileType = text.script; fileEncoding = 4; path = if.test; sourceTree = "<group>"; };
		F96D437508F272B6004A47F5 /* incr-old.test */ = {isa = PBXFileReference; explicitFileType = text.script; fileEncoding = 4; path = "incr-old.test"; sourceTree = "<group>"; };
		F96D437608F272B6004A47F5 /* incr.test */ = {isa = PBXFileReference; explicitFileType = text.script; fileEncoding = 4; path = incr.test; sourceTree = "<group>"; };
		F96D437708F272B6004A47F5 /* indexObj.test */ = {isa = PBXFileReference; explicitFileType = text.script; fileEncoding = 4; path = indexObj.test; sourceTree = "<group>"; };
		F96D437808F272B6004A47F5 /* info.test */ = {isa = PBXFileReference; explicitFileType = text.script; fileEncoding = 4; path = info.test; sourceTree = "<group>"; };
		F96D437908F272B6004A47F5 /* init.test */ = {isa = PBXFileReference; explicitFileType = text.script; fileEncoding = 4; path = init.test; sourceTree = "<group>"; };
		F96D437A08F272B6004A47F5 /* interp.test */ = {isa = PBXFileReference; explicitFileType = text.script; fileEncoding = 4; path = interp.test; sourceTree = "<group>"; };
		F96D437B08F272B6004A47F5 /* io.test */ = {isa = PBXFileReference; explicitFileType = text.script; fileEncoding = 4; path = io.test; sourceTree = "<group>"; };
		F96D437C08F272B6004A47F5 /* ioCmd.test */ = {isa = PBXFileReference; explicitFileType = text.script; fileEncoding = 4; path = ioCmd.test; sourceTree = "<group>"; };
		F96D437D08F272B6004A47F5 /* iogt.test */ = {isa = PBXFileReference; explicitFileType = text.script; fileEncoding = 4; path = iogt.test; sourceTree = "<group>"; };
		F96D437F08F272B6004A47F5 /* join.test */ = {isa = PBXFileReference; explicitFileType = text.script; fileEncoding = 4; path = join.test; sourceTree = "<group>"; };
		F96D438008F272B6004A47F5 /* lindex.test */ = {isa = PBXFileReference; explicitFileType = text.script; fileEncoding = 4; path = lindex.test; sourceTree = "<group>"; };
		F96D438108F272B6004A47F5 /* link.test */ = {isa = PBXFileReference; explicitFileType = text.script; fileEncoding = 4; path = link.test; sourceTree = "<group>"; };
		F96D438208F272B6004A47F5 /* linsert.test */ = {isa = PBXFileReference; explicitFileType = text.script; fileEncoding = 4; path = linsert.test; sourceTree = "<group>"; };
		F96D438308F272B6004A47F5 /* list.test */ = {isa = PBXFileReference; explicitFileType = text.script; fileEncoding = 4; path = list.test; sourceTree = "<group>"; };
		F96D438408F272B6004A47F5 /* listObj.test */ = {isa = PBXFileReference; explicitFileType = text.script; fileEncoding = 4; path = listObj.test; sourceTree = "<group>"; };
		F96D438508F272B6004A47F5 /* llength.test */ = {isa = PBXFileReference; explicitFileType = text.script; fileEncoding = 4; path = llength.test; sourceTree = "<group>"; };
		F96D438608F272B6004A47F5 /* load.test */ = {isa = PBXFileReference; explicitFileType = text.script; fileEncoding = 4; path = load.test; sourceTree = "<group>"; };
		F96D438708F272B6004A47F5 /* lrange.test */ = {isa = PBXFileReference; explicitFileType = text.script; fileEncoding = 4; path = lrange.test; sourceTree = "<group>"; };
		F96D438808F272B6004A47F5 /* lrepeat.test */ = {isa = PBXFileReference; explicitFileType = text.script; fileEncoding = 4; path = lrepeat.test; sourceTree = "<group>"; };
		F96D438908F272B6004A47F5 /* lreplace.test */ = {isa = PBXFileReference; explicitFileType = text.script; fileEncoding = 4; path = lreplace.test; sourceTree = "<group>"; };
		F96D438A08F272B6004A47F5 /* lsearch.test */ = {isa = PBXFileReference; explicitFileType = text.script; fileEncoding = 4; path = lsearch.test; sourceTree = "<group>"; };
		F96D438B08F272B6004A47F5 /* lset.test */ = {isa = PBXFileReference; explicitFileType = text.script; fileEncoding = 4; path = lset.test; sourceTree = "<group>"; };
		F96D438C08F272B6004A47F5 /* lsetComp.test */ = {isa = PBXFileReference; explicitFileType = text.script; fileEncoding = 4; path = lsetComp.test; sourceTree = "<group>"; };
		F96D438D08F272B6004A47F5 /* macOSXFCmd.test */ = {isa = PBXFileReference; explicitFileType = text.script; fileEncoding = 4; path = macOSXFCmd.test; sourceTree = "<group>"; };
		F96D438E08F272B6004A47F5 /* main.test */ = {isa = PBXFileReference; explicitFileType = text.script; fileEncoding = 4; path = main.test; sourceTree = "<group>"; };
		F96D438F08F272B6004A47F5 /* misc.test */ = {isa = PBXFileReference; explicitFileType = text.script; fileEncoding = 4; path = misc.test; sourceTree = "<group>"; };
		F96D439008F272B6004A47F5 /* msgcat.test */ = {isa = PBXFileReference; explicitFileType = text.script; fileEncoding = 4; path = msgcat.test; sourceTree = "<group>"; };
		F96D439108F272B6004A47F5 /* namespace-old.test */ = {isa = PBXFileReference; explicitFileType = text.script; fileEncoding = 4; path = "namespace-old.test"; sourceTree = "<group>"; };
		F96D439208F272B7004A47F5 /* namespace.test */ = {isa = PBXFileReference; explicitFileType = text.script; fileEncoding = 4; path = namespace.test; sourceTree = "<group>"; };
		F96D439308F272B7004A47F5 /* notify.test */ = {isa = PBXFileReference; explicitFileType = text.script; fileEncoding = 4; path = notify.test; sourceTree = "<group>"; };
		F96D439408F272B7004A47F5 /* obj.test */ = {isa = PBXFileReference; explicitFileType = text.script; fileEncoding = 4; path = obj.test; sourceTree = "<group>"; };
		F96D439508F272B7004A47F5 /* opt.test */ = {isa = PBXFileReference; explicitFileType = text.script; fileEncoding = 4; path = opt.test; sourceTree = "<group>"; };
		F96D439608F272B7004A47F5 /* package.test */ = {isa = PBXFileReference; explicitFileType = text.script; fileEncoding = 4; path = package.test; sourceTree = "<group>"; };
		F96D439708F272B7004A47F5 /* parse.test */ = {isa = PBXFileReference; explicitFileType = text.script; fileEncoding = 4; path = parse.test; sourceTree = "<group>"; };
		F96D439808F272B7004A47F5 /* parseExpr.test */ = {isa = PBXFileReference; explicitFileType = text.script; fileEncoding = 4; path = parseExpr.test; sourceTree = "<group>"; };
		F96D439908F272B7004A47F5 /* parseOld.test */ = {isa = PBXFileReference; explicitFileType = text.script; fileEncoding = 4; path = parseOld.test; sourceTree = "<group>"; };
		F96D439A08F272B7004A47F5 /* pid.test */ = {isa = PBXFileReference; explicitFileType = text.script; fileEncoding = 4; path = pid.test; sourceTree = "<group>"; };
		F96D439B08F272B7004A47F5 /* pkg.test */ = {isa = PBXFileReference; explicitFileType = text.script; fileEncoding = 4; path = pkg.test; sourceTree = "<group>"; };
		F96D439C08F272B7004A47F5 /* pkgMkIndex.test */ = {isa = PBXFileReference; explicitFileType = text.script; fileEncoding = 4; path = pkgMkIndex.test; sourceTree = "<group>"; };
		F96D439D08F272B7004A47F5 /* platform.test */ = {isa = PBXFileReference; explicitFileType = text.script; fileEncoding = 4; path = platform.test; sourceTree = "<group>"; };
		F96D439E08F272B7004A47F5 /* proc-old.test */ = {isa = PBXFileReference; explicitFileType = text.script; fileEncoding = 4; path = "proc-old.test"; sourceTree = "<group>"; };
		F96D439F08F272B7004A47F5 /* proc.test */ = {isa = PBXFileReference; explicitFileType = text.script; fileEncoding = 4; path = proc.test; sourceTree = "<group>"; };
		F96D43A008F272B7004A47F5 /* pwd.test */ = {isa = PBXFileReference; explicitFileType = text.script; fileEncoding = 4; path = pwd.test; sourceTree = "<group>"; };
		F96D43A108F272B7004A47F5 /* README */ = {isa = PBXFileReference; fileEncoding = 4; lastKnownFileType = text; path = README; sourceTree = "<group>"; };
		F96D43A208F272B7004A47F5 /* reg.test */ = {isa = PBXFileReference; explicitFileType = text.script; fileEncoding = 4; path = reg.test; sourceTree = "<group>"; };
		F96D43A308F272B7004A47F5 /* regexp.test */ = {isa = PBXFileReference; explicitFileType = text.script; fileEncoding = 4; path = regexp.test; sourceTree = "<group>"; };
		F96D43A408F272B7004A47F5 /* regexpComp.test */ = {isa = PBXFileReference; explicitFileType = text.script; fileEncoding = 4; path = regexpComp.test; sourceTree = "<group>"; };
		F96D43A508F272B7004A47F5 /* registry.test */ = {isa = PBXFileReference; explicitFileType = text.script; fileEncoding = 4; path = registry.test; sourceTree = "<group>"; };
		F96D43A608F272B7004A47F5 /* remote.tcl */ = {isa = PBXFileReference; explicitFileType = text.script; fileEncoding = 4; path = remote.tcl; sourceTree = "<group>"; };
		F96D43A708F272B7004A47F5 /* rename.test */ = {isa = PBXFileReference; explicitFileType = text.script; fileEncoding = 4; path = rename.test; sourceTree = "<group>"; };
		F96D43A808F272B7004A47F5 /* result.test */ = {isa = PBXFileReference; explicitFileType = text.script; fileEncoding = 4; path = result.test; sourceTree = "<group>"; };
		F96D43A908F272B7004A47F5 /* safe.test */ = {isa = PBXFileReference; explicitFileType = text.script; fileEncoding = 4; path = safe.test; sourceTree = "<group>"; };
		F96D43AA08F272B7004A47F5 /* scan.test */ = {isa = PBXFileReference; explicitFileType = text.script; fileEncoding = 4; path = scan.test; sourceTree = "<group>"; };
		F96D43AB08F272B7004A47F5 /* security.test */ = {isa = PBXFileReference; explicitFileType = text.script; fileEncoding = 4; path = security.test; sourceTree = "<group>"; };
		F96D43AC08F272B7004A47F5 /* set-old.test */ = {isa = PBXFileReference; explicitFileType = text.script; fileEncoding = 4; path = "set-old.test"; sourceTree = "<group>"; };
		F96D43AD08F272B7004A47F5 /* set.test */ = {isa = PBXFileReference; explicitFileType = text.script; fileEncoding = 4; path = set.test; sourceTree = "<group>"; };
		F96D43AE08F272B7004A47F5 /* socket.test */ = {isa = PBXFileReference; explicitFileType = text.script; fileEncoding = 4; path = socket.test; sourceTree = "<group>"; };
		F96D43AF08F272B7004A47F5 /* source.test */ = {isa = PBXFileReference; explicitFileType = text.script; fileEncoding = 4; path = source.test; sourceTree = "<group>"; };
		F96D43B008F272B7004A47F5 /* split.test */ = {isa = PBXFileReference; explicitFileType = text.script; fileEncoding = 4; path = split.test; sourceTree = "<group>"; };
		F96D43B108F272B7004A47F5 /* stack.test */ = {isa = PBXFileReference; explicitFileType = text.script; fileEncoding = 4; path = stack.test; sourceTree = "<group>"; };
		F96D43B208F272B7004A47F5 /* string.test */ = {isa = PBXFileReference; explicitFileType = text.script; fileEncoding = 4; path = string.test; sourceTree = "<group>"; };
		F96D43B308F272B7004A47F5 /* stringComp.test */ = {isa = PBXFileReference; explicitFileType = text.script; fileEncoding = 4; path = stringComp.test; sourceTree = "<group>"; };
		F96D43B408F272B7004A47F5 /* stringObj.test */ = {isa = PBXFileReference; explicitFileType = text.script; fileEncoding = 4; path = stringObj.test; sourceTree = "<group>"; };
		F96D43B508F272B7004A47F5 /* subst.test */ = {isa = PBXFileReference; explicitFileType = text.script; fileEncoding = 4; path = subst.test; sourceTree = "<group>"; };
		F96D43B608F272B7004A47F5 /* switch.test */ = {isa = PBXFileReference; explicitFileType = text.script; fileEncoding = 4; path = switch.test; sourceTree = "<group>"; };
		F96D43B708F272B7004A47F5 /* tcltest.test */ = {isa = PBXFileReference; explicitFileType = text.script; fileEncoding = 4; path = tcltest.test; sourceTree = "<group>"; };
		F96D43B808F272B7004A47F5 /* thread.test */ = {isa = PBXFileReference; explicitFileType = text.script; fileEncoding = 4; path = thread.test; sourceTree = "<group>"; };
		F96D43B908F272B7004A47F5 /* timer.test */ = {isa = PBXFileReference; explicitFileType = text.script; fileEncoding = 4; path = timer.test; sourceTree = "<group>"; };
		F96D43BA08F272B7004A47F5 /* tm.test */ = {isa = PBXFileReference; explicitFileType = text.script; fileEncoding = 4; path = tm.test; sourceTree = "<group>"; };
		F96D43BB08F272B7004A47F5 /* trace.test */ = {isa = PBXFileReference; explicitFileType = text.script; fileEncoding = 4; path = trace.test; sourceTree = "<group>"; };
		F96D43BC08F272B7004A47F5 /* unixFCmd.test */ = {isa = PBXFileReference; explicitFileType = text.script; fileEncoding = 4; path = unixFCmd.test; sourceTree = "<group>"; };
		F96D43BD08F272B7004A47F5 /* unixFile.test */ = {isa = PBXFileReference; explicitFileType = text.script; fileEncoding = 4; path = unixFile.test; sourceTree = "<group>"; };
		F96D43BE08F272B7004A47F5 /* unixInit.test */ = {isa = PBXFileReference; explicitFileType = text.script; fileEncoding = 4; path = unixInit.test; sourceTree = "<group>"; };
		F96D43BF08F272B7004A47F5 /* unixNotfy.test */ = {isa = PBXFileReference; explicitFileType = text.script; fileEncoding = 4; path = unixNotfy.test; sourceTree = "<group>"; };
		F96D43C008F272B7004A47F5 /* unknown.test */ = {isa = PBXFileReference; explicitFileType = text.script; fileEncoding = 4; path = unknown.test; sourceTree = "<group>"; };
		F96D43C108F272B7004A47F5 /* unload.test */ = {isa = PBXFileReference; explicitFileType = text.script; fileEncoding = 4; path = unload.test; sourceTree = "<group>"; };
		F96D43C208F272B7004A47F5 /* uplevel.test */ = {isa = PBXFileReference; explicitFileType = text.script; fileEncoding = 4; path = uplevel.test; sourceTree = "<group>"; };
		F96D43C308F272B7004A47F5 /* upvar.test */ = {isa = PBXFileReference; explicitFileType = text.script; fileEncoding = 4; path = upvar.test; sourceTree = "<group>"; };
		F96D43C408F272B7004A47F5 /* utf.test */ = {isa = PBXFileReference; explicitFileType = text.script; fileEncoding = 4; path = utf.test; sourceTree = "<group>"; };
		F96D43C508F272B7004A47F5 /* util.test */ = {isa = PBXFileReference; explicitFileType = text.script; fileEncoding = 4; path = util.test; sourceTree = "<group>"; };
		F96D43C608F272B7004A47F5 /* var.test */ = {isa = PBXFileReference; explicitFileType = text.script; fileEncoding = 4; path = var.test; sourceTree = "<group>"; };
		F96D43C708F272B7004A47F5 /* while-old.test */ = {isa = PBXFileReference; explicitFileType = text.script; fileEncoding = 4; path = "while-old.test"; sourceTree = "<group>"; };
		F96D43C808F272B7004A47F5 /* while.test */ = {isa = PBXFileReference; explicitFileType = text.script; fileEncoding = 4; path = while.test; sourceTree = "<group>"; };
		F96D43C908F272B7004A47F5 /* winConsole.test */ = {isa = PBXFileReference; explicitFileType = text.script; fileEncoding = 4; path = winConsole.test; sourceTree = "<group>"; };
		F96D43CA08F272B7004A47F5 /* winDde.test */ = {isa = PBXFileReference; explicitFileType = text.script; fileEncoding = 4; path = winDde.test; sourceTree = "<group>"; };
		F96D43CB08F272B7004A47F5 /* winFCmd.test */ = {isa = PBXFileReference; explicitFileType = text.script; fileEncoding = 4; path = winFCmd.test; sourceTree = "<group>"; };
		F96D43CC08F272B7004A47F5 /* winFile.test */ = {isa = PBXFileReference; explicitFileType = text.script; fileEncoding = 4; path = winFile.test; sourceTree = "<group>"; };
		F96D43CD08F272B7004A47F5 /* winNotify.test */ = {isa = PBXFileReference; explicitFileType = text.script; fileEncoding = 4; path = winNotify.test; sourceTree = "<group>"; };
		F96D43CE08F272B7004A47F5 /* winPipe.test */ = {isa = PBXFileReference; explicitFileType = text.script; fileEncoding = 4; path = winPipe.test; sourceTree = "<group>"; };
		F96D43CF08F272B7004A47F5 /* winTime.test */ = {isa = PBXFileReference; explicitFileType = text.script; fileEncoding = 4; path = winTime.test; sourceTree = "<group>"; };
		F96D43D108F272B8004A47F5 /* checkLibraryDoc.tcl */ = {isa = PBXFileReference; explicitFileType = text.script; fileEncoding = 4; path = checkLibraryDoc.tcl; sourceTree = "<group>"; };
		F96D43D208F272B8004A47F5 /* configure */ = {isa = PBXFileReference; fileEncoding = 4; lastKnownFileType = text.script.sh; path = configure; sourceTree = "<group>"; };
		F96D43D308F272B8004A47F5 /* configure.in */ = {isa = PBXFileReference; explicitFileType = text.script.sh; fileEncoding = 4; path = configure.in; sourceTree = "<group>"; };
		F96D442208F272B8004A47F5 /* eolFix.tcl */ = {isa = PBXFileReference; explicitFileType = text.script; fileEncoding = 4; path = eolFix.tcl; sourceTree = "<group>"; };
		F96D442408F272B8004A47F5 /* fix_tommath_h.tcl */ = {isa = PBXFileReference; explicitFileType = text.script; fileEncoding = 4; path = fix_tommath_h.tcl; sourceTree = "<group>"; };
		F96D442508F272B8004A47F5 /* genStubs.tcl */ = {isa = PBXFileReference; explicitFileType = text.script; fileEncoding = 4; path = genStubs.tcl; sourceTree = "<group>"; };
		F96D442708F272B8004A47F5 /* index.tcl */ = {isa = PBXFileReference; explicitFileType = text.script; fileEncoding = 4; path = index.tcl; sourceTree = "<group>"; };
		F96D442808F272B8004A47F5 /* installData.tcl */ = {isa = PBXFileReference; explicitFileType = text.script; fileEncoding = 4; path = installData.tcl; sourceTree = "<group>"; };
		F96D442908F272B8004A47F5 /* loadICU.tcl */ = {isa = PBXFileReference; explicitFileType = text.script; fileEncoding = 4; path = loadICU.tcl; sourceTree = "<group>"; };
		F96D442A08F272B8004A47F5 /* Makefile.in */ = {isa = PBXFileReference; explicitFileType = sourcecode.make; fileEncoding = 4; path = Makefile.in; sourceTree = "<group>"; };
		F96D442B08F272B8004A47F5 /* makeTestCases.tcl */ = {isa = PBXFileReference; explicitFileType = text.script; fileEncoding = 4; path = makeTestCases.tcl; sourceTree = "<group>"; };
		F96D442C08F272B8004A47F5 /* man2help.tcl */ = {isa = PBXFileReference; explicitFileType = text.script; fileEncoding = 4; path = man2help.tcl; sourceTree = "<group>"; };
		F96D442D08F272B8004A47F5 /* man2help2.tcl */ = {isa = PBXFileReference; explicitFileType = text.script; fileEncoding = 4; path = man2help2.tcl; sourceTree = "<group>"; };
		F96D442E08F272B8004A47F5 /* man2html.tcl */ = {isa = PBXFileReference; explicitFileType = text.script; fileEncoding = 4; path = man2html.tcl; sourceTree = "<group>"; };
		F96D442F08F272B8004A47F5 /* man2html1.tcl */ = {isa = PBXFileReference; explicitFileType = text.script; fileEncoding = 4; path = man2html1.tcl; sourceTree = "<group>"; };
		F96D443008F272B8004A47F5 /* man2html2.tcl */ = {isa = PBXFileReference; explicitFileType = text.script; fileEncoding = 4; path = man2html2.tcl; sourceTree = "<group>"; };
		F96D443108F272B8004A47F5 /* man2tcl.c */ = {isa = PBXFileReference; fileEncoding = 4; lastKnownFileType = sourcecode.c.c; path = man2tcl.c; sourceTree = "<group>"; };
		F96D443208F272B8004A47F5 /* README */ = {isa = PBXFileReference; fileEncoding = 4; lastKnownFileType = text; path = README; sourceTree = "<group>"; };
		F96D443308F272B8004A47F5 /* regexpTestLib.tcl */ = {isa = PBXFileReference; explicitFileType = text.script; fileEncoding = 4; path = regexpTestLib.tcl; sourceTree = "<group>"; };
		F96D443508F272B8004A47F5 /* tcl.hpj.in */ = {isa = PBXFileReference; fileEncoding = 4; lastKnownFileType = text; path = tcl.hpj.in; sourceTree = "<group>"; };
		F96D443608F272B8004A47F5 /* tcl.wse.in */ = {isa = PBXFileReference; fileEncoding = 4; lastKnownFileType = text; path = tcl.wse.in; sourceTree = "<group>"; };
		F96D443908F272B9004A47F5 /* tcltk-man2html.tcl */ = {isa = PBXFileReference; explicitFileType = text.script; fileEncoding = 4; path = "tcltk-man2html.tcl"; sourceTree = "<group>"; };
		F96D443A08F272B9004A47F5 /* tclZIC.tcl */ = {isa = PBXFileReference; explicitFileType = text.script; fileEncoding = 4; path = tclZIC.tcl; sourceTree = "<group>"; };
		F96D443B08F272B9004A47F5 /* uniClass.tcl */ = {isa = PBXFileReference; explicitFileType = text.script; fileEncoding = 4; path = uniClass.tcl; sourceTree = "<group>"; };
		F96D443C08F272B9004A47F5 /* uniParse.tcl */ = {isa = PBXFileReference; explicitFileType = text.script; fileEncoding = 4; path = uniParse.tcl; sourceTree = "<group>"; };
		F96D444008F272B9004A47F5 /* aclocal.m4 */ = {isa = PBXFileReference; explicitFileType = text.script.sh; fileEncoding = 4; path = aclocal.m4; sourceTree = "<group>"; };
		F96D444108F272B9004A47F5 /* configure */ = {isa = PBXFileReference; fileEncoding = 4; lastKnownFileType = text.script.sh; path = configure; sourceTree = "<group>"; };
		F96D444208F272B9004A47F5 /* configure.in */ = {isa = PBXFileReference; explicitFileType = text.script.sh; fileEncoding = 4; path = configure.in; sourceTree = "<group>"; };
		F96D444408F272B9004A47F5 /* Makefile.in */ = {isa = PBXFileReference; explicitFileType = sourcecode.make; fileEncoding = 4; path = Makefile.in; sourceTree = "<group>"; };
		F96D444508F272B9004A47F5 /* pkga.c */ = {isa = PBXFileReference; fileEncoding = 4; lastKnownFileType = sourcecode.c.c; path = pkga.c; sourceTree = "<group>"; };
		F96D444608F272B9004A47F5 /* pkgb.c */ = {isa = PBXFileReference; fileEncoding = 4; lastKnownFileType = sourcecode.c.c; path = pkgb.c; sourceTree = "<group>"; };
		F96D444708F272B9004A47F5 /* pkgc.c */ = {isa = PBXFileReference; fileEncoding = 4; lastKnownFileType = sourcecode.c.c; path = pkgc.c; sourceTree = "<group>"; };
		F96D444808F272B9004A47F5 /* pkgd.c */ = {isa = PBXFileReference; fileEncoding = 4; lastKnownFileType = sourcecode.c.c; path = pkgd.c; sourceTree = "<group>"; };
		F96D444908F272B9004A47F5 /* pkge.c */ = {isa = PBXFileReference; fileEncoding = 4; lastKnownFileType = sourcecode.c.c; path = pkge.c; sourceTree = "<group>"; };
		F96D444B08F272B9004A47F5 /* pkgua.c */ = {isa = PBXFileReference; fileEncoding = 4; lastKnownFileType = sourcecode.c.c; path = pkgua.c; sourceTree = "<group>"; };
		F96D444C08F272B9004A47F5 /* README */ = {isa = PBXFileReference; fileEncoding = 4; lastKnownFileType = text; path = README; sourceTree = "<group>"; };
		F96D444D08F272B9004A47F5 /* install-sh */ = {isa = PBXFileReference; fileEncoding = 4; lastKnownFileType = text.script.sh; path = "install-sh"; sourceTree = "<group>"; };
		F96D444E08F272B9004A47F5 /* installManPage */ = {isa = PBXFileReference; fileEncoding = 4; lastKnownFileType = text.script.sh; path = installManPage; sourceTree = "<group>"; };
		F96D444F08F272B9004A47F5 /* ldAix */ = {isa = PBXFileReference; fileEncoding = 4; lastKnownFileType = text.script.sh; path = ldAix; sourceTree = "<group>"; };
		F96D445008F272B9004A47F5 /* Makefile.in */ = {isa = PBXFileReference; explicitFileType = sourcecode.make; fileEncoding = 4; path = Makefile.in; sourceTree = "<group>"; };
		F96D445208F272B9004A47F5 /* README */ = {isa = PBXFileReference; fileEncoding = 4; lastKnownFileType = text; path = README; sourceTree = "<group>"; };
		F96D445308F272B9004A47F5 /* tcl.m4 */ = {isa = PBXFileReference; explicitFileType = text.script.sh; fileEncoding = 4; path = tcl.m4; sourceTree = "<group>"; };
		F96D445408F272B9004A47F5 /* tcl.spec */ = {isa = PBXFileReference; fileEncoding = 4; lastKnownFileType = text; path = tcl.spec; sourceTree = "<group>"; };
		F96D445508F272B9004A47F5 /* tclAppInit.c */ = {isa = PBXFileReference; fileEncoding = 4; lastKnownFileType = sourcecode.c.c; path = tclAppInit.c; sourceTree = "<group>"; };
		F96D445608F272B9004A47F5 /* tclConfig.h.in */ = {isa = PBXFileReference; explicitFileType = sourcecode.c.h; fileEncoding = 4; path = tclConfig.h.in; sourceTree = "<group>"; };
		F96D445708F272B9004A47F5 /* tclConfig.sh.in */ = {isa = PBXFileReference; explicitFileType = text.script.sh; fileEncoding = 4; path = tclConfig.sh.in; sourceTree = "<group>"; };
		F96D445808F272B9004A47F5 /* tclLoadAix.c */ = {isa = PBXFileReference; fileEncoding = 4; lastKnownFileType = sourcecode.c.c; path = tclLoadAix.c; sourceTree = "<group>"; };
		F96D445908F272B9004A47F5 /* tclLoadDl.c */ = {isa = PBXFileReference; fileEncoding = 4; lastKnownFileType = sourcecode.c.c; path = tclLoadDl.c; sourceTree = "<group>"; };
		F96D445B08F272B9004A47F5 /* tclLoadDyld.c */ = {isa = PBXFileReference; fileEncoding = 4; lastKnownFileType = sourcecode.c.c; path = tclLoadDyld.c; sourceTree = "<group>"; };
		F96D445C08F272B9004A47F5 /* tclLoadNext.c */ = {isa = PBXFileReference; fileEncoding = 4; lastKnownFileType = sourcecode.c.c; path = tclLoadNext.c; sourceTree = "<group>"; };
		F96D445D08F272B9004A47F5 /* tclLoadOSF.c */ = {isa = PBXFileReference; fileEncoding = 4; lastKnownFileType = sourcecode.c.c; path = tclLoadOSF.c; sourceTree = "<group>"; };
		F96D445E08F272B9004A47F5 /* tclLoadShl.c */ = {isa = PBXFileReference; fileEncoding = 4; lastKnownFileType = sourcecode.c.c; path = tclLoadShl.c; sourceTree = "<group>"; };
		F96D445F08F272B9004A47F5 /* tclUnixChan.c */ = {isa = PBXFileReference; fileEncoding = 4; lastKnownFileType = sourcecode.c.c; path = tclUnixChan.c; sourceTree = "<group>"; };
		F96D446008F272B9004A47F5 /* tclUnixEvent.c */ = {isa = PBXFileReference; fileEncoding = 4; lastKnownFileType = sourcecode.c.c; path = tclUnixEvent.c; sourceTree = "<group>"; };
		F96D446108F272B9004A47F5 /* tclUnixFCmd.c */ = {isa = PBXFileReference; fileEncoding = 4; lastKnownFileType = sourcecode.c.c; path = tclUnixFCmd.c; sourceTree = "<group>"; };
		F96D446208F272B9004A47F5 /* tclUnixFile.c */ = {isa = PBXFileReference; fileEncoding = 4; lastKnownFileType = sourcecode.c.c; path = tclUnixFile.c; sourceTree = "<group>"; };
		F96D446308F272B9004A47F5 /* tclUnixInit.c */ = {isa = PBXFileReference; fileEncoding = 4; lastKnownFileType = sourcecode.c.c; path = tclUnixInit.c; sourceTree = "<group>"; };
		F96D446408F272B9004A47F5 /* tclUnixNotfy.c */ = {isa = PBXFileReference; fileEncoding = 4; lastKnownFileType = sourcecode.c.c; path = tclUnixNotfy.c; sourceTree = "<group>"; };
		F96D446508F272B9004A47F5 /* tclUnixPipe.c */ = {isa = PBXFileReference; fileEncoding = 4; lastKnownFileType = sourcecode.c.c; path = tclUnixPipe.c; sourceTree = "<group>"; };
		F96D446608F272B9004A47F5 /* tclUnixPort.h */ = {isa = PBXFileReference; fileEncoding = 4; lastKnownFileType = sourcecode.c.h; path = tclUnixPort.h; sourceTree = "<group>"; };
		F96D446708F272B9004A47F5 /* tclUnixSock.c */ = {isa = PBXFileReference; fileEncoding = 4; lastKnownFileType = sourcecode.c.c; path = tclUnixSock.c; sourceTree = "<group>"; };
		F96D446808F272B9004A47F5 /* tclUnixTest.c */ = {isa = PBXFileReference; fileEncoding = 4; lastKnownFileType = sourcecode.c.c; path = tclUnixTest.c; sourceTree = "<group>"; };
		F96D446908F272B9004A47F5 /* tclUnixThrd.c */ = {isa = PBXFileReference; fileEncoding = 4; lastKnownFileType = sourcecode.c.c; path = tclUnixThrd.c; sourceTree = "<group>"; };
		F96D446A08F272B9004A47F5 /* tclUnixThrd.h */ = {isa = PBXFileReference; fileEncoding = 4; lastKnownFileType = sourcecode.c.h; path = tclUnixThrd.h; sourceTree = "<group>"; };
		F96D446B08F272B9004A47F5 /* tclUnixTime.c */ = {isa = PBXFileReference; fileEncoding = 4; lastKnownFileType = sourcecode.c.c; path = tclUnixTime.c; sourceTree = "<group>"; };
		F96D446C08F272B9004A47F5 /* tclXtNotify.c */ = {isa = PBXFileReference; fileEncoding = 4; lastKnownFileType = sourcecode.c.c; path = tclXtNotify.c; sourceTree = "<group>"; };
		F96D446D08F272B9004A47F5 /* tclXtTest.c */ = {isa = PBXFileReference; fileEncoding = 4; lastKnownFileType = sourcecode.c.c; path = tclXtTest.c; sourceTree = "<group>"; };
		F96D447008F272BA004A47F5 /* aclocal.m4 */ = {isa = PBXFileReference; explicitFileType = text.script.sh; fileEncoding = 4; path = aclocal.m4; sourceTree = "<group>"; };
		F96D447108F272BA004A47F5 /* buildall.vc.bat */ = {isa = PBXFileReference; fileEncoding = 4; lastKnownFileType = text; path = buildall.vc.bat; sourceTree = "<group>"; };
		F96D447208F272BA004A47F5 /* cat.c */ = {isa = PBXFileReference; fileEncoding = 4; lastKnownFileType = sourcecode.c.c; path = cat.c; sourceTree = "<group>"; };
		F96D447308F272BA004A47F5 /* coffbase.txt */ = {isa = PBXFileReference; fileEncoding = 4; lastKnownFileType = text; path = coffbase.txt; sourceTree = "<group>"; };
		F96D447408F272BA004A47F5 /* configure */ = {isa = PBXFileReference; fileEncoding = 4; lastKnownFileType = text.script.sh; path = configure; sourceTree = "<group>"; };
		F96D447508F272BA004A47F5 /* configure.in */ = {isa = PBXFileReference; explicitFileType = text.script.sh; fileEncoding = 4; path = configure.in; sourceTree = "<group>"; };
		F96D447608F272BA004A47F5 /* makefile.bc */ = {isa = PBXFileReference; explicitFileType = sourcecode.make; fileEncoding = 4; path = makefile.bc; sourceTree = "<group>"; };
		F96D447708F272BA004A47F5 /* Makefile.in */ = {isa = PBXFileReference; explicitFileType = sourcecode.make; fileEncoding = 4; path = Makefile.in; sourceTree = "<group>"; };
		F96D447808F272BA004A47F5 /* makefile.vc */ = {isa = PBXFileReference; explicitFileType = sourcecode.make; fileEncoding = 4; path = makefile.vc; sourceTree = "<group>"; };
		F96D447908F272BA004A47F5 /* nmakehlp.c */ = {isa = PBXFileReference; fileEncoding = 4; lastKnownFileType = sourcecode.c.c; path = nmakehlp.c; sourceTree = "<group>"; };
		F96D447A08F272BA004A47F5 /* README */ = {isa = PBXFileReference; fileEncoding = 4; lastKnownFileType = text; path = README; sourceTree = "<group>"; };
		F96D447C08F272BA004A47F5 /* rules.vc */ = {isa = PBXFileReference; fileEncoding = 4; lastKnownFileType = text; path = rules.vc; sourceTree = "<group>"; };
		F96D447D08F272BA004A47F5 /* stub16.c */ = {isa = PBXFileReference; fileEncoding = 4; lastKnownFileType = sourcecode.c.c; path = stub16.c; sourceTree = "<group>"; };
		F96D447E08F272BA004A47F5 /* tcl.dsp */ = {isa = PBXFileReference; fileEncoding = 4; lastKnownFileType = text; path = tcl.dsp; sourceTree = "<group>"; };
		F96D447F08F272BA004A47F5 /* tcl.dsw */ = {isa = PBXFileReference; fileEncoding = 4; lastKnownFileType = text; path = tcl.dsw; sourceTree = "<group>"; };
		F96D448008F272BA004A47F5 /* tcl.hpj.in */ = {isa = PBXFileReference; fileEncoding = 4; lastKnownFileType = text; path = tcl.hpj.in; sourceTree = "<group>"; };
		F96D448108F272BA004A47F5 /* tcl.m4 */ = {isa = PBXFileReference; explicitFileType = text.script.sh; fileEncoding = 4; path = tcl.m4; sourceTree = "<group>"; };
		F96D448208F272BA004A47F5 /* tcl.rc */ = {isa = PBXFileReference; fileEncoding = 4; lastKnownFileType = text; path = tcl.rc; sourceTree = "<group>"; };
		F96D448308F272BA004A47F5 /* tclAppInit.c */ = {isa = PBXFileReference; fileEncoding = 4; lastKnownFileType = sourcecode.c.c; path = tclAppInit.c; sourceTree = "<group>"; };
		F96D448408F272BA004A47F5 /* tclConfig.sh.in */ = {isa = PBXFileReference; explicitFileType = text.script.sh; fileEncoding = 4; path = tclConfig.sh.in; sourceTree = "<group>"; };
		F96D448608F272BA004A47F5 /* tclsh.rc */ = {isa = PBXFileReference; fileEncoding = 4; lastKnownFileType = text; path = tclsh.rc; sourceTree = "<group>"; };
		F96D448708F272BA004A47F5 /* tclWin32Dll.c */ = {isa = PBXFileReference; fileEncoding = 4; lastKnownFileType = sourcecode.c.c; path = tclWin32Dll.c; sourceTree = "<group>"; };
		F96D448808F272BA004A47F5 /* tclWinChan.c */ = {isa = PBXFileReference; fileEncoding = 4; lastKnownFileType = sourcecode.c.c; path = tclWinChan.c; sourceTree = "<group>"; };
		F96D448908F272BA004A47F5 /* tclWinConsole.c */ = {isa = PBXFileReference; fileEncoding = 4; lastKnownFileType = sourcecode.c.c; path = tclWinConsole.c; sourceTree = "<group>"; };
		F96D448A08F272BA004A47F5 /* tclWinDde.c */ = {isa = PBXFileReference; fileEncoding = 4; lastKnownFileType = sourcecode.c.c; path = tclWinDde.c; sourceTree = "<group>"; };
		F96D448B08F272BA004A47F5 /* tclWinError.c */ = {isa = PBXFileReference; fileEncoding = 4; lastKnownFileType = sourcecode.c.c; path = tclWinError.c; sourceTree = "<group>"; };
		F96D448C08F272BA004A47F5 /* tclWinFCmd.c */ = {isa = PBXFileReference; fileEncoding = 4; lastKnownFileType = sourcecode.c.c; path = tclWinFCmd.c; sourceTree = "<group>"; };
		F96D448D08F272BA004A47F5 /* tclWinFile.c */ = {isa = PBXFileReference; fileEncoding = 4; lastKnownFileType = sourcecode.c.c; path = tclWinFile.c; sourceTree = "<group>"; };
		F96D448E08F272BA004A47F5 /* tclWinInit.c */ = {isa = PBXFileReference; fileEncoding = 4; lastKnownFileType = sourcecode.c.c; path = tclWinInit.c; sourceTree = "<group>"; };
		F96D448F08F272BA004A47F5 /* tclWinInt.h */ = {isa = PBXFileReference; fileEncoding = 4; lastKnownFileType = sourcecode.c.h; path = tclWinInt.h; sourceTree = "<group>"; };
		F96D449008F272BA004A47F5 /* tclWinLoad.c */ = {isa = PBXFileReference; fileEncoding = 4; lastKnownFileType = sourcecode.c.c; path = tclWinLoad.c; sourceTree = "<group>"; };
		F96D449108F272BA004A47F5 /* tclWinNotify.c */ = {isa = PBXFileReference; fileEncoding = 4; lastKnownFileType = sourcecode.c.c; path = tclWinNotify.c; sourceTree = "<group>"; };
		F96D449208F272BA004A47F5 /* tclWinPipe.c */ = {isa = PBXFileReference; fileEncoding = 4; lastKnownFileType = sourcecode.c.c; path = tclWinPipe.c; sourceTree = "<group>"; };
		F96D449308F272BA004A47F5 /* tclWinPort.h */ = {isa = PBXFileReference; fileEncoding = 4; lastKnownFileType = sourcecode.c.h; path = tclWinPort.h; sourceTree = "<group>"; };
		F96D449408F272BA004A47F5 /* tclWinReg.c */ = {isa = PBXFileReference; fileEncoding = 4; lastKnownFileType = sourcecode.c.c; path = tclWinReg.c; sourceTree = "<group>"; };
		F96D449508F272BA004A47F5 /* tclWinSerial.c */ = {isa = PBXFileReference; fileEncoding = 4; lastKnownFileType = sourcecode.c.c; path = tclWinSerial.c; sourceTree = "<group>"; };
		F96D449608F272BA004A47F5 /* tclWinSock.c */ = {isa = PBXFileReference; fileEncoding = 4; lastKnownFileType = sourcecode.c.c; path = tclWinSock.c; sourceTree = "<group>"; };
		F96D449708F272BA004A47F5 /* tclWinTest.c */ = {isa = PBXFileReference; fileEncoding = 4; lastKnownFileType = sourcecode.c.c; path = tclWinTest.c; sourceTree = "<group>"; };
		F96D449808F272BA004A47F5 /* tclWinThrd.c */ = {isa = PBXFileReference; fileEncoding = 4; lastKnownFileType = sourcecode.c.c; path = tclWinThrd.c; sourceTree = "<group>"; };
		F96D449908F272BA004A47F5 /* tclWinThrd.h */ = {isa = PBXFileReference; fileEncoding = 4; lastKnownFileType = sourcecode.c.h; path = tclWinThrd.h; sourceTree = "<group>"; };
		F96D449A08F272BA004A47F5 /* tclWinTime.c */ = {isa = PBXFileReference; fileEncoding = 4; lastKnownFileType = sourcecode.c.c; path = tclWinTime.c; sourceTree = "<group>"; };
		F974D56C0FBE7D6300BF728B /* http11.test */ = {isa = PBXFileReference; explicitFileType = text.script; fileEncoding = 4; path = http11.test; sourceTree = "<group>"; };
		F974D56D0FBE7D6300BF728B /* httpd11.tcl */ = {isa = PBXFileReference; explicitFileType = text.script; fileEncoding = 4; path = httpd11.tcl; sourceTree = "<group>"; };
		F974D5720FBE7DC600BF728B /* coroutine.n */ = {isa = PBXFileReference; explicitFileType = text.man; fileEncoding = 4; path = coroutine.n; sourceTree = "<group>"; };
		F974D5760FBE7E1900BF728B /* tailcall.n */ = {isa = PBXFileReference; explicitFileType = text.man; fileEncoding = 4; path = tailcall.n; sourceTree = "<group>"; };
		F974D5770FBE7E6100BF728B /* coroutine.test */ = {isa = PBXFileReference; explicitFileType = text.script; fileEncoding = 4; path = coroutine.test; sourceTree = "<group>"; };
		F974D5780FBE7E6100BF728B /* tailcall.test */ = {isa = PBXFileReference; explicitFileType = text.script; fileEncoding = 4; path = tailcall.test; sourceTree = "<group>"; };
		F974D5790FBE7E9C00BF728B /* tcl.pc.in */ = {isa = PBXFileReference; fileEncoding = 4; lastKnownFileType = text; path = tcl.pc.in; sourceTree = "<group>"; };
		F97AE7F10B65C1E900310EA2 /* Tcl-Common.xcconfig */ = {isa = PBXFileReference; fileEncoding = 4; lastKnownFileType = text.xcconfig; path = "Tcl-Common.xcconfig"; sourceTree = "<group>"; };
		F97AE82B0B65C69B00310EA2 /* Tcl-Release.xcconfig */ = {isa = PBXFileReference; fileEncoding = 4; lastKnownFileType = text.xcconfig; path = "Tcl-Release.xcconfig"; sourceTree = "<group>"; };
		F97AE8330B65C87F00310EA2 /* Tcl-Debug.xcconfig */ = {isa = PBXFileReference; fileEncoding = 4; lastKnownFileType = text.xcconfig; path = "Tcl-Debug.xcconfig"; sourceTree = "<group>"; };
		F9903CAF094FAADA004613E9 /* tclTomMath.decls */ = {isa = PBXFileReference; explicitFileType = text.script; fileEncoding = 4; path = tclTomMath.decls; sourceTree = "<group>"; };
		F9903CB0094FAADA004613E9 /* tclTomMathDecls.h */ = {isa = PBXFileReference; fileEncoding = 4; lastKnownFileType = sourcecode.c.h; path = tclTomMathDecls.h; sourceTree = "<group>"; };
		F99D61180EF5573A00BBFE01 /* TclZlib.3 */ = {isa = PBXFileReference; explicitFileType = text.man; fileEncoding = 4; path = TclZlib.3; sourceTree = "<group>"; };
		F9A3084B08F2D4CE00BAE1AB /* tclsh */ = {isa = PBXFileReference; explicitFileType = "compiled.mach-o.executable"; includeInIndex = 0; path = tclsh; sourceTree = BUILT_PRODUCTS_DIR; };
		F9A3084E08F2D4F400BAE1AB /* Tcl.framework */ = {isa = PBXFileReference; includeInIndex = 0; lastKnownFileType = wrapper.framework; path = Tcl.framework; sourceTree = BUILT_PRODUCTS_DIR; };
		F9A493240CEBF38300B78AE2 /* chanio.test */ = {isa = PBXFileReference; explicitFileType = text.script; fileEncoding = 4; path = chanio.test; sourceTree = "<group>"; };
		F9ECB1120B26521500A28025 /* pkgIndex.tcl */ = {isa = PBXFileReference; explicitFileType = text.script; fileEncoding = 4; path = pkgIndex.tcl; sourceTree = "<group>"; };
		F9ECB1130B26521500A28025 /* platform.tcl */ = {isa = PBXFileReference; explicitFileType = text.script; fileEncoding = 4; path = platform.tcl; sourceTree = "<group>"; };
		F9ECB1140B26521500A28025 /* shell.tcl */ = {isa = PBXFileReference; explicitFileType = text.script; fileEncoding = 4; path = shell.tcl; sourceTree = "<group>"; };
		F9ECB1CA0B2652D300A28025 /* apply.test */ = {isa = PBXFileReference; explicitFileType = text.script; fileEncoding = 4; path = apply.test; sourceTree = "<group>"; };
		F9ECB1CB0B26534C00A28025 /* mathop.test */ = {isa = PBXFileReference; explicitFileType = text.script; fileEncoding = 4; path = mathop.test; sourceTree = "<group>"; };
		F9ECB1E10B26543C00A28025 /* platform_shell.n */ = {isa = PBXFileReference; explicitFileType = text.man; fileEncoding = 4; path = platform_shell.n; sourceTree = "<group>"; };
		F9ECB1E20B26543C00A28025 /* platform.n */ = {isa = PBXFileReference; explicitFileType = text.man; fileEncoding = 4; path = platform.n; sourceTree = "<group>"; };
		F9F4415D0C8BAE6F00BCCD67 /* tclDTrace.d */ = {isa = PBXFileReference; fileEncoding = 4; lastKnownFileType = sourcecode.dtrace; path = tclDTrace.d; sourceTree = "<group>"; };
		F9FC77B70AB29E9100B7077D /* tclUnixCompat.c */ = {isa = PBXFileReference; fileEncoding = 4; lastKnownFileType = sourcecode.c.c; path = tclUnixCompat.c; sourceTree = "<group>"; };
/* End PBXFileReference section */

/* Begin PBXFrameworksBuildPhase section */
		8DD76FAD0486AB0100D96B5E /* Frameworks */ = {
			isa = PBXFrameworksBuildPhase;
			buildActionMask = 2147483647;
			files = (
				F966C07508F2820D005CB29B /* CoreFoundation.framework in Frameworks */,
				F96437E70EF0D652003F468E /* libz.dylib in Frameworks */,
			);
			runOnlyForDeploymentPostprocessing = 0;
		};
/* End PBXFrameworksBuildPhase section */

/* Begin PBXGroup section */
		08FB7794FE84155DC02AAC07 /* Tcl */ = {
			isa = PBXGroup;
			children = (
				F96D3DF608F27169004A47F5 /* Tcl Sources */,
				F966C06F08F281DC005CB29B /* Frameworks */,
				1AB674ADFE9D54B511CA2CBB /* Products */,
			);
<<<<<<< HEAD
			comments = "Copyright (c) 2004-2009 Daniel A. Steffen <das@users.sourceforge.net>\nCopyright 2008-2009, Apple Inc.\n\nSee the file \"license.terms\" for information on usage and redistribution of\nthis file, and for a DISCLAIMER OF ALL WARRANTIES.\n\nRCS: @(#) $Id: project.pbxproj,v 1.1.2.28 2009/09/01 14:14:21 dgp Exp $\n";
=======
			comments = "Copyright (c) 2004-2009 Daniel A. Steffen <das@users.sourceforge.net>\nCopyright 2008-2009, Apple Inc.\n\nSee the file \"license.terms\" for information on usage and redistribution of\nthis file, and for a DISCLAIMER OF ALL WARRANTIES.\n\n";
>>>>>>> d2834ff4
			name = Tcl;
			path = .;
			sourceTree = SOURCE_ROOT;
		};
		1AB674ADFE9D54B511CA2CBB /* Products */ = {
			isa = PBXGroup;
			children = (
				F9A3084B08F2D4CE00BAE1AB /* tclsh */,
				8DD76FB20486AB0100D96B5E /* tcltest */,
				F9A3084E08F2D4F400BAE1AB /* Tcl.framework */,
			);
			includeInIndex = 0;
			name = Products;
			sourceTree = "<group>";
		};
		F9183E690EFC81560030B814 /* pkgs */ = {
			isa = PBXGroup;
			children = (
				F9183E6A0EFC81560030B814 /* README */,
				F946FB8B0FBE3AED00CD6495 /* itcl */,
				F9183E8F0EFC817B0030B814 /* tdbc */,
			);
			path = pkgs;
			sourceTree = "<group>";
		};
		F966C06F08F281DC005CB29B /* Frameworks */ = {
			isa = PBXGroup;
			children = (
				F966C07408F2820D005CB29B /* CoreFoundation.framework */,
				F96437E60EF0D652003F468E /* libz.dylib */,
			);
			name = Frameworks;
			sourceTree = "<group>";
		};
		F96D3DF608F27169004A47F5 /* Tcl Sources */ = {
			isa = PBXGroup;
			children = (
				F96D3EC908F272A7004A47F5 /* generic */,
				F96D432C08F272B4004A47F5 /* macosx */,
				F96D443E08F272B9004A47F5 /* unix */,
				F96D425C08F272B2004A47F5 /* libtommath */,
				F96D446E08F272B9004A47F5 /* win */,
				F96D3F3808F272A7004A47F5 /* library */,
				F96D434408F272B5004A47F5 /* tests */,
				F96D3DFC08F272A4004A47F5 /* doc */,
				F96D43D008F272B8004A47F5 /* tools */,
				F9183E690EFC81560030B814 /* pkgs */,
				F96D3DFA08F272A4004A47F5 /* ChangeLog */,
				F96D3DFB08F272A4004A47F5 /* changes */,
				F96D434308F272B5004A47F5 /* README */,
				F96D432B08F272B4004A47F5 /* license.terms */,
			);
			name = "Tcl Sources";
			sourceTree = TCL_SRCROOT;
		};
		F96D3DFC08F272A4004A47F5 /* doc */ = {
			isa = PBXGroup;
			children = (
				F96D3DFD08F272A4004A47F5 /* Access.3 */,
				F96D3DFE08F272A4004A47F5 /* AddErrInfo.3 */,
				F96D3DFF08F272A4004A47F5 /* after.n */,
				F96D3E0008F272A4004A47F5 /* Alloc.3 */,
				F96D3E0108F272A4004A47F5 /* AllowExc.3 */,
				F96D3E0208F272A4004A47F5 /* append.n */,
				F96D3E0308F272A4004A47F5 /* AppInit.3 */,
				F96D3E0408F272A5004A47F5 /* array.n */,
				F96D3E0508F272A5004A47F5 /* AssocData.3 */,
				F96D3E0608F272A5004A47F5 /* Async.3 */,
				F96D3E0708F272A5004A47F5 /* BackgdErr.3 */,
				F96D3E0808F272A5004A47F5 /* Backslash.3 */,
				F96D3E0908F272A5004A47F5 /* bgerror.n */,
				F96D3E0A08F272A5004A47F5 /* binary.n */,
				F96D3E0B08F272A5004A47F5 /* BoolObj.3 */,
				F96D3E0C08F272A5004A47F5 /* break.n */,
				F96D3E0D08F272A5004A47F5 /* ByteArrObj.3 */,
				F96D3E0E08F272A5004A47F5 /* CallDel.3 */,
				F96D3E0F08F272A5004A47F5 /* case.n */,
				F96D3E1008F272A5004A47F5 /* catch.n */,
				F96D3E1108F272A5004A47F5 /* cd.n */,
				F96D3E1208F272A5004A47F5 /* chan.n */,
				F96D3E1308F272A5004A47F5 /* ChnlStack.3 */,
				F93599CF0DF1F87F00E04F67 /* Class.3 */,
				F93599D00DF1F89E00E04F67 /* class.n */,
				F96D3E1408F272A5004A47F5 /* clock.n */,
				F96D3E1508F272A5004A47F5 /* close.n */,
				F96D3E1608F272A5004A47F5 /* CmdCmplt.3 */,
				F96D3E1708F272A5004A47F5 /* Concat.3 */,
				F96D3E1808F272A5004A47F5 /* concat.n */,
				F96D3E1908F272A5004A47F5 /* continue.n */,
				F93599D20DF1F8DF00E04F67 /* copy.n */,
				F974D5720FBE7DC600BF728B /* coroutine.n */,
				F96D3E1A08F272A5004A47F5 /* CrtChannel.3 */,
				F96D3E1B08F272A5004A47F5 /* CrtChnlHdlr.3 */,
				F96D3E1C08F272A5004A47F5 /* CrtCloseHdlr.3 */,
				F96D3E1D08F272A5004A47F5 /* CrtCommand.3 */,
				F96D3E1E08F272A5004A47F5 /* CrtFileHdlr.3 */,
				F96D3E1F08F272A5004A47F5 /* CrtInterp.3 */,
				F96D3E2008F272A5004A47F5 /* CrtMathFnc.3 */,
				F96D3E2108F272A5004A47F5 /* CrtObjCmd.3 */,
				F96D3E2208F272A5004A47F5 /* CrtSlave.3 */,
				F96D3E2308F272A5004A47F5 /* CrtTimerHdlr.3 */,
				F96D3E2408F272A5004A47F5 /* CrtTrace.3 */,
				F96D3E2508F272A5004A47F5 /* dde.n */,
				F93599D30DF1F8F500E04F67 /* define.n */,
				F96D3E2608F272A5004A47F5 /* DetachPids.3 */,
				F96D3E2708F272A5004A47F5 /* dict.n */,
				F96D3E2808F272A5004A47F5 /* DictObj.3 */,
				F96D3E2908F272A5004A47F5 /* DoOneEvent.3 */,
				F96D3E2A08F272A5004A47F5 /* DoubleObj.3 */,
				F96D3E2B08F272A5004A47F5 /* DoWhenIdle.3 */,
				F96D3E2C08F272A5004A47F5 /* DString.3 */,
				F96D3E2D08F272A5004A47F5 /* DumpActiveMemory.3 */,
				F96D3E2E08F272A5004A47F5 /* Encoding.3 */,
				F96D3E2F08F272A5004A47F5 /* encoding.n */,
				F96D3E3008F272A5004A47F5 /* Ensemble.3 */,
				F96D3E3108F272A5004A47F5 /* Environment.3 */,
				F96D3E3208F272A5004A47F5 /* eof.n */,
				F96D3E3308F272A5004A47F5 /* error.n */,
				F96D3E3408F272A5004A47F5 /* Eval.3 */,
				F96D3E3508F272A5004A47F5 /* eval.n */,
				F96D3E3608F272A5004A47F5 /* exec.n */,
				F96D3E3708F272A5004A47F5 /* Exit.3 */,
				F96D3E3808F272A5004A47F5 /* exit.n */,
				F96D3E3908F272A5004A47F5 /* expr.n */,
				F96D3E3A08F272A5004A47F5 /* ExprLong.3 */,
				F96D3E3B08F272A5004A47F5 /* ExprLongObj.3 */,
				F96D3E3C08F272A5004A47F5 /* fblocked.n */,
				F96D3E3D08F272A5004A47F5 /* fconfigure.n */,
				F96D3E3E08F272A5004A47F5 /* fcopy.n */,
				F96D3E3F08F272A5004A47F5 /* file.n */,
				F96D3E4008F272A5004A47F5 /* fileevent.n */,
				F96D3E4108F272A5004A47F5 /* filename.n */,
				F96D3E4208F272A5004A47F5 /* FileSystem.3 */,
				F96D3E4308F272A5004A47F5 /* FindExec.3 */,
				F96D3E4408F272A5004A47F5 /* flush.n */,
				F96D3E4508F272A5004A47F5 /* for.n */,
				F96D3E4608F272A5004A47F5 /* foreach.n */,
				F96D3E4708F272A5004A47F5 /* format.n */,
				F96D3E4808F272A5004A47F5 /* GetCwd.3 */,
				F96D3E4908F272A5004A47F5 /* GetHostName.3 */,
				F96D3E4A08F272A5004A47F5 /* GetIndex.3 */,
				F96D3E4B08F272A5004A47F5 /* GetInt.3 */,
				F96D3E4C08F272A5004A47F5 /* GetOpnFl.3 */,
				F96D3E4D08F272A5004A47F5 /* gets.n */,
				F96D3E4E08F272A5004A47F5 /* GetStdChan.3 */,
				F96D3E4F08F272A5004A47F5 /* GetTime.3 */,
				F96D3E5008F272A5004A47F5 /* GetVersion.3 */,
				F96D3E5108F272A5004A47F5 /* glob.n */,
				F96D3E5208F272A6004A47F5 /* global.n */,
				F96D3E5308F272A6004A47F5 /* Hash.3 */,
				F96D3E5408F272A6004A47F5 /* history.n */,
				F96D3E5508F272A6004A47F5 /* http.n */,
				F96D3E5608F272A6004A47F5 /* if.n */,
				F96D3E5708F272A6004A47F5 /* incr.n */,
				F96D3E5808F272A6004A47F5 /* info.n */,
				F96D3E5908F272A6004A47F5 /* Init.3 */,
				F96D3E5A08F272A6004A47F5 /* InitStubs.3 */,
				F96D3E5B08F272A6004A47F5 /* Interp.3 */,
				F96D3E5C08F272A6004A47F5 /* interp.n */,
				F96D3E5D08F272A6004A47F5 /* IntObj.3 */,
				F96D3E5E08F272A6004A47F5 /* join.n */,
				F96D3E5F08F272A6004A47F5 /* lappend.n */,
				F96D3E6008F272A6004A47F5 /* lassign.n */,
				F96D3E6108F272A6004A47F5 /* library.n */,
				F96D3E6208F272A6004A47F5 /* Limit.3 */,
				F96D3E6308F272A6004A47F5 /* lindex.n */,
				F96D3E6408F272A6004A47F5 /* LinkVar.3 */,
				F96D3E6508F272A6004A47F5 /* linsert.n */,
				F96D3E6608F272A6004A47F5 /* list.n */,
				F96D3E6708F272A6004A47F5 /* ListObj.3 */,
				F96D3E6808F272A6004A47F5 /* llength.n */,
				F96D3E6908F272A6004A47F5 /* load.n */,
				F96D3E6A08F272A6004A47F5 /* lrange.n */,
				F96D3E6B08F272A6004A47F5 /* lrepeat.n */,
				F96D3E6C08F272A6004A47F5 /* lreplace.n */,
				F96D3E6D08F272A6004A47F5 /* lsearch.n */,
				F96D3E6E08F272A6004A47F5 /* lset.n */,
				F96D3E6F08F272A6004A47F5 /* lsort.n */,
				F96D3E7008F272A6004A47F5 /* man.macros */,
				F96D3E7108F272A6004A47F5 /* mathfunc.n */,
				F96D3E7208F272A6004A47F5 /* memory.n */,
				F93599D40DF1F91900E04F67 /* Method.3 */,
				F96D3E7308F272A6004A47F5 /* msgcat.n */,
				F93599D50DF1F93700E04F67 /* my.n */,
				F96D3E7408F272A6004A47F5 /* Namespace.3 */,
				F96D3E7508F272A6004A47F5 /* namespace.n */,
				F93599D60DF1F95000E04F67 /* next.n */,
				F96D3E7608F272A6004A47F5 /* Notifier.3 */,
				F96D3E7708F272A6004A47F5 /* Object.3 */,
				F93599D70DF1F96800E04F67 /* object.n */,
				F96D3E7808F272A6004A47F5 /* ObjectType.3 */,
				F96D3E7908F272A6004A47F5 /* open.n */,
				F96D3E7A08F272A6004A47F5 /* OpenFileChnl.3 */,
				F96D3E7B08F272A6004A47F5 /* OpenTcp.3 */,
				F96D3E7C08F272A6004A47F5 /* package.n */,
				F96D3E7D08F272A6004A47F5 /* packagens.n */,
				F96D3E7E08F272A6004A47F5 /* Panic.3 */,
				F96D3E7F08F272A6004A47F5 /* ParseCmd.3 */,
				F96D3E8008F272A6004A47F5 /* pid.n */,
				F96D3E8108F272A6004A47F5 /* pkgMkIndex.n */,
				F96D3E8208F272A6004A47F5 /* PkgRequire.3 */,
				F9ECB1E10B26543C00A28025 /* platform_shell.n */,
				F9ECB1E20B26543C00A28025 /* platform.n */,
				F96D3E8308F272A6004A47F5 /* Preserve.3 */,
				F96D3E8408F272A6004A47F5 /* PrintDbl.3 */,
				F96D3E8508F272A6004A47F5 /* proc.n */,
				F96D3E8608F272A6004A47F5 /* puts.n */,
				F96D3E8708F272A6004A47F5 /* pwd.n */,
				F96D3E8808F272A6004A47F5 /* re_syntax.n */,
				F96D3E8908F272A6004A47F5 /* read.n */,
				F96D3E8A08F272A6004A47F5 /* RecEvalObj.3 */,
				F96D3E8B08F272A6004A47F5 /* RecordEval.3 */,
				F96D3E8C08F272A6004A47F5 /* RegConfig.3 */,
				F96D3E8D08F272A6004A47F5 /* RegExp.3 */,
				F96D3E8E08F272A6004A47F5 /* regexp.n */,
				F96D3E8F08F272A6004A47F5 /* registry.n */,
				F96D3E9008F272A6004A47F5 /* regsub.n */,
				F96D3E9108F272A6004A47F5 /* rename.n */,
				F96D3E9208F272A6004A47F5 /* return.n */,
				F96D3E9308F272A6004A47F5 /* safe.n */,
				F96D3E9408F272A6004A47F5 /* SaveResult.3 */,
				F96D3E9508F272A6004A47F5 /* scan.n */,
				F96D3E9608F272A6004A47F5 /* seek.n */,
				F93599D80DF1F98300E04F67 /* self.n */,
				F96D3E9708F272A6004A47F5 /* set.n */,
				F96D3E9808F272A6004A47F5 /* SetChanErr.3 */,
				F96D3E9908F272A6004A47F5 /* SetErrno.3 */,
				F96D3E9A08F272A6004A47F5 /* SetRecLmt.3 */,
				F96D3E9B08F272A7004A47F5 /* SetResult.3 */,
				F96D3E9C08F272A7004A47F5 /* SetVar.3 */,
				F96D3E9D08F272A7004A47F5 /* Signal.3 */,
				F96D3E9E08F272A7004A47F5 /* Sleep.3 */,
				F96D3E9F08F272A7004A47F5 /* socket.n */,
				F96D3EA008F272A7004A47F5 /* source.n */,
				F96D3EA108F272A7004A47F5 /* SourceRCFile.3 */,
				F96D3EA208F272A7004A47F5 /* split.n */,
				F96D3EA308F272A7004A47F5 /* SplitList.3 */,
				F96D3EA408F272A7004A47F5 /* SplitPath.3 */,
				F96D3EA508F272A7004A47F5 /* StaticPkg.3 */,
				F96D3EA608F272A7004A47F5 /* StdChannels.3 */,
				F96D3EA708F272A7004A47F5 /* string.n */,
				F96D3EA808F272A7004A47F5 /* StringObj.3 */,
				F96D3EA908F272A7004A47F5 /* StrMatch.3 */,
				F96D3EAA08F272A7004A47F5 /* subst.n */,
				F96D3EAB08F272A7004A47F5 /* SubstObj.3 */,
				F96D3EAC08F272A7004A47F5 /* switch.n */,
				F974D5760FBE7E1900BF728B /* tailcall.n */,
				F96D3EAD08F272A7004A47F5 /* Tcl.n */,
				F99D61180EF5573A00BBFE01 /* TclZlib.3 */,
				F96D3EAE08F272A7004A47F5 /* Tcl_Main.3 */,
				F96D3EAF08F272A7004A47F5 /* TCL_MEM_DEBUG.3 */,
				F96D3EB008F272A7004A47F5 /* tclsh.1 */,
				F96D3EB108F272A7004A47F5 /* tcltest.n */,
				F96D3EB208F272A7004A47F5 /* tclvars.n */,
				F96D3EB308F272A7004A47F5 /* tell.n */,
				F96D3EB408F272A7004A47F5 /* Thread.3 */,
				F9183E640EFC80CD0030B814 /* throw.n */,
				F96D3EB508F272A7004A47F5 /* time.n */,
				F96D3EB608F272A7004A47F5 /* tm.n */,
				F96D3EB708F272A7004A47F5 /* ToUpper.3 */,
				F96D3EB808F272A7004A47F5 /* trace.n */,
				F96D3EB908F272A7004A47F5 /* TraceCmd.3 */,
				F96D3EBA08F272A7004A47F5 /* TraceVar.3 */,
				F96D3EBB08F272A7004A47F5 /* Translate.3 */,
				F9183E650EFC80D70030B814 /* try.n */,
				F96D3EBC08F272A7004A47F5 /* UniCharIsAlpha.3 */,
				F96D3EBD08F272A7004A47F5 /* unknown.n */,
				F96D3EBE08F272A7004A47F5 /* unload.n */,
				F96D3EBF08F272A7004A47F5 /* unset.n */,
				F96D3EC008F272A7004A47F5 /* update.n */,
				F96D3EC108F272A7004A47F5 /* uplevel.n */,
				F96D3EC208F272A7004A47F5 /* UpVar.3 */,
				F96D3EC308F272A7004A47F5 /* upvar.n */,
				F96D3EC408F272A7004A47F5 /* Utf.3 */,
				F96D3EC508F272A7004A47F5 /* variable.n */,
				F96D3EC608F272A7004A47F5 /* vwait.n */,
				F96D3EC708F272A7004A47F5 /* while.n */,
				F96D3EC808F272A7004A47F5 /* WrongNumArgs.3 */,
				F915432D0EF201EE0032D1E8 /* zlib.n */,
			);
			path = doc;
			sourceTree = "<group>";
		};
		F96D3EC908F272A7004A47F5 /* generic */ = {
			isa = PBXGroup;
			children = (
				F96D3ECA08F272A7004A47F5 /* README */,
				F96D3ECB08F272A7004A47F5 /* regc_color.c */,
				F96D3ECC08F272A7004A47F5 /* regc_cvec.c */,
				F96D3ECD08F272A7004A47F5 /* regc_lex.c */,
				F96D3ECE08F272A7004A47F5 /* regc_locale.c */,
				F96D3ECF08F272A7004A47F5 /* regc_nfa.c */,
				F96D3ED008F272A7004A47F5 /* regcomp.c */,
				F96D3ED108F272A7004A47F5 /* regcustom.h */,
				F96D3ED208F272A7004A47F5 /* rege_dfa.c */,
				F96D3ED308F272A7004A47F5 /* regerror.c */,
				F96D3ED408F272A7004A47F5 /* regerrs.h */,
				F96D3ED508F272A7004A47F5 /* regex.h */,
				F96D3ED608F272A7004A47F5 /* regexec.c */,
				F96D3ED708F272A7004A47F5 /* regfree.c */,
				F96D3ED808F272A7004A47F5 /* regfronts.c */,
				F96D3ED908F272A7004A47F5 /* regguts.h */,
				F96D3EDA08F272A7004A47F5 /* tcl.decls */,
				F96D3EDB08F272A7004A47F5 /* tcl.h */,
				F96D3EDC08F272A7004A47F5 /* tclAlloc.c */,
				F96D3EDD08F272A7004A47F5 /* tclAsync.c */,
				F96D3EDE08F272A7004A47F5 /* tclBasic.c */,
				F96D3EDF08F272A7004A47F5 /* tclBinary.c */,
				F96D3EE008F272A7004A47F5 /* tclCkalloc.c */,
				F96D3EE108F272A7004A47F5 /* tclClock.c */,
				F96D3EE208F272A7004A47F5 /* tclCmdAH.c */,
				F96D3EE308F272A7004A47F5 /* tclCmdIL.c */,
				F96D3EE408F272A7004A47F5 /* tclCmdMZ.c */,
				F96D3EE508F272A7004A47F5 /* tclCompCmds.c */,
				F96D3EE608F272A7004A47F5 /* tclCompExpr.c */,
				F96D3EE708F272A7004A47F5 /* tclCompile.c */,
				F96D3EE808F272A7004A47F5 /* tclCompile.h */,
				F96D3EE908F272A7004A47F5 /* tclConfig.c */,
				F96D3EEA08F272A7004A47F5 /* tclDate.c */,
				F96D3EEB08F272A7004A47F5 /* tclDecls.h */,
				F96D3EEC08F272A7004A47F5 /* tclDictObj.c */,
				F9F4415D0C8BAE6F00BCCD67 /* tclDTrace.d */,
				F96D3EED08F272A7004A47F5 /* tclEncoding.c */,
				F96D3EEE08F272A7004A47F5 /* tclEnv.c */,
				F96D3EEF08F272A7004A47F5 /* tclEvent.c */,
				F96D3EF008F272A7004A47F5 /* tclExecute.c */,
				F96D3EF108F272A7004A47F5 /* tclFCmd.c */,
				F96D3EF208F272A7004A47F5 /* tclFileName.c */,
				F96D3EF308F272A7004A47F5 /* tclFileSystem.h */,
				F96D3EF408F272A7004A47F5 /* tclGet.c */,
				F96D3EF508F272A7004A47F5 /* tclGetDate.y */,
				F96D3EF608F272A7004A47F5 /* tclHash.c */,
				F96D3EF708F272A7004A47F5 /* tclHistory.c */,
				F96D3EF808F272A7004A47F5 /* tclIndexObj.c */,
				F96D3EF908F272A7004A47F5 /* tclInt.decls */,
				F96D3EFA08F272A7004A47F5 /* tclInt.h */,
				F96D3EFB08F272A7004A47F5 /* tclIntDecls.h */,
				F96D3EFC08F272A7004A47F5 /* tclInterp.c */,
				F96D3EFD08F272A7004A47F5 /* tclIntPlatDecls.h */,
				F96D3EFE08F272A7004A47F5 /* tclIO.c */,
				F96D3EFF08F272A7004A47F5 /* tclIO.h */,
				F96D3F0008F272A7004A47F5 /* tclIOCmd.c */,
				F96D3F0108F272A7004A47F5 /* tclIOGT.c */,
				F96D3F0208F272A7004A47F5 /* tclIORChan.c */,
				F95D77E90DFD820D00A8BF6F /* tclIORTrans.c */,
				F96D3F0308F272A7004A47F5 /* tclIOSock.c */,
				F96D3F0408F272A7004A47F5 /* tclIOUtil.c */,
				F96D3F0508F272A7004A47F5 /* tclLink.c */,
				F96D3F0608F272A7004A47F5 /* tclListObj.c */,
				F96D3F0708F272A7004A47F5 /* tclLiteral.c */,
				F96D3F0808F272A7004A47F5 /* tclLoad.c */,
				F96D3F0908F272A7004A47F5 /* tclLoadNone.c */,
				F96D3F0A08F272A7004A47F5 /* tclMain.c */,
				F96D3F0B08F272A7004A47F5 /* tclNamesp.c */,
				F96D3F0C08F272A7004A47F5 /* tclNotify.c */,
				F96D3F0D08F272A7004A47F5 /* tclObj.c */,
				F93599B20DF1F75400E04F67 /* tclOO.c */,
				F93599B40DF1F75900E04F67 /* tclOO.decls */,
				F93599B50DF1F75D00E04F67 /* tclOO.h */,
				F93599B60DF1F76100E04F67 /* tclOOBasic.c */,
				F93599B80DF1F76600E04F67 /* tclOOCall.c */,
				F93599BA0DF1F76A00E04F67 /* tclOODecls.h */,
				F93599BB0DF1F77000E04F67 /* tclOODefineCmds.c */,
				F93599BD0DF1F77400E04F67 /* tclOOInfo.c */,
				F93599BF0DF1F77900E04F67 /* tclOOInt.h */,
				F93599C00DF1F77D00E04F67 /* tclOOIntDecls.h */,
				F93599C10DF1F78300E04F67 /* tclOOMethod.c */,
				F93599C30DF1F78800E04F67 /* tclOOStubInit.c */,
				F93599C50DF1F78D00E04F67 /* tclOOStubLib.c */,
				F96D3F0E08F272A7004A47F5 /* tclPanic.c */,
				F96D3F0F08F272A7004A47F5 /* tclParse.c */,
				F96D3F1108F272A7004A47F5 /* tclPathObj.c */,
				F96D3F1208F272A7004A47F5 /* tclPipe.c */,
				F96D3F1308F272A7004A47F5 /* tclPkg.c */,
				F96D3F1408F272A7004A47F5 /* tclPkgConfig.c */,
				F96D3F1508F272A7004A47F5 /* tclPlatDecls.h */,
				F96D3F1608F272A7004A47F5 /* tclPort.h */,
				F96D3F1708F272A7004A47F5 /* tclPosixStr.c */,
				F96D3F1808F272A7004A47F5 /* tclPreserve.c */,
				F96D3F1908F272A7004A47F5 /* tclProc.c */,
				F96D3F1A08F272A7004A47F5 /* tclRegexp.c */,
				F96D3F1B08F272A7004A47F5 /* tclRegexp.h */,
				F96D3F1C08F272A7004A47F5 /* tclResolve.c */,
				F96D3F1D08F272A7004A47F5 /* tclResult.c */,
				F96D3F1E08F272A7004A47F5 /* tclScan.c */,
				F96D3F1F08F272A7004A47F5 /* tclStringObj.c */,
				F96D3F2408F272A7004A47F5 /* tclStrToD.c */,
				F96D3F2508F272A7004A47F5 /* tclStubInit.c */,
				F96D3F2608F272A7004A47F5 /* tclStubLib.c */,
				F96D3F2708F272A7004A47F5 /* tclTest.c */,
				F96D3F2808F272A7004A47F5 /* tclTestObj.c */,
				F96D3F2908F272A7004A47F5 /* tclTestProcBodyObj.c */,
				F96D3F2A08F272A7004A47F5 /* tclThread.c */,
				F96D3F2B08F272A7004A47F5 /* tclThreadAlloc.c */,
				F96D3F2C08F272A7004A47F5 /* tclThreadJoin.c */,
				F96D3F2D08F272A7004A47F5 /* tclThreadStorage.c */,
				F96D3F2E08F272A7004A47F5 /* tclThreadTest.c */,
				F96D3F2F08F272A7004A47F5 /* tclTimer.c */,
				F9903CAF094FAADA004613E9 /* tclTomMath.decls */,
				F96D3F3008F272A7004A47F5 /* tclTomMath.h */,
				F9903CB0094FAADA004613E9 /* tclTomMathDecls.h */,
				F96D3F3108F272A7004A47F5 /* tclTomMathInterface.c */,
				F96D3F3208F272A7004A47F5 /* tclTrace.c */,
				F96D3F3308F272A7004A47F5 /* tclUniData.c */,
				F96D3F3408F272A7004A47F5 /* tclUtf.c */,
				F96D3F3508F272A7004A47F5 /* tclUtil.c */,
				F96D3F3608F272A7004A47F5 /* tclVar.c */,
				F96437C90EF0D4B2003F468E /* tclZlib.c */,
				F96D3F3708F272A7004A47F5 /* tommath.h */,
			);
			path = generic;
			sourceTree = "<group>";
		};
		F96D3F3808F272A7004A47F5 /* library */ = {
			isa = PBXGroup;
			children = (
				F96D3F3908F272A8004A47F5 /* auto.tcl */,
				F96D3F3A08F272A8004A47F5 /* clock.tcl */,
				F96D3F3B08F272A8004A47F5 /* dde */,
				F96D3F8C08F272A8004A47F5 /* history.tcl */,
				F96D3F8D08F272A8004A47F5 /* http */,
				F96D3F9008F272A8004A47F5 /* http1.0 */,
				F96D3F9308F272A8004A47F5 /* init.tcl */,
				F96D3F9408F272A8004A47F5 /* msgcat */,
				F96D401708F272AA004A47F5 /* opt */,
				F96D401A08F272AA004A47F5 /* package.tcl */,
				F96D401B08F272AA004A47F5 /* parray.tcl */,
				F9ECB1110B26521500A28025 /* platform */,
				F96D401C08F272AA004A47F5 /* reg */,
				F96D401E08F272AA004A47F5 /* safe.tcl */,
				F96D401F08F272AA004A47F5 /* tclIndex */,
				F96D402008F272AA004A47F5 /* tcltest */,
				F96D402308F272AA004A47F5 /* tm.tcl */,
				F96D425B08F272B2004A47F5 /* word.tcl */,
			);
			path = library;
			sourceTree = "<group>";
		};
		F96D3F3B08F272A8004A47F5 /* dde */ = {
			isa = PBXGroup;
			children = (
				F96D3F3C08F272A8004A47F5 /* pkgIndex.tcl */,
			);
			path = dde;
			sourceTree = "<group>";
		};
		F96D3F8D08F272A8004A47F5 /* http */ = {
			isa = PBXGroup;
			children = (
				F96D3F8E08F272A8004A47F5 /* http.tcl */,
				F96D3F8F08F272A8004A47F5 /* pkgIndex.tcl */,
			);
			path = http;
			sourceTree = "<group>";
		};
		F96D3F9008F272A8004A47F5 /* http1.0 */ = {
			isa = PBXGroup;
			children = (
				F96D3F9108F272A8004A47F5 /* http.tcl */,
				F96D3F9208F272A8004A47F5 /* pkgIndex.tcl */,
			);
			path = http1.0;
			sourceTree = "<group>";
		};
		F96D3F9408F272A8004A47F5 /* msgcat */ = {
			isa = PBXGroup;
			children = (
				F96D3F9508F272A8004A47F5 /* msgcat.tcl */,
				F96D3F9608F272A8004A47F5 /* pkgIndex.tcl */,
			);
			path = msgcat;
			sourceTree = "<group>";
		};
		F96D401708F272AA004A47F5 /* opt */ = {
			isa = PBXGroup;
			children = (
				F96D401808F272AA004A47F5 /* optparse.tcl */,
				F96D401908F272AA004A47F5 /* pkgIndex.tcl */,
			);
			path = opt;
			sourceTree = "<group>";
		};
		F96D401C08F272AA004A47F5 /* reg */ = {
			isa = PBXGroup;
			children = (
				F96D401D08F272AA004A47F5 /* pkgIndex.tcl */,
			);
			path = reg;
			sourceTree = "<group>";
		};
		F96D402008F272AA004A47F5 /* tcltest */ = {
			isa = PBXGroup;
			children = (
				F96D402108F272AA004A47F5 /* pkgIndex.tcl */,
				F96D402208F272AA004A47F5 /* tcltest.tcl */,
			);
			path = tcltest;
			sourceTree = "<group>";
		};
		F96D425C08F272B2004A47F5 /* libtommath */ = {
			isa = PBXGroup;
			children = (
				F96D426408F272B3004A47F5 /* bn_fast_s_mp_mul_digs.c */,
				F96D426608F272B3004A47F5 /* bn_fast_s_mp_sqr.c */,
				F96D426908F272B3004A47F5 /* bn_mp_add.c */,
				F96D426A08F272B3004A47F5 /* bn_mp_add_d.c */,
				F96D426C08F272B3004A47F5 /* bn_mp_and.c */,
				F96D426D08F272B3004A47F5 /* bn_mp_clamp.c */,
				F96D426E08F272B3004A47F5 /* bn_mp_clear.c */,
				F96D426F08F272B3004A47F5 /* bn_mp_clear_multi.c */,
				F96D427008F272B3004A47F5 /* bn_mp_cmp.c */,
				F96D427108F272B3004A47F5 /* bn_mp_cmp_d.c */,
				F96D427208F272B3004A47F5 /* bn_mp_cmp_mag.c */,
				F96D427408F272B3004A47F5 /* bn_mp_copy.c */,
				F96D427508F272B3004A47F5 /* bn_mp_count_bits.c */,
				F96D427608F272B3004A47F5 /* bn_mp_div.c */,
				F96D427708F272B3004A47F5 /* bn_mp_div_2.c */,
				F96D427808F272B3004A47F5 /* bn_mp_div_2d.c */,
				F96D427908F272B3004A47F5 /* bn_mp_div_3.c */,
				F96D427A08F272B3004A47F5 /* bn_mp_div_d.c */,
				F96D427E08F272B3004A47F5 /* bn_mp_exch.c */,
				F96D427F08F272B3004A47F5 /* bn_mp_expt_d.c */,
				F96D428708F272B3004A47F5 /* bn_mp_grow.c */,
				F96D428808F272B3004A47F5 /* bn_mp_init.c */,
				F96D428908F272B3004A47F5 /* bn_mp_init_copy.c */,
				F96D428A08F272B3004A47F5 /* bn_mp_init_multi.c */,
				F96D428B08F272B3004A47F5 /* bn_mp_init_set.c */,
				F96D428D08F272B3004A47F5 /* bn_mp_init_size.c */,
				F96D429208F272B3004A47F5 /* bn_mp_karatsuba_mul.c */,
				F96D429308F272B3004A47F5 /* bn_mp_karatsuba_sqr.c */,
				F96D429508F272B3004A47F5 /* bn_mp_lshd.c */,
				F96D429608F272B3004A47F5 /* bn_mp_mod.c */,
				F96D429708F272B3004A47F5 /* bn_mp_mod_2d.c */,
				F96D429C08F272B3004A47F5 /* bn_mp_mul.c */,
				F96D429D08F272B3004A47F5 /* bn_mp_mul_2.c */,
				F96D429E08F272B3004A47F5 /* bn_mp_mul_2d.c */,
				F96D429F08F272B3004A47F5 /* bn_mp_mul_d.c */,
				F96D42A208F272B3004A47F5 /* bn_mp_neg.c */,
				F96D42A308F272B3004A47F5 /* bn_mp_or.c */,
				F96D42AB08F272B3004A47F5 /* bn_mp_radix_size.c */,
				F96D42AC08F272B3004A47F5 /* bn_mp_radix_smap.c */,
				F96D42AE08F272B3004A47F5 /* bn_mp_read_radix.c */,
				F96D42B908F272B3004A47F5 /* bn_mp_rshd.c */,
				F96D42BA08F272B3004A47F5 /* bn_mp_set.c */,
				F96D42BC08F272B3004A47F5 /* bn_mp_shrink.c */,
				F96D42BE08F272B3004A47F5 /* bn_mp_sqr.c */,
				F96D42C008F272B3004A47F5 /* bn_mp_sqrt.c */,
				F96D42C108F272B3004A47F5 /* bn_mp_sub.c */,
				F96D42C208F272B3004A47F5 /* bn_mp_sub_d.c */,
				F96D42C608F272B3004A47F5 /* bn_mp_to_unsigned_bin.c */,
				F96D42C708F272B3004A47F5 /* bn_mp_to_unsigned_bin_n.c */,
				F96D42C808F272B3004A47F5 /* bn_mp_toom_mul.c */,
				F96D42C908F272B3004A47F5 /* bn_mp_toom_sqr.c */,
				F96D42CB08F272B3004A47F5 /* bn_mp_toradix_n.c */,
				F96D42CC08F272B3004A47F5 /* bn_mp_unsigned_bin_size.c */,
				F96D42CD08F272B3004A47F5 /* bn_mp_xor.c */,
				F96D42CE08F272B3004A47F5 /* bn_mp_zero.c */,
				F96D42D008F272B3004A47F5 /* bn_reverse.c */,
				F96D42D108F272B3004A47F5 /* bn_s_mp_add.c */,
				F96D42D308F272B3004A47F5 /* bn_s_mp_mul_digs.c */,
				F96D42D508F272B3004A47F5 /* bn_s_mp_sqr.c */,
				F96D42D608F272B3004A47F5 /* bn_s_mp_sub.c */,
				F96D42D708F272B3004A47F5 /* bncore.c */,
				F96D432908F272B4004A47F5 /* tommath_class.h */,
				F96D432A08F272B4004A47F5 /* tommath_superclass.h */,
			);
			path = libtommath;
			sourceTree = "<group>";
		};
		F96D432C08F272B4004A47F5 /* macosx */ = {
			isa = PBXGroup;
			children = (
				F96D432E08F272B5004A47F5 /* configure.ac */,
				F96D432F08F272B5004A47F5 /* GNUmakefile */,
				F96D433108F272B5004A47F5 /* README */,
				F96D433908F272B5004A47F5 /* tclMacOSXBundle.c */,
				F96D433D08F272B5004A47F5 /* tclMacOSXFCmd.c */,
				F96D433E08F272B5004A47F5 /* tclMacOSXNotify.c */,
				F96D433208F272B5004A47F5 /* Tcl-Info.plist.in */,
				F91E62260C1AE686006C9D96 /* Tclsh-Info.plist.in */,
				F97AE7F10B65C1E900310EA2 /* Tcl-Common.xcconfig */,
				F97AE8330B65C87F00310EA2 /* Tcl-Debug.xcconfig */,
				F97AE82B0B65C69B00310EA2 /* Tcl-Release.xcconfig */,
			);
			path = macosx;
			sourceTree = "<group>";
		};
		F96D434408F272B5004A47F5 /* tests */ = {
			isa = PBXGroup;
			children = (
				F96D434508F272B5004A47F5 /* all.tcl */,
				F96D434608F272B5004A47F5 /* append.test */,
				F96D434708F272B5004A47F5 /* appendComp.test */,
				F9ECB1CA0B2652D300A28025 /* apply.test */,
				F96D434808F272B5004A47F5 /* assocd.test */,
				F96D434908F272B5004A47F5 /* async.test */,
				F96D434A08F272B5004A47F5 /* autoMkindex.test */,
				F96D434B08F272B5004A47F5 /* basic.test */,
				F96D434C08F272B5004A47F5 /* binary.test */,
				F96D434D08F272B5004A47F5 /* case.test */,
				F96D434E08F272B5004A47F5 /* chan.test */,
				F9A493240CEBF38300B78AE2 /* chanio.test */,
				F96D434F08F272B5004A47F5 /* clock.test */,
				F96D435008F272B5004A47F5 /* cmdAH.test */,
				F96D435108F272B5004A47F5 /* cmdIL.test */,
				F96D435208F272B5004A47F5 /* cmdInfo.test */,
				F96D435308F272B5004A47F5 /* cmdMZ.test */,
				F96D435408F272B5004A47F5 /* compExpr-old.test */,
				F96D435508F272B5004A47F5 /* compExpr.test */,
				F96D435608F272B5004A47F5 /* compile.test */,
				F96D435708F272B5004A47F5 /* concat.test */,
				F96D435808F272B5004A47F5 /* config.test */,
				F974D5770FBE7E6100BF728B /* coroutine.test */,
				F96D435908F272B5004A47F5 /* dcall.test */,
				F96D435A08F272B5004A47F5 /* dict.test */,
				F96D435C08F272B5004A47F5 /* dstring.test */,
				F96D435E08F272B5004A47F5 /* encoding.test */,
				F96D435F08F272B5004A47F5 /* env.test */,
				F96D436008F272B5004A47F5 /* error.test */,
				F96D436108F272B5004A47F5 /* eval.test */,
				F96D436208F272B5004A47F5 /* event.test */,
				F96D436308F272B5004A47F5 /* exec.test */,
				F96D436408F272B5004A47F5 /* execute.test */,
				F96D436508F272B5004A47F5 /* expr-old.test */,
				F96D436608F272B5004A47F5 /* expr.test */,
				F96D436708F272B6004A47F5 /* fCmd.test */,
				F96D436808F272B6004A47F5 /* fileName.test */,
				F96D436908F272B6004A47F5 /* fileSystem.test */,
				F96D436A08F272B6004A47F5 /* for-old.test */,
				F96D436B08F272B6004A47F5 /* for.test */,
				F96D436C08F272B6004A47F5 /* foreach.test */,
				F96D436D08F272B6004A47F5 /* format.test */,
				F96D436E08F272B6004A47F5 /* get.test */,
				F96D436F08F272B6004A47F5 /* history.test */,
				F96D437008F272B6004A47F5 /* http.test */,
				F974D56C0FBE7D6300BF728B /* http11.test */,
				F96D437108F272B6004A47F5 /* httpd */,
				F974D56D0FBE7D6300BF728B /* httpd11.tcl */,
				F96D437208F272B6004A47F5 /* httpold.test */,
				F96D437308F272B6004A47F5 /* if-old.test */,
				F96D437408F272B6004A47F5 /* if.test */,
				F96D437508F272B6004A47F5 /* incr-old.test */,
				F96D437608F272B6004A47F5 /* incr.test */,
				F96D437708F272B6004A47F5 /* indexObj.test */,
				F96D437808F272B6004A47F5 /* info.test */,
				F96D437908F272B6004A47F5 /* init.test */,
				F96D437A08F272B6004A47F5 /* interp.test */,
				F96D437B08F272B6004A47F5 /* io.test */,
				F96D437C08F272B6004A47F5 /* ioCmd.test */,
				F96D437D08F272B6004A47F5 /* iogt.test */,
				F96D437F08F272B6004A47F5 /* join.test */,
				F96D438008F272B6004A47F5 /* lindex.test */,
				F96D438108F272B6004A47F5 /* link.test */,
				F96D438208F272B6004A47F5 /* linsert.test */,
				F96D438308F272B6004A47F5 /* list.test */,
				F96D438408F272B6004A47F5 /* listObj.test */,
				F96D438508F272B6004A47F5 /* llength.test */,
				F96D438608F272B6004A47F5 /* load.test */,
				F96D438708F272B6004A47F5 /* lrange.test */,
				F96D438808F272B6004A47F5 /* lrepeat.test */,
				F96D438908F272B6004A47F5 /* lreplace.test */,
				F96D438A08F272B6004A47F5 /* lsearch.test */,
				F96D438B08F272B6004A47F5 /* lset.test */,
				F96D438C08F272B6004A47F5 /* lsetComp.test */,
				F96D438D08F272B6004A47F5 /* macOSXFCmd.test */,
				F95FAFF90B34F1130072E431 /* macOSXLoad.test */,
				F96D438E08F272B6004A47F5 /* main.test */,
				F9ECB1CB0B26534C00A28025 /* mathop.test */,
				F96D438F08F272B6004A47F5 /* misc.test */,
				F96D439008F272B6004A47F5 /* msgcat.test */,
				F96D439108F272B6004A47F5 /* namespace-old.test */,
				F96D439208F272B7004A47F5 /* namespace.test */,
				F96D439308F272B7004A47F5 /* notify.test */,
				F91DC23C0E44C51B002CB8D1 /* nre.test */,
				F96D439408F272B7004A47F5 /* obj.test */,
				F93599C80DF1F81900E04F67 /* oo.test */,
				F96D439508F272B7004A47F5 /* opt.test */,
				F96D439608F272B7004A47F5 /* package.test */,
				F96D439708F272B7004A47F5 /* parse.test */,
				F96D439808F272B7004A47F5 /* parseExpr.test */,
				F96D439908F272B7004A47F5 /* parseOld.test */,
				F96D439A08F272B7004A47F5 /* pid.test */,
				F96D439B08F272B7004A47F5 /* pkg.test */,
				F96D439C08F272B7004A47F5 /* pkgMkIndex.test */,
				F96D439D08F272B7004A47F5 /* platform.test */,
				F96D439E08F272B7004A47F5 /* proc-old.test */,
				F96D439F08F272B7004A47F5 /* proc.test */,
				F96D43A008F272B7004A47F5 /* pwd.test */,
				F96D43A108F272B7004A47F5 /* README */,
				F96D43A208F272B7004A47F5 /* reg.test */,
				F96D43A308F272B7004A47F5 /* regexp.test */,
				F96D43A408F272B7004A47F5 /* regexpComp.test */,
				F96D43A508F272B7004A47F5 /* registry.test */,
				F96D43A608F272B7004A47F5 /* remote.tcl */,
				F96D43A708F272B7004A47F5 /* rename.test */,
				F96D43A808F272B7004A47F5 /* result.test */,
				F96D43A908F272B7004A47F5 /* safe.test */,
				F96D43AA08F272B7004A47F5 /* scan.test */,
				F96D43AB08F272B7004A47F5 /* security.test */,
				F96D43AC08F272B7004A47F5 /* set-old.test */,
				F96D43AD08F272B7004A47F5 /* set.test */,
				F96D43AE08F272B7004A47F5 /* socket.test */,
				F96D43AF08F272B7004A47F5 /* source.test */,
				F96D43B008F272B7004A47F5 /* split.test */,
				F96D43B108F272B7004A47F5 /* stack.test */,
				F96D43B208F272B7004A47F5 /* string.test */,
				F96D43B308F272B7004A47F5 /* stringComp.test */,
				F96D43B408F272B7004A47F5 /* stringObj.test */,
				F96D43B508F272B7004A47F5 /* subst.test */,
				F96D43B608F272B7004A47F5 /* switch.test */,
				F974D5780FBE7E6100BF728B /* tailcall.test */,
				F96D43B708F272B7004A47F5 /* tcltest.test */,
				F96D43B808F272B7004A47F5 /* thread.test */,
				F96D43B908F272B7004A47F5 /* timer.test */,
				F96D43BA08F272B7004A47F5 /* tm.test */,
				F96D43BB08F272B7004A47F5 /* trace.test */,
				F96D43BC08F272B7004A47F5 /* unixFCmd.test */,
				F96D43BD08F272B7004A47F5 /* unixFile.test */,
				F96D43BE08F272B7004A47F5 /* unixInit.test */,
				F96D43BF08F272B7004A47F5 /* unixNotfy.test */,
				F96D43C008F272B7004A47F5 /* unknown.test */,
				F96D43C108F272B7004A47F5 /* unload.test */,
				F96D43C208F272B7004A47F5 /* uplevel.test */,
				F96D43C308F272B7004A47F5 /* upvar.test */,
				F96D43C408F272B7004A47F5 /* utf.test */,
				F96D43C508F272B7004A47F5 /* util.test */,
				F96D43C608F272B7004A47F5 /* var.test */,
				F96D43C708F272B7004A47F5 /* while-old.test */,
				F96D43C808F272B7004A47F5 /* while.test */,
				F96D43C908F272B7004A47F5 /* winConsole.test */,
				F96D43CA08F272B7004A47F5 /* winDde.test */,
				F96D43CB08F272B7004A47F5 /* winFCmd.test */,
				F96D43CC08F272B7004A47F5 /* winFile.test */,
				F96D43CD08F272B7004A47F5 /* winNotify.test */,
				F96D43CE08F272B7004A47F5 /* winPipe.test */,
				F96D43CF08F272B7004A47F5 /* winTime.test */,
				F915432A0EF201CF0032D1E8 /* zlib.test */,
			);
			path = tests;
			sourceTree = "<group>";
		};
		F96D43D008F272B8004A47F5 /* tools */ = {
			isa = PBXGroup;
			children = (
				F96D43D108F272B8004A47F5 /* checkLibraryDoc.tcl */,
				F96D43D208F272B8004A47F5 /* configure */,
				F96D43D308F272B8004A47F5 /* configure.in */,
				F96D442208F272B8004A47F5 /* eolFix.tcl */,
				F96D442408F272B8004A47F5 /* fix_tommath_h.tcl */,
				F96D442508F272B8004A47F5 /* genStubs.tcl */,
				F96D442708F272B8004A47F5 /* index.tcl */,
				F96D442808F272B8004A47F5 /* installData.tcl */,
				F96D442908F272B8004A47F5 /* loadICU.tcl */,
				F96D442A08F272B8004A47F5 /* Makefile.in */,
				F96D442B08F272B8004A47F5 /* makeTestCases.tcl */,
				F96D442C08F272B8004A47F5 /* man2help.tcl */,
				F96D442D08F272B8004A47F5 /* man2help2.tcl */,
				F96D442E08F272B8004A47F5 /* man2html.tcl */,
				F96D442F08F272B8004A47F5 /* man2html1.tcl */,
				F96D443008F272B8004A47F5 /* man2html2.tcl */,
				F96D443108F272B8004A47F5 /* man2tcl.c */,
				F96D443208F272B8004A47F5 /* README */,
				F96D443308F272B8004A47F5 /* regexpTestLib.tcl */,
				F96D443508F272B8004A47F5 /* tcl.hpj.in */,
				F96D443608F272B8004A47F5 /* tcl.wse.in */,
				F96D443908F272B9004A47F5 /* tcltk-man2html.tcl */,
				F96D443A08F272B9004A47F5 /* tclZIC.tcl */,
				F92D7F100DE777240033A13A /* tsdPerf.tcl */,
				F96D443B08F272B9004A47F5 /* uniClass.tcl */,
				F96D443C08F272B9004A47F5 /* uniParse.tcl */,
			);
			path = tools;
			sourceTree = "<group>";
		};
		F96D443E08F272B9004A47F5 /* unix */ = {
			isa = PBXGroup;
			children = (
				F96D444008F272B9004A47F5 /* aclocal.m4 */,
				F96D444108F272B9004A47F5 /* configure */,
				F96D444208F272B9004A47F5 /* configure.in */,
				F96D444308F272B9004A47F5 /* dltest */,
				F96D444D08F272B9004A47F5 /* install-sh */,
				F96D444E08F272B9004A47F5 /* installManPage */,
				F96D444F08F272B9004A47F5 /* ldAix */,
				F96D445008F272B9004A47F5 /* Makefile.in */,
				F96D445208F272B9004A47F5 /* README */,
				F96D445308F272B9004A47F5 /* tcl.m4 */,
				F974D5790FBE7E9C00BF728B /* tcl.pc.in */,
				F96D445408F272B9004A47F5 /* tcl.spec */,
				F96D445508F272B9004A47F5 /* tclAppInit.c */,
				F96D445608F272B9004A47F5 /* tclConfig.h.in */,
				F96D445708F272B9004A47F5 /* tclConfig.sh.in */,
				F96D445808F272B9004A47F5 /* tclLoadAix.c */,
				F96D445908F272B9004A47F5 /* tclLoadDl.c */,
				F96D445B08F272B9004A47F5 /* tclLoadDyld.c */,
				F96D445C08F272B9004A47F5 /* tclLoadNext.c */,
				F96D445D08F272B9004A47F5 /* tclLoadOSF.c */,
				F96D445E08F272B9004A47F5 /* tclLoadShl.c */,
				F96D445F08F272B9004A47F5 /* tclUnixChan.c */,
				F9FC77B70AB29E9100B7077D /* tclUnixCompat.c */,
				F96D446008F272B9004A47F5 /* tclUnixEvent.c */,
				F96D446108F272B9004A47F5 /* tclUnixFCmd.c */,
				F96D446208F272B9004A47F5 /* tclUnixFile.c */,
				F96D446308F272B9004A47F5 /* tclUnixInit.c */,
				F96D446408F272B9004A47F5 /* tclUnixNotfy.c */,
				F96D446508F272B9004A47F5 /* tclUnixPipe.c */,
				F96D446608F272B9004A47F5 /* tclUnixPort.h */,
				F96D446708F272B9004A47F5 /* tclUnixSock.c */,
				F96D446808F272B9004A47F5 /* tclUnixTest.c */,
				F96D446908F272B9004A47F5 /* tclUnixThrd.c */,
				F96D446A08F272B9004A47F5 /* tclUnixThrd.h */,
				F96D446B08F272B9004A47F5 /* tclUnixTime.c */,
				F96D446C08F272B9004A47F5 /* tclXtNotify.c */,
				F96D446D08F272B9004A47F5 /* tclXtTest.c */,
			);
			path = unix;
			sourceTree = "<group>";
		};
		F96D444308F272B9004A47F5 /* dltest */ = {
			isa = PBXGroup;
			children = (
				F96D444408F272B9004A47F5 /* Makefile.in */,
				F96D444508F272B9004A47F5 /* pkga.c */,
				F96D444608F272B9004A47F5 /* pkgb.c */,
				F96D444708F272B9004A47F5 /* pkgc.c */,
				F96D444808F272B9004A47F5 /* pkgd.c */,
				F96D444908F272B9004A47F5 /* pkge.c */,
				F96D444B08F272B9004A47F5 /* pkgua.c */,
				F96D444C08F272B9004A47F5 /* README */,
			);
			path = dltest;
			sourceTree = "<group>";
		};
		F96D446E08F272B9004A47F5 /* win */ = {
			isa = PBXGroup;
			children = (
				F96D447008F272BA004A47F5 /* aclocal.m4 */,
				F96D447108F272BA004A47F5 /* buildall.vc.bat */,
				F96D447208F272BA004A47F5 /* cat.c */,
				F96D447308F272BA004A47F5 /* coffbase.txt */,
				F96D447408F272BA004A47F5 /* configure */,
				F96D447508F272BA004A47F5 /* configure.in */,
				F96D447608F272BA004A47F5 /* makefile.bc */,
				F96D447708F272BA004A47F5 /* Makefile.in */,
				F96D447808F272BA004A47F5 /* makefile.vc */,
				F96D447908F272BA004A47F5 /* nmakehlp.c */,
				F96D447A08F272BA004A47F5 /* README */,
				F96D447C08F272BA004A47F5 /* rules.vc */,
				F96D447D08F272BA004A47F5 /* stub16.c */,
				F96D447E08F272BA004A47F5 /* tcl.dsp */,
				F96D447F08F272BA004A47F5 /* tcl.dsw */,
				F96D448008F272BA004A47F5 /* tcl.hpj.in */,
				F96D448108F272BA004A47F5 /* tcl.m4 */,
				F96D448208F272BA004A47F5 /* tcl.rc */,
				F96D448308F272BA004A47F5 /* tclAppInit.c */,
				F96D448408F272BA004A47F5 /* tclConfig.sh.in */,
				F96D448608F272BA004A47F5 /* tclsh.rc */,
				F96D448708F272BA004A47F5 /* tclWin32Dll.c */,
				F96D448808F272BA004A47F5 /* tclWinChan.c */,
				F96D448908F272BA004A47F5 /* tclWinConsole.c */,
				F96D448A08F272BA004A47F5 /* tclWinDde.c */,
				F96D448B08F272BA004A47F5 /* tclWinError.c */,
				F96D448C08F272BA004A47F5 /* tclWinFCmd.c */,
				F96D448D08F272BA004A47F5 /* tclWinFile.c */,
				F96D448E08F272BA004A47F5 /* tclWinInit.c */,
				F96D448F08F272BA004A47F5 /* tclWinInt.h */,
				F96D449008F272BA004A47F5 /* tclWinLoad.c */,
				F96D449108F272BA004A47F5 /* tclWinNotify.c */,
				F96D449208F272BA004A47F5 /* tclWinPipe.c */,
				F96D449308F272BA004A47F5 /* tclWinPort.h */,
				F96D449408F272BA004A47F5 /* tclWinReg.c */,
				F96D449508F272BA004A47F5 /* tclWinSerial.c */,
				F96D449608F272BA004A47F5 /* tclWinSock.c */,
				F96D449708F272BA004A47F5 /* tclWinTest.c */,
				F96D449808F272BA004A47F5 /* tclWinThrd.c */,
				F96D449908F272BA004A47F5 /* tclWinThrd.h */,
				F96D449A08F272BA004A47F5 /* tclWinTime.c */,
			);
			path = win;
			sourceTree = "<group>";
		};
		F9ECB1110B26521500A28025 /* platform */ = {
			isa = PBXGroup;
			children = (
				F9ECB1120B26521500A28025 /* pkgIndex.tcl */,
				F9ECB1130B26521500A28025 /* platform.tcl */,
				F9ECB1140B26521500A28025 /* shell.tcl */,
			);
			path = platform;
			sourceTree = "<group>";
		};
/* End PBXGroup section */

/* Begin PBXNativeTarget section */
		8DD76FA90486AB0100D96B5E /* tcltest */ = {
			isa = PBXNativeTarget;
			buildConfigurationList = F95CC8B009158F3100EA5ACE /* Build configuration list for PBXNativeTarget "tcltest" */;
			buildPhases = (
				F9A5C5F508F651A2008AE941 /* Configure Tcl */,
				8DD76FAB0486AB0100D96B5E /* Sources */,
				8DD76FAD0486AB0100D96B5E /* Frameworks */,
				F95FA74C0B32CE190072E431 /* Build dltest */,
			);
			buildRules = (
			);
			dependencies = (
			);
			name = tcltest;
			productInstallPath = "$(BINDIR)";
			productName = tcltest;
			productReference = 8DD76FB20486AB0100D96B5E /* tcltest */;
			productType = "com.apple.product-type.tool";
		};
		F97258A50A86873C00096C78 /* tests */ = {
			isa = PBXNativeTarget;
			buildConfigurationList = F97258A80A86873D00096C78 /* Build configuration list for PBXNativeTarget "tests" */;
			buildPhases = (
				F97258A40A86873C00096C78 /* Run Testsuite */,
			);
			buildRules = (
			);
			dependencies = (
				F97258D30A868C6F00096C78 /* PBXTargetDependency */,
			);
			name = tests;
			productName = tests;
			productType = "com.apple.product-type.bundle";
		};
		F9E61D16090A3E94002B3151 /* Tcl */ = {
			isa = PBXNativeTarget;
			buildConfigurationList = F95CC8AB09158F3100EA5ACE /* Build configuration list for PBXNativeTarget "Tcl" */;
			buildPhases = (
				F97AF02F0B665DA900310EA2 /* Build Tcl */,
			);
			buildRules = (
			);
			dependencies = (
			);
			name = Tcl;
			productName = tclsh;
			productReference = F9A3084B08F2D4CE00BAE1AB /* tclsh */;
			productType = "com.apple.product-type.tool";
		};
/* End PBXNativeTarget section */

/* Begin PBXProject section */
		08FB7793FE84155DC02AAC07 /* Project object */ = {
			isa = PBXProject;
			attributes = {
				BuildIndependentTargetsInParallel = YES;
			};
			buildConfigurationList = F95CC8B509158F3100EA5ACE /* Build configuration list for PBXProject "Tcl" */;
			compatibilityVersion = "Xcode 3.2";
			hasScannedForEncodings = 1;
			mainGroup = 08FB7794FE84155DC02AAC07 /* Tcl */;
			projectDirPath = "";
			projectRoot = ..;
			targets = (
				F9E61D16090A3E94002B3151 /* Tcl */,
				8DD76FA90486AB0100D96B5E /* tcltest */,
				F97258A50A86873C00096C78 /* tests */,
			);
		};
/* End PBXProject section */

/* Begin PBXShellScriptBuildPhase section */
		F95FA74C0B32CE190072E431 /* Build dltest */ = {
			isa = PBXShellScriptBuildPhase;
			buildActionMask = 2147483647;
			files = (
			);
			inputPaths = (
				"$(DERIVED_FILE_DIR)/tcl/tclConfig.sh",
				"$(TCL_SRCROOT)/generic/tclStubLib.c",
				"$(TCL_SRCROOT)/unix/dltest/pkga.c",
				"$(TCL_SRCROOT)/unix/dltest/pkgb.c",
				"$(TCL_SRCROOT)/unix/dltest/pkgc.c",
				"$(TCL_SRCROOT)/unix/dltest/pkgd.c",
				"$(TCL_SRCROOT)/unix/dltest/pkge.c",
				"$(TCL_SRCROOT)/unix/dltest/pkgua.c",
			);
			name = "Build dltest";
			outputPaths = (
				"$(DERIVED_FILE_DIR)/tcl/dltest.marker",
			);
			runOnlyForDeploymentPostprocessing = 0;
			shellPath = /bin/bash;
			shellScript = "## dltest build script phase\n\nrm -f \"${DERIVED_FILE_DIR}/tcl/dltest.marker\"\nmake -C \"${DERIVED_FILE_DIR}/tcl\" dltest.marker\nln -fsh \"${DERIVED_FILE_DIR}/tcl/dltest\" \"${CONFIGURATION_BUILD_DIR}\"\n";
			showEnvVarsInLog = 0;
		};
		F97258A40A86873C00096C78 /* Run Testsuite */ = {
			isa = PBXShellScriptBuildPhase;
			buildActionMask = 2147483647;
			files = (
			);
			inputPaths = (
			);
			name = "Run Testsuite";
			outputPaths = (
			);
			runOnlyForDeploymentPostprocessing = 0;
			shellPath = /bin/bash;
			shellScript = "if [ \"${ACTION:-build}\" == \"build\" ]; then\nif [ -z \"${HOME}\" ]; then export HOME=\"$(echo ~)\"; fi\ncd \"${TARGET_TEMP_DIR}\"; rm -rf \"${DERIVED_FILE_DIR}\"; mkdir -p \"${DERIVED_FILE_DIR}\"\nprintf '%s%s%s%s%s' '\npackage require tcltest 2.2\nnamespace import tcltest::*\nconfigure -testdir [file normalize {' \"${TCL_SRCROOT}\" '/tests}]\nconfigure -tmpdir [file normalize {' \"${DERIVED_FILE_DIR}\" '}]\nconfigure -verbose [concat [configure -verbose] line]\nrunAllTests\n' | \"${TEST_RIG}\"; TEST_RIG_RESULT=$?\n[ ${TEST_RIG_RESULT} -ne 0 ] && echo \"tcltest:0: error: tcltest exited abnormally with code ${TEST_RIG_RESULT}.\"\nexit ${TEST_RIG_RESULT}\nfi";
			showEnvVarsInLog = 0;
		};
		F97AF02F0B665DA900310EA2 /* Build Tcl */ = {
			isa = PBXShellScriptBuildPhase;
			buildActionMask = 2147483647;
			files = (
			);
			inputPaths = (
				"${TARGET_TEMP_DIR}/.none",
			);
			name = "Build Tcl";
			outputPaths = (
				"${TARGET_BUILD_DIR}/${EXECUTABLE_NAME}",
			);
			runOnlyForDeploymentPostprocessing = 0;
			shellPath = /bin/bash;
			shellScript = "if [ -e \"${TARGET_BUILD_DIR}/tclsh\" ]; then\n    mv -f \"${TARGET_BUILD_DIR}/tclsh\" \"${TARGET_BUILD_DIR}/tclsh${VERSION}\"\nfi\nexport CC=$(xcrun -find ${GCC} || echo ${GCC}); export LD=${CC}\ngnumake -C \"${TCL_SRCROOT}/macosx\" -j \"$(sysctl -n hw.activecpu)\" \"$(echo \"${ACTION}\" | sed -e s/build// -e s/clean/distclean/ -e s/..\\*/\\&-/)${MAKE_TARGET}\" CFLAGS_WARNING=\"${WARNING_CFLAGS}\" CFLAGS_OPTIMIZE=\"-O${GCC_OPTIMIZATION_LEVEL}\" SYMROOT=\"${BUILT_PRODUCTS_DIR}\" OBJ_DIR=\"${OBJECT_FILE_DIR}\" INSTALL_ROOT=\"${DSTROOT}\" PREFIX=\"${PREFIX}\" BINDIR=\"${BINDIR}\" LIBDIR=\"${FRAMEWORK_INSTALL_PATH}\" MANDIR=\"${MANDIR}\" EXTRA_CONFIGURE_ARGS=\"${CONFIGURE_ARGS}\" ${EXTRA_MAKE_FLAGS}\nresult=$?\nif [ -e \"${TARGET_BUILD_DIR}/tclsh${VERSION}\" ]; then\n    mv -f \"${TARGET_BUILD_DIR}/tclsh${VERSION}\" \"${TARGET_BUILD_DIR}/tclsh\"\nfi\nif [ -e \"${BUILT_PRODUCTS_DIR}/tcltest\" ]; then\n\trm -f \"${BUILT_PRODUCTS_DIR}/tcltest\"\nfi\necho \"Done\"\nrm -f \"${SCRIPT_INPUT_FILE_0}\"\nexit ${result}\n";
			showEnvVarsInLog = 0;
		};
		F9A5C5F508F651A2008AE941 /* Configure Tcl */ = {
			isa = PBXShellScriptBuildPhase;
			buildActionMask = 2147483647;
			files = (
			);
			inputPaths = (
				"$(TCL_SRCROOT)/macosx/configure.ac",
				"$(TCL_SRCROOT)/unix/configure.in",
				"$(TCL_SRCROOT)/unix/tcl.m4",
				"$(TCL_SRCROOT)/unix/aclocal.m4",
				"$(TCL_SRCROOT)/unix/tclConfig.sh.in",
				"$(TCL_SRCROOT)/unix/Makefile.in",
				"$(TCL_SRCROOT)/unix/dltest/Makefile.in",
			);
			name = "Configure Tcl";
			outputPaths = (
				"$(DERIVED_FILE_DIR)/tcl/tclConfig.sh",
			);
			runOnlyForDeploymentPostprocessing = 0;
			shellPath = /bin/bash;
			shellScript = "## tcl configure shell script phase\n\ncd \"${TCL_SRCROOT}\"/macosx &&\nif [ configure.ac -nt configure -o ../unix/configure.in -nt configure -o ../unix/tcl.m4 -nt configure -o ../unix/aclocal.m4 -nt configure ]; then\n    echo \"Running autoconf & autoheader in tcl/macosx\"\n    rm -rf autom4te.cache\n    ${AUTOCONF:-${DEVELOPER_DIR}/usr/bin/autoconf} && ${AUTOHEADER:-${DEVELOPER_DIR}/usr/bin/autoheader} || exit $?\n    rm -rf autom4te.cache\nfi\n\ncd \"${DERIVED_FILE_DIR}\" && mkdir -p tcl && cd tcl &&\nif [ \"${TCL_SRCROOT}\"/macosx/configure -nt config.status ]; then\n    echo \"Configuring Tcl\"\n    CC=$(xcrun -find ${GCC} || echo ${GCC})\n    \"${TCL_SRCROOT}\"/macosx/configure --cache-file=../config.cache --prefix=${PREFIX} --bindir=${BINDIR} --libdir=${LIBDIR} --mandir=${MANDIR} --includedir=${INCLUDEDIR} --disable-shared CC=${CC} LD=${CC} ${CONFIGURE_ARGS}\nelse\n    ./config.status\nfi\n";
			showEnvVarsInLog = 0;
		};
/* End PBXShellScriptBuildPhase section */

/* Begin PBXSourcesBuildPhase section */
		8DD76FAB0486AB0100D96B5E /* Sources */ = {
			isa = PBXSourcesBuildPhase;
			buildActionMask = 2147483647;
			files = (
				F96D456F08F272BB004A47F5 /* regcomp.c in Sources */,
				F96D457208F272BB004A47F5 /* regerror.c in Sources */,
				F96D457508F272BB004A47F5 /* regexec.c in Sources */,
				F96D457608F272BB004A47F5 /* regfree.c in Sources */,
				F96D457B08F272BB004A47F5 /* tclAlloc.c in Sources */,
				F96D457C08F272BB004A47F5 /* tclAsync.c in Sources */,
				F96D457D08F272BB004A47F5 /* tclBasic.c in Sources */,
				F96D457E08F272BC004A47F5 /* tclBinary.c in Sources */,
				F96D457F08F272BC004A47F5 /* tclCkalloc.c in Sources */,
				F96D458008F272BC004A47F5 /* tclClock.c in Sources */,
				F96D458108F272BC004A47F5 /* tclCmdAH.c in Sources */,
				F96D458208F272BC004A47F5 /* tclCmdIL.c in Sources */,
				F96D458308F272BC004A47F5 /* tclCmdMZ.c in Sources */,
				F96D458408F272BC004A47F5 /* tclCompCmds.c in Sources */,
				F96D458508F272BC004A47F5 /* tclCompExpr.c in Sources */,
				F96D458608F272BC004A47F5 /* tclCompile.c in Sources */,
				F96D458808F272BC004A47F5 /* tclConfig.c in Sources */,
				F96D458908F272BC004A47F5 /* tclDate.c in Sources */,
				F96D458B08F272BC004A47F5 /* tclDictObj.c in Sources */,
				F96D458C08F272BC004A47F5 /* tclEncoding.c in Sources */,
				F96D458D08F272BC004A47F5 /* tclEnv.c in Sources */,
				F96D458E08F272BC004A47F5 /* tclEvent.c in Sources */,
				F96D458F08F272BC004A47F5 /* tclExecute.c in Sources */,
				F96D459008F272BC004A47F5 /* tclFCmd.c in Sources */,
				F96D459108F272BC004A47F5 /* tclFileName.c in Sources */,
				F96D459308F272BC004A47F5 /* tclGet.c in Sources */,
				F96D459508F272BC004A47F5 /* tclHash.c in Sources */,
				F96D459608F272BC004A47F5 /* tclHistory.c in Sources */,
				F96D459708F272BC004A47F5 /* tclIndexObj.c in Sources */,
				F96D459B08F272BC004A47F5 /* tclInterp.c in Sources */,
				F96D459D08F272BC004A47F5 /* tclIO.c in Sources */,
				F96D459F08F272BC004A47F5 /* tclIOCmd.c in Sources */,
				F96D45A008F272BC004A47F5 /* tclIOGT.c in Sources */,
				F96D45A108F272BC004A47F5 /* tclIORChan.c in Sources */,
				F95D77EA0DFD820D00A8BF6F /* tclIORTrans.c in Sources */,
				F96D45A208F272BC004A47F5 /* tclIOSock.c in Sources */,
				F96D45A308F272BC004A47F5 /* tclIOUtil.c in Sources */,
				F96D45A408F272BC004A47F5 /* tclLink.c in Sources */,
				F96D45A508F272BC004A47F5 /* tclListObj.c in Sources */,
				F96D45A608F272BC004A47F5 /* tclLiteral.c in Sources */,
				F96D45A708F272BC004A47F5 /* tclLoad.c in Sources */,
				F96D45A908F272BC004A47F5 /* tclMain.c in Sources */,
				F96D45AA08F272BC004A47F5 /* tclNamesp.c in Sources */,
				F96D45AB08F272BC004A47F5 /* tclNotify.c in Sources */,
				F96D45AC08F272BC004A47F5 /* tclObj.c in Sources */,
				F93599B30DF1F75400E04F67 /* tclOO.c in Sources */,
				F93599B70DF1F76100E04F67 /* tclOOBasic.c in Sources */,
				F93599B90DF1F76600E04F67 /* tclOOCall.c in Sources */,
				F93599BC0DF1F77000E04F67 /* tclOODefineCmds.c in Sources */,
				F93599BE0DF1F77400E04F67 /* tclOOInfo.c in Sources */,
				F93599C20DF1F78300E04F67 /* tclOOMethod.c in Sources */,
				F93599C40DF1F78800E04F67 /* tclOOStubInit.c in Sources */,
				F93599C60DF1F78D00E04F67 /* tclOOStubLib.c in Sources */,
				F96D45AD08F272BC004A47F5 /* tclPanic.c in Sources */,
				F96D45AE08F272BC004A47F5 /* tclParse.c in Sources */,
				F96D45B008F272BC004A47F5 /* tclPathObj.c in Sources */,
				F96D45B108F272BC004A47F5 /* tclPipe.c in Sources */,
				F96D45B208F272BC004A47F5 /* tclPkg.c in Sources */,
				F96D45B308F272BC004A47F5 /* tclPkgConfig.c in Sources */,
				F96D45B608F272BC004A47F5 /* tclPosixStr.c in Sources */,
				F96D45B708F272BC004A47F5 /* tclPreserve.c in Sources */,
				F96D45B808F272BC004A47F5 /* tclProc.c in Sources */,
				F96D45B908F272BC004A47F5 /* tclRegexp.c in Sources */,
				F96D45BB08F272BC004A47F5 /* tclResolve.c in Sources */,
				F96D45BC08F272BC004A47F5 /* tclResult.c in Sources */,
				F96D45BD08F272BC004A47F5 /* tclScan.c in Sources */,
				F96D45BE08F272BC004A47F5 /* tclStringObj.c in Sources */,
				F96D45C308F272BC004A47F5 /* tclStrToD.c in Sources */,
				F96D45C408F272BC004A47F5 /* tclStubInit.c in Sources */,
				F96D45C508F272BC004A47F5 /* tclStubLib.c in Sources */,
				F96D45C608F272BC004A47F5 /* tclTest.c in Sources */,
				F96D45C708F272BC004A47F5 /* tclTestObj.c in Sources */,
				F96D45C808F272BC004A47F5 /* tclTestProcBodyObj.c in Sources */,
				F96D45C908F272BC004A47F5 /* tclThread.c in Sources */,
				F96D45CA08F272BC004A47F5 /* tclThreadAlloc.c in Sources */,
				F96D45CB08F272BC004A47F5 /* tclThreadJoin.c in Sources */,
				F96D45CC08F272BC004A47F5 /* tclThreadStorage.c in Sources */,
				F96D45CD08F272BC004A47F5 /* tclThreadTest.c in Sources */,
				F96D45CE08F272BC004A47F5 /* tclTimer.c in Sources */,
				F96D45D008F272BC004A47F5 /* tclTomMathInterface.c in Sources */,
				F96D45D108F272BC004A47F5 /* tclTrace.c in Sources */,
				F96D45D308F272BC004A47F5 /* tclUtf.c in Sources */,
				F96D45D408F272BC004A47F5 /* tclUtil.c in Sources */,
				F96D45D508F272BC004A47F5 /* tclVar.c in Sources */,
				F96437CA0EF0D4B2003F468E /* tclZlib.c in Sources */,
				F96D48E208F272C3004A47F5 /* bn_fast_s_mp_mul_digs.c in Sources */,
				F96D48E408F272C3004A47F5 /* bn_fast_s_mp_sqr.c in Sources */,
				F96D48E708F272C3004A47F5 /* bn_mp_add.c in Sources */,
				F96D48E808F272C3004A47F5 /* bn_mp_add_d.c in Sources */,
				F9E61D2B090A48A4002B3151 /* bn_mp_and.c in Sources */,
				F96D48EB08F272C3004A47F5 /* bn_mp_clamp.c in Sources */,
				F96D48EC08F272C3004A47F5 /* bn_mp_clear.c in Sources */,
				F96D48ED08F272C3004A47F5 /* bn_mp_clear_multi.c in Sources */,
				F96D48EE08F272C3004A47F5 /* bn_mp_cmp.c in Sources */,
				F9E61D28090A481F002B3151 /* bn_mp_cmp_d.c in Sources */,
				F96D48F008F272C3004A47F5 /* bn_mp_cmp_mag.c in Sources */,
				F96D48F208F272C3004A47F5 /* bn_mp_copy.c in Sources */,
				F96D48F308F272C3004A47F5 /* bn_mp_count_bits.c in Sources */,
				F96D48F408F272C3004A47F5 /* bn_mp_div.c in Sources */,
				F96D48F508F272C3004A47F5 /* bn_mp_div_2.c in Sources */,
				F96D48F608F272C3004A47F5 /* bn_mp_div_2d.c in Sources */,
				F96D48F708F272C3004A47F5 /* bn_mp_div_3.c in Sources */,
				F96D48F808F272C3004A47F5 /* bn_mp_div_d.c in Sources */,
				F96D48FC08F272C3004A47F5 /* bn_mp_exch.c in Sources */,
				F9E61D2C090A48AC002B3151 /* bn_mp_expt_d.c in Sources */,
				F96D490508F272C3004A47F5 /* bn_mp_grow.c in Sources */,
				F96D490608F272C3004A47F5 /* bn_mp_init.c in Sources */,
				F96D490708F272C3004A47F5 /* bn_mp_init_copy.c in Sources */,
				F96D490808F272C3004A47F5 /* bn_mp_init_multi.c in Sources */,
				F96D490908F272C3004A47F5 /* bn_mp_init_set.c in Sources */,
				F96D490B08F272C3004A47F5 /* bn_mp_init_size.c in Sources */,
				F96D491008F272C3004A47F5 /* bn_mp_karatsuba_mul.c in Sources */,
				F96D491108F272C3004A47F5 /* bn_mp_karatsuba_sqr.c in Sources */,
				F96D491308F272C3004A47F5 /* bn_mp_lshd.c in Sources */,
				F96D491408F272C3004A47F5 /* bn_mp_mod.c in Sources */,
				F96D491508F272C3004A47F5 /* bn_mp_mod_2d.c in Sources */,
				F96D491A08F272C3004A47F5 /* bn_mp_mul.c in Sources */,
				F96D491B08F272C3004A47F5 /* bn_mp_mul_2.c in Sources */,
				F96D491C08F272C3004A47F5 /* bn_mp_mul_2d.c in Sources */,
				F96D491D08F272C3004A47F5 /* bn_mp_mul_d.c in Sources */,
				F9E61D29090A486C002B3151 /* bn_mp_neg.c in Sources */,
				F9E61D2E090A48BF002B3151 /* bn_mp_or.c in Sources */,
				F96D492908F272C3004A47F5 /* bn_mp_radix_size.c in Sources */,
				F96D492A08F272C3004A47F5 /* bn_mp_radix_smap.c in Sources */,
				F96D492C08F272C3004A47F5 /* bn_mp_read_radix.c in Sources */,
				F96D493708F272C3004A47F5 /* bn_mp_rshd.c in Sources */,
				F96D493808F272C3004A47F5 /* bn_mp_set.c in Sources */,
				F9E61D2F090A48C7002B3151 /* bn_mp_shrink.c in Sources */,
				F96D493C08F272C3004A47F5 /* bn_mp_sqr.c in Sources */,
				F9E61D2A090A4891002B3151 /* bn_mp_sqrt.c in Sources */,
				F96D493F08F272C3004A47F5 /* bn_mp_sub.c in Sources */,
				F96D494008F272C3004A47F5 /* bn_mp_sub_d.c in Sources */,
				F9E61D30090A48E2002B3151 /* bn_mp_to_unsigned_bin_n.c in Sources */,
				F9E61D31090A48F9002B3151 /* bn_mp_to_unsigned_bin.c in Sources */,
				F96D494608F272C3004A47F5 /* bn_mp_toom_mul.c in Sources */,
				F96D494708F272C3004A47F5 /* bn_mp_toom_sqr.c in Sources */,
				F96D494908F272C3004A47F5 /* bn_mp_toradix_n.c in Sources */,
				F9E61D32090A48FA002B3151 /* bn_mp_unsigned_bin_size.c in Sources */,
				F9E61D2D090A48BB002B3151 /* bn_mp_xor.c in Sources */,
				F96D494C08F272C3004A47F5 /* bn_mp_zero.c in Sources */,
				F96D494E08F272C3004A47F5 /* bn_reverse.c in Sources */,
				F96D494F08F272C3004A47F5 /* bn_s_mp_add.c in Sources */,
				F96D495108F272C3004A47F5 /* bn_s_mp_mul_digs.c in Sources */,
				F96D495308F272C3004A47F5 /* bn_s_mp_sqr.c in Sources */,
				F96D495408F272C3004A47F5 /* bn_s_mp_sub.c in Sources */,
				F96D495508F272C3004A47F5 /* bncore.c in Sources */,
				F96D49A908F272C4004A47F5 /* tclMacOSXBundle.c in Sources */,
				F96D49AD08F272C4004A47F5 /* tclMacOSXFCmd.c in Sources */,
				F96D49AE08F272C4004A47F5 /* tclMacOSXNotify.c in Sources */,
				F90509300913A72400327603 /* tclAppInit.c in Sources */,
				F96D4AC608F272C9004A47F5 /* tclLoadDyld.c in Sources */,
				F96D4ACA08F272C9004A47F5 /* tclUnixChan.c in Sources */,
				F9FC77B80AB29E9100B7077D /* tclUnixCompat.c in Sources */,
				F96D4ACB08F272C9004A47F5 /* tclUnixEvent.c in Sources */,
				F96D4ACC08F272C9004A47F5 /* tclUnixFCmd.c in Sources */,
				F96D4ACD08F272C9004A47F5 /* tclUnixFile.c in Sources */,
				F96D4ACE08F272C9004A47F5 /* tclUnixInit.c in Sources */,
				F96D4ACF08F272C9004A47F5 /* tclUnixNotfy.c in Sources */,
				F96D4AD008F272C9004A47F5 /* tclUnixPipe.c in Sources */,
				F96D4AD208F272CA004A47F5 /* tclUnixSock.c in Sources */,
				F96D4AD308F272CA004A47F5 /* tclUnixTest.c in Sources */,
				F96D4AD408F272CA004A47F5 /* tclUnixThrd.c in Sources */,
				F96D4AD608F272CA004A47F5 /* tclUnixTime.c in Sources */,
				F9F4415E0C8BAE6F00BCCD67 /* tclDTrace.d in Sources */,
			);
			runOnlyForDeploymentPostprocessing = 0;
		};
/* End PBXSourcesBuildPhase section */

/* Begin PBXTargetDependency section */
		F97258D30A868C6F00096C78 /* PBXTargetDependency */ = {
			isa = PBXTargetDependency;
			target = 8DD76FA90486AB0100D96B5E /* tcltest */;
			targetProxy = F97258D20A868C6F00096C78 /* PBXContainerItemProxy */;
		};
/* End PBXTargetDependency section */

/* Begin XCBuildConfiguration section */
		F91BCC4F093152310042A6BF /* ReleaseUniversal */ = {
			isa = XCBuildConfiguration;
			buildSettings = {
				PRODUCT_NAME = tclsh;
				SKIP_INSTALL = NO;
			};
			name = ReleaseUniversal;
		};
		F91BCC50093152310042A6BF /* ReleaseUniversal */ = {
			isa = XCBuildConfiguration;
			buildSettings = {
				PRODUCT_NAME = tcltest;
			};
			name = ReleaseUniversal;
		};
		F91BCC51093152310042A6BF /* ReleaseUniversal */ = {
			isa = XCBuildConfiguration;
			baseConfigurationReference = F97AE82B0B65C69B00310EA2 /* Tcl-Release.xcconfig */;
			buildSettings = {
				ARCHS = "$(ARCHS_STANDARD_32_64_BIT)";
				CFLAGS = "-arch i386 -arch x86_64 -arch ppc $(CFLAGS)";
				MACOSX_DEPLOYMENT_TARGET = 10.6;
				PREBINDING = NO;
			};
			name = ReleaseUniversal;
		};
		F93084370BB93D2800CD0B9E /* DebugMemCompile */ = {
			isa = XCBuildConfiguration;
			buildSettings = {
				PRODUCT_NAME = tclsh;
				SKIP_INSTALL = NO;
			};
			name = DebugMemCompile;
		};
		F93084380BB93D2800CD0B9E /* DebugMemCompile */ = {
			isa = XCBuildConfiguration;
			buildSettings = {
				PRODUCT_NAME = tcltest;
			};
			name = DebugMemCompile;
		};
		F93084390BB93D2800CD0B9E /* DebugMemCompile */ = {
			isa = XCBuildConfiguration;
			buildSettings = {
				CODE_SIGN_IDENTITY = "";
				PRODUCT_NAME = tests;
				TCLTEST_OPTIONS = "";
				TCL_LIBRARY = "$(TCL_SRCROOT)/library";
				TEST_RIG = "$(OBJROOT)/$(CONFIGURATION)/tcltest";
			};
			name = DebugMemCompile;
		};
		F930843A0BB93D2800CD0B9E /* DebugMemCompile */ = {
			isa = XCBuildConfiguration;
			baseConfigurationReference = F97AE8330B65C87F00310EA2 /* Tcl-Debug.xcconfig */;
			buildSettings = {
				ARCHS = (
					"$(NATIVE_ARCH_64_BIT)",
					"$(NATIVE_ARCH_32_BIT)",
				);
				CONFIGURE_ARGS = "$(CONFIGURE_ARGS) --enable-symbols=all";
				CPPFLAGS = "-arch $(CURRENT_ARCH) $(CPPFLAGS)";
				MACOSX_DEPLOYMENT_TARGET = 10.6;
				ONLY_ACTIVE_ARCH = YES;
				PREBINDING = NO;
			};
			name = DebugMemCompile;
		};
		F9359B250DF212DA00E04F67 /* DebugGCov */ = {
			isa = XCBuildConfiguration;
			baseConfigurationReference = F97AE8330B65C87F00310EA2 /* Tcl-Debug.xcconfig */;
			buildSettings = {
				ARCHS = (
					"$(NATIVE_ARCH_64_BIT)",
					"$(NATIVE_ARCH_32_BIT)",
				);
				CPPFLAGS = "-arch $(CURRENT_ARCH) $(CPPFLAGS)";
				GCC_GENERATE_TEST_COVERAGE_FILES = YES;
				GCC_INSTRUMENT_PROGRAM_FLOW_ARCS = YES;
				MACOSX_DEPLOYMENT_TARGET = 10.6;
				ONLY_ACTIVE_ARCH = YES;
				OTHER_LDFLAGS = (
					"$(OTHER_LDFLAGS)",
					"-lgcov",
				);
				PREBINDING = NO;
			};
			name = DebugGCov;
		};
		F9359B260DF212DA00E04F67 /* DebugGCov */ = {
			isa = XCBuildConfiguration;
			buildSettings = {
				PRODUCT_NAME = tclsh;
				SKIP_INSTALL = NO;
			};
			name = DebugGCov;
		};
		F9359B270DF212DA00E04F67 /* DebugGCov */ = {
			isa = XCBuildConfiguration;
			buildSettings = {
				PRODUCT_NAME = tcltest;
			};
			name = DebugGCov;
		};
		F9359B280DF212DA00E04F67 /* DebugGCov */ = {
			isa = XCBuildConfiguration;
			buildSettings = {
				CODE_SIGN_IDENTITY = "";
				PRODUCT_NAME = tests;
				TCLTEST_OPTIONS = "";
				TCL_LIBRARY = "$(TCL_SRCROOT)/library";
				TEST_RIG = "$(OBJROOT)/$(CONFIGURATION)/tcltest";
			};
			name = DebugGCov;
		};
		F95CC8AC09158F3100EA5ACE /* Debug */ = {
			isa = XCBuildConfiguration;
			buildSettings = {
				PRODUCT_NAME = tclsh;
				SKIP_INSTALL = NO;
			};
			name = Debug;
		};
		F95CC8AD09158F3100EA5ACE /* Release */ = {
			isa = XCBuildConfiguration;
			buildSettings = {
				PRODUCT_NAME = tclsh;
				SKIP_INSTALL = NO;
			};
			name = Release;
		};
		F95CC8AE09158F3100EA5ACE /* DebugNoFixAndContinue */ = {
			isa = XCBuildConfiguration;
			buildSettings = {
				PRODUCT_NAME = tclsh;
				SKIP_INSTALL = NO;
			};
			name = DebugNoFixAndContinue;
		};
		F95CC8B109158F3100EA5ACE /* Debug */ = {
			isa = XCBuildConfiguration;
			buildSettings = {
				CONFIGURE_ARGS = "tcl_cv_cc_visibility_hidden=no $(CONFIGURE_ARGS)";
				GCC_DYNAMIC_NO_PIC = NO;
				GCC_ENABLE_FIX_AND_CONTINUE = YES;
				GCC_PREPROCESSOR_DEFINITIONS = (
					"__private_extern__=extern",
					"$(GCC_PREPROCESSOR_DEFINITIONS)",
				);
				GCC_SYMBOLS_PRIVATE_EXTERN = NO;
				PRODUCT_NAME = tcltest;
			};
			name = Debug;
		};
		F95CC8B209158F3100EA5ACE /* Release */ = {
			isa = XCBuildConfiguration;
			buildSettings = {
				PRODUCT_NAME = tcltest;
			};
			name = Release;
		};
		F95CC8B309158F3100EA5ACE /* DebugNoFixAndContinue */ = {
			isa = XCBuildConfiguration;
			buildSettings = {
				PRODUCT_NAME = tcltest;
			};
			name = DebugNoFixAndContinue;
		};
		F95CC8B609158F3100EA5ACE /* Debug */ = {
			isa = XCBuildConfiguration;
			baseConfigurationReference = F97AE8330B65C87F00310EA2 /* Tcl-Debug.xcconfig */;
			buildSettings = {
				ARCHS = (
					"$(NATIVE_ARCH_64_BIT)",
					"$(NATIVE_ARCH_32_BIT)",
				);
				CPPFLAGS = "-arch $(CURRENT_ARCH) $(CPPFLAGS)";
				MACOSX_DEPLOYMENT_TARGET = 10.6;
				ONLY_ACTIVE_ARCH = YES;
				PREBINDING = NO;
			};
			name = Debug;
		};
		F95CC8B709158F3100EA5ACE /* Release */ = {
			isa = XCBuildConfiguration;
			baseConfigurationReference = F97AE82B0B65C69B00310EA2 /* Tcl-Release.xcconfig */;
			buildSettings = {
				ARCHS = (
					"$(NATIVE_ARCH_64_BIT)",
					"$(NATIVE_ARCH_32_BIT)",
				);
				CPPFLAGS = "-arch $(CURRENT_ARCH) $(CPPFLAGS)";
				MACOSX_DEPLOYMENT_TARGET = 10.6;
				ONLY_ACTIVE_ARCH = YES;
				PREBINDING = NO;
			};
			name = Release;
		};
		F95CC8B809158F3100EA5ACE /* DebugNoFixAndContinue */ = {
			isa = XCBuildConfiguration;
			baseConfigurationReference = F97AE8330B65C87F00310EA2 /* Tcl-Debug.xcconfig */;
			buildSettings = {
				ARCHS = (
					"$(NATIVE_ARCH_64_BIT)",
					"$(NATIVE_ARCH_32_BIT)",
				);
				CPPFLAGS = "-arch $(CURRENT_ARCH) $(CPPFLAGS)";
				MACOSX_DEPLOYMENT_TARGET = 10.6;
				ONLY_ACTIVE_ARCH = YES;
				PREBINDING = NO;
			};
			name = DebugNoFixAndContinue;
		};
		F97258A90A86873D00096C78 /* Debug */ = {
			isa = XCBuildConfiguration;
			buildSettings = {
				CODE_SIGN_IDENTITY = "";
				PRODUCT_NAME = tests;
				TCLTEST_OPTIONS = "";
				TCL_LIBRARY = "$(TCL_SRCROOT)/library";
				TEST_RIG = "$(OBJROOT)/$(CONFIGURATION)/tcltest";
			};
			name = Debug;
		};
		F97258AA0A86873D00096C78 /* Release */ = {
			isa = XCBuildConfiguration;
			buildSettings = {
				CODE_SIGN_IDENTITY = "";
				PRODUCT_NAME = tests;
				TCLTEST_OPTIONS = "";
				TCL_LIBRARY = "$(TCL_SRCROOT)/library";
				TEST_RIG = "$(OBJROOT)/$(CONFIGURATION)/tcltest";
			};
			name = Release;
		};
		F97258AB0A86873D00096C78 /* DebugNoFixAndContinue */ = {
			isa = XCBuildConfiguration;
			buildSettings = {
				CODE_SIGN_IDENTITY = "";
				PRODUCT_NAME = tests;
				TCLTEST_OPTIONS = "";
				TCL_LIBRARY = "$(TCL_SRCROOT)/library";
				TEST_RIG = "$(OBJROOT)/$(CONFIGURATION)/tcltest";
			};
			name = DebugNoFixAndContinue;
		};
		F97258AC0A86873D00096C78 /* ReleaseUniversal */ = {
			isa = XCBuildConfiguration;
			buildSettings = {
				CODE_SIGN_IDENTITY = "";
				PRODUCT_NAME = tests;
				TCLTEST_OPTIONS = "";
				TCL_LIBRARY = "$(TCL_SRCROOT)/library";
				TEST_RIG = "$(OBJROOT)/$(CONFIGURATION)/tcltest";
			};
			name = ReleaseUniversal;
		};
		F97AED1B0B660B2100310EA2 /* Debug64bit */ = {
			isa = XCBuildConfiguration;
			buildSettings = {
				PRODUCT_NAME = tclsh;
				SKIP_INSTALL = NO;
			};
			name = Debug64bit;
		};
		F97AED1C0B660B2100310EA2 /* Debug64bit */ = {
			isa = XCBuildConfiguration;
			buildSettings = {
				PRODUCT_NAME = tcltest;
			};
			name = Debug64bit;
		};
		F97AED1D0B660B2100310EA2 /* Debug64bit */ = {
			isa = XCBuildConfiguration;
			buildSettings = {
				CODE_SIGN_IDENTITY = "";
				PRODUCT_NAME = tests;
				TCLTEST_OPTIONS = "";
				TCL_LIBRARY = "$(TCL_SRCROOT)/library";
				TEST_RIG = "$(OBJROOT)/$(CONFIGURATION)/tcltest";
			};
			name = Debug64bit;
		};
		F97AED1E0B660B2100310EA2 /* Debug64bit */ = {
			isa = XCBuildConfiguration;
			baseConfigurationReference = F97AE8330B65C87F00310EA2 /* Tcl-Debug.xcconfig */;
			buildSettings = {
				ARCHS = "$(NATIVE_ARCH_64_BIT)";
				CONFIGURE_ARGS = "--enable-64bit $(CONFIGURE_ARGS)";
				CPPFLAGS = "-arch $(NATIVE_ARCH_64_BIT) $(CPPFLAGS)";
				MACOSX_DEPLOYMENT_TARGET = 10.6;
				PREBINDING = NO;
			};
			name = Debug64bit;
		};
		F987512F0DE7B57E00B1C9EC /* DebugNoCF */ = {
			isa = XCBuildConfiguration;
			baseConfigurationReference = F97AE8330B65C87F00310EA2 /* Tcl-Debug.xcconfig */;
			buildSettings = {
				ARCHS = (
					"$(NATIVE_ARCH_64_BIT)",
					"$(NATIVE_ARCH_32_BIT)",
				);
				CONFIGURE_ARGS = "$(CONFIGURE_ARGS) --disable-corefoundation";
				CPPFLAGS = "-arch $(CURRENT_ARCH) $(CPPFLAGS)";
				MACOSX_DEPLOYMENT_TARGET = 10.6;
				ONLY_ACTIVE_ARCH = YES;
				PREBINDING = NO;
			};
			name = DebugNoCF;
		};
		F98751300DE7B57E00B1C9EC /* DebugNoCF */ = {
			isa = XCBuildConfiguration;
			buildSettings = {
				PRODUCT_NAME = tclsh;
				SKIP_INSTALL = NO;
			};
			name = DebugNoCF;
		};
		F98751310DE7B57E00B1C9EC /* DebugNoCF */ = {
			isa = XCBuildConfiguration;
			buildSettings = {
				PRODUCT_NAME = tcltest;
			};
			name = DebugNoCF;
		};
		F98751320DE7B57E00B1C9EC /* DebugNoCF */ = {
			isa = XCBuildConfiguration;
			buildSettings = {
				CODE_SIGN_IDENTITY = "";
				PRODUCT_NAME = tests;
				TCLTEST_OPTIONS = "";
				TCL_LIBRARY = "$(TCL_SRCROOT)/library";
				TEST_RIG = "$(OBJROOT)/$(CONFIGURATION)/tcltest";
			};
			name = DebugNoCF;
		};
		F98751330DE7B5A200B1C9EC /* DebugNoCFUnthreaded */ = {
			isa = XCBuildConfiguration;
			baseConfigurationReference = F97AE8330B65C87F00310EA2 /* Tcl-Debug.xcconfig */;
			buildSettings = {
				ARCHS = (
					"$(NATIVE_ARCH_64_BIT)",
					"$(NATIVE_ARCH_32_BIT)",
				);
				CONFIGURE_ARGS = "$(CONFIGURE_ARGS) --disable-threads --disable-corefoundation";
				CPPFLAGS = "-arch $(CURRENT_ARCH) $(CPPFLAGS)";
				MACOSX_DEPLOYMENT_TARGET = 10.6;
				ONLY_ACTIVE_ARCH = YES;
				PREBINDING = NO;
			};
			name = DebugNoCFUnthreaded;
		};
		F98751340DE7B5A200B1C9EC /* DebugNoCFUnthreaded */ = {
			isa = XCBuildConfiguration;
			buildSettings = {
				PRODUCT_NAME = tclsh;
				SKIP_INSTALL = NO;
			};
			name = DebugNoCFUnthreaded;
		};
		F98751350DE7B5A200B1C9EC /* DebugNoCFUnthreaded */ = {
			isa = XCBuildConfiguration;
			buildSettings = {
				PRODUCT_NAME = tcltest;
			};
			name = DebugNoCFUnthreaded;
		};
		F98751360DE7B5A200B1C9EC /* DebugNoCFUnthreaded */ = {
			isa = XCBuildConfiguration;
			buildSettings = {
				CODE_SIGN_IDENTITY = "";
				PRODUCT_NAME = tests;
				TCLTEST_OPTIONS = "";
				TCL_LIBRARY = "$(TCL_SRCROOT)/library";
				TEST_RIG = "$(OBJROOT)/$(CONFIGURATION)/tcltest";
			};
			name = DebugNoCFUnthreaded;
		};
		F9988AB10D814C6500B6B03B /* Debug gcc40 */ = {
			isa = XCBuildConfiguration;
			baseConfigurationReference = F97AE8330B65C87F00310EA2 /* Tcl-Debug.xcconfig */;
			buildSettings = {
				ARCHS = (
					"$(NATIVE_ARCH_64_BIT)",
					"$(NATIVE_ARCH_32_BIT)",
				);
				CPPFLAGS = "-arch $(CURRENT_ARCH) $(CPPFLAGS)";
				GCC_VERSION = 4.0;
				MACOSX_DEPLOYMENT_TARGET = 10.6;
				ONLY_ACTIVE_ARCH = YES;
				PREBINDING = NO;
			};
			name = "Debug gcc40";
		};
		F9988AB20D814C6500B6B03B /* Debug gcc40 */ = {
			isa = XCBuildConfiguration;
			buildSettings = {
				PRODUCT_NAME = tclsh;
				SKIP_INSTALL = NO;
			};
			name = "Debug gcc40";
		};
		F9988AB30D814C6500B6B03B /* Debug gcc40 */ = {
			isa = XCBuildConfiguration;
			buildSettings = {
				CONFIGURE_ARGS = "tcl_cv_cc_visibility_hidden=no $(CONFIGURE_ARGS)";
				GCC_DYNAMIC_NO_PIC = NO;
				GCC_ENABLE_FIX_AND_CONTINUE = YES;
				GCC_PREPROCESSOR_DEFINITIONS = (
					"__private_extern__=extern",
					"$(GCC_PREPROCESSOR_DEFINITIONS)",
				);
				GCC_SYMBOLS_PRIVATE_EXTERN = NO;
				PRODUCT_NAME = tcltest;
			};
			name = "Debug gcc40";
		};
		F9988AB40D814C6500B6B03B /* Debug gcc40 */ = {
			isa = XCBuildConfiguration;
			buildSettings = {
				CODE_SIGN_IDENTITY = "";
				PRODUCT_NAME = tests;
				TCLTEST_OPTIONS = "";
				TCL_LIBRARY = "$(TCL_SRCROOT)/library";
				TEST_RIG = "$(OBJROOT)/$(CONFIGURATION)/tcltest";
			};
			name = "Debug gcc40";
		};
		F9988AB50D814C7500B6B03B /* Debug llvm-gcc */ = {
			isa = XCBuildConfiguration;
			baseConfigurationReference = F97AE8330B65C87F00310EA2 /* Tcl-Debug.xcconfig */;
			buildSettings = {
				ARCHS = (
					"$(NATIVE_ARCH_64_BIT)",
					"$(NATIVE_ARCH_32_BIT)",
				);
				CPPFLAGS = "-arch $(CURRENT_ARCH) $(CPPFLAGS)";
				GCC = "llvm-gcc";
				GCC_VERSION = com.apple.compilers.llvmgcc42;
				MACOSX_DEPLOYMENT_TARGET = 10.6;
				ONLY_ACTIVE_ARCH = YES;
				PREBINDING = NO;
			};
			name = "Debug llvm-gcc";
		};
		F9988AB60D814C7500B6B03B /* Debug llvm-gcc */ = {
			isa = XCBuildConfiguration;
			buildSettings = {
				PRODUCT_NAME = tclsh;
				SKIP_INSTALL = NO;
			};
			name = "Debug llvm-gcc";
		};
		F9988AB70D814C7500B6B03B /* Debug llvm-gcc */ = {
			isa = XCBuildConfiguration;
			buildSettings = {
				CONFIGURE_ARGS = "tcl_cv_cc_visibility_hidden=no $(CONFIGURE_ARGS)";
				GCC_DYNAMIC_NO_PIC = NO;
				GCC_ENABLE_FIX_AND_CONTINUE = YES;
				GCC_PREPROCESSOR_DEFINITIONS = (
					"__private_extern__=extern",
					"$(GCC_PREPROCESSOR_DEFINITIONS)",
				);
				GCC_SYMBOLS_PRIVATE_EXTERN = NO;
				PRODUCT_NAME = tcltest;
			};
			name = "Debug llvm-gcc";
		};
		F9988AB80D814C7500B6B03B /* Debug llvm-gcc */ = {
			isa = XCBuildConfiguration;
			buildSettings = {
				CODE_SIGN_IDENTITY = "";
				PRODUCT_NAME = tests;
				TCLTEST_OPTIONS = "";
				TCL_LIBRARY = "$(TCL_SRCROOT)/library";
				TEST_RIG = "$(OBJROOT)/$(CONFIGURATION)/tcltest";
			};
			name = "Debug llvm-gcc";
		};
		F9988BB10D81586D00B6B03B /* ReleaseUniversal gcc40 */ = {
			isa = XCBuildConfiguration;
			baseConfigurationReference = F97AE82B0B65C69B00310EA2 /* Tcl-Release.xcconfig */;
			buildSettings = {
				ARCHS = "$(ARCHS_STANDARD_32_64_BIT)";
				CFLAGS = "-arch i386 -arch x86_64 -arch ppc $(CFLAGS)";
				GCC_VERSION = 4.0;
				MACOSX_DEPLOYMENT_TARGET = 10.6;
				PREBINDING = NO;
			};
			name = "ReleaseUniversal gcc40";
		};
		F9988BB20D81586D00B6B03B /* ReleaseUniversal gcc40 */ = {
			isa = XCBuildConfiguration;
			buildSettings = {
				PRODUCT_NAME = tclsh;
				SKIP_INSTALL = NO;
			};
			name = "ReleaseUniversal gcc40";
		};
		F9988BB30D81586D00B6B03B /* ReleaseUniversal gcc40 */ = {
			isa = XCBuildConfiguration;
			buildSettings = {
				PRODUCT_NAME = tcltest;
			};
			name = "ReleaseUniversal gcc40";
		};
		F9988BB40D81586D00B6B03B /* ReleaseUniversal gcc40 */ = {
			isa = XCBuildConfiguration;
			buildSettings = {
				CODE_SIGN_IDENTITY = "";
				PRODUCT_NAME = tests;
				TCLTEST_OPTIONS = "";
				TCL_LIBRARY = "$(TCL_SRCROOT)/library";
				TEST_RIG = "$(OBJROOT)/$(CONFIGURATION)/tcltest";
			};
			name = "ReleaseUniversal gcc40";
		};
		F9988BB50D81587400B6B03B /* ReleaseUniversal llvm-gcc */ = {
			isa = XCBuildConfiguration;
			baseConfigurationReference = F97AE82B0B65C69B00310EA2 /* Tcl-Release.xcconfig */;
			buildSettings = {
				ARCHS = "$(ARCHS_STANDARD_32_64_BIT)";
				CFLAGS = "-arch i386 -arch x86_64 -arch ppc $(CFLAGS)";
				DEBUG_INFORMATION_FORMAT = dwarf;
				GCC = "llvm-gcc";
				GCC_OPTIMIZATION_LEVEL = 4;
				"GCC_OPTIMIZATION_LEVEL[arch=ppc]" = s;
				GCC_VERSION = com.apple.compilers.llvmgcc42;
				MACOSX_DEPLOYMENT_TARGET = 10.6;
				PREBINDING = NO;
			};
			name = "ReleaseUniversal llvm-gcc";
		};
		F9988BB60D81587400B6B03B /* ReleaseUniversal llvm-gcc */ = {
			isa = XCBuildConfiguration;
			buildSettings = {
				PRODUCT_NAME = tclsh;
				SKIP_INSTALL = NO;
			};
			name = "ReleaseUniversal llvm-gcc";
		};
		F9988BB70D81587400B6B03B /* ReleaseUniversal llvm-gcc */ = {
			isa = XCBuildConfiguration;
			buildSettings = {
				PRODUCT_NAME = tcltest;
			};
			name = "ReleaseUniversal llvm-gcc";
		};
		F9988BB80D81587400B6B03B /* ReleaseUniversal llvm-gcc */ = {
			isa = XCBuildConfiguration;
			buildSettings = {
				CODE_SIGN_IDENTITY = "";
				PRODUCT_NAME = tests;
				TCLTEST_OPTIONS = "";
				TCL_LIBRARY = "$(TCL_SRCROOT)/library";
				TEST_RIG = "$(OBJROOT)/$(CONFIGURATION)/tcltest";
			};
			name = "ReleaseUniversal llvm-gcc";
		};
		F99EE73B0BE835310060D4AF /* DebugUnthreaded */ = {
			isa = XCBuildConfiguration;
			buildSettings = {
				PRODUCT_NAME = tclsh;
				SKIP_INSTALL = NO;
			};
			name = DebugUnthreaded;
		};
		F99EE73C0BE835310060D4AF /* DebugLeaks */ = {
			isa = XCBuildConfiguration;
			buildSettings = {
				PRODUCT_NAME = tclsh;
				SKIP_INSTALL = NO;
			};
			name = DebugLeaks;
		};
		F99EE73D0BE835310060D4AF /* DebugUnthreaded */ = {
			isa = XCBuildConfiguration;
			buildSettings = {
				PRODUCT_NAME = tcltest;
			};
			name = DebugUnthreaded;
		};
		F99EE73E0BE835310060D4AF /* DebugLeaks */ = {
			isa = XCBuildConfiguration;
			buildSettings = {
				PRODUCT_NAME = tcltest;
			};
			name = DebugLeaks;
		};
		F99EE73F0BE835310060D4AF /* DebugUnthreaded */ = {
			isa = XCBuildConfiguration;
			buildSettings = {
				CODE_SIGN_IDENTITY = "";
				PRODUCT_NAME = tests;
				TCLTEST_OPTIONS = "";
				TCL_LIBRARY = "$(TCL_SRCROOT)/library";
				TEST_RIG = "$(OBJROOT)/$(CONFIGURATION)/tcltest";
			};
			name = DebugUnthreaded;
		};
		F99EE7400BE835310060D4AF /* DebugLeaks */ = {
			isa = XCBuildConfiguration;
			buildSettings = {
				CODE_SIGN_IDENTITY = "";
				PRODUCT_NAME = tests;
				TCLTEST_OPTIONS = "";
				TCL_LIBRARY = "$(TCL_SRCROOT)/library";
				TEST_RIG = "$(OBJROOT)/$(CONFIGURATION)/tcltest";
			};
			name = DebugLeaks;
		};
		F99EE7410BE835310060D4AF /* DebugUnthreaded */ = {
			isa = XCBuildConfiguration;
			baseConfigurationReference = F97AE8330B65C87F00310EA2 /* Tcl-Debug.xcconfig */;
			buildSettings = {
				ARCHS = (
					"$(NATIVE_ARCH_64_BIT)",
					"$(NATIVE_ARCH_32_BIT)",
				);
				CONFIGURE_ARGS = "$(CONFIGURE_ARGS) --disable-threads";
				CPPFLAGS = "-arch $(CURRENT_ARCH) $(CPPFLAGS)";
				MACOSX_DEPLOYMENT_TARGET = 10.6;
				ONLY_ACTIVE_ARCH = YES;
				PREBINDING = NO;
			};
			name = DebugUnthreaded;
		};
		F99EE7420BE835310060D4AF /* DebugLeaks */ = {
			isa = XCBuildConfiguration;
			baseConfigurationReference = F97AE8330B65C87F00310EA2 /* Tcl-Debug.xcconfig */;
			buildSettings = {
				ARCHS = (
					"$(NATIVE_ARCH_64_BIT)",
					"$(NATIVE_ARCH_32_BIT)",
				);
				CPPFLAGS = "-arch $(CURRENT_ARCH) $(CPPFLAGS)";
				GCC_PREPROCESSOR_DEFINITIONS = (
					PURIFY,
					"$(GCC_PREPROCESSOR_DEFINITIONS)",
				);
				MACOSX_DEPLOYMENT_TARGET = 10.6;
				ONLY_ACTIVE_ARCH = YES;
				PREBINDING = NO;
				RUN_CLANG_STATIC_ANALYZER = YES;
			};
			name = DebugLeaks;
		};
		F9A9D1EF0FC77787002A2BE3 /* Debug clang */ = {
			isa = XCBuildConfiguration;
			baseConfigurationReference = F97AE8330B65C87F00310EA2 /* Tcl-Debug.xcconfig */;
			buildSettings = {
				ARCHS = (
					"$(NATIVE_ARCH_64_BIT)",
					"$(NATIVE_ARCH_32_BIT)",
				);
				CPPFLAGS = "-arch $(CURRENT_ARCH) $(CPPFLAGS)";
				GCC = clang;
				GCC_VERSION = com.apple.compilers.llvm.clang.1_0;
				MACOSX_DEPLOYMENT_TARGET = 10.6;
				ONLY_ACTIVE_ARCH = YES;
				PREBINDING = NO;
			};
			name = "Debug clang";
		};
		F9A9D1F00FC77787002A2BE3 /* Debug clang */ = {
			isa = XCBuildConfiguration;
			buildSettings = {
				PRODUCT_NAME = tclsh;
				SKIP_INSTALL = NO;
			};
			name = "Debug clang";
		};
		F9A9D1F10FC77787002A2BE3 /* Debug clang */ = {
			isa = XCBuildConfiguration;
			buildSettings = {
				CONFIGURE_ARGS = "tcl_cv_cc_visibility_hidden=no $(CONFIGURE_ARGS)";
				GCC_DYNAMIC_NO_PIC = NO;
				GCC_ENABLE_FIX_AND_CONTINUE = YES;
				GCC_PREPROCESSOR_DEFINITIONS = (
					"__private_extern__=extern",
					"$(GCC_PREPROCESSOR_DEFINITIONS)",
				);
				GCC_SYMBOLS_PRIVATE_EXTERN = NO;
				PRODUCT_NAME = tcltest;
			};
			name = "Debug clang";
		};
		F9A9D1F20FC77787002A2BE3 /* Debug clang */ = {
			isa = XCBuildConfiguration;
			buildSettings = {
				CODE_SIGN_IDENTITY = "";
				PRODUCT_NAME = tests;
				TCLTEST_OPTIONS = "";
				TCL_LIBRARY = "$(TCL_SRCROOT)/library";
				TEST_RIG = "$(OBJROOT)/$(CONFIGURATION)/tcltest";
			};
			name = "Debug clang";
		};
		F9A9D1F30FC77799002A2BE3 /* ReleaseUniversal clang */ = {
			isa = XCBuildConfiguration;
			baseConfigurationReference = F97AE82B0B65C69B00310EA2 /* Tcl-Release.xcconfig */;
			buildSettings = {
				ARCHS = (
					"$(NATIVE_ARCH_64_BIT)",
					"$(NATIVE_ARCH_32_BIT)",
				);
				CFLAGS = "-arch i386 -arch x86_64 $(CFLAGS)";
				DEBUG_INFORMATION_FORMAT = dwarf;
				GCC = clang;
				GCC_OPTIMIZATION_LEVEL = 4;
				GCC_VERSION = com.apple.compilers.llvm.clang.1_0;
				MACOSX_DEPLOYMENT_TARGET = 10.6;
				PREBINDING = NO;
			};
			name = "ReleaseUniversal clang";
		};
		F9A9D1F40FC77799002A2BE3 /* ReleaseUniversal clang */ = {
			isa = XCBuildConfiguration;
			buildSettings = {
				PRODUCT_NAME = tclsh;
				SKIP_INSTALL = NO;
			};
			name = "ReleaseUniversal clang";
		};
		F9A9D1F50FC77799002A2BE3 /* ReleaseUniversal clang */ = {
			isa = XCBuildConfiguration;
			buildSettings = {
				PRODUCT_NAME = tcltest;
			};
			name = "ReleaseUniversal clang";
		};
		F9A9D1F60FC77799002A2BE3 /* ReleaseUniversal clang */ = {
			isa = XCBuildConfiguration;
			buildSettings = {
				CODE_SIGN_IDENTITY = "";
				PRODUCT_NAME = tests;
				TCLTEST_OPTIONS = "";
				TCL_LIBRARY = "$(TCL_SRCROOT)/library";
				TEST_RIG = "$(OBJROOT)/$(CONFIGURATION)/tcltest";
			};
			name = "ReleaseUniversal clang";
		};
		F9EEED960C2FEFD300396116 /* ReleaseUniversal10.5SDK */ = {
			isa = XCBuildConfiguration;
			buildSettings = {
				PRODUCT_NAME = tclsh;
				SKIP_INSTALL = NO;
			};
			name = ReleaseUniversal10.5SDK;
		};
		F9EEED970C2FEFD300396116 /* ReleaseUniversal10.5SDK */ = {
			isa = XCBuildConfiguration;
			buildSettings = {
				PRODUCT_NAME = tcltest;
			};
			name = ReleaseUniversal10.5SDK;
		};
		F9EEED980C2FEFD300396116 /* ReleaseUniversal10.5SDK */ = {
			isa = XCBuildConfiguration;
			buildSettings = {
				CODE_SIGN_IDENTITY = "";
				PRODUCT_NAME = tests;
				TCLTEST_OPTIONS = "";
				TCL_LIBRARY = "$(TCL_SRCROOT)/library";
				TEST_RIG = "$(OBJROOT)/$(CONFIGURATION)/tcltest";
			};
			name = ReleaseUniversal10.5SDK;
		};
		F9EEED990C2FEFD300396116 /* ReleaseUniversal10.5SDK */ = {
			isa = XCBuildConfiguration;
			baseConfigurationReference = F97AE82B0B65C69B00310EA2 /* Tcl-Release.xcconfig */;
			buildSettings = {
				ARCHS = "$(ARCHS_STANDARD_32_64_BIT)";
				CFLAGS = "-arch i386 -arch x86_64 -arch ppc $(CFLAGS)";
				CPPFLAGS = "-isysroot $(SDKROOT) $(CPPFLAGS)";
				MACOSX_DEPLOYMENT_TARGET = 10.5;
				PREBINDING = NO;
				SDKROOT = macosx10.5;
			};
			name = ReleaseUniversal10.5SDK;
		};
/* End XCBuildConfiguration section */

/* Begin XCConfigurationList section */
		F95CC8AB09158F3100EA5ACE /* Build configuration list for PBXNativeTarget "Tcl" */ = {
			isa = XCConfigurationList;
			buildConfigurations = (
				F95CC8AC09158F3100EA5ACE /* Debug */,
				F9A9D1F00FC77787002A2BE3 /* Debug clang */,
				F9988AB60D814C7500B6B03B /* Debug llvm-gcc */,
				F9988AB20D814C6500B6B03B /* Debug gcc40 */,
				F95CC8AE09158F3100EA5ACE /* DebugNoFixAndContinue */,
				F99EE73B0BE835310060D4AF /* DebugUnthreaded */,
				F98751300DE7B57E00B1C9EC /* DebugNoCF */,
				F98751340DE7B5A200B1C9EC /* DebugNoCFUnthreaded */,
				F93084370BB93D2800CD0B9E /* DebugMemCompile */,
				F99EE73C0BE835310060D4AF /* DebugLeaks */,
				F9359B260DF212DA00E04F67 /* DebugGCov */,
				F97AED1B0B660B2100310EA2 /* Debug64bit */,
				F95CC8AD09158F3100EA5ACE /* Release */,
				F91BCC4F093152310042A6BF /* ReleaseUniversal */,
				F9A9D1F40FC77799002A2BE3 /* ReleaseUniversal clang */,
				F9988BB60D81587400B6B03B /* ReleaseUniversal llvm-gcc */,
				F9988BB20D81586D00B6B03B /* ReleaseUniversal gcc40 */,
				F9EEED960C2FEFD300396116 /* ReleaseUniversal10.5SDK */,
			);
			defaultConfigurationIsVisible = 0;
			defaultConfigurationName = Debug;
		};
		F95CC8B009158F3100EA5ACE /* Build configuration list for PBXNativeTarget "tcltest" */ = {
			isa = XCConfigurationList;
			buildConfigurations = (
				F95CC8B109158F3100EA5ACE /* Debug */,
				F9A9D1F10FC77787002A2BE3 /* Debug clang */,
				F9988AB70D814C7500B6B03B /* Debug llvm-gcc */,
				F9988AB30D814C6500B6B03B /* Debug gcc40 */,
				F95CC8B309158F3100EA5ACE /* DebugNoFixAndContinue */,
				F99EE73D0BE835310060D4AF /* DebugUnthreaded */,
				F98751310DE7B57E00B1C9EC /* DebugNoCF */,
				F98751350DE7B5A200B1C9EC /* DebugNoCFUnthreaded */,
				F93084380BB93D2800CD0B9E /* DebugMemCompile */,
				F99EE73E0BE835310060D4AF /* DebugLeaks */,
				F9359B270DF212DA00E04F67 /* DebugGCov */,
				F97AED1C0B660B2100310EA2 /* Debug64bit */,
				F95CC8B209158F3100EA5ACE /* Release */,
				F91BCC50093152310042A6BF /* ReleaseUniversal */,
				F9A9D1F50FC77799002A2BE3 /* ReleaseUniversal clang */,
				F9988BB70D81587400B6B03B /* ReleaseUniversal llvm-gcc */,
				F9988BB30D81586D00B6B03B /* ReleaseUniversal gcc40 */,
				F9EEED970C2FEFD300396116 /* ReleaseUniversal10.5SDK */,
			);
			defaultConfigurationIsVisible = 0;
			defaultConfigurationName = Debug;
		};
		F95CC8B509158F3100EA5ACE /* Build configuration list for PBXProject "Tcl" */ = {
			isa = XCConfigurationList;
			buildConfigurations = (
				F95CC8B609158F3100EA5ACE /* Debug */,
				F9A9D1EF0FC77787002A2BE3 /* Debug clang */,
				F9988AB50D814C7500B6B03B /* Debug llvm-gcc */,
				F9988AB10D814C6500B6B03B /* Debug gcc40 */,
				F95CC8B809158F3100EA5ACE /* DebugNoFixAndContinue */,
				F99EE7410BE835310060D4AF /* DebugUnthreaded */,
				F987512F0DE7B57E00B1C9EC /* DebugNoCF */,
				F98751330DE7B5A200B1C9EC /* DebugNoCFUnthreaded */,
				F930843A0BB93D2800CD0B9E /* DebugMemCompile */,
				F99EE7420BE835310060D4AF /* DebugLeaks */,
				F9359B250DF212DA00E04F67 /* DebugGCov */,
				F97AED1E0B660B2100310EA2 /* Debug64bit */,
				F95CC8B709158F3100EA5ACE /* Release */,
				F91BCC51093152310042A6BF /* ReleaseUniversal */,
				F9A9D1F30FC77799002A2BE3 /* ReleaseUniversal clang */,
				F9988BB50D81587400B6B03B /* ReleaseUniversal llvm-gcc */,
				F9988BB10D81586D00B6B03B /* ReleaseUniversal gcc40 */,
				F9EEED990C2FEFD300396116 /* ReleaseUniversal10.5SDK */,
			);
			defaultConfigurationIsVisible = 0;
			defaultConfigurationName = Debug;
		};
		F97258A80A86873D00096C78 /* Build configuration list for PBXNativeTarget "tests" */ = {
			isa = XCConfigurationList;
			buildConfigurations = (
				F97258A90A86873D00096C78 /* Debug */,
				F9A9D1F20FC77787002A2BE3 /* Debug clang */,
				F9988AB80D814C7500B6B03B /* Debug llvm-gcc */,
				F9988AB40D814C6500B6B03B /* Debug gcc40 */,
				F97258AB0A86873D00096C78 /* DebugNoFixAndContinue */,
				F99EE73F0BE835310060D4AF /* DebugUnthreaded */,
				F98751320DE7B57E00B1C9EC /* DebugNoCF */,
				F98751360DE7B5A200B1C9EC /* DebugNoCFUnthreaded */,
				F93084390BB93D2800CD0B9E /* DebugMemCompile */,
				F99EE7400BE835310060D4AF /* DebugLeaks */,
				F9359B280DF212DA00E04F67 /* DebugGCov */,
				F97AED1D0B660B2100310EA2 /* Debug64bit */,
				F97258AA0A86873D00096C78 /* Release */,
				F97258AC0A86873D00096C78 /* ReleaseUniversal */,
				F9A9D1F60FC77799002A2BE3 /* ReleaseUniversal clang */,
				F9988BB80D81587400B6B03B /* ReleaseUniversal llvm-gcc */,
				F9988BB40D81586D00B6B03B /* ReleaseUniversal gcc40 */,
				F9EEED980C2FEFD300396116 /* ReleaseUniversal10.5SDK */,
			);
			defaultConfigurationIsVisible = 0;
			defaultConfigurationName = Debug;
		};
/* End XCConfigurationList section */
	};
	rootObject = 08FB7793FE84155DC02AAC07 /* Project object */;
}<|MERGE_RESOLUTION|>--- conflicted
+++ resolved
@@ -921,11 +921,7 @@
 				F966C06F08F281DC005CB29B /* Frameworks */,
 				1AB674ADFE9D54B511CA2CBB /* Products */,
 			);
-<<<<<<< HEAD
-			comments = "Copyright (c) 2004-2009 Daniel A. Steffen <das@users.sourceforge.net>\nCopyright 2008-2009, Apple Inc.\n\nSee the file \"license.terms\" for information on usage and redistribution of\nthis file, and for a DISCLAIMER OF ALL WARRANTIES.\n\nRCS: @(#) $Id: project.pbxproj,v 1.1.2.28 2009/09/01 14:14:21 dgp Exp $\n";
-=======
 			comments = "Copyright (c) 2004-2009 Daniel A. Steffen <das@users.sourceforge.net>\nCopyright 2008-2009, Apple Inc.\n\nSee the file \"license.terms\" for information on usage and redistribution of\nthis file, and for a DISCLAIMER OF ALL WARRANTIES.\n\n";
->>>>>>> d2834ff4
 			name = Tcl;
 			path = .;
 			sourceTree = SOURCE_ROOT;
