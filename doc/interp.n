--- conflicted
+++ resolved
@@ -5,11 +5,6 @@
 '\" See the file "license.terms" for information on usage and redistribution
 '\" of this file, and for a DISCLAIMER OF ALL WARRANTIES.
 '\" 
-<<<<<<< HEAD
-'\" RCS: @(#) $Id: interp.n,v 1.38.2.1 2010/11/15 21:32:31 andreas_kupries Exp $
-'\" 
-=======
->>>>>>> e25ebfc2
 .so man.macros
 .TH interp n 7.6 Tcl "Tcl Built-In Commands"
 .BS
