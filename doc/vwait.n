'\"
'\" Copyright (c) 1995-1996 Sun Microsystems, Inc.
'\"
'\" See the file "license.terms" for information on usage and redistribution
'\" of this file, and for a DISCLAIMER OF ALL WARRANTIES.
'\" 
<<<<<<< HEAD
'\" RCS: @(#) $Id: vwait.n,v 1.7 2008/01/09 08:09:56 georgeps Exp $
'\" 
=======
>>>>>>> e25ebfc2
.so man.macros
.TH vwait n 8.0 Tcl "Tcl Built-In Commands"
.BS
'\" Note:  do not modify the .SH NAME line immediately below!
.SH NAME
vwait \- Process events until a variable is written
.SH SYNOPSIS
\fBvwait\fR \fIvarName\fR
.BE

.SH DESCRIPTION
.PP
This command enters the Tcl event loop to process events, blocking
the application if no events are ready.  It continues processing
events until some event handler sets the value of variable
\fIvarName\fR.  Once \fIvarName\fR has been set, the \fBvwait\fR
command will return as soon as the event handler that modified
\fIvarName\fR completes.  \fIvarName\fR must be globally scoped
(either with a call to \fBglobal\fR for the \fIvarName\fR, or with
the full namespace path specification).
.PP
In some cases the \fBvwait\fR command may not return immediately
after \fIvarName\fR is set.  This can happen if the event handler
that sets \fIvarName\fR does not complete immediately.  For example,
if an event handler sets \fIvarName\fR and then itself calls
\fBvwait\fR to wait for a different variable, then it may not return
for a long time.  During this time the top-level \fBvwait\fR is
blocked waiting for the event handler to complete, so it cannot
return either.
.SH EXAMPLES
Run the event-loop continually until some event calls \fBexit\fR.
(You can use any variable not mentioned elsewhere, but the name
\fIforever\fR reminds you at a glance of the intent.)
.CS
\fBvwait\fR forever
.CE
.PP
Wait five seconds for a connection to a server socket, otherwise
close the socket and continue running the script:
.CS
# Initialise the state
after 5000 set state timeout
set server [socket -server accept 12345]
proc accept {args} {
   global state connectionInfo
   set state accepted
   set connectionInfo $args
}

# Wait for something to happen
\fBvwait\fR state

# Clean up events that could have happened
close $server
after cancel set state timeout

# Do something based on how the vwait finished...
switch $state {
   timeout {
      puts "no connection on port 12345"
   }
   accepted {
      puts "connection: $connectionInfo"
      puts [lindex $connectionInfo 0] "Hello there!"
   }
}
.CE

.SH "SEE ALSO"
global(n), update(n)

.SH KEYWORDS
event, variable, wait<|MERGE_RESOLUTION|>--- conflicted
+++ resolved
@@ -4,11 +4,6 @@
 '\" See the file "license.terms" for information on usage and redistribution
 '\" of this file, and for a DISCLAIMER OF ALL WARRANTIES.
 '\" 
-<<<<<<< HEAD
-'\" RCS: @(#) $Id: vwait.n,v 1.7 2008/01/09 08:09:56 georgeps Exp $
-'\" 
-=======
->>>>>>> e25ebfc2
 .so man.macros
 .TH vwait n 8.0 Tcl "Tcl Built-In Commands"
 .BS
