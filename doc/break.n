--- conflicted
+++ resolved
@@ -5,11 +5,6 @@
 '\" See the file "license.terms" for information on usage and redistribution
 '\" of this file, and for a DISCLAIMER OF ALL WARRANTIES.
 '\" 
-<<<<<<< HEAD
-'\" RCS: @(#) $Id: break.n,v 1.12 2010/01/20 13:42:17 dkf Exp $
-'\" 
-=======
->>>>>>> 9ef2ab9b
 .so man.macros
 .TH break n "" Tcl "Tcl Built-In Commands"
 .BS
