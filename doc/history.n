'\"
'\" Copyright (c) 1993 The Regents of the University of California.
'\" Copyright (c) 1994-1997 Sun Microsystems, Inc.
'\"
'\" See the file "license.terms" for information on usage and redistribution
'\" of this file, and for a DISCLAIMER OF ALL WARRANTIES.
'\" 
<<<<<<< HEAD
'\" RCS: @(#) $Id: history.n,v 1.2.42.3 2007/11/01 16:55:55 dgp Exp $
'\" 
=======
>>>>>>> d2834ff4
.so man.macros
.TH history n "" Tcl "Tcl Built-In Commands"
.BS
'\" Note:  do not modify the .SH NAME line immediately below!
.SH NAME
history \- Manipulate the history list
.SH SYNOPSIS
\fBhistory \fR?\fIoption\fR? ?\fIarg arg ...\fR?
.BE
.SH DESCRIPTION
.PP
The \fBhistory\fR command performs one of several operations related to
recently-executed commands recorded in a history list.  Each of
these recorded commands is referred to as an
.QW event .
When specifying an event to the \fBhistory\fR command, the following
forms may be used:
.IP [1]
A number:  if positive, it refers to the event with
that number (all events are numbered starting at 1).  If the number
is negative, it selects an event relative to the current event
(\fB\-1\fR refers to the previous event, \fB\-2\fR to the one before that, and
so on).  Event \fB0\fR refers to the current event.
.IP [2]
A string:  selects the most recent event that matches the string.
An event is considered to match the string either if the string is
the same as the first characters of the event, or if the string
matches the event in the sense of the \fBstring match\fR command.
.PP
The \fBhistory\fR command can take any of the following forms:
.TP
\fBhistory\fR
Same
as \fBhistory info\fR, described below.
.TP
\fBhistory add\fI command \fR?\fBexec\fR?
Adds the \fIcommand\fR argument to the history list as a new event.  If
\fBexec\fR is specified (or abbreviated) then the command is also
executed and its result is returned.  If \fBexec\fR is not specified
then an empty string is returned as result.
.TP
\fBhistory change\fI newValue\fR ?\fIevent\fR?
Replaces the value recorded for an event with \fInewValue\fR.  \fIEvent\fR
specifies the event to replace, and
defaults to the \fIcurrent\fR event (not event \fB\-1\fR).  This command
is intended for use in commands that implement new forms of history
substitution and wish to replace the current event (which invokes the
substitution) with the command created through substitution.  The return
value is an empty string.
.TP
\fBhistory clear\fR
Erase the history list.  The current keep limit is retained.
The history event numbers are reset.
.TP
\fBhistory event\fR ?\fIevent\fR?
Returns the value of the event given by \fIevent\fR.  \fIEvent\fR
defaults to \fB\-1\fR.
.TP
\fBhistory info \fR?\fIcount\fR?
Returns a formatted string (intended for humans to read) giving
the event number and contents for each of the events in the history
list except the current event.  If \fIcount\fR is specified
then only the most recent \fIcount\fR events are returned.
.TP
\fBhistory keep \fR?\fIcount\fR?
This command may be used to change the size of the history list to
\fIcount\fR events.  Initially, 20 events are retained in the history
list.  If \fIcount\fR is not specified, the current keep limit is returned.
.TP
\fBhistory nextid\fR
Returns the number of the next event to be recorded
in the history list.  It is useful for things like printing the
event number in command-line prompts.
.TP
\fBhistory redo \fR?\fIevent\fR?
Re-executes the command indicated by \fIevent\fR and returns its result.
\fIEvent\fR defaults to \fB\-1\fR.  This command results in history
revision:  see below for details.
.SH "HISTORY REVISION"
.PP
Pre-8.0 Tcl had a complex history revision mechanism.
The current mechanism is more limited, and the old
history operations \fBsubstitute\fR and \fBwords\fR have been removed.
(As a consolation, the \fBclear\fR operation was added.)
.PP
The history option \fBredo\fR results in much simpler
.QW "history revision" .
When this option is invoked then the most recent event
is modified to eliminate the history command and replace it with
the result of the history command.
If you want to redo an event without modifying history, then use
the \fBevent\fR operation to retrieve some event,
and the \fBadd\fR operation to add it to history and execute it.
.SH KEYWORDS
event, history, record<|MERGE_RESOLUTION|>--- conflicted
+++ resolved
@@ -5,11 +5,6 @@
 '\" See the file "license.terms" for information on usage and redistribution
 '\" of this file, and for a DISCLAIMER OF ALL WARRANTIES.
 '\" 
-<<<<<<< HEAD
-'\" RCS: @(#) $Id: history.n,v 1.2.42.3 2007/11/01 16:55:55 dgp Exp $
-'\" 
-=======
->>>>>>> d2834ff4
 .so man.macros
 .TH history n "" Tcl "Tcl Built-In Commands"
 .BS
