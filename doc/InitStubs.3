'\"
'\" Copyright (c) 1998-1999 Scriptics Corporation
'\"
'\" See the file "license.terms" for information on usage and redistribution
'\" of this file, and for a DISCLAIMER OF ALL WARRANTIES.
'\" 
.so man.macros
.TH Tcl_InitStubs 3 8.1 Tcl "Tcl Library Procedures"
.BS
.SH NAME
Tcl_InitStubs \- initialize the Tcl stubs mechanism
.SH SYNOPSIS
.nf
\fB#include <tcl.h>\fR
.sp
const char *
\fBTcl_InitStubs\fR(\fIinterp, version, exact\fR)
.SH ARGUMENTS
.AS Tcl_Interp *interp
.AP Tcl_Interp *interp in
Tcl interpreter handle.
.AP "const char" *version in
A version string consisting of one or more decimal numbers
separated by dots.
.AP int exact in
Non-zero means that only the particular version specified by
\fIversion\fR is acceptable.
Zero means that versions newer than \fIversion\fR are also
acceptable as long as they have the same major version number
as \fIversion\fR.
.BE
.SH INTRODUCTION
.PP
The Tcl stubs mechanism defines a way to dynamically bind
extensions to a particular Tcl implementation at run time.
This provides two significant benefits to Tcl users:
.IP 1) 5
Extensions that use the stubs mechanism can be loaded into
multiple versions of Tcl without being recompiled or
relinked.
.IP 2) 5
Extensions that use the stubs mechanism can be dynamically
loaded into statically-linked Tcl applications.
.PP
The stubs mechanism accomplishes this by exporting function tables
that define an interface to the Tcl API.  The extension then accesses
the Tcl API through offsets into the function table, so there are no
direct references to any of the Tcl library's symbols.  This
redirection is transparent to the extension, so an extension writer
can continue to use all public Tcl functions as documented.
.PP
The stubs mechanism requires no changes to applications incorporating
Tcl interpreters.  Only developers creating C-based Tcl extensions
need to take steps to use the stubs mechanism with their extensions.
.PP
Enabling the stubs mechanism for an extension requires the following
steps:
.IP 1) 5
Call \fBTcl_InitStubs\fR in the extension before calling any other
Tcl functions.
.IP 2) 5
<<<<<<< HEAD
Link the extension with the Tcl stubs library instead of the
standard Tcl library.  For example, on Unix platforms, the
library name is \fIlibtclstub.a\fR; on Windows platforms,
the library name is \fItclstub.lib\fR.
=======
Define the \fBUSE_TCL_STUBS\fR symbol.  Typically, you would include the
\fB\-DUSE_TCL_STUBS\fR flag when compiling the extension.
.IP 3) 5
Link the extension with the Tcl stubs library instead of the standard
Tcl library.  For example, to use the Tcl 9.0 ABI on Unix platforms,
the library name is \fIlibtclstub9.0.a\fR; on Windows platforms, the
library name is \fItclstub90.lib\fR.
>>>>>>> cb90641c
.PP
If the extension also requires the Tk API, it must also call
\fBTk_InitStubs\fR to initialize the Tk stubs interface and link
with the Tk stubs libraries.  See the \fBTk_InitStubs\fR page for
more information.
.SH DESCRIPTION
\fBTcl_InitStubs\fR attempts to initialize the stub table pointers
and ensure that the correct version of Tcl is loaded.  In addition
to an interpreter handle, it accepts as arguments a version number
and a Boolean flag indicating whether the extension requires
an exact version match or not.  If \fIexact\fR is 0, then the
extension is indicating that newer versions of Tcl are acceptable
as long as they have the same major version number as \fIversion\fR;
non-zero means that only the specified \fIversion\fR is acceptable.
\fBTcl_InitStubs\fR returns a string containing the actual version
of Tcl satisfying the request, or NULL if the Tcl version is not
acceptable, does not support stubs, or any other error condition occurred.
.SH "SEE ALSO"
Tk_InitStubs
.SH KEYWORDS
stubs<|MERGE_RESOLUTION|>--- conflicted
+++ resolved
@@ -59,20 +59,10 @@
 Call \fBTcl_InitStubs\fR in the extension before calling any other
 Tcl functions.
 .IP 2) 5
-<<<<<<< HEAD
-Link the extension with the Tcl stubs library instead of the
-standard Tcl library.  For example, on Unix platforms, the
-library name is \fIlibtclstub.a\fR; on Windows platforms,
-the library name is \fItclstub.lib\fR.
-=======
-Define the \fBUSE_TCL_STUBS\fR symbol.  Typically, you would include the
-\fB\-DUSE_TCL_STUBS\fR flag when compiling the extension.
-.IP 3) 5
 Link the extension with the Tcl stubs library instead of the standard
 Tcl library.  For example, to use the Tcl 9.0 ABI on Unix platforms,
 the library name is \fIlibtclstub9.0.a\fR; on Windows platforms, the
 library name is \fItclstub90.lib\fR.
->>>>>>> cb90641c
 .PP
 If the extension also requires the Tk API, it must also call
 \fBTk_InitStubs\fR to initialize the Tk stubs interface and link
