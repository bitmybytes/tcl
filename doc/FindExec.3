'\"
'\" Copyright (c) 1995-1996 Sun Microsystems, Inc.
'\"
'\" See the file "license.terms" for information on usage and redistribution
'\" of this file, and for a DISCLAIMER OF ALL WARRANTIES.
'\" 
<<<<<<< HEAD
'\" RCS: @(#) $Id: FindExec.3,v 1.5.8.1 2004/10/28 18:46:10 dgp Exp $
'\" 
=======
>>>>>>> d2834ff4
.so man.macros
.TH Tcl_FindExecutable 3 8.1 Tcl "Tcl Library Procedures"
.BS
.SH NAME
Tcl_FindExecutable, Tcl_GetNameOfExecutable \- identify or return the name of the binary file containing the application
.SH SYNOPSIS
.nf
\fB#include <tcl.h>\fR
.sp
void
\fBTcl_FindExecutable\fR(\fIargv0\fR)
.sp
const char *
\fBTcl_GetNameOfExecutable\fR()
.SH ARGUMENTS
.AS char *argv0
.AP char *argv0 in
The first command-line argument to the program, which gives the
application's name.
.BE

.SH DESCRIPTION
.PP
The \fBTcl_FindExecutable\fR procedure computes the full path name of
the executable file from which the application was invoked and saves
it for Tcl's internal use.
The executable's path name is needed for several purposes in
Tcl.  For example, it is needed on some platforms in the
implementation of the \fBload\fR command.
It is also returned by the \fBinfo nameofexecutable\fR command.
.PP
On UNIX platforms this procedure is typically invoked as the very
first thing in the application's main program;  it must be passed
\fIargv[0]\fR as its argument.  It is important not to change the
working directory before the invocation.
\fBTcl_FindExecutable\fR uses \fIargv0\fR
along with the \fBPATH\fR environment variable to find the
application's executable, if possible.  If it fails to find
the binary, then future calls to \fBinfo nameofexecutable\fR
will return an empty string.
.PP
\fBTcl_GetNameOfExecutable\fR simply returns a pointer to the
internal full path name of the executable file as computed by
\fBTcl_FindExecutable\fR.  This procedure call is the C API
equivalent to the \fBinfo nameofexecutable\fR command.  NULL
is returned if the internal full path name has not been
computed or unknown.

.SH KEYWORDS
binary, executable file<|MERGE_RESOLUTION|>--- conflicted
+++ resolved
@@ -4,11 +4,6 @@
 '\" See the file "license.terms" for information on usage and redistribution
 '\" of this file, and for a DISCLAIMER OF ALL WARRANTIES.
 '\" 
-<<<<<<< HEAD
-'\" RCS: @(#) $Id: FindExec.3,v 1.5.8.1 2004/10/28 18:46:10 dgp Exp $
-'\" 
-=======
->>>>>>> d2834ff4
 .so man.macros
 .TH Tcl_FindExecutable 3 8.1 Tcl "Tcl Library Procedures"
 .BS
