--- conflicted
+++ resolved
@@ -5,11 +5,7 @@
 '\" See the file "license.terms" for information on usage and redistribution
 '\" of this file, and for a DISCLAIMER OF ALL WARRANTIES.
 '\" 
-<<<<<<< HEAD
 '\" RCS: @(#) $Id: tclvars.n,v 1.36 2008/06/29 22:28:24 dkf Exp $
-=======
-'\" RCS: @(#) $Id: tclvars.n,v 1.44 2011/01/15 18:10:19 kennykb Exp $
->>>>>>> e4ef36ce
 '\" 
 .so man.macros
 .TH tclvars n 8.0 Tcl "Tcl Built-In Commands"
