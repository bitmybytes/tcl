--- conflicted
+++ resolved
@@ -1320,13 +1320,8 @@
     fsPathPtr->cwdPtr = dirPtr;
     Tcl_IncrRefCount(dirPtr);
     fsPathPtr->nativePathPtr = NULL;
-<<<<<<< HEAD
-    fsPathPtr->fsRecPtr = NULL;
+    fsPathPtr->fsPtr = NULL;
     fsPathPtr->filesystemEpoch = 0;
-=======
-    fsPathPtr->fsPtr = NULL;
-    fsPathPtr->filesystemEpoch = tsdPtr->filesystemEpoch;
->>>>>>> 3bee09cd
 
     SETPATHOBJ(pathPtr, fsPathPtr);
     PATHFLAGS(pathPtr) = TCLPATH_APPENDED;
@@ -1495,13 +1490,8 @@
 	    fsPathPtr->cwdPtr = cwdPtr;
 	    Tcl_IncrRefCount(cwdPtr);
 	    fsPathPtr->nativePathPtr = NULL;
-<<<<<<< HEAD
-	    fsPathPtr->fsRecPtr = NULL;
+	    fsPathPtr->fsPtr = NULL;
 	    fsPathPtr->filesystemEpoch = 0;
-=======
-	    fsPathPtr->fsPtr = NULL;
-	    fsPathPtr->filesystemEpoch = tsdPtr->filesystemEpoch;
->>>>>>> 3bee09cd
 
 	    SETPATHOBJ(pathPtr, fsPathPtr);
 	    PATHFLAGS(pathPtr) = 0;
@@ -1611,12 +1601,8 @@
     fsPathPtr->normPathPtr = pathPtr;
     fsPathPtr->cwdPtr = NULL;
     fsPathPtr->nativePathPtr = NULL;
-<<<<<<< HEAD
-    fsPathPtr->fsRecPtr = NULL;
+    fsPathPtr->fsPtr = NULL;
     /* Remember the epoch under which we decided pathPtr was normalized */
-=======
-    fsPathPtr->fsPtr = NULL;
->>>>>>> 3bee09cd
     fsPathPtr->filesystemEpoch = tsdPtr->filesystemEpoch;
 
     SETPATHOBJ(pathPtr, fsPathPtr);
@@ -2576,12 +2562,7 @@
     fsPathPtr->normPathPtr = NULL;
     fsPathPtr->cwdPtr = NULL;
     fsPathPtr->nativePathPtr = NULL;
-<<<<<<< HEAD
-    fsPathPtr->fsRecPtr = NULL;
-=======
     fsPathPtr->fsPtr = NULL;
-    fsPathPtr->filesystemEpoch = tsdPtr->filesystemEpoch;
->>>>>>> 3bee09cd
 
     /*
      * Free old representation before installing our new one.
