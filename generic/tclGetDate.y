/*
 * tclGetDate.y --
 *
 *	Contains yacc grammar for parsing date and time strings. The output of
 *	this file should be the file tclDate.c which is used directly in the
 *	Tcl sources. Note that this file is largely obsolete in Tcl 8.5; it is
 *	only used when doing free-form date parsing, an ill-defined process
 *	anyway.
 *
 * Copyright (c) 1992-1995 Karl Lehenbauer and Mark Diekhans.
 * Copyright (c) 1995-1997 Sun Microsystems, Inc.
 *
 * See the file "license.terms" for information on usage and redistribution of
 * this file, and for a DISCLAIMER OF ALL WARRANTIES.
 */

%parse-param {DateInfo* info}
%lex-param {DateInfo* info}
%pure-parser
 /* %error-verbose would be nice, but our token names are meaningless */
%locations

%{
/*
 * tclDate.c --
 *
 *	This file is generated from a yacc grammar defined in the file
 *	tclGetDate.y. It should not be edited directly.
 *
 * Copyright (c) 1992-1995 Karl Lehenbauer and Mark Diekhans.
 * Copyright (c) 1995-1997 Sun Microsystems, Inc.
 *
 * See the file "license.terms" for information on usage and redistribution of
 * this file, and for a DISCLAIMER OF ALL WARRANTIES.
 *
 */
#include "tclInt.h"

/*
 * Bison generates several labels that happen to be unused. MS Visual C++
 * doesn't like that, and complains. Tell it to shut up.
 */

#ifdef _MSC_VER
#pragma warning( disable : 4102 )
#endif /* _MSC_VER */

/*
 * yyparse will accept a 'struct DateInfo' as its parameter; that's where the
 * parsed fields will be returned.
 */

typedef struct DateInfo {

    Tcl_Obj* messages;		/* Error messages */
    const char* separatrix;	/* String separating messages */

    time_t dateYear;
    time_t dateMonth;
    time_t dateDay;
    int dateHaveDate;

    time_t dateHour;
    time_t dateMinutes;
    time_t dateSeconds;
    int dateMeridian;
    int dateHaveTime;

    time_t dateTimezone;
    int dateDSTmode;
    int dateHaveZone;

    time_t dateRelMonth;
    time_t dateRelDay;
    time_t dateRelSeconds;
    int dateHaveRel;

    time_t dateMonthOrdinal;
    int dateHaveOrdinalMonth;

    time_t dateDayOrdinal;
    time_t dateDayNumber;
    int dateHaveDay;

    const char *dateStart;
    const char *dateInput;
    time_t *dateRelPointer;

    int dateDigitCount;
} DateInfo;

#define YYMALLOC	ckalloc
#define YYFREE(x)	(ckfree((void*) (x)))

#define yyDSTmode	(info->dateDSTmode)
#define yyDayOrdinal	(info->dateDayOrdinal)
#define yyDayNumber	(info->dateDayNumber)
#define yyMonthOrdinal	(info->dateMonthOrdinal)
#define yyHaveDate	(info->dateHaveDate)
#define yyHaveDay	(info->dateHaveDay)
#define yyHaveOrdinalMonth (info->dateHaveOrdinalMonth)
#define yyHaveRel	(info->dateHaveRel)
#define yyHaveTime	(info->dateHaveTime)
#define yyHaveZone	(info->dateHaveZone)
#define yyTimezone	(info->dateTimezone)
#define yyDay		(info->dateDay)
#define yyMonth		(info->dateMonth)
#define yyYear		(info->dateYear)
#define yyHour		(info->dateHour)
#define yyMinutes	(info->dateMinutes)
#define yySeconds	(info->dateSeconds)
#define yyMeridian	(info->dateMeridian)
#define yyRelMonth	(info->dateRelMonth)
#define yyRelDay	(info->dateRelDay)
#define yyRelSeconds	(info->dateRelSeconds)
#define yyRelPointer	(info->dateRelPointer)
#define yyInput		(info->dateInput)
#define yyDigitCount	(info->dateDigitCount)

#define EPOCH		1970
#define START_OF_TIME	1902
#define END_OF_TIME	2037

/*
 * The offset of tm_year of struct tm returned by localtime, gmtime, etc.
 * Posix requires 1900.
 */

#define TM_YEAR_BASE	1900

#define HOUR(x)		((int) (60 * x))
#define SECSPERDAY	(24L * 60L * 60L)
#define IsLeapYear(x)	((x % 4 == 0) && (x % 100 != 0 || x % 400 == 0))

/*
 * An entry in the lexical lookup table.
 */

typedef struct _TABLE {
    const char *name;
    int type;
    time_t value;
} TABLE;

/*
 * Daylight-savings mode: on, off, or not yet known.
 */

typedef enum _DSTMODE {
    DSTon, DSToff, DSTmaybe
} DSTMODE;

/*
 * Meridian: am, pm, or 24-hour style.
 */

typedef enum _MERIDIAN {
    MERam, MERpm, MER24
} MERIDIAN;

%}

%union {
    time_t Number;
    enum _MERIDIAN Meridian;
}

%{

/*
 * Prototypes of internal functions.
 */

static int		LookupWord(YYSTYPE* yylvalPtr, char *buff);
 static void		TclDateerror(YYLTYPE* location,
				     DateInfo* info, const char *s);
 static int		TclDatelex(YYSTYPE* yylvalPtr, YYLTYPE* location,
				   DateInfo* info);
static time_t		ToSeconds(time_t Hours, time_t Minutes,
			    time_t Seconds, MERIDIAN Meridian);
MODULE_SCOPE int	yyparse(DateInfo*);

%}

%token	tAGO
%token	tDAY
%token	tDAYZONE
%token	tID
%token	tMERIDIAN
%token	tMONTH
%token	tMONTH_UNIT
%token	tSTARDATE
%token	tSEC_UNIT
%token	tSNUMBER
%token	tUNUMBER
%token	tZONE
%token	tEPOCH
%token	tDST
%token	tISOBASE
%token	tDAY_UNIT
%token	tNEXT

%type	<Number>	tDAY
%type	<Number>	tDAYZONE
%type	<Number>	tMONTH
%type	<Number>	tMONTH_UNIT
%type	<Number>	tDST
%type	<Number>	tSEC_UNIT
%type	<Number>	tSNUMBER
%type	<Number>	tUNUMBER
%type	<Number>	tZONE
%type	<Number>	tISOBASE
%type	<Number>	tDAY_UNIT
%type	<Number>	unit
%type	<Number>	sign
%type	<Number>	tNEXT
%type	<Number>	tSTARDATE
%type	<Meridian>	tMERIDIAN
%type	<Meridian>	o_merid

%%

spec	: /* NULL */
	| spec item
	;

item	: time {
	    yyHaveTime++;
	}
	| zone {
	    yyHaveZone++;
	}
	| date {
	    yyHaveDate++;
	}
	| ordMonth {
	    yyHaveOrdinalMonth++;
	}
	| day {
	    yyHaveDay++;
	}
	| relspec {
	    yyHaveRel++;
	}
	| iso {
	    yyHaveTime++;
	    yyHaveDate++;
	}
	| trek {
	    yyHaveTime++;
	    yyHaveDate++;
	    yyHaveRel++;
	}
	| number
	;

time	: tUNUMBER tMERIDIAN {
	    yyHour = $1;
	    yyMinutes = 0;
	    yySeconds = 0;
	    yyMeridian = $2;
	}
	| tUNUMBER ':' tUNUMBER o_merid {
	    yyHour = $1;
	    yyMinutes = $3;
	    yySeconds = 0;
	    yyMeridian = $4;
	}
	| tUNUMBER ':' tUNUMBER '-' tUNUMBER {
	    yyHour = $1;
	    yyMinutes = $3;
	    yyMeridian = MER24;
	    yyDSTmode = DSToff;
	    yyTimezone = ($5 % 100 + ($5 / 100) * 60);
	    ++yyHaveZone;
	}
	| tUNUMBER ':' tUNUMBER ':' tUNUMBER o_merid {
	    yyHour = $1;
	    yyMinutes = $3;
	    yySeconds = $5;
	    yyMeridian = $6;
	}
	| tUNUMBER ':' tUNUMBER ':' tUNUMBER '-' tUNUMBER {
	    yyHour = $1;
	    yyMinutes = $3;
	    yySeconds = $5;
	    yyMeridian = MER24;
	    yyDSTmode = DSToff;
	    yyTimezone = ($7 % 100 + ($7 / 100) * 60);
	    ++yyHaveZone;
	}
	;

zone	: tZONE tDST {
	    yyTimezone = $1;
	    yyDSTmode = DSTon;
	}
	| tZONE {
	    yyTimezone = $1;
	    yyDSTmode = DSToff;
	}
	| tDAYZONE {
	    yyTimezone = $1;
	    yyDSTmode = DSTon;
	}
	;

day	: tDAY {
	    yyDayOrdinal = 1;
	    yyDayNumber = $1;
	}
	| tDAY ',' {
	    yyDayOrdinal = 1;
	    yyDayNumber = $1;
	}
	| tUNUMBER tDAY {
	    yyDayOrdinal = $1;
	    yyDayNumber = $2;
	}
	| sign tUNUMBER tDAY {
	    yyDayOrdinal = $1 * $2;
	    yyDayNumber = $3;
	}
	| tNEXT tDAY {
	    yyDayOrdinal = 2;
	    yyDayNumber = $2;
	}
	;

date	: tUNUMBER '/' tUNUMBER {
	    yyMonth = $1;
	    yyDay = $3;
	}
	| tUNUMBER '/' tUNUMBER '/' tUNUMBER {
	    yyMonth = $1;
	    yyDay = $3;
	    yyYear = $5;
	}
	| tISOBASE {
	    yyYear = $1 / 10000;
	    yyMonth = ($1 % 10000)/100;
	    yyDay = $1 % 100;
	}
	| tUNUMBER '-' tMONTH '-' tUNUMBER {
	    yyDay = $1;
	    yyMonth = $3;
	    yyYear = $5;
	}
	| tUNUMBER '-' tUNUMBER '-' tUNUMBER {
	    yyMonth = $3;
	    yyDay = $5;
	    yyYear = $1;
	}
	| tMONTH tUNUMBER {
	    yyMonth = $1;
	    yyDay = $2;
	}
	| tMONTH tUNUMBER ',' tUNUMBER {
	    yyMonth = $1;
	    yyDay = $2;
	    yyYear = $4;
	}
	| tUNUMBER tMONTH {
	    yyMonth = $2;
	    yyDay = $1;
	}
	| tEPOCH {
	    yyMonth = 1;
	    yyDay = 1;
	    yyYear = EPOCH;
	}
	| tUNUMBER tMONTH tUNUMBER {
	    yyMonth = $2;
	    yyDay = $1;
	    yyYear = $3;
	}
	;

ordMonth: tNEXT tMONTH {
	    yyMonthOrdinal = 1;
	    yyMonth = $2;
	}
	| tNEXT tUNUMBER tMONTH {
	    yyMonthOrdinal = $2;
	    yyMonth = $3;
	}
	;

iso	: tISOBASE tZONE tISOBASE {
	    if ($2 != HOUR( 7)) YYABORT;
	    yyYear = $1 / 10000;
	    yyMonth = ($1 % 10000)/100;
	    yyDay = $1 % 100;
	    yyHour = $3 / 10000;
	    yyMinutes = ($3 % 10000)/100;
	    yySeconds = $3 % 100;
	}
	| tISOBASE tZONE tUNUMBER ':' tUNUMBER ':' tUNUMBER {
	    if ($2 != HOUR( 7)) YYABORT;
	    yyYear = $1 / 10000;
	    yyMonth = ($1 % 10000)/100;
	    yyDay = $1 % 100;
	    yyHour = $3;
	    yyMinutes = $5;
	    yySeconds = $7;
	}
	| tISOBASE tISOBASE {
	    yyYear = $1 / 10000;
	    yyMonth = ($1 % 10000)/100;
	    yyDay = $1 % 100;
	    yyHour = $2 / 10000;
	    yyMinutes = ($2 % 10000)/100;
	    yySeconds = $2 % 100;
	}
	;

trek	: tSTARDATE tUNUMBER '.' tUNUMBER {
	    /*
	     * Offset computed year by -377 so that the returned years will be
	     * in a range accessible with a 32 bit clock seconds value.
	     */

	    yyYear = $2/1000 + 2323 - 377;
	    yyDay  = 1;
	    yyMonth = 1;
	    yyRelDay += (($2%1000)*(365 + IsLeapYear(yyYear)))/1000;
	    yyRelSeconds += $4 * 144 * 60;
	}
	;

relspec : relunits tAGO {
	    yyRelSeconds *= -1;
	    yyRelMonth *= -1;
	    yyRelDay *= -1;
	}
	| relunits
	;

relunits : sign tUNUMBER unit {
	    *yyRelPointer += $1 * $2 * $3;
	}
	| tUNUMBER unit {
	    *yyRelPointer += $1 * $2;
	}
	| tNEXT unit {
	    *yyRelPointer += $2;
	}
	| tNEXT tUNUMBER unit {
	    *yyRelPointer += $2 * $3;
	}
	| unit {
	    *yyRelPointer += $1;
	}
	;

sign	: '-' {
	    $$ = -1;
	}
	| '+' {
	    $$ =  1;
	}
	;

unit	: tSEC_UNIT {
	    $$ = $1;
	    yyRelPointer = &yyRelSeconds;
	}
	| tDAY_UNIT {
	    $$ = $1;
	    yyRelPointer = &yyRelDay;
	}
	| tMONTH_UNIT {
	    $$ = $1;
	    yyRelPointer = &yyRelMonth;
	}
	;

number	: tUNUMBER {
	    if (yyHaveTime && yyHaveDate && !yyHaveRel) {
		yyYear = $1;
	    } else {
		yyHaveTime++;
		if (yyDigitCount <= 2) {
		    yyHour = $1;
		    yyMinutes = 0;
		} else {
		    yyHour = $1 / 100;
		    yyMinutes = $1 % 100;
		}
		yySeconds = 0;
		yyMeridian = MER24;
	    }
	}
	;

o_merid : /* NULL */ {
	    $$ = MER24;
	}
	| tMERIDIAN {
	    $$ = $1;
	}
	;

%%
MODULE_SCOPE int yychar;
MODULE_SCOPE YYSTYPE yylval;
MODULE_SCOPE int yynerrs;

/*
 * Month and day table.
 */
<<<<<<< HEAD

static TABLE MonthDayTable[] = {
    { "january",	tMONTH,	 1 },
    { "february",	tMONTH,	 2 },
    { "march",		tMONTH,	 3 },
    { "april",		tMONTH,	 4 },
    { "may",		tMONTH,	 5 },
    { "june",		tMONTH,	 6 },
    { "july",		tMONTH,	 7 },
    { "august",		tMONTH,	 8 },
    { "september",	tMONTH,	 9 },
    { "sept",		tMONTH,	 9 },
    { "october",	tMONTH, 10 },
    { "november",	tMONTH, 11 },
    { "december",	tMONTH, 12 },
    { "sunday",		tDAY, 0 },
    { "monday",		tDAY, 1 },
    { "tuesday",	tDAY, 2 },
    { "tues",		tDAY, 2 },
    { "wednesday",	tDAY, 3 },
    { "wednes",		tDAY, 3 },
    { "thursday",	tDAY, 4 },
    { "thur",		tDAY, 4 },
    { "thurs",		tDAY, 4 },
    { "friday",		tDAY, 5 },
    { "saturday",	tDAY, 6 },
=======
static CONST TABLE MonthDayTable[] = {
    { "january",        tMONTH,  1 },
    { "february",       tMONTH,  2 },
    { "march",          tMONTH,  3 },
    { "april",          tMONTH,  4 },
    { "may",            tMONTH,  5 },
    { "june",           tMONTH,  6 },
    { "july",           tMONTH,  7 },
    { "august",         tMONTH,  8 },
    { "september",      tMONTH,  9 },
    { "sept",           tMONTH,  9 },
    { "october",        tMONTH, 10 },
    { "november",       tMONTH, 11 },
    { "december",       tMONTH, 12 },
    { "sunday",         tDAY, 0 },
    { "monday",         tDAY, 1 },
    { "tuesday",        tDAY, 2 },
    { "tues",           tDAY, 2 },
    { "wednesday",      tDAY, 3 },
    { "wednes",         tDAY, 3 },
    { "thursday",       tDAY, 4 },
    { "thur",           tDAY, 4 },
    { "thurs",          tDAY, 4 },
    { "friday",         tDAY, 5 },
    { "saturday",       tDAY, 6 },
>>>>>>> d2068a30
    { NULL }
};

/*
 * Time units table.
 */
<<<<<<< HEAD

static TABLE UnitsTable[] = {
    { "year",		tMONTH_UNIT,	12 },
    { "month",		tMONTH_UNIT,	 1 },
    { "fortnight",	tDAY_UNIT,	14 },
    { "week",		tDAY_UNIT,	 7 },
    { "day",		tDAY_UNIT,	 1 },
    { "hour",		tSEC_UNIT, 60 * 60 },
    { "minute",		tSEC_UNIT,	60 },
    { "min",		tSEC_UNIT,	60 },
    { "second",		tSEC_UNIT,	 1 },
    { "sec",		tSEC_UNIT,	 1 },
=======
static CONST TABLE UnitsTable[] = {
    { "year",           tMONTH_UNIT,    12 },
    { "month",          tMONTH_UNIT,     1 },
    { "fortnight",      tDAY_UNIT,      14 },
    { "week",           tDAY_UNIT,       7 },
    { "day",            tDAY_UNIT,       1 },
    { "hour",           tSEC_UNIT, 60 * 60 },
    { "minute",         tSEC_UNIT,      60 },
    { "min",            tSEC_UNIT,      60 },
    { "second",         tSEC_UNIT,       1 },
    { "sec",            tSEC_UNIT,       1 },
>>>>>>> d2068a30
    { NULL }
};

/*
 * Assorted relative-time words.
 */
<<<<<<< HEAD

static TABLE OtherTable[] = {
    { "tomorrow",	tDAY_UNIT,	1 },
    { "yesterday",	tDAY_UNIT,	-1 },
    { "today",		tDAY_UNIT,	0 },
    { "now",		tSEC_UNIT,	0 },
    { "last",		tUNUMBER,	-1 },
    { "this",		tSEC_UNIT,	0 },
    { "next",		tNEXT,		1 },
=======
static CONST TABLE OtherTable[] = {
    { "tomorrow",       tDAY_UNIT,      1 },
    { "yesterday",      tDAY_UNIT,     -1 },
    { "today",          tDAY_UNIT,      0 },
    { "now",            tSEC_UNIT,      0 },
    { "last",           tUNUMBER,      -1 },
    { "this",           tSEC_UNIT,      0 },
    { "next",           tNEXT,          1 },
>>>>>>> d2068a30
#if 0
    { "first",		tUNUMBER,	1 },
    { "second",		tUNUMBER,	2 },
    { "third",		tUNUMBER,	3 },
    { "fourth",		tUNUMBER,	4 },
    { "fifth",		tUNUMBER,	5 },
    { "sixth",		tUNUMBER,	6 },
    { "seventh",	tUNUMBER,	7 },
    { "eighth",		tUNUMBER,	8 },
    { "ninth",		tUNUMBER,	9 },
    { "tenth",		tUNUMBER,	10 },
    { "eleventh",	tUNUMBER,	11 },
    { "twelfth",	tUNUMBER,	12 },
#endif
    { "ago",		tAGO,		1 },
    { "epoch",		tEPOCH,		0 },
    { "stardate",	tSTARDATE,	0 },
    { NULL }
};

/*
 * The timezone table. (Note: This table was modified to not use any floating
 * point constants to work around an SGI compiler bug).
 */
<<<<<<< HEAD

static TABLE TimezoneTable[] = {
    { "gmt",	tZONE,	   HOUR( 0) },	    /* Greenwich Mean */
    { "ut",	tZONE,	   HOUR( 0) },	    /* Universal (Coordinated) */
    { "utc",	tZONE,	   HOUR( 0) },
    { "uct",	tZONE,	   HOUR( 0) },	    /* Universal Coordinated Time */
    { "wet",	tZONE,	   HOUR( 0) },	    /* Western European */
    { "bst",	tDAYZONE,  HOUR( 0) },	    /* British Summer */
    { "wat",	tZONE,	   HOUR( 1) },	    /* West Africa */
    { "at",	tZONE,	   HOUR( 2) },	    /* Azores */
#if	0
=======
static CONST TABLE TimezoneTable[] = {
    { "gmt",    tZONE,     HOUR( 0) },      /* Greenwich Mean */
    { "ut",     tZONE,     HOUR( 0) },      /* Universal (Coordinated) */
    { "utc",    tZONE,     HOUR( 0) },
    { "uct",    tZONE,     HOUR( 0) },      /* Universal Coordinated Time */
    { "wet",    tZONE,     HOUR( 0) },      /* Western European */
    { "bst",    tDAYZONE,  HOUR( 0) },      /* British Summer */
    { "wat",    tZONE,     HOUR( 1) },      /* West Africa */
    { "at",     tZONE,     HOUR( 2) },      /* Azores */
#if     0
>>>>>>> d2068a30
    /* For completeness.  BST is also British Summer, and GST is
     * also Guam Standard. */
    { "bst",	tZONE,	   HOUR( 3) },	    /* Brazil Standard */
    { "gst",	tZONE,	   HOUR( 3) },	    /* Greenland Standard */
#endif
    { "nft",	tZONE,	   HOUR( 7/2) },    /* Newfoundland */
    { "nst",	tZONE,	   HOUR( 7/2) },    /* Newfoundland Standard */
    { "ndt",	tDAYZONE,  HOUR( 7/2) },    /* Newfoundland Daylight */
    { "ast",	tZONE,	   HOUR( 4) },	    /* Atlantic Standard */
    { "adt",	tDAYZONE,  HOUR( 4) },	    /* Atlantic Daylight */
    { "est",	tZONE,	   HOUR( 5) },	    /* Eastern Standard */
    { "edt",	tDAYZONE,  HOUR( 5) },	    /* Eastern Daylight */
    { "cst",	tZONE,	   HOUR( 6) },	    /* Central Standard */
    { "cdt",	tDAYZONE,  HOUR( 6) },	    /* Central Daylight */
    { "mst",	tZONE,	   HOUR( 7) },	    /* Mountain Standard */
    { "mdt",	tDAYZONE,  HOUR( 7) },	    /* Mountain Daylight */
    { "pst",	tZONE,	   HOUR( 8) },	    /* Pacific Standard */
    { "pdt",	tDAYZONE,  HOUR( 8) },	    /* Pacific Daylight */
    { "yst",	tZONE,	   HOUR( 9) },	    /* Yukon Standard */
    { "ydt",	tDAYZONE,  HOUR( 9) },	    /* Yukon Daylight */
    { "hst",	tZONE,	   HOUR(10) },	    /* Hawaii Standard */
    { "hdt",	tDAYZONE,  HOUR(10) },	    /* Hawaii Daylight */
    { "cat",	tZONE,	   HOUR(10) },	    /* Central Alaska */
    { "ahst",	tZONE,	   HOUR(10) },	    /* Alaska-Hawaii Standard */
    { "nt",	tZONE,	   HOUR(11) },	    /* Nome */
    { "idlw",	tZONE,	   HOUR(12) },	    /* International Date Line West */
    { "cet",	tZONE,	  -HOUR( 1) },	    /* Central European */
    { "cest",	tDAYZONE, -HOUR( 1) },	    /* Central European Summer */
    { "met",	tZONE,	  -HOUR( 1) },	    /* Middle European */
    { "mewt",	tZONE,	  -HOUR( 1) },	    /* Middle European Winter */
    { "mest",	tDAYZONE, -HOUR( 1) },	    /* Middle European Summer */
    { "swt",	tZONE,	  -HOUR( 1) },	    /* Swedish Winter */
    { "sst",	tDAYZONE, -HOUR( 1) },	    /* Swedish Summer */
    { "fwt",	tZONE,	  -HOUR( 1) },	    /* French Winter */
    { "fst",	tDAYZONE, -HOUR( 1) },	    /* French Summer */
    { "eet",	tZONE,	  -HOUR( 2) },	    /* Eastern Europe, USSR Zone 1 */
    { "bt",	tZONE,	  -HOUR( 3) },	    /* Baghdad, USSR Zone 2 */
    { "it",	tZONE,	  -HOUR( 7/2) },    /* Iran */
    { "zp4",	tZONE,	  -HOUR( 4) },	    /* USSR Zone 3 */
    { "zp5",	tZONE,	  -HOUR( 5) },	    /* USSR Zone 4 */
    { "ist",	tZONE,	  -HOUR(11/2) },    /* Indian Standard */
    { "zp6",	tZONE,	  -HOUR( 6) },	    /* USSR Zone 5 */
#if	0
    /* For completeness.  NST is also Newfoundland Stanard, nad SST is
     * also Swedish Summer. */
    { "nst",	tZONE,	  -HOUR(13/2) },    /* North Sumatra */
    { "sst",	tZONE,	  -HOUR( 7) },	    /* South Sumatra, USSR Zone 6 */
#endif	/* 0 */
    { "wast",	tZONE,	  -HOUR( 7) },	    /* West Australian Standard */
    { "wadt",	tDAYZONE, -HOUR( 7) },	    /* West Australian Daylight */
    { "jt",	tZONE,	  -HOUR(15/2) },    /* Java (3pm in Cronusland!) */
    { "cct",	tZONE,	  -HOUR( 8) },	    /* China Coast, USSR Zone 7 */
    { "jst",	tZONE,	  -HOUR( 9) },	    /* Japan Standard, USSR Zone 8 */
    { "jdt",	tDAYZONE, -HOUR( 9) },	    /* Japan Daylight */
    { "kst",	tZONE,	  -HOUR( 9) },	    /* Korea Standard */
    { "kdt",	tDAYZONE, -HOUR( 9) },	    /* Korea Daylight */
    { "cast",	tZONE,	  -HOUR(19/2) },    /* Central Australian Standard */
    { "cadt",	tDAYZONE, -HOUR(19/2) },    /* Central Australian Daylight */
    { "east",	tZONE,	  -HOUR(10) },	    /* Eastern Australian Standard */
    { "eadt",	tDAYZONE, -HOUR(10) },	    /* Eastern Australian Daylight */
    { "gst",	tZONE,	  -HOUR(10) },	    /* Guam Standard, USSR Zone 9 */
    { "nzt",	tZONE,	  -HOUR(12) },	    /* New Zealand */
    { "nzst",	tZONE,	  -HOUR(12) },	    /* New Zealand Standard */
    { "nzdt",	tDAYZONE, -HOUR(12) },	    /* New Zealand Daylight */
    { "idle",	tZONE,	  -HOUR(12) },	    /* International Date Line East */
    /* ADDED BY Marco Nijdam */
    { "dst",	tDST,	  HOUR( 0) },	    /* DST on (hour is ignored) */
    /* End ADDED */
    {  NULL  }
};

/*
 * Military timezone table.
 */
<<<<<<< HEAD

static TABLE	MilitaryTable[] = {
    { "a",	tZONE,	-HOUR( 1) },
    { "b",	tZONE,	-HOUR( 2) },
    { "c",	tZONE,	-HOUR( 3) },
    { "d",	tZONE,	-HOUR( 4) },
    { "e",	tZONE,	-HOUR( 5) },
    { "f",	tZONE,	-HOUR( 6) },
    { "g",	tZONE,	-HOUR( 7) },
    { "h",	tZONE,	-HOUR( 8) },
    { "i",	tZONE,	-HOUR( 9) },
    { "k",	tZONE,	-HOUR(10) },
    { "l",	tZONE,	-HOUR(11) },
    { "m",	tZONE,	-HOUR(12) },
    { "n",	tZONE,	HOUR(  1) },
    { "o",	tZONE,	HOUR(  2) },
    { "p",	tZONE,	HOUR(  3) },
    { "q",	tZONE,	HOUR(  4) },
    { "r",	tZONE,	HOUR(  5) },
    { "s",	tZONE,	HOUR(  6) },
    { "t",	tZONE,	HOUR(  7) },
    { "u",	tZONE,	HOUR(  8) },
    { "v",	tZONE,	HOUR(  9) },
    { "w",	tZONE,	HOUR( 10) },
    { "x",	tZONE,	HOUR( 11) },
    { "y",	tZONE,	HOUR( 12) },
    { "z",	tZONE,	HOUR( 0) },
=======
static CONST TABLE MilitaryTable[] = {
    { "a",      tZONE,  HOUR(  1) },
    { "b",      tZONE,  HOUR(  2) },
    { "c",      tZONE,  HOUR(  3) },
    { "d",      tZONE,  HOUR(  4) },
    { "e",      tZONE,  HOUR(  5) },
    { "f",      tZONE,  HOUR(  6) },
    { "g",      tZONE,  HOUR(  7) },
    { "h",      tZONE,  HOUR(  8) },
    { "i",      tZONE,  HOUR(  9) },
    { "k",      tZONE,  HOUR( 10) },
    { "l",      tZONE,  HOUR( 11) },
    { "m",      tZONE,  HOUR( 12) },
    { "n",      tZONE,  HOUR(- 1) },
    { "o",      tZONE,  HOUR(- 2) },
    { "p",      tZONE,  HOUR(- 3) },
    { "q",      tZONE,  HOUR(- 4) },
    { "r",      tZONE,  HOUR(- 5) },
    { "s",      tZONE,  HOUR(- 6) },
    { "t",      tZONE,  HOUR(- 7) },
    { "u",      tZONE,  HOUR(- 8) },
    { "v",      tZONE,  HOUR(- 9) },
    { "w",      tZONE,  HOUR(-10) },
    { "x",      tZONE,  HOUR(-11) },
    { "y",      tZONE,  HOUR(-12) },
    { "z",      tZONE,  HOUR(  0) },
>>>>>>> d2068a30
    { NULL }
};

/*
 * Dump error messages in the bit bucket.
 */

static void
TclDateerror(
    YYLTYPE* location,
    DateInfo* infoPtr,
    const char *s)
{
    Tcl_Obj* t;
    Tcl_AppendToObj(infoPtr->messages, infoPtr->separatrix, -1);
    Tcl_AppendToObj(infoPtr->messages, s, -1);
    Tcl_AppendToObj(infoPtr->messages, " (characters ", -1);
    t = Tcl_NewIntObj(location->first_column);
    Tcl_IncrRefCount(t);
    Tcl_AppendObjToObj(infoPtr->messages, t);
    Tcl_DecrRefCount(t);
    Tcl_AppendToObj(infoPtr->messages, "-", -1);
    t = Tcl_NewIntObj(location->last_column);
    Tcl_IncrRefCount(t);
    Tcl_AppendObjToObj(infoPtr->messages, t);
    Tcl_DecrRefCount(t);
    Tcl_AppendToObj(infoPtr->messages, ")", -1);
    infoPtr->separatrix = "\n";
}

static time_t
ToSeconds(
    time_t Hours,
    time_t Minutes,
    time_t Seconds,
    MERIDIAN Meridian)
{
    if (Minutes < 0 || Minutes > 59 || Seconds < 0 || Seconds > 59) {
	return -1;
    }
    switch (Meridian) {
    case MER24:
	if (Hours < 0 || Hours > 23) {
	    return -1;
	}
	return (Hours * 60L + Minutes) * 60L + Seconds;
    case MERam:
	if (Hours < 1 || Hours > 12) {
	    return -1;
	}
	return ((Hours % 12) * 60L + Minutes) * 60L + Seconds;
    case MERpm:
	if (Hours < 1 || Hours > 12) {
	    return -1;
	}
	return (((Hours % 12) + 12) * 60L + Minutes) * 60L + Seconds;
    }
    return -1;			/* Should never be reached */
}

static int
LookupWord(
    YYSTYPE* yylvalPtr,
    char *buff)
{
    register char *p;
    register char *q;
<<<<<<< HEAD
    register TABLE *tp;
    int i, abbrev;
=======
    register CONST TABLE *tp;
    int i;
    int abbrev;
>>>>>>> d2068a30

    /*
     * Make it lowercase.
     */

    Tcl_UtfToLower(buff);

    if (strcmp(buff, "am") == 0 || strcmp(buff, "a.m.") == 0) {
	yylvalPtr->Meridian = MERam;
	return tMERIDIAN;
    }
    if (strcmp(buff, "pm") == 0 || strcmp(buff, "p.m.") == 0) {
	yylvalPtr->Meridian = MERpm;
	return tMERIDIAN;
    }

    /*
     * See if we have an abbreviation for a month.
     */

    if (strlen(buff) == 3) {
	abbrev = 1;
    } else if (strlen(buff) == 4 && buff[3] == '.') {
	abbrev = 1;
	buff[3] = '\0';
    } else {
	abbrev = 0;
    }

    for (tp = MonthDayTable; tp->name; tp++) {
	if (abbrev) {
	    if (strncmp(buff, tp->name, 3) == 0) {
		yylvalPtr->Number = tp->value;
		return tp->type;
	    }
	} else if (strcmp(buff, tp->name) == 0) {
	    yylvalPtr->Number = tp->value;
	    return tp->type;
	}
    }

    for (tp = TimezoneTable; tp->name; tp++) {
	if (strcmp(buff, tp->name) == 0) {
	    yylvalPtr->Number = tp->value;
	    return tp->type;
	}
    }

    for (tp = UnitsTable; tp->name; tp++) {
	if (strcmp(buff, tp->name) == 0) {
	    yylvalPtr->Number = tp->value;
	    return tp->type;
	}
    }

    /*
     * Strip off any plural and try the units table again.
     */

    i = strlen(buff) - 1;
    if (i > 0 && buff[i] == 's') {
	buff[i] = '\0';
	for (tp = UnitsTable; tp->name; tp++) {
	    if (strcmp(buff, tp->name) == 0) {
		yylvalPtr->Number = tp->value;
		return tp->type;
	    }
	}
    }

    for (tp = OtherTable; tp->name; tp++) {
	if (strcmp(buff, tp->name) == 0) {
	    yylvalPtr->Number = tp->value;
	    return tp->type;
	}
    }

    /*
     * Military timezones.
     */

    if (buff[1] == '\0' && !(*buff & 0x80)
	    && isalpha(UCHAR(*buff))) {			/* INTL: ISO only */
	for (tp = MilitaryTable; tp->name; tp++) {
	    if (strcmp(buff, tp->name) == 0) {
		yylvalPtr->Number = tp->value;
		return tp->type;
	    }
	}
    }

    /*
     * Drop out any periods and try the timezone table again.
     */

    for (i = 0, p = q = buff; *q; q++) {
	if (*q != '.') {
	    *p++ = *q;
	} else {
	    i++;
	}
    }
    *p = '\0';
    if (i) {
	for (tp = TimezoneTable; tp->name; tp++) {
	    if (strcmp(buff, tp->name) == 0) {
		yylvalPtr->Number = tp->value;
		return tp->type;
	    }
	}
    }

    return tID;
}

static int
TclDatelex(
    YYSTYPE* yylvalPtr,
    YYLTYPE* location,
    DateInfo *info)
{
    register char c;
    register char *p;
    char buff[20];
    int Count;

    location->first_column = yyInput - info->dateStart;
    for ( ; ; ) {
	while (isspace(UCHAR(*yyInput))) {
	    yyInput++;
	}

	if (isdigit(UCHAR(c = *yyInput))) { /* INTL: digit */
	    /*
	     * Convert the string into a number; count the number of digits.
	     */

	    Count = 0;
	    for (yylvalPtr->Number = 0;
		    isdigit(UCHAR(c = *yyInput++)); ) {	  /* INTL: digit */
		yylvalPtr->Number = 10 * yylvalPtr->Number + c - '0';
		Count++;
	    }
	    yyInput--;
	    yyDigitCount = Count;

	    /*
	     * A number with 6 or more digits is considered an ISO 8601 base.
	     */

	    if (Count >= 6) {
		location->last_column = yyInput - info->dateStart - 1;
		return tISOBASE;
	    } else {
		location->last_column = yyInput - info->dateStart - 1;
		return tUNUMBER;
	    }
	}
	if (!(c & 0x80) && isalpha(UCHAR(c))) {		  /* INTL: ISO only. */
	    for (p = buff; isalpha(UCHAR(c = *yyInput++)) /* INTL: ISO only. */
		     || c == '.'; ) {
		if (p < &buff[sizeof buff - 1]) {
		    *p++ = c;
		}
	    }
	    *p = '\0';
	    yyInput--;
	    location->last_column = yyInput - info->dateStart - 1;
	    return LookupWord(yylvalPtr, buff);
	}
	if (c != '(') {
	    location->last_column = yyInput - info->dateStart;
	    return *yyInput++;
	}
	Count = 0;
	do {
	    c = *yyInput++;
	    if (c == '\0') {
		location->last_column = yyInput - info->dateStart - 1;
		return c;
	    } else if (c == '(') {
		Count++;
	    } else if (c == ')') {
		Count--;
	    }
	} while (Count > 0);
    }
}

int
TclClockOldscanObjCmd(
    ClientData clientData,	/* Unused */
    Tcl_Interp *interp,		/* Tcl interpreter */
    int objc,			/* Count of paraneters */
    Tcl_Obj *CONST *objv)	/* Parameters */
{
    Tcl_Obj *result, *resultElement;
    int yr, mo, da;
    DateInfo dateInfo;
    DateInfo* info = &dateInfo;
    int status;

    if (objc != 5) {
	Tcl_WrongNumArgs(interp, 1, objv,
		"stringToParse baseYear baseMonth baseDay" );
	return TCL_ERROR;
    }

    yyInput = Tcl_GetString( objv[1] );
    dateInfo.dateStart = yyInput;

    yyHaveDate = 0;
    if (Tcl_GetIntFromObj(interp, objv[2], &yr) != TCL_OK
	    || Tcl_GetIntFromObj(interp, objv[3], &mo) != TCL_OK
	    || Tcl_GetIntFromObj(interp, objv[4], &da) != TCL_OK) {
	return TCL_ERROR;
    }
    yyYear = yr; yyMonth = mo; yyDay = da;

    yyHaveTime = 0;
    yyHour = 0; yyMinutes = 0; yySeconds = 0; yyMeridian = MER24;

    yyHaveZone = 0;
    yyTimezone = 0; yyDSTmode = DSTmaybe;

    yyHaveOrdinalMonth = 0;
    yyMonthOrdinal = 0;

    yyHaveDay = 0;
    yyDayOrdinal = 0; yyDayNumber = 0;

    yyHaveRel = 0;
    yyRelMonth = 0; yyRelDay = 0; yyRelSeconds = 0; yyRelPointer = NULL;

    dateInfo.messages = Tcl_NewObj();
    dateInfo.separatrix = "";
    Tcl_IncrRefCount(dateInfo.messages);

    status = yyparse(&dateInfo);
    if (status == 1) {
	Tcl_SetObjResult(interp, dateInfo.messages);
	Tcl_DecrRefCount(dateInfo.messages);
	return TCL_ERROR;
    } else if (status == 2) {
	Tcl_SetObjResult(interp, Tcl_NewStringObj("memory exhausted", -1));
	Tcl_DecrRefCount(dateInfo.messages);
	return TCL_ERROR;
    } else if (status != 0) {
	Tcl_SetObjResult(interp, Tcl_NewStringObj("Unknown status returned "
						  "from date parser. Please "
						  "report this error as a "
						  "bug in Tcl.", -1));
	Tcl_DecrRefCount(dateInfo.messages);
	return TCL_ERROR;
    }
    Tcl_DecrRefCount(dateInfo.messages);

    if (yyHaveDate > 1) {
	Tcl_SetObjResult(interp,
		Tcl_NewStringObj("more than one date in string", -1));
	return TCL_ERROR;
    }
    if (yyHaveTime > 1) {
	Tcl_SetObjResult(interp,
		Tcl_NewStringObj("more than one time of day in string", -1));
	return TCL_ERROR;
    }
    if (yyHaveZone > 1) {
	Tcl_SetObjResult(interp,
		Tcl_NewStringObj("more than one time zone in string", -1));
	return TCL_ERROR;
    }
    if (yyHaveDay > 1) {
	Tcl_SetObjResult(interp,
		Tcl_NewStringObj("more than one weekday in string", -1));
	return TCL_ERROR;
    }
    if (yyHaveOrdinalMonth > 1) {
	Tcl_SetObjResult(interp,
		Tcl_NewStringObj("more than one ordinal month in string", -1));
	return TCL_ERROR;
    }

    result = Tcl_NewObj();
    resultElement = Tcl_NewObj();
    if (yyHaveDate) {
	Tcl_ListObjAppendElement(interp, resultElement,
		Tcl_NewIntObj((int) yyYear));
	Tcl_ListObjAppendElement(interp, resultElement,
		Tcl_NewIntObj((int) yyMonth));
	Tcl_ListObjAppendElement(interp, resultElement,
		Tcl_NewIntObj((int) yyDay));
    }
    Tcl_ListObjAppendElement(interp, result, resultElement);

    if (yyHaveTime) {
	Tcl_ListObjAppendElement(interp, result, Tcl_NewIntObj((int)
		ToSeconds(yyHour, yyMinutes, yySeconds, yyMeridian)));
    } else {
	Tcl_ListObjAppendElement(interp, result, Tcl_NewObj());
    }

    resultElement = Tcl_NewObj();
    if (yyHaveZone) {
	Tcl_ListObjAppendElement(interp, resultElement,
		Tcl_NewIntObj((int) -yyTimezone));
	Tcl_ListObjAppendElement(interp, resultElement,
		Tcl_NewIntObj(1 - yyDSTmode));
    }
    Tcl_ListObjAppendElement(interp, result, resultElement);

    resultElement = Tcl_NewObj();
    if (yyHaveRel) {
	Tcl_ListObjAppendElement(interp, resultElement,
		Tcl_NewIntObj((int) yyRelMonth));
	Tcl_ListObjAppendElement(interp, resultElement,
		Tcl_NewIntObj((int) yyRelDay));
	Tcl_ListObjAppendElement(interp, resultElement,
		Tcl_NewIntObj((int) yyRelSeconds));
    }
    Tcl_ListObjAppendElement(interp, result, resultElement);

    resultElement = Tcl_NewObj();
    if (yyHaveDay && !yyHaveDate) {
	Tcl_ListObjAppendElement(interp, resultElement,
		Tcl_NewIntObj((int) yyDayOrdinal));
	Tcl_ListObjAppendElement(interp, resultElement,
		Tcl_NewIntObj((int) yyDayNumber));
    }
    Tcl_ListObjAppendElement(interp, result, resultElement);

    resultElement = Tcl_NewObj();
    if (yyHaveOrdinalMonth) {
	Tcl_ListObjAppendElement(interp, resultElement,
		Tcl_NewIntObj((int) yyMonthOrdinal));
	Tcl_ListObjAppendElement(interp, resultElement,
		Tcl_NewIntObj((int) yyMonth));
    }
    Tcl_ListObjAppendElement(interp, result, resultElement);

    Tcl_SetObjResult(interp, result);
    return TCL_OK;
}

/*
 * Local Variables:
 * mode: c
 * c-basic-offset: 4
 * fill-column: 78
 * End:
 */<|MERGE_RESOLUTION|>--- conflicted
+++ resolved
@@ -510,9 +510,8 @@
 /*
  * Month and day table.
  */
-<<<<<<< HEAD
-
-static TABLE MonthDayTable[] = {
+
+static const TABLE MonthDayTable[] = {
     { "january",	tMONTH,	 1 },
     { "february",	tMONTH,	 2 },
     { "march",		tMONTH,	 3 },
@@ -537,42 +536,14 @@
     { "thurs",		tDAY, 4 },
     { "friday",		tDAY, 5 },
     { "saturday",	tDAY, 6 },
-=======
-static CONST TABLE MonthDayTable[] = {
-    { "january",        tMONTH,  1 },
-    { "february",       tMONTH,  2 },
-    { "march",          tMONTH,  3 },
-    { "april",          tMONTH,  4 },
-    { "may",            tMONTH,  5 },
-    { "june",           tMONTH,  6 },
-    { "july",           tMONTH,  7 },
-    { "august",         tMONTH,  8 },
-    { "september",      tMONTH,  9 },
-    { "sept",           tMONTH,  9 },
-    { "october",        tMONTH, 10 },
-    { "november",       tMONTH, 11 },
-    { "december",       tMONTH, 12 },
-    { "sunday",         tDAY, 0 },
-    { "monday",         tDAY, 1 },
-    { "tuesday",        tDAY, 2 },
-    { "tues",           tDAY, 2 },
-    { "wednesday",      tDAY, 3 },
-    { "wednes",         tDAY, 3 },
-    { "thursday",       tDAY, 4 },
-    { "thur",           tDAY, 4 },
-    { "thurs",          tDAY, 4 },
-    { "friday",         tDAY, 5 },
-    { "saturday",       tDAY, 6 },
->>>>>>> d2068a30
     { NULL }
 };
 
 /*
  * Time units table.
  */
-<<<<<<< HEAD
-
-static TABLE UnitsTable[] = {
+
+static const TABLE UnitsTable[] = {
     { "year",		tMONTH_UNIT,	12 },
     { "month",		tMONTH_UNIT,	 1 },
     { "fortnight",	tDAY_UNIT,	14 },
@@ -583,28 +554,14 @@
     { "min",		tSEC_UNIT,	60 },
     { "second",		tSEC_UNIT,	 1 },
     { "sec",		tSEC_UNIT,	 1 },
-=======
-static CONST TABLE UnitsTable[] = {
-    { "year",           tMONTH_UNIT,    12 },
-    { "month",          tMONTH_UNIT,     1 },
-    { "fortnight",      tDAY_UNIT,      14 },
-    { "week",           tDAY_UNIT,       7 },
-    { "day",            tDAY_UNIT,       1 },
-    { "hour",           tSEC_UNIT, 60 * 60 },
-    { "minute",         tSEC_UNIT,      60 },
-    { "min",            tSEC_UNIT,      60 },
-    { "second",         tSEC_UNIT,       1 },
-    { "sec",            tSEC_UNIT,       1 },
->>>>>>> d2068a30
     { NULL }
 };
 
 /*
  * Assorted relative-time words.
  */
-<<<<<<< HEAD
-
-static TABLE OtherTable[] = {
+
+static const TABLE OtherTable[] = {
     { "tomorrow",	tDAY_UNIT,	1 },
     { "yesterday",	tDAY_UNIT,	-1 },
     { "today",		tDAY_UNIT,	0 },
@@ -612,16 +569,6 @@
     { "last",		tUNUMBER,	-1 },
     { "this",		tSEC_UNIT,	0 },
     { "next",		tNEXT,		1 },
-=======
-static CONST TABLE OtherTable[] = {
-    { "tomorrow",       tDAY_UNIT,      1 },
-    { "yesterday",      tDAY_UNIT,     -1 },
-    { "today",          tDAY_UNIT,      0 },
-    { "now",            tSEC_UNIT,      0 },
-    { "last",           tUNUMBER,      -1 },
-    { "this",           tSEC_UNIT,      0 },
-    { "next",           tNEXT,          1 },
->>>>>>> d2068a30
 #if 0
     { "first",		tUNUMBER,	1 },
     { "second",		tUNUMBER,	2 },
@@ -646,9 +593,8 @@
  * The timezone table. (Note: This table was modified to not use any floating
  * point constants to work around an SGI compiler bug).
  */
-<<<<<<< HEAD
-
-static TABLE TimezoneTable[] = {
+
+static const TABLE TimezoneTable[] = {
     { "gmt",	tZONE,	   HOUR( 0) },	    /* Greenwich Mean */
     { "ut",	tZONE,	   HOUR( 0) },	    /* Universal (Coordinated) */
     { "utc",	tZONE,	   HOUR( 0) },
@@ -658,18 +604,6 @@
     { "wat",	tZONE,	   HOUR( 1) },	    /* West Africa */
     { "at",	tZONE,	   HOUR( 2) },	    /* Azores */
 #if	0
-=======
-static CONST TABLE TimezoneTable[] = {
-    { "gmt",    tZONE,     HOUR( 0) },      /* Greenwich Mean */
-    { "ut",     tZONE,     HOUR( 0) },      /* Universal (Coordinated) */
-    { "utc",    tZONE,     HOUR( 0) },
-    { "uct",    tZONE,     HOUR( 0) },      /* Universal Coordinated Time */
-    { "wet",    tZONE,     HOUR( 0) },      /* Western European */
-    { "bst",    tDAYZONE,  HOUR( 0) },      /* British Summer */
-    { "wat",    tZONE,     HOUR( 1) },      /* West Africa */
-    { "at",     tZONE,     HOUR( 2) },      /* Azores */
-#if     0
->>>>>>> d2068a30
     /* For completeness.  BST is also British Summer, and GST is
      * also Guam Standard. */
     { "bst",	tZONE,	   HOUR( 3) },	    /* Brazil Standard */
@@ -744,9 +678,8 @@
 /*
  * Military timezone table.
  */
-<<<<<<< HEAD
-
-static TABLE	MilitaryTable[] = {
+
+static const TABLE MilitaryTable[] = {
     { "a",	tZONE,	-HOUR( 1) },
     { "b",	tZONE,	-HOUR( 2) },
     { "c",	tZONE,	-HOUR( 3) },
@@ -772,34 +705,6 @@
     { "x",	tZONE,	HOUR( 11) },
     { "y",	tZONE,	HOUR( 12) },
     { "z",	tZONE,	HOUR( 0) },
-=======
-static CONST TABLE MilitaryTable[] = {
-    { "a",      tZONE,  HOUR(  1) },
-    { "b",      tZONE,  HOUR(  2) },
-    { "c",      tZONE,  HOUR(  3) },
-    { "d",      tZONE,  HOUR(  4) },
-    { "e",      tZONE,  HOUR(  5) },
-    { "f",      tZONE,  HOUR(  6) },
-    { "g",      tZONE,  HOUR(  7) },
-    { "h",      tZONE,  HOUR(  8) },
-    { "i",      tZONE,  HOUR(  9) },
-    { "k",      tZONE,  HOUR( 10) },
-    { "l",      tZONE,  HOUR( 11) },
-    { "m",      tZONE,  HOUR( 12) },
-    { "n",      tZONE,  HOUR(- 1) },
-    { "o",      tZONE,  HOUR(- 2) },
-    { "p",      tZONE,  HOUR(- 3) },
-    { "q",      tZONE,  HOUR(- 4) },
-    { "r",      tZONE,  HOUR(- 5) },
-    { "s",      tZONE,  HOUR(- 6) },
-    { "t",      tZONE,  HOUR(- 7) },
-    { "u",      tZONE,  HOUR(- 8) },
-    { "v",      tZONE,  HOUR(- 9) },
-    { "w",      tZONE,  HOUR(-10) },
-    { "x",      tZONE,  HOUR(-11) },
-    { "y",      tZONE,  HOUR(-12) },
-    { "z",      tZONE,  HOUR(  0) },
->>>>>>> d2068a30
     { NULL }
 };
 
@@ -867,14 +772,8 @@
 {
     register char *p;
     register char *q;
-<<<<<<< HEAD
-    register TABLE *tp;
+    register const TABLE *tp;
     int i, abbrev;
-=======
-    register CONST TABLE *tp;
-    int i;
-    int abbrev;
->>>>>>> d2068a30
 
     /*
      * Make it lowercase.
