--- conflicted
+++ resolved
@@ -1738,18 +1738,15 @@
 	TCL_DTRACE_PROC_ARGS(a[0], a[1], a[2], a[3], a[4], a[5], a[6], a[7],
 		a[8], a[9]);
     }
-<<<<<<< HEAD
     if (TCL_DTRACE_PROC_INFO_ENABLED() && iPtr->cmdFramePtr) {
 	Tcl_Obj *info = TclInfoFrame(interp, iPtr->cmdFramePtr);
 	char *a[4]; int i[2];
-=======
-#endif /* USE_DTRACE */
->>>>>>> 90c4ae45
 
 	TclDTraceInfo(info, a, i);
 	TCL_DTRACE_PROC_INFO(a[0], a[1], a[2], a[3], i[0], i[1]);
 	TclDecrRefCount(info);
     }
+#endif /* USE_DTRACE */
 
     /*
      * Invoke the commands in the procedure's body.
@@ -1765,6 +1762,7 @@
 		procPtr->bodyPtr->internalRep.otherValuePtr;
 
 	codePtr->refCount++;
+#ifdef USE_DTRACE
 	if (TCL_DTRACE_PROC_ENTRY_ENABLED()) {
 	    int l;
 
@@ -1773,6 +1771,7 @@
 		    iPtr->varFramePtr->objc - l,
 		    (Tcl_Obj **)(iPtr->varFramePtr->objv + l));
 	}
+#endif /* USE_DTRACE */
 	result = TclExecuteByteCode(interp, codePtr);
 	if (TCL_DTRACE_PROC_RETURN_ENABLED()) {
 	    TCL_DTRACE_PROC_RETURN(TclGetString(procNameObj), result);
