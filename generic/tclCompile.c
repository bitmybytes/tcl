--- conflicted
+++ resolved
@@ -1600,7 +1600,12 @@
     CompileEnv *envPtr)		/* Holds resulting instructions. */
 {
     Tcl_Token *lastTokenPtr;
-    Tcl_Token *tokens = TclParseScript(interp, script, numBytes, /* flags */ 0,
+    Tcl_Token *tokens;
+
+    if (envPtr->iPtr == NULL) {
+	Tcl_Panic("TclCompileScript() called on uninitialized CompileEnv");
+    }
+    tokens = TclParseScript(interp, script, numBytes, /* flags */ 0,
 	    &lastTokenPtr, NULL);
     CompileScriptTokens(interp, tokens, lastTokenPtr, envPtr);
     ckfree(tokens);
@@ -1631,19 +1636,8 @@
     int *wlines, wlineat, cmdLine = envPtr->line;
     int *clNext = envPtr->clNext;
 
-<<<<<<< HEAD
     if (lastTokenPtr < tokens) {
 	Tcl_Panic("CompileScriptTokens: parse produced no tokens");
-=======
-    if (envPtr->iPtr == NULL) {
-	Tcl_Panic("TclCompileScript() called on uninitialized CompileEnv");
-    }
-
-    Tcl_DStringInit(&ds);
-
-    if (numBytes < 0) {
-	numBytes = strlen(script);
->>>>>>> 0392d6f9
     }
     if (tokens[0].type != TCL_TOKEN_SCRIPT) {
         Tcl_Panic("CompileScriptTokens: invalid token array, expected script");
