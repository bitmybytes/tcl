/*
 * tclCompile.c --
 *
 *	This file contains procedures that compile Tcl commands or parts of
 *	commands (like quoted strings or nested sub-commands) into a sequence
 *	of instructions ("bytecodes").
 *
 * Copyright (c) 1996-1998 Sun Microsystems, Inc.
 * Copyright (c) 2001 by Kevin B. Kenny. All rights reserved.
 *
 * See the file "license.terms" for information on usage and redistribution of
 * this file, and for a DISCLAIMER OF ALL WARRANTIES.
<<<<<<< HEAD
 *
 * RCS: @(#) $Id: tclCompile.c,v 1.49.2.91 2010/12/30 14:42:03 dgp Exp $
=======
>>>>>>> d2834ff4
 */

#include "tclInt.h"
#include "tclCompile.h"

/*
 * Table of all AuxData types.
 */

static Tcl_HashTable auxDataTypeTable;
static int auxDataTypeTableInitialized; /* 0 means not yet initialized. */

TCL_DECLARE_MUTEX(tableMutex)

/*
 * Variable that controls whether compilation tracing is enabled and, if so,
 * what level of tracing is desired:
 *    0: no compilation tracing
 *    1: summarize compilation of top level cmds and proc bodies
 *    2: display all instructions of each ByteCode compiled
 * This variable is linked to the Tcl variable "tcl_traceCompile".
 */

#ifdef TCL_COMPILE_DEBUG
int tclTraceCompile = 0;
static int traceInitialized = 0;
#endif

/*
 * A table describing the Tcl bytecode instructions. Entries in this table
 * must correspond to the instruction opcode definitions in tclCompile.h. The
 * names "op1" and "op4" refer to an instruction's one or four byte first
 * operand. Similarly, "stktop" and "stknext" refer to the topmost and next to
 * topmost stack elements.
 *
 * Note that the load, store, and incr instructions do not distinguish local
 * from global variables; the bytecode interpreter at runtime uses the
 * existence of a procedure call frame to distinguish these.
 */

InstructionDesc const tclInstructionTable[] = {
    /* Name	      Bytes stackEffect #Opnds  Operand types */
    {"done",		  1,   -1,         0,	{OPERAND_NONE}},
	/* Finish ByteCode execution and return stktop (top stack item) */
    {"push1",		  2,   +1,         1,	{OPERAND_UINT1}},
	/* Push object at ByteCode objArray[op1] */
    {"push4",		  5,   +1,         1,	{OPERAND_UINT4}},
	/* Push object at ByteCode objArray[op4] */
    {"pop",		  1,   -1,         0,	{OPERAND_NONE}},
	/* Pop the topmost stack object */
    {"dup",		  1,   +1,         0,	{OPERAND_NONE}},
	/* Duplicate the topmost stack object and push the result */
    {"concat1",		  2,   INT_MIN,    1,	{OPERAND_UINT1}},
	/* Concatenate the top op1 items and push result */
    {"invokeStk1",	  2,   INT_MIN,    1,	{OPERAND_UINT1}},
	/* Invoke command named objv[0]; <objc,objv> = <op1,top op1> */
    {"invokeStk4",	  5,   INT_MIN,    1,	{OPERAND_UINT4}},
	/* Invoke command named objv[0]; <objc,objv> = <op4,top op4> */
    {"evalStk",		  1,   0,          0,	{OPERAND_NONE}},
	/* Evaluate command in stktop using Tcl_EvalObj. */
    {"exprStk",		  1,   0,          0,	{OPERAND_NONE}},
	/* Execute expression in stktop using Tcl_ExprStringObj. */

    {"loadScalar1",	  2,   1,          1,	{OPERAND_LVT1}},
	/* Load scalar variable at index op1 <= 255 in call frame */
    {"loadScalar4",	  5,   1,          1,	{OPERAND_LVT4}},
	/* Load scalar variable at index op1 >= 256 in call frame */
    {"loadScalarStk",	  1,   0,          0,	{OPERAND_NONE}},
	/* Load scalar variable; scalar's name is stktop */
    {"loadArray1",	  2,   0,          1,	{OPERAND_LVT1}},
	/* Load array element; array at slot op1<=255, element is stktop */
    {"loadArray4",	  5,   0,          1,	{OPERAND_LVT4}},
	/* Load array element; array at slot op1 > 255, element is stktop */
    {"loadArrayStk",	  1,   -1,         0,	{OPERAND_NONE}},
	/* Load array element; element is stktop, array name is stknext */
    {"loadStk",		  1,   0,          0,	{OPERAND_NONE}},
	/* Load general variable; unparsed variable name is stktop */
    {"storeScalar1",	  2,   0,          1,	{OPERAND_LVT1}},
	/* Store scalar variable at op1<=255 in frame; value is stktop */
    {"storeScalar4",	  5,   0,          1,	{OPERAND_LVT4}},
	/* Store scalar variable at op1 > 255 in frame; value is stktop */
    {"storeScalarStk",	  1,   -1,         0,	{OPERAND_NONE}},
	/* Store scalar; value is stktop, scalar name is stknext */
    {"storeArray1",	  2,   -1,         1,	{OPERAND_LVT1}},
	/* Store array element; array at op1<=255, value is top then elem */
    {"storeArray4",	  5,   -1,         1,	{OPERAND_LVT4}},
	/* Store array element; array at op1>=256, value is top then elem */
    {"storeArrayStk",	  1,   -2,         0,	{OPERAND_NONE}},
	/* Store array element; value is stktop, then elem, array names */
    {"storeStk",	  1,   -1,         0,	{OPERAND_NONE}},
	/* Store general variable; value is stktop, then unparsed name */

    {"incrScalar1",	  2,   0,          1,	{OPERAND_LVT1}},
	/* Incr scalar at index op1<=255 in frame; incr amount is stktop */
    {"incrScalarStk",	  1,   -1,         0,	{OPERAND_NONE}},
	/* Incr scalar; incr amount is stktop, scalar's name is stknext */
    {"incrArray1",	  2,   -1,         1,	{OPERAND_LVT1}},
	/* Incr array elem; arr at slot op1<=255, amount is top then elem */
    {"incrArrayStk",	  1,   -2,         0,	{OPERAND_NONE}},
	/* Incr array element; amount is top then elem then array names */
    {"incrStk",		  1,   -1,         0,	{OPERAND_NONE}},
	/* Incr general variable; amount is stktop then unparsed var name */
    {"incrScalar1Imm",	  3,   +1,         2,	{OPERAND_LVT1, OPERAND_INT1}},
	/* Incr scalar at slot op1 <= 255; amount is 2nd operand byte */
    {"incrScalarStkImm",  2,   0,          1,	{OPERAND_INT1}},
	/* Incr scalar; scalar name is stktop; incr amount is op1 */
    {"incrArray1Imm",	  3,   0,          2,	{OPERAND_LVT1, OPERAND_INT1}},
	/* Incr array elem; array at slot op1 <= 255, elem is stktop,
	 * amount is 2nd operand byte */
    {"incrArrayStkImm",	  2,   -1,         1,	{OPERAND_INT1}},
	/* Incr array element; elem is top then array name, amount is op1 */
    {"incrStkImm",	  2,   0,	   1,	{OPERAND_INT1}},
	/* Incr general variable; unparsed name is top, amount is op1 */

    {"jump1",		  2,   0,          1,	{OPERAND_INT1}},
	/* Jump relative to (pc + op1) */
    {"jump4",		  5,   0,          1,	{OPERAND_INT4}},
	/* Jump relative to (pc + op4) */
    {"jumpTrue1",	  2,   -1,         1,	{OPERAND_INT1}},
	/* Jump relative to (pc + op1) if stktop expr object is true */
    {"jumpTrue4",	  5,   -1,         1,	{OPERAND_INT4}},
	/* Jump relative to (pc + op4) if stktop expr object is true */
    {"jumpFalse1",	  2,   -1,         1,	{OPERAND_INT1}},
	/* Jump relative to (pc + op1) if stktop expr object is false */
    {"jumpFalse4",	  5,   -1,         1,	{OPERAND_INT4}},
	/* Jump relative to (pc + op4) if stktop expr object is false */

    {"lor",		  1,   -1,         0,	{OPERAND_NONE}},
	/* Logical or:	push (stknext || stktop) */
    {"land",		  1,   -1,         0,	{OPERAND_NONE}},
	/* Logical and:	push (stknext && stktop) */
    {"bitor",		  1,   -1,         0,	{OPERAND_NONE}},
	/* Bitwise or:	push (stknext | stktop) */
    {"bitxor",		  1,   -1,         0,	{OPERAND_NONE}},
	/* Bitwise xor	push (stknext ^ stktop) */
    {"bitand",		  1,   -1,         0,	{OPERAND_NONE}},
	/* Bitwise and:	push (stknext & stktop) */
    {"eq",		  1,   -1,         0,	{OPERAND_NONE}},
	/* Equal:	push (stknext == stktop) */
    {"neq",		  1,   -1,         0,	{OPERAND_NONE}},
	/* Not equal:	push (stknext != stktop) */
    {"lt",		  1,   -1,         0,	{OPERAND_NONE}},
	/* Less:	push (stknext < stktop) */
    {"gt",		  1,   -1,         0,	{OPERAND_NONE}},
	/* Greater:	push (stknext > stktop) */
    {"le",		  1,   -1,         0,	{OPERAND_NONE}},
	/* Less or equal: push (stknext <= stktop) */
    {"ge",		  1,   -1,         0,	{OPERAND_NONE}},
	/* Greater or equal: push (stknext >= stktop) */
    {"lshift",		  1,   -1,         0,	{OPERAND_NONE}},
	/* Left shift:	push (stknext << stktop) */
    {"rshift",		  1,   -1,         0,	{OPERAND_NONE}},
	/* Right shift:	push (stknext >> stktop) */
    {"add",		  1,   -1,         0,	{OPERAND_NONE}},
	/* Add:		push (stknext + stktop) */
    {"sub",		  1,   -1,         0,	{OPERAND_NONE}},
	/* Sub:		push (stkext - stktop) */
    {"mult",		  1,   -1,         0,	{OPERAND_NONE}},
	/* Multiply:	push (stknext * stktop) */
    {"div",		  1,   -1,         0,	{OPERAND_NONE}},
	/* Divide:	push (stknext / stktop) */
    {"mod",		  1,   -1,         0,	{OPERAND_NONE}},
	/* Mod:		push (stknext % stktop) */
    {"uplus",		  1,   0,          0,	{OPERAND_NONE}},
	/* Unary plus:	push +stktop */
    {"uminus",		  1,   0,          0,	{OPERAND_NONE}},
	/* Unary minus:	push -stktop */
    {"bitnot",		  1,   0,          0,	{OPERAND_NONE}},
	/* Bitwise not:	push ~stktop */
    {"not",		  1,   0,          0,	{OPERAND_NONE}},
	/* Logical not:	push !stktop */
    {"callBuiltinFunc1",  2,   1,          1,	{OPERAND_UINT1}},
	/* Call builtin math function with index op1; any args are on stk */
    {"callFunc1",	  2,   INT_MIN,    1,	{OPERAND_UINT1}},
	/* Call non-builtin func objv[0]; <objc,objv>=<op1,top op1> */
    {"tryCvtToNumeric",	  1,   0,          0,	{OPERAND_NONE}},
	/* Try converting stktop to first int then double if possible. */

    {"break",		  1,   0,          0,	{OPERAND_NONE}},
	/* Abort closest enclosing loop; if none, return TCL_BREAK code. */
    {"continue",	  1,   0,          0,	{OPERAND_NONE}},
	/* Skip to next iteration of closest enclosing loop; if none, return
	 * TCL_CONTINUE code. */

    {"foreach_start4",	  5,   0,          1,	{OPERAND_AUX4}},
	/* Initialize execution of a foreach loop. Operand is aux data index
	 * of the ForeachInfo structure for the foreach command. */
    {"foreach_step4",	  5,   +1,         1,	{OPERAND_AUX4}},
	/* "Step" or begin next iteration of foreach loop. Push 0 if to
	 * terminate loop, else push 1. */

    {"beginCatch4",	  5,   0,          1,	{OPERAND_UINT4}},
	/* Record start of catch with the operand's exception index. Push the
	 * current stack depth onto a special catch stack. */
    {"endCatch",	  1,   0,          0,	{OPERAND_NONE}},
	/* End of last catch. Pop the bytecode interpreter's catch stack. */
    {"pushResult",	  1,   +1,         0,	{OPERAND_NONE}},
	/* Push the interpreter's object result onto the stack. */
    {"pushReturnCode",	  1,   +1,         0,	{OPERAND_NONE}},
	/* Push interpreter's return code (e.g. TCL_OK or TCL_ERROR) as a new
	 * object onto the stack. */

    {"streq",		  1,   -1,         0,	{OPERAND_NONE}},
	/* Str Equal:	push (stknext eq stktop) */
    {"strneq",		  1,   -1,         0,	{OPERAND_NONE}},
	/* Str !Equal:	push (stknext neq stktop) */
    {"strcmp",		  1,   -1,         0,	{OPERAND_NONE}},
	/* Str Compare:	push (stknext cmp stktop) */
    {"strlen",		  1,   0,          0,	{OPERAND_NONE}},
	/* Str Length:	push (strlen stktop) */
    {"strindex",	  1,   -1,         0,	{OPERAND_NONE}},
	/* Str Index:	push (strindex stknext stktop) */
    {"strmatch",	  2,   -1,         1,	{OPERAND_INT1}},
	/* Str Match:	push (strmatch stknext stktop) opnd == nocase */

    {"list",		  5,   INT_MIN,    1,	{OPERAND_UINT4}},
	/* List:	push (stk1 stk2 ... stktop) */
    {"listIndex",	  1,   -1,         0,	{OPERAND_NONE}},
	/* List Index:	push (listindex stknext stktop) */
    {"listLength",	  1,   0,          0,	{OPERAND_NONE}},
	/* List Len:	push (listlength stktop) */

    {"appendScalar1",	  2,   0,          1,	{OPERAND_LVT1}},
	/* Append scalar variable at op1<=255 in frame; value is stktop */
    {"appendScalar4",	  5,   0,          1,	{OPERAND_LVT4}},
	/* Append scalar variable at op1 > 255 in frame; value is stktop */
    {"appendArray1",	  2,   -1,         1,	{OPERAND_LVT1}},
	/* Append array element; array at op1<=255, value is top then elem */
    {"appendArray4",	  5,   -1,         1,	{OPERAND_LVT4}},
	/* Append array element; array at op1>=256, value is top then elem */
    {"appendArrayStk",	  1,   -2,         0,	{OPERAND_NONE}},
	/* Append array element; value is stktop, then elem, array names */
    {"appendStk",	  1,   -1,         0,	{OPERAND_NONE}},
	/* Append general variable; value is stktop, then unparsed name */
    {"lappendScalar1",	  2,   0,          1,	{OPERAND_LVT1}},
	/* Lappend scalar variable at op1<=255 in frame; value is stktop */
    {"lappendScalar4",	  5,   0,          1,	{OPERAND_LVT4}},
	/* Lappend scalar variable at op1 > 255 in frame; value is stktop */
    {"lappendArray1",	  2,   -1,         1,	{OPERAND_LVT1}},
	/* Lappend array element; array at op1<=255, value is top then elem */
    {"lappendArray4",	  5,   -1,         1,	{OPERAND_LVT4}},
	/* Lappend array element; array at op1>=256, value is top then elem */
    {"lappendArrayStk",	  1,   -2,         0,	{OPERAND_NONE}},
	/* Lappend array element; value is stktop, then elem, array names */
    {"lappendStk",	  1,   -1,         0,	{OPERAND_NONE}},
	/* Lappend general variable; value is stktop, then unparsed name */

    {"lindexMulti",	  5,   INT_MIN,    1,	{OPERAND_UINT4}},
	/* Lindex with generalized args, operand is number of stacked objs
	 * used: (operand-1) entries from stktop are the indices; then list to
	 * process. */
    {"over",		  5,   +1,         1,	{OPERAND_UINT4}},
	/* Duplicate the arg-th element from top of stack (TOS=0) */
    {"lsetList",          1,   -2,         0,	{OPERAND_NONE}},
	/* Four-arg version of 'lset'. stktop is old value; next is new
	 * element value, next is the index list; pushes new value */
    {"lsetFlat",          5,   INT_MIN,    1,	{OPERAND_UINT4}},
	/* Three- or >=5-arg version of 'lset', operand is number of stacked
	 * objs: stktop is old value, next is new element value, next come
	 * (operand-2) indices; pushes the new value.
	 */

    {"returnImm",	  9,   -1,         2,	{OPERAND_INT4, OPERAND_UINT4}},
	/* Compiled [return], code, level are operands; options and result
	 * are on the stack. */
    {"expon",		  1,   -1,	   0,	{OPERAND_NONE}},
	/* Binary exponentiation operator: push (stknext ** stktop) */

    /*
     * NOTE: the stack effects of expandStkTop and invokeExpanded are wrong -
     * but it cannot be done right at compile time, the stack effect is only
     * known at run time. The value for invokeExpanded is estimated better at
     * compile time.
     * See the comments further down in this file, where INST_INVOKE_EXPANDED
     * is emitted.
     */
    {"expandStart",       1,    0,          0,	{OPERAND_NONE}},
	/* Start of command with {*} (expanded) arguments */
    {"expandStkTop",      5,    0,          1,	{OPERAND_UINT4}},
	/* Expand the list at stacktop: push its elements on the stack */
    {"invokeExpanded",    1,    0,          0,	{OPERAND_NONE}},
	/* Invoke the command marked by the last 'expandStart' */

    {"listIndexImm",	  5,	0,	   1,	{OPERAND_IDX4}},
	/* List Index:	push (lindex stktop op4) */
    {"listRangeImm",	  9,	0,	   2,	{OPERAND_IDX4, OPERAND_IDX4}},
	/* List Range:	push (lrange stktop op4 op4) */
    {"startCommand",	  9,	0,	   2,	{OPERAND_INT4,OPERAND_UINT4}},
	/* Start of bytecoded command: op is the length of the cmd's code, op2
	 * is number of commands here */

    {"listIn",		  1,	-1,	   0,	{OPERAND_NONE}},
	/* List containment: push [lsearch stktop stknext]>=0) */
    {"listNotIn",	  1,	-1,	   0,	{OPERAND_NONE}},
	/* List negated containment: push [lsearch stktop stknext]<0) */

    {"pushReturnOpts",	  1,	+1,	   0,	{OPERAND_NONE}},
	/* Push the interpreter's return option dictionary as an object on the
	 * stack. */
    {"returnStk",	  1,	-2,	   0,	{OPERAND_NONE}},
	/* Compiled [return]; options and result are on the stack, code and
	 * level are in the options. */

    {"dictGet",		  5,	INT_MIN,   1,	{OPERAND_UINT4}},
	/* The top op4 words (min 1) are a key path into the dictionary just
	 * below the keys on the stack, and all those values are replaced by
	 * the value read out of that key-path (like [dict get]).
	 * Stack:  ... dict key1 ... keyN => ... value */
    {"dictSet",		  9,	INT_MIN,   2,	{OPERAND_UINT4, OPERAND_LVT4}},
	/* Update a dictionary value such that the keys are a path pointing to
	 * the value. op4#1 = numKeys, op4#2 = LVTindex
	 * Stack:  ... key1 ... keyN value => ... newDict */
    {"dictUnset",	  9,	INT_MIN,   2,	{OPERAND_UINT4, OPERAND_LVT4}},
	/* Update a dictionary value such that the keys are not a path pointing
	 * to any value. op4#1 = numKeys, op4#2 = LVTindex
	 * Stack:  ... key1 ... keyN => ... newDict */
    {"dictIncrImm",	  9,	0,	   2,	{OPERAND_INT4, OPERAND_LVT4}},
	/* Update a dictionary value such that the value pointed to by key is
	 * incremented by some value (or set to it if the key isn't in the
	 * dictionary at all). op4#1 = incrAmount, op4#2 = LVTindex
	 * Stack:  ... key => ... newDict */
    {"dictAppend",	  5,	-1,	   1,	{OPERAND_LVT4}},
	/* Update a dictionary value such that the value pointed to by key has
	 * some value string-concatenated onto it. op4 = LVTindex
	 * Stack:  ... key valueToAppend => ... newDict */
    {"dictLappend",	  5,	-1,	   1,	{OPERAND_LVT4}},
	/* Update a dictionary value such that the value pointed to by key has
	 * some value list-appended onto it. op4 = LVTindex
	 * Stack:  ... key valueToAppend => ... newDict */
    {"dictFirst",	  5,	+2,	   1,	{OPERAND_LVT4}},
	/* Begin iterating over the dictionary, using the local scalar
	 * indicated by op4 to hold the iterator state. The local scalar
	 * should not refer to a named variable as the value is not wholly
	 * managed correctly.
	 * Stack:  ... dict => ... value key doneBool */
    {"dictNext",	  5,	+3,	   1,	{OPERAND_LVT4}},
	/* Get the next iteration from the iterator in op4's local scalar.
	 * Stack:  ... => ... value key doneBool */
    {"dictDone",	  5,	0,	   1,	{OPERAND_LVT4}},
	/* Terminate the iterator in op4's local scalar. Use unsetScalar
	 * instead (with 0 for flags). */
    {"dictUpdateStart",   9,    0,	   2,	{OPERAND_LVT4, OPERAND_AUX4}},
	/* Create the variables (described in the aux data referred to by the
	 * second immediate argument) to mirror the state of the dictionary in
	 * the variable referred to by the first immediate argument. The list
	 * of keys (top of the stack, not poppsed) must be the same length as
	 * the list of variables.
	 * Stack:  ... keyList => ... keyList */
    {"dictUpdateEnd",	  9,    -1,	   2,	{OPERAND_LVT4, OPERAND_AUX4}},
	/* Reflect the state of local variables (described in the aux data
	 * referred to by the second immediate argument) back to the state of
	 * the dictionary in the variable referred to by the first immediate
	 * argument. The list of keys (popped from the stack) must be the same
	 * length as the list of variables.
	 * Stack:  ... keyList => ... */
    {"jumpTable",	 5,	-1,	   1,	{OPERAND_AUX4}},
	/* Jump according to the jump-table (in AuxData as indicated by the
	 * operand) and the argument popped from the list. Always executes the
	 * next instruction if no match against the table's entries was found.
	 * Stack:  ... value => ...
	 * Note that the jump table contains offsets relative to the PC when
	 * it points to this instruction; the code is relocatable. */
    {"upvar",            5,     0,        1,   {OPERAND_LVT4}},
	/* finds level and otherName in stack, links to local variable at
	 * index op1. Leaves the level on stack. */
    {"nsupvar",          5,     0,        1,   {OPERAND_LVT4}},
	/* finds namespace and otherName in stack, links to local variable at
	 * index op1. Leaves the namespace on stack. */
    {"variable",         5,     0,        1,   {OPERAND_LVT4}},
	/* finds namespace and otherName in stack, links to local variable at
	 * index op1. Leaves the namespace on stack. */
    {"syntax",		 9,   -1,         2,	{OPERAND_INT4, OPERAND_UINT4}},
	/* Compiled bytecodes to signal syntax error. */
    {"reverse",		 5,    0,         1,	{OPERAND_UINT4}},
	/* Reverse the order of the arg elements at the top of stack */

    {"regexp",		 2,   -1,         1,	{OPERAND_INT1}},
	/* Regexp:	push (regexp stknext stktop) opnd == nocase */

    {"existScalar",	 5,    1,         1,	{OPERAND_LVT4}},
	/* Test if scalar variable at index op1 in call frame exists */
    {"existArray",	 5,    0,         1,	{OPERAND_LVT4}},
	/* Test if array element exists; array at slot op1, element is
	 * stktop */
    {"existArrayStk",	 1,    -1,        0,	{OPERAND_NONE}},
	/* Test if array element exists; element is stktop, array name is
	 * stknext */
    {"existStk",	 1,    0,         0,	{OPERAND_NONE}},
	/* Test if general variable exists; unparsed variable name is stktop*/

    {"nop",		 1,    0,         0,	{OPERAND_NONE}},
	/* Do nothing */
    {"returnCodeBranch", 1,   -1,	  0,	{OPERAND_NONE}},
	/* Jump to next instruction based on the return code on top of stack
	 * ERROR: +1;	RETURN: +3;	BREAK: +5;	CONTINUE: +7;
	 * Other non-OK: +9
	 */

    {"unsetScalar",	 6,    0,         2,	{OPERAND_UINT1, OPERAND_LVT4}},
	/* Make scalar variable at index op2 in call frame cease to exist;
	 * op1 is 1 for errors on problems, 0 otherwise */
    {"unsetArray",	 6,    -1,        2,	{OPERAND_UINT1, OPERAND_LVT4}},
	/* Make array element cease to exist; array at slot op2, element is
	 * stktop; op1 is 1 for errors on problems, 0 otherwise */
    {"unsetArrayStk",	 2,    -2,        1,	{OPERAND_UINT1}},
	/* Make array element cease to exist; element is stktop, array name is
	 * stknext; op1 is 1 for errors on problems, 0 otherwise */
    {"unsetStk",	 2,    -1,        1,	{OPERAND_UINT1}},
	/* Make general variable cease to exist; unparsed variable name is
	 * stktop; op1 is 1 for errors on problems, 0 otherwise */

    {NULL, 0, 0, 0, {OPERAND_NONE}}
};

/*
 * Prototypes for procedures defined later in this file:
 */

static void		CompileScriptTokens(Tcl_Interp *interp,
			    Tcl_Token *tokens, Tcl_Token *lastTokenPtr,
			    CompileEnv *envPtr);
static ByteCode *	CompileSubstObj(Tcl_Interp *interp, Tcl_Obj *objPtr,
			    int flags);
static void		DupByteCodeInternalRep(Tcl_Obj *srcPtr,
			    Tcl_Obj *copyPtr);
static unsigned char *	EncodeCmdLocMap(CompileEnv *envPtr,
			    ByteCode *codePtr, unsigned char *startPtr);
static void		EnterCmdExtentData(CompileEnv *envPtr,
			    int cmdNumber, int numSrcBytes, int numCodeBytes);
static void		EnterCmdStartData(CompileEnv *envPtr,
			    int cmdNumber, int srcOffset, int codeOffset);
static void		FreeByteCodeInternalRep(Tcl_Obj *objPtr);
static void		FreeSubstCodeInternalRep(Tcl_Obj *objPtr);
static int		GetCmdLocEncodingSize(CompileEnv *envPtr);
#ifdef TCL_COMPILE_STATS
static void		RecordByteCodeStats(ByteCode *codePtr);
#endif /* TCL_COMPILE_STATS */
static int		SetByteCodeFromAny(Tcl_Interp *interp,
			    Tcl_Obj *objPtr);
static int		FormatInstruction(ByteCode *codePtr,
			    const unsigned char *pc, Tcl_Obj *bufferObj);
static void		PrintSourceToObj(Tcl_Obj *appendObj,
			    const char *stringPtr, int maxChars);
static void		UpdateStringOfInstName(Tcl_Obj *objPtr);

/*
 * TIP #280: Helper for building the per-word line information of all compiled
 * commands.
 */
static void		EnterCmdWordData(ExtCmdLoc *eclPtr, int srcOffset,
			    Tcl_Token *tokenPtr, const char *cmd, int len,
			    int numWords, int line, int *clNext, int **lines,
			    CompileEnv *envPtr);

/*
 * The structure below defines the bytecode Tcl object type by means of
 * procedures that can be invoked by generic object code.
 */

const Tcl_ObjType tclByteCodeType = {
    "bytecode",			/* name */
    FreeByteCodeInternalRep,	/* freeIntRepProc */
    DupByteCodeInternalRep,	/* dupIntRepProc */
    NULL,			/* updateStringProc */
    SetByteCodeFromAny		/* setFromAnyProc */
};

/*
 * The structure below defines a bytecode Tcl object type to hold the
 * compiled bytecode for the [subst]itution of Tcl values.
 */

static const Tcl_ObjType substCodeType = {
    "substcode",		/* name */
    FreeSubstCodeInternalRep,	/* freeIntRepProc */
    DupByteCodeInternalRep,	/* dupIntRepProc - shared with bytecode */
    NULL,			/* updateStringProc */
    NULL,			/* setFromAnyProc */
};

/*
 * The structure below defines an instruction name Tcl object to allow
 * reporting of inner contexts in errorstack without string allocation.
 */

static const Tcl_ObjType tclInstNameType = {
    "instname",			/* name */
    NULL,			/* freeIntRepProc */
    NULL,			/* dupIntRepProc */
    UpdateStringOfInstName,	/* updateStringProc */
    NULL,			/* setFromAnyProc */
};

/*
 *----------------------------------------------------------------------
 *
 * TclSetByteCodeFromAny --
 *
 *	Part of the bytecode Tcl object type implementation. Attempts to
 *	generate an byte code internal form for the Tcl object "objPtr" by
 *	compiling its string representation. This function also takes a hook
 *	procedure that will be invoked to perform any needed post processing
 *	on the compilation results before generating byte codes.
 *
 * Results:
 *	The return value is a standard Tcl object result. If an error occurs
 *	during compilation, an error message is left in the interpreter's
 *	result unless "interp" is NULL.
 *
 * Side effects:
 *	Frees the old internal representation. If no error occurs, then the
 *	compiled code is stored as "objPtr"s bytecode representation. Also, if
 *	debugging, initializes the "tcl_traceCompile" Tcl variable used to
 *	trace compilations.
 *
 *----------------------------------------------------------------------
 */

int
TclSetByteCodeFromAny(
    Tcl_Interp *interp,		/* The interpreter for which the code is being
				 * compiled. Must not be NULL. */
    Tcl_Obj *objPtr,		/* The object to make a ByteCode object. */
    CompileHookProc *hookProc,	/* Procedure to invoke after compilation. */
    ClientData clientData)	/* Hook procedure private data. */
{
    Interp *iPtr = (Interp *) interp;
    CompileEnv compEnv;		/* Compilation environment structure allocated
				 * in frame. */
    register const AuxData *auxDataPtr;
    LiteralEntry *entryPtr;
    register int i;
    int length, result = TCL_OK;
    const char *stringPtr;
    ContLineLoc *clLocPtr;

#ifdef TCL_COMPILE_DEBUG
    if (!traceInitialized) {
	if (Tcl_LinkVar(interp, "tcl_traceCompile",
		(char *) &tclTraceCompile, TCL_LINK_INT) != TCL_OK) {
	    Tcl_Panic("SetByteCodeFromAny: unable to create link for tcl_traceCompile variable");
	}
	traceInitialized = 1;
    }
#endif

    stringPtr = TclGetStringFromObj(objPtr, &length);

    /*
     * TIP #280: Pick up the CmdFrame in which the BC compiler was invoked and
     * use to initialize the tracking in the compiler. This information was
     * stored by TclCompEvalObj and ProcCompileProc.
     */

    TclInitCompileEnv(interp, &compEnv, stringPtr, length,
	    iPtr->invokeCmdFramePtr, iPtr->invokeWord);

    /*
     * Now we check if we have data about invisible continuation lines for the
     * script, and make it available to the compile environment, if so.
     *
     * It is not clear if the script Tcl_Obj* can be free'd while the compiler
     * is using it, leading to the release of the associated ContLineLoc
     * structure as well. To ensure that the latter doesn't happen we set a
     * lock on it. We release this lock in the function TclFreeCompileEnv(),
     * found in this file. The "lineCLPtr" hashtable is managed in the file
     * "tclObj.c".
     */

    clLocPtr = TclContinuationsGet(objPtr);
    if (clLocPtr) {
	compEnv.clLoc = clLocPtr;
	compEnv.clNext = &compEnv.clLoc->loc[0];
	Tcl_Preserve(compEnv.clLoc);
    }

    TclCompileScript(interp, stringPtr, length, &compEnv);

    /*
     * Successful compilation. Add a "done" instruction at the end.
     */

    TclEmitOpcode(INST_DONE, &compEnv);

    /*
     * Invoke the compilation hook procedure if one exists.
     */

    if (hookProc) {
	result = hookProc(interp, &compEnv, clientData);
    }

    /*
     * Change the object into a ByteCode object. Ownership of the literal
     * objects and aux data items is given to the ByteCode object.
     */

#ifdef TCL_COMPILE_DEBUG
    TclVerifyLocalLiteralTable(&compEnv);
#endif /*TCL_COMPILE_DEBUG*/

    TclInitByteCodeObj(objPtr, &compEnv);
#ifdef TCL_COMPILE_DEBUG
    if (tclTraceCompile >= 2) {
	TclPrintByteCodeObj(interp, objPtr);
	fflush(stdout);
    }
#endif /* TCL_COMPILE_DEBUG */

    if (result != TCL_OK) {
	/*
	 * Handle any error from the hookProc
	 */

	entryPtr = compEnv.literalArrayPtr;
	for (i = 0;  i < compEnv.literalArrayNext;  i++) {
	    TclReleaseLiteral(interp, entryPtr->objPtr);
	    entryPtr++;
	}
#ifdef TCL_COMPILE_DEBUG
	TclVerifyGlobalLiteralTable(iPtr);
#endif /*TCL_COMPILE_DEBUG*/

	auxDataPtr = compEnv.auxDataArrayPtr;
	for (i = 0;  i < compEnv.auxDataArrayNext;  i++) {
	    if (auxDataPtr->type->freeProc != NULL) {
		auxDataPtr->type->freeProc(auxDataPtr->clientData);
	    }
	    auxDataPtr++;
	}
    }

    TclFreeCompileEnv(&compEnv);
    return result;
}

/*
 *-----------------------------------------------------------------------
 *
 * SetByteCodeFromAny --
 *
 *	Part of the bytecode Tcl object type implementation. Attempts to
 *	generate an byte code internal form for the Tcl object "objPtr" by
 *	compiling its string representation.
 *
 * Results:
 *	The return value is a standard Tcl object result. If an error occurs
 *	during compilation, an error message is left in the interpreter's
 *	result unless "interp" is NULL.
 *
 * Side effects:
 *	Frees the old internal representation. If no error occurs, then the
 *	compiled code is stored as "objPtr"s bytecode representation. Also, if
 *	debugging, initializes the "tcl_traceCompile" Tcl variable used to
 *	trace compilations.
 *
 *----------------------------------------------------------------------
 */

static int
SetByteCodeFromAny(
    Tcl_Interp *interp,		/* The interpreter for which the code is being
				 * compiled. Must not be NULL. */
    Tcl_Obj *objPtr)		/* The object to make a ByteCode object. */
{
    TclSetByteCodeFromAny(interp, objPtr, NULL, NULL);
    return TCL_OK;
}

/*
 *----------------------------------------------------------------------
 *
 * DupByteCodeInternalRep --
 *
 *	Part of the bytecode Tcl object type implementation. However, it does
 *	not copy the internal representation of a bytecode Tcl_Obj, but
 *	instead leaves the new object untyped (with a NULL type pointer).
 *	Code will be compiled for the new object only if necessary.
 *
 * Results:
 *	None.
 *
 * Side effects:
 *	None.
 *
 *----------------------------------------------------------------------
 */

static void
DupByteCodeInternalRep(
    Tcl_Obj *srcPtr,		/* Object with internal rep to copy. */
    Tcl_Obj *copyPtr)		/* Object with internal rep to set. */
{
    return;
}

/*
 *----------------------------------------------------------------------
 *
 * FreeByteCodeInternalRep --
 *
 *	Part of the bytecode Tcl object type implementation. Frees the storage
 *	associated with a bytecode object's internal representation unless its
 *	code is actively being executed.
 *
 * Results:
 *	None.
 *
 * Side effects:
 *	The bytecode object's internal rep is marked invalid and its code gets
 *	freed unless the code is actively being executed. In that case the
 *	cleanup is delayed until the last execution of the code completes.
 *
 *----------------------------------------------------------------------
 */

static void
FreeByteCodeInternalRep(
    register Tcl_Obj *objPtr)	/* Object whose internal rep to free. */
{
    register ByteCode *codePtr = objPtr->internalRep.otherValuePtr;

    objPtr->typePtr = NULL;
    objPtr->internalRep.otherValuePtr = NULL;
    codePtr->refCount--;
    if (codePtr->refCount <= 0) {
	TclCleanupByteCode(codePtr);
    }
}

/*
 *----------------------------------------------------------------------
 *
 * TclCleanupByteCode --
 *
 *	This procedure does all the real work of freeing up a bytecode
 *	object's ByteCode structure. It's called only when the structure's
 *	reference count becomes zero.
 *
 * Results:
 *	None.
 *
 * Side effects:
 *	Frees objPtr's bytecode internal representation and sets its type and
 *	objPtr->internalRep.otherValuePtr NULL. Also releases its literals and
 *	frees its auxiliary data items.
 *
 *----------------------------------------------------------------------
 */

void
TclCleanupByteCode(
    register ByteCode *codePtr)	/* Points to the ByteCode to free. */
{
    Tcl_Interp *interp = (Tcl_Interp *) *codePtr->interpHandle;
    Interp *iPtr = (Interp *) interp;
    int numLitObjects = codePtr->numLitObjects;
    int numAuxDataItems = codePtr->numAuxDataItems;
    register Tcl_Obj **objArrayPtr, *objPtr;
    register const AuxData *auxDataPtr;
    int i;
#ifdef TCL_COMPILE_STATS

    if (interp != NULL) {
	ByteCodeStats *statsPtr;
	Tcl_Time destroyTime;
	int lifetimeSec, lifetimeMicroSec, log2;

	statsPtr = &iPtr->stats;

	statsPtr->numByteCodesFreed++;
	statsPtr->currentSrcBytes -= (double) codePtr->numSrcBytes;
	statsPtr->currentByteCodeBytes -= (double) codePtr->structureSize;

	statsPtr->currentInstBytes -= (double) codePtr->numCodeBytes;
	statsPtr->currentLitBytes -= (double)
		codePtr->numLitObjects * sizeof(Tcl_Obj *);
	statsPtr->currentExceptBytes -= (double)
		codePtr->numExceptRanges * sizeof(ExceptionRange);
	statsPtr->currentAuxBytes -= (double)
		codePtr->numAuxDataItems * sizeof(AuxData);
	statsPtr->currentCmdMapBytes -= (double) codePtr->numCmdLocBytes;

	Tcl_GetTime(&destroyTime);
	lifetimeSec = destroyTime.sec - codePtr->createTime.sec;
	if (lifetimeSec > 2000) {	/* avoid overflow */
	    lifetimeSec = 2000;
	}
	lifetimeMicroSec = 1000000 * lifetimeSec +
		(destroyTime.usec - codePtr->createTime.usec);

	log2 = TclLog2(lifetimeMicroSec);
	if (log2 > 31) {
	    log2 = 31;
	}
	statsPtr->lifetimeCount[log2]++;
    }
#endif /* TCL_COMPILE_STATS */

    /*
     * A single heap object holds the ByteCode structure and its code, object,
     * command location, and auxiliary data arrays. This means we only need to
     * 1) decrement the ref counts of the LiteralEntry's in its literal array,
     * 2) call the free procs for the auxiliary data items, 3) free the
     * localCache if it is unused, and finally 4) free the ByteCode
     * structure's heap object.
     *
     * The case for TCL_BYTECODE_PRECOMPILED (precompiled ByteCodes, like
     * those generated from tbcload) is special, as they doesn't make use of
     * the global literal table. They instead maintain private references to
     * their literals which must be decremented.
     *
     * In order to insure a proper and efficient cleanup of the literal array
     * when it contains non-shared literals [Bug 983660], we also distinguish
     * the case of an interpreter being deleted (signaled by interp == NULL).
     * Also, as the interp deletion will remove the global literal table
     * anyway, we avoid the extra cost of updating it for each literal being
     * released.
     */

    if ((codePtr->flags & TCL_BYTECODE_PRECOMPILED) || (interp == NULL)) {

	objArrayPtr = codePtr->objArrayPtr;
	for (i = 0;  i < numLitObjects;  i++) {
	    objPtr = *objArrayPtr;
	    if (objPtr) {
		Tcl_DecrRefCount(objPtr);
	    }
	    objArrayPtr++;
	}
	codePtr->numLitObjects = 0;
    } else {
	objArrayPtr = codePtr->objArrayPtr;
	for (i = 0;  i < numLitObjects;  i++) {
	    /*
	     * TclReleaseLiteral sets a ByteCode's object array entry NULL to
	     * indicate that it has already freed the literal.
	     */

	    objPtr = *objArrayPtr;
	    if (objPtr != NULL) {
		TclReleaseLiteral(interp, objPtr);
	    }
	    objArrayPtr++;
	}
    }

    auxDataPtr = codePtr->auxDataArrayPtr;
    for (i = 0;  i < numAuxDataItems;  i++) {
	if (auxDataPtr->type->freeProc != NULL) {
	    auxDataPtr->type->freeProc(auxDataPtr->clientData);
	}
	auxDataPtr++;
    }

    /*
     * TIP #280. Release the location data associated with this byte code
     * structure, if any. NOTE: The interp we belong to may be gone already,
     * and the data with it.
     *
     * See also tclBasic.c, DeleteInterpProc
     */

    if (iPtr) {
	Tcl_HashEntry *hePtr = Tcl_FindHashEntry(iPtr->lineBCPtr,
		(char *) codePtr);

	if (hePtr) {
	    ExtCmdLoc *eclPtr = Tcl_GetHashValue(hePtr);

	    if (eclPtr->type == TCL_LOCATION_SOURCE) {
		Tcl_DecrRefCount(eclPtr->path);
	    }
	    for (i=0 ; i<eclPtr->nuloc ; i++) {
		ckfree((char *) eclPtr->loc[i].line);
	    }

	    if (eclPtr->loc != NULL) {
		ckfree((char *) eclPtr->loc);
	    }

	    Tcl_DeleteHashTable(&eclPtr->litInfo);

	    ckfree((char *) eclPtr);
	    Tcl_DeleteHashEntry(hePtr);
	}
    }

    if (codePtr->localCachePtr && (--codePtr->localCachePtr->refCount == 0)) {
	TclFreeLocalCache(interp, codePtr->localCachePtr);
    }

    TclHandleRelease(codePtr->interpHandle);
    ckfree((char *) codePtr);
}

/*
 *----------------------------------------------------------------------
 *
 * Tcl_SubstObj --
 *
 *	This function performs the substitutions specified on the given string
 *	as described in the user documentation for the "subst" Tcl command.
 *
 * Results:
 *	A Tcl_Obj* containing the substituted string, or NULL to indicate that
 *	an error occurred.
 *
 * Side effects:
 *	See the user documentation.
 *
 *----------------------------------------------------------------------
 */

Tcl_Obj *
Tcl_SubstObj(
    Tcl_Interp *interp,		/* Interpreter in which substitution occurs */
    Tcl_Obj *objPtr,		/* The value to be substituted. */
    int flags)			/* What substitutions to do. */
{
    TEOV_callback *rootPtr = TOP_CB(interp);

    if (TclNRRunCallbacks(interp, Tcl_NRSubstObj(interp, objPtr, flags),
	    rootPtr) != TCL_OK) {
	return NULL;
    }
    return Tcl_GetObjResult(interp);
}

/*
 *----------------------------------------------------------------------
 *
 * Tcl_NRSubstObj --
 *
 *	Request substitution of a Tcl value by the NR stack.
 *
 * Results:
 *	Returns TCL_OK.
 *
 * Side effects:
 *	Compiles objPtr into bytecode that performs the substitutions as
 *	governed by flags and places callbacks on the NR stack to execute
 *	the bytecode and store the result in the interp.
 *
 *----------------------------------------------------------------------
 */

int
Tcl_NRSubstObj(
    Tcl_Interp *interp,
    Tcl_Obj *objPtr,
    int flags)
{
    ByteCode *codePtr = CompileSubstObj(interp, objPtr, flags);

    /* TODO: Confirm we do not need this. */
    /* Tcl_ResetResult(interp); */
    return TclNRExecuteByteCode(interp, codePtr);
}

/*
 *----------------------------------------------------------------------
 *
 * CompileSubstObj --
 *
 *	Compile a Tcl value into ByteCode implementing its substitution, as
 *	governed by flags.
 *
 * Results:
 *	A (ByteCode *) is returned pointing to the resulting ByteCode.
 *	The caller must manage its refCount and arrange for a call to
 *	TclCleanupByteCode() when the last reference disappears.
 *
 * Side effects:
 *	The Tcl_ObjType of objPtr is changed to the "substcode" type, and the
 *	ByteCode and governing flags value are kept in the internal rep for
 *	faster operations the next time CompileSubstObj is called on the same
 *	value.
 *
 *----------------------------------------------------------------------
 */

static ByteCode *
CompileSubstObj(
    Tcl_Interp *interp,
    Tcl_Obj *objPtr,
    int flags)
{
    Interp *iPtr = (Interp *) interp;
    ByteCode *codePtr = NULL;

    if (objPtr->typePtr == &substCodeType) {
	Namespace *nsPtr = iPtr->varFramePtr->nsPtr;

	codePtr = objPtr->internalRep.ptrAndLongRep.ptr;
	if ((unsigned long)flags != objPtr->internalRep.ptrAndLongRep.value
		|| ((Interp *) *codePtr->interpHandle != iPtr)
		|| (codePtr->compileEpoch != iPtr->compileEpoch)
		|| (codePtr->nsPtr != nsPtr)
		|| (codePtr->nsEpoch != nsPtr->resolverEpoch)
		|| (codePtr->localCachePtr !=
		iPtr->varFramePtr->localCachePtr)) {
	    FreeSubstCodeInternalRep(objPtr);
	}
    }
    if (objPtr->typePtr != &substCodeType) {
	CompileEnv compEnv;
	int numBytes;
	const char *bytes = Tcl_GetStringFromObj(objPtr, &numBytes);

	/* TODO: Check for more TIP 280 */
	TclInitCompileEnv(interp, &compEnv, bytes, numBytes, NULL, 0);

	TclSubstCompile(interp, bytes, numBytes, flags, 1, &compEnv);

	TclEmitOpcode(INST_DONE, &compEnv);
	TclInitByteCodeObj(objPtr, &compEnv);
	objPtr->typePtr = &substCodeType;
	TclFreeCompileEnv(&compEnv);

	codePtr = objPtr->internalRep.otherValuePtr;
	objPtr->internalRep.ptrAndLongRep.ptr = codePtr;
	objPtr->internalRep.ptrAndLongRep.value = flags;
	if (iPtr->varFramePtr->localCachePtr) {
	    codePtr->localCachePtr = iPtr->varFramePtr->localCachePtr;
	    codePtr->localCachePtr->refCount++;
	}
	/* TODO: Debug printing? */
    }
    return codePtr;
}

/*
 *----------------------------------------------------------------------
 *
 * FreeSubstCodeInternalRep --
 *
 *	Part of the substcode Tcl object type implementation. Frees the
 *	storage associated with a substcode object's internal representation
 *	unless its code is actively being executed.
 *
 * Results:
 *	None.
 *
 * Side effects:
 *	The substcode object's internal rep is marked invalid and its code
 *	gets freed unless the code is actively being executed. In that case
 *	the cleanup is delayed until the last execution of the code completes.
 *
 *----------------------------------------------------------------------
 */

static void
FreeSubstCodeInternalRep(
    register Tcl_Obj *objPtr)	/* Object whose internal rep to free. */
{
    register ByteCode *codePtr = objPtr->internalRep.ptrAndLongRep.ptr;

    objPtr->typePtr = NULL;
    objPtr->internalRep.otherValuePtr = NULL;
    codePtr->refCount--;
    if (codePtr->refCount <= 0) {
	TclCleanupByteCode(codePtr);
    }
}

/*
 *----------------------------------------------------------------------
 *
 * TclInitCompileEnv --
 *
 *	Initializes a CompileEnv compilation environment structure for the
 *	compilation of a string in an interpreter.
 *
 * Results:
 *	None.
 *
 * Side effects:
 *	The CompileEnv structure is initialized.
 *
 *----------------------------------------------------------------------
 */

void
TclInitCompileEnv(
    Tcl_Interp *interp,		/* The interpreter for which a CompileEnv
				 * structure is initialized. */
    register CompileEnv *envPtr,/* Points to the CompileEnv structure to
				 * initialize. */
    const char *stringPtr,	/* The source string to be compiled. */
    int numBytes,		/* Number of bytes in source string. */
    const CmdFrame *invoker,	/* Location context invoking the bcc */
    int word)			/* Index of the word in that context getting
				 * compiled */
{
    Interp *iPtr = (Interp *) interp;

    envPtr->iPtr = iPtr;
    envPtr->source = stringPtr;
    envPtr->numSrcBytes = numBytes;
    envPtr->procPtr = iPtr->compiledProcPtr;
    iPtr->compiledProcPtr = NULL;
    envPtr->numCommands = 0;
    envPtr->exceptDepth = 0;
    envPtr->maxExceptDepth = 0;
    envPtr->maxStackDepth = 0;
    envPtr->currStackDepth = 0;
    TclInitLiteralTable(&envPtr->localLitTable);

    envPtr->codeStart = envPtr->staticCodeSpace;
    envPtr->codeNext = envPtr->codeStart;
    envPtr->codeEnd = envPtr->codeStart + COMPILEENV_INIT_CODE_BYTES;
    envPtr->mallocedCodeArray = 0;

    envPtr->literalArrayPtr = envPtr->staticLiteralSpace;
    envPtr->literalArrayNext = 0;
    envPtr->literalArrayEnd = COMPILEENV_INIT_NUM_OBJECTS;
    envPtr->mallocedLiteralArray = 0;

    envPtr->exceptArrayPtr = envPtr->staticExceptArraySpace;
    envPtr->exceptArrayNext = 0;
    envPtr->exceptArrayEnd = COMPILEENV_INIT_EXCEPT_RANGES;
    envPtr->mallocedExceptArray = 0;

    envPtr->cmdMapPtr = envPtr->staticCmdMapSpace;
    envPtr->cmdMapEnd = COMPILEENV_INIT_CMD_MAP_SIZE;
    envPtr->mallocedCmdMap = 0;
    envPtr->atCmdStart = 1;

    /*
     * TIP #280: Set up the extended command location information, based on
     * the context invoking the byte code compiler. This structure is used to
     * keep the per-word line information for all compiled commands.
     *
     * See also tclBasic.c, TclEvalObjEx, for the equivalent code in the
     * non-compiling evaluator
     */

    envPtr->extCmdMapPtr = (ExtCmdLoc *) ckalloc(sizeof(ExtCmdLoc));
    envPtr->extCmdMapPtr->loc = NULL;
    envPtr->extCmdMapPtr->nloc = 0;
    envPtr->extCmdMapPtr->nuloc = 0;
    envPtr->extCmdMapPtr->path = NULL;
    Tcl_InitHashTable(&envPtr->extCmdMapPtr->litInfo, TCL_ONE_WORD_KEYS);

    if ((invoker == NULL) || (invoker->type == TCL_LOCATION_EVAL_LIST)) {
	/*
	 * Initialize the compiler for relative counting in case of a
	 * dynamic context.
	 */

	envPtr->line = 1;
	if (iPtr->evalFlags & TCL_EVAL_FILE) {
	    iPtr->evalFlags &= ~TCL_EVAL_FILE;
	    envPtr->extCmdMapPtr->type = TCL_LOCATION_SOURCE;

	    if (iPtr->scriptFile) {
		/*
		 * Normalization here, to have the correct pwd. Should have
		 * negligible impact on performance, as the norm should have
		 * been done already by the 'source' invoking us, and it
		 * caches the result.
		 */

		Tcl_Obj *norm =
			Tcl_FSGetNormalizedPath(interp, iPtr->scriptFile);

		if (norm == NULL) {
		    /*
		     * Error message in the interp result. No place to put it.
		     * And no place to serve the error itself to either. Fake
		     * a path, empty string.
		     */

		    TclNewLiteralStringObj(envPtr->extCmdMapPtr->path, "");
		} else {
		    envPtr->extCmdMapPtr->path = norm;
		}
	    } else {
		TclNewLiteralStringObj(envPtr->extCmdMapPtr->path, "");
	    }

	    Tcl_IncrRefCount(envPtr->extCmdMapPtr->path);
	} else {
	    envPtr->extCmdMapPtr->type =
		(envPtr->procPtr ? TCL_LOCATION_PROC : TCL_LOCATION_BC);
	}
    } else {
	/*
	 * Initialize the compiler using the context, making counting absolute
	 * to that context. Note that the context can be byte code execution.
	 * In that case we have to fill out the missing pieces (line, path,
	 * ...) which may make change the type as well.
	 */

	CmdFrame *ctxPtr = TclStackAlloc(interp, sizeof(CmdFrame));
	int pc = 0;

	*ctxPtr = *invoker;
	if (invoker->type == TCL_LOCATION_BC) {
	    /*
	     * Note: Type BC => ctx.data.eval.path    is not used.
	     *			ctx.data.tebc.codePtr is used instead.
	     */

	    TclGetSrcInfoForPc(ctxPtr);
	    pc = 1;
	}

	if ((ctxPtr->nline <= word) || (ctxPtr->line[word] < 0)) {
	    /*
	     * Word is not a literal, relative counting.
	     */

	    envPtr->line = 1;
	    envPtr->extCmdMapPtr->type =
		    (envPtr->procPtr ? TCL_LOCATION_PROC : TCL_LOCATION_BC);

	    if (pc && (ctxPtr->type == TCL_LOCATION_SOURCE)) {
		/*
		 * The reference made by 'TclGetSrcInfoForPc' is dead.
		 */

		Tcl_DecrRefCount(ctxPtr->data.eval.path);
	    }
	} else {
	    envPtr->line = ctxPtr->line[word];
	    envPtr->extCmdMapPtr->type = ctxPtr->type;

	    if (ctxPtr->type == TCL_LOCATION_SOURCE) {
		envPtr->extCmdMapPtr->path = ctxPtr->data.eval.path;

		if (pc) {
		    /*
		     * The reference 'TclGetSrcInfoForPc' made is transfered.
		     */

		    ctxPtr->data.eval.path = NULL;
		} else {
		    /*
		     * We have a new reference here.
		     */

		    Tcl_IncrRefCount(envPtr->extCmdMapPtr->path);
		}
	    }
	}

	TclStackFree(interp, ctxPtr);
    }

    envPtr->extCmdMapPtr->start = envPtr->line;

    /*
     * Initialize the data about invisible continuation lines as empty, i.e.
     * not used. The caller (TclSetByteCodeFromAny) will set this up, if such
     * data is available.
     */

    envPtr->clLoc = NULL;
    envPtr->clNext = NULL;

    envPtr->auxDataArrayPtr = envPtr->staticAuxDataArraySpace;
    envPtr->auxDataArrayNext = 0;
    envPtr->auxDataArrayEnd = COMPILEENV_INIT_AUX_DATA_SIZE;
    envPtr->mallocedAuxDataArray = 0;
}

/*
 *----------------------------------------------------------------------
 *
 * TclFreeCompileEnv --
 *
 *	Free the storage allocated in a CompileEnv compilation environment
 *	structure.
 *
 * Results:
 *	None.
 *
 * Side effects:
 *	Allocated storage in the CompileEnv structure is freed. Note that its
 *	local literal table is not deleted and its literal objects are not
 *	released. In addition, storage referenced by its auxiliary data items
 *	is not freed. This is done so that, when compilation is successful,
 *	"ownership" of these objects and aux data items is handed over to the
 *	corresponding ByteCode structure.
 *
 *----------------------------------------------------------------------
 */

void
TclFreeCompileEnv(
    register CompileEnv *envPtr)/* Points to the CompileEnv structure. */
{
    if (envPtr->localLitTable.buckets != envPtr->localLitTable.staticBuckets){
	ckfree((char *) envPtr->localLitTable.buckets);
	envPtr->localLitTable.buckets = envPtr->localLitTable.staticBuckets;
    }
    if (envPtr->mallocedCodeArray) {
	ckfree((char *) envPtr->codeStart);
    }
    if (envPtr->mallocedLiteralArray) {
	ckfree((char *) envPtr->literalArrayPtr);
    }
    if (envPtr->mallocedExceptArray) {
	ckfree((char *) envPtr->exceptArrayPtr);
    }
    if (envPtr->mallocedCmdMap) {
	ckfree((char *) envPtr->cmdMapPtr);
    }
    if (envPtr->mallocedAuxDataArray) {
	ckfree((char *) envPtr->auxDataArrayPtr);
    }
    if (envPtr->extCmdMapPtr) {
	ckfree((char *) envPtr->extCmdMapPtr);
    }

    /*
     * If we used data about invisible continuation lines, then now is the
     * time to release on our hold on it. The lock was set in function
     * TclSetByteCodeFromAny(), found in this file.
     */

    if (envPtr->clLoc) {
	Tcl_Release(envPtr->clLoc);
    }
}

/*
 *----------------------------------------------------------------------
 *
 * TclWordKnownAtCompileTime --
 *
 *	Test whether the value of a token is completely known at compile time.
 *
 * Results:
 *	Returns true if the tokenPtr argument points to a word value that is
 *	completely known at compile time. Generally, values that are known at
 *	compile time can be compiled to their values, while values that cannot
 *	be known until substitution at runtime must be compiled to bytecode
 *	instructions that perform that substitution. For several commands,
 *	whether or not arguments are known at compile time determine whether
 *	it is worthwhile to compile at all.
 *
 * Side effects:
 *	When returning true, appends the known value of the word to the
 *	unshared Tcl_Obj (*valuePtr), unless valuePtr is NULL.
 *
 *----------------------------------------------------------------------
 */

int
TclWordKnownAtCompileTime(
    Tcl_Token *tokenPtr,	/* Points to Tcl_Token we should check */
    Tcl_Obj *valuePtr)		/* If not NULL, points to an unshared Tcl_Obj
				 * to which we should append the known value
				 * of the word. */
{
    int numComponents = tokenPtr->numComponents;
    Tcl_Obj *tempPtr = NULL;

    if (tokenPtr->type == TCL_TOKEN_SIMPLE_WORD) {
	if (valuePtr != NULL) {
	    Tcl_AppendToObj(valuePtr, tokenPtr[1].start, tokenPtr[1].size);
	}
	return 1;
    }
    if (tokenPtr->type != TCL_TOKEN_WORD) {
	return 0;
    }
    tokenPtr++;
    if (valuePtr != NULL) {
	tempPtr = Tcl_NewObj();
	Tcl_IncrRefCount(tempPtr);
    }
    while (numComponents--) {
	switch (tokenPtr->type) {
	case TCL_TOKEN_TEXT:
	    if (tempPtr != NULL) {
		Tcl_AppendToObj(tempPtr, tokenPtr->start, tokenPtr->size);
	    }
	    break;

	case TCL_TOKEN_BS:
	    if (tempPtr != NULL) {
		char utfBuf[TCL_UTF_MAX];
		int length = Tcl_UtfBackslash(tokenPtr->start, NULL, utfBuf);

		Tcl_AppendToObj(tempPtr, utfBuf, length);
	    }
	    break;

	default:
	    if (tempPtr != NULL) {
		Tcl_DecrRefCount(tempPtr);
	    }
	    return 0;
	}
	tokenPtr++;
    }
    if (valuePtr != NULL) {
	Tcl_AppendObjToObj(valuePtr, tempPtr);
	Tcl_DecrRefCount(tempPtr);
    }
    return 1;
}

/*
 *----------------------------------------------------------------------
 *
 * TclCompileScript --
 *
 *	Compile a Tcl script in a string.
 *
 * Results:
 *	The return value is TCL_OK on a successful compilation and TCL_ERROR
 *	on failure. If TCL_ERROR is returned, then the interpreter's result
 *	contains an error message.
 *
 * Side effects:
 *	Adds instructions to envPtr to evaluate the script at runtime.
 *
 *----------------------------------------------------------------------
 */

void
TclCompileScript(
    Tcl_Interp *interp,		/* Used for error and status reporting. Also
				 * serves as context for finding and compiling
				 * commands. May not be NULL. */
    const char *script,		/* The source script to compile. */
    int numBytes,		/* Number of bytes in script. If < 0, the
				 * script consists of all bytes up to the
				 * first null character. */
    CompileEnv *envPtr)		/* Holds resulting instructions. */
{
    Tcl_Token *lastTokenPtr;
    Tcl_Token *tokens = TclParseScript(interp, script, numBytes, /* flags */ 0,
	    &lastTokenPtr, NULL);
    CompileScriptTokens(interp, tokens, lastTokenPtr, envPtr);
    ckfree((char *) tokens);
}

static void
CompileScriptTokens(interp, tokens, lastTokenPtr, envPtr)
    Tcl_Interp *interp;		/* Used for error and status reporting.
				 * Also serves as context for finding and
				 * compiling commands.  May not be NULL. */
    Tcl_Token *tokens;
    Tcl_Token *lastTokenPtr;
    CompileEnv *envPtr;		/* Holds resulting instructions. */
{
    Tcl_Token *tokenPtr;
    Tcl_Token *commandTokenPtr;
    int numCommands = tokens[0].numComponents;
    int isFirstCmd = 1;
    int lastTopLevelCmdIndex = -1;
				/* Index of most recent toplevel command in
				 * the command location table. Initialized to
				 * avoid compiler warning. */
    int startCodeOffset = -1;	/* Offset of first byte of current command's
				 * code. Init. to avoid compiler warning. */
    unsigned char *entryCodeNext = envPtr->codeNext;
    /* TIP #280 */
    ExtCmdLoc *eclPtr = envPtr->extCmdMapPtr;
    int *wlines, wlineat, cmdLine = envPtr->line;
    int *clNext = envPtr->clNext;

    if (lastTokenPtr < tokens) {
	Tcl_Panic("CompileScriptTokens: parse produced no tokens");
    }
    if (tokens[0].type != TCL_TOKEN_SCRIPT) {
        Tcl_Panic("CompileScriptTokens: invalid token array, expected script");
    }	 
    tokenPtr = &(tokens[1]);
    if (numCommands) {
	TclAdvanceLines(&cmdLine, tokens[0].start, tokenPtr->start);
	TclAdvanceContinuations(&cmdLine, &clNext,
		tokenPtr->start - envPtr->source);
    }
    
    while (numCommands--) {
	int numWords = tokenPtr->numComponents;
	int commandLength = tokenPtr->size;
	const char * commandStart = tokenPtr->start;
	int cmdIndex = envPtr->numCommands;
	int wordIndex = 0;
	int expand = 0;		/* Set if there are dynamic expansions to
				 * handle */

	if (tokenPtr > lastTokenPtr) {
	    Tcl_Panic("CompileScriptTokens: overran token array");
	}
        if (tokenPtr->type != TCL_TOKEN_CMD) {
            Tcl_Panic("CompileScriptTokens: invalid token array, expected cmd: %d: %.*s", tokenPtr->type, tokenPtr->size, tokenPtr->start);
        }
	commandTokenPtr = tokenPtr;
	tokenPtr++;

	if (numWords == 0) continue;
	
	/*
	 * If not the first command, pop the previous command's result
	 * and, if we're compiling a top level command, update the last
	 * command's code size to account for the pop instruction.
	 */

	if (!isFirstCmd) {
	    TclEmitOpcode(INST_POP, envPtr);
	    envPtr->cmdMapPtr[lastTopLevelCmdIndex].numCodeBytes =
		    (envPtr->codeNext - envPtr->codeStart) - startCodeOffset;
	}
	lastTopLevelCmdIndex = cmdIndex;

#ifdef TCL_COMPILE_DEBUG
	/*
	 * If tracing, print a line for each top level command compiled.
	 */

	if ((tclTraceCompile >= 1) && (envPtr->procPtr == NULL)) {
	    fprintf(stdout, "  Compiling: ");
	    TclPrintSource(stdout, commandStart, TclMin(commandLength, 55));
	    fprintf(stdout, "\n");
	}
#endif

	/*
	 * Check whether expansion has been requested for any of the
	 * words.
	 */

	for (wordIndex = 0; wordIndex <numWords;
		wordIndex++, tokenPtr += tokenPtr->numComponents + 1) {
	    if (tokenPtr->type == TCL_TOKEN_EXPAND_WORD) {
		expand = 1;
		break;
	    }
	}

	wordIndex = 0;
	tokenPtr = commandTokenPtr + 1;
	envPtr->numCommands++;
	startCodeOffset = envPtr->codeNext - envPtr->codeStart;
	EnterCmdStartData(envPtr, cmdIndex, commandStart - envPtr->source,
		startCodeOffset);

	/*
	 * Should only start issuing instructions after the "command has
	 * has started" so that the command range is correct in the bytecode.
	 */

	if (expand) {
	    TclEmitOpcode(INST_EXPAND_START, envPtr);
	}

	/* TIP #280. Scan the words and compute the extended location
	 * information. The map first contain full per-word line
	 * information for use by the compiler. This is later replaced by
	 * a reduced form which signals non-literal words, stored in
	 * 'wlines'.
	 */

	EnterCmdWordData (eclPtr, commandStart - envPtr->source,
		tokenPtr, commandStart, commandTokenPtr->size,
		numWords, cmdLine, clNext, &wlines, envPtr);
	wlineat = eclPtr->nuloc - 1;

#if 0
	if (lastTokenPtr < tokenPtr + tokenPtr->numComponents) {
	    Tcl_Panic("TclCompileScript: overran token array");
	}
#endif

	envPtr->line = eclPtr->loc[wlineat].line[wordIndex];
	envPtr->clNext = eclPtr->loc[wlineat].next[wordIndex];
	/*
	 * If we have a simple word command, and no word expansion, attempt
	 * to call compile procedure for that command.
	 */

	if (!expand && tokenPtr->type == TCL_TOKEN_SIMPLE_WORD) {
	    Interp *iPtr = (Interp *) interp;

	    /*
	     * Command name literals get special treatment to reduce
	     * shimmering.  [Bug 458361]
	     */
	    int objIndex = TclRegisterNewCmdLiteral(envPtr, tokenPtr[1].start,
		    tokenPtr[1].size);
	    Tcl_Obj *cmdName = envPtr->literalArrayPtr[objIndex].objPtr;
	    Command *cmdPtr = 
		    (Command *) Tcl_GetCommandFromObj(interp, cmdName);
	    int savedNumCmds = envPtr->numCommands;
	    unsigned savedCodeNext = envPtr->codeNext - envPtr->codeStart;
	    int update = 0, code = TCL_ERROR;

	    if ((cmdPtr != NULL) && (cmdPtr->compileProc != NULL)
		    && !(cmdPtr->nsPtr->flags & NS_SUPPRESS_COMPILATION)
		    && !(cmdPtr->flags & CMD_HAS_EXEC_TRACES)
		    && !(iPtr->flags & DONT_COMPILE_CMDS_INLINE)) {
		Tcl_Parse *parsePtr = (Tcl_Parse *)
			TclStackAlloc(interp, sizeof(Tcl_Parse));

		/*
		 * Mark the start of the command; the proper bytecode length
		 * will be updated later.  There is no need to do this for
		 * the first bytecode in the compile env, as the check is done
		 * before calling TclNRExecuteByteCode().  Do emit an
		 * INST_START_CMD in special cases where the first bytecode is
		 * in a loop, to insure that the corresponding command is
		 * counted properly.  Compilers for commands able to produce
		 * such a beast (currently 'while 1' only) set
		 * envPtr->atCmdStart to 0 to signal this case.  [Bug 1752146]
		 *
		 * Note that the environment is initialised with atCmdStart=1
		 * to avoid emitting ISC for the first command.
		 */
			    
		if (envPtr->atCmdStart) {
		    if (savedCodeNext != 0) {
			/*
			 * Increase the number of commands being
			 * started at the current point.  Note that
			 * this depends on the exact layout of the
			 * INST_START_CMD's operands, so be careful!
			 */

			unsigned char *fixPtr = envPtr->codeNext - 4;

			TclStoreInt4AtPtr(TclGetUInt4AtPtr(fixPtr)+1, fixPtr);
		    }
		} else {
		    TclEmitInstInt4(INST_START_CMD, 0, envPtr);
		    TclEmitInt4(1, envPtr);
		    update = 1;
		}

		parsePtr->numWords = numWords;
		parsePtr->tokenPtr = tokenPtr;
		code = cmdPtr->compileProc(interp, parsePtr, cmdPtr,
			envPtr);
		TclStackFree(interp, parsePtr);
	    }

	    if (code == TCL_OK) {
		if (update) {
		    /*
		     * Fix the bytecode length.
		     */

		    unsigned char *fixPtr =
			    envPtr->codeStart + savedCodeNext + 1;
		    unsigned fixLen = envPtr->codeNext - envPtr->codeStart
			    - savedCodeNext;
		    TclStoreInt4AtPtr(fixLen, fixPtr);
		}
		/*
		 * The compileProc took care of compiling the command, so
		 * skip past the tokens for its arguments
		 */
		while (wordIndex < numWords) {
		    wordIndex++;
		    tokenPtr += tokenPtr->numComponents + 1;
		}
		/* 
		 * Set numWords to zero as a signal not to emit an
		 * "INVOKE STACK" opcode later.
		 */
		numWords = 0;
	    } else {
		if (envPtr->atCmdStart && savedCodeNext != 0) {
		    /*
		     * Decrease the number of commands being started at the
		     * current point.  Note that this depends on the exact
		     * layout of the INST_START_CMD's operands, so be careful!
		     */

		    unsigned char *fixPtr = envPtr->codeNext - 4;

		    TclStoreInt4AtPtr(TclGetUInt4AtPtr(fixPtr)-1, fixPtr);
		}

		/*
		 * Restore numCommands and codeNext to their correct values,
		 * removing any commands compiled by the compileProc call.
		 * [Bugs 705406 and 735055]  Compile procedure not found or
		 * not successful, so push the simple cmdName word.
		 */

		envPtr->numCommands = savedNumCmds;
		envPtr->codeNext = envPtr->codeStart + savedCodeNext;
		TclEmitPush(objIndex, envPtr);
		wordIndex++;
		tokenPtr += tokenPtr->numComponents + 1;
	    }
	}

	for (; wordIndex < numWords; wordIndex++,
		tokenPtr += tokenPtr->numComponents + 1) {

	    envPtr->line = eclPtr->loc[wlineat].line [wordIndex];
	    envPtr->clNext = eclPtr->loc[wlineat].next[wordIndex];
#if 0
	    if (tokenPtr > lastTokenPtr) {
		Tcl_Panic("TclCompileScript: overran token array");
	    }
            if (!(tokenPtr->type & (TCL_TOKEN_WORD 
		    | TCL_TOKEN_SIMPLE_WORD | TCL_TOKEN_EXPAND_WORD))) {
        	Tcl_Panic("TclCompileScript: invalid token array, expected word: %d: %.*s", tokenPtr->type, tokenPtr->size, tokenPtr->start);
            }
	    if (lastTokenPtr < tokenPtr + tokenPtr->numComponents) {
		Tcl_Panic("TclCompileScript: overran token array");
	    }
#endif

	    /*
	     * DGP - Note special handling to preserve line numbers of
	     * literal argument words later processed as scripts, for
	     * better [info frame] results.  TEST ME!  Seek a better way.
	     */

	    if (eclPtr->type == TCL_LOCATION_SOURCE
		    && tokenPtr->type == TCL_TOKEN_SIMPLE_WORD) {
		int objIndex = TclRegisterNewLiteral(envPtr,
			tokenPtr[1].start, tokenPtr[1].size);

		if (envPtr->clNext) {
		    TclContinuationsEnterDerived(
			    envPtr->literalArrayPtr[objIndex].objPtr,
			    tokenPtr[1].start - envPtr->source,
			    eclPtr->loc[wlineat].next [wordIndex]);
		}
		TclEmitPush(objIndex, envPtr);
	    } else {
		TclCompileTokens(interp, tokenPtr+1,
			tokenPtr->numComponents, envPtr);
		if (tokenPtr->type == TCL_TOKEN_EXPAND_WORD) {
		    TclEmitInstInt4(INST_EXPAND_STKTOP,
			    envPtr->currStackDepth, envPtr);
		}
	    }
	}

	/*
	 * Emit an invoke instruction for the command. We skip this if a
	 * compile procedure was found for the command.
	 */
	    
	if (expand) {
	    /*
	     * The stack depth during argument expansion can only be
	     * managed at runtime, as the number of elements in the
	     * expanded lists is not known at compile time.  We adjust
	     * here the stack depth estimate so that it is correct after
	     * the command with expanded arguments returns.
	     *
	     * The end effect of this command's invocation is that all the
	     * words of the command are popped from the stack, and the
	     * result is pushed: the stack top changes by (1-wordIdx).
	     *
	     * Note that the estimates are not correct while the command
	     * is being prepared and run, INST_EXPAND_STKTOP is not
	     * stack-neutral in general. 
	     */

	    TclEmitOpcode(INST_INVOKE_EXPANDED, envPtr);
	    TclAdjustStackDepth((1-numWords), envPtr);
	} else if (numWords > 0) {
	    /*
	     * Save PC -> command map for the TclArgumentBC* functions.
	     */

	    int isnew;
	    Tcl_HashEntry* hePtr = Tcl_CreateHashEntry(&eclPtr->litInfo,
		    INT2PTR(envPtr->codeNext - envPtr->codeStart), &isnew);
	    Tcl_SetHashValue(hePtr, INT2PTR(wlineat));

	    if (numWords <= 255) {
		TclEmitInstInt1(INST_INVOKE_STK1, numWords, envPtr);
	    } else {
		TclEmitInstInt4(INST_INVOKE_STK4, numWords, envPtr);
	    }
	}

	/*
	 * Update the compilation environment structure and record the
	 * offsets of the source and code for the command.
	 */
	EnterCmdExtentData(envPtr, cmdIndex, commandLength,
		(envPtr->codeNext-envPtr->codeStart) - startCodeOffset);
	isFirstCmd = 0;

	/*
	 * TIP #280: Free full form of per-word line data and insert the
	 * reduced form now
	 */

	ckfree((char *) eclPtr->loc[wlineat].line);
	ckfree((char *) eclPtr->loc[wlineat].next);
	eclPtr->loc[wlineat].line = wlines;
	eclPtr->loc[wlineat].next = NULL;

	/*
	 * TIP #280: Track lines in the just compiled command.
	 */

	if (numCommands) {
	    TclAdvanceLines(&cmdLine, commandStart, tokenPtr->start);
	    TclAdvanceContinuations(&cmdLine, &clNext,
		    tokenPtr->start - envPtr->source);
	}
    }
    if (tokenPtr <= lastTokenPtr) {
	TclCompileTokens(interp, tokenPtr, lastTokenPtr-tokenPtr+1, envPtr);
    }

    /*
     * TIP #280: Bring the line counts in the CompEnv up to date.
     *	See tests info-30.33,34,35 .
     */

    envPtr->line = cmdLine;
    envPtr->clNext = clNext;

    /*
     * If the source script yielded no instructions (e.g., if it was empty),
     * push an empty string as the command's result.
     */

    if (envPtr->codeNext == entryCodeNext) {
	TclEmitPush(TclRegisterNewLiteral(envPtr, "", 0), envPtr);
    }
}

/*
 *----------------------------------------------------------------------
 *
 * TclCompileTokens --
 *
 *	Given an array of tokens parsed from a Tcl command (e.g., the tokens
 *	that make up a word) this procedure emits instructions to evaluate the
 *	tokens and concatenate their values to form a single result value on
 *	the interpreter's runtime evaluation stack.
 *
 * Results:
 *	The return value is a standard Tcl result. If an error occurs, an
 *	error message is left in the interpreter's result.
 *
 * Side effects:
 *	Instructions are added to envPtr to push and evaluate the tokens at
 *	runtime.
 *
 *----------------------------------------------------------------------
 */

void
TclCompileVarSubst(
    Tcl_Interp *interp,
    Tcl_Token *tokenPtr,
    CompileEnv *envPtr)
{
    const char *p, *name = tokenPtr[1].start;
    int nameBytes = tokenPtr[1].size;
    int i, localVar, localVarName = 1;

    /*
     * Determine how the variable name should be handled: if it contains any
     * namespace qualifiers it is not a local variable (localVarName=-1); if
     * it looks like an array element and the token has a single component, it
     * should not be created here [Bug 569438] (localVarName=0); otherwise,
     * the local variable can safely be created (localVarName=1).
     */

    for (i = 0, p = name;  i < nameBytes;  i++, p++) {
	if ((*p == ':') && (i < nameBytes-1) && (*(p+1) == ':')) {
	    localVarName = -1;
	    break;
	} else if ((*p == '(')
		&& (tokenPtr->numComponents == 1)
		&& (*(name + nameBytes - 1) == ')')) {
	    localVarName = 0;
	    break;
	}
    }

    /*
     * Either push the variable's name, or find its index in the array
     * of local variables in a procedure frame.
     */

    localVar = -1;
    if (localVarName != -1) {
	localVar = TclFindCompiledLocal(name, nameBytes, localVarName, envPtr);
    }
    if (localVar < 0) {
	TclEmitPush(TclRegisterNewLiteral(envPtr, name, nameBytes), envPtr);
    }

    /*
     * Emit instructions to load the variable.
     */

    TclAdvanceLines(&envPtr->line, tokenPtr[1].start,
	    tokenPtr[1].start + tokenPtr[1].size);

    if (tokenPtr->numComponents == 1) {
	if (localVar < 0) {
	    TclEmitOpcode(INST_LOAD_SCALAR_STK, envPtr);
	} else if (localVar <= 255) {
	    TclEmitInstInt1(INST_LOAD_SCALAR1, localVar, envPtr);
	} else {
	    TclEmitInstInt4(INST_LOAD_SCALAR4, localVar, envPtr);
	}
    } else {
	TclCompileTokens(interp, tokenPtr+2, tokenPtr->numComponents-1, envPtr);
	if (localVar < 0) {
	    TclEmitOpcode(INST_LOAD_ARRAY_STK, envPtr);
	} else if (localVar <= 255) {
	    TclEmitInstInt1(INST_LOAD_ARRAY1, localVar, envPtr);
	} else {
	    TclEmitInstInt4(INST_LOAD_ARRAY4, localVar, envPtr);
	}
    }
}

void
TclCompileTokens(
    Tcl_Interp *interp,		/* Used for error and status reporting. */
    Tcl_Token *tokenPtr,	/* Pointer to first in an array of tokens to
				 * compile. */
    int count,			/* Number of tokens to consider at tokenPtr.
				 * Must be at least 1. */
    CompileEnv *envPtr)		/* Holds the resulting instructions. */
{
    Tcl_DString textBuffer;	/* Holds concatenated chars from adjacent
				 * TCL_TOKEN_TEXT, TCL_TOKEN_BS tokens. */
    char buffer[TCL_UTF_MAX];
    int i, numObjsToConcat, length;
    unsigned char *entryCodeNext = envPtr->codeNext;
#define NUM_STATIC_POS 20
    int isLiteral, maxNumCL, numCL;
    int *clPosition = NULL;

    /*
     * For the handling of continuation lines in literals we first check if
     * this is actually a literal. For if not we can forego the additional
     * processing. Otherwise we pre-allocate a small table to store the
     * locations of all continuation lines we find in this literal, if any.
     * The table is extended if needed.
     *
     * Note: Different to the equivalent code in function 'TclSubstTokens()'
     * (see file "tclParse.c") we do not seem to need the 'adjust' variable.
     * We also do not seem to need code which merges continuation line
     * information of multiple words which concat'd at runtime. Either that or
     * I have not managed to find a test case for these two possibilities yet.
     * It might be a difference between compile- versus run-time processing.
     */

    numCL = 0;
    maxNumCL = 0;
    isLiteral = 1;
    for (i=0 ; i < count; i++) {
	if ((tokenPtr[i].type != TCL_TOKEN_TEXT)
		&& (tokenPtr[i].type != TCL_TOKEN_BS)) {
	    isLiteral = 0;
	    break;
	}
    }

    if (isLiteral) {
	maxNumCL = NUM_STATIC_POS;
	clPosition = (int *) ckalloc(maxNumCL * sizeof(int));
    }

    Tcl_DStringInit(&textBuffer);
    numObjsToConcat = 0;
    for ( ;  count > 0;  count--, tokenPtr++) {
	switch (tokenPtr->type) {
	case TCL_TOKEN_TEXT:
	    Tcl_DStringAppend(&textBuffer, tokenPtr->start, tokenPtr->size);
	    TclAdvanceLines(&envPtr->line, tokenPtr->start,
		    tokenPtr->start + tokenPtr->size);
	    break;

	case TCL_TOKEN_BS:
	    length = Tcl_UtfBackslash(tokenPtr->start, NULL, buffer);
	    Tcl_DStringAppend(&textBuffer, buffer, length);

	    /*
	     * If the backslash sequence we found is in a literal, and
	     * represented a continuation line, we compute and store its
	     * location (as char offset to the beginning of the _result_
	     * script). We may have to extend the table of locations.
	     *
	     * Note that the continuation line information is relevant even if
	     * the word we are processing is not a literal, as it can affect
	     * nested commands. See the branch for TCL_TOKEN_COMMAND below,
	     * where the adjustment we are tracking here is taken into
	     * account. The good thing is that we do not need a table of
	     * everything, just the number of lines we have to add as
	     * correction.
	     */

	    if ((length == 1) && (buffer[0] == ' ') &&
		(tokenPtr->start[1] == '\n')) {
		if (isLiteral) {
		    int clPos = Tcl_DStringLength(&textBuffer);

		    if (numCL >= maxNumCL) {
			maxNumCL *= 2;
			clPosition = (int *) ckrealloc((char *) clPosition,
				maxNumCL * sizeof(int));
		    }
		    clPosition[numCL] = clPos;
		    numCL ++;
		}
	    }
	    break;

	case TCL_TOKEN_COMMAND:
	    /*
	     * Push any accumulated chars appearing before the command.
	     */

	    if (Tcl_DStringLength(&textBuffer) > 0) {
		int literal = TclRegisterNewLiteral(envPtr,
			Tcl_DStringValue(&textBuffer),
			Tcl_DStringLength(&textBuffer));

		TclEmitPush(literal, envPtr);
		numObjsToConcat++;
		Tcl_DStringFree(&textBuffer);

		if (numCL) {
		    TclContinuationsEnter(
			    envPtr->literalArrayPtr[literal].objPtr, numCL,
			    clPosition);
		}
		numCL = 0;
	    }

	    TclCompileScript(interp, tokenPtr->start+1,
		    tokenPtr->size-2, envPtr);
	    numObjsToConcat++;
	    break;

	case TCL_TOKEN_VARIABLE:
	    /*
	     * Push any accumulated chars appearing before the $<var>.
	     */

	    if (Tcl_DStringLength(&textBuffer) > 0) {
		int literal;

		literal = TclRegisterNewLiteral(envPtr,
			Tcl_DStringValue(&textBuffer),
			Tcl_DStringLength(&textBuffer));
		TclEmitPush(literal, envPtr);
		numObjsToConcat++;
		Tcl_DStringFree(&textBuffer);
	    }

	    TclCompileVarSubst(interp, tokenPtr, envPtr);
	    numObjsToConcat++;
	    count -= tokenPtr->numComponents;
	    tokenPtr += tokenPtr->numComponents;
	    break;

	case TCL_TOKEN_SCRIPT_SUBST:
	    /*
	     * Push any accumulated chars appearing before the command.
	     */

	    if (Tcl_DStringLength(&textBuffer) > 0) {
		int literal = TclRegisterLiteral(envPtr,
			    Tcl_DStringValue(&textBuffer),
			    Tcl_DStringLength(&textBuffer), /*onHeap*/ 0);
		TclEmitPush(literal, envPtr);
		numObjsToConcat++;
		Tcl_DStringFree(&textBuffer);
	    }

	    if (count <= tokenPtr->numComponents) {
		Tcl_Panic("token components overflow token array");
	    }
		
	    CompileScriptTokens(interp, tokenPtr+1,
		    tokenPtr + (tokenPtr->numComponents), envPtr);
	    numObjsToConcat++;
	    count -= tokenPtr->numComponents;
	    tokenPtr += tokenPtr->numComponents;
	    break;

	case TCL_TOKEN_ERROR:
	    /* Compile bytecodes to report the parse error at runtime. */
	    TclSubstTokens(interp, tokenPtr, 1, NULL, 1, NULL, NULL, 0);
	    Tcl_LogCommandInfo(interp, envPtr->source,
		    tokenPtr->start, tokenPtr->size);
	    TclCompileSyntaxError(interp, envPtr);
	    goto done;

	default:
	    Tcl_Panic("Unexpected token type in TclCompileTokens: %d; %.*s",
		    tokenPtr->type, tokenPtr->size, tokenPtr->start);
	}
    }

    /*
     * Push any accumulated characters appearing at the end.
     */

    if (Tcl_DStringLength(&textBuffer) > 0) {
	int literal;

	literal = TclRegisterNewLiteral(envPtr, Tcl_DStringValue(&textBuffer),
		Tcl_DStringLength(&textBuffer));
	TclEmitPush(literal, envPtr);
	numObjsToConcat++;

	if (numCL) {
	    TclContinuationsEnter(envPtr->literalArrayPtr[literal].objPtr,
		    numCL, clPosition);
	}
	numCL = 0;
    }

    /*
     * If necessary, concatenate the parts of the word.
     */

    while (numObjsToConcat > 255) {
	TclEmitInstInt1(INST_CONCAT1, 255, envPtr);
	numObjsToConcat -= 254;	/* concat pushes 1 obj, the result */
    }
    if (numObjsToConcat > 1) {
	TclEmitInstInt1(INST_CONCAT1, numObjsToConcat, envPtr);
    }

    /*
     * If the tokens yielded no instructions, push an empty string.
     */

    if (envPtr->codeNext == entryCodeNext) {
	TclEmitPush(TclRegisterNewLiteral(envPtr, "", 0), envPtr);
    }
done:
    Tcl_DStringFree(&textBuffer);

    /*
     * Release the temp table we used to collect the locations of continuation
     * lines, if any.
     */

    if (maxNumCL) {
	ckfree((char *) clPosition);
    }
}

/*
 *----------------------------------------------------------------------
 *
 * TclCompileCmdWord --
 *
 *	Given an array of parse tokens for a word containing one or more Tcl
 *	commands, emit inline instructions to execute them. This procedure
 *	differs from TclCompileTokens in that a simple word such as a loop
 *	body enclosed in braces is not just pushed as a string, but is itself
 *	parsed into tokens and compiled.
 *
 * Results:
 *	The return value is a standard Tcl result. If an error occurs, an
 *	error message is left in the interpreter's result.
 *
 * Side effects:
 *	Instructions are added to envPtr to execute the tokens at runtime.
 *
 *----------------------------------------------------------------------
 */

void
TclCompileCmdWord(
    Tcl_Interp *interp,		/* Used for error and status reporting. */
    Tcl_Token *tokenPtr,	/* Pointer to first in an array of tokens for
				 * a command word to compile inline. */
    int count,			/* Number of tokens to consider at tokenPtr.
				 * Must be at least 1. */
    CompileEnv *envPtr)		/* Holds the resulting instructions. */
{
    if ((count == 1) && (tokenPtr->type == TCL_TOKEN_TEXT)) {
	/*
	 * Handle the common case: if there is a single text token, compile it
	 * into an inline sequence of instructions.
	 */

	TclCompileScript(interp, tokenPtr->start, tokenPtr->size, envPtr);
    } else {
	/*
	 * Multiple tokens or the single token involves substitutions. Emit
	 * instructions to invoke the eval command procedure at runtime on the
	 * result of evaluating the tokens.
	 */

	TclCompileTokens(interp, tokenPtr, count, envPtr);
	TclEmitOpcode(INST_EVAL_STK, envPtr);
    }
}

/*
 *----------------------------------------------------------------------
 *
 * TclCompileExprWords --
 *
 *	Given an array of parse tokens representing one or more words that
 *	contain a Tcl expression, emit inline instructions to execute the
 *	expression. This procedure differs from TclCompileExpr in that it
 *	supports Tcl's two-level substitution semantics for expressions that
 *	appear as command words.
 *
 * Results:
 *	The return value is a standard Tcl result. If an error occurs, an
 *	error message is left in the interpreter's result.
 *
 * Side effects:
 *	Instructions are added to envPtr to execute the expression.
 *
 *----------------------------------------------------------------------
 */

void
TclCompileExprWords(
    Tcl_Interp *interp,		/* Used for error and status reporting. */
    Tcl_Token *tokenPtr,	/* Points to first in an array of word tokens
				 * tokens for the expression to compile
				 * inline. */
    int numWords,		/* Number of word tokens starting at tokenPtr.
				 * Must be at least 1. Each word token
				 * contains one or more subtokens. */
    CompileEnv *envPtr)		/* Holds the resulting instructions. */
{
    Tcl_Token *wordPtr;
    int i, concatItems;

    /*
     * If the expression is a single word that doesn't require substitutions,
     * just compile its string into inline instructions.
     */

    if ((numWords == 1) && (tokenPtr->type == TCL_TOKEN_SIMPLE_WORD)) {
	TclCompileExpr(interp, tokenPtr[1].start,tokenPtr[1].size, envPtr, 1);
	return;
    }

    /*
     * Emit code to call the expr command proc at runtime. Concatenate the
     * (already substituted once) expr tokens with a space between each.
     */

    wordPtr = tokenPtr;
    for (i = 0;  i < numWords;  i++) {
	TclCompileTokens(interp, wordPtr+1, wordPtr->numComponents, envPtr);
	if (i < (numWords - 1)) {
	    TclEmitPush(TclRegisterNewLiteral(envPtr, " ", 1), envPtr);
	}
	wordPtr += wordPtr->numComponents + 1;
    }
    concatItems = 2*numWords - 1;
    while (concatItems > 255) {
	TclEmitInstInt1(INST_CONCAT1, 255, envPtr);
	concatItems -= 254;
    }
    if (concatItems > 1) {
	TclEmitInstInt1(INST_CONCAT1, concatItems, envPtr);
    }
    TclEmitOpcode(INST_EXPR_STK, envPtr);
}

/*
 *----------------------------------------------------------------------
 *
 * TclCompileNoOp --
 *
 *	Function called to compile no-op's
 *
 * Results:
 *	The return value is TCL_OK, indicating successful compilation.
 *
 * Side effects:
 *	Instructions are added to envPtr to execute a no-op at runtime. No
 *	result is pushed onto the stack: the compiler has to take care of this
 *	itself if the last compiled command is a NoOp.
 *
 *----------------------------------------------------------------------
 */

int
TclCompileNoOp(
    Tcl_Interp *interp,		/* Used for error reporting. */
    Tcl_Parse *parsePtr,	/* Points to a parse structure for the command
				 * created by Tcl_ParseCommand. */
    Command *cmdPtr,		/* Points to defintion of command being
				 * compiled. */
    CompileEnv *envPtr)		/* Holds resulting instructions. */
{
    Tcl_Token *tokenPtr;
    int i;
    int savedStackDepth = envPtr->currStackDepth;

    tokenPtr = parsePtr->tokenPtr;
    for (i = 1; i < parsePtr->numWords; i++) {
	tokenPtr = tokenPtr + tokenPtr->numComponents + 1;
	envPtr->currStackDepth = savedStackDepth;

	if (tokenPtr->type != TCL_TOKEN_SIMPLE_WORD) {
	    TclCompileTokens(interp, tokenPtr+1, tokenPtr->numComponents,
		    envPtr);
	    TclEmitOpcode(INST_POP, envPtr);
	}
    }
    envPtr->currStackDepth = savedStackDepth;
    TclEmitPush(TclRegisterNewLiteral(envPtr, "", 0), envPtr);
    return TCL_OK;
}

/*
 *----------------------------------------------------------------------
 *
 * TclInitByteCodeObj --
 *
 *	Create a ByteCode structure and initialize it from a CompileEnv
 *	compilation environment structure. The ByteCode structure is smaller
 *	and contains just that information needed to execute the bytecode
 *	instructions resulting from compiling a Tcl script. The resulting
 *	structure is placed in the specified object.
 *
 * Results:
 *	A newly constructed ByteCode object is stored in the internal
 *	representation of the objPtr.
 *
 * Side effects:
 *	A single heap object is allocated to hold the new ByteCode structure
 *	and its code, object, command location, and aux data arrays. Note that
 *	"ownership" (i.e., the pointers to) the Tcl objects and aux data items
 *	will be handed over to the new ByteCode structure from the CompileEnv
 *	structure.
 *
 *----------------------------------------------------------------------
 */

void
TclInitByteCodeObj(
    Tcl_Obj *objPtr,		/* Points object that should be initialized,
				 * and whose string rep contains the source
				 * code. */
    register CompileEnv *envPtr)/* Points to the CompileEnv structure from
				 * which to create a ByteCode structure. */
{
    register ByteCode *codePtr;
    size_t codeBytes, objArrayBytes, exceptArrayBytes, cmdLocBytes;
    size_t auxDataArrayBytes, structureSize;
    register unsigned char *p;
#ifdef TCL_COMPILE_DEBUG
    unsigned char *nextPtr;
#endif
    int numLitObjects = envPtr->literalArrayNext;
    Namespace *namespacePtr;
    int i, isNew;
    Interp *iPtr;

    iPtr = envPtr->iPtr;

    codeBytes = envPtr->codeNext - envPtr->codeStart;
    objArrayBytes = envPtr->literalArrayNext * sizeof(Tcl_Obj *);
    exceptArrayBytes = envPtr->exceptArrayNext * sizeof(ExceptionRange);
    auxDataArrayBytes = envPtr->auxDataArrayNext * sizeof(AuxData);
    cmdLocBytes = GetCmdLocEncodingSize(envPtr);

    /*
     * Compute the total number of bytes needed for this bytecode.
     */

    structureSize = sizeof(ByteCode);
    structureSize += TCL_ALIGN(codeBytes);	  /* align object array */
    structureSize += TCL_ALIGN(objArrayBytes);	  /* align exc range arr */
    structureSize += TCL_ALIGN(exceptArrayBytes); /* align AuxData array */
    structureSize += auxDataArrayBytes;
    structureSize += cmdLocBytes;

    if (envPtr->iPtr->varFramePtr != NULL) {
	namespacePtr = envPtr->iPtr->varFramePtr->nsPtr;
    } else {
	namespacePtr = envPtr->iPtr->globalNsPtr;
    }

    p = (unsigned char *) ckalloc((size_t) structureSize);
    codePtr = (ByteCode *) p;
    codePtr->interpHandle = TclHandlePreserve(iPtr->handle);
    codePtr->compileEpoch = iPtr->compileEpoch;
    codePtr->nsPtr = namespacePtr;
    codePtr->nsEpoch = namespacePtr->resolverEpoch;
    codePtr->refCount = 1;
    if (namespacePtr->compiledVarResProc || iPtr->resolverPtr) {
	codePtr->flags = TCL_BYTECODE_RESOLVE_VARS;
    } else {
	codePtr->flags = 0;
    }
    codePtr->source = envPtr->source;
    codePtr->procPtr = envPtr->procPtr;

    codePtr->numCommands = envPtr->numCommands;
    codePtr->numSrcBytes = envPtr->numSrcBytes;
    codePtr->numCodeBytes = codeBytes;
    codePtr->numLitObjects = numLitObjects;
    codePtr->numExceptRanges = envPtr->exceptArrayNext;
    codePtr->numAuxDataItems = envPtr->auxDataArrayNext;
    codePtr->numCmdLocBytes = cmdLocBytes;
    codePtr->maxExceptDepth = envPtr->maxExceptDepth;
    codePtr->maxStackDepth = envPtr->maxStackDepth;

    p += sizeof(ByteCode);
    codePtr->codeStart = p;
    memcpy(p, envPtr->codeStart, (size_t) codeBytes);

    p += TCL_ALIGN(codeBytes);		/* align object array */
    codePtr->objArrayPtr = (Tcl_Obj **) p;
    for (i = 0;  i < numLitObjects;  i++) {
	codePtr->objArrayPtr[i] = envPtr->literalArrayPtr[i].objPtr;
    }

    p += TCL_ALIGN(objArrayBytes);	/* align exception range array */
    if (exceptArrayBytes > 0) {
	codePtr->exceptArrayPtr = (ExceptionRange *) p;
	memcpy(p, envPtr->exceptArrayPtr, (size_t) exceptArrayBytes);
    } else {
	codePtr->exceptArrayPtr = NULL;
    }

    p += TCL_ALIGN(exceptArrayBytes);	/* align AuxData array */
    if (auxDataArrayBytes > 0) {
	codePtr->auxDataArrayPtr = (AuxData *) p;
	memcpy(p, envPtr->auxDataArrayPtr, (size_t) auxDataArrayBytes);
    } else {
	codePtr->auxDataArrayPtr = NULL;
    }

    p += auxDataArrayBytes;
#ifndef TCL_COMPILE_DEBUG
    EncodeCmdLocMap(envPtr, codePtr, (unsigned char *) p);
#else
    nextPtr = EncodeCmdLocMap(envPtr, codePtr, (unsigned char *) p);
    if (((size_t)(nextPtr - p)) != cmdLocBytes) {
	Tcl_Panic("TclInitByteCodeObj: encoded cmd location bytes %d != expected size %d", (nextPtr - p), cmdLocBytes);
    }
#endif

    /*
     * Record various compilation-related statistics about the new ByteCode
     * structure. Don't include overhead for statistics-related fields.
     */

#ifdef TCL_COMPILE_STATS
    codePtr->structureSize = structureSize
	    - (sizeof(size_t) + sizeof(Tcl_Time));
    Tcl_GetTime(&codePtr->createTime);

    RecordByteCodeStats(codePtr);
#endif /* TCL_COMPILE_STATS */

    /*
     * Free the old internal rep then convert the object to a bytecode object
     * by making its internal rep point to the just compiled ByteCode.
     */

    TclFreeIntRep(objPtr);
    objPtr->internalRep.otherValuePtr = codePtr;
    objPtr->typePtr = &tclByteCodeType;

    /*
     * TIP #280. Associate the extended per-word line information with the
     * byte code object (internal rep), for use with the bc compiler.
     */

    Tcl_SetHashValue(Tcl_CreateHashEntry(iPtr->lineBCPtr, codePtr,
	    &isNew), envPtr->extCmdMapPtr);
    envPtr->extCmdMapPtr = NULL;

    codePtr->localCachePtr = NULL;
}

/*
 *----------------------------------------------------------------------
 *
 * TclFindCompiledLocal --
 *
 *	This procedure is called at compile time to look up and optionally
 *	allocate an entry ("slot") for a variable in a procedure's array of
 *	local variables. If the variable's name is NULL, a new temporary
 *	variable is always created. (Such temporary variables can only be
 *	referenced using their slot index.)
 *
 * Results:
 *	If create is 0 and the name is non-NULL, then if the variable is
 *	found, the index of its entry in the procedure's array of local
 *	variables is returned; otherwise -1 is returned. If name is NULL, the
 *	index of a new temporary variable is returned. Finally, if create is 1
 *	and name is non-NULL, the index of a new entry is returned.
 *
 * Side effects:
 *	Creates and registers a new local variable if create is 1 and the
 *	variable is unknown, or if the name is NULL.
 *
 *----------------------------------------------------------------------
 */

int
TclFindCompiledLocal(
    register const char *name,	/* Points to first character of the name of a
				 * scalar or array variable. If NULL, a
				 * temporary var should be created. */
    int nameBytes,		/* Number of bytes in the name. */
    int create,			/* If 1, allocate a local frame entry for the
				 * variable if it is new. */
    CompileEnv *envPtr)		/* Points to the current compile environment*/
{
    register CompiledLocal *localPtr;
    int localVar = -1;
    register int i;
    Proc *procPtr;

    /*
     * If not creating a temporary, does a local variable of the specified
     * name already exist?
     */

    procPtr = envPtr->procPtr;

    if (procPtr == NULL) {
	/*
	 * Compiling a non-body script: give it read access to the LVT in the
	 * current localCache
	 */

	LocalCache *cachePtr = envPtr->iPtr->varFramePtr->localCachePtr;
	const char *localName;
	Tcl_Obj **varNamePtr;
	int len;

	if (!cachePtr || !name) {
	    return -1;
	}

	varNamePtr = &cachePtr->varName0;
	for (i=0; i < cachePtr->numVars; varNamePtr++, i++) {
	    if (*varNamePtr) {
		localName = Tcl_GetStringFromObj(*varNamePtr, &len);
		if ((len == nameBytes) && !strncmp(name, localName, len)) {
		    return i;
		}
	    }
	}
	return -1;
    }

    if (name != NULL) {
	int localCt = procPtr->numCompiledLocals;

	localPtr = procPtr->firstLocalPtr;
	for (i = 0;  i < localCt;  i++) {
	    if (!TclIsVarTemporary(localPtr)) {
		char *localName = localPtr->name;

		if ((nameBytes == localPtr->nameLength) &&
			(strncmp(name,localName,(unsigned)nameBytes) == 0)) {
		    return i;
		}
	    }
	    localPtr = localPtr->nextPtr;
	}
    }

    /*
     * Create a new variable if appropriate.
     */

    if (create || (name == NULL)) {
	localVar = procPtr->numCompiledLocals;
	localPtr = (CompiledLocal *) ckalloc((unsigned)
		(TclOffset(CompiledLocal, name) + nameBytes + 1));
	if (procPtr->firstLocalPtr == NULL) {
	    procPtr->firstLocalPtr = procPtr->lastLocalPtr = localPtr;
	} else {
	    procPtr->lastLocalPtr->nextPtr = localPtr;
	    procPtr->lastLocalPtr = localPtr;
	}
	localPtr->nextPtr = NULL;
	localPtr->nameLength = nameBytes;
	localPtr->frameIndex = localVar;
	localPtr->flags = 0;
	if (name == NULL) {
	    localPtr->flags |= VAR_TEMPORARY;
	}
	localPtr->defValuePtr = NULL;
	localPtr->resolveInfo = NULL;

	if (name != NULL) {
	    memcpy(localPtr->name, name, (size_t) nameBytes);
	}
	localPtr->name[nameBytes] = '\0';
	procPtr->numCompiledLocals++;
    }
    return localVar;
}

/*
 *----------------------------------------------------------------------
 *
 * TclExpandCodeArray --
 *
 *	Procedure that uses malloc to allocate more storage for a CompileEnv's
 *	code array.
 *
 * Results:
 *	None.
 *
 * Side effects:
 *	The byte code array in *envPtr is reallocated to a new array of double
 *	the size, and if envPtr->mallocedCodeArray is non-zero the old array
 *	is freed. Byte codes are copied from the old array to the new one.
 *
 *----------------------------------------------------------------------
 */

void
TclExpandCodeArray(
    void *envArgPtr)		/* Points to the CompileEnv whose code array
				 * must be enlarged. */
{
    CompileEnv *envPtr = envArgPtr;
				/* The CompileEnv containing the code array to
				 * be doubled in size. */

    /*
     * envPtr->codeNext is equal to envPtr->codeEnd. The currently defined
     * code bytes are stored between envPtr->codeStart and envPtr->codeNext-1
     * [inclusive].
     */

    size_t currBytes = envPtr->codeNext - envPtr->codeStart;
    size_t newBytes = 2*(envPtr->codeEnd - envPtr->codeStart);

    if (envPtr->mallocedCodeArray) {
	envPtr->codeStart = (unsigned char *)
		ckrealloc((char *) envPtr->codeStart, newBytes);
    } else {
	/*
	 * envPtr->codeStart isn't a ckalloc'd pointer, so we must code a
	 * ckrealloc equivalent for ourselves.
	 */

	unsigned char *newPtr = (unsigned char *)
		ckalloc((unsigned) newBytes);

	memcpy(newPtr, envPtr->codeStart, currBytes);
	envPtr->codeStart = newPtr;
	envPtr->mallocedCodeArray = 1;
    }

    envPtr->codeNext = envPtr->codeStart + currBytes;
    envPtr->codeEnd = envPtr->codeStart + newBytes;
}

/*
 *----------------------------------------------------------------------
 *
 * EnterCmdStartData --
 *
 *	Registers the starting source and bytecode location of a command. This
 *	information is used at runtime to map between instruction pc and
 *	source locations.
 *
 * Results:
 *	None.
 *
 * Side effects:
 *	Inserts source and code location information into the compilation
 *	environment envPtr for the command at index cmdIndex. The compilation
 *	environment's CmdLocation array is grown if necessary.
 *
 *----------------------------------------------------------------------
 */

static void
EnterCmdStartData(
    CompileEnv *envPtr,		/* Points to the compilation environment
				 * structure in which to enter command
				 * location information. */
    int cmdIndex,		/* Index of the command whose start data is
				 * being set. */
    int srcOffset,		/* Offset of first char of the command. */
    int codeOffset)		/* Offset of first byte of command code. */
{
    CmdLocation *cmdLocPtr;

    if ((cmdIndex < 0) || (cmdIndex >= envPtr->numCommands)) {
	Tcl_Panic("EnterCmdStartData: bad command index %d", cmdIndex);
    }

    if (cmdIndex >= envPtr->cmdMapEnd) {
	/*
	 * Expand the command location array by allocating more storage from
	 * the heap. The currently allocated CmdLocation entries are stored
	 * from cmdMapPtr[0] up to cmdMapPtr[envPtr->cmdMapEnd] (inclusive).
	 */

	size_t currElems = envPtr->cmdMapEnd;
	size_t newElems = 2*currElems;
	size_t currBytes = currElems * sizeof(CmdLocation);
	size_t newBytes = newElems * sizeof(CmdLocation);

	if (envPtr->mallocedCmdMap) {
	    envPtr->cmdMapPtr = (CmdLocation *)
		    ckrealloc((char *) envPtr->cmdMapPtr, newBytes);
	} else {
	    /*
	     * envPtr->cmdMapPtr isn't a ckalloc'd pointer, so we must code a
	     * ckrealloc equivalent for ourselves.
	     */

	    CmdLocation *newPtr = (CmdLocation *)
		    ckalloc((unsigned) newBytes);

	    memcpy(newPtr, envPtr->cmdMapPtr, currBytes);
	    envPtr->cmdMapPtr = newPtr;
	    envPtr->mallocedCmdMap = 1;
	}
	envPtr->cmdMapEnd = newElems;
    }

    if (cmdIndex > 0) {
	if (codeOffset < envPtr->cmdMapPtr[cmdIndex-1].codeOffset) {
	    Tcl_Panic("EnterCmdStartData: cmd map not sorted by code offset");
	}
    }

    cmdLocPtr = &envPtr->cmdMapPtr[cmdIndex];
    cmdLocPtr->codeOffset = codeOffset;
    cmdLocPtr->srcOffset = srcOffset;
    cmdLocPtr->numSrcBytes = -1;
    cmdLocPtr->numCodeBytes = -1;
}

/*
 *----------------------------------------------------------------------
 *
 * EnterCmdExtentData --
 *
 *	Registers the source and bytecode length for a command. This
 *	information is used at runtime to map between instruction pc and
 *	source locations.
 *
 * Results:
 *	None.
 *
 * Side effects:
 *	Inserts source and code length information into the compilation
 *	environment envPtr for the command at index cmdIndex. Starting source
 *	and bytecode information for the command must already have been
 *	registered.
 *
 *----------------------------------------------------------------------
 */

static void
EnterCmdExtentData(
    CompileEnv *envPtr,		/* Points to the compilation environment
				 * structure in which to enter command
				 * location information. */
    int cmdIndex,		/* Index of the command whose source and code
				 * length data is being set. */
    int numSrcBytes,		/* Number of command source chars. */
    int numCodeBytes)		/* Offset of last byte of command code. */
{
    CmdLocation *cmdLocPtr;

    if ((cmdIndex < 0) || (cmdIndex >= envPtr->numCommands)) {
	Tcl_Panic("EnterCmdExtentData: bad command index %d", cmdIndex);
    }

    if (cmdIndex > envPtr->cmdMapEnd) {
	Tcl_Panic("EnterCmdExtentData: missing start data for command %d",
		cmdIndex);
    }

    cmdLocPtr = &envPtr->cmdMapPtr[cmdIndex];
    cmdLocPtr->numSrcBytes = numSrcBytes;
    cmdLocPtr->numCodeBytes = numCodeBytes;
}

/*
 *----------------------------------------------------------------------
 * TIP #280
 *
 * EnterCmdWordData --
 *
 *	Registers the lines for the words of a command. This information is
 *	used at runtime by 'info frame'.
 *
 * Results:
 *	None.
 *
 * Side effects:
 *	Inserts word location information into the compilation environment
 *	envPtr for the command at index cmdIndex. The compilation
 *	environment's ExtCmdLoc.ECL array is grown if necessary.
 *
 *----------------------------------------------------------------------
 */

static void
EnterCmdWordData(
    ExtCmdLoc *eclPtr,		/* Points to the map environment structure in
				 * which to enter command location
				 * information. */
    int srcOffset,		/* Offset of first char of the command. */
    Tcl_Token *tokenPtr,
    const char *cmd,
    int len,
    int numWords,
    int line,
    int *clNext,
    int **wlines,
    CompileEnv *envPtr)
{
    ECL *ePtr;
    const char *last;
    int wordIdx, wordLine, *wwlines, *wordNext;

    if (eclPtr->nuloc >= eclPtr->nloc) {
	/*
	 * Expand the ECL array by allocating more storage from the heap. The
	 * currently allocated ECL entries are stored from eclPtr->loc[0] up
	 * to eclPtr->loc[eclPtr->nuloc-1] (inclusive).
	 */

	size_t currElems = eclPtr->nloc;
	size_t newElems = (currElems ? 2*currElems : 1);
	size_t newBytes = newElems * sizeof(ECL);

	eclPtr->loc = (ECL *) ckrealloc((char *) eclPtr->loc, newBytes);
	eclPtr->nloc = newElems;
    }

    ePtr = &eclPtr->loc[eclPtr->nuloc];
    ePtr->srcOffset = srcOffset;
    ePtr->line = (int *) ckalloc(numWords * sizeof(int));
    ePtr->next = (int **) ckalloc(numWords * sizeof(int *));
    ePtr->nline = numWords;
    wwlines = (int *) ckalloc(numWords * sizeof(int));

    last = cmd;
    wordLine = line;
    wordNext = clNext;
    for (wordIdx=0 ; wordIdx<numWords;
	    wordIdx++, tokenPtr += tokenPtr->numComponents + 1) {
	TclAdvanceLines(&wordLine, last, tokenPtr->start);
	TclAdvanceContinuations(&wordLine, &wordNext,
		tokenPtr->start - envPtr->source);
	wwlines[wordIdx] =
		(TclWordKnownAtCompileTime(tokenPtr, NULL) ? wordLine : -1);
	ePtr->line[wordIdx] = wordLine;
	ePtr->next[wordIdx] = wordNext;
	last = tokenPtr->start;
    }

    *wlines = wwlines;
    eclPtr->nuloc ++;
}

/*
 *----------------------------------------------------------------------
 *
 * TclCreateExceptRange --
 *
 *	Procedure that allocates and initializes a new ExceptionRange
 *	structure of the specified kind in a CompileEnv.
 *
 * Results:
 *	Returns the index for the newly created ExceptionRange.
 *
 * Side effects:
 *	If there is not enough room in the CompileEnv's ExceptionRange array,
 *	the array in expanded: a new array of double the size is allocated, if
 *	envPtr->mallocedExceptArray is non-zero the old array is freed, and
 *	ExceptionRange entries are copied from the old array to the new one.
 *
 *----------------------------------------------------------------------
 */

int
TclCreateExceptRange(
    ExceptionRangeType type,	/* The kind of ExceptionRange desired. */
    register CompileEnv *envPtr)/* Points to CompileEnv for which to create a
				 * new ExceptionRange structure. */
{
    register ExceptionRange *rangePtr;
    int index = envPtr->exceptArrayNext;

    if (index >= envPtr->exceptArrayEnd) {
	/*
	 * Expand the ExceptionRange array. The currently allocated entries
	 * are stored between elements 0 and (envPtr->exceptArrayNext - 1)
	 * [inclusive].
	 */

	size_t currBytes =
		envPtr->exceptArrayNext * sizeof(ExceptionRange);
	int newElems = 2*envPtr->exceptArrayEnd;
	size_t newBytes = newElems * sizeof(ExceptionRange);

	if (envPtr->mallocedExceptArray) {
	    envPtr->exceptArrayPtr = (ExceptionRange *)
		    ckrealloc((char *) envPtr->exceptArrayPtr, newBytes);
	} else {
	    /*
	     * envPtr->exceptArrayPtr isn't a ckalloc'd pointer, so we must
	     * code a ckrealloc equivalent for ourselves.
	     */

	    ExceptionRange *newPtr = (ExceptionRange *)
		    ckalloc((unsigned) newBytes);

	    memcpy(newPtr, envPtr->exceptArrayPtr, currBytes);
	    envPtr->exceptArrayPtr = newPtr;
	    envPtr->mallocedExceptArray = 1;
	}
	envPtr->exceptArrayEnd = newElems;
    }
    envPtr->exceptArrayNext++;

    rangePtr = &envPtr->exceptArrayPtr[index];
    rangePtr->type = type;
    rangePtr->nestingLevel = envPtr->exceptDepth;
    rangePtr->codeOffset = -1;
    rangePtr->numCodeBytes = -1;
    rangePtr->breakOffset = -1;
    rangePtr->continueOffset = -1;
    rangePtr->catchOffset = -1;
    return index;
}

/*
 *----------------------------------------------------------------------
 *
 * TclCreateAuxData --
 *
 *	Procedure that allocates and initializes a new AuxData structure in a
 *	CompileEnv's array of compilation auxiliary data records. These
 *	AuxData records hold information created during compilation by
 *	CompileProcs and used by instructions during execution.
 *
 * Results:
 *	Returns the index for the newly created AuxData structure.
 *
 * Side effects:
 *	If there is not enough room in the CompileEnv's AuxData array, the
 *	AuxData array in expanded: a new array of double the size is
 *	allocated, if envPtr->mallocedAuxDataArray is non-zero the old array
 *	is freed, and AuxData entries are copied from the old array to the new
 *	one.
 *
 *----------------------------------------------------------------------
 */

int
TclCreateAuxData(
    ClientData clientData,	/* The compilation auxiliary data to store in
				 * the new aux data record. */
    const AuxDataType *typePtr,	/* Pointer to the type to attach to this
				 * AuxData */
    register CompileEnv *envPtr)/* Points to the CompileEnv for which a new
				 * aux data structure is to be allocated. */
{
    int index;			/* Index for the new AuxData structure. */
    register AuxData *auxDataPtr;
				/* Points to the new AuxData structure */

    index = envPtr->auxDataArrayNext;
    if (index >= envPtr->auxDataArrayEnd) {
	/*
	 * Expand the AuxData array. The currently allocated entries are
	 * stored between elements 0 and (envPtr->auxDataArrayNext - 1)
	 * [inclusive].
	 */

	size_t currBytes = envPtr->auxDataArrayNext * sizeof(AuxData);
	int newElems = 2*envPtr->auxDataArrayEnd;
	size_t newBytes = newElems * sizeof(AuxData);

	if (envPtr->mallocedAuxDataArray) {
	    envPtr->auxDataArrayPtr = (AuxData *)
		    ckrealloc((char *) envPtr->auxDataArrayPtr, newBytes);
	} else {
	    /*
	     * envPtr->auxDataArrayPtr isn't a ckalloc'd pointer, so we must
	     * code a ckrealloc equivalent for ourselves.
	     */

	    AuxData *newPtr = (AuxData *) ckalloc((unsigned) newBytes);

	    memcpy(newPtr, envPtr->auxDataArrayPtr, currBytes);
	    envPtr->auxDataArrayPtr = newPtr;
	    envPtr->mallocedAuxDataArray = 1;
	}
	envPtr->auxDataArrayEnd = newElems;
    }
    envPtr->auxDataArrayNext++;

    auxDataPtr = &envPtr->auxDataArrayPtr[index];
    auxDataPtr->clientData = clientData;
    auxDataPtr->type = typePtr;
    return index;
}

/*
 *----------------------------------------------------------------------
 *
 * TclInitJumpFixupArray --
 *
 *	Initializes a JumpFixupArray structure to hold some number of jump
 *	fixup entries.
 *
 * Results:
 *	None.
 *
 * Side effects:
 *	The JumpFixupArray structure is initialized.
 *
 *----------------------------------------------------------------------
 */

void
TclInitJumpFixupArray(
    register JumpFixupArray *fixupArrayPtr)
				/* Points to the JumpFixupArray structure to
				 * initialize. */
{
    fixupArrayPtr->fixup = fixupArrayPtr->staticFixupSpace;
    fixupArrayPtr->next = 0;
    fixupArrayPtr->end = JUMPFIXUP_INIT_ENTRIES - 1;
    fixupArrayPtr->mallocedArray = 0;
}

/*
 *----------------------------------------------------------------------
 *
 * TclExpandJumpFixupArray --
 *
 *	Procedure that uses malloc to allocate more storage for a jump fixup
 *	array.
 *
 * Results:
 *	None.
 *
 * Side effects:
 *	The jump fixup array in *fixupArrayPtr is reallocated to a new array
 *	of double the size, and if fixupArrayPtr->mallocedArray is non-zero
 *	the old array is freed. Jump fixup structures are copied from the old
 *	array to the new one.
 *
 *----------------------------------------------------------------------
 */

void
TclExpandJumpFixupArray(
    register JumpFixupArray *fixupArrayPtr)
				/* Points to the JumpFixupArray structure
				 * to enlarge. */
{
    /*
     * The currently allocated jump fixup entries are stored from fixup[0] up
     * to fixup[fixupArrayPtr->fixupNext] (*not* inclusive). We assume
     * fixupArrayPtr->fixupNext is equal to fixupArrayPtr->fixupEnd.
     */

    size_t currBytes = fixupArrayPtr->next * sizeof(JumpFixup);
    int newElems = 2*(fixupArrayPtr->end + 1);
    size_t newBytes = newElems * sizeof(JumpFixup);

    if (fixupArrayPtr->mallocedArray) {
	fixupArrayPtr->fixup = (JumpFixup *)
		ckrealloc((char *) fixupArrayPtr->fixup, newBytes);
    } else {
	/*
	 * fixupArrayPtr->fixup isn't a ckalloc'd pointer, so we must code a
	 * ckrealloc equivalent for ourselves.
	 */

	JumpFixup *newPtr = (JumpFixup *) ckalloc((unsigned) newBytes);

	memcpy(newPtr, fixupArrayPtr->fixup, currBytes);
	fixupArrayPtr->fixup = newPtr;
	fixupArrayPtr->mallocedArray = 1;
    }
    fixupArrayPtr->end = newElems;
}

/*
 *----------------------------------------------------------------------
 *
 * TclFreeJumpFixupArray --
 *
 *	Free any storage allocated in a jump fixup array structure.
 *
 * Results:
 *	None.
 *
 * Side effects:
 *	Allocated storage in the JumpFixupArray structure is freed.
 *
 *----------------------------------------------------------------------
 */

void
TclFreeJumpFixupArray(
    register JumpFixupArray *fixupArrayPtr)
				/* Points to the JumpFixupArray structure to
				 * free. */
{
    if (fixupArrayPtr->mallocedArray) {
	ckfree((char *) fixupArrayPtr->fixup);
    }
}

/*
 *----------------------------------------------------------------------
 *
 * TclEmitForwardJump --
 *
 *	Procedure to emit a two-byte forward jump of kind "jumpType". Since
 *	the jump may later have to be grown to five bytes if the jump target
 *	is more than, say, 127 bytes away, this procedure also initializes a
 *	JumpFixup record with information about the jump.
 *
 * Results:
 *	None.
 *
 * Side effects:
 *	The JumpFixup record pointed to by "jumpFixupPtr" is initialized with
 *	information needed later if the jump is to be grown. Also, a two byte
 *	jump of the designated type is emitted at the current point in the
 *	bytecode stream.
 *
 *----------------------------------------------------------------------
 */

void
TclEmitForwardJump(
    CompileEnv *envPtr,		/* Points to the CompileEnv structure that
				 * holds the resulting instruction. */
    TclJumpType jumpType,	/* Indicates the kind of jump: if true or
				 * false or unconditional. */
    JumpFixup *jumpFixupPtr)	/* Points to the JumpFixup structure to
				 * initialize with information about this
				 * forward jump. */
{
    /*
     * Initialize the JumpFixup structure:
     *    - codeOffset is offset of first byte of jump below
     *    - cmdIndex is index of the command after the current one
     *    - exceptIndex is the index of the first ExceptionRange after the
     *	    current one.
     */

    jumpFixupPtr->jumpType = jumpType;
    jumpFixupPtr->codeOffset = envPtr->codeNext - envPtr->codeStart;
    jumpFixupPtr->cmdIndex = envPtr->numCommands;
    jumpFixupPtr->exceptIndex = envPtr->exceptArrayNext;

    switch (jumpType) {
    case TCL_UNCONDITIONAL_JUMP:
	TclEmitInstInt1(INST_JUMP1, 0, envPtr);
	break;
    case TCL_TRUE_JUMP:
	TclEmitInstInt1(INST_JUMP_TRUE1, 0, envPtr);
	break;
    default:
	TclEmitInstInt1(INST_JUMP_FALSE1, 0, envPtr);
	break;
    }
}

/*
 *----------------------------------------------------------------------
 *
 * TclFixupForwardJump --
 *
 *	Procedure that updates a previously-emitted forward jump to jump a
 *	specified number of bytes, "jumpDist". If necessary, the jump is grown
 *	from two to five bytes; this is done if the jump distance is greater
 *	than "distThreshold" (normally 127 bytes). The jump is described by a
 *	JumpFixup record previously initialized by TclEmitForwardJump.
 *
 * Results:
 *	1 if the jump was grown and subsequent instructions had to be moved;
 *	otherwise 0. This result is returned to allow callers to update any
 *	additional code offsets they may hold.
 *
 * Side effects:
 *	The jump may be grown and subsequent instructions moved. If this
 *	happens, the code offsets for any commands and any ExceptionRange
 *	records between the jump and the current code address will be updated
 *	to reflect the moved code. Also, the bytecode instruction array in the
 *	CompileEnv structure may be grown and reallocated.
 *
 *----------------------------------------------------------------------
 */

int
TclFixupForwardJump(
    CompileEnv *envPtr,		/* Points to the CompileEnv structure that
				 * holds the resulting instruction. */
    JumpFixup *jumpFixupPtr,	/* Points to the JumpFixup structure that
				 * describes the forward jump. */
    int jumpDist,		/* Jump distance to set in jump instr. */
    int distThreshold)		/* Maximum distance before the two byte jump
				 * is grown to five bytes. */
{
    unsigned char *jumpPc, *p;
    int firstCmd, lastCmd, firstRange, lastRange, k;
    unsigned numBytes;

    if (jumpDist <= distThreshold) {
	jumpPc = envPtr->codeStart + jumpFixupPtr->codeOffset;
	switch (jumpFixupPtr->jumpType) {
	case TCL_UNCONDITIONAL_JUMP:
	    TclUpdateInstInt1AtPc(INST_JUMP1, jumpDist, jumpPc);
	    break;
	case TCL_TRUE_JUMP:
	    TclUpdateInstInt1AtPc(INST_JUMP_TRUE1, jumpDist, jumpPc);
	    break;
	default:
	    TclUpdateInstInt1AtPc(INST_JUMP_FALSE1, jumpDist, jumpPc);
	    break;
	}
	return 0;
    }

    /*
     * We must grow the jump then move subsequent instructions down. Note that
     * if we expand the space for generated instructions, code addresses might
     * change; be careful about updating any of these addresses held in
     * variables.
     */

    if ((envPtr->codeNext + 3) > envPtr->codeEnd) {
	TclExpandCodeArray(envPtr);
    }
    jumpPc = envPtr->codeStart + jumpFixupPtr->codeOffset;
    numBytes = envPtr->codeNext-jumpPc-2;
    p = jumpPc+2;
    memmove(p+3, p, numBytes);

    envPtr->codeNext += 3;
    jumpDist += 3;
    switch (jumpFixupPtr->jumpType) {
    case TCL_UNCONDITIONAL_JUMP:
	TclUpdateInstInt4AtPc(INST_JUMP4, jumpDist, jumpPc);
	break;
    case TCL_TRUE_JUMP:
	TclUpdateInstInt4AtPc(INST_JUMP_TRUE4, jumpDist, jumpPc);
	break;
    default:
	TclUpdateInstInt4AtPc(INST_JUMP_FALSE4, jumpDist, jumpPc);
	break;
    }

    /*
     * Adjust the code offsets for any commands and any ExceptionRange records
     * between the jump and the current code address.
     */

    firstCmd = jumpFixupPtr->cmdIndex;
    lastCmd = envPtr->numCommands - 1;
    if (firstCmd < lastCmd) {
	for (k = firstCmd;  k <= lastCmd;  k++) {
	    envPtr->cmdMapPtr[k].codeOffset += 3;
	}
    }

    firstRange = jumpFixupPtr->exceptIndex;
    lastRange = envPtr->exceptArrayNext - 1;
    for (k = firstRange;  k <= lastRange;  k++) {
	ExceptionRange *rangePtr = &envPtr->exceptArrayPtr[k];

	rangePtr->codeOffset += 3;
	switch (rangePtr->type) {
	case LOOP_EXCEPTION_RANGE:
	    rangePtr->breakOffset += 3;
	    if (rangePtr->continueOffset != -1) {
		rangePtr->continueOffset += 3;
	    }
	    break;
	case CATCH_EXCEPTION_RANGE:
	    rangePtr->catchOffset += 3;
	    break;
	default:
	    Tcl_Panic("TclFixupForwardJump: bad ExceptionRange type %d",
		    rangePtr->type);
	}
    }
    return 1;			/* the jump was grown */
}

/*
 *----------------------------------------------------------------------
 *
 * TclGetInstructionTable --
 *
 *	Returns a pointer to the table describing Tcl bytecode instructions.
 *	This procedure is defined so that clients can access the pointer from
 *	outside the TCL DLLs.
 *
 * Results:
 *	Returns a pointer to the global instruction table, same as the
 *	expression (&tclInstructionTable[0]).
 *
 * Side effects:
 *	None.
 *
 *----------------------------------------------------------------------
 */

const void * /* == InstructionDesc* == */
TclGetInstructionTable(void)
{
    return &tclInstructionTable[0];
}

/*
 *--------------------------------------------------------------
 *
 * TclRegisterAuxDataType --
 *
 *	This procedure is called to register a new AuxData type in the table
 *	of all AuxData types supported by Tcl.
 *
 * Results:
 *	None.
 *
 * Side effects:
 *	The type is registered in the AuxData type table. If there was already
 *	a type with the same name as in typePtr, it is replaced with the new
 *	type.
 *
 *--------------------------------------------------------------
 */

void
TclRegisterAuxDataType(
    const AuxDataType *typePtr)	/* Information about object type; storage must
				 * be statically allocated (must live forever;
				 * will not be deallocated). */
{
    register Tcl_HashEntry *hPtr;
    int isNew;

    Tcl_MutexLock(&tableMutex);
    if (!auxDataTypeTableInitialized) {
	TclInitAuxDataTypeTable();
    }

    /*
     * If there's already a type with the given name, remove it.
     */

    hPtr = Tcl_FindHashEntry(&auxDataTypeTable, typePtr->name);
    if (hPtr != NULL) {
	Tcl_DeleteHashEntry(hPtr);
    }

    /*
     * Now insert the new object type.
     */

    hPtr = Tcl_CreateHashEntry(&auxDataTypeTable, typePtr->name, &isNew);
    if (isNew) {
	Tcl_SetHashValue(hPtr, typePtr);
    }
    Tcl_MutexUnlock(&tableMutex);
}

/*
 *----------------------------------------------------------------------
 *
 * TclGetAuxDataType --
 *
 *	This procedure looks up an Auxdata type by name.
 *
 * Results:
 *	If an AuxData type with name matching "typeName" is found, a pointer
 *	to its AuxDataType structure is returned; otherwise, NULL is returned.
 *
 * Side effects:
 *	None.
 *
 *----------------------------------------------------------------------
 */

const AuxDataType *
TclGetAuxDataType(
    const char *typeName)	/* Name of AuxData type to look up. */
{
    register Tcl_HashEntry *hPtr;
    const AuxDataType *typePtr = NULL;

    Tcl_MutexLock(&tableMutex);
    if (!auxDataTypeTableInitialized) {
	TclInitAuxDataTypeTable();
    }

    hPtr = Tcl_FindHashEntry(&auxDataTypeTable, typeName);
    if (hPtr != NULL) {
	typePtr = Tcl_GetHashValue(hPtr);
    }
    Tcl_MutexUnlock(&tableMutex);

    return typePtr;
}

/*
 *--------------------------------------------------------------
 *
 * TclInitAuxDataTypeTable --
 *
 *	This procedure is invoked to perform once-only initialization of the
 *	AuxData type table. It also registers the AuxData types defined in
 *	this file.
 *
 * Results:
 *	None.
 *
 * Side effects:
 *	Initializes the table of defined AuxData types "auxDataTypeTable" with
 *	builtin AuxData types defined in this file.
 *
 *--------------------------------------------------------------
 */

void
TclInitAuxDataTypeTable(void)
{
    /*
     * The table mutex must already be held before this routine is invoked.
     */

    auxDataTypeTableInitialized = 1;
    Tcl_InitHashTable(&auxDataTypeTable, TCL_STRING_KEYS);

    /*
     * There are only two AuxData type at this time, so register them here.
     */

    TclRegisterAuxDataType(&tclForeachInfoType);
    TclRegisterAuxDataType(&tclJumptableInfoType);
}

/*
 *----------------------------------------------------------------------
 *
 * TclFinalizeAuxDataTypeTable --
 *
 *	This procedure is called by Tcl_Finalize after all exit handlers have
 *	been run to free up storage associated with the table of AuxData
 *	types. This procedure is called by TclFinalizeExecution() which is
 *	called by Tcl_Finalize().
 *
 * Results:
 *	None.
 *
 * Side effects:
 *	Deletes all entries in the hash table of AuxData types.
 *
 *----------------------------------------------------------------------
 */

void
TclFinalizeAuxDataTypeTable(void)
{
    Tcl_MutexLock(&tableMutex);
    if (auxDataTypeTableInitialized) {
	Tcl_DeleteHashTable(&auxDataTypeTable);
	auxDataTypeTableInitialized = 0;
    }
    Tcl_MutexUnlock(&tableMutex);
}

/*
 *----------------------------------------------------------------------
 *
 * GetCmdLocEncodingSize --
 *
 *	Computes the total number of bytes needed to encode the command
 *	location information for some compiled code.
 *
 * Results:
 *	The byte count needed to encode the compiled location information.
 *
 * Side effects:
 *	None.
 *
 *----------------------------------------------------------------------
 */

static int
GetCmdLocEncodingSize(
    CompileEnv *envPtr)		/* Points to compilation environment structure
				 * containing the CmdLocation structure to
				 * encode. */
{
    register CmdLocation *mapPtr = envPtr->cmdMapPtr;
    int numCmds = envPtr->numCommands;
    int codeDelta, codeLen, srcDelta, srcLen;
    int codeDeltaNext, codeLengthNext, srcDeltaNext, srcLengthNext;
				/* The offsets in their respective byte
				 * sequences where the next encoded offset or
				 * length should go. */
    int prevCodeOffset, prevSrcOffset, i;

    codeDeltaNext = codeLengthNext = srcDeltaNext = srcLengthNext = 0;
    prevCodeOffset = prevSrcOffset = 0;
    for (i = 0;  i < numCmds;  i++) {
	codeDelta = mapPtr[i].codeOffset - prevCodeOffset;
	if (codeDelta < 0) {
	    Tcl_Panic("GetCmdLocEncodingSize: bad code offset");
	} else if (codeDelta <= 127) {
	    codeDeltaNext++;
	} else {
	    codeDeltaNext += 5;	/* 1 byte for 0xFF, 4 for positive delta */
	}
	prevCodeOffset = mapPtr[i].codeOffset;

	codeLen = mapPtr[i].numCodeBytes;
	if (codeLen < 0) {
	    Tcl_Panic("GetCmdLocEncodingSize: bad code length");
	} else if (codeLen <= 127) {
	    codeLengthNext++;
	} else {
	    codeLengthNext += 5;/* 1 byte for 0xFF, 4 for length */
	}

	srcDelta = mapPtr[i].srcOffset - prevSrcOffset;
	if ((-127 <= srcDelta) && (srcDelta <= 127) && (srcDelta != -1)) {
	    srcDeltaNext++;
	} else {
	    srcDeltaNext += 5;	/* 1 byte for 0xFF, 4 for delta */
	}
	prevSrcOffset = mapPtr[i].srcOffset;

	srcLen = mapPtr[i].numSrcBytes;
	if (srcLen < 0) {
	    Tcl_Panic("GetCmdLocEncodingSize: bad source length");
	} else if (srcLen <= 127) {
	    srcLengthNext++;
	} else {
	    srcLengthNext += 5;	/* 1 byte for 0xFF, 4 for length */
	}
    }

    return (codeDeltaNext + codeLengthNext + srcDeltaNext + srcLengthNext);
}

/*
 *----------------------------------------------------------------------
 *
 * EncodeCmdLocMap --
 *
 *	Encode the command location information for some compiled code into a
 *	ByteCode structure. The encoded command location map is stored as
 *	three adjacent byte sequences.
 *
 * Results:
 *	Pointer to the first byte after the encoded command location
 *	information.
 *
 * Side effects:
 *	The encoded information is stored into the block of memory headed by
 *	codePtr. Also records pointers to the start of the four byte sequences
 *	in fields in codePtr's ByteCode header structure.
 *
 *----------------------------------------------------------------------
 */

static unsigned char *
EncodeCmdLocMap(
    CompileEnv *envPtr,		/* Points to compilation environment structure
				 * containing the CmdLocation structure to
				 * encode. */
    ByteCode *codePtr,		/* ByteCode in which to encode envPtr's
				 * command location information. */
    unsigned char *startPtr)	/* Points to the first byte in codePtr's
				 * memory block where the location information
				 * is to be stored. */
{
    register CmdLocation *mapPtr = envPtr->cmdMapPtr;
    int numCmds = envPtr->numCommands;
    register unsigned char *p = startPtr;
    int codeDelta, codeLen, srcDelta, srcLen, prevOffset;
    register int i;

    /*
     * Encode the code offset for each command as a sequence of deltas.
     */

    codePtr->codeDeltaStart = p;
    prevOffset = 0;
    for (i = 0;  i < numCmds;  i++) {
	codeDelta = mapPtr[i].codeOffset - prevOffset;
	if (codeDelta < 0) {
	    Tcl_Panic("EncodeCmdLocMap: bad code offset");
	} else if (codeDelta <= 127) {
	    TclStoreInt1AtPtr(codeDelta, p);
	    p++;
	} else {
	    TclStoreInt1AtPtr(0xFF, p);
	    p++;
	    TclStoreInt4AtPtr(codeDelta, p);
	    p += 4;
	}
	prevOffset = mapPtr[i].codeOffset;
    }

    /*
     * Encode the code length for each command.
     */

    codePtr->codeLengthStart = p;
    for (i = 0;  i < numCmds;  i++) {
	codeLen = mapPtr[i].numCodeBytes;
	if (codeLen < 0) {
	    Tcl_Panic("EncodeCmdLocMap: bad code length");
	} else if (codeLen <= 127) {
	    TclStoreInt1AtPtr(codeLen, p);
	    p++;
	} else {
	    TclStoreInt1AtPtr(0xFF, p);
	    p++;
	    TclStoreInt4AtPtr(codeLen, p);
	    p += 4;
	}
    }

    /*
     * Encode the source offset for each command as a sequence of deltas.
     */

    codePtr->srcDeltaStart = p;
    prevOffset = 0;
    for (i = 0;  i < numCmds;  i++) {
	srcDelta = mapPtr[i].srcOffset - prevOffset;
	if ((-127 <= srcDelta) && (srcDelta <= 127) && (srcDelta != -1)) {
	    TclStoreInt1AtPtr(srcDelta, p);
	    p++;
	} else {
	    TclStoreInt1AtPtr(0xFF, p);
	    p++;
	    TclStoreInt4AtPtr(srcDelta, p);
	    p += 4;
	}
	prevOffset = mapPtr[i].srcOffset;
    }

    /*
     * Encode the source length for each command.
     */

    codePtr->srcLengthStart = p;
    for (i = 0;  i < numCmds;  i++) {
	srcLen = mapPtr[i].numSrcBytes;
	if (srcLen < 0) {
	    Tcl_Panic("EncodeCmdLocMap: bad source length");
	} else if (srcLen <= 127) {
	    TclStoreInt1AtPtr(srcLen, p);
	    p++;
	} else {
	    TclStoreInt1AtPtr(0xFF, p);
	    p++;
	    TclStoreInt4AtPtr(srcLen, p);
	    p += 4;
	}
    }

    return p;
}

#ifdef TCL_COMPILE_DEBUG
/*
 *----------------------------------------------------------------------
 *
 * TclPrintByteCodeObj --
 *
 *	This procedure prints ("disassembles") the instructions of a bytecode
 *	object to stdout.
 *
 * Results:
 *	None.
 *
 * Side effects:
 *	None.
 *
 *----------------------------------------------------------------------
 */

void
TclPrintByteCodeObj(
    Tcl_Interp *interp,		/* Used only for Tcl_GetStringFromObj. */
    Tcl_Obj *objPtr)		/* The bytecode object to disassemble. */
{
    Tcl_Obj *bufPtr = TclDisassembleByteCodeObj(objPtr);

    fprintf(stdout, "\n%s", TclGetString(bufPtr));
    Tcl_DecrRefCount(bufPtr);
}

/*
 *----------------------------------------------------------------------
 *
 * TclPrintInstruction --
 *
 *	This procedure prints ("disassembles") one instruction from a bytecode
 *	object to stdout.
 *
 * Results:
 *	Returns the length in bytes of the current instruiction.
 *
 * Side effects:
 *	None.
 *
 *----------------------------------------------------------------------
 */

int
TclPrintInstruction(
    ByteCode *codePtr,		/* Bytecode containing the instruction. */
    const unsigned char *pc)	/* Points to first byte of instruction. */
{
    Tcl_Obj *bufferObj;
    int numBytes;

    TclNewObj(bufferObj);
    numBytes = FormatInstruction(codePtr, pc, bufferObj);
    fprintf(stdout, "%s", TclGetString(bufferObj));
    Tcl_DecrRefCount(bufferObj);
    return numBytes;
}

/*
 *----------------------------------------------------------------------
 *
 * TclPrintObject --
 *
 *	This procedure prints up to a specified number of characters from the
 *	argument Tcl object's string representation to a specified file.
 *
 * Results:
 *	None.
 *
 * Side effects:
 *	Outputs characters to the specified file.
 *
 *----------------------------------------------------------------------
 */

void
TclPrintObject(
    FILE *outFile,		/* The file to print the source to. */
    Tcl_Obj *objPtr,		/* Points to the Tcl object whose string
				 * representation should be printed. */
    int maxChars)		/* Maximum number of chars to print. */
{
    char *bytes;
    int length;

    bytes = Tcl_GetStringFromObj(objPtr, &length);
    TclPrintSource(outFile, bytes, TclMin(length, maxChars));
}

/*
 *----------------------------------------------------------------------
 *
 * TclPrintSource --
 *
 *	This procedure prints up to a specified number of characters from the
 *	argument string to a specified file. It tries to produce legible
 *	output by adding backslashes as necessary.
 *
 * Results:
 *	None.
 *
 * Side effects:
 *	Outputs characters to the specified file.
 *
 *----------------------------------------------------------------------
 */

void
TclPrintSource(
    FILE *outFile,		/* The file to print the source to. */
    const char *stringPtr,	/* The string to print. */
    int maxChars)		/* Maximum number of chars to print. */
{
    Tcl_Obj *bufferObj;

    TclNewObj(bufferObj);
    PrintSourceToObj(bufferObj, stringPtr, maxChars);
    fprintf(outFile, "%s", TclGetString(bufferObj));
    Tcl_DecrRefCount(bufferObj);
}
#endif /* TCL_COMPILE_DEBUG */

/*
 *----------------------------------------------------------------------
 *
 * TclDisassembleByteCodeObj --
 *
 *	Given an object which is of bytecode type, return a disassembled
 *	version of the bytecode (in a new refcount 0 object). No guarantees
 *	are made about the details of the contents of the result.
 *
 *----------------------------------------------------------------------
 */

Tcl_Obj *
TclDisassembleByteCodeObj(
    Tcl_Obj *objPtr)		/* The bytecode object to disassemble. */
{
    ByteCode *codePtr = objPtr->internalRep.otherValuePtr;
    unsigned char *codeStart, *codeLimit, *pc;
    unsigned char *codeDeltaNext, *codeLengthNext;
    unsigned char *srcDeltaNext, *srcLengthNext;
    int codeOffset, codeLen, srcOffset, srcLen, numCmds, delta, i;
    Interp *iPtr = (Interp *) *codePtr->interpHandle;
    Tcl_Obj *bufferObj;
    char ptrBuf1[20], ptrBuf2[20];

    TclNewObj(bufferObj);
    if (codePtr->refCount <= 0) {
	return bufferObj;	/* Already freed. */
    }

    codeStart = codePtr->codeStart;
    codeLimit = codeStart + codePtr->numCodeBytes;
    numCmds = codePtr->numCommands;

    /*
     * Print header lines describing the ByteCode.
     */

    sprintf(ptrBuf1, "%p", codePtr);
    sprintf(ptrBuf2, "%p", iPtr);
    Tcl_AppendPrintfToObj(bufferObj,
	    "ByteCode 0x%s, refCt %u, epoch %u, interp 0x%s (epoch %u)\n",
	    ptrBuf1, codePtr->refCount, codePtr->compileEpoch, ptrBuf2,
	    iPtr->compileEpoch);
    Tcl_AppendToObj(bufferObj, "  Source ", -1);
    PrintSourceToObj(bufferObj, codePtr->source,
	    TclMin(codePtr->numSrcBytes, 55));
    Tcl_AppendPrintfToObj(bufferObj,
	    "\n  Cmds %d, src %d, inst %d, litObjs %u, aux %d, stkDepth %u, code/src %.2f\n",
	    numCmds, codePtr->numSrcBytes, codePtr->numCodeBytes,
	    codePtr->numLitObjects, codePtr->numAuxDataItems,
	    codePtr->maxStackDepth,
#ifdef TCL_COMPILE_STATS
	    codePtr->numSrcBytes?
		    codePtr->structureSize/(float)codePtr->numSrcBytes :
#endif
	    0.0);

#ifdef TCL_COMPILE_STATS
    Tcl_AppendPrintfToObj(bufferObj,
	    "  Code %lu = header %lu+inst %d+litObj %lu+exc %lu+aux %lu+cmdMap %d\n",
	    (unsigned long) codePtr->structureSize,
	    (unsigned long) (sizeof(ByteCode) - sizeof(size_t) - sizeof(Tcl_Time)),
	    codePtr->numCodeBytes,
	    (unsigned long) (codePtr->numLitObjects * sizeof(Tcl_Obj *)),
	    (unsigned long) (codePtr->numExceptRanges*sizeof(ExceptionRange)),
	    (unsigned long) (codePtr->numAuxDataItems * sizeof(AuxData)),
	    codePtr->numCmdLocBytes);
#endif /* TCL_COMPILE_STATS */

    /*
     * If the ByteCode is the compiled body of a Tcl procedure, print
     * information about that procedure. Note that we don't know the
     * procedure's name since ByteCode's can be shared among procedures.
     */

    if (codePtr->procPtr != NULL) {
	Proc *procPtr = codePtr->procPtr;
	int numCompiledLocals = procPtr->numCompiledLocals;

	sprintf(ptrBuf1, "%p", procPtr);
	Tcl_AppendPrintfToObj(bufferObj,
		"  Proc 0x%s, refCt %d, args %d, compiled locals %d\n",
		ptrBuf1, procPtr->refCount, procPtr->numArgs,
		numCompiledLocals);
	if (numCompiledLocals > 0) {
	    CompiledLocal *localPtr = procPtr->firstLocalPtr;

	    for (i = 0;  i < numCompiledLocals;  i++) {
		Tcl_AppendPrintfToObj(bufferObj,
			"      slot %d%s%s%s%s%s%s", i,
			(localPtr->flags & (VAR_ARRAY|VAR_LINK)) ? "" : ", scalar",
			(localPtr->flags & VAR_ARRAY) ? ", array" : "",
			(localPtr->flags & VAR_LINK) ? ", link" : "",
			(localPtr->flags & VAR_ARGUMENT) ? ", arg" : "",
			(localPtr->flags & VAR_TEMPORARY) ? ", temp" : "",
			(localPtr->flags & VAR_RESOLVED) ? ", resolved" : "");
		if (TclIsVarTemporary(localPtr)) {
		    Tcl_AppendToObj(bufferObj, "\n", -1);
		} else {
		    Tcl_AppendPrintfToObj(bufferObj, ", \"%s\"\n",
			    localPtr->name);
		}
		localPtr = localPtr->nextPtr;
	    }
	}
    }

    /*
     * Print the ExceptionRange array.
     */

    if (codePtr->numExceptRanges > 0) {
	Tcl_AppendPrintfToObj(bufferObj, "  Exception ranges %d, depth %d:\n",
		codePtr->numExceptRanges, codePtr->maxExceptDepth);
	for (i = 0;  i < codePtr->numExceptRanges;  i++) {
	    ExceptionRange *rangePtr = &codePtr->exceptArrayPtr[i];

	    Tcl_AppendPrintfToObj(bufferObj,
		    "      %d: level %d, %s, pc %d-%d, ",
		    i, rangePtr->nestingLevel,
		    (rangePtr->type==LOOP_EXCEPTION_RANGE ? "loop" : "catch"),
		    rangePtr->codeOffset,
		    (rangePtr->codeOffset + rangePtr->numCodeBytes - 1));
	    switch (rangePtr->type) {
	    case LOOP_EXCEPTION_RANGE:
		Tcl_AppendPrintfToObj(bufferObj, "continue %d, break %d\n",
			rangePtr->continueOffset, rangePtr->breakOffset);
		break;
	    case CATCH_EXCEPTION_RANGE:
		Tcl_AppendPrintfToObj(bufferObj, "catch %d\n",
			rangePtr->catchOffset);
		break;
	    default:
		Tcl_Panic("TclDisassembleByteCodeObj: bad ExceptionRange type %d",
			rangePtr->type);
	    }
	}
    }

    /*
     * If there were no commands (e.g., an expression or an empty string was
     * compiled), just print all instructions and return.
     */

    if (numCmds == 0) {
	pc = codeStart;
	while (pc < codeLimit) {
	    Tcl_AppendToObj(bufferObj, "    ", -1);
	    pc += FormatInstruction(codePtr, pc, bufferObj);
	}
	return bufferObj;
    }

    /*
     * Print table showing the code offset, source offset, and source length
     * for each command. These are encoded as a sequence of bytes.
     */

    Tcl_AppendPrintfToObj(bufferObj, "  Commands %d:", numCmds);
    codeDeltaNext = codePtr->codeDeltaStart;
    codeLengthNext = codePtr->codeLengthStart;
    srcDeltaNext = codePtr->srcDeltaStart;
    srcLengthNext = codePtr->srcLengthStart;
    codeOffset = srcOffset = 0;
    for (i = 0;  i < numCmds;  i++) {
	if ((unsigned) *codeDeltaNext == (unsigned) 0xFF) {
	    codeDeltaNext++;
	    delta = TclGetInt4AtPtr(codeDeltaNext);
	    codeDeltaNext += 4;
	} else {
	    delta = TclGetInt1AtPtr(codeDeltaNext);
	    codeDeltaNext++;
	}
	codeOffset += delta;

	if ((unsigned) *codeLengthNext == (unsigned) 0xFF) {
	    codeLengthNext++;
	    codeLen = TclGetInt4AtPtr(codeLengthNext);
	    codeLengthNext += 4;
	} else {
	    codeLen = TclGetInt1AtPtr(codeLengthNext);
	    codeLengthNext++;
	}

	if ((unsigned) *srcDeltaNext == (unsigned) 0xFF) {
	    srcDeltaNext++;
	    delta = TclGetInt4AtPtr(srcDeltaNext);
	    srcDeltaNext += 4;
	} else {
	    delta = TclGetInt1AtPtr(srcDeltaNext);
	    srcDeltaNext++;
	}
	srcOffset += delta;

	if ((unsigned) *srcLengthNext == (unsigned) 0xFF) {
	    srcLengthNext++;
	    srcLen = TclGetInt4AtPtr(srcLengthNext);
	    srcLengthNext += 4;
	} else {
	    srcLen = TclGetInt1AtPtr(srcLengthNext);
	    srcLengthNext++;
	}

	Tcl_AppendPrintfToObj(bufferObj, "%s%4d: pc %d-%d, src %d-%d",
		((i % 2)? "     " : "\n   "),
		(i+1), codeOffset, (codeOffset + codeLen - 1),
		srcOffset, (srcOffset + srcLen - 1));
    }
    if (numCmds > 0) {
	Tcl_AppendToObj(bufferObj, "\n", -1);
    }

    /*
     * Print each instruction. If the instruction corresponds to the start of
     * a command, print the command's source. Note that we don't need the code
     * length here.
     */

    codeDeltaNext = codePtr->codeDeltaStart;
    srcDeltaNext = codePtr->srcDeltaStart;
    srcLengthNext = codePtr->srcLengthStart;
    codeOffset = srcOffset = 0;
    pc = codeStart;
    for (i = 0;  i < numCmds;  i++) {
	if ((unsigned) *codeDeltaNext == (unsigned) 0xFF) {
	    codeDeltaNext++;
	    delta = TclGetInt4AtPtr(codeDeltaNext);
	    codeDeltaNext += 4;
	} else {
	    delta = TclGetInt1AtPtr(codeDeltaNext);
	    codeDeltaNext++;
	}
	codeOffset += delta;

	if ((unsigned) *srcDeltaNext == (unsigned) 0xFF) {
	    srcDeltaNext++;
	    delta = TclGetInt4AtPtr(srcDeltaNext);
	    srcDeltaNext += 4;
	} else {
	    delta = TclGetInt1AtPtr(srcDeltaNext);
	    srcDeltaNext++;
	}
	srcOffset += delta;

	if ((unsigned) *srcLengthNext == (unsigned) 0xFF) {
	    srcLengthNext++;
	    srcLen = TclGetInt4AtPtr(srcLengthNext);
	    srcLengthNext += 4;
	} else {
	    srcLen = TclGetInt1AtPtr(srcLengthNext);
	    srcLengthNext++;
	}

	/*
	 * Print instructions before command i.
	 */

	while ((pc-codeStart) < codeOffset) {
	    Tcl_AppendToObj(bufferObj, "    ", -1);
	    pc += FormatInstruction(codePtr, pc, bufferObj);
	}

	Tcl_AppendPrintfToObj(bufferObj, "  Command %d: ", i+1);
	PrintSourceToObj(bufferObj, (codePtr->source + srcOffset),
		TclMin(srcLen, 55));
	Tcl_AppendToObj(bufferObj, "\n", -1);
    }
    if (pc < codeLimit) {
	/*
	 * Print instructions after the last command.
	 */

	while (pc < codeLimit) {
	    Tcl_AppendToObj(bufferObj, "    ", -1);
	    pc += FormatInstruction(codePtr, pc, bufferObj);
	}
    }
    return bufferObj;
}

/*
 *----------------------------------------------------------------------
 *
 * FormatInstruction --
 *
 *	Appends a representation of a bytecode instruction to a Tcl_Obj.
 *
 *----------------------------------------------------------------------
 */

static int
FormatInstruction(
    ByteCode *codePtr,		/* Bytecode containing the instruction. */
    const unsigned char *pc,	/* Points to first byte of instruction. */
    Tcl_Obj *bufferObj)		/* Object to append instruction info to. */
{
    Proc *procPtr = codePtr->procPtr;
    unsigned char opCode = *pc;
    register const InstructionDesc *instDesc = &tclInstructionTable[opCode];
    unsigned char *codeStart = codePtr->codeStart;
    unsigned pcOffset = pc - codeStart;
    int opnd = 0, i, j, numBytes = 1;
    int localCt = procPtr ? procPtr->numCompiledLocals : 0;
    CompiledLocal *localPtr = procPtr ? procPtr->firstLocalPtr : NULL;
    char suffixBuffer[128];	/* Additional info to print after main opcode
				 * and immediates. */
    char *suffixSrc = NULL;
    Tcl_Obj *suffixObj = NULL;
    AuxData *auxPtr = NULL;

    suffixBuffer[0] = '\0';
    Tcl_AppendPrintfToObj(bufferObj, "(%u) %s ", pcOffset, instDesc->name);
    for (i = 0;  i < instDesc->numOperands;  i++) {
	switch (instDesc->opTypes[i]) {
	case OPERAND_INT1:
	    opnd = TclGetInt1AtPtr(pc+numBytes); numBytes++;
	    if (opCode == INST_JUMP1 || opCode == INST_JUMP_TRUE1
		    || opCode == INST_JUMP_FALSE1) {
		sprintf(suffixBuffer, "pc %u", pcOffset+opnd);
	    }
	    Tcl_AppendPrintfToObj(bufferObj, "%+d ", opnd);
	    break;
	case OPERAND_INT4:
	    opnd = TclGetInt4AtPtr(pc+numBytes); numBytes += 4;
	    if (opCode == INST_JUMP4 || opCode == INST_JUMP_TRUE4
		    || opCode == INST_JUMP_FALSE4) {
		sprintf(suffixBuffer, "pc %u", pcOffset+opnd);
	    } else if (opCode == INST_START_CMD) {
		sprintf(suffixBuffer, "next cmd at pc %u", pcOffset+opnd);
	    }
	    Tcl_AppendPrintfToObj(bufferObj, "%+d ", opnd);
	    break;
	case OPERAND_UINT1:
	    opnd = TclGetUInt1AtPtr(pc+numBytes); numBytes++;
	    if (opCode == INST_PUSH1) {
		suffixObj = codePtr->objArrayPtr[opnd];
	    }
	    Tcl_AppendPrintfToObj(bufferObj, "%u ", (unsigned) opnd);
	    break;
	case OPERAND_AUX4:
	case OPERAND_UINT4:
	    opnd = TclGetUInt4AtPtr(pc+numBytes); numBytes += 4;
	    if (opCode == INST_PUSH4) {
		suffixObj = codePtr->objArrayPtr[opnd];
	    } else if (opCode == INST_START_CMD && opnd != 1) {
		sprintf(suffixBuffer+strlen(suffixBuffer),
			", %u cmds start here", opnd);
	    }
	    Tcl_AppendPrintfToObj(bufferObj, "%u ", (unsigned) opnd);
	    if (instDesc->opTypes[i] == OPERAND_AUX4) {
		auxPtr = &codePtr->auxDataArrayPtr[opnd];
	    }
	    break;
	case OPERAND_IDX4:
	    opnd = TclGetInt4AtPtr(pc+numBytes); numBytes += 4;
	    if (opnd >= -1) {
		Tcl_AppendPrintfToObj(bufferObj, "%d ", opnd);
	    } else if (opnd == -2) {
		Tcl_AppendPrintfToObj(bufferObj, "end ");
	    } else {
		Tcl_AppendPrintfToObj(bufferObj, "end-%d ", -2-opnd);
	    }
	    break;
	case OPERAND_LVT1:
	    opnd = TclGetUInt1AtPtr(pc+numBytes);
	    numBytes++;
	    goto printLVTindex;
	case OPERAND_LVT4:
	    opnd = TclGetUInt4AtPtr(pc+numBytes);
	    numBytes += 4;
	printLVTindex:
	    if (localPtr != NULL) {
		if (opnd >= localCt) {
		    Tcl_Panic("FormatInstruction: bad local var index %u (%u locals)",
			    (unsigned) opnd, localCt);
		}
		for (j = 0;  j < opnd;  j++) {
		    localPtr = localPtr->nextPtr;
		}
		if (TclIsVarTemporary(localPtr)) {
		    sprintf(suffixBuffer, "temp var %u", (unsigned) opnd);
		} else {
		    sprintf(suffixBuffer, "var ");
		    suffixSrc = localPtr->name;
		}
	    }
	    Tcl_AppendPrintfToObj(bufferObj, "%%v%u ", (unsigned) opnd);
	    break;
	case OPERAND_NONE:
	default:
	    break;
	}
    }
    if (suffixObj) {
	const char *bytes;
	int length;

	Tcl_AppendToObj(bufferObj, "\t# ", -1);
	bytes = Tcl_GetStringFromObj(codePtr->objArrayPtr[opnd], &length);
	PrintSourceToObj(bufferObj, bytes, TclMin(length, 40));
    } else if (suffixBuffer[0]) {
	Tcl_AppendPrintfToObj(bufferObj, "\t# %s", suffixBuffer);
	if (suffixSrc) {
	    PrintSourceToObj(bufferObj, suffixSrc, 40);
	}
    }
    Tcl_AppendToObj(bufferObj, "\n", -1);
    if (auxPtr && auxPtr->type->printProc) {
	Tcl_AppendToObj(bufferObj, "\t\t[", -1);
	auxPtr->type->printProc(auxPtr->clientData, bufferObj, codePtr,
		pcOffset);
	Tcl_AppendToObj(bufferObj, "]\n", -1);
    }
    return numBytes;
}

/*
 *----------------------------------------------------------------------
 *
 * TclGetInnerContext --
 *
 *	If possible, returns a list capturing the inner context. Otherwise
 *	return NULL.
 *
 *----------------------------------------------------------------------
 */
Tcl_Obj *TclGetInnerContext(Tcl_Interp *interp,
			    const unsigned char *pc,
			    Tcl_Obj **tosPtr)
{
    int objc = 0, off = 0;
    Tcl_Obj *result;
    Interp *iPtr = (Interp *) interp;

    switch(*pc) {

    case INST_STR_LEN:
    case INST_LNOT:
    case INST_BITNOT:
    case INST_UMINUS:
    case INST_UPLUS:
    case INST_TRY_CVT_TO_NUMERIC:
    case INST_EXPAND_STKTOP:
    case INST_EXPR_STK:

        objc = 1;
        break;

    case INST_LIST_IN:
    case INST_LIST_NOT_IN:	/* Basic list containment operators. */
    case INST_STR_EQ:
    case INST_STR_NEQ:		/* String (in)equality check */
    case INST_STR_CMP:		/* String compare. */
    case INST_STR_INDEX:
    case INST_STR_MATCH:
    case INST_REGEXP:
    case INST_EQ:
    case INST_NEQ:
    case INST_LT:
    case INST_GT:
    case INST_LE:
    case INST_GE:
    case INST_MOD:
    case INST_LSHIFT:
    case INST_RSHIFT:
    case INST_BITOR:
    case INST_BITXOR:
    case INST_BITAND:
    case INST_EXPON:
    case INST_ADD:
    case INST_SUB:
    case INST_DIV:
    case INST_MULT:
        objc = 2;
        break;

    case INST_RETURN_STK:
        /* early pop. TODO: dig out opt dict too :/ */
        objc = 1;
        break;

    case INST_SYNTAX:
    case INST_RETURN_IMM:
        objc = 2;
        break;

    case INST_INVOKE_STK4:
	objc = TclGetUInt4AtPtr(pc+1);
        break;

    case INST_INVOKE_STK1:
	objc = TclGetUInt1AtPtr(pc+1);
	break;
    }

    result = iPtr->innerContext;
    if (Tcl_IsShared(result)) {
        Tcl_DecrRefCount(result);
        iPtr->innerContext = result = Tcl_NewListObj(objc + 1, NULL);
        Tcl_IncrRefCount(result);
    } else {
        int len;

	Tcl_ListObjLength(interp, result, &len);
        /* reset while keeping the list intrep as much as possible */
        Tcl_ListObjReplace(interp, result, 0, len, 0, NULL);
    }    
    Tcl_ListObjAppendElement(NULL, result, TclNewInstNameObj(*pc));
    for(;objc>0;objc--) {
        Tcl_Obj *ob;

        ob = tosPtr[1 - objc + off];
        if (!ob) {
            Tcl_Panic("InnerContext: bad tos -- appending null object");
        }
        if (ob->refCount<=0 || ob->refCount==0x61616161) {
            Tcl_Panic("InnerContext: bad tos -- appending freed object %p",ob);
        }
        Tcl_ListObjAppendElement(NULL, result, ob);
    }

    return result;
}

/*
 *----------------------------------------------------------------------
 *
 * TclNewInstNameObj --
 *
 *	Creates a new InstName Tcl_Obj based on the given instruction
 *
 *----------------------------------------------------------------------
 */
MODULE_SCOPE Tcl_Obj	*TclNewInstNameObj(unsigned char inst)
{
    Tcl_Obj *objPtr;
    
    objPtr=Tcl_NewObj();
    objPtr->typePtr = &tclInstNameType;
    objPtr->internalRep.longValue = (long)inst;
    objPtr->bytes = NULL;

    return objPtr;
}


/*
 *----------------------------------------------------------------------
 *
 * UpdateStringOfInstName --
 *
 *	Update the string representation for an instruction name object.
 *
 *----------------------------------------------------------------------
 */
static void UpdateStringOfInstName(Tcl_Obj *objPtr)
{
    int inst = objPtr->internalRep.longValue;
    char *s,buf[20];
    int len;

    if ((inst < 0) || (inst > LAST_INST_OPCODE)) {

        sprintf(buf, "inst_%d", inst);
        s = buf;
    } else {
        s = (char *)tclInstructionTable[objPtr->internalRep.longValue].name;
    }
    len = strlen(s);
    objPtr->bytes = ckalloc((unsigned) len + 1);
    memcpy(objPtr->bytes, s, len + 1);
    objPtr->length = len;
}


/*
 *----------------------------------------------------------------------
 *
 * PrintSourceToObj --
 *
 *	Appends a quoted representation of a string to a Tcl_Obj.
 *
 *----------------------------------------------------------------------
 */

static void
PrintSourceToObj(
    Tcl_Obj *appendObj,		/* The object to print the source to. */
    const char *stringPtr,	/* The string to print. */
    int maxChars)		/* Maximum number of chars to print. */
{
    register const char *p;
    register int i = 0;

    if (stringPtr == NULL) {
	Tcl_AppendToObj(appendObj, "\"\"", -1);
	return;
    }

    Tcl_AppendToObj(appendObj, "\"", -1);
    p = stringPtr;
    for (;  (*p != '\0') && (i < maxChars);  p++, i++) {
	switch (*p) {
	case '"':
	    Tcl_AppendToObj(appendObj, "\\\"", -1);
	    continue;
	case '\f':
	    Tcl_AppendToObj(appendObj, "\\f", -1);
	    continue;
	case '\n':
	    Tcl_AppendToObj(appendObj, "\\n", -1);
	    continue;
	case '\r':
	    Tcl_AppendToObj(appendObj, "\\r", -1);
	    continue;
	case '\t':
	    Tcl_AppendToObj(appendObj, "\\t", -1);
	    continue;
	case '\v':
	    Tcl_AppendToObj(appendObj, "\\v", -1);
	    continue;
	default:
	    Tcl_AppendPrintfToObj(appendObj, "%c", *p);
	    continue;
	}
    }
    Tcl_AppendToObj(appendObj, "\"", -1);
}

#ifdef TCL_COMPILE_STATS
/*
 *----------------------------------------------------------------------
 *
 * RecordByteCodeStats --
 *
 *	Accumulates various compilation-related statistics for each newly
 *	compiled ByteCode. Called by the TclInitByteCodeObj when Tcl is
 *	compiled with the -DTCL_COMPILE_STATS flag
 *
 * Results:
 *	None.
 *
 * Side effects:
 *	Accumulates aggregate code-related statistics in the interpreter's
 *	ByteCodeStats structure. Records statistics specific to a ByteCode in
 *	its ByteCode structure.
 *
 *----------------------------------------------------------------------
 */

void
RecordByteCodeStats(
    ByteCode *codePtr)		/* Points to ByteCode structure with info
				 * to add to accumulated statistics. */
{
    Interp *iPtr = (Interp *) *codePtr->interpHandle;
    register ByteCodeStats *statsPtr = &iPtr->stats;

    statsPtr->numCompilations++;
    statsPtr->totalSrcBytes += (double) codePtr->numSrcBytes;
    statsPtr->totalByteCodeBytes += (double) codePtr->structureSize;
    statsPtr->currentSrcBytes += (double) codePtr->numSrcBytes;
    statsPtr->currentByteCodeBytes += (double) codePtr->structureSize;

    statsPtr->srcCount[TclLog2(codePtr->numSrcBytes)]++;
    statsPtr->byteCodeCount[TclLog2((int) codePtr->structureSize)]++;

    statsPtr->currentInstBytes += (double) codePtr->numCodeBytes;
    statsPtr->currentLitBytes += (double)
	    codePtr->numLitObjects * sizeof(Tcl_Obj *);
    statsPtr->currentExceptBytes += (double)
	    codePtr->numExceptRanges * sizeof(ExceptionRange);
    statsPtr->currentAuxBytes += (double)
	    codePtr->numAuxDataItems * sizeof(AuxData);
    statsPtr->currentCmdMapBytes += (double) codePtr->numCmdLocBytes;
}
#endif /* TCL_COMPILE_STATS */

/*
 * Local Variables:
 * mode: c
 * c-basic-offset: 4
 * fill-column: 78
 * tab-width: 8
 * indent-tabs-mode: nil
 * End:
 */<|MERGE_RESOLUTION|>--- conflicted
+++ resolved
@@ -10,11 +10,6 @@
  *
  * See the file "license.terms" for information on usage and redistribution of
  * this file, and for a DISCLAIMER OF ALL WARRANTIES.
-<<<<<<< HEAD
- *
- * RCS: @(#) $Id: tclCompile.c,v 1.49.2.91 2010/12/30 14:42:03 dgp Exp $
-=======
->>>>>>> d2834ff4
  */
 
 #include "tclInt.h"
