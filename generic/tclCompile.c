/*
 * tclCompile.c --
 *
 *	This file contains procedures that compile Tcl commands or parts of
 *	commands (like quoted strings or nested sub-commands) into a sequence
 *	of instructions ("bytecodes").
 *
 * Copyright (c) 1996-1998 Sun Microsystems, Inc.
 * Copyright (c) 2001 by Kevin B. Kenny. All rights reserved.
 *
 * See the file "license.terms" for information on usage and redistribution of
 * this file, and for a DISCLAIMER OF ALL WARRANTIES.
 */

#include "tclInt.h"
#include "tclCompile.h"
#include <assert.h>
#include "tclBrodnik.h"

/*
 * Structure used to map between instruction pc and source locations. It
 * defines for each compiled Tcl command its code's starting offset and its
 * source's starting offset and length. Note that the code offset increases
 * monotonically: that is, the table is sorted in code offset order. The
 * source offset is not monotonic.
 */

typedef struct CmdLocation {
    int codeOffset;		/* Offset of first byte of command code. */
    int numCodeBytes;		/* Number of bytes for command's code. */
    int srcOffset;		/* Offset of first char of the command. */
    int numSrcBytes;		/* Number of command source chars. */
} CmdLocation;
TclBrodnikArray(CmdLocation);
TclBrodnikArrayDefine(AuxData,MODULE_SCOPE);

/*
 * Table of all AuxData types.
 */

static Tcl_HashTable auxDataTypeTable;
static int auxDataTypeTableInitialized; /* 0 means not yet initialized. */

TCL_DECLARE_MUTEX(tableMutex)

/*
 * Variable that controls whether compilation tracing is enabled and, if so,
 * what level of tracing is desired:
 *    0: no compilation tracing
 *    1: summarize compilation of top level cmds and proc bodies
 *    2: display all instructions of each ByteCode compiled
 * This variable is linked to the Tcl variable "tcl_traceCompile".
 */

#ifdef TCL_COMPILE_DEBUG
int tclTraceCompile = 0;
static int traceInitialized = 0;
#endif

/*
 * A table describing the Tcl bytecode instructions. Entries in this table
 * must correspond to the instruction opcode definitions in tclCompile.h. The
 * names "op1" and "op4" refer to an instruction's one or four byte first
 * operand. Similarly, "stktop" and "stknext" refer to the topmost and next to
 * topmost stack elements.
 *
 * Note that the load, store, and incr instructions do not distinguish local
 * from global variables; the bytecode interpreter at runtime uses the
 * existence of a procedure call frame to distinguish these.
 */

InstructionDesc const tclInstructionTable[] = {
    /* Name	      Bytes stackEffect #Opnds  Operand types */
    {"done",		  1,   -1,         0,	{OPERAND_NONE}},
	/* Finish ByteCode execution and return stktop (top stack item) */
    {"push1",		  2,   +1,         1,	{OPERAND_UINT1}},
	/* Push object at ByteCode objArray[op1] */
    {"push4",		  5,   +1,         1,	{OPERAND_UINT4}},
	/* Push object at ByteCode objArray[op4] */
    {"pop",		  1,   -1,         0,	{OPERAND_NONE}},
	/* Pop the topmost stack object */
    {"dup",		  1,   +1,         0,	{OPERAND_NONE}},
	/* Duplicate the topmost stack object and push the result */
    {"concat1",		  2,   INT_MIN,    1,	{OPERAND_UINT1}},
	/* Concatenate the top op1 items and push result */
    {"invokeStk1",	  2,   INT_MIN,    1,	{OPERAND_UINT1}},
	/* Invoke command named objv[0]; <objc,objv> = <op1,top op1> */
    {"invokeStk4",	  5,   INT_MIN,    1,	{OPERAND_UINT4}},
	/* Invoke command named objv[0]; <objc,objv> = <op4,top op4> */
    {"evalStk",		  1,   0,          0,	{OPERAND_NONE}},
	/* Evaluate command in stktop using Tcl_EvalObj. */
    {"exprStk",		  1,   0,          0,	{OPERAND_NONE}},
	/* Execute expression in stktop using Tcl_ExprStringObj. */

    {"loadScalar1",	  2,   1,          1,	{OPERAND_LVT1}},
	/* Load scalar variable at index op1 <= 255 in call frame */
    {"loadScalar4",	  5,   1,          1,	{OPERAND_LVT4}},
	/* Load scalar variable at index op1 >= 256 in call frame */
    {"loadScalarStk",	  1,   0,          0,	{OPERAND_NONE}},
	/* Load scalar variable; scalar's name is stktop */
    {"loadArray1",	  2,   0,          1,	{OPERAND_LVT1}},
	/* Load array element; array at slot op1<=255, element is stktop */
    {"loadArray4",	  5,   0,          1,	{OPERAND_LVT4}},
	/* Load array element; array at slot op1 > 255, element is stktop */
    {"loadArrayStk",	  1,   -1,         0,	{OPERAND_NONE}},
	/* Load array element; element is stktop, array name is stknext */
    {"loadStk",		  1,   0,          0,	{OPERAND_NONE}},
	/* Load general variable; unparsed variable name is stktop */
    {"storeScalar1",	  2,   0,          1,	{OPERAND_LVT1}},
	/* Store scalar variable at op1<=255 in frame; value is stktop */
    {"storeScalar4",	  5,   0,          1,	{OPERAND_LVT4}},
	/* Store scalar variable at op1 > 255 in frame; value is stktop */
    {"storeScalarStk",	  1,   -1,         0,	{OPERAND_NONE}},
	/* Store scalar; value is stktop, scalar name is stknext */
    {"storeArray1",	  2,   -1,         1,	{OPERAND_LVT1}},
	/* Store array element; array at op1<=255, value is top then elem */
    {"storeArray4",	  5,   -1,         1,	{OPERAND_LVT4}},
	/* Store array element; array at op1>=256, value is top then elem */
    {"storeArrayStk",	  1,   -2,         0,	{OPERAND_NONE}},
	/* Store array element; value is stktop, then elem, array names */
    {"storeStk",	  1,   -1,         0,	{OPERAND_NONE}},
	/* Store general variable; value is stktop, then unparsed name */

    {"incrScalar1",	  2,   0,          1,	{OPERAND_LVT1}},
	/* Incr scalar at index op1<=255 in frame; incr amount is stktop */
    {"incrScalarStk",	  1,   -1,         0,	{OPERAND_NONE}},
	/* Incr scalar; incr amount is stktop, scalar's name is stknext */
    {"incrArray1",	  2,   -1,         1,	{OPERAND_LVT1}},
	/* Incr array elem; arr at slot op1<=255, amount is top then elem */
    {"incrArrayStk",	  1,   -2,         0,	{OPERAND_NONE}},
	/* Incr array element; amount is top then elem then array names */
    {"incrStk",		  1,   -1,         0,	{OPERAND_NONE}},
	/* Incr general variable; amount is stktop then unparsed var name */
    {"incrScalar1Imm",	  3,   +1,         2,	{OPERAND_LVT1, OPERAND_INT1}},
	/* Incr scalar at slot op1 <= 255; amount is 2nd operand byte */
    {"incrScalarStkImm",  2,   0,          1,	{OPERAND_INT1}},
	/* Incr scalar; scalar name is stktop; incr amount is op1 */
    {"incrArray1Imm",	  3,   0,          2,	{OPERAND_LVT1, OPERAND_INT1}},
	/* Incr array elem; array at slot op1 <= 255, elem is stktop,
	 * amount is 2nd operand byte */
    {"incrArrayStkImm",	  2,   -1,         1,	{OPERAND_INT1}},
	/* Incr array element; elem is top then array name, amount is op1 */
    {"incrStkImm",	  2,   0,	   1,	{OPERAND_INT1}},
	/* Incr general variable; unparsed name is top, amount is op1 */

    {"jump1",		  2,   0,          1,	{OPERAND_INT1}},
	/* Jump relative to (pc + op1) */
    {"jump4",		  5,   0,          1,	{OPERAND_INT4}},
	/* Jump relative to (pc + op4) */
    {"jumpTrue1",	  2,   -1,         1,	{OPERAND_INT1}},
	/* Jump relative to (pc + op1) if stktop expr object is true */
    {"jumpTrue4",	  5,   -1,         1,	{OPERAND_INT4}},
	/* Jump relative to (pc + op4) if stktop expr object is true */
    {"jumpFalse1",	  2,   -1,         1,	{OPERAND_INT1}},
	/* Jump relative to (pc + op1) if stktop expr object is false */
    {"jumpFalse4",	  5,   -1,         1,	{OPERAND_INT4}},
	/* Jump relative to (pc + op4) if stktop expr object is false */

    {"lor",		  1,   -1,         0,	{OPERAND_NONE}},
	/* Logical or:	push (stknext || stktop) */
    {"land",		  1,   -1,         0,	{OPERAND_NONE}},
	/* Logical and:	push (stknext && stktop) */
    {"bitor",		  1,   -1,         0,	{OPERAND_NONE}},
	/* Bitwise or:	push (stknext | stktop) */
    {"bitxor",		  1,   -1,         0,	{OPERAND_NONE}},
	/* Bitwise xor	push (stknext ^ stktop) */
    {"bitand",		  1,   -1,         0,	{OPERAND_NONE}},
	/* Bitwise and:	push (stknext & stktop) */
    {"eq",		  1,   -1,         0,	{OPERAND_NONE}},
	/* Equal:	push (stknext == stktop) */
    {"neq",		  1,   -1,         0,	{OPERAND_NONE}},
	/* Not equal:	push (stknext != stktop) */
    {"lt",		  1,   -1,         0,	{OPERAND_NONE}},
	/* Less:	push (stknext < stktop) */
    {"gt",		  1,   -1,         0,	{OPERAND_NONE}},
	/* Greater:	push (stknext > stktop) */
    {"le",		  1,   -1,         0,	{OPERAND_NONE}},
	/* Less or equal: push (stknext <= stktop) */
    {"ge",		  1,   -1,         0,	{OPERAND_NONE}},
	/* Greater or equal: push (stknext >= stktop) */
    {"lshift",		  1,   -1,         0,	{OPERAND_NONE}},
	/* Left shift:	push (stknext << stktop) */
    {"rshift",		  1,   -1,         0,	{OPERAND_NONE}},
	/* Right shift:	push (stknext >> stktop) */
    {"add",		  1,   -1,         0,	{OPERAND_NONE}},
	/* Add:		push (stknext + stktop) */
    {"sub",		  1,   -1,         0,	{OPERAND_NONE}},
	/* Sub:		push (stkext - stktop) */
    {"mult",		  1,   -1,         0,	{OPERAND_NONE}},
	/* Multiply:	push (stknext * stktop) */
    {"div",		  1,   -1,         0,	{OPERAND_NONE}},
	/* Divide:	push (stknext / stktop) */
    {"mod",		  1,   -1,         0,	{OPERAND_NONE}},
	/* Mod:		push (stknext % stktop) */
    {"uplus",		  1,   0,          0,	{OPERAND_NONE}},
	/* Unary plus:	push +stktop */
    {"uminus",		  1,   0,          0,	{OPERAND_NONE}},
	/* Unary minus:	push -stktop */
    {"bitnot",		  1,   0,          0,	{OPERAND_NONE}},
	/* Bitwise not:	push ~stktop */
    {"not",		  1,   0,          0,	{OPERAND_NONE}},
	/* Logical not:	push !stktop */
    {"callBuiltinFunc1",  2,   1,          1,	{OPERAND_UINT1}},
	/* Call builtin math function with index op1; any args are on stk */
    {"callFunc1",	  2,   INT_MIN,    1,	{OPERAND_UINT1}},
	/* Call non-builtin func objv[0]; <objc,objv>=<op1,top op1> */
    {"tryCvtToNumeric",	  1,   0,          0,	{OPERAND_NONE}},
	/* Try converting stktop to first int then double if possible. */

    {"break",		  1,   0,          0,	{OPERAND_NONE}},
	/* Abort closest enclosing loop; if none, return TCL_BREAK code. */
    {"continue",	  1,   0,          0,	{OPERAND_NONE}},
	/* Skip to next iteration of closest enclosing loop; if none, return
	 * TCL_CONTINUE code. */

    {"foreach_start4",	  5,   0,          1,	{OPERAND_AUX4}},
	/* Initialize execution of a foreach loop. Operand is aux data index
	 * of the ForeachInfo structure for the foreach command. */
    {"foreach_step4",	  5,   +1,         1,	{OPERAND_AUX4}},
	/* "Step" or begin next iteration of foreach loop. Push 0 if to
	 * terminate loop, else push 1. */

    {"beginCatch4",	  5,   0,          1,	{OPERAND_UINT4}},
	/* Record start of catch with the operand's exception index. Push the
	 * current stack depth onto a special catch stack. */
    {"endCatch",	  1,   0,          0,	{OPERAND_NONE}},
	/* End of last catch. Pop the bytecode interpreter's catch stack. */
    {"pushResult",	  1,   +1,         0,	{OPERAND_NONE}},
	/* Push the interpreter's object result onto the stack. */
    {"pushReturnCode",	  1,   +1,         0,	{OPERAND_NONE}},
	/* Push interpreter's return code (e.g. TCL_OK or TCL_ERROR) as a new
	 * object onto the stack. */

    {"streq",		  1,   -1,         0,	{OPERAND_NONE}},
	/* Str Equal:	push (stknext eq stktop) */
    {"strneq",		  1,   -1,         0,	{OPERAND_NONE}},
	/* Str !Equal:	push (stknext neq stktop) */
    {"strcmp",		  1,   -1,         0,	{OPERAND_NONE}},
	/* Str Compare:	push (stknext cmp stktop) */
    {"strlen",		  1,   0,          0,	{OPERAND_NONE}},
	/* Str Length:	push (strlen stktop) */
    {"strindex",	  1,   -1,         0,	{OPERAND_NONE}},
	/* Str Index:	push (strindex stknext stktop) */
    {"strmatch",	  2,   -1,         1,	{OPERAND_INT1}},
	/* Str Match:	push (strmatch stknext stktop) opnd == nocase */

    {"list",		  5,   INT_MIN,    1,	{OPERAND_UINT4}},
	/* List:	push (stk1 stk2 ... stktop) */
    {"listIndex",	  1,   -1,         0,	{OPERAND_NONE}},
	/* List Index:	push (listindex stknext stktop) */
    {"listLength",	  1,   0,          0,	{OPERAND_NONE}},
	/* List Len:	push (listlength stktop) */

    {"appendScalar1",	  2,   0,          1,	{OPERAND_LVT1}},
	/* Append scalar variable at op1<=255 in frame; value is stktop */
    {"appendScalar4",	  5,   0,          1,	{OPERAND_LVT4}},
	/* Append scalar variable at op1 > 255 in frame; value is stktop */
    {"appendArray1",	  2,   -1,         1,	{OPERAND_LVT1}},
	/* Append array element; array at op1<=255, value is top then elem */
    {"appendArray4",	  5,   -1,         1,	{OPERAND_LVT4}},
	/* Append array element; array at op1>=256, value is top then elem */
    {"appendArrayStk",	  1,   -2,         0,	{OPERAND_NONE}},
	/* Append array element; value is stktop, then elem, array names */
    {"appendStk",	  1,   -1,         0,	{OPERAND_NONE}},
	/* Append general variable; value is stktop, then unparsed name */
    {"lappendScalar1",	  2,   0,          1,	{OPERAND_LVT1}},
	/* Lappend scalar variable at op1<=255 in frame; value is stktop */
    {"lappendScalar4",	  5,   0,          1,	{OPERAND_LVT4}},
	/* Lappend scalar variable at op1 > 255 in frame; value is stktop */
    {"lappendArray1",	  2,   -1,         1,	{OPERAND_LVT1}},
	/* Lappend array element; array at op1<=255, value is top then elem */
    {"lappendArray4",	  5,   -1,         1,	{OPERAND_LVT4}},
	/* Lappend array element; array at op1>=256, value is top then elem */
    {"lappendArrayStk",	  1,   -2,         0,	{OPERAND_NONE}},
	/* Lappend array element; value is stktop, then elem, array names */
    {"lappendStk",	  1,   -1,         0,	{OPERAND_NONE}},
	/* Lappend general variable; value is stktop, then unparsed name */

    {"lindexMulti",	  5,   INT_MIN,    1,	{OPERAND_UINT4}},
	/* Lindex with generalized args, operand is number of stacked objs
	 * used: (operand-1) entries from stktop are the indices; then list to
	 * process. */
    {"over",		  5,   +1,         1,	{OPERAND_UINT4}},
	/* Duplicate the arg-th element from top of stack (TOS=0) */
    {"lsetList",          1,   -2,         0,	{OPERAND_NONE}},
	/* Four-arg version of 'lset'. stktop is old value; next is new
	 * element value, next is the index list; pushes new value */
    {"lsetFlat",          5,   INT_MIN,    1,	{OPERAND_UINT4}},
	/* Three- or >=5-arg version of 'lset', operand is number of stacked
	 * objs: stktop is old value, next is new element value, next come
	 * (operand-2) indices; pushes the new value.
	 */

    {"returnImm",	  9,   -1,         2,	{OPERAND_INT4, OPERAND_UINT4}},
	/* Compiled [return], code, level are operands; options and result
	 * are on the stack. */
    {"expon",		  1,   -1,	   0,	{OPERAND_NONE}},
	/* Binary exponentiation operator: push (stknext ** stktop) */

    /*
     * NOTE: the stack effects of expandStkTop and invokeExpanded are wrong -
     * but it cannot be done right at compile time, the stack effect is only
     * known at run time. The value for invokeExpanded is estimated better at
     * compile time.
     * See the comments further down in this file, where INST_INVOKE_EXPANDED
     * is emitted.
     */
    {"expandStart",       1,    0,          0,	{OPERAND_NONE}},
	/* Start of command with {*} (expanded) arguments */
    {"expandStkTop",      5,    0,          1,	{OPERAND_UINT4}},
	/* Expand the list at stacktop: push its elements on the stack */
    {"invokeExpanded",    1,    0,          0,	{OPERAND_NONE}},
	/* Invoke the command marked by the last 'expandStart' */

    {"listIndexImm",	  5,	0,	   1,	{OPERAND_IDX4}},
	/* List Index:	push (lindex stktop op4) */
    {"listRangeImm",	  9,	0,	   2,	{OPERAND_IDX4, OPERAND_IDX4}},
	/* List Range:	push (lrange stktop op4 op4) */
    {"startCommand",	  9,	0,	   2,	{OPERAND_INT4,OPERAND_UINT4}},
	/* Start of bytecoded command: op is the length of the cmd's code, op2
	 * is number of commands here */

    {"listIn",		  1,	-1,	   0,	{OPERAND_NONE}},
	/* List containment: push [lsearch stktop stknext]>=0) */
    {"listNotIn",	  1,	-1,	   0,	{OPERAND_NONE}},
	/* List negated containment: push [lsearch stktop stknext]<0) */

    {"pushReturnOpts",	  1,	+1,	   0,	{OPERAND_NONE}},
	/* Push the interpreter's return option dictionary as an object on the
	 * stack. */
    {"returnStk",	  1,	-1,	   0,	{OPERAND_NONE}},
	/* Compiled [return]; options and result are on the stack, code and
	 * level are in the options. */

    {"dictGet",		  5,	INT_MIN,   1,	{OPERAND_UINT4}},
	/* The top op4 words (min 1) are a key path into the dictionary just
	 * below the keys on the stack, and all those values are replaced by
	 * the value read out of that key-path (like [dict get]).
	 * Stack:  ... dict key1 ... keyN => ... value */
    {"dictSet",		  9,	INT_MIN,   2,	{OPERAND_UINT4, OPERAND_LVT4}},
	/* Update a dictionary value such that the keys are a path pointing to
	 * the value. op4#1 = numKeys, op4#2 = LVTindex
	 * Stack:  ... key1 ... keyN value => ... newDict */
    {"dictUnset",	  9,	INT_MIN,   2,	{OPERAND_UINT4, OPERAND_LVT4}},
	/* Update a dictionary value such that the keys are not a path pointing
	 * to any value. op4#1 = numKeys, op4#2 = LVTindex
	 * Stack:  ... key1 ... keyN => ... newDict */
    {"dictIncrImm",	  9,	0,	   2,	{OPERAND_INT4, OPERAND_LVT4}},
	/* Update a dictionary value such that the value pointed to by key is
	 * incremented by some value (or set to it if the key isn't in the
	 * dictionary at all). op4#1 = incrAmount, op4#2 = LVTindex
	 * Stack:  ... key => ... newDict */
    {"dictAppend",	  5,	-1,	   1,	{OPERAND_LVT4}},
	/* Update a dictionary value such that the value pointed to by key has
	 * some value string-concatenated onto it. op4 = LVTindex
	 * Stack:  ... key valueToAppend => ... newDict */
    {"dictLappend",	  5,	-1,	   1,	{OPERAND_LVT4}},
	/* Update a dictionary value such that the value pointed to by key has
	 * some value list-appended onto it. op4 = LVTindex
	 * Stack:  ... key valueToAppend => ... newDict */
    {"dictFirst",	  5,	+2,	   1,	{OPERAND_LVT4}},
	/* Begin iterating over the dictionary, using the local scalar
	 * indicated by op4 to hold the iterator state. The local scalar
	 * should not refer to a named variable as the value is not wholly
	 * managed correctly.
	 * Stack:  ... dict => ... value key doneBool */
    {"dictNext",	  5,	+3,	   1,	{OPERAND_LVT4}},
	/* Get the next iteration from the iterator in op4's local scalar.
	 * Stack:  ... => ... value key doneBool */
    {"dictDone",	  5,	0,	   1,	{OPERAND_LVT4}},
	/* Terminate the iterator in op4's local scalar. Use unsetScalar
	 * instead (with 0 for flags). */
    {"dictUpdateStart",   9,    0,	   2,	{OPERAND_LVT4, OPERAND_AUX4}},
	/* Create the variables (described in the aux data referred to by the
	 * second immediate argument) to mirror the state of the dictionary in
	 * the variable referred to by the first immediate argument. The list
	 * of keys (top of the stack, not poppsed) must be the same length as
	 * the list of variables.
	 * Stack:  ... keyList => ... keyList */
    {"dictUpdateEnd",	  9,    -1,	   2,	{OPERAND_LVT4, OPERAND_AUX4}},
	/* Reflect the state of local variables (described in the aux data
	 * referred to by the second immediate argument) back to the state of
	 * the dictionary in the variable referred to by the first immediate
	 * argument. The list of keys (popped from the stack) must be the same
	 * length as the list of variables.
	 * Stack:  ... keyList => ... */
    {"jumpTable",	 5,	-1,	   1,	{OPERAND_AUX4}},
	/* Jump according to the jump-table (in AuxData as indicated by the
	 * operand) and the argument popped from the list. Always executes the
	 * next instruction if no match against the table's entries was found.
	 * Stack:  ... value => ...
	 * Note that the jump table contains offsets relative to the PC when
	 * it points to this instruction; the code is relocatable. */
    {"upvar",            5,    -1,        1,   {OPERAND_LVT4}},
	/* finds level and otherName in stack, links to local variable at
	 * index op1. Leaves the level on stack. */
    {"nsupvar",          5,    -1,        1,   {OPERAND_LVT4}},
	/* finds namespace and otherName in stack, links to local variable at
	 * index op1. Leaves the namespace on stack. */
    {"variable",         5,    -1,        1,   {OPERAND_LVT4}},
	/* finds namespace and otherName in stack, links to local variable at
	 * index op1. Leaves the namespace on stack. */
    {"syntax",		 9,   -1,         2,	{OPERAND_INT4, OPERAND_UINT4}},
	/* Compiled bytecodes to signal syntax error. Equivalent to returnImm
	 * except for the ERR_ALREADY_LOGGED flag in the interpreter. */
    {"reverse",		 5,    0,         1,	{OPERAND_UINT4}},
	/* Reverse the order of the arg elements at the top of stack */

    {"regexp",		 2,   -1,         1,	{OPERAND_INT1}},
	/* Regexp:	push (regexp stknext stktop) opnd == nocase */

    {"existScalar",	 5,    1,         1,	{OPERAND_LVT4}},
	/* Test if scalar variable at index op1 in call frame exists */
    {"existArray",	 5,    0,         1,	{OPERAND_LVT4}},
	/* Test if array element exists; array at slot op1, element is
	 * stktop */
    {"existArrayStk",	 1,    -1,        0,	{OPERAND_NONE}},
	/* Test if array element exists; element is stktop, array name is
	 * stknext */
    {"existStk",	 1,    0,         0,	{OPERAND_NONE}},
	/* Test if general variable exists; unparsed variable name is stktop*/

    {"nop",		 1,    0,         0,	{OPERAND_NONE}},
	/* Do nothing */
    {"returnCodeBranch", 1,   -1,	  0,	{OPERAND_NONE}},
	/* Jump to next instruction based on the return code on top of stack
	 * ERROR: +1;	RETURN: +3;	BREAK: +5;	CONTINUE: +7;
	 * Other non-OK: +9
	 */

    {"unsetScalar",	 6,    0,         2,	{OPERAND_UINT1, OPERAND_LVT4}},
	/* Make scalar variable at index op2 in call frame cease to exist;
	 * op1 is 1 for errors on problems, 0 otherwise */
    {"unsetArray",	 6,    -1,        2,	{OPERAND_UINT1, OPERAND_LVT4}},
	/* Make array element cease to exist; array at slot op2, element is
	 * stktop; op1 is 1 for errors on problems, 0 otherwise */
    {"unsetArrayStk",	 2,    -2,        1,	{OPERAND_UINT1}},
	/* Make array element cease to exist; element is stktop, array name is
	 * stknext; op1 is 1 for errors on problems, 0 otherwise */
    {"unsetStk",	 2,    -1,        1,	{OPERAND_UINT1}},
	/* Make general variable cease to exist; unparsed variable name is
	 * stktop; op1 is 1 for errors on problems, 0 otherwise */

    {"dictExpand",       1,    -1,        0,    {OPERAND_NONE}},
        /* Probe into a dict and extract it (or a subdict of it) into
         * variables with matched names. Produces list of keys bound as
         * result. Part of [dict with].
	 * Stack:  ... dict path => ... keyList */
    {"dictRecombineStk", 1,    -3,        0,    {OPERAND_NONE}},
        /* Map variable contents back into a dictionary in a variable. Part of
         * [dict with].
	 * Stack:  ... dictVarName path keyList => ... */
    {"dictRecombineImm", 5,    -2,        1,    {OPERAND_LVT4}},
        /* Map variable contents back into a dictionary in the local variable
         * indicated by the LVT index. Part of [dict with].
	 * Stack:  ... path keyList => ... */
    {"dictExists",	 5,	INT_MIN,  1,	{OPERAND_UINT4}},
	/* The top op4 words (min 1) are a key path into the dictionary just
	 * below the keys on the stack, and all those values are replaced by a
	 * boolean indicating whether it is possible to read out a value from
	 * that key-path (like [dict exists]).
	 * Stack:  ... dict key1 ... keyN => ... boolean */
    {"verifyDict",	 1,    -1,	  0,	{OPERAND_NONE}},
	/* Verifies that the word on the top of the stack is a dictionary,
	 * popping it if it is and throwing an error if it is not.
	 * Stack:  ... value => ... */

    {"strmap",		 1,    -2,	  0,	{OPERAND_NONE}},
	/* Simplified version of [string map] that only applies one change
	 * string, and only case-sensitively.
	 * Stack:  ... from to string => ... changedString */
    {"strfind",		 1,    -1,	  0,	{OPERAND_NONE}},
	/* Find the first index of a needle string in a haystack string,
	 * producing the index (integer) or -1 if nothing found.
	 * Stack:  ... needle haystack => ... index */
    {"strrfind",	 1,    -1,	  0,	{OPERAND_NONE}},
	/* Find the last index of a needle string in a haystack string,
	 * producing the index (integer) or -1 if nothing found.
	 * Stack:  ... needle haystack => ... index */
    {"strrangeImm",	 9,	0,	  2,	{OPERAND_IDX4, OPERAND_IDX4}},
	/* String Range: push (string range stktop op4 op4) */
    {"strrange",	 1,    -2,	  0,	{OPERAND_NONE}},
	/* String Range with non-constant arguments.
	 * Stack:  ... string idxA idxB => ... substring */

    {"yield",		 1,	0,	  0,	{OPERAND_NONE}},
	/* Makes the current coroutine yield the value at the top of the
	 * stack, and places the response back on top of the stack when it
	 * resumes.
	 * Stack:  ... valueToYield => ... resumeValue */
    {"coroName",         1,    +1,	  0,	{OPERAND_NONE}},
	/* Push the name of the interpreter's current coroutine as an object
	 * on the stack. */
    {"tailcall",	 2,    INT_MIN,	  1,	{OPERAND_UINT1}},
	/* Do a tailcall with the opnd items on the stack as the thing to
	 * tailcall to; opnd must be greater than 0 for the semantics to work
	 * right. */

    {"currentNamespace", 1,    +1,	  0,	{OPERAND_NONE}},
	/* Push the name of the interpreter's current namespace as an object
	 * on the stack. */
    {"infoLevelNumber",  1,    +1,	  0,	{OPERAND_NONE}},
	/* Push the stack depth (i.e., [info level]) of the interpreter as an
	 * object on the stack. */
    {"infoLevelArgs",	 1,	0,	  0,	{OPERAND_NONE}},
	/* Push the argument words to a stack depth (i.e., [info level <n>])
	 * of the interpreter as an object on the stack.
	 * Stack:  ... depth => ... argList */
    {"resolveCmd",	 1,	0,	  0,	{OPERAND_NONE}},
	/* Resolves the command named on the top of the stack to its fully
	 * qualified version, or produces the empty string if no such command
	 * exists. Never generates errors.
	 * Stack:  ... cmdName => ... fullCmdName */
    {"tclooSelf",	 1,	+1,	  0,	{OPERAND_NONE}},
	/* Push the identity of the current TclOO object (i.e., the name of
	 * its current public access command) on the stack. */
    {"tclooClass",	 1,	0,	  0,	{OPERAND_NONE}},
	/* Push the class of the TclOO object named at the top of the stack
	 * onto the stack.
	 * Stack:  ... object => ... class */
    {"tclooNamespace",	 1,	0,	  0,	{OPERAND_NONE}},
	/* Push the namespace of the TclOO object named at the top of the
	 * stack onto the stack.
	 * Stack:  ... object => ... namespace */
    {"tclooIsObject",	 1,	0,	  0,	{OPERAND_NONE}},
	/* Push whether the value named at the top of the stack is a TclOO
	 * object (i.e., a boolean). Can corrupt the interpreter result
	 * despite not throwing, so not safe for use in a post-exception
	 * context.
	 * Stack:  ... value => ... boolean */

    {"arrayExistsStk",	 1,	0,	  0,	{OPERAND_NONE}},
	/* Looks up the element on the top of the stack and tests whether it
	 * is an array. Pushes a boolean describing whether this is the
	 * case. Also runs the whole-array trace on the named variable, so can
	 * throw anything.
	 * Stack:  ... varName => ... boolean */
    {"arrayExistsImm",	 5,	+1,	  1,	{OPERAND_UINT4}},
	/* Looks up the variable indexed by opnd and tests whether it is an
	 * array. Pushes a boolean describing whether this is the case. Also
	 * runs the whole-array trace on the named variable, so can throw
	 * anything.
	 * Stack:  ... => ... boolean */
    {"arrayMakeStk",	 1,	-1,	  0,	{OPERAND_NONE}},
	/* Forces the element on the top of the stack to be the name of an
	 * array.
	 * Stack:  ... varName => ... */
    {"arrayMakeImm",	 5,	0,	  1,	{OPERAND_UINT4}},
	/* Forces the variable indexed by opnd to be an array. Does not touch
	 * the stack. */

    {"invokeReplace",	 6,	INT_MIN,  2,	{OPERAND_UINT4,OPERAND_UINT1}},
	/* Invoke command named objv[0], replacing the first two words with
	 * the word at the top of the stack;
	 * <objc,objv> = <op4,top op4 after popping 1> */

    {"listConcat",	 1,	-1,	  0,	{OPERAND_NONE}},
	/* Concatenates the two lists at the top of the stack into a single
	 * list and pushes that resulting list onto the stack.
	 * Stack: ... list1 list2 => ... [lconcat list1 list2] */

    {"expandDrop",       1,    0,          0,	{OPERAND_NONE}},
	/* Drops an element from the auxiliary stack, popping stack elements
	 * until the matching stack depth is reached. */

    /* New foreach implementation */
    {"foreach_start",	  5,   +2,          1,	{OPERAND_AUX4}},
	/* Initialize execution of a foreach loop. Operand is aux data index
	 * of the ForeachInfo structure for the foreach command. It pushes 2
	 * elements which hold runtime params for foreach_step, they are later
	 * dropped by foreach_end together with the value lists. */ 
    {"foreach_step",	  1,    0,         0,	{OPERAND_NONE}},
	/* "Step" or begin next iteration of foreach loop. */
    {"foreach_end",	  1,    0,         0,	{OPERAND_NONE}},
    {"lmap_collect",	  1,   -1,         0,	{OPERAND_NONE}},

    {NULL, 0, 0, 0, {OPERAND_NONE}}
};

/*
 * Prototypes for procedures defined later in this file:
 */

static void		CompileScriptTokens(Tcl_Interp *interp,
			    Tcl_Token *tokens, Tcl_Token *lastTokenPtr,
			    CompileEnv *envPtr);
static ByteCode *	CompileSubstObj(Tcl_Interp *interp, Tcl_Obj *objPtr,
			    int flags);
static void		DupByteCodeInternalRep(Tcl_Obj *srcPtr,
			    Tcl_Obj *copyPtr);
static unsigned char *	EncodeCmdLocMap(CompileEnv *envPtr,
			    ByteCode *codePtr, unsigned char *startPtr);
static CmdLocation *	EnterCmdStartData(CompileEnv *envPtr,
			    int srcOffset, int codeOffset);
static void		FreeByteCodeInternalRep(Tcl_Obj *objPtr);
static void		FreeSubstCodeInternalRep(Tcl_Obj *objPtr);
static int		GetCmdLocEncodingSize(CompileEnv *envPtr);
static int		IsCompactibleCompileEnv(Tcl_Interp *interp,
			    CompileEnv *envPtr);
#ifdef TCL_COMPILE_STATS
static void		RecordByteCodeStats(ByteCode *codePtr);
#endif /* TCL_COMPILE_STATS */
static void		RegisterAuxDataType(const AuxDataType *typePtr);
static int		SetByteCodeFromAny(Tcl_Interp *interp,
			    Tcl_Obj *objPtr);
static void		StartExpanding(CompileEnv *envPtr);
static int		FormatInstruction(ByteCode *codePtr,
			    const unsigned char *pc, Tcl_Obj *bufferObj);
static void		PrintSourceToObj(Tcl_Obj *appendObj,
			    const char *stringPtr, int maxChars);
static void		UpdateStringOfInstName(Tcl_Obj *objPtr);

/*
 * TIP #280: Helper for building the per-word line information of all compiled
 * commands.
 */
static void		EnterCmdWordData(ExtCmdLoc *eclPtr, int srcOffset,
			    Tcl_Token *tokenPtr, const char *cmd, int len,
			    int numWords, int line, int *clNext, int **lines,
			    CompileEnv *envPtr);
static void		ReleaseCmdWordData(ExtCmdLoc *eclPtr);

/*
 * The structure below defines the bytecode Tcl object type by means of
 * procedures that can be invoked by generic object code.
 */

const Tcl_ObjType tclByteCodeType = {
    "bytecode",			/* name */
    FreeByteCodeInternalRep,	/* freeIntRepProc */
    DupByteCodeInternalRep,	/* dupIntRepProc */
    NULL,			/* updateStringProc */
    SetByteCodeFromAny		/* setFromAnyProc */
};

/*
 * The structure below defines a bytecode Tcl object type to hold the
 * compiled bytecode for the [subst]itution of Tcl values.
 */

static const Tcl_ObjType substCodeType = {
    "substcode",		/* name */
    FreeSubstCodeInternalRep,	/* freeIntRepProc */
    DupByteCodeInternalRep,	/* dupIntRepProc - shared with bytecode */
    NULL,			/* updateStringProc */
    NULL,			/* setFromAnyProc */
};

/*
 * The structure below defines an instruction name Tcl object to allow
 * reporting of inner contexts in errorstack without string allocation.
 */

static const Tcl_ObjType tclInstNameType = {
    "instname",			/* name */
    NULL,			/* freeIntRepProc */
    NULL,			/* dupIntRepProc */
    UpdateStringOfInstName,	/* updateStringProc */
    NULL,			/* setFromAnyProc */
};

/*
 * Helper macros.
 */

#define TclIncrUInt4AtPtr(ptr, delta) \
    TclStoreInt4AtPtr(TclGetUInt4AtPtr(ptr)+(delta), (ptr));

/*
 *----------------------------------------------------------------------
 *
 * TclSetByteCodeFromAny --
 *
 *	Part of the bytecode Tcl object type implementation. Attempts to
 *	generate an byte code internal form for the Tcl object "objPtr" by
 *	compiling its string representation. This function also takes a hook
 *	procedure that will be invoked to perform any needed post processing
 *	on the compilation results before generating byte codes. interp is
 *	compilation context and may not be NULL.
 *
 * Results:
 *	The return value is a standard Tcl object result. If an error occurs
 *	during compilation, an error message is left in the interpreter's
 *	result.
 *
 * Side effects:
 *	Frees the old internal representation. If no error occurs, then the
 *	compiled code is stored as "objPtr"s bytecode representation. Also, if
 *	debugging, initializes the "tcl_traceCompile" Tcl variable used to
 *	trace compilations.
 *
 *----------------------------------------------------------------------
 */

int
TclSetByteCodeFromAny(
    Tcl_Interp *interp,		/* The interpreter for which the code is being
				 * compiled. Must not be NULL. */
    Tcl_Obj *objPtr,		/* The object to make a ByteCode object. */
    CompileHookProc *hookProc,	/* Procedure to invoke after compilation. */
    ClientData clientData)	/* Hook procedure private data. */
{
    Interp *iPtr = (Interp *) interp;
    CompileEnv compEnv;		/* Compilation environment structure allocated
				 * in frame. */
    int length, result = TCL_OK;
    const char *stringPtr;
    Proc *procPtr = iPtr->compiledProcPtr;
    ContLineLoc *clLocPtr;

#ifdef TCL_COMPILE_DEBUG
    if (!traceInitialized) {
	if (Tcl_LinkVar(interp, "tcl_traceCompile",
		(char *) &tclTraceCompile, TCL_LINK_INT) != TCL_OK) {
	    Tcl_Panic("SetByteCodeFromAny: unable to create link for tcl_traceCompile variable");
	}
	traceInitialized = 1;
    }
#endif

    stringPtr = TclGetStringFromObj(objPtr, &length);

    /*
     * TIP #280: Pick up the CmdFrame in which the BC compiler was invoked and
     * use to initialize the tracking in the compiler. This information was
     * stored by TclCompEvalObj and ProcCompileProc.
     */

    TclInitCompileEnv(interp, &compEnv, stringPtr, length,
	    iPtr->invokeCmdFramePtr, iPtr->invokeWord);

    /*
     * Now we check if we have data about invisible continuation lines for the
     * script, and make it available to the compile environment, if so.
     *
     * It is not clear if the script Tcl_Obj* can be free'd while the compiler
     * is using it, leading to the release of the associated ContLineLoc
     * structure as well. To ensure that the latter doesn't happen we set a
     * lock on it. We release this lock in the function TclFreeCompileEnv(),
     * found in this file. The "lineCLPtr" hashtable is managed in the file
     * "tclObj.c".
     */

    clLocPtr = TclContinuationsGet(objPtr);
    if (clLocPtr) {
	compEnv.clNext = &clLocPtr->loc[0];
    }

    TclCompileScript(interp, stringPtr, length, &compEnv);

    /*
     * Successful compilation. Add a "done" instruction at the end.
     */

    TclEmitOpcode(INST_DONE, &compEnv);

    /*
     * Check for optimizations!
     *
     * Test if the generated code is free of most hazards; if so, recompile
     * but with generation of INST_START_CMD disabled. This produces somewhat
     * faster code in some cases, and more compact code in more.
     */

    if (Tcl_GetMaster(interp) == NULL &&
	    !Tcl_LimitTypeEnabled(interp, TCL_LIMIT_COMMANDS|TCL_LIMIT_TIME)
	    && IsCompactibleCompileEnv(interp, &compEnv)) {
	TclFreeCompileEnv(&compEnv);
	iPtr->compiledProcPtr = procPtr;
	TclInitCompileEnv(interp, &compEnv, stringPtr, length,
		iPtr->invokeCmdFramePtr, iPtr->invokeWord);
	if (clLocPtr) {
	    compEnv.clNext = &clLocPtr->loc[0];
	}
	compEnv.atCmdStart = 2;		/* The disabling magic. */
	TclCompileScript(interp, stringPtr, length, &compEnv);
	assert (compEnv.atCmdStart > 1);
	TclEmitOpcode(INST_DONE, &compEnv);
	assert (compEnv.atCmdStart > 1);
    }

    /*
     * Apply some peephole optimizations that can cross specific/generic
     * instruction generator boundaries.
     */

    if (iPtr->extra.optimizer) {
	(iPtr->extra.optimizer)(&compEnv);
    }

    /*
     * Invoke the compilation hook procedure if one exists.
     */

    if (hookProc) {
	result = hookProc(interp, &compEnv, clientData);
    }

    /*
     * Change the object into a ByteCode object. Ownership of the literal
     * objects and aux data items is given to the ByteCode object.
     */

#ifdef TCL_COMPILE_DEBUG
    TclVerifyLocalLiteralTable(&compEnv);
#endif /*TCL_COMPILE_DEBUG*/

    if (result == TCL_OK) {
	TclInitByteCodeObj(objPtr, &compEnv);
#ifdef TCL_COMPILE_DEBUG
	if (tclTraceCompile >= 2) {
	    TclPrintByteCodeObj(interp, objPtr);
	    fflush(stdout);
	}
#endif /* TCL_COMPILE_DEBUG */
    }

    TclFreeCompileEnv(&compEnv);
    return result;
}

/*
 *-----------------------------------------------------------------------
 *
 * SetByteCodeFromAny --
 *
 *	Part of the bytecode Tcl object type implementation. Attempts to
 *	generate an byte code internal form for the Tcl object "objPtr" by
 *	compiling its string representation.
 *
 * Results:
 *	The return value is a standard Tcl object result. If an error occurs
 *	during compilation, an error message is left in the interpreter's
 *	result unless "interp" is NULL.
 *
 * Side effects:
 *	Frees the old internal representation. If no error occurs, then the
 *	compiled code is stored as "objPtr"s bytecode representation. Also, if
 *	debugging, initializes the "tcl_traceCompile" Tcl variable used to
 *	trace compilations.
 *
 *----------------------------------------------------------------------
 */

static int
SetByteCodeFromAny(
    Tcl_Interp *interp,		/* The interpreter for which the code is being
				 * compiled. Must not be NULL. */
    Tcl_Obj *objPtr)		/* The object to make a ByteCode object. */
{
    if (interp == NULL) {
	return TCL_ERROR;
    }
    return TclSetByteCodeFromAny(interp, objPtr, NULL, NULL);
}

/*
 *----------------------------------------------------------------------
 *
 * DupByteCodeInternalRep --
 *
 *	Part of the bytecode Tcl object type implementation. However, it does
 *	not copy the internal representation of a bytecode Tcl_Obj, but
 *	instead leaves the new object untyped (with a NULL type pointer).
 *	Code will be compiled for the new object only if necessary.
 *
 * Results:
 *	None.
 *
 * Side effects:
 *	None.
 *
 *----------------------------------------------------------------------
 */

static void
DupByteCodeInternalRep(
    Tcl_Obj *srcPtr,		/* Object with internal rep to copy. */
    Tcl_Obj *copyPtr)		/* Object with internal rep to set. */
{
    return;
}

/*
 *----------------------------------------------------------------------
 *
 * FreeByteCodeInternalRep --
 *
 *	Part of the bytecode Tcl object type implementation. Frees the storage
 *	associated with a bytecode object's internal representation unless its
 *	code is actively being executed.
 *
 * Results:
 *	None.
 *
 * Side effects:
 *	The bytecode object's internal rep is marked invalid and its code gets
 *	freed unless the code is actively being executed. In that case the
 *	cleanup is delayed until the last execution of the code completes.
 *
 *----------------------------------------------------------------------
 */

static void
FreeByteCodeInternalRep(
    register Tcl_Obj *objPtr)	/* Object whose internal rep to free. */
{
    register ByteCode *codePtr = objPtr->internalRep.twoPtrValue.ptr1;

    objPtr->typePtr = NULL;
    codePtr->refCount--;
    if (codePtr->refCount <= 0) {
	TclCleanupByteCode(codePtr);
    }
}

/*
 *----------------------------------------------------------------------
 *
 * TclCleanupByteCode --
 *
 *	This procedure does all the real work of freeing up a bytecode
 *	object's ByteCode structure. It's called only when the structure's
 *	reference count becomes zero.
 *
 * Results:
 *	None.
 *
 * Side effects:
 *	Frees objPtr's bytecode internal representation and sets its type NULL
 *	Also releases its literals and frees its auxiliary data items.
 *
 *----------------------------------------------------------------------
 */

void
TclCleanupByteCode(
    register ByteCode *codePtr)	/* Points to the ByteCode to free. */
{
    Tcl_Interp *interp = (Tcl_Interp *) *codePtr->interpHandle;
    Interp *iPtr = (Interp *) interp;
    int numLitObjects = codePtr->numLitObjects;
    register Tcl_Obj **objArrayPtr, *objPtr;
    AuxData *auxDataPtr;
    int i;
#ifdef TCL_COMPILE_STATS

    if (interp != NULL) {
	ByteCodeStats *statsPtr;
	Tcl_Time destroyTime;
	int lifetimeSec, lifetimeMicroSec, log2;

	statsPtr = &iPtr->stats;

	statsPtr->numByteCodesFreed++;
	statsPtr->currentSrcBytes -= (double) codePtr->numSrcBytes;
	statsPtr->currentByteCodeBytes -= (double) codePtr->structureSize;

	statsPtr->currentInstBytes -= (double) codePtr->numCodeBytes;
	statsPtr->currentLitBytes -= (double)
		codePtr->numLitObjects * sizeof(Tcl_Obj *);
	statsPtr->currentExceptBytes -= (double)
		codePtr->numExceptRanges * sizeof(ExceptionRange);
	statsPtr->currentAuxBytes -= (double)
		BA_AuxData_Size(codePtr->auxData) * sizeof(AuxData);
	statsPtr->currentCmdMapBytes -= (double) codePtr->numCmdLocBytes;

	Tcl_GetTime(&destroyTime);
	lifetimeSec = destroyTime.sec - codePtr->createTime.sec;
	if (lifetimeSec > 2000) {	/* avoid overflow */
	    lifetimeSec = 2000;
	}
	lifetimeMicroSec = 1000000 * lifetimeSec +
		(destroyTime.usec - codePtr->createTime.usec);

	log2 = TclLog2(lifetimeMicroSec);
	if (log2 > 31) {
	    log2 = 31;
	}
	statsPtr->lifetimeCount[log2]++;
    }
#endif /* TCL_COMPILE_STATS */

    /*
     * A single heap object holds the ByteCode structure and its code, object,
     * command location, and auxiliary data arrays. This means we only need to
     * 1) decrement the ref counts of the literal values in its literal array,
     * 2) call the free procs for the auxiliary data items, 3) free the
     * localCache if it is unused, and finally 4) free the ByteCode
     * structure's heap object.
     *
     * The case for TCL_BYTECODE_PRECOMPILED (precompiled ByteCodes, like
     * those generated from tbcload) is special, as they doesn't make use of
     * the global literal table. They instead maintain private references to
     * their literals which must be decremented.
     *
     * In order to insure a proper and efficient cleanup of the literal array
     * when it contains non-shared literals [Bug 983660], we also distinguish
     * the case of an interpreter being deleted (signaled by interp == NULL).
     * Also, as the interp deletion will remove the global literal table
     * anyway, we avoid the extra cost of updating it for each literal being
     * released.
     */

    if (codePtr->flags & TCL_BYTECODE_PRECOMPILED) {

	objArrayPtr = codePtr->objArrayPtr;
	for (i = 0;  i < numLitObjects;  i++) {
	    objPtr = *objArrayPtr;
	    if (objPtr) {
		Tcl_DecrRefCount(objPtr);
	    }
	    objArrayPtr++;
	}
	codePtr->numLitObjects = 0;
    } else {
	objArrayPtr = codePtr->objArrayPtr;
	while (numLitObjects--) {
	    /* TclReleaseLiteral calls Tcl_DecrRefCount() for us */
	    TclReleaseLiteral(interp, *objArrayPtr++);
	}
    }
    if (codePtr->flags & TCL_BYTECODE_FREE_LITERALS) {
	ckfree(codePtr->objArrayPtr);
    }

    if (codePtr->auxData) {
	BA_AuxData *adArray = codePtr->auxData;

	codePtr->auxData = NULL;
	auxDataPtr = BA_AuxData_Detach(adArray);
	while (auxDataPtr) {
	    if (auxDataPtr->type->freeProc != NULL) {
		auxDataPtr->type->freeProc(auxDataPtr->clientData);
	    }
	    auxDataPtr = BA_AuxData_Detach(adArray);
	}
	BA_AuxData_Destroy(adArray);
    }

    /*
     * TIP #280. Release the location data associated with this byte code
     * structure, if any. NOTE: The interp we belong to may be gone already,
     * and the data with it.
     *
     * See also tclBasic.c, DeleteInterpProc
     */

    if (iPtr) {
	Tcl_HashEntry *hePtr = Tcl_FindHashEntry(iPtr->lineBCPtr,
		(char *) codePtr);

	if (hePtr) {
	    ReleaseCmdWordData(Tcl_GetHashValue(hePtr));
	    Tcl_DeleteHashEntry(hePtr);
	}
    }

    if (codePtr->localCachePtr && (--codePtr->localCachePtr->refCount == 0)) {
	TclFreeLocalCache(interp, codePtr->localCachePtr);
    }

    TclHandleRelease(codePtr->interpHandle);
    ckfree(codePtr);
}

/*
 * ---------------------------------------------------------------------
 *
 * IsCompactibleCompileEnv --
 *
 *	Checks to see if we may apply some basic compaction optimizations to a
 *	piece of bytecode. Idempotent.
 *
 * ---------------------------------------------------------------------
 */

static int
IsCompactibleCompileEnv(
    Tcl_Interp *interp,
    CompileEnv *envPtr)
{
    unsigned char *pc;
    int size;

    /*
     * Special: procedures in the '::tcl' namespace (or its children) are
     * considered to be well-behaved and so can have compaction applied even
     * if it would otherwise be invalid.
     */

    if (envPtr->procPtr != NULL && envPtr->procPtr->cmdPtr != NULL
	    && envPtr->procPtr->cmdPtr->nsPtr != NULL) {
	Namespace *nsPtr = envPtr->procPtr->cmdPtr->nsPtr;

	if (strcmp(nsPtr->fullName, "::tcl") == 0
		|| strncmp(nsPtr->fullName, "::tcl::", 7) == 0) {
	    return 1;
	}
    }

    /*
     * Go through and ensure that no operation involved can cause a desired
     * change of bytecode sequence during running. This comes down to ensuring
     * that there are no mapped variables (due to traces) or calls to external
     * commands (traces, [uplevel] trickery). This is actually a very
     * conservative check; it turns down a lot of code that is OK in practice.
     */

    for (pc = envPtr->codeStart ; pc < envPtr->codeNext ; pc += size) {
	switch (*pc) {
	    /* Invokes */
	case INST_INVOKE_STK1:
	case INST_INVOKE_STK4:
	case INST_INVOKE_EXPANDED:
	case INST_INVOKE_REPLACE:
	    return 0;
	    /* Runtime evals */
	case INST_EVAL_STK:
	case INST_EXPR_STK:
	case INST_YIELD:
	    return 0;
	    /* Upvars */
	case INST_UPVAR:
	case INST_NSUPVAR:
	case INST_VARIABLE:
	    return 0;
	default:
	    size = tclInstructionTable[*pc].numBytes;
	    assert (size > 0);
	    break;
	}
    }

    return 1;
}

/*
 *----------------------------------------------------------------------
 *
 * Tcl_SubstObj --
 *
 *	This function performs the substitutions specified on the given string
 *	as described in the user documentation for the "subst" Tcl command.
 *
 * Results:
 *	A Tcl_Obj* containing the substituted string, or NULL to indicate that
 *	an error occurred.
 *
 * Side effects:
 *	See the user documentation.
 *
 *----------------------------------------------------------------------
 */

Tcl_Obj *
Tcl_SubstObj(
    Tcl_Interp *interp,		/* Interpreter in which substitution occurs */
    Tcl_Obj *objPtr,		/* The value to be substituted. */
    int flags)			/* What substitutions to do. */
{
    NRE_callback *rootPtr = TOP_CB(interp);

    if (TclNRRunCallbacks(interp, Tcl_NRSubstObj(interp, objPtr, flags),
	    rootPtr) != TCL_OK) {
	return NULL;
    }
    return Tcl_GetObjResult(interp);
}

/*
 *----------------------------------------------------------------------
 *
 * Tcl_NRSubstObj --
 *
 *	Request substitution of a Tcl value by the NR stack.
 *
 * Results:
 *	Returns TCL_OK.
 *
 * Side effects:
 *	Compiles objPtr into bytecode that performs the substitutions as
 *	governed by flags and places callbacks on the NR stack to execute
 *	the bytecode and store the result in the interp.
 *
 *----------------------------------------------------------------------
 */

int
Tcl_NRSubstObj(
    Tcl_Interp *interp,
    Tcl_Obj *objPtr,
    int flags)
{
    ByteCode *codePtr = CompileSubstObj(interp, objPtr, flags);

    /* TODO: Confirm we do not need this. */
    /* Tcl_ResetResult(interp); */
    return TclNRExecuteByteCode(interp, codePtr);
}

/*
 *----------------------------------------------------------------------
 *
 * CompileSubstObj --
 *
 *	Compile a Tcl value into ByteCode implementing its substitution, as
 *	governed by flags.
 *
 * Results:
 *	A (ByteCode *) is returned pointing to the resulting ByteCode.
 *	The caller must manage its refCount and arrange for a call to
 *	TclCleanupByteCode() when the last reference disappears.
 *
 * Side effects:
 *	The Tcl_ObjType of objPtr is changed to the "substcode" type, and the
 *	ByteCode and governing flags value are kept in the internal rep for
 *	faster operations the next time CompileSubstObj is called on the same
 *	value.
 *
 *----------------------------------------------------------------------
 */

static ByteCode *
CompileSubstObj(
    Tcl_Interp *interp,
    Tcl_Obj *objPtr,
    int flags)
{
    Interp *iPtr = (Interp *) interp;
    ByteCode *codePtr = NULL;

    if (objPtr->typePtr == &substCodeType) {
	Namespace *nsPtr = iPtr->varFramePtr->nsPtr;

	codePtr = objPtr->internalRep.ptrAndLongRep.ptr;
	if ((unsigned long)flags != objPtr->internalRep.ptrAndLongRep.value
		|| ((Interp *) *codePtr->interpHandle != iPtr)
		|| (codePtr->compileEpoch != iPtr->compileEpoch)
		|| (codePtr->nsPtr != nsPtr)
		|| (codePtr->nsEpoch != nsPtr->resolverEpoch)
		|| (codePtr->localCachePtr !=
		iPtr->varFramePtr->localCachePtr)) {
	    FreeSubstCodeInternalRep(objPtr);
	}
    }
    if (objPtr->typePtr != &substCodeType) {
	CompileEnv compEnv;
	int numBytes;
	const char *bytes = Tcl_GetStringFromObj(objPtr, &numBytes);

	/* TODO: Check for more TIP 280 */
	TclInitCompileEnv(interp, &compEnv, bytes, numBytes, NULL, 0);

	TclSubstCompile(interp, bytes, numBytes, flags, 1, &compEnv);

	TclEmitOpcode(INST_DONE, &compEnv);
	TclInitByteCodeObj(objPtr, &compEnv);
	objPtr->typePtr = &substCodeType;
	TclFreeCompileEnv(&compEnv);

	codePtr = objPtr->internalRep.twoPtrValue.ptr1;
	objPtr->internalRep.ptrAndLongRep.ptr = codePtr;
	objPtr->internalRep.ptrAndLongRep.value = flags;
	if (iPtr->varFramePtr->localCachePtr) {
	    codePtr->localCachePtr = iPtr->varFramePtr->localCachePtr;
	    codePtr->localCachePtr->refCount++;
	}
#ifdef TCL_COMPILE_DEBUG
	if (tclTraceCompile >= 2) {
	    TclPrintByteCodeObj(interp, objPtr);
	    fflush(stdout);
	}
#endif /* TCL_COMPILE_DEBUG */
    }
    return codePtr;
}

/*
 *----------------------------------------------------------------------
 *
 * FreeSubstCodeInternalRep --
 *
 *	Part of the substcode Tcl object type implementation. Frees the
 *	storage associated with a substcode object's internal representation
 *	unless its code is actively being executed.
 *
 * Results:
 *	None.
 *
 * Side effects:
 *	The substcode object's internal rep is marked invalid and its code
 *	gets freed unless the code is actively being executed. In that case
 *	the cleanup is delayed until the last execution of the code completes.
 *
 *----------------------------------------------------------------------
 */

static void
FreeSubstCodeInternalRep(
    register Tcl_Obj *objPtr)	/* Object whose internal rep to free. */
{
    register ByteCode *codePtr = objPtr->internalRep.ptrAndLongRep.ptr;

    objPtr->typePtr = NULL;
    codePtr->refCount--;
    if (codePtr->refCount <= 0) {
	TclCleanupByteCode(codePtr);
    }
}

static void
ReleaseCmdWordData(
    ExtCmdLoc *eclPtr)
{
    int i;

    if (eclPtr->type == TCL_LOCATION_SOURCE) {
	Tcl_DecrRefCount(eclPtr->path);
    }
    for (i=0 ; i<eclPtr->nuloc ; i++) {
	ckfree((char *) eclPtr->loc[i].line);
    }

    if (eclPtr->loc != NULL) {
	ckfree((char *) eclPtr->loc);
    }

    ckfree((char *) eclPtr);
}

/*
 *----------------------------------------------------------------------
 *
 * TclInitCompileEnv --
 *
 *	Initializes a CompileEnv compilation environment structure for the
 *	compilation of a string in an interpreter.
 *
 * Results:
 *	None.
 *
 * Side effects:
 *	The CompileEnv structure is initialized.
 *
 *----------------------------------------------------------------------
 */

void
TclInitCompileEnv(
    Tcl_Interp *interp,		/* The interpreter for which a CompileEnv
				 * structure is initialized. */
    register CompileEnv *envPtr,/* Points to the CompileEnv structure to
				 * initialize. */
    const char *stringPtr,	/* The source string to be compiled. */
    int numBytes,		/* Number of bytes in source string. */
    const CmdFrame *invoker,	/* Location context invoking the bcc */
    int word)			/* Index of the word in that context getting
				 * compiled */
{
    Interp *iPtr = (Interp *) interp;

    assert(tclInstructionTable[LAST_INST_OPCODE+1].name == NULL);

    envPtr->iPtr = iPtr;
    envPtr->source = stringPtr;
    envPtr->numSrcBytes = numBytes;
    envPtr->procPtr = iPtr->compiledProcPtr;
    iPtr->compiledProcPtr = NULL;
    envPtr->numCommands = 0;
    envPtr->exceptDepth = 0;
    envPtr->maxExceptDepth = 0;
    envPtr->maxStackDepth = 0;
    envPtr->currStackDepth = 0;
    Tcl_InitHashTable(&envPtr->litMap, TCL_ONE_WORD_KEYS);

    envPtr->codeStart = envPtr->staticCodeSpace;
    envPtr->codeNext = envPtr->codeStart;
    envPtr->codeEnd = envPtr->codeStart + COMPILEENV_INIT_CODE_BYTES;
    envPtr->mallocedCodeArray = 0;

    envPtr->literalArrayPtr = envPtr->staticLiteralSpace;
    envPtr->literalArrayNext = 0;
    envPtr->literalArrayEnd = COMPILEENV_INIT_NUM_OBJECTS;
    envPtr->mallocedLiteralArray = 0;

    envPtr->exceptArrayPtr = envPtr->staticExceptArraySpace;
    envPtr->exceptAuxArrayPtr = envPtr->staticExAuxArraySpace;
    envPtr->exceptArrayNext = 0;
    envPtr->exceptArrayEnd = COMPILEENV_INIT_EXCEPT_RANGES;
    envPtr->mallocedExceptArray = 0;

    envPtr->cmdMap = BA_CmdLocation_Create();
    envPtr->atCmdStart = 1;
    envPtr->expandCount = 0;

    /*
     * TIP #280: Set up the extended command location information, based on
     * the context invoking the byte code compiler. This structure is used to
     * keep the per-word line information for all compiled commands.
     *
     * See also tclBasic.c, TclEvalObjEx, for the equivalent code in the
     * non-compiling evaluator
     */

    envPtr->extCmdMapPtr = ckalloc(sizeof(ExtCmdLoc));
    envPtr->extCmdMapPtr->loc = NULL;
    envPtr->extCmdMapPtr->nloc = 0;
    envPtr->extCmdMapPtr->nuloc = 0;
    envPtr->extCmdMapPtr->path = NULL;

    if (invoker == NULL) {
	/*
	 * Initialize the compiler for relative counting in case of a
	 * dynamic context.
	 */

	envPtr->line = 1;
	if (iPtr->evalFlags & TCL_EVAL_FILE) {
	    iPtr->evalFlags &= ~TCL_EVAL_FILE;
	    envPtr->extCmdMapPtr->type = TCL_LOCATION_SOURCE;

	    if (iPtr->scriptFile) {
		/*
		 * Normalization here, to have the correct pwd. Should have
		 * negligible impact on performance, as the norm should have
		 * been done already by the 'source' invoking us, and it
		 * caches the result.
		 */

		Tcl_Obj *norm =
			Tcl_FSGetNormalizedPath(interp, iPtr->scriptFile);

		if (norm == NULL) {
		    /*
		     * Error message in the interp result. No place to put it.
		     * And no place to serve the error itself to either. Fake
		     * a path, empty string.
		     */

		    TclNewLiteralStringObj(envPtr->extCmdMapPtr->path, "");
		} else {
		    envPtr->extCmdMapPtr->path = norm;
		}
	    } else {
		TclNewLiteralStringObj(envPtr->extCmdMapPtr->path, "");
	    }

	    Tcl_IncrRefCount(envPtr->extCmdMapPtr->path);
	} else {
	    envPtr->extCmdMapPtr->type =
		(envPtr->procPtr ? TCL_LOCATION_PROC : TCL_LOCATION_BC);
	}
    } else {
	/*
	 * Initialize the compiler using the context, making counting absolute
	 * to that context. Note that the context can be byte code execution.
	 * In that case we have to fill out the missing pieces (line, path,
	 * ...) which may make change the type as well.
	 */

	CmdFrame *ctxPtr = TclStackAlloc(interp, sizeof(CmdFrame));
	int pc = 0;

	*ctxPtr = *invoker;
	if (invoker->type == TCL_LOCATION_BC) {
	    /*
	     * Note: Type BC => ctx.data.eval.path    is not used.
	     *			ctx.data.tebc.codePtr is used instead.
	     */

	    TclGetSrcInfoForPc(ctxPtr);
	    pc = 1;
	}

	if ((ctxPtr->nline <= word) || (ctxPtr->line[word] < 0)) {
	    /*
	     * Word is not a literal, relative counting.
	     */

	    envPtr->line = 1;
	    envPtr->extCmdMapPtr->type =
		    (envPtr->procPtr ? TCL_LOCATION_PROC : TCL_LOCATION_BC);

	    if (pc && (ctxPtr->type == TCL_LOCATION_SOURCE)) {
		/*
		 * The reference made by 'TclGetSrcInfoForPc' is dead.
		 */

		Tcl_DecrRefCount(ctxPtr->data.eval.path);
	    }
	} else {
	    envPtr->line = ctxPtr->line[word];
	    envPtr->extCmdMapPtr->type = ctxPtr->type;

	    if (ctxPtr->type == TCL_LOCATION_SOURCE) {
		envPtr->extCmdMapPtr->path = ctxPtr->data.eval.path;

		if (pc) {
		    /*
		     * The reference 'TclGetSrcInfoForPc' made is transfered.
		     */

		    ctxPtr->data.eval.path = NULL;
		} else {
		    /*
		     * We have a new reference here.
		     */

		    Tcl_IncrRefCount(envPtr->extCmdMapPtr->path);
		}
	    }
	}

	TclStackFree(interp, ctxPtr);
    }

    envPtr->extCmdMapPtr->start = envPtr->line;

    /*
     * Initialize the data about invisible continuation lines as empty, i.e.
     * not used. The caller (TclSetByteCodeFromAny) will set this up, if such
     * data is available.
     */

    envPtr->clNext = NULL;

    envPtr->auxData = NULL;
}

/*
 *----------------------------------------------------------------------
 *
 * TclFreeCompileEnv --
 *
 *	Free the storage allocated in a CompileEnv compilation environment
 *	structure.
 *
 * Results:
 *	None.
 *
 * Side effects:
 *	Allocated storage in the CompileEnv structure is freed. Note that its
 *	local literal table is not deleted and its literal objects are not
 *	released. In addition, storage referenced by its auxiliary data items
 *	is not freed. This is done so that, when compilation is successful,
 *	"ownership" of these objects and aux data items is handed over to the
 *	corresponding ByteCode structure.
 *
 *----------------------------------------------------------------------
 */

void
TclFreeCompileEnv(
    register CompileEnv *envPtr)/* Points to the CompileEnv structure. */
{
    Tcl_DeleteHashTable(&envPtr->litMap);
    if (envPtr->iPtr) {
	/* 
	 * We never converted to Bytecode, so free the things we would
	 * have transferred to it.
	 */

	int i;
	Tcl_Obj **litPtr = envPtr->literalArrayPtr;

	for (i = 0;  i < envPtr->literalArrayNext;  i++) {
	    TclReleaseLiteral((Tcl_Interp *)envPtr->iPtr, *litPtr++);
	}

#ifdef TCL_COMPILE_DEBUG
	TclVerifyGlobalLiteralTable(envPtr->iPtr);
#endif /*TCL_COMPILE_DEBUG*/

	if (envPtr->auxData) {
	    BA_AuxData *adArray = envPtr->auxData;
	    AuxData *auxDataPtr;

	    envPtr->auxData = NULL;
	    auxDataPtr = BA_AuxData_Detach(adArray);
	    while (auxDataPtr) {
		if (auxDataPtr->type->freeProc != NULL) {
		    auxDataPtr->type->freeProc(auxDataPtr->clientData);
		}
		auxDataPtr = BA_AuxData_Detach(adArray);
	    }
	    BA_AuxData_Destroy(adArray);
	}
    }
    if (envPtr->mallocedCodeArray) {
	ckfree(envPtr->codeStart);
    }
    if (envPtr->mallocedLiteralArray && envPtr->iPtr) {
	ckfree(envPtr->literalArrayPtr);
    }
    if (envPtr->mallocedExceptArray) {
	ckfree(envPtr->exceptArrayPtr);
	ckfree(envPtr->exceptAuxArrayPtr);
    }
    BA_CmdLocation_Destroy(envPtr->cmdMap);
    if (envPtr->extCmdMapPtr) {
	ReleaseCmdWordData(envPtr->extCmdMapPtr);
	envPtr->extCmdMapPtr = NULL;
    }
}

/*
 *----------------------------------------------------------------------
 *
 * TclWordKnownAtCompileTime --
 *
 *	Test whether the value of a token is completely known at compile time.
 *
 * Results:
 *	Returns true if the tokenPtr argument points to a word value that is
 *	completely known at compile time. Generally, values that are known at
 *	compile time can be compiled to their values, while values that cannot
 *	be known until substitution at runtime must be compiled to bytecode
 *	instructions that perform that substitution. For several commands,
 *	whether or not arguments are known at compile time determine whether
 *	it is worthwhile to compile at all.
 *
 * Side effects:
 *	When returning true, appends the known value of the word to the
 *	unshared Tcl_Obj (*valuePtr), unless valuePtr is NULL.
 *
 *----------------------------------------------------------------------
 */

int
TclWordKnownAtCompileTime(
    Tcl_Token *tokenPtr,	/* Points to Tcl_Token we should check */
    Tcl_Obj *valuePtr)		/* If not NULL, points to an unshared Tcl_Obj
				 * to which we should append the known value
				 * of the word. */
{
    int numComponents = tokenPtr->numComponents;
    Tcl_Obj *tempPtr = NULL;

    if (tokenPtr->type == TCL_TOKEN_SIMPLE_WORD) {
	if (valuePtr != NULL) {
	    Tcl_AppendToObj(valuePtr, tokenPtr[1].start, tokenPtr[1].size);
	}
	return 1;
    }
    if (tokenPtr->type != TCL_TOKEN_WORD) {
	return 0;
    }
    tokenPtr++;
    if (valuePtr != NULL) {
	tempPtr = Tcl_NewObj();
	Tcl_IncrRefCount(tempPtr);
    }
    while (numComponents--) {
	switch (tokenPtr->type) {
	case TCL_TOKEN_TEXT:
	    if (tempPtr != NULL) {
		Tcl_AppendToObj(tempPtr, tokenPtr->start, tokenPtr->size);
	    }
	    break;

	case TCL_TOKEN_BS:
	    if (tempPtr != NULL) {
		char utfBuf[TCL_UTF_MAX];
		int length = TclParseBackslash(tokenPtr->start,
			tokenPtr->size, NULL, utfBuf);

		Tcl_AppendToObj(tempPtr, utfBuf, length);
	    }
	    break;

	default:
	    if (tempPtr != NULL) {
		Tcl_DecrRefCount(tempPtr);
	    }
	    return 0;
	}
	tokenPtr++;
    }
    if (valuePtr != NULL) {
	Tcl_AppendObjToObj(valuePtr, tempPtr);
	Tcl_DecrRefCount(tempPtr);
    }
    return 1;
}

/*
 *----------------------------------------------------------------------
 *
 * TclCompileScript --
 *
 *	Compile a Tcl script in a string.
 *
 * Results:
 *	The return value is TCL_OK on a successful compilation and TCL_ERROR
 *	on failure. If TCL_ERROR is returned, then the interpreter's result
 *	contains an error message.
 *
 * Side effects:
 *	Adds instructions to envPtr to evaluate the script at runtime.
 *
 *----------------------------------------------------------------------
 */

static int
ExpandRequested(
    Tcl_Token *tokenPtr,
    int numWords)
{
    /* Determine whether any words of the command require expansion */
    while (numWords--) {
	if (tokenPtr->type == TCL_TOKEN_EXPAND_WORD) {
	    return 1;
	}
	tokenPtr = TokenAfter(tokenPtr);
    }
    return 0;
}

static void
CompileCmdLiteral(
    Tcl_Interp *interp,
    Tcl_Obj *cmdObj,
    CompileEnv *envPtr)
{
    int numBytes;
    const char *bytes = Tcl_GetStringFromObj(cmdObj, &numBytes);
    int cmdLitIdx = TclRegisterNewCmdLiteral(envPtr, bytes, numBytes);
    Command *cmdPtr = (Command *) Tcl_GetCommandFromObj(interp, cmdObj);

    if (cmdPtr) {
	TclSetCmdNameObj(interp, TclFetchLiteral(envPtr, cmdLitIdx), cmdPtr);
    }
    TclEmitPush(cmdLitIdx, envPtr);
}

Tcl_Token *
TclCompileInvocation(
    Tcl_Interp *interp,
    Tcl_Token *tokenPtr,
    Tcl_Obj *cmdObj,
    int numWords,
    CompileEnv *envPtr)
{
    int wordIdx = 0, depth = TclGetStackDepth(envPtr);
    DefineLineInformation;

    if (cmdObj) {
	CompileCmdLiteral(interp, cmdObj, envPtr);
	wordIdx = 1;
	tokenPtr = TokenAfter(tokenPtr);
    }

    for (; wordIdx < numWords; wordIdx++, tokenPtr = TokenAfter(tokenPtr)) {
	int objIdx;

	SetLineInformation(wordIdx);

	if (tokenPtr->type != TCL_TOKEN_SIMPLE_WORD) {
	    CompileTokens(envPtr, tokenPtr, interp);
	    continue;
	}

	objIdx = TclRegisterNewLiteral(envPtr,
		tokenPtr[1].start, tokenPtr[1].size);
	if (envPtr->clNext) {
	    TclContinuationsEnterDerived(TclFetchLiteral(envPtr, objIdx),
		    tokenPtr[1].start - envPtr->source, envPtr->clNext);
	}
	TclEmitPush(objIdx, envPtr);
    }

    if (wordIdx <= 255) {
	TclEmitInvoke(envPtr, INST_INVOKE_STK1, wordIdx);
    } else {
	TclEmitInvoke(envPtr, INST_INVOKE_STK4, wordIdx);
    }
<<<<<<< HEAD

    return tokenPtr;
=======
    TclCheckStackDepth(depth+1, envPtr);
>>>>>>> 2261d19a
}

static Tcl_Token *
CompileExpanded(
    Tcl_Interp *interp,
    Tcl_Token *tokenPtr,
    Tcl_Obj *cmdObj,
    int numWords,
    CompileEnv *envPtr)
{
    int wordIdx = 0;
    DefineLineInformation;
<<<<<<< HEAD
=======
    int depth = TclGetStackDepth(envPtr);
    
>>>>>>> 2261d19a
    StartExpanding(envPtr);
    if (cmdObj) {
	CompileCmdLiteral(interp, cmdObj, envPtr);
	wordIdx = 1;
	tokenPtr = TokenAfter(tokenPtr);
    }

    for (; wordIdx < numWords; wordIdx++, tokenPtr = TokenAfter(tokenPtr)) {
	int objIdx;

	SetLineInformation(wordIdx);

	if (tokenPtr->type != TCL_TOKEN_SIMPLE_WORD) {
	    CompileTokens(envPtr, tokenPtr, interp);
	    if (tokenPtr->type == TCL_TOKEN_EXPAND_WORD) {
		TclEmitInstInt4(INST_EXPAND_STKTOP,
			envPtr->currStackDepth, envPtr);
	    }
	    continue;
	}

	objIdx = TclRegisterNewLiteral(envPtr,
		tokenPtr[1].start, tokenPtr[1].size);
	if (envPtr->clNext) {
	    TclContinuationsEnterDerived(TclFetchLiteral(envPtr, objIdx),
		    tokenPtr[1].start - envPtr->source, envPtr->clNext);
	}
	TclEmitPush(objIdx, envPtr);
    }

    /*
     * The stack depth during argument expansion can only be managed at
     * runtime, as the number of elements in the expanded lists is not known
     * at compile time. We adjust here the stack depth estimate so that it is
     * correct after the command with expanded arguments returns.
     *
     * The end effect of this command's invocation is that all the words of
     * the command are popped from the stack, and the result is pushed: the
     * stack top changes by (1-wordIdx).
     *
     * Note that the estimates are not correct while the command is being
     * prepared and run, INST_EXPAND_STKTOP is not stack-neutral in general.
     */

    TclEmitInvoke(envPtr, INST_INVOKE_EXPANDED, wordIdx);
<<<<<<< HEAD

    return tokenPtr;
=======
    TclCheckStackDepth(depth+1, envPtr);
>>>>>>> 2261d19a
}

static int 
CompileCmdCompileProc(
    Tcl_Interp *interp,
    Tcl_Token *tokenPtr,
    Command *cmdPtr,
    CompileEnv *envPtr)
{
    int unwind = 0, incrOffset = -1;
    Tcl_Parse parse;
    DefineLineInformation;
    int depth = TclGetStackDepth(envPtr);

    parse.commandStart = tokenPtr->start;
    parse.commandSize = tokenPtr->size;
    parse.numWords = tokenPtr->numComponents;
    parse.tokenPtr = tokenPtr + 1;

    /*
     * Emit of the INST_START_CMD instruction is controlled by the value of
     * envPtr->atCmdStart:
     *
     * atCmdStart == 2	: We are not using the INST_START_CMD instruction.
     * atCmdStart == 1	: INST_START_CMD was the last instruction emitted.
     *			: We do not need to emit another.  Instead we
     *			: increment the number of cmds started at it (except
     *			: for the special case at the start of a script.)
     * atCmdStart == 0	: The last instruction was something else.  We need
     *			: to emit INST_START_CMD here.
     */

    switch (envPtr->atCmdStart) {
    case 0:
	unwind = tclInstructionTable[INST_START_CMD].numBytes;
	TclEmitInstInt4(INST_START_CMD, 0, envPtr);
	incrOffset = envPtr->codeNext - envPtr->codeStart;
	TclEmitInt4(0, envPtr);
	break;
    case 1:
	if (envPtr->codeNext > envPtr->codeStart) {
	    incrOffset = envPtr->codeNext - 4 - envPtr->codeStart;
	}
	break;
    case 2:
	/* Nothing to do */
	;
    }

    if (TCL_OK == TclAttemptCompileProc(interp, &parse, 1, cmdPtr, envPtr)) {
	if (incrOffset >= 0) {
	    /*
	     * We successfully compiled a command.  Increment the number of
	     * commands that start at the currently active INST_START_CMD.
	     */

	    unsigned char *incrPtr = envPtr->codeStart + incrOffset;
	    unsigned char *startPtr = incrPtr - 5;

	    TclIncrUInt4AtPtr(incrPtr, 1);
	    if (unwind) {
		/* We started the INST_START_CMD.  Record the code length. */
		TclStoreInt4AtPtr(envPtr->codeNext - startPtr, startPtr + 1);
	    }
	}
	TclCheckStackDepth(depth+1, envPtr);
	return TCL_OK;
    }

    envPtr->codeNext -= unwind; /* Unwind INST_START_CMD */

    /*
     * Throw out any line information generated by the failed compile attempt.
     */

    while (mapPtr->nuloc - 1 > eclIndex) {
	mapPtr->nuloc--;
	ckfree(mapPtr->loc[mapPtr->nuloc].line);
	mapPtr->loc[mapPtr->nuloc].line = NULL;
    }

    /*
     * Reset the index of next command.  Toss out any from failed nested
     * partial compiles.
     */

    TclDisposeFailedCompile(envPtr, mapPtr->nuloc);
    return TCL_ERROR;
}

void
TclDisposeFailedCompile(
    CompileEnv *envPtr,
    int numCommands)
{
    while (envPtr->numCommands > numCommands) {
	(void) BA_CmdLocation_Detach(envPtr->cmdMap);
	envPtr->numCommands--;
    }
}

static Tcl_Token *
CompileCommandTokens(
    Tcl_Interp *interp,
    Tcl_Token *commandTokenPtr,
    CompileEnv *envPtr,
    CmdLocation **cmdLocPtrPtr)
{
    Interp *iPtr = (Interp *) interp;

    Tcl_Token *tokenPtr = commandTokenPtr;
    int numWords = tokenPtr->numComponents;
    const char *commandStart = tokenPtr->start;
    int commandSize = tokenPtr->size;

    ExtCmdLoc *eclPtr = envPtr->extCmdMapPtr;
    Tcl_Obj *cmdObj = Tcl_NewObj();
    Command *cmdPtr = NULL;
    CmdLocation *cmdLocPtr = NULL;
    int code = TCL_ERROR;
    int cmdKnown, expand = -1;
    int *wlines, wlineat;
    int cmdLine = envPtr->line;
    int *clNext = envPtr->clNext;
    int startCodeOffset = envPtr->codeNext - envPtr->codeStart;
<<<<<<< HEAD

    assert (numWords > 0);
=======
    int depth = TclGetStackDepth(envPtr);
    
    assert (parsePtr->numWords > 0);
>>>>>>> 2261d19a

    /* Pre-Compile */

    tokenPtr++;
    envPtr->numCommands++;
    cmdLocPtr = EnterCmdStartData(envPtr, commandStart - envPtr->source,
	    startCodeOffset);

    /*
     * TIP #280. Scan the words and compute the extended location information.
     * The map first contain full per-word line information for use by the
     * compiler. This is later replaced by a reduced form which signals
     * non-literal words, stored in 'wlines'.
     */

    EnterCmdWordData(eclPtr, commandStart - envPtr->source,
	    tokenPtr, commandStart, commandSize, numWords, cmdLine,
	    clNext, &wlines, envPtr);
    wlineat = eclPtr->nuloc - 1;

    envPtr->line = eclPtr->loc[wlineat].line[0];
    envPtr->clNext = eclPtr->loc[wlineat].next[0];

    /* Do we know the command word? */
    Tcl_IncrRefCount(cmdObj);
    cmdKnown = TclWordKnownAtCompileTime(tokenPtr, cmdObj);

    /* Is this a command we should (try to) compile with a compileProc ? */
    if (cmdKnown && !(iPtr->flags & DONT_COMPILE_CMDS_INLINE)) {
	cmdPtr = (Command *) Tcl_GetCommandFromObj(interp, cmdObj);
	if (cmdPtr) {
	    /*
	     * Found a command.  Test the ways we can be told not to attempt
	     * to compile it.
	     */
	    if ((cmdPtr->compileProc == NULL)
		    || (cmdPtr->nsPtr->flags & NS_SUPPRESS_COMPILATION)
		    || (cmdPtr->flags & CMD_HAS_EXEC_TRACES)) {
		cmdPtr = NULL;
	    }
	}
	if (cmdPtr && !(cmdPtr->flags & CMD_COMPILES_EXPANDED)) {
	    expand = ExpandRequested(tokenPtr, numWords);
	    if (expand) {
		/* We need to expand, but compileProc cannot. */
		cmdPtr = NULL;
	    }
	}
    }

    /* If cmdPtr != NULL, we will try to call cmdPtr->compileProc */
    if (cmdPtr) {
	code = CompileCmdCompileProc(interp, commandTokenPtr, cmdPtr, envPtr);
    }

    if (code == TCL_ERROR) {
	if (expand < 0) {
	    expand = ExpandRequested(tokenPtr, numWords);
	}

	if (expand) {
	    tokenPtr = CompileExpanded(interp, tokenPtr,
		    cmdKnown ? cmdObj : NULL, numWords, envPtr);
	} else {
	    tokenPtr = TclCompileInvocation(interp, tokenPtr,
		    cmdKnown ? cmdObj : NULL, numWords, envPtr);
	}
    } else {
	while (numWords--) {
	    tokenPtr = TokenAfter(tokenPtr);
	}
    }

    Tcl_DecrRefCount(cmdObj);

    TclEmitOpcode(INST_POP, envPtr);
    cmdLocPtr->numSrcBytes = commandSize;
    cmdLocPtr->numCodeBytes = (envPtr->codeNext-envPtr->codeStart)
	    - startCodeOffset;

    /*
     * TIP #280: Free full form of per-word line data and insert the reduced
     * form now
     */

    envPtr->line = cmdLine;
    envPtr->clNext = clNext;
    ckfree(eclPtr->loc[wlineat].line);
    ckfree(eclPtr->loc[wlineat].next);
    eclPtr->loc[wlineat].line = wlines;
    eclPtr->loc[wlineat].next = NULL;

<<<<<<< HEAD
    *cmdLocPtrPtr = cmdLocPtr;

    return tokenPtr;
=======
    TclCheckStackDepth(depth, envPtr);
    return cmdIdx;
>>>>>>> 2261d19a
}

void
TclCompileScript(
    Tcl_Interp *interp,		/* Used for error and status reporting. Also
				 * serves as context for finding and compiling
				 * commands. May not be NULL. */
    const char *script,		/* The source script to compile. */
    int numBytes,		/* Number of bytes in script. If < 0, the
				 * script consists of all bytes up to the
				 * first null character. */
    CompileEnv *envPtr)		/* Holds resulting instructions. */
{
<<<<<<< HEAD
    Tcl_Token *lastTokenPtr;
    Tcl_Token *tokens;
=======
    int lastCmdIdx = -1;	/* Index into envPtr->cmdMapPtr of the last
				 * command this routine compiles into bytecode.
				 * Initial value of -1 indicates this routine
				 * has not yet generated any bytecode. */
    const char *p = script;	/* Where we are in our compile. */
    int depth = TclGetStackDepth(envPtr);
>>>>>>> 2261d19a

    if (envPtr->iPtr == NULL) {
	Tcl_Panic("TclCompileScript() called on uninitialized CompileEnv");
    }
    tokens = TclParseScript(interp, script, numBytes, /* flags */ 0,
	    &lastTokenPtr, NULL);
    CompileScriptTokens(interp, tokens, lastTokenPtr, envPtr);
    ckfree(tokens);
}

static void
CompileScriptTokens(interp, tokens, lastTokenPtr, envPtr)
    Tcl_Interp *interp;		/* Used for error and status reporting.
				 * Also serves as context for finding and
				 * compiling commands.  May not be NULL. */
    Tcl_Token *tokens;
    Tcl_Token *lastTokenPtr;
    CompileEnv *envPtr;		/* Holds resulting instructions. */
{
    Tcl_Token *tokenPtr;
    int numCommands = tokens[0].numComponents;
    CmdLocation *cmdLocPtr = NULL;	/* Pointer into envPtr->cmdMap for
					 * the last command this routine
					 * compiles into bytecode;  If we
					 * exit still value NULL, there
					 * was no bytecode generated. */

    if (lastTokenPtr < tokens) {
	Tcl_Panic("CompileScriptTokens: parse produced no tokens");
    }
    if (tokens[0].type != TCL_TOKEN_SCRIPT) {
        Tcl_Panic("CompileScriptTokens: invalid token array, expected script");
    }	 
    if (envPtr->iPtr == NULL) {
	Tcl_Panic("TclCompileScript() called on uninitialized CompileEnv");
    }

    tokenPtr = &(tokens[1]);
    if (numCommands) {
	TclAdvanceLines(&envPtr->line, tokens[0].start, tokenPtr->start);
	TclAdvanceContinuations(&envPtr->line, &envPtr->clNext,
		tokenPtr->start - envPtr->source);
    }

    while (numCommands--) {
	int numWords = tokenPtr->numComponents;
	const char * commandStart = tokenPtr->start;

	if (tokenPtr > lastTokenPtr) {
	    Tcl_Panic("CompileScriptTokens: overran token array");
	}
        if (tokenPtr->type != TCL_TOKEN_CMD) {
            Tcl_Panic("CompileScriptTokens: invalid token array, expected cmd: %d: %.*s", tokenPtr->type, tokenPtr->size, tokenPtr->start);
        }

	/* TODO: comment here justifying. */
	if (numWords == 0) {
	    tokenPtr++;
	    continue;
	}
	
#ifdef TCL_COMPILE_DEBUG
	/*
	 * If tracing, print a line for each top level command compiled.
	 */

	if ((tclTraceCompile >= 1) && (envPtr->procPtr == NULL)) {
	    fprintf(stdout, "  Compiling: ");
	    TclPrintSource(stdout, commandStart, TclMin(tokenPtr->size, 55));
	    fprintf(stdout, "\n");
	}
#endif

	tokenPtr = CompileCommandTokens(interp, tokenPtr, envPtr, &cmdLocPtr);

	/*
	 * TIP #280: Track lines in the just compiled command.
	 */

	if (numCommands) {
	    TclAdvanceLines(&envPtr->line, commandStart, tokenPtr->start);
	    TclAdvanceContinuations(&envPtr->line, &envPtr->clNext,
		    tokenPtr->start - envPtr->source);
	}
    }
    if (tokenPtr <= lastTokenPtr) {
	TclCompileTokens(interp, tokenPtr, lastTokenPtr-tokenPtr+1, envPtr);
    } else if (cmdLocPtr == NULL) {
	/*
	 * Compiling the script yielded no bytecode.  The script must be all
	 * whitespace, comments, and empty commands.  Such scripts are defined
	 * to successfully produce the empty string result, so we emit the
	 * simple bytecode that makes that happen.
	 */

	PushStringLiteral(envPtr, "");
    } else {
	/*
	 * We compiled at least one command to bytecode.  The routine
	 * CompileCommandTokens() follows the bytecode of each compiled
	 * command with an INST_POP, so that stack balance is maintained when
	 * several commands are in sequence.  (The result of each command is
	 * thrown away before moving on to the next command).  For the last
	 * command compiled, we need to undo that INST_POP so that the result
	 * of the last command becomes the result of the script.  The code
	 * here removes that trailing INST_POP.
	 */

	cmdLocPtr->numCodeBytes--;
	envPtr->codeNext--;
	envPtr->currStackDepth++;
    }
    TclCheckStackDepth(depth+1, envPtr);
}

/*
 *----------------------------------------------------------------------
 *
 * TclCompileTokens --
 *
 *	Given an array of tokens parsed from a Tcl command (e.g., the tokens
 *	that make up a word) this procedure emits instructions to evaluate the
 *	tokens and concatenate their values to form a single result value on
 *	the interpreter's runtime evaluation stack.
 *
 * Results:
 *	The return value is a standard Tcl result. If an error occurs, an
 *	error message is left in the interpreter's result.
 *
 * Side effects:
 *	Instructions are added to envPtr to push and evaluate the tokens at
 *	runtime.
 *
 *----------------------------------------------------------------------
 */

void
TclCompileVarSubst(
    Tcl_Interp *interp,
    Tcl_Token *tokenPtr,
    CompileEnv *envPtr)
{
    const char *p, *name = tokenPtr[1].start;
    int nameBytes = tokenPtr[1].size;
    int i, localVar, localVarName = 1;

    /*
     * Determine how the variable name should be handled: if it contains any
     * namespace qualifiers it is not a local variable (localVarName=-1); if
     * it looks like an array element and the token has a single component, it
     * should not be created here [Bug 569438] (localVarName=0); otherwise,
     * the local variable can safely be created (localVarName=1).
     */

    for (i = 0, p = name;  i < nameBytes;  i++, p++) {
	if ((*p == ':') && (i < nameBytes-1) && (*(p+1) == ':')) {
	    localVarName = -1;
	    break;
	} else if ((*p == '(')
		&& (tokenPtr->numComponents == 1)
		&& (*(name + nameBytes - 1) == ')')) {
	    localVarName = 0;
	    break;
	}
    }

    /*
     * Either push the variable's name, or find its index in the array
     * of local variables in a procedure frame.
     */

    localVar = -1;
    if (localVarName != -1) {
	localVar = TclFindCompiledLocal(name, nameBytes, localVarName, envPtr);
    }
    if (localVar < 0) {
	PushLiteral(envPtr, name, nameBytes);
    }

    /*
     * Emit instructions to load the variable.
     */

    TclAdvanceLines(&envPtr->line, tokenPtr[1].start,
	    tokenPtr[1].start + tokenPtr[1].size);

    if (tokenPtr->numComponents == 1) {
	if (localVar < 0) {
	    TclEmitOpcode(INST_LOAD_STK, envPtr);
	} else if (localVar <= 255) {
	    TclEmitInstInt1(INST_LOAD_SCALAR1, localVar, envPtr);
	} else {
	    TclEmitInstInt4(INST_LOAD_SCALAR4, localVar, envPtr);
	}
    } else {
	TclCompileTokens(interp, tokenPtr+2, tokenPtr->numComponents-1, envPtr);
	if (localVar < 0) {
	    TclEmitOpcode(INST_LOAD_ARRAY_STK, envPtr);
	} else if (localVar <= 255) {
	    TclEmitInstInt1(INST_LOAD_ARRAY1, localVar, envPtr);
	} else {
	    TclEmitInstInt4(INST_LOAD_ARRAY4, localVar, envPtr);
	}
    }
}

void
TclCompileTokens(
    Tcl_Interp *interp,		/* Used for error and status reporting. */
    Tcl_Token *tokenPtr,	/* Pointer to first in an array of tokens to
				 * compile. */
    int count,			/* Number of tokens to consider at tokenPtr.
				 * Must be at least 1. */
    CompileEnv *envPtr)		/* Holds the resulting instructions. */
{
    Tcl_DString textBuffer;	/* Holds concatenated chars from adjacent
				 * TCL_TOKEN_TEXT, TCL_TOKEN_BS tokens. */
    char buffer[TCL_UTF_MAX];
    int i, numObjsToConcat, length, adjust;
    unsigned char *entryCodeNext = envPtr->codeNext;
#define NUM_STATIC_POS 20
    int isLiteral, maxNumCL, numCL;
    int *clPosition = NULL;
    int depth = TclGetStackDepth(envPtr);

    /*
     * For the handling of continuation lines in literals we first check if
     * this is actually a literal. For if not we can forego the additional
     * processing. Otherwise we pre-allocate a small table to store the
     * locations of all continuation lines we find in this literal, if any.
     * The table is extended if needed.
     *
     * Note: Different to the equivalent code in function 'TclSubstTokens()'
     * (see file "tclParse.c") we do not seem to need the 'adjust' variable.
     * We also do not seem to need code which merges continuation line
     * information of multiple words which concat'd at runtime. Either that or
     * I have not managed to find a test case for these two possibilities yet.
     * It might be a difference between compile- versus run-time processing.
     */

    numCL = 0;
    maxNumCL = 0;
    isLiteral = 1;
    for (i=0 ; i < count; i++) {
	if ((tokenPtr[i].type != TCL_TOKEN_TEXT)
		&& (tokenPtr[i].type != TCL_TOKEN_BS)) {
	    isLiteral = 0;
	    break;
	}
    }

    if (isLiteral) {
	maxNumCL = NUM_STATIC_POS;
	clPosition = ckalloc(maxNumCL * sizeof(int));
    }

    adjust = 0;
    Tcl_DStringInit(&textBuffer);
    numObjsToConcat = 0;
    for ( ;  count > 0;  count--, tokenPtr++) {
	switch (tokenPtr->type) {
	case TCL_TOKEN_TEXT:
	    TclDStringAppendToken(&textBuffer, tokenPtr);
	    TclAdvanceLines(&envPtr->line, tokenPtr->start,
		    tokenPtr->start + tokenPtr->size);
	    break;

	case TCL_TOKEN_BS:
	    length = TclParseBackslash(tokenPtr->start, tokenPtr->size,
		    NULL, buffer);
	    Tcl_DStringAppend(&textBuffer, buffer, length);

	    /*
	     * If the backslash sequence we found is in a literal, and
	     * represented a continuation line, we compute and store its
	     * location (as char offset to the beginning of the _result_
	     * script). We may have to extend the table of locations.
	     *
	     * Note that the continuation line information is relevant even if
	     * the word we are processing is not a literal, as it can affect
	     * nested commands. See the branch for TCL_TOKEN_COMMAND below,
	     * where the adjustment we are tracking here is taken into
	     * account. The good thing is that we do not need a table of
	     * everything, just the number of lines we have to add as
	     * correction.
	     */

	    if ((length == 1) && (buffer[0] == ' ') &&
		(tokenPtr->start[1] == '\n')) {
		if (isLiteral) {
		    int clPos = Tcl_DStringLength(&textBuffer);

		    if (numCL >= maxNumCL) {
			maxNumCL *= 2;
			clPosition = ckrealloc(clPosition,
                                maxNumCL * sizeof(int));
		    }
		    clPosition[numCL] = clPos;
		    numCL ++;
		}
		adjust++;
	    }
	    break;

	case TCL_TOKEN_VARIABLE:
	    /*
	     * Push any accumulated chars appearing before the $<var>.
	     */

	    if (Tcl_DStringLength(&textBuffer) > 0) {
		int literal;

		literal = TclRegisterDStringLiteral(envPtr, &textBuffer);
		TclEmitPush(literal, envPtr);
		numObjsToConcat++;
		Tcl_DStringFree(&textBuffer);
	    }

	    TclCompileVarSubst(interp, tokenPtr, envPtr);
	    numObjsToConcat++;
	    count -= tokenPtr->numComponents;
	    tokenPtr += tokenPtr->numComponents;
	    break;

	case TCL_TOKEN_SCRIPT_SUBST:
	    /*
	     * Push any accumulated chars appearing before the command.
	     */

	    if (Tcl_DStringLength(&textBuffer) > 0) {
		int literal = TclRegisterDStringLiteral(envPtr, &textBuffer);
		TclEmitPush(literal, envPtr);
		numObjsToConcat++;
		Tcl_DStringFree(&textBuffer);
	    }

	    if (count <= tokenPtr->numComponents) {
		Tcl_Panic("token components overflow token array");
	    }
		
	    envPtr->line += adjust;
	    CompileScriptTokens(interp, tokenPtr+1,
		    tokenPtr + (tokenPtr->numComponents), envPtr);
	    envPtr->line -= adjust;
	    numObjsToConcat++;
	    count -= tokenPtr->numComponents;
	    tokenPtr += tokenPtr->numComponents;
	    break;

	case TCL_TOKEN_ERROR:
	    /* Compile bytecodes to report the parse error at runtime. */
	    TclSubstTokens(interp, tokenPtr, 1, NULL, 1, NULL, NULL, 0);
	    Tcl_LogCommandInfo(interp, envPtr->source,
		    tokenPtr->start, tokenPtr->size);
	    TclCompileSyntaxError(interp, envPtr);
	    goto done;

	default:
	    Tcl_Panic("Unexpected token type in TclCompileTokens: %d; %.*s",
		    tokenPtr->type, tokenPtr->size, tokenPtr->start);
	}
    }

    /*
     * Push any accumulated characters appearing at the end.
     */

    if (Tcl_DStringLength(&textBuffer) > 0) {
	int literal = TclRegisterDStringLiteral(envPtr, &textBuffer);

	TclEmitPush(literal, envPtr);
	numObjsToConcat++;
	if (numCL) {
	    TclContinuationsEnter(TclFetchLiteral(envPtr, literal),
		    numCL, clPosition);
	}
	numCL = 0;
    }

    /*
     * If necessary, concatenate the parts of the word.
     */

    while (numObjsToConcat > 255) {
	TclEmitInstInt1(INST_CONCAT1, 255, envPtr);
	numObjsToConcat -= 254;	/* concat pushes 1 obj, the result */
    }
    if (numObjsToConcat > 1) {
	TclEmitInstInt1(INST_CONCAT1, numObjsToConcat, envPtr);
    }

    /*
     * If the tokens yielded no instructions, push an empty string.
     */

    if (envPtr->codeNext == entryCodeNext) {
	PushStringLiteral(envPtr, "");
    }
done:
    Tcl_DStringFree(&textBuffer);

    /*
     * Release the temp table we used to collect the locations of continuation
     * lines, if any.
     */

    if (maxNumCL) {
	ckfree(clPosition);
    }
    TclCheckStackDepth(depth+1, envPtr);
}

/*
 *----------------------------------------------------------------------
 *
 * TclCompileCmdWord --
 *
 *	Given an array of parse tokens for a word containing one or more Tcl
 *	commands, emit inline instructions to execute them. This procedure
 *	differs from TclCompileTokens in that a simple word such as a loop
 *	body enclosed in braces is not just pushed as a string, but is itself
 *	parsed into tokens and compiled.
 *
 * Results:
 *	The return value is a standard Tcl result. If an error occurs, an
 *	error message is left in the interpreter's result.
 *
 * Side effects:
 *	Instructions are added to envPtr to execute the tokens at runtime.
 *
 *----------------------------------------------------------------------
 */

void
TclCompileCmdWord(
    Tcl_Interp *interp,		/* Used for error and status reporting. */
    Tcl_Token *tokenPtr,	/* Pointer to first in an array of tokens for
				 * a command word to compile inline. */
    int count,			/* Number of tokens to consider at tokenPtr.
				 * Must be at least 1. */
    CompileEnv *envPtr)		/* Holds the resulting instructions. */
{
    if ((count == 1) && (tokenPtr->type == TCL_TOKEN_TEXT)) {
	/*
	 * Handle the common case: if there is a single text token, compile it
	 * into an inline sequence of instructions.
	 */

	TclCompileScript(interp, tokenPtr->start, tokenPtr->size, envPtr);
    } else {
	/*
	 * Multiple tokens or the single token involves substitutions. Emit
	 * instructions to invoke the eval command procedure at runtime on the
	 * result of evaluating the tokens.
	 */

	TclCompileTokens(interp, tokenPtr, count, envPtr);
	TclEmitInvoke(envPtr, INST_EVAL_STK);
    }
}

/*
 *----------------------------------------------------------------------
 *
 * TclCompileExprWords --
 *
 *	Given an array of parse tokens representing one or more words that
 *	contain a Tcl expression, emit inline instructions to execute the
 *	expression. This procedure differs from TclCompileExpr in that it
 *	supports Tcl's two-level substitution semantics for expressions that
 *	appear as command words.
 *
 * Results:
 *	The return value is a standard Tcl result. If an error occurs, an
 *	error message is left in the interpreter's result.
 *
 * Side effects:
 *	Instructions are added to envPtr to execute the expression.
 *
 *----------------------------------------------------------------------
 */

void
TclCompileExprWords(
    Tcl_Interp *interp,		/* Used for error and status reporting. */
    Tcl_Token *tokenPtr,	/* Points to first in an array of word tokens
				 * tokens for the expression to compile
				 * inline. */
    int numWords,		/* Number of word tokens starting at tokenPtr.
				 * Must be at least 1. Each word token
				 * contains one or more subtokens. */
    CompileEnv *envPtr)		/* Holds the resulting instructions. */
{
    Tcl_Token *wordPtr;
    int i, concatItems;

    /*
     * If the expression is a single word that doesn't require substitutions,
     * just compile its string into inline instructions.
     */

    if ((numWords == 1) && (tokenPtr->type == TCL_TOKEN_SIMPLE_WORD)) {
	TclCompileExpr(interp, tokenPtr[1].start,tokenPtr[1].size, envPtr, 1);
	return;
    }

    /*
     * Emit code to call the expr command proc at runtime. Concatenate the
     * (already substituted once) expr tokens with a space between each.
     */

    wordPtr = tokenPtr;
    for (i = 0;  i < numWords;  i++) {
	CompileTokens(envPtr, wordPtr, interp);
	if (i < (numWords - 1)) {
	    PushStringLiteral(envPtr, " ");
	}
	wordPtr += wordPtr->numComponents + 1;
    }
    concatItems = 2*numWords - 1;
    while (concatItems > 255) {
	TclEmitInstInt1(INST_CONCAT1, 255, envPtr);
	concatItems -= 254;
    }
    if (concatItems > 1) {
	TclEmitInstInt1(INST_CONCAT1, concatItems, envPtr);
    }
    TclEmitOpcode(INST_EXPR_STK, envPtr);
}

/*
 *----------------------------------------------------------------------
 *
 * TclCompileNoOp --
 *
 *	Function called to compile no-op's
 *
 * Results:
 *	The return value is TCL_OK, indicating successful compilation.
 *
 * Side effects:
 *	Instructions are added to envPtr to execute a no-op at runtime. No
 *	result is pushed onto the stack: the compiler has to take care of this
 *	itself if the last compiled command is a NoOp.
 *
 *----------------------------------------------------------------------
 */

int
TclCompileNoOp(
    Tcl_Interp *interp,		/* Used for error reporting. */
    Tcl_Parse *parsePtr,	/* Points to a parse structure for the command
				 * created by Tcl_ParseCommand. */
    Command *cmdPtr,		/* Points to defintion of command being
				 * compiled. */
    CompileEnv *envPtr)		/* Holds resulting instructions. */
{
    Tcl_Token *tokenPtr;
    int i;

    tokenPtr = parsePtr->tokenPtr;
    for (i = 1; i < parsePtr->numWords; i++) {
	tokenPtr = tokenPtr + tokenPtr->numComponents + 1;

	if (tokenPtr->type != TCL_TOKEN_SIMPLE_WORD) {
	    CompileTokens(envPtr, tokenPtr, interp);
	    TclEmitOpcode(INST_POP, envPtr);
	}
    }
    PushStringLiteral(envPtr, "");
    return TCL_OK;
}

/*
 *----------------------------------------------------------------------
 *
 * TclInitByteCodeObj --
 *
 *	Create a ByteCode structure and initialize it from a CompileEnv
 *	compilation environment structure. The ByteCode structure is smaller
 *	and contains just that information needed to execute the bytecode
 *	instructions resulting from compiling a Tcl script. The resulting
 *	structure is placed in the specified object.
 *
 * Results:
 *	A newly constructed ByteCode object is stored in the internal
 *	representation of the objPtr.
 *
 * Side effects:
 *	A single heap object is allocated to hold the new ByteCode structure
 *	and its code, object, command location, and aux data arrays. Note that
 *	"ownership" (i.e., the pointers to) the Tcl objects and aux data items
 *	will be handed over to the new ByteCode structure from the CompileEnv
 *	structure.
 *
 *----------------------------------------------------------------------
 */

void
TclInitByteCodeObj(
    Tcl_Obj *objPtr,		/* Points object that should be initialized,
				 * and whose string rep contains the source
				 * code. */
    register CompileEnv *envPtr)/* Points to the CompileEnv structure from
				 * which to create a ByteCode structure. */
{
    register ByteCode *codePtr;
    size_t codeBytes, objArrayBytes, exceptArrayBytes, cmdLocBytes;
    size_t structureSize;
    register unsigned char *p;
#ifdef TCL_COMPILE_DEBUG
    unsigned char *nextPtr;
#endif
    int numLitObjects = envPtr->literalArrayNext;
    Namespace *namespacePtr;
    int isNew;
    Interp *iPtr;
    Tcl_HashEntry *hePtr = NULL;

    if (envPtr->iPtr == NULL) {
	Tcl_Panic("TclInitByteCodeObj() called on uninitialized CompileEnv");
    }

    iPtr = envPtr->iPtr;

    codeBytes = envPtr->codeNext - envPtr->codeStart;
    objArrayBytes = envPtr->mallocedLiteralArray ? 0 :
	    envPtr->literalArrayNext * sizeof(Tcl_Obj *);
    exceptArrayBytes = envPtr->exceptArrayNext * sizeof(ExceptionRange);
    cmdLocBytes = GetCmdLocEncodingSize(envPtr);

    /*
     * Compute the total number of bytes needed for this bytecode.
     */

    structureSize = sizeof(ByteCode);
    structureSize += TCL_ALIGN(codeBytes);	  /* align object array */
    structureSize += TCL_ALIGN(objArrayBytes);	  /* align exc range arr */
    structureSize += TCL_ALIGN(exceptArrayBytes); /* align AuxData array */
    structureSize += cmdLocBytes;

    if (envPtr->iPtr->varFramePtr != NULL) {
	namespacePtr = envPtr->iPtr->varFramePtr->nsPtr;
    } else {
	namespacePtr = envPtr->iPtr->globalNsPtr;
    }

    p = ckalloc(structureSize);
    codePtr = (ByteCode *) p;
    codePtr->interpHandle = TclHandlePreserve(iPtr->handle);
    codePtr->compileEpoch = iPtr->compileEpoch;
    codePtr->nsPtr = namespacePtr;
    codePtr->nsEpoch = namespacePtr->resolverEpoch;
    codePtr->refCount = 1;
    if (namespacePtr->compiledVarResProc || iPtr->resolverPtr) {
	codePtr->flags = TCL_BYTECODE_RESOLVE_VARS;
    } else {
	codePtr->flags = 0;
    }
    codePtr->source = envPtr->source;
    codePtr->procPtr = envPtr->procPtr;

    codePtr->numCommands = envPtr->numCommands;
    codePtr->numSrcBytes = envPtr->numSrcBytes;
    codePtr->numCodeBytes = codeBytes;
    codePtr->numLitObjects = numLitObjects;
    codePtr->numExceptRanges = envPtr->exceptArrayNext;
    codePtr->numCmdLocBytes = cmdLocBytes;
    codePtr->maxExceptDepth = envPtr->maxExceptDepth;
    codePtr->maxStackDepth = envPtr->maxStackDepth;

    p += sizeof(ByteCode);
    codePtr->codeStart = p;
    memcpy(p, envPtr->codeStart, (size_t) codeBytes);
    p += TCL_ALIGN(codeBytes);		/* align object array */

    hePtr = Tcl_FindHashEntry(&envPtr->litMap, objPtr);
    if (hePtr) {
	/*
	 * Prevent circular reference where the bytecode intrep of
	 * a value contains a literal which is that same value.
	 * If this is allowed to happen, refcount decrements may not
	 * reach zero, and memory may leak.  Bugs 467523, 3357771
	 *
	 * NOTE:  [Bugs 3392070, 3389764] We make a copy based completely
	 * on the string value, and do not call Tcl_DuplicateObj() so we
         * can be sure we do not have any lingering cycles hiding in
	 * the intrep.
	 */

	int numBytes, i = PTR2INT(Tcl_GetHashValue(hePtr));
	const char *bytes = Tcl_GetStringFromObj(objPtr, &numBytes);

	envPtr->literalArrayPtr[i] = Tcl_NewStringObj(bytes, numBytes);
	Tcl_IncrRefCount(envPtr->literalArrayPtr[i]);
	TclReleaseLiteral((Tcl_Interp *)iPtr, objPtr);
    }

    if (envPtr->mallocedLiteralArray) {
	codePtr->objArrayPtr = envPtr->literalArrayPtr;
	codePtr->flags |= TCL_BYTECODE_FREE_LITERALS;
    } else {
	codePtr->objArrayPtr = (Tcl_Obj **) p;
	memcpy(p, envPtr->literalArrayPtr, (size_t) objArrayBytes);
	p += TCL_ALIGN(objArrayBytes);	/* align exception range array */
    }

    if (exceptArrayBytes > 0) {
	codePtr->exceptArrayPtr = (ExceptionRange *) p;
	memcpy(p, envPtr->exceptArrayPtr, (size_t) exceptArrayBytes);
    } else {
	codePtr->exceptArrayPtr = NULL;
    }

    p += exceptArrayBytes;

    codePtr->auxData = envPtr->auxData;
    envPtr->auxData = NULL;

#ifndef TCL_COMPILE_DEBUG
    EncodeCmdLocMap(envPtr, codePtr, (unsigned char *) p);
#else
    nextPtr = EncodeCmdLocMap(envPtr, codePtr, (unsigned char *) p);
    if (((size_t)(nextPtr - p)) != cmdLocBytes) {
	Tcl_Panic("TclInitByteCodeObj: encoded cmd location bytes %lu != expected size %lu", (unsigned long)(nextPtr - p), (unsigned long)cmdLocBytes);
    }
#endif

    /*
     * Record various compilation-related statistics about the new ByteCode
     * structure. Don't include overhead for statistics-related fields.
     */

#ifdef TCL_COMPILE_STATS
    codePtr->structureSize = structureSize
	    - (sizeof(size_t) + sizeof(Tcl_Time));
    Tcl_GetTime(&codePtr->createTime);

    RecordByteCodeStats(codePtr);
#endif /* TCL_COMPILE_STATS */

    /*
     * Free the old internal rep then convert the object to a bytecode object
     * by making its internal rep point to the just compiled ByteCode.
     */

    TclFreeIntRep(objPtr);
    objPtr->internalRep.twoPtrValue.ptr1 = codePtr;
    objPtr->typePtr = &tclByteCodeType;

    /*
     * TIP #280. Associate the extended per-word line information with the
     * byte code object (internal rep), for use with the bc compiler.
     */

    Tcl_SetHashValue(Tcl_CreateHashEntry(iPtr->lineBCPtr, codePtr,
	    &isNew), envPtr->extCmdMapPtr);
    envPtr->extCmdMapPtr = NULL;

    /* We've used up the CompileEnv.  Mark as uninitialized. */
    envPtr->iPtr = NULL;

    codePtr->localCachePtr = NULL;
}

/*
 *----------------------------------------------------------------------
 *
 * TclFindCompiledLocal --
 *
 *	This procedure is called at compile time to look up and optionally
 *	allocate an entry ("slot") for a variable in a procedure's array of
 *	local variables. If the variable's name is NULL, a new temporary
 *	variable is always created. (Such temporary variables can only be
 *	referenced using their slot index.)
 *
 * Results:
 *	If create is 0 and the name is non-NULL, then if the variable is
 *	found, the index of its entry in the procedure's array of local
 *	variables is returned; otherwise -1 is returned. If name is NULL, the
 *	index of a new temporary variable is returned. Finally, if create is 1
 *	and name is non-NULL, the index of a new entry is returned.
 *
 * Side effects:
 *	Creates and registers a new local variable if create is 1 and the
 *	variable is unknown, or if the name is NULL.
 *
 *----------------------------------------------------------------------
 */

int
TclFindCompiledLocal(
    register const char *name,	/* Points to first character of the name of a
				 * scalar or array variable. If NULL, a
				 * temporary var should be created. */
    int nameBytes,		/* Number of bytes in the name. */
    int create,			/* If 1, allocate a local frame entry for the
				 * variable if it is new. */
    CompileEnv *envPtr)		/* Points to the current compile environment*/
{
    register CompiledLocal *localPtr;
    int localVar = -1;
    register int i;
    Proc *procPtr;

    /*
     * If not creating a temporary, does a local variable of the specified
     * name already exist?
     */

    procPtr = envPtr->procPtr;

    if (procPtr == NULL) {
	/*
	 * Compiling a non-body script: give it read access to the LVT in the
	 * current localCache
	 */

	LocalCache *cachePtr = envPtr->iPtr->varFramePtr->localCachePtr;
	const char *localName;
	Tcl_Obj **varNamePtr;
	int len;

	if (!cachePtr || !name) {
	    return -1;
	}

	varNamePtr = &cachePtr->varName0;
	for (i=0; i < cachePtr->numVars; varNamePtr++, i++) {
	    if (*varNamePtr) {
		localName = Tcl_GetStringFromObj(*varNamePtr, &len);
		if ((len == nameBytes) && !strncmp(name, localName, len)) {
		    return i;
		}
	    }
	}
	return -1;
    }

    if (name != NULL) {
	int localCt = procPtr->numCompiledLocals;

	localPtr = procPtr->firstLocalPtr;
	for (i = 0;  i < localCt;  i++) {
	    if (!TclIsVarTemporary(localPtr)) {
		char *localName = localPtr->name;

		if ((nameBytes == localPtr->nameLength) &&
			(strncmp(name,localName,(unsigned)nameBytes) == 0)) {
		    return i;
		}
	    }
	    localPtr = localPtr->nextPtr;
	}
    }

    /*
     * Create a new variable if appropriate.
     */

    if (create || (name == NULL)) {
	localVar = procPtr->numCompiledLocals;
	localPtr = ckalloc(TclOffset(CompiledLocal, name) + nameBytes + 1);
	if (procPtr->firstLocalPtr == NULL) {
	    procPtr->firstLocalPtr = procPtr->lastLocalPtr = localPtr;
	} else {
	    procPtr->lastLocalPtr->nextPtr = localPtr;
	    procPtr->lastLocalPtr = localPtr;
	}
	localPtr->nextPtr = NULL;
	localPtr->nameLength = nameBytes;
	localPtr->frameIndex = localVar;
	localPtr->flags = 0;
	if (name == NULL) {
	    localPtr->flags |= VAR_TEMPORARY;
	}
	localPtr->defValuePtr = NULL;
	localPtr->resolveInfo = NULL;

	if (name != NULL) {
	    memcpy(localPtr->name, name, (size_t) nameBytes);
	}
	localPtr->name[nameBytes] = '\0';
	procPtr->numCompiledLocals++;
    }
    return localVar;
}

/*
 *----------------------------------------------------------------------
 *
 * TclExpandCodeArray --
 *
 *	Procedure that uses malloc to allocate more storage for a CompileEnv's
 *	code array.
 *
 * Results:
 *	None.
 *
 * Side effects:
 *	The byte code array in *envPtr is reallocated to a new array of double
 *	the size, and if envPtr->mallocedCodeArray is non-zero the old array
 *	is freed. Byte codes are copied from the old array to the new one.
 *
 *----------------------------------------------------------------------
 */

void
TclExpandCodeArray(
    void *envArgPtr)		/* Points to the CompileEnv whose code array
				 * must be enlarged. */
{
    CompileEnv *envPtr = envArgPtr;
				/* The CompileEnv containing the code array to
				 * be doubled in size. */

    /*
     * envPtr->codeNext is equal to envPtr->codeEnd. The currently defined
     * code bytes are stored between envPtr->codeStart and envPtr->codeNext-1
     * [inclusive].
     */

    size_t currBytes = envPtr->codeNext - envPtr->codeStart;
    size_t newBytes = 2 * (envPtr->codeEnd - envPtr->codeStart);

    if (envPtr->mallocedCodeArray) {
	envPtr->codeStart = ckrealloc(envPtr->codeStart, newBytes);
    } else {
	/*
	 * envPtr->codeStart isn't a ckalloc'd pointer, so we must code a
	 * ckrealloc equivalent for ourselves.
	 */

	unsigned char *newPtr = ckalloc(newBytes);

	memcpy(newPtr, envPtr->codeStart, currBytes);
	envPtr->codeStart = newPtr;
	envPtr->mallocedCodeArray = 1;
    }

    envPtr->codeNext = envPtr->codeStart + currBytes;
    envPtr->codeEnd = envPtr->codeStart + newBytes;
}

/*
 *----------------------------------------------------------------------
 *
 * EnterCmdStartData --
 *
 *	Registers the starting source and bytecode location of a command. This
 *	information is used at runtime to map between instruction pc and
 *	source locations.
 *
 * Results:
 *	None.
 *
 * Side effects:
 *	Inserts source and code location information into the compilation
 *	environment envPtr for the command at index cmdIndex. The compilation
 *	environment's CmdLocation array is grown if necessary.
 *
 *----------------------------------------------------------------------
 */

static CmdLocation *
EnterCmdStartData(
    CompileEnv *envPtr,		/* Points to the compilation environment
				 * structure in which to enter command
				 * location information. */
    int srcOffset,		/* Offset of first char of the command. */
    int codeOffset)		/* Offset of first byte of command code. */
{
    CmdLocation *cmdLocPtr = BA_CmdLocation_Append(envPtr->cmdMap);
    cmdLocPtr->codeOffset = codeOffset;
    cmdLocPtr->srcOffset = srcOffset;
    cmdLocPtr->numSrcBytes = -1;
    cmdLocPtr->numCodeBytes = -1;
    return cmdLocPtr;
}

/*
 *----------------------------------------------------------------------
 * TIP #280
 *
 * EnterCmdWordData --
 *
 *	Registers the lines for the words of a command. This information is
 *	used at runtime by 'info frame'.
 *
 * Results:
 *	None.
 *
 * Side effects:
 *	Inserts word location information into the compilation environment
 *	envPtr for the command at index cmdIndex. The compilation
 *	environment's ExtCmdLoc.ECL array is grown if necessary.
 *
 *----------------------------------------------------------------------
 */

static void
EnterCmdWordData(
    ExtCmdLoc *eclPtr,		/* Points to the map environment structure in
				 * which to enter command location
				 * information. */
    int srcOffset,		/* Offset of first char of the command. */
    Tcl_Token *tokenPtr,
    const char *cmd,
    int len,
    int numWords,
    int line,
    int *clNext,
    int **wlines,
    CompileEnv *envPtr)
{
    ECL *ePtr;
    const char *last;
    int wordIdx, wordLine, *wwlines, *wordNext;

    if (eclPtr->nuloc >= eclPtr->nloc) {
	/*
	 * Expand the ECL array by allocating more storage from the heap. The
	 * currently allocated ECL entries are stored from eclPtr->loc[0] up
	 * to eclPtr->loc[eclPtr->nuloc-1] (inclusive).
	 */

	size_t currElems = eclPtr->nloc;
	size_t newElems = (currElems ? 2*currElems : 1);
	size_t newBytes = newElems * sizeof(ECL);

	eclPtr->loc = ckrealloc(eclPtr->loc, newBytes);
	eclPtr->nloc = newElems;
    }

    ePtr = &eclPtr->loc[eclPtr->nuloc];
    ePtr->srcOffset = srcOffset;
    ePtr->line = ckalloc(numWords * sizeof(int));
    ePtr->next = ckalloc(numWords * sizeof(int *));
    ePtr->nline = numWords;
    wwlines = ckalloc(numWords * sizeof(int));

    last = cmd;
    wordLine = line;
    wordNext = clNext;
    for (wordIdx=0 ; wordIdx<numWords;
	    wordIdx++, tokenPtr += tokenPtr->numComponents + 1) {
	TclAdvanceLines(&wordLine, last, tokenPtr->start);
	TclAdvanceContinuations(&wordLine, &wordNext,
		tokenPtr->start - envPtr->source);
	wwlines[wordIdx] =
		(TclWordKnownAtCompileTime(tokenPtr, NULL) ? wordLine : -1);
	ePtr->line[wordIdx] = wordLine;
	ePtr->next[wordIdx] = wordNext;
	last = tokenPtr->start;
    }

    *wlines = wwlines;
    eclPtr->nuloc ++;
}

/*
 *----------------------------------------------------------------------
 *
 * TclCreateExceptRange --
 *
 *	Procedure that allocates and initializes a new ExceptionRange
 *	structure of the specified kind in a CompileEnv.
 *
 * Results:
 *	Returns the index for the newly created ExceptionRange.
 *
 * Side effects:
 *	If there is not enough room in the CompileEnv's ExceptionRange array,
 *	the array in expanded: a new array of double the size is allocated, if
 *	envPtr->mallocedExceptArray is non-zero the old array is freed, and
 *	ExceptionRange entries are copied from the old array to the new one.
 *
 *----------------------------------------------------------------------
 */

int
TclCreateExceptRange(
    ExceptionRangeType type,	/* The kind of ExceptionRange desired. */
    register CompileEnv *envPtr)/* Points to CompileEnv for which to create a
				 * new ExceptionRange structure. */
{
    register ExceptionRange *rangePtr;
    register ExceptionAux *auxPtr;
    int index = envPtr->exceptArrayNext;

    if (index >= envPtr->exceptArrayEnd) {
	/*
	 * Expand the ExceptionRange array. The currently allocated entries
	 * are stored between elements 0 and (envPtr->exceptArrayNext - 1)
	 * [inclusive].
	 */

	size_t currBytes =
		envPtr->exceptArrayNext * sizeof(ExceptionRange);
	size_t currBytes2 = envPtr->exceptArrayNext * sizeof(ExceptionAux);
	int newElems = 2*envPtr->exceptArrayEnd;
	size_t newBytes = newElems * sizeof(ExceptionRange);
	size_t newBytes2 = newElems * sizeof(ExceptionAux);

	if (envPtr->mallocedExceptArray) {
	    envPtr->exceptArrayPtr =
		    ckrealloc(envPtr->exceptArrayPtr, newBytes);
	    envPtr->exceptAuxArrayPtr =
		    ckrealloc(envPtr->exceptAuxArrayPtr, newBytes2);
	} else {
	    /*
	     * envPtr->exceptArrayPtr isn't a ckalloc'd pointer, so we must
	     * code a ckrealloc equivalent for ourselves.
	     */

	    ExceptionRange *newPtr = ckalloc(newBytes);
	    ExceptionAux *newPtr2 = ckalloc(newBytes2);

	    memcpy(newPtr, envPtr->exceptArrayPtr, currBytes);
	    memcpy(newPtr2, envPtr->exceptAuxArrayPtr, currBytes2);
	    envPtr->exceptArrayPtr = newPtr;
	    envPtr->exceptAuxArrayPtr = newPtr2;
	    envPtr->mallocedExceptArray = 1;
	}
	envPtr->exceptArrayEnd = newElems;
    }
    envPtr->exceptArrayNext++;

    rangePtr = &envPtr->exceptArrayPtr[index];
    rangePtr->type = type;
    rangePtr->nestingLevel = envPtr->exceptDepth;
    rangePtr->codeOffset = -1;
    rangePtr->numCodeBytes = -1;
    rangePtr->breakOffset = -1;
    rangePtr->continueOffset = -1;
    rangePtr->catchOffset = -1;
    auxPtr = &envPtr->exceptAuxArrayPtr[index];
    auxPtr->supportsContinue = 1;
    auxPtr->stackDepth = envPtr->currStackDepth;
    auxPtr->expandTarget = envPtr->expandCount;
    auxPtr->expandTargetDepth = -1;
    auxPtr->numBreakTargets = 0;
    auxPtr->breakTargets = NULL;
    auxPtr->allocBreakTargets = 0;
    auxPtr->numContinueTargets = 0;
    auxPtr->continueTargets = NULL;
    auxPtr->allocContinueTargets = 0;
    return index;
}

/*
 * ---------------------------------------------------------------------
 *
 * TclGetInnermostExceptionRange --
 *
 *	Returns the innermost exception range that covers the current code
 *	creation point, and (optionally) the stack depth that is expected at
 *	that point. Relies on the fact that the range has a numCodeBytes = -1
 *	when it is being populated and that inner ranges come after outer
 *	ranges.
 *
 * ---------------------------------------------------------------------
 */

ExceptionRange *
TclGetInnermostExceptionRange(
    CompileEnv *envPtr,
    int returnCode,
    ExceptionAux **auxPtrPtr)
{
    int exnIdx = -1, i;

    for (i=0 ; i<envPtr->exceptArrayNext ; i++) {
	ExceptionRange *rangePtr = &envPtr->exceptArrayPtr[i];

	if (CurrentOffset(envPtr) >= rangePtr->codeOffset &&
		(rangePtr->numCodeBytes == -1 || CurrentOffset(envPtr) <
			rangePtr->codeOffset+rangePtr->numCodeBytes) &&
		(returnCode != TCL_CONTINUE ||
			envPtr->exceptAuxArrayPtr[i].supportsContinue)) {
	    exnIdx = i;
	}
    }
    if (exnIdx == -1) {
	return NULL;
    }
    if (auxPtrPtr) {
	*auxPtrPtr = &envPtr->exceptAuxArrayPtr[exnIdx];
    }
    return &envPtr->exceptArrayPtr[exnIdx];
}

/*
 * ---------------------------------------------------------------------
 *
 * TclAddLoopBreakFixup, TclAddLoopContinueFixup --
 *
 *	Adds a place that wants to break/continue to the loop exception range
 *	tracking that will be fixed up once the loop can be finalized. These
 *	functions will generate an INST_JUMP4 that will be fixed up during the
 *	loop finalization.
 *
 * ---------------------------------------------------------------------
 */

void
TclAddLoopBreakFixup(
    CompileEnv *envPtr,
    ExceptionAux *auxPtr)
{
    int range = auxPtr - envPtr->exceptAuxArrayPtr;

    if (envPtr->exceptArrayPtr[range].type != LOOP_EXCEPTION_RANGE) {
	Tcl_Panic("trying to add 'break' fixup to full exception range");
    }

    if (++auxPtr->numBreakTargets > auxPtr->allocBreakTargets) {
	auxPtr->allocBreakTargets *= 2;
	auxPtr->allocBreakTargets += 2;
	if (auxPtr->breakTargets) {
	    auxPtr->breakTargets = ckrealloc(auxPtr->breakTargets,
		    sizeof(int) * auxPtr->allocBreakTargets);
	} else {
	    auxPtr->breakTargets =
		    ckalloc(sizeof(int) * auxPtr->allocBreakTargets);
	}
    }
    auxPtr->breakTargets[auxPtr->numBreakTargets - 1] = CurrentOffset(envPtr);
    TclEmitInstInt4(INST_JUMP4, 0, envPtr);
}

void
TclAddLoopContinueFixup(
    CompileEnv *envPtr,
    ExceptionAux *auxPtr)
{
    int range = auxPtr - envPtr->exceptAuxArrayPtr;

    if (envPtr->exceptArrayPtr[range].type != LOOP_EXCEPTION_RANGE) {
	Tcl_Panic("trying to add 'continue' fixup to full exception range");
    }

    if (++auxPtr->numContinueTargets > auxPtr->allocContinueTargets) {
	auxPtr->allocContinueTargets *= 2;
	auxPtr->allocContinueTargets += 2;
	if (auxPtr->continueTargets) {
	    auxPtr->continueTargets = ckrealloc(auxPtr->continueTargets,
		    sizeof(int) * auxPtr->allocContinueTargets);
	} else {
	    auxPtr->continueTargets =
		    ckalloc(sizeof(int) * auxPtr->allocContinueTargets);
	}
    }
    auxPtr->continueTargets[auxPtr->numContinueTargets - 1] =
	    CurrentOffset(envPtr);
    TclEmitInstInt4(INST_JUMP4, 0, envPtr);
}

/*
 * ---------------------------------------------------------------------
 *
 * TclCleanupStackForBreakContinue --
 *
 *	Ditch the extra elements from the auxiliary stack and the main stack.
 *	How to do this exactly depends on whether there are any elements on
 *	the auxiliary stack to pop.
 *
 * ---------------------------------------------------------------------
 */

void
TclCleanupStackForBreakContinue(
    CompileEnv *envPtr,
    ExceptionAux *auxPtr)
{
    int savedStackDepth = envPtr->currStackDepth;
    int toPop = envPtr->expandCount - auxPtr->expandTarget;

    if (toPop > 0) {
	while (toPop --> 0) {
	    TclEmitOpcode(INST_EXPAND_DROP, envPtr);
	}
	TclAdjustStackDepth(auxPtr->expandTargetDepth - envPtr->currStackDepth,
		envPtr);
	envPtr->currStackDepth = auxPtr->expandTargetDepth;
    }
    toPop = envPtr->currStackDepth - auxPtr->stackDepth;
    while (toPop --> 0) {
	TclEmitOpcode(INST_POP, envPtr);
    }
    envPtr->currStackDepth = savedStackDepth;
}

/*
 * ---------------------------------------------------------------------
 *
 * StartExpanding --
 *
 *	Pushes an INST_EXPAND_START and does some additional housekeeping so
 *	that the [break] and [continue] compilers can use an exception-free
 *	issue to discard it.
 *
 * ---------------------------------------------------------------------
 */

static void
StartExpanding(
    CompileEnv *envPtr)
{
    int i;

    TclEmitOpcode(INST_EXPAND_START, envPtr);

    /*
     * Update inner exception ranges with information about the environment
     * where this expansion started.
     */

    for (i=0 ; i<envPtr->exceptArrayNext ; i++) {
	ExceptionRange *rangePtr = &envPtr->exceptArrayPtr[i];
	ExceptionAux *auxPtr = &envPtr->exceptAuxArrayPtr[i];

	/*
	 * Ignore loops unless they're still being built.
	 */

	if (rangePtr->codeOffset > CurrentOffset(envPtr)) {
	    continue;
	}
	if (rangePtr->numCodeBytes != -1) {
	    continue;
	}

	/*
	 * Adequate condition: further out loops and further in exceptions
	 * don't actually need this information.
	 */

	if (auxPtr->expandTarget == envPtr->expandCount) {
	    auxPtr->expandTargetDepth = envPtr->currStackDepth;
	}
    }

    /*
     * There's now one more expansion being processed on the auxiliary stack.
     */

    envPtr->expandCount++;
}

/*
 * ---------------------------------------------------------------------
 *
 * TclFinalizeLoopExceptionRange --
 *
 *	Finalizes a loop exception range, binding the registered [break] and
 *	[continue] implementations so that they jump to the correct place.
 *	Note that this must only be called after *all* the exception range
 *	target offsets have been set.
 *
 * ---------------------------------------------------------------------
 */

void
TclFinalizeLoopExceptionRange(
    CompileEnv *envPtr,
    int range)
{
    ExceptionRange *rangePtr = &envPtr->exceptArrayPtr[range];
    ExceptionAux *auxPtr = &envPtr->exceptAuxArrayPtr[range];
    int i, offset;
    unsigned char *site;

    if (rangePtr->type != LOOP_EXCEPTION_RANGE) {
	Tcl_Panic("trying to finalize a loop exception range");
    }

    /*
     * Do the jump fixups. Note that these are always issued as INST_JUMP4 so
     * there is no need to fuss around with updating code offsets.
     */

    for (i=0 ; i<auxPtr->numBreakTargets ; i++) {
	site = envPtr->codeStart + auxPtr->breakTargets[i];
	offset = rangePtr->breakOffset - auxPtr->breakTargets[i];
	TclUpdateInstInt4AtPc(INST_JUMP4, offset, site);
    }
    for (i=0 ; i<auxPtr->numContinueTargets ; i++) {
	site = envPtr->codeStart + auxPtr->continueTargets[i];
	if (rangePtr->continueOffset == -1) {
	    int j;

	    /*
	     * WTF? Can't bind, so revert to an INST_CONTINUE. Not enough
	     * space to do anything else.
	     */

	    *site = INST_CONTINUE;
	    for (j=0 ; j<4 ; j++) {
		*++site = INST_NOP;
	    }
	} else {
	    offset = rangePtr->continueOffset - auxPtr->continueTargets[i];
	    TclUpdateInstInt4AtPc(INST_JUMP4, offset, site);
	}
    }

    /*
     * Drop the arrays we were holding the only reference to.
     */

    if (auxPtr->breakTargets) {
	ckfree(auxPtr->breakTargets);
	auxPtr->breakTargets = NULL;
	auxPtr->numBreakTargets = 0;
    }
    if (auxPtr->continueTargets) {
	ckfree(auxPtr->continueTargets);
	auxPtr->continueTargets = NULL;
	auxPtr->numContinueTargets = 0;
    }
}

/*
 *----------------------------------------------------------------------
 *
 * TclFetchAuxData --
 *
 *	Fetch back from the CompileEnv an item of AuxData stored at
 *	index.
 *
 * Results:
 *	The ClientData previously stored by TclCreatAuxData().
 *
 * Side effects:
 *	None.
 *
 *----------------------------------------------------------------------
 */

ClientData
TclFetchAuxData(
    CompileEnv *envPtr,		/* CompileEnv from which to fetch */
    int index)			/* Index of AuxData to fetch */
{
    if (envPtr->auxData == NULL) {
	return NULL;
    }
    return BA_AuxData_At(envPtr->auxData, index)->clientData;
}

/*
 *----------------------------------------------------------------------
 *
 * TclCreateAuxData --
 *
 *	Procedure that allocates and initializes a new AuxData structure in a
 *	CompileEnv's array of compilation auxiliary data records. These
 *	AuxData records hold information created during compilation by
 *	CompileProcs and used by instructions during execution.
 *
 * Results:
 *	Returns the index for the newly created AuxData structure.
 *
 * Side effects:
 *	If there is not enough room in the CompileEnv's AuxData array, the
 *	AuxData array in expanded: a new array of double the size is
 *	allocated, if envPtr->mallocedAuxDataArray is non-zero the old array
 *	is freed, and AuxData entries are copied from the old array to the new
 *	one.
 *
 *----------------------------------------------------------------------
 */

int
TclCreateAuxData(
    ClientData clientData,	/* The compilation auxiliary data to store in
				 * the new aux data record. */
    const AuxDataType *typePtr,	/* Pointer to the type to attach to this
				 * AuxData */
    register CompileEnv *envPtr)/* Points to the CompileEnv for which a new
				 * aux data structure is to be allocated. */
{
    AuxData *auxDataPtr;	/* Points to the new AuxData structure */

    if (envPtr->auxData == NULL) {
	envPtr->auxData = BA_AuxData_Create();
    }

    auxDataPtr = BA_AuxData_Append(envPtr->auxData);
    auxDataPtr->clientData = clientData;
    auxDataPtr->type = typePtr;
    return (int) (BA_AuxData_Size(envPtr->auxData) - 1);
}

/*
 *----------------------------------------------------------------------
 *
 * TclEmitForwardJump --
 *
 *	Procedure to emit a two-byte forward jump of kind "jumpType". Since
 *	the jump may later have to be grown to five bytes if the jump target
 *	is more than, say, 127 bytes away, this procedure also initializes a
 *	JumpFixup record with information about the jump.
 *
 * Results:
 *	None.
 *
 * Side effects:
 *	The JumpFixup record pointed to by "jumpFixupPtr" is initialized with
 *	information needed later if the jump is to be grown. Also, a two byte
 *	jump of the designated type is emitted at the current point in the
 *	bytecode stream.
 *
 *----------------------------------------------------------------------
 */

void
TclEmitForwardJump(
    CompileEnv *envPtr,		/* Points to the CompileEnv structure that
				 * holds the resulting instruction. */
    TclJumpType jumpType,	/* Indicates the kind of jump: if true or
				 * false or unconditional. */
    JumpFixup *jumpFixupPtr)	/* Points to the JumpFixup structure to
				 * initialize with information about this
				 * forward jump. */
{
    /*
     * Initialize the JumpFixup structure:
     *    - codeOffset is offset of first byte of jump below
     *    - cmdIndex is index of the command after the current one
     *    - exceptIndex is the index of the first ExceptionRange after the
     *	    current one.
     */

    jumpFixupPtr->jumpType = jumpType;
    jumpFixupPtr->codeOffset = envPtr->codeNext - envPtr->codeStart;
    jumpFixupPtr->cmdIndex = envPtr->numCommands;
    jumpFixupPtr->exceptIndex = envPtr->exceptArrayNext;

    switch (jumpType) {
    case TCL_UNCONDITIONAL_JUMP:
	TclEmitInstInt1(INST_JUMP1, 0, envPtr);
	break;
    case TCL_TRUE_JUMP:
	TclEmitInstInt1(INST_JUMP_TRUE1, 0, envPtr);
	break;
    default:
	TclEmitInstInt1(INST_JUMP_FALSE1, 0, envPtr);
	break;
    }
}

/*
 *----------------------------------------------------------------------
 *
 * TclFixupForwardJump --
 *
 *	Procedure that updates a previously-emitted forward jump to jump a
 *	specified number of bytes, "jumpDist". If necessary, the jump is grown
 *	from two to five bytes; this is done if the jump distance is greater
 *	than "distThreshold" (normally 127 bytes). The jump is described by a
 *	JumpFixup record previously initialized by TclEmitForwardJump.
 *
 * Results:
 *	1 if the jump was grown and subsequent instructions had to be moved;
 *	otherwise 0. This result is returned to allow callers to update any
 *	additional code offsets they may hold.
 *
 * Side effects:
 *	The jump may be grown and subsequent instructions moved. If this
 *	happens, the code offsets for any commands and any ExceptionRange
 *	records between the jump and the current code address will be updated
 *	to reflect the moved code. Also, the bytecode instruction array in the
 *	CompileEnv structure may be grown and reallocated.
 *
 *----------------------------------------------------------------------
 */

int
TclFixupForwardJump(
    CompileEnv *envPtr,		/* Points to the CompileEnv structure that
				 * holds the resulting instruction. */
    JumpFixup *jumpFixupPtr,	/* Points to the JumpFixup structure that
				 * describes the forward jump. */
    int jumpDist,		/* Jump distance to set in jump instr. */
    int distThreshold)		/* Maximum distance before the two byte jump
				 * is grown to five bytes. */
{
    unsigned char *jumpPc, *p;
    int firstRange, lastRange, k;
    unsigned numBytes;
    CmdLocation *cmdLocPtr = NULL;
    BP_CmdLocation ptr;

    if (jumpDist <= distThreshold) {
	jumpPc = envPtr->codeStart + jumpFixupPtr->codeOffset;
	switch (jumpFixupPtr->jumpType) {
	case TCL_UNCONDITIONAL_JUMP:
	    TclUpdateInstInt1AtPc(INST_JUMP1, jumpDist, jumpPc);
	    break;
	case TCL_TRUE_JUMP:
	    TclUpdateInstInt1AtPc(INST_JUMP_TRUE1, jumpDist, jumpPc);
	    break;
	default:
	    TclUpdateInstInt1AtPc(INST_JUMP_FALSE1, jumpDist, jumpPc);
	    break;
	}
	return 0;
    }

    /*
     * We must grow the jump then move subsequent instructions down. Note that
     * if we expand the space for generated instructions, code addresses might
     * change; be careful about updating any of these addresses held in
     * variables.
     */

    if ((envPtr->codeNext + 3) > envPtr->codeEnd) {
	TclExpandCodeArray(envPtr);
    }
    jumpPc = envPtr->codeStart + jumpFixupPtr->codeOffset;
    numBytes = envPtr->codeNext-jumpPc-2;
    p = jumpPc+2;
    memmove(p+3, p, numBytes);

    envPtr->codeNext += 3;
    jumpDist += 3;
    switch (jumpFixupPtr->jumpType) {
    case TCL_UNCONDITIONAL_JUMP:
	TclUpdateInstInt4AtPc(INST_JUMP4, jumpDist, jumpPc);
	break;
    case TCL_TRUE_JUMP:
	TclUpdateInstInt4AtPc(INST_JUMP_TRUE4, jumpDist, jumpPc);
	break;
    default:
	TclUpdateInstInt4AtPc(INST_JUMP_FALSE4, jumpDist, jumpPc);
	break;
    }

    /*
     * Adjust the code offsets for any commands and any ExceptionRange records
     * between the jump and the current code address.
     */

    for (cmdLocPtr = BA_CmdLocation_Get(envPtr->cmdMap,
	    jumpFixupPtr->cmdIndex, &ptr); cmdLocPtr;
	    cmdLocPtr = BP_CmdLocation_Next(&ptr)) {
	cmdLocPtr->codeOffset += 3;
    }

    firstRange = jumpFixupPtr->exceptIndex;
    lastRange = envPtr->exceptArrayNext - 1;
    for (k = firstRange;  k <= lastRange;  k++) {
	ExceptionRange *rangePtr = &envPtr->exceptArrayPtr[k];

	rangePtr->codeOffset += 3;
	switch (rangePtr->type) {
	case LOOP_EXCEPTION_RANGE:
	    rangePtr->breakOffset += 3;
	    if (rangePtr->continueOffset != -1) {
		rangePtr->continueOffset += 3;
	    }
	    break;
	case CATCH_EXCEPTION_RANGE:
	    rangePtr->catchOffset += 3;
	    break;
	default:
	    Tcl_Panic("TclFixupForwardJump: bad ExceptionRange type %d",
		    rangePtr->type);
	}
    }

    for (k = 0 ; k < envPtr->exceptArrayNext ; k++) {
	ExceptionAux *auxPtr = &envPtr->exceptAuxArrayPtr[k];
	int i;

	for (i=0 ; i<auxPtr->numBreakTargets ; i++) {
	    if (jumpFixupPtr->codeOffset < auxPtr->breakTargets[i]) {
		auxPtr->breakTargets[i] += 3;
	    }
	}
	for (i=0 ; i<auxPtr->numContinueTargets ; i++) {
	    if (jumpFixupPtr->codeOffset < auxPtr->continueTargets[i]) {
		auxPtr->continueTargets[i] += 3;
	    }
	}
    }

    return 1;			/* the jump was grown */
}

/*
 *----------------------------------------------------------------------
 *
 * TclEmitInvoke --
 *
 *	Emit one of the invoke-related instructions, wrapping it if necessary
 *	in code that ensures that any break or continue operation passing
 *	through it gets the stack unwinding correct, converting it into an
 *	internal jump if in an appropriate context.
 *
 * Results:
 *	None
 *
 * Side effects:
 *	Issues the jump with all correct stack management. May create another
 *	loop exception range; pointers to ExceptionRange and ExceptionAux
 *	structures should not be held across this call.
 *
 *----------------------------------------------------------------------
 */

void
TclEmitInvoke(
    CompileEnv *envPtr,
    int opcode,
    ...)
{
    va_list argList;
    ExceptionRange *rangePtr;
    ExceptionAux *auxBreakPtr, *auxContinuePtr;
    int arg1, arg2, wordCount = 0, expandCount = 0;
    int loopRange = 0, breakRange = 0, continueRange = 0;
    int cleanup, depth = TclGetStackDepth(envPtr);
    
    /*
     * Parse the arguments.
     */

    va_start(argList, opcode);
    switch (opcode) {
    case INST_INVOKE_STK1:
	wordCount = arg1 = cleanup = va_arg(argList, int);
	arg2 = 0;
	break;
    case INST_INVOKE_STK4:
	wordCount = arg1 = cleanup = va_arg(argList, int);
	arg2 = 0;
	break;
    case INST_INVOKE_REPLACE:
	arg1 = va_arg(argList, int);
	arg2 = va_arg(argList, int);
	wordCount = arg1 + arg2 - 1;
	cleanup = arg1 + 1;
	break;
    default:
	Tcl_Panic("unexpected opcode");
    case INST_EVAL_STK:
	wordCount = cleanup = 1;
	arg1 = arg2 = 0;
	break;
    case INST_RETURN_STK:
	wordCount = cleanup = 2;
	arg1 = arg2 = 0;
	break;
    case INST_INVOKE_EXPANDED:
	wordCount = arg1 = cleanup = va_arg(argList, int);
	arg2 = 0;
	expandCount = 1;
	break;
    }
    va_end(argList);

    /*
     * Determine if we need to handle break and continue exceptions with a
     * special handling exception range (so that we can correctly unwind the
     * stack).
     *
     * These must be done separately; they can be different (especially for
     * calls from inside a [for] increment clause).
     */

    rangePtr = TclGetInnermostExceptionRange(envPtr, TCL_BREAK, &auxBreakPtr);
    if (rangePtr == NULL || rangePtr->type != LOOP_EXCEPTION_RANGE) {
	auxBreakPtr = NULL;
    } else if (auxBreakPtr->stackDepth == envPtr->currStackDepth-wordCount
	    && auxBreakPtr->expandTarget == envPtr->expandCount-expandCount) {
	auxBreakPtr = NULL;
    } else {
	breakRange = auxBreakPtr - envPtr->exceptAuxArrayPtr;
    }

    rangePtr = TclGetInnermostExceptionRange(envPtr, TCL_CONTINUE,
	    &auxContinuePtr);
    if (rangePtr == NULL || rangePtr->type != LOOP_EXCEPTION_RANGE) {
	auxContinuePtr = NULL;
    } else if (auxContinuePtr->stackDepth == envPtr->currStackDepth-wordCount
	    && auxContinuePtr->expandTarget == envPtr->expandCount-expandCount) {
	auxContinuePtr = NULL;
    } else {
	continueRange = auxBreakPtr - envPtr->exceptAuxArrayPtr;
    }

    if (auxBreakPtr != NULL || auxContinuePtr != NULL) {
	loopRange = TclCreateExceptRange(LOOP_EXCEPTION_RANGE, envPtr);
	ExceptionRangeStarts(envPtr, loopRange);
    }

    /*
     * Issue the invoke itself.
     */

    switch (opcode) {
    case INST_INVOKE_STK1:
	TclEmitInstInt1(INST_INVOKE_STK1, arg1, envPtr);
	break;
    case INST_INVOKE_STK4:
	TclEmitInstInt4(INST_INVOKE_STK4, arg1, envPtr);
	break;
    case INST_INVOKE_EXPANDED:
	TclEmitOpcode(INST_INVOKE_EXPANDED, envPtr);
	envPtr->expandCount--;
	TclAdjustStackDepth(1 - arg1, envPtr);
	break;
    case INST_EVAL_STK:
	TclEmitOpcode(INST_EVAL_STK, envPtr);
	break;
    case INST_RETURN_STK:
	TclEmitOpcode(INST_RETURN_STK, envPtr);
	break;
    case INST_INVOKE_REPLACE:
	TclEmitInstInt4(INST_INVOKE_REPLACE, arg1, envPtr);
	TclEmitInt1(arg2, envPtr);
	TclAdjustStackDepth(-1, envPtr); /* Correction to stack depth calcs */
	break;
    }

    /*
     * If we're generating a special wrapper exception range, we need to
     * finish that up now.
     */

    if (auxBreakPtr != NULL || auxContinuePtr != NULL) {
	int savedStackDepth = envPtr->currStackDepth;
	int savedExpandCount = envPtr->expandCount;
	JumpFixup nonTrapFixup;

	if (auxBreakPtr != NULL) {
	    auxBreakPtr = envPtr->exceptAuxArrayPtr + breakRange;
	}
	if (auxContinuePtr != NULL) {
	    auxContinuePtr = envPtr->exceptAuxArrayPtr + continueRange;
	}

	ExceptionRangeEnds(envPtr, loopRange);
	TclEmitForwardJump(envPtr, TCL_UNCONDITIONAL_JUMP, &nonTrapFixup);

	/*
	 * Careful! When generating these stack unwinding sequences, the depth
	 * of stack in the cases where they are taken is not the same as if
	 * the exception is not taken.
	 */

	if (auxBreakPtr != NULL) {
	    TclAdjustStackDepth(-1, envPtr);

	    ExceptionRangeTarget(envPtr, loopRange, breakOffset);
	    TclCleanupStackForBreakContinue(envPtr, auxBreakPtr);
	    TclAddLoopBreakFixup(envPtr, auxBreakPtr);
	    TclAdjustStackDepth(1, envPtr);

	    envPtr->currStackDepth = savedStackDepth;
	    envPtr->expandCount = savedExpandCount;
	}

	if (auxContinuePtr != NULL) {
	    TclAdjustStackDepth(-1, envPtr);

	    ExceptionRangeTarget(envPtr, loopRange, continueOffset);
	    TclCleanupStackForBreakContinue(envPtr, auxContinuePtr);
	    TclAddLoopContinueFixup(envPtr, auxContinuePtr);
	    TclAdjustStackDepth(1, envPtr);

	    envPtr->currStackDepth = savedStackDepth;
	    envPtr->expandCount = savedExpandCount;
	}

	TclFinalizeLoopExceptionRange(envPtr, loopRange);
	TclFixupForwardJumpToHere(envPtr, &nonTrapFixup, 127);
    }
    TclCheckStackDepth(depth+1-cleanup, envPtr);
}

/*
 *----------------------------------------------------------------------
 *
 * TclGetInstructionTable --
 *
 *	Returns a pointer to the table describing Tcl bytecode instructions.
 *	This procedure is defined so that clients can access the pointer from
 *	outside the TCL DLLs.
 *
 * Results:
 *	Returns a pointer to the global instruction table, same as the
 *	expression (&tclInstructionTable[0]).
 *
 * Side effects:
 *	None.
 *
 *----------------------------------------------------------------------
 */

const void * /* == InstructionDesc* == */
TclGetInstructionTable(void)
{
    return &tclInstructionTable[0];
}

/*
 *--------------------------------------------------------------
 *
 * RegisterAuxDataType --
 *
 *	This procedure is called to register a new AuxData type in the table
 *	of all AuxData types supported by Tcl.
 *
 * Results:
 *	None.
 *
 * Side effects:
 *	The type is registered in the AuxData type table. If there was already
 *	a type with the same name as in typePtr, it is replaced with the new
 *	type.
 *
 *--------------------------------------------------------------
 */

static void
RegisterAuxDataType(
    const AuxDataType *typePtr)	/* Information about object type; storage must
				 * be statically allocated (must live forever;
				 * will not be deallocated). */
{
    register Tcl_HashEntry *hPtr;
    int isNew;

    Tcl_MutexLock(&tableMutex);
    if (!auxDataTypeTableInitialized) {
	TclInitAuxDataTypeTable();
    }

    /*
     * If there's already a type with the given name, remove it.
     */

    hPtr = Tcl_FindHashEntry(&auxDataTypeTable, typePtr->name);
    if (hPtr != NULL) {
	Tcl_DeleteHashEntry(hPtr);
    }

    /*
     * Now insert the new object type.
     */

    hPtr = Tcl_CreateHashEntry(&auxDataTypeTable, typePtr->name, &isNew);
    if (isNew) {
	Tcl_SetHashValue(hPtr, typePtr);
    }
    Tcl_MutexUnlock(&tableMutex);
}

/*
 *----------------------------------------------------------------------
 *
 * TclGetAuxDataType --
 *
 *	This procedure looks up an Auxdata type by name.
 *
 * Results:
 *	If an AuxData type with name matching "typeName" is found, a pointer
 *	to its AuxDataType structure is returned; otherwise, NULL is returned.
 *
 * Side effects:
 *	None.
 *
 *----------------------------------------------------------------------
 */

const AuxDataType *
TclGetAuxDataType(
    const char *typeName)	/* Name of AuxData type to look up. */
{
    register Tcl_HashEntry *hPtr;
    const AuxDataType *typePtr = NULL;

    Tcl_MutexLock(&tableMutex);
    if (!auxDataTypeTableInitialized) {
	TclInitAuxDataTypeTable();
    }

    hPtr = Tcl_FindHashEntry(&auxDataTypeTable, typeName);
    if (hPtr != NULL) {
	typePtr = Tcl_GetHashValue(hPtr);
    }
    Tcl_MutexUnlock(&tableMutex);

    return typePtr;
}

/*
 *--------------------------------------------------------------
 *
 * TclInitAuxDataTypeTable --
 *
 *	This procedure is invoked to perform once-only initialization of the
 *	AuxData type table. It also registers the AuxData types defined in
 *	this file.
 *
 * Results:
 *	None.
 *
 * Side effects:
 *	Initializes the table of defined AuxData types "auxDataTypeTable" with
 *	builtin AuxData types defined in this file.
 *
 *--------------------------------------------------------------
 */

void
TclInitAuxDataTypeTable(void)
{
    /*
     * The table mutex must already be held before this routine is invoked.
     */

    auxDataTypeTableInitialized = 1;
    Tcl_InitHashTable(&auxDataTypeTable, TCL_STRING_KEYS);

    /*
     * There are only three AuxData types at this time, so register them here.
     */

    RegisterAuxDataType(&tclForeachInfoType);
    RegisterAuxDataType(&tclJumptableInfoType);
    RegisterAuxDataType(&tclDictUpdateInfoType);
}

/*
 *----------------------------------------------------------------------
 *
 * TclFinalizeAuxDataTypeTable --
 *
 *	This procedure is called by Tcl_Finalize after all exit handlers have
 *	been run to free up storage associated with the table of AuxData
 *	types. This procedure is called by TclFinalizeExecution() which is
 *	called by Tcl_Finalize().
 *
 * Results:
 *	None.
 *
 * Side effects:
 *	Deletes all entries in the hash table of AuxData types.
 *
 *----------------------------------------------------------------------
 */

void
TclFinalizeAuxDataTypeTable(void)
{
    Tcl_MutexLock(&tableMutex);
    if (auxDataTypeTableInitialized) {
	Tcl_DeleteHashTable(&auxDataTypeTable);
	auxDataTypeTableInitialized = 0;
    }
    Tcl_MutexUnlock(&tableMutex);
}

/*
 *----------------------------------------------------------------------
 *
 * TclCmdStartAddress --
 *
 * Results:
 *	None.
 *
 * Side effects:
 *	Deletes all entries in the hash table of AuxData types.
 *
 *----------------------------------------------------------------------
 */

void *
TclCmdStartAddress(
    CompileEnv *envPtr,
    int i)
{
    BA_CmdLocation *map = envPtr->cmdMap;

    return envPtr->codeStart + BA_CmdLocation_At(map, i)->codeOffset;
}

/*
 *----------------------------------------------------------------------
 *
 * GetCmdLocEncodingSize --
 *
 *	Computes the total number of bytes needed to encode the command
 *	location information for some compiled code.
 *
 * Results:
 *	The byte count needed to encode the compiled location information.
 *
 * Side effects:
 *	None.
 *
 *----------------------------------------------------------------------
 */

static int
GetCmdLocEncodingSize(
    CompileEnv *envPtr)		/* Points to compilation environment structure
				 * containing the CmdLocation structure to
				 * encode. */
{
    int codeDelta, codeLen, srcDelta, srcLen;
    int codeDeltaNext, codeLengthNext, srcDeltaNext, srcLengthNext;
				/* The offsets in their respective byte
				 * sequences where the next encoded offset or
				 * length should go. */
    int prevCodeOffset, prevSrcOffset;
    BA_CmdLocation *map = envPtr->cmdMap;
    CmdLocation *cmdLocPtr;
    BP_CmdLocation ptr;

    codeDeltaNext = codeLengthNext = srcDeltaNext = srcLengthNext = 0;
    prevCodeOffset = prevSrcOffset = 0;
    for (cmdLocPtr = BA_CmdLocation_First(map, &ptr); cmdLocPtr;
	    cmdLocPtr = BP_CmdLocation_Next(&ptr)) {
	codeDelta = cmdLocPtr->codeOffset - prevCodeOffset;
	if (codeDelta < 0) {
	    Tcl_Panic("GetCmdLocEncodingSize: bad code offset");
	} else if (codeDelta <= 127) {
	    codeDeltaNext++;
	} else {
	    codeDeltaNext += 5;	/* 1 byte for 0xFF, 4 for positive delta */
	}
	prevCodeOffset = cmdLocPtr->codeOffset;

	codeLen = cmdLocPtr->numCodeBytes;
	if (codeLen < 0) {
	    Tcl_Panic("GetCmdLocEncodingSize: bad code length");
	} else if (codeLen <= 127) {
	    codeLengthNext++;
	} else {
	    codeLengthNext += 5;/* 1 byte for 0xFF, 4 for length */
	}

	srcDelta = cmdLocPtr->srcOffset - prevSrcOffset;
	if ((-127 <= srcDelta) && (srcDelta <= 127) && (srcDelta != -1)) {
	    srcDeltaNext++;
	} else {
	    srcDeltaNext += 5;	/* 1 byte for 0xFF, 4 for delta */
	}
	prevSrcOffset = cmdLocPtr->srcOffset;

	srcLen = cmdLocPtr->numSrcBytes;
	if (srcLen < 0) {
	    Tcl_Panic("GetCmdLocEncodingSize: bad source length");
	} else if (srcLen <= 127) {
	    srcLengthNext++;
	} else {
	    srcLengthNext += 5;	/* 1 byte for 0xFF, 4 for length */
	}
    }

    return (codeDeltaNext + codeLengthNext + srcDeltaNext + srcLengthNext);
}

/*
 *----------------------------------------------------------------------
 *
 * EncodeCmdLocMap --
 *
 *	Encode the command location information for some compiled code into a
 *	ByteCode structure. The encoded command location map is stored as
 *	three adjacent byte sequences.
 *
 * Results:
 *	Pointer to the first byte after the encoded command location
 *	information.
 *
 * Side effects:
 *	The encoded information is stored into the block of memory headed by
 *	codePtr. Also records pointers to the start of the four byte sequences
 *	in fields in codePtr's ByteCode header structure.
 *
 *----------------------------------------------------------------------
 */

static unsigned char *
EncodeCmdLocMap(
    CompileEnv *envPtr,		/* Points to compilation environment structure
				 * containing the CmdLocation structure to
				 * encode. */
    ByteCode *codePtr,		/* ByteCode in which to encode envPtr's
				 * command location information. */
    unsigned char *startPtr)	/* Points to the first byte in codePtr's
				 * memory block where the location information
				 * is to be stored. */
{
    register unsigned char *p = startPtr;
    int codeDelta, codeLen, srcDelta, srcLen, prevOffset;
    BA_CmdLocation *map = envPtr->cmdMap;
    BP_CmdLocation ptr;
    CmdLocation *cmdLocPtr;

    /*
     * Encode the code offset for each command as a sequence of deltas.
     */

    codePtr->codeDeltaStart = p;
    prevOffset = 0;
    for (cmdLocPtr = BA_CmdLocation_First(map, &ptr);  cmdLocPtr;
	    cmdLocPtr = BP_CmdLocation_Next(&ptr)) {
	codeDelta = cmdLocPtr->codeOffset - prevOffset;
	if (codeDelta < 0) {
	    Tcl_Panic("EncodeCmdLocMap: bad code offset");
	} else if (codeDelta <= 127) {
	    TclStoreInt1AtPtr(codeDelta, p);
	    p++;
	} else {
	    TclStoreInt1AtPtr(0xFF, p);
	    p++;
	    TclStoreInt4AtPtr(codeDelta, p);
	    p += 4;
	}
	prevOffset = cmdLocPtr->codeOffset;
    }

    /*
     * Encode the code length for each command.
     */

    codePtr->codeLengthStart = p;
    for (cmdLocPtr = BA_CmdLocation_First(map, &ptr);  cmdLocPtr;
	    cmdLocPtr = BP_CmdLocation_Next(&ptr)) {
	codeLen = cmdLocPtr->numCodeBytes;
	if (codeLen < 0) {
	    Tcl_Panic("EncodeCmdLocMap: bad code length");
	} else if (codeLen <= 127) {
	    TclStoreInt1AtPtr(codeLen, p);
	    p++;
	} else {
	    TclStoreInt1AtPtr(0xFF, p);
	    p++;
	    TclStoreInt4AtPtr(codeLen, p);
	    p += 4;
	}
    }

    /*
     * Encode the source offset for each command as a sequence of deltas.
     */

    codePtr->srcDeltaStart = p;
    prevOffset = 0;
    for (cmdLocPtr = BA_CmdLocation_First(map, &ptr);  cmdLocPtr;
	    cmdLocPtr = BP_CmdLocation_Next(&ptr)) {
	srcDelta = cmdLocPtr->srcOffset - prevOffset;
	if ((-127 <= srcDelta) && (srcDelta <= 127) && (srcDelta != -1)) {
	    TclStoreInt1AtPtr(srcDelta, p);
	    p++;
	} else {
	    TclStoreInt1AtPtr(0xFF, p);
	    p++;
	    TclStoreInt4AtPtr(srcDelta, p);
	    p += 4;
	}
	prevOffset = cmdLocPtr->srcOffset;
    }

    /*
     * Encode the source length for each command.
     */

    codePtr->srcLengthStart = p;
    for (cmdLocPtr = BA_CmdLocation_First(map, &ptr);  cmdLocPtr;
	    cmdLocPtr = BP_CmdLocation_Next(&ptr)) {
	srcLen = cmdLocPtr->numSrcBytes;
	if (srcLen < 0) {
	    Tcl_Panic("EncodeCmdLocMap: bad source length");
	} else if (srcLen <= 127) {
	    TclStoreInt1AtPtr(srcLen, p);
	    p++;
	} else {
	    TclStoreInt1AtPtr(0xFF, p);
	    p++;
	    TclStoreInt4AtPtr(srcLen, p);
	    p += 4;
	}
    }

    return p;
}

#ifdef TCL_COMPILE_DEBUG
/*
 *----------------------------------------------------------------------
 *
 * TclPrintByteCodeObj --
 *
 *	This procedure prints ("disassembles") the instructions of a bytecode
 *	object to stdout.
 *
 * Results:
 *	None.
 *
 * Side effects:
 *	None.
 *
 *----------------------------------------------------------------------
 */

void
TclPrintByteCodeObj(
    Tcl_Interp *interp,		/* Used only for Tcl_GetStringFromObj. */
    Tcl_Obj *objPtr)		/* The bytecode object to disassemble. */
{
    Tcl_Obj *bufPtr = TclDisassembleByteCodeObj(objPtr);

    fprintf(stdout, "\n%s", TclGetString(bufPtr));
    Tcl_DecrRefCount(bufPtr);
}

/*
 *----------------------------------------------------------------------
 *
 * TclPrintInstruction --
 *
 *	This procedure prints ("disassembles") one instruction from a bytecode
 *	object to stdout.
 *
 * Results:
 *	Returns the length in bytes of the current instruiction.
 *
 * Side effects:
 *	None.
 *
 *----------------------------------------------------------------------
 */

int
TclPrintInstruction(
    ByteCode *codePtr,		/* Bytecode containing the instruction. */
    const unsigned char *pc)	/* Points to first byte of instruction. */
{
    Tcl_Obj *bufferObj;
    int numBytes;

    TclNewObj(bufferObj);
    numBytes = FormatInstruction(codePtr, pc, bufferObj);
    fprintf(stdout, "%s", TclGetString(bufferObj));
    Tcl_DecrRefCount(bufferObj);
    return numBytes;
}

/*
 *----------------------------------------------------------------------
 *
 * TclPrintObject --
 *
 *	This procedure prints up to a specified number of characters from the
 *	argument Tcl object's string representation to a specified file.
 *
 * Results:
 *	None.
 *
 * Side effects:
 *	Outputs characters to the specified file.
 *
 *----------------------------------------------------------------------
 */

void
TclPrintObject(
    FILE *outFile,		/* The file to print the source to. */
    Tcl_Obj *objPtr,		/* Points to the Tcl object whose string
				 * representation should be printed. */
    int maxChars)		/* Maximum number of chars to print. */
{
    char *bytes;
    int length;

    bytes = Tcl_GetStringFromObj(objPtr, &length);
    TclPrintSource(outFile, bytes, TclMin(length, maxChars));
}

/*
 *----------------------------------------------------------------------
 *
 * TclPrintSource --
 *
 *	This procedure prints up to a specified number of characters from the
 *	argument string to a specified file. It tries to produce legible
 *	output by adding backslashes as necessary.
 *
 * Results:
 *	None.
 *
 * Side effects:
 *	Outputs characters to the specified file.
 *
 *----------------------------------------------------------------------
 */

void
TclPrintSource(
    FILE *outFile,		/* The file to print the source to. */
    const char *stringPtr,	/* The string to print. */
    int maxChars)		/* Maximum number of chars to print. */
{
    Tcl_Obj *bufferObj;

    TclNewObj(bufferObj);
    PrintSourceToObj(bufferObj, stringPtr, maxChars);
    fprintf(outFile, "%s", TclGetString(bufferObj));
    Tcl_DecrRefCount(bufferObj);
}
#endif /* TCL_COMPILE_DEBUG */

/*
 *----------------------------------------------------------------------
 *
 * TclDisassembleByteCodeObj --
 *
 *	Given an object which is of bytecode type, return a disassembled
 *	version of the bytecode (in a new refcount 0 object). No guarantees
 *	are made about the details of the contents of the result.
 *
 *----------------------------------------------------------------------
 */

Tcl_Obj *
TclDisassembleByteCodeObj(
    Tcl_Obj *objPtr)		/* The bytecode object to disassemble. */
{
    ByteCode *codePtr = objPtr->internalRep.twoPtrValue.ptr1;
    unsigned char *codeStart, *codeLimit, *pc;
    unsigned char *codeDeltaNext, *codeLengthNext;
    unsigned char *srcDeltaNext, *srcLengthNext;
    int codeOffset, codeLen, srcOffset, srcLen, numCmds, delta, i;
    Interp *iPtr = (Interp *) *codePtr->interpHandle;
    Tcl_Obj *bufferObj;
    char ptrBuf1[20], ptrBuf2[20];

    TclNewObj(bufferObj);
    if (codePtr->refCount <= 0) {
	return bufferObj;	/* Already freed. */
    }

    codeStart = codePtr->codeStart;
    codeLimit = codeStart + codePtr->numCodeBytes;
    numCmds = codePtr->numCommands;

    /*
     * Print header lines describing the ByteCode.
     */

    sprintf(ptrBuf1, "%p", codePtr);
    sprintf(ptrBuf2, "%p", iPtr);
    Tcl_AppendPrintfToObj(bufferObj,
	    "ByteCode 0x%s, refCt %u, epoch %u, interp 0x%s (epoch %u)\n",
	    ptrBuf1, codePtr->refCount, codePtr->compileEpoch, ptrBuf2,
	    iPtr->compileEpoch);
    Tcl_AppendToObj(bufferObj, "  Source ", -1);
    PrintSourceToObj(bufferObj, codePtr->source,
	    TclMin(codePtr->numSrcBytes, 55));
    Tcl_AppendPrintfToObj(bufferObj,
	    "\n  Cmds %d, src %d, inst %d, litObjs %u, aux %d, stkDepth %u, code/src %.2f\n",
	    numCmds, codePtr->numSrcBytes, codePtr->numCodeBytes,
	    codePtr->numLitObjects, (int)BA_AuxData_Size(codePtr->auxData),
	    codePtr->maxStackDepth,
#ifdef TCL_COMPILE_STATS
	    codePtr->numSrcBytes?
		    codePtr->structureSize/(float)codePtr->numSrcBytes :
#endif
	    0.0);

#ifdef TCL_COMPILE_STATS
    Tcl_AppendPrintfToObj(bufferObj,
	    "  Code %lu = header %lu+inst %d+litObj %lu+exc %lu+aux %lu+cmdMap %d\n",
	    (unsigned long) codePtr->structureSize,
	    (unsigned long) (sizeof(ByteCode) - sizeof(size_t) - sizeof(Tcl_Time)),
	    codePtr->numCodeBytes,
	    (unsigned long) (codePtr->numLitObjects * sizeof(Tcl_Obj *)),
	    (unsigned long) (codePtr->numExceptRanges*sizeof(ExceptionRange)),
	    (unsigned long) (BA_AuxData_Size(codePtr->auxData) * sizeof(AuxData)),
	    codePtr->numCmdLocBytes);
#endif /* TCL_COMPILE_STATS */

    /*
     * If the ByteCode is the compiled body of a Tcl procedure, print
     * information about that procedure. Note that we don't know the
     * procedure's name since ByteCode's can be shared among procedures.
     */

    if (codePtr->procPtr != NULL) {
	Proc *procPtr = codePtr->procPtr;
	int numCompiledLocals = procPtr->numCompiledLocals;

	sprintf(ptrBuf1, "%p", procPtr);
	Tcl_AppendPrintfToObj(bufferObj,
		"  Proc 0x%s, refCt %d, args %d, compiled locals %d\n",
		ptrBuf1, procPtr->refCount, procPtr->numArgs,
		numCompiledLocals);
	if (numCompiledLocals > 0) {
	    CompiledLocal *localPtr = procPtr->firstLocalPtr;

	    for (i = 0;  i < numCompiledLocals;  i++) {
		Tcl_AppendPrintfToObj(bufferObj,
			"      slot %d%s%s%s%s%s%s", i,
			(localPtr->flags & (VAR_ARRAY|VAR_LINK)) ? "" : ", scalar",
			(localPtr->flags & VAR_ARRAY) ? ", array" : "",
			(localPtr->flags & VAR_LINK) ? ", link" : "",
			(localPtr->flags & VAR_ARGUMENT) ? ", arg" : "",
			(localPtr->flags & VAR_TEMPORARY) ? ", temp" : "",
			(localPtr->flags & VAR_RESOLVED) ? ", resolved" : "");
		if (TclIsVarTemporary(localPtr)) {
		    Tcl_AppendToObj(bufferObj, "\n", -1);
		} else {
		    Tcl_AppendPrintfToObj(bufferObj, ", \"%s\"\n",
			    localPtr->name);
		}
		localPtr = localPtr->nextPtr;
	    }
	}
    }

    /*
     * Print the ExceptionRange array.
     */

    if (codePtr->numExceptRanges > 0) {
	Tcl_AppendPrintfToObj(bufferObj, "  Exception ranges %d, depth %d:\n",
		codePtr->numExceptRanges, codePtr->maxExceptDepth);
	for (i = 0;  i < codePtr->numExceptRanges;  i++) {
	    ExceptionRange *rangePtr = &codePtr->exceptArrayPtr[i];

	    Tcl_AppendPrintfToObj(bufferObj,
		    "      %d: level %d, %s, pc %d-%d, ",
		    i, rangePtr->nestingLevel,
		    (rangePtr->type==LOOP_EXCEPTION_RANGE ? "loop" : "catch"),
		    rangePtr->codeOffset,
		    (rangePtr->codeOffset + rangePtr->numCodeBytes - 1));
	    switch (rangePtr->type) {
	    case LOOP_EXCEPTION_RANGE:
		Tcl_AppendPrintfToObj(bufferObj, "continue %d, break %d\n",
			rangePtr->continueOffset, rangePtr->breakOffset);
		break;
	    case CATCH_EXCEPTION_RANGE:
		Tcl_AppendPrintfToObj(bufferObj, "catch %d\n",
			rangePtr->catchOffset);
		break;
	    default:
		Tcl_Panic("TclDisassembleByteCodeObj: bad ExceptionRange type %d",
			rangePtr->type);
	    }
	}
    }

    /*
     * If there were no commands (e.g., an expression or an empty string was
     * compiled), just print all instructions and return.
     */

    if (numCmds == 0) {
	pc = codeStart;
	while (pc < codeLimit) {
	    Tcl_AppendToObj(bufferObj, "    ", -1);
	    pc += FormatInstruction(codePtr, pc, bufferObj);
	}
	return bufferObj;
    }

    /*
     * Print table showing the code offset, source offset, and source length
     * for each command. These are encoded as a sequence of bytes.
     */

    Tcl_AppendPrintfToObj(bufferObj, "  Commands %d:", numCmds);
    codeDeltaNext = codePtr->codeDeltaStart;
    codeLengthNext = codePtr->codeLengthStart;
    srcDeltaNext = codePtr->srcDeltaStart;
    srcLengthNext = codePtr->srcLengthStart;
    codeOffset = srcOffset = 0;
    for (i = 0;  i < numCmds;  i++) {
	if ((unsigned) *codeDeltaNext == (unsigned) 0xFF) {
	    codeDeltaNext++;
	    delta = TclGetInt4AtPtr(codeDeltaNext);
	    codeDeltaNext += 4;
	} else {
	    delta = TclGetInt1AtPtr(codeDeltaNext);
	    codeDeltaNext++;
	}
	codeOffset += delta;

	if ((unsigned) *codeLengthNext == (unsigned) 0xFF) {
	    codeLengthNext++;
	    codeLen = TclGetInt4AtPtr(codeLengthNext);
	    codeLengthNext += 4;
	} else {
	    codeLen = TclGetInt1AtPtr(codeLengthNext);
	    codeLengthNext++;
	}

	if ((unsigned) *srcDeltaNext == (unsigned) 0xFF) {
	    srcDeltaNext++;
	    delta = TclGetInt4AtPtr(srcDeltaNext);
	    srcDeltaNext += 4;
	} else {
	    delta = TclGetInt1AtPtr(srcDeltaNext);
	    srcDeltaNext++;
	}
	srcOffset += delta;

	if ((unsigned) *srcLengthNext == (unsigned) 0xFF) {
	    srcLengthNext++;
	    srcLen = TclGetInt4AtPtr(srcLengthNext);
	    srcLengthNext += 4;
	} else {
	    srcLen = TclGetInt1AtPtr(srcLengthNext);
	    srcLengthNext++;
	}

	Tcl_AppendPrintfToObj(bufferObj, "%s%4d: pc %d-%d, src %d-%d",
		((i % 2)? "     " : "\n   "),
		(i+1), codeOffset, (codeOffset + codeLen - 1),
		srcOffset, (srcOffset + srcLen - 1));
    }
    if (numCmds > 0) {
	Tcl_AppendToObj(bufferObj, "\n", -1);
    }

    /*
     * Print each instruction. If the instruction corresponds to the start of
     * a command, print the command's source. Note that we don't need the code
     * length here.
     */

    codeDeltaNext = codePtr->codeDeltaStart;
    srcDeltaNext = codePtr->srcDeltaStart;
    srcLengthNext = codePtr->srcLengthStart;
    codeOffset = srcOffset = 0;
    pc = codeStart;
    for (i = 0;  i < numCmds;  i++) {
	if ((unsigned) *codeDeltaNext == (unsigned) 0xFF) {
	    codeDeltaNext++;
	    delta = TclGetInt4AtPtr(codeDeltaNext);
	    codeDeltaNext += 4;
	} else {
	    delta = TclGetInt1AtPtr(codeDeltaNext);
	    codeDeltaNext++;
	}
	codeOffset += delta;

	if ((unsigned) *srcDeltaNext == (unsigned) 0xFF) {
	    srcDeltaNext++;
	    delta = TclGetInt4AtPtr(srcDeltaNext);
	    srcDeltaNext += 4;
	} else {
	    delta = TclGetInt1AtPtr(srcDeltaNext);
	    srcDeltaNext++;
	}
	srcOffset += delta;

	if ((unsigned) *srcLengthNext == (unsigned) 0xFF) {
	    srcLengthNext++;
	    srcLen = TclGetInt4AtPtr(srcLengthNext);
	    srcLengthNext += 4;
	} else {
	    srcLen = TclGetInt1AtPtr(srcLengthNext);
	    srcLengthNext++;
	}

	/*
	 * Print instructions before command i.
	 */

	while ((pc-codeStart) < codeOffset) {
	    Tcl_AppendToObj(bufferObj, "    ", -1);
	    pc += FormatInstruction(codePtr, pc, bufferObj);
	}

	Tcl_AppendPrintfToObj(bufferObj, "  Command %d: ", i+1);
	PrintSourceToObj(bufferObj, (codePtr->source + srcOffset),
		TclMin(srcLen, 55));
	Tcl_AppendToObj(bufferObj, "\n", -1);
    }
    if (pc < codeLimit) {
	/*
	 * Print instructions after the last command.
	 */

	while (pc < codeLimit) {
	    Tcl_AppendToObj(bufferObj, "    ", -1);
	    pc += FormatInstruction(codePtr, pc, bufferObj);
	}
    }
    return bufferObj;
}

/*
 *----------------------------------------------------------------------
 *
 * FormatInstruction --
 *
 *	Appends a representation of a bytecode instruction to a Tcl_Obj.
 *
 *----------------------------------------------------------------------
 */

static int
FormatInstruction(
    ByteCode *codePtr,		/* Bytecode containing the instruction. */
    const unsigned char *pc,	/* Points to first byte of instruction. */
    Tcl_Obj *bufferObj)		/* Object to append instruction info to. */
{
    Proc *procPtr = codePtr->procPtr;
    unsigned char opCode = *pc;
    register const InstructionDesc *instDesc = &tclInstructionTable[opCode];
    unsigned char *codeStart = codePtr->codeStart;
    unsigned pcOffset = pc - codeStart;
    int opnd = 0, i, j, numBytes = 1;
    int localCt = procPtr ? procPtr->numCompiledLocals : 0;
    CompiledLocal *localPtr = procPtr ? procPtr->firstLocalPtr : NULL;
    char suffixBuffer[128];	/* Additional info to print after main opcode
				 * and immediates. */
    char *suffixSrc = NULL;
    Tcl_Obj *suffixObj = NULL;
    AuxData *auxPtr = NULL;

    suffixBuffer[0] = '\0';
    Tcl_AppendPrintfToObj(bufferObj, "(%u) %s ", pcOffset, instDesc->name);
    for (i = 0;  i < instDesc->numOperands;  i++) {
	switch (instDesc->opTypes[i]) {
	case OPERAND_INT1:
	    opnd = TclGetInt1AtPtr(pc+numBytes); numBytes++;
	    if (opCode == INST_JUMP1 || opCode == INST_JUMP_TRUE1
		    || opCode == INST_JUMP_FALSE1) {
		sprintf(suffixBuffer, "pc %u", pcOffset+opnd);
	    }
	    Tcl_AppendPrintfToObj(bufferObj, "%+d ", opnd);
	    break;
	case OPERAND_INT4:
	    opnd = TclGetInt4AtPtr(pc+numBytes); numBytes += 4;
	    if (opCode == INST_JUMP4 || opCode == INST_JUMP_TRUE4
		    || opCode == INST_JUMP_FALSE4) {
		sprintf(suffixBuffer, "pc %u", pcOffset+opnd);
	    } else if (opCode == INST_START_CMD) {
		sprintf(suffixBuffer, "next cmd at pc %u", pcOffset+opnd);
	    }
	    Tcl_AppendPrintfToObj(bufferObj, "%+d ", opnd);
	    break;
	case OPERAND_UINT1:
	    opnd = TclGetUInt1AtPtr(pc+numBytes); numBytes++;
	    if (opCode == INST_PUSH1) {
		suffixObj = codePtr->objArrayPtr[opnd];
	    }
	    Tcl_AppendPrintfToObj(bufferObj, "%u ", (unsigned) opnd);
	    break;
	case OPERAND_AUX4:
	case OPERAND_UINT4:
	    opnd = TclGetUInt4AtPtr(pc+numBytes); numBytes += 4;
	    if (opCode == INST_PUSH4) {
		suffixObj = codePtr->objArrayPtr[opnd];
	    } else if (opCode == INST_START_CMD && opnd != 1) {
		sprintf(suffixBuffer+strlen(suffixBuffer),
			", %u cmds start here", opnd);
	    }
	    Tcl_AppendPrintfToObj(bufferObj, "%u ", (unsigned) opnd);
	    if (instDesc->opTypes[i] == OPERAND_AUX4) {
		auxPtr = BA_AuxData_At(codePtr->auxData, opnd);
	    }
	    break;
	case OPERAND_IDX4:
	    opnd = TclGetInt4AtPtr(pc+numBytes); numBytes += 4;
	    if (opnd >= -1) {
		Tcl_AppendPrintfToObj(bufferObj, "%d ", opnd);
	    } else if (opnd == -2) {
		Tcl_AppendPrintfToObj(bufferObj, "end ");
	    } else {
		Tcl_AppendPrintfToObj(bufferObj, "end-%d ", -2-opnd);
	    }
	    break;
	case OPERAND_LVT1:
	    opnd = TclGetUInt1AtPtr(pc+numBytes);
	    numBytes++;
	    goto printLVTindex;
	case OPERAND_LVT4:
	    opnd = TclGetUInt4AtPtr(pc+numBytes);
	    numBytes += 4;
	printLVTindex:
	    if (localPtr != NULL) {
		if (opnd >= localCt) {
		    Tcl_Panic("FormatInstruction: bad local var index %u (%u locals)",
			    (unsigned) opnd, localCt);
		}
		for (j = 0;  j < opnd;  j++) {
		    localPtr = localPtr->nextPtr;
		}
		if (TclIsVarTemporary(localPtr)) {
		    sprintf(suffixBuffer, "temp var %u", (unsigned) opnd);
		} else {
		    sprintf(suffixBuffer, "var ");
		    suffixSrc = localPtr->name;
		}
	    }
	    Tcl_AppendPrintfToObj(bufferObj, "%%v%u ", (unsigned) opnd);
	    break;
	case OPERAND_NONE:
	default:
	    break;
	}
    }
    if (suffixObj) {
	const char *bytes;
	int length;

	Tcl_AppendToObj(bufferObj, "\t# ", -1);
	bytes = Tcl_GetStringFromObj(codePtr->objArrayPtr[opnd], &length);
	PrintSourceToObj(bufferObj, bytes, TclMin(length, 40));
    } else if (suffixBuffer[0]) {
	Tcl_AppendPrintfToObj(bufferObj, "\t# %s", suffixBuffer);
	if (suffixSrc) {
	    PrintSourceToObj(bufferObj, suffixSrc, 40);
	}
    }
    Tcl_AppendToObj(bufferObj, "\n", -1);
    if (auxPtr && auxPtr->type->printProc) {
	Tcl_AppendToObj(bufferObj, "\t\t[", -1);
	auxPtr->type->printProc(auxPtr->clientData, bufferObj, codePtr,
		pcOffset);
	Tcl_AppendToObj(bufferObj, "]\n", -1);
    }
    return numBytes;
}

/*
 *----------------------------------------------------------------------
 *
 * TclGetInnerContext --
 *
 *	If possible, returns a list capturing the inner context. Otherwise
 *	return NULL.
 *
 *----------------------------------------------------------------------
 */

Tcl_Obj *
TclGetInnerContext(
    Tcl_Interp *interp,
    const unsigned char *pc,
    Tcl_Obj **tosPtr)
{
    int objc = 0, off = 0;
    Tcl_Obj *result;
    Interp *iPtr = (Interp *) interp;

    switch (*pc) {
    case INST_STR_LEN:
    case INST_LNOT:
    case INST_BITNOT:
    case INST_UMINUS:
    case INST_UPLUS:
    case INST_TRY_CVT_TO_NUMERIC:
    case INST_EXPAND_STKTOP:
    case INST_EXPR_STK:
        objc = 1;
        break;

    case INST_LIST_IN:
    case INST_LIST_NOT_IN:	/* Basic list containment operators. */
    case INST_STR_EQ:
    case INST_STR_NEQ:		/* String (in)equality check */
    case INST_STR_CMP:		/* String compare. */
    case INST_STR_INDEX:
    case INST_STR_MATCH:
    case INST_REGEXP:
    case INST_EQ:
    case INST_NEQ:
    case INST_LT:
    case INST_GT:
    case INST_LE:
    case INST_GE:
    case INST_MOD:
    case INST_LSHIFT:
    case INST_RSHIFT:
    case INST_BITOR:
    case INST_BITXOR:
    case INST_BITAND:
    case INST_EXPON:
    case INST_ADD:
    case INST_SUB:
    case INST_DIV:
    case INST_MULT:
        objc = 2;
        break;

    case INST_RETURN_STK:
        /* early pop. TODO: dig out opt dict too :/ */
        objc = 1;
        break;

    case INST_SYNTAX:
    case INST_RETURN_IMM:
        objc = 2;
        break;

    case INST_INVOKE_STK4:
	objc = TclGetUInt4AtPtr(pc+1);
        break;

    case INST_INVOKE_STK1:
	objc = TclGetUInt1AtPtr(pc+1);
	break;
    }

    result = iPtr->innerContext;
    if (Tcl_IsShared(result)) {
        Tcl_DecrRefCount(result);
        iPtr->innerContext = result = Tcl_NewListObj(objc + 1, NULL);
        Tcl_IncrRefCount(result);
    } else {
        int len;

        /*
         * Reset while keeping the list intrep as much as possible.
         */

	Tcl_ListObjLength(interp, result, &len);
        Tcl_ListObjReplace(interp, result, 0, len, 0, NULL);
    }
    Tcl_ListObjAppendElement(NULL, result, TclNewInstNameObj(*pc));

    for (; objc>0 ; objc--) {
        Tcl_Obj *objPtr;

        objPtr = tosPtr[1 - objc + off];
        if (!objPtr) {
            Tcl_Panic("InnerContext: bad tos -- appending null object");
        }
        if ((objPtr->refCount<=0)
#ifdef TCL_MEM_DEBUG
                || (objPtr->refCount==0x61616161)
#endif
        ) {
            Tcl_Panic("InnerContext: bad tos -- appending freed object %p",
                    objPtr);
        }
        Tcl_ListObjAppendElement(NULL, result, objPtr);
    }

    return result;
}

/*
 *----------------------------------------------------------------------
 *
 * TclNewInstNameObj --
 *
 *	Creates a new InstName Tcl_Obj based on the given instruction
 *
 *----------------------------------------------------------------------
 */

Tcl_Obj *
TclNewInstNameObj(
    unsigned char inst)
{
    Tcl_Obj *objPtr = Tcl_NewObj();

    objPtr->typePtr = &tclInstNameType;
    objPtr->internalRep.longValue = (long) inst;
    objPtr->bytes = NULL;

    return objPtr;
}

/*
 *----------------------------------------------------------------------
 *
 * UpdateStringOfInstName --
 *
 *	Update the string representation for an instruction name object.
 *
 *----------------------------------------------------------------------
 */

static void
UpdateStringOfInstName(
    Tcl_Obj *objPtr)
{
    int inst = objPtr->internalRep.longValue;
    char *s, buf[20];
    int len;

    if ((inst < 0) || (inst > LAST_INST_OPCODE)) {
        sprintf(buf, "inst_%d", inst);
        s = buf;
    } else {
        s = (char *) tclInstructionTable[objPtr->internalRep.longValue].name;
    }
    len = strlen(s);
    objPtr->bytes = ckalloc(len + 1);
    memcpy(objPtr->bytes, s, len + 1);
    objPtr->length = len;
}

/*
 *----------------------------------------------------------------------
 *
 * PrintSourceToObj --
 *
 *	Appends a quoted representation of a string to a Tcl_Obj.
 *
 *----------------------------------------------------------------------
 */

static void
PrintSourceToObj(
    Tcl_Obj *appendObj,		/* The object to print the source to. */
    const char *stringPtr,	/* The string to print. */
    int maxChars)		/* Maximum number of chars to print. */
{
    register const char *p;
    register int i = 0;

    if (stringPtr == NULL) {
	Tcl_AppendToObj(appendObj, "\"\"", -1);
	return;
    }

    Tcl_AppendToObj(appendObj, "\"", -1);
    p = stringPtr;
    for (;  (*p != '\0') && (i < maxChars);  p++, i++) {
	switch (*p) {
	case '"':
	    Tcl_AppendToObj(appendObj, "\\\"", -1);
	    continue;
	case '\f':
	    Tcl_AppendToObj(appendObj, "\\f", -1);
	    continue;
	case '\n':
	    Tcl_AppendToObj(appendObj, "\\n", -1);
	    continue;
	case '\r':
	    Tcl_AppendToObj(appendObj, "\\r", -1);
	    continue;
	case '\t':
	    Tcl_AppendToObj(appendObj, "\\t", -1);
	    continue;
	case '\v':
	    Tcl_AppendToObj(appendObj, "\\v", -1);
	    continue;
	default:
	    Tcl_AppendPrintfToObj(appendObj, "%c", *p);
	    continue;
	}
    }
    Tcl_AppendToObj(appendObj, "\"", -1);
}

#ifdef TCL_COMPILE_STATS
/*
 *----------------------------------------------------------------------
 *
 * RecordByteCodeStats --
 *
 *	Accumulates various compilation-related statistics for each newly
 *	compiled ByteCode. Called by the TclInitByteCodeObj when Tcl is
 *	compiled with the -DTCL_COMPILE_STATS flag
 *
 * Results:
 *	None.
 *
 * Side effects:
 *	Accumulates aggregate code-related statistics in the interpreter's
 *	ByteCodeStats structure. Records statistics specific to a ByteCode in
 *	its ByteCode structure.
 *
 *----------------------------------------------------------------------
 */

void
RecordByteCodeStats(
    ByteCode *codePtr)		/* Points to ByteCode structure with info
				 * to add to accumulated statistics. */
{
    Interp *iPtr = (Interp *) *codePtr->interpHandle;
    register ByteCodeStats *statsPtr;

    if (iPtr == NULL) {
	/* Avoid segfaulting in case we're called in a deleted interp */
	return;
    }
    statsPtr = &(iPtr->stats);

    statsPtr->numCompilations++;
    statsPtr->totalSrcBytes += (double) codePtr->numSrcBytes;
    statsPtr->totalByteCodeBytes += (double) codePtr->structureSize;
    statsPtr->currentSrcBytes += (double) codePtr->numSrcBytes;
    statsPtr->currentByteCodeBytes += (double) codePtr->structureSize;

    statsPtr->srcCount[TclLog2(codePtr->numSrcBytes)]++;
    statsPtr->byteCodeCount[TclLog2((int) codePtr->structureSize)]++;

    statsPtr->currentInstBytes += (double) codePtr->numCodeBytes;
    statsPtr->currentLitBytes += (double)
	    codePtr->numLitObjects * sizeof(Tcl_Obj *);
    statsPtr->currentExceptBytes += (double)
	    codePtr->numExceptRanges * sizeof(ExceptionRange);
    statsPtr->currentAuxBytes += (double)
	    BA_AuxData_Size(codePtr->auxData) * sizeof(AuxData);
    statsPtr->currentCmdMapBytes += (double) codePtr->numCmdLocBytes;
}
#endif /* TCL_COMPILE_STATS */

/*
 * Local Variables:
 * mode: c
 * c-basic-offset: 4
 * fill-column: 78
 * tab-width: 8
 * End:
 */<|MERGE_RESOLUTION|>--- conflicted
+++ resolved
@@ -1791,12 +1791,9 @@
     } else {
 	TclEmitInvoke(envPtr, INST_INVOKE_STK4, wordIdx);
     }
-<<<<<<< HEAD
+    TclCheckStackDepth(depth+1, envPtr);
 
     return tokenPtr;
-=======
-    TclCheckStackDepth(depth+1, envPtr);
->>>>>>> 2261d19a
 }
 
 static Tcl_Token *
@@ -1808,12 +1805,9 @@
     CompileEnv *envPtr)
 {
     int wordIdx = 0;
+    int depth = TclGetStackDepth(envPtr);
     DefineLineInformation;
-<<<<<<< HEAD
-=======
-    int depth = TclGetStackDepth(envPtr);
-    
->>>>>>> 2261d19a
+
     StartExpanding(envPtr);
     if (cmdObj) {
 	CompileCmdLiteral(interp, cmdObj, envPtr);
@@ -1859,12 +1853,9 @@
      */
 
     TclEmitInvoke(envPtr, INST_INVOKE_EXPANDED, wordIdx);
-<<<<<<< HEAD
+    TclCheckStackDepth(depth+1, envPtr);
 
     return tokenPtr;
-=======
-    TclCheckStackDepth(depth+1, envPtr);
->>>>>>> 2261d19a
 }
 
 static int 
@@ -1876,8 +1867,8 @@
 {
     int unwind = 0, incrOffset = -1;
     Tcl_Parse parse;
+    int depth = TclGetStackDepth(envPtr);
     DefineLineInformation;
-    int depth = TclGetStackDepth(envPtr);
 
     parse.commandStart = tokenPtr->start;
     parse.commandSize = tokenPtr->size;
@@ -1990,14 +1981,9 @@
     int cmdLine = envPtr->line;
     int *clNext = envPtr->clNext;
     int startCodeOffset = envPtr->codeNext - envPtr->codeStart;
-<<<<<<< HEAD
-
-    assert (numWords > 0);
-=======
     int depth = TclGetStackDepth(envPtr);
     
-    assert (parsePtr->numWords > 0);
->>>>>>> 2261d19a
+    assert (numWords > 0);
 
     /* Pre-Compile */
 
@@ -2090,14 +2076,10 @@
     eclPtr->loc[wlineat].line = wlines;
     eclPtr->loc[wlineat].next = NULL;
 
-<<<<<<< HEAD
     *cmdLocPtrPtr = cmdLocPtr;
+    TclCheckStackDepth(depth, envPtr);
 
     return tokenPtr;
-=======
-    TclCheckStackDepth(depth, envPtr);
-    return cmdIdx;
->>>>>>> 2261d19a
 }
 
 void
@@ -2111,17 +2093,8 @@
 				 * first null character. */
     CompileEnv *envPtr)		/* Holds resulting instructions. */
 {
-<<<<<<< HEAD
     Tcl_Token *lastTokenPtr;
     Tcl_Token *tokens;
-=======
-    int lastCmdIdx = -1;	/* Index into envPtr->cmdMapPtr of the last
-				 * command this routine compiles into bytecode.
-				 * Initial value of -1 indicates this routine
-				 * has not yet generated any bytecode. */
-    const char *p = script;	/* Where we are in our compile. */
-    int depth = TclGetStackDepth(envPtr);
->>>>>>> 2261d19a
 
     if (envPtr->iPtr == NULL) {
 	Tcl_Panic("TclCompileScript() called on uninitialized CompileEnv");
@@ -2143,6 +2116,7 @@
 {
     Tcl_Token *tokenPtr;
     int numCommands = tokens[0].numComponents;
+    int depth = TclGetStackDepth(envPtr);
     CmdLocation *cmdLocPtr = NULL;	/* Pointer into envPtr->cmdMap for
 					 * the last command this routine
 					 * compiles into bytecode;  If we
