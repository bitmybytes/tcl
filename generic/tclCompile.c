/*
 * tclCompile.c --
 *
 *	This file contains procedures that compile Tcl commands or parts of
 *	commands (like quoted strings or nested sub-commands) into a sequence
 *	of instructions ("bytecodes").
 *
 * Copyright (c) 1996-1998 Sun Microsystems, Inc.
 * Copyright (c) 2001 by Kevin B. Kenny. All rights reserved.
 *
 * See the file "license.terms" for information on usage and redistribution of
 * this file, and for a DISCLAIMER OF ALL WARRANTIES.
 */

#include "tclInt.h"
#include "tclCompile.h"

/*
 * Table of all AuxData types.
 */

static Tcl_HashTable auxDataTypeTable;
static int auxDataTypeTableInitialized; /* 0 means not yet initialized. */

TCL_DECLARE_MUTEX(tableMutex)

/*
 * Variable that controls whether compilation tracing is enabled and, if so,
 * what level of tracing is desired:
 *    0: no compilation tracing
 *    1: summarize compilation of top level cmds and proc bodies
 *    2: display all instructions of each ByteCode compiled
 * This variable is linked to the Tcl variable "tcl_traceCompile".
 */

#ifdef TCL_COMPILE_DEBUG
int tclTraceCompile = 0;
static int traceInitialized = 0;
#endif

/*
 * A table describing the Tcl bytecode instructions. Entries in this table
 * must correspond to the instruction opcode definitions in tclCompile.h. The
 * names "op1" and "op4" refer to an instruction's one or four byte first
 * operand. Similarly, "stktop" and "stknext" refer to the topmost and next to
 * topmost stack elements.
 *
 * Note that the load, store, and incr instructions do not distinguish local
 * from global variables; the bytecode interpreter at runtime uses the
 * existence of a procedure call frame to distinguish these.
 */

InstructionDesc tclInstructionTable[] = {
    /* Name	      Bytes stackEffect #Opnds  Operand types */
    {"done",		  1,   -1,         0,	{OPERAND_NONE}},
	/* Finish ByteCode execution and return stktop (top stack item) */
    {"push1",		  2,   +1,         1,	{OPERAND_UINT1}},
	/* Push object at ByteCode objArray[op1] */
    {"push4",		  5,   +1,         1,	{OPERAND_UINT4}},
	/* Push object at ByteCode objArray[op4] */
    {"pop",		  1,   -1,         0,	{OPERAND_NONE}},
	/* Pop the topmost stack object */
    {"dup",		  1,   +1,         0,	{OPERAND_NONE}},
	/* Duplicate the topmost stack object and push the result */
    {"concat1",		  2,   INT_MIN,    1,	{OPERAND_UINT1}},
	/* Concatenate the top op1 items and push result */
    {"invokeStk1",	  2,   INT_MIN,    1,	{OPERAND_UINT1}},
	/* Invoke command named objv[0]; <objc,objv> = <op1,top op1> */
    {"invokeStk4",	  5,   INT_MIN,    1,	{OPERAND_UINT4}},
	/* Invoke command named objv[0]; <objc,objv> = <op4,top op4> */
    {"evalStk",		  1,   0,          0,	{OPERAND_NONE}},
	/* Evaluate command in stktop using Tcl_EvalObj. */
    {"exprStk",		  1,   0,          0,	{OPERAND_NONE}},
	/* Execute expression in stktop using Tcl_ExprStringObj. */

    {"loadScalar1",	  2,   1,          1,	{OPERAND_LVT1}},
	/* Load scalar variable at index op1 <= 255 in call frame */
    {"loadScalar4",	  5,   1,          1,	{OPERAND_LVT4}},
	/* Load scalar variable at index op1 >= 256 in call frame */
    {"loadScalarStk",	  1,   0,          0,	{OPERAND_NONE}},
	/* Load scalar variable; scalar's name is stktop */
    {"loadArray1",	  2,   0,          1,	{OPERAND_LVT1}},
	/* Load array element; array at slot op1<=255, element is stktop */
    {"loadArray4",	  5,   0,          1,	{OPERAND_LVT4}},
	/* Load array element; array at slot op1 > 255, element is stktop */
    {"loadArrayStk",	  1,   -1,         0,	{OPERAND_NONE}},
	/* Load array element; element is stktop, array name is stknext */
    {"loadStk",		  1,   0,          0,	{OPERAND_NONE}},
	/* Load general variable; unparsed variable name is stktop */
    {"storeScalar1",	  2,   0,          1,	{OPERAND_LVT1}},
	/* Store scalar variable at op1<=255 in frame; value is stktop */
    {"storeScalar4",	  5,   0,          1,	{OPERAND_LVT4}},
	/* Store scalar variable at op1 > 255 in frame; value is stktop */
    {"storeScalarStk",	  1,   -1,         0,	{OPERAND_NONE}},
	/* Store scalar; value is stktop, scalar name is stknext */
    {"storeArray1",	  2,   -1,         1,	{OPERAND_LVT1}},
	/* Store array element; array at op1<=255, value is top then elem */
    {"storeArray4",	  5,   -1,         1,	{OPERAND_LVT4}},
	/* Store array element; array at op1>=256, value is top then elem */
    {"storeArrayStk",	  1,   -2,         0,	{OPERAND_NONE}},
	/* Store array element; value is stktop, then elem, array names */
    {"storeStk",	  1,   -1,         0,	{OPERAND_NONE}},
	/* Store general variable; value is stktop, then unparsed name */

    {"incrScalar1",	  2,   0,          1,	{OPERAND_LVT1}},
	/* Incr scalar at index op1<=255 in frame; incr amount is stktop */
    {"incrScalarStk",	  1,   -1,         0,	{OPERAND_NONE}},
	/* Incr scalar; incr amount is stktop, scalar's name is stknext */
    {"incrArray1",	  2,   -1,         1,	{OPERAND_LVT1}},
	/* Incr array elem; arr at slot op1<=255, amount is top then elem */
    {"incrArrayStk",	  1,   -2,         0,	{OPERAND_NONE}},
	/* Incr array element; amount is top then elem then array names */
    {"incrStk",		  1,   -1,         0,	{OPERAND_NONE}},
	/* Incr general variable; amount is stktop then unparsed var name */
    {"incrScalar1Imm",	  3,   +1,         2,	{OPERAND_LVT1, OPERAND_INT1}},
	/* Incr scalar at slot op1 <= 255; amount is 2nd operand byte */
    {"incrScalarStkImm",  2,   0,          1,	{OPERAND_INT1}},
	/* Incr scalar; scalar name is stktop; incr amount is op1 */
    {"incrArray1Imm",	  3,   0,          2,	{OPERAND_LVT1, OPERAND_INT1}},
	/* Incr array elem; array at slot op1 <= 255, elem is stktop,
	 * amount is 2nd operand byte */
    {"incrArrayStkImm",	  2,   -1,         1,	{OPERAND_INT1}},
	/* Incr array element; elem is top then array name, amount is op1 */
    {"incrStkImm",	  2,   0,	   1,	{OPERAND_INT1}},
	/* Incr general variable; unparsed name is top, amount is op1 */

    {"jump1",		  2,   0,          1,	{OPERAND_INT1}},
	/* Jump relative to (pc + op1) */
    {"jump4",		  5,   0,          1,	{OPERAND_INT4}},
	/* Jump relative to (pc + op4) */
    {"jumpTrue1",	  2,   -1,         1,	{OPERAND_INT1}},
	/* Jump relative to (pc + op1) if stktop expr object is true */
    {"jumpTrue4",	  5,   -1,         1,	{OPERAND_INT4}},
	/* Jump relative to (pc + op4) if stktop expr object is true */
    {"jumpFalse1",	  2,   -1,         1,	{OPERAND_INT1}},
	/* Jump relative to (pc + op1) if stktop expr object is false */
    {"jumpFalse4",	  5,   -1,         1,	{OPERAND_INT4}},
	/* Jump relative to (pc + op4) if stktop expr object is false */

    {"lor",		  1,   -1,         0,	{OPERAND_NONE}},
	/* Logical or:	push (stknext || stktop) */
    {"land",		  1,   -1,         0,	{OPERAND_NONE}},
	/* Logical and:	push (stknext && stktop) */
    {"bitor",		  1,   -1,         0,	{OPERAND_NONE}},
	/* Bitwise or:	push (stknext | stktop) */
    {"bitxor",		  1,   -1,         0,	{OPERAND_NONE}},
	/* Bitwise xor	push (stknext ^ stktop) */
    {"bitand",		  1,   -1,         0,	{OPERAND_NONE}},
	/* Bitwise and:	push (stknext & stktop) */
    {"eq",		  1,   -1,         0,	{OPERAND_NONE}},
	/* Equal:	push (stknext == stktop) */
    {"neq",		  1,   -1,         0,	{OPERAND_NONE}},
	/* Not equal:	push (stknext != stktop) */
    {"lt",		  1,   -1,         0,	{OPERAND_NONE}},
	/* Less:	push (stknext < stktop) */
    {"gt",		  1,   -1,         0,	{OPERAND_NONE}},
	/* Greater:	push (stknext || stktop) */
    {"le",		  1,   -1,         0,	{OPERAND_NONE}},
	/* Less or equal: push (stknext || stktop) */
    {"ge",		  1,   -1,         0,	{OPERAND_NONE}},
	/* Greater or equal: push (stknext || stktop) */
    {"lshift",		  1,   -1,         0,	{OPERAND_NONE}},
	/* Left shift:	push (stknext << stktop) */
    {"rshift",		  1,   -1,         0,	{OPERAND_NONE}},
	/* Right shift:	push (stknext >> stktop) */
    {"add",		  1,   -1,         0,	{OPERAND_NONE}},
	/* Add:		push (stknext + stktop) */
    {"sub",		  1,   -1,         0,	{OPERAND_NONE}},
	/* Sub:		push (stkext - stktop) */
    {"mult",		  1,   -1,         0,	{OPERAND_NONE}},
	/* Multiply:	push (stknext * stktop) */
    {"div",		  1,   -1,         0,	{OPERAND_NONE}},
	/* Divide:	push (stknext / stktop) */
    {"mod",		  1,   -1,         0,	{OPERAND_NONE}},
	/* Mod:		push (stknext % stktop) */
    {"uplus",		  1,   0,          0,	{OPERAND_NONE}},
	/* Unary plus:	push +stktop */
    {"uminus",		  1,   0,          0,	{OPERAND_NONE}},
	/* Unary minus:	push -stktop */
    {"bitnot",		  1,   0,          0,	{OPERAND_NONE}},
	/* Bitwise not:	push ~stktop */
    {"not",		  1,   0,          0,	{OPERAND_NONE}},
	/* Logical not:	push !stktop */
    {"callBuiltinFunc1",  2,   1,          1,	{OPERAND_UINT1}},
	/* Call builtin math function with index op1; any args are on stk */
    {"callFunc1",	  2,   INT_MIN,    1,	{OPERAND_UINT1}},
	/* Call non-builtin func objv[0]; <objc,objv>=<op1,top op1> */
    {"tryCvtToNumeric",	  1,   0,          0,	{OPERAND_NONE}},
	/* Try converting stktop to first int then double if possible. */

    {"break",		  1,   0,          0,	{OPERAND_NONE}},
	/* Abort closest enclosing loop; if none, return TCL_BREAK code. */
    {"continue",	  1,   0,          0,	{OPERAND_NONE}},
	/* Skip to next iteration of closest enclosing loop; if none, return
	 * TCL_CONTINUE code. */

    {"foreach_start4",	  5,   0,          1,	{OPERAND_AUX4}},
	/* Initialize execution of a foreach loop. Operand is aux data index
	 * of the ForeachInfo structure for the foreach command. */
    {"foreach_step4",	  5,   +1,         1,	{OPERAND_AUX4}},
	/* "Step" or begin next iteration of foreach loop. Push 0 if to
	 * terminate loop, else push 1. */

    {"beginCatch4",	  5,   0,          1,	{OPERAND_UINT4}},
	/* Record start of catch with the operand's exception index. Push the
	 * current stack depth onto a special catch stack. */
    {"endCatch",	  1,   0,          0,	{OPERAND_NONE}},
	/* End of last catch. Pop the bytecode interpreter's catch stack. */
    {"pushResult",	  1,   +1,         0,	{OPERAND_NONE}},
	/* Push the interpreter's object result onto the stack. */
    {"pushReturnCode",	  1,   +1,         0,	{OPERAND_NONE}},
	/* Push interpreter's return code (e.g. TCL_OK or TCL_ERROR) as a new
	 * object onto the stack. */

    {"streq",		  1,   -1,         0,	{OPERAND_NONE}},
	/* Str Equal:	push (stknext eq stktop) */
    {"strneq",		  1,   -1,         0,	{OPERAND_NONE}},
	/* Str !Equal:	push (stknext neq stktop) */
    {"strcmp",		  1,   -1,         0,	{OPERAND_NONE}},
	/* Str Compare:	push (stknext cmp stktop) */
    {"strlen",		  1,   0,          0,	{OPERAND_NONE}},
	/* Str Length:	push (strlen stktop) */
    {"strindex",	  1,   -1,         0,	{OPERAND_NONE}},
	/* Str Index:	push (strindex stknext stktop) */
    {"strmatch",	  2,   -1,         1,	{OPERAND_INT1}},
	/* Str Match:	push (strmatch stknext stktop) opnd == nocase */

    {"list",		  5,   INT_MIN,    1,	{OPERAND_UINT4}},
	/* List:	push (stk1 stk2 ... stktop) */
    {"listIndex",	  1,   -1,         0,	{OPERAND_NONE}},
	/* List Index:	push (listindex stknext stktop) */
    {"listLength",	  1,   0,          0,	{OPERAND_NONE}},
	/* List Len:	push (listlength stktop) */

    {"appendScalar1",	  2,   0,          1,	{OPERAND_LVT1}},
	/* Append scalar variable at op1<=255 in frame; value is stktop */
    {"appendScalar4",	  5,   0,          1,	{OPERAND_LVT4}},
	/* Append scalar variable at op1 > 255 in frame; value is stktop */
    {"appendArray1",	  2,   -1,         1,	{OPERAND_LVT1}},
	/* Append array element; array at op1<=255, value is top then elem */
    {"appendArray4",	  5,   -1,         1,	{OPERAND_LVT4}},
	/* Append array element; array at op1>=256, value is top then elem */
    {"appendArrayStk",	  1,   -2,         0,	{OPERAND_NONE}},
	/* Append array element; value is stktop, then elem, array names */
    {"appendStk",	  1,   -1,         0,	{OPERAND_NONE}},
	/* Append general variable; value is stktop, then unparsed name */
    {"lappendScalar1",	  2,   0,          1,	{OPERAND_LVT1}},
	/* Lappend scalar variable at op1<=255 in frame; value is stktop */
    {"lappendScalar4",	  5,   0,          1,	{OPERAND_LVT4}},
	/* Lappend scalar variable at op1 > 255 in frame; value is stktop */
    {"lappendArray1",	  2,   -1,         1,	{OPERAND_LVT1}},
	/* Lappend array element; array at op1<=255, value is top then elem */
    {"lappendArray4",	  5,   -1,         1,	{OPERAND_LVT4}},
	/* Lappend array element; array at op1>=256, value is top then elem */
    {"lappendArrayStk",	  1,   -2,         0,	{OPERAND_NONE}},
	/* Lappend array element; value is stktop, then elem, array names */
    {"lappendStk",	  1,   -1,         0,	{OPERAND_NONE}},
	/* Lappend general variable; value is stktop, then unparsed name */

    {"lindexMulti",	  5,   INT_MIN,    1,	{OPERAND_UINT4}},
	/* Lindex with generalized args, operand is number of stacked objs
	 * used: (operand-1) entries from stktop are the indices; then list to
	 * process. */
    {"over",		  5,   +1,         1,	{OPERAND_UINT4}},
	/* Duplicate the arg-th element from top of stack (TOS=0) */
    {"lsetList",          1,   -2,         0,	{OPERAND_NONE}},
	/* Four-arg version of 'lset'. stktop is old value; next is new
	 * element value, next is the index list; pushes new value */
    {"lsetFlat",          5,   INT_MIN,    1,	{OPERAND_UINT4}},
	/* Three- or >=5-arg version of 'lset', operand is number of stacked
	 * objs: stktop is old value, next is new element value, next come
	 * (operand-2) indices; pushes the new value.
	 */

    {"returnImm",	  9,   -1,         2,	{OPERAND_INT4, OPERAND_UINT4}},
	/* Compiled [return], code, level are operands; options and result
	 * are on the stack. */
    {"expon",		  1,   -1,	   0,	{OPERAND_NONE}},
	/* Binary exponentiation operator: push (stknext ** stktop) */

    /*
     * NOTE: the stack effects of expandStkTop and invokeExpanded are wrong -
     * but it cannot be done right at compile time, the stack effect is only
     * known at run time. The value for invokeExpanded is estimated better at
     * compile time.
     * See the comments further down in this file, where INST_INVOKE_EXPANDED
     * is emitted.
     */
    {"expandStart",       1,    0,          0,	{OPERAND_NONE}},
	/* Start of command with {*} (expanded) arguments */
    {"expandStkTop",      5,    0,          1,	{OPERAND_UINT4}},
	/* Expand the list at stacktop: push its elements on the stack */
    {"invokeExpanded",    1,    0,          0,	{OPERAND_NONE}},
	/* Invoke the command marked by the last 'expandStart' */

    {"listIndexImm",	  5,	0,	   1,	{OPERAND_IDX4}},
	/* List Index:	push (lindex stktop op4) */
    {"listRangeImm",	  9,	0,	   2,	{OPERAND_IDX4, OPERAND_IDX4}},
	/* List Range:	push (lrange stktop op4 op4) */
    {"startCommand",	  9,	0,	   2,	{OPERAND_INT4,OPERAND_UINT4}},
	/* Start of bytecoded command: op is the length of the cmd's code, op2
	 * is number of commands here */

    {"listIn",		  1,	-1,	   0,	{OPERAND_NONE}},
	/* List containment: push [lsearch stktop stknext]>=0) */
    {"listNotIn",	  1,	-1,	   0,	{OPERAND_NONE}},
	/* List negated containment: push [lsearch stktop stknext]<0) */

    {"pushReturnOpts",	  1,	+1,	   0,	{OPERAND_NONE}},
	/* Push the interpreter's return option dictionary as an object on the
	 * stack. */
    {"returnStk",	  1,	-2,	   0,	{OPERAND_NONE}},
	/* Compiled [return]; options and result are on the stack, code and
	 * level are in the options. */

    {"dictGet",		  5,	INT_MIN,   1,	{OPERAND_UINT4}},
	/* The top op4 words (min 1) are a key path into the dictionary just
	 * below the keys on the stack, and all those values are replaced by
	 * the value read out of that key-path (like [dict get]).
	 * Stack:  ... dict key1 ... keyN => ... value */
    {"dictSet",		  9,	INT_MIN,   2,	{OPERAND_UINT4, OPERAND_LVT4}},
	/* Update a dictionary value such that the keys are a path pointing to
	 * the value. op4#1 = numKeys, op4#2 = LVTindex
	 * Stack:  ... key1 ... keyN value => ... newDict */
    {"dictUnset",	  9,	INT_MIN,   2,	{OPERAND_UINT4, OPERAND_LVT4}},
	/* Update a dictionary value such that the keys are not a path pointing
	 * to any value. op4#1 = numKeys, op4#2 = LVTindex
	 * Stack:  ... key1 ... keyN => ... newDict */
    {"dictIncrImm",	  9,	0,	   2,	{OPERAND_INT4, OPERAND_LVT4}},
	/* Update a dictionary value such that the value pointed to by key is
	 * incremented by some value (or set to it if the key isn't in the
	 * dictionary at all). op4#1 = incrAmount, op4#2 = LVTindex
	 * Stack:  ... key => ... newDict */
    {"dictAppend",	  5,	-1,	   1,	{OPERAND_LVT4}},
	/* Update a dictionary value such that the value pointed to by key has
	 * some value string-concatenated onto it. op4 = LVTindex
	 * Stack:  ... key valueToAppend => ... newDict */
    {"dictLappend",	  5,	-1,	   1,	{OPERAND_LVT4}},
	/* Update a dictionary value such that the value pointed to by key has
	 * some value list-appended onto it. op4 = LVTindex
	 * Stack:  ... key valueToAppend => ... newDict */
    {"dictFirst",	  5,	+2,	   1,	{OPERAND_LVT4}},
	/* Begin iterating over the dictionary, using the local scalar
	 * indicated by op4 to hold the iterator state. If doneBool is true,
	 * dictDone *must* be called later on.
	 * Stack:  ... dict => ... value key doneBool */
    {"dictNext",	  5,	+3,	   1,	{OPERAND_LVT4}},
	/* Get the next iteration from the iterator in op4's local scalar.
	 * Stack:  ... => ... value key doneBool */
    {"dictDone",	  5,	0,	   1,	{OPERAND_LVT4}},
	/* Terminate the iterator in op4's local scalar. */
    {"dictUpdateStart",   9,    0,	   2,	{OPERAND_LVT4, OPERAND_AUX4}},
	/* Create the variables (described in the aux data referred to by the
	 * second immediate argument) to mirror the state of the dictionary in
	 * the variable referred to by the first immediate argument. The list
	 * of keys (popped from the stack) must be the same length as the list
	 * of variables.
	 * Stack:  ... keyList => ... */
    {"dictUpdateEnd",	  9,    -1,	   2,	{OPERAND_LVT4, OPERAND_AUX4}},
	/* Reflect the state of local variables (described in the aux data
	 * referred to by the second immediate argument) back to the state of
	 * the dictionary in the variable referred to by the first immediate
	 * argument. The list of keys (popped from the stack) must be the same
	 * length as the list of variables.
	 * Stack:  ... keyList => ... */
    {"jumpTable",	  5,	-1,	   1,	{OPERAND_AUX4}},
	/* Jump according to the jump-table (in AuxData as indicated by the
	 * operand) and the argument popped from the list. Always executes the
	 * next instruction if no match against the table's entries was found.
	 * Stack:  ... value => ...
	 * Note that the jump table contains offsets relative to the PC when
	 * it points to this instruction; the code is relocatable. */
    {"upvar",            5,     0,        1,   {OPERAND_LVT4}},
         /* finds level and otherName in stack, links to local variable at
	  * index op1. Leaves the level on stack. */
    {"nsupvar",          5,     0,        1,   {OPERAND_LVT4}},
         /* finds namespace and otherName in stack, links to local variable at
	  * index op1. Leaves the namespace on stack. */
    {"variable",         5,     0,        1,   {OPERAND_LVT4}},
         /* finds namespace and otherName in stack, links to local variable at
	  * index op1. Leaves the namespace on stack. */
    {"syntax",	 	 9,   -1,         2,	{OPERAND_INT4, OPERAND_UINT4}},
	/* Compiled bytecodes to signal syntax error. */
    {"reverse",		 5,    0,         1,	{OPERAND_UINT4}},
	/* Reverse the order of the arg elements at the top of stack */

    {"regexp",		 2,   -1,         1,	{OPERAND_INT1}},
	/* Regexp:	push (regexp stknext stktop) opnd == nocase */

    {"existScalar",	 5,    1,         1,	{OPERAND_LVT4}},
	/* Test if scalar variable at index op1 in call frame exists */
    {"existArray",	 5,    0,         1,	{OPERAND_LVT4}},
	/* Test if array element exists; array at slot op1, element is
	 * stktop */
    {"existArrayStk",	 1,    -1,        0,	{OPERAND_NONE}},
	/* Test if array element exists; element is stktop, array name is
	 * stknext */
    {"existStk",	 1,    0,         0,	{OPERAND_NONE}},
	/* Test if general variable exists; unparsed variable name is stktop*/
    {0}
};

/*
 * Prototypes for procedures defined later in this file:
 */

static void		DupByteCodeInternalRep(Tcl_Obj *srcPtr,
			    Tcl_Obj *copyPtr);
static unsigned char *	EncodeCmdLocMap(CompileEnv *envPtr,
			    ByteCode *codePtr, unsigned char *startPtr);
static void		EnterCmdExtentData(CompileEnv *envPtr,
			    int cmdNumber, int numSrcBytes, int numCodeBytes);
static void		EnterCmdStartData(CompileEnv *envPtr,
			    int cmdNumber, int srcOffset, int codeOffset);
static void		FreeByteCodeInternalRep(Tcl_Obj *objPtr);
static int		GetCmdLocEncodingSize(CompileEnv *envPtr);
#ifdef TCL_COMPILE_STATS
static void		RecordByteCodeStats(ByteCode *codePtr);
#endif /* TCL_COMPILE_STATS */
static int		SetByteCodeFromAny(Tcl_Interp *interp,
			    Tcl_Obj *objPtr);
static int		FormatInstruction(ByteCode *codePtr,
			    unsigned char *pc, Tcl_Obj *bufferObj);
static void		PrintSourceToObj(Tcl_Obj *appendObj,
			    const char *stringPtr, int maxChars);
/*
 * TIP #280: Helper for building the per-word line information of all compiled
 * commands.
 */
static void		EnterCmdWordData(ExtCmdLoc *eclPtr, int srcOffset,
			    Tcl_Token *tokenPtr, const char *cmd, int len,
			    int numWords, int line, int* clNext, int **lines,
			    CompileEnv* envPtr);

/*
 * The structure below defines the bytecode Tcl object type by means of
 * procedures that can be invoked by generic object code.
 */

Tcl_ObjType tclByteCodeType = {
    "bytecode",			/* name */
    FreeByteCodeInternalRep,	/* freeIntRepProc */
    DupByteCodeInternalRep,	/* dupIntRepProc */
    NULL,			/* updateStringProc */
    SetByteCodeFromAny		/* setFromAnyProc */
};

/*
 *----------------------------------------------------------------------
 *
 * TclSetByteCodeFromAny --
 *
 *	Part of the bytecode Tcl object type implementation. Attempts to
 *	generate an byte code internal form for the Tcl object "objPtr" by
<<<<<<< HEAD
 *	compiling its string representation. This function also takes a hook
 *	procedure that will be invoked to perform any needed post processing
 *	on the compilation results before generating byte codes.
=======
 *	compiling its string representation.  This function also takes
 *	a hook procedure that will be invoked to perform any needed post
 *	processing on the compilation results before generating byte
 *	codes.  interp is compilation context and may not be NULL.
>>>>>>> 4bda2ed1
 *
 * Results:
 *	The return value is a standard Tcl object result. If an error occurs
 *	during compilation, an error message is left in the interpreter's
 *	result.
 *
 * Side effects:
 *	Frees the old internal representation. If no error occurs, then the
 *	compiled code is stored as "objPtr"s bytecode representation. Also, if
 *	debugging, initializes the "tcl_traceCompile" Tcl variable used to
 *	trace compilations.
 *
 *----------------------------------------------------------------------
 */

int
TclSetByteCodeFromAny(
    Tcl_Interp *interp,		/* The interpreter for which the code is being
				 * compiled. Must not be NULL. */
    Tcl_Obj *objPtr,		/* The object to make a ByteCode object. */
    CompileHookProc *hookProc,	/* Procedure to invoke after compilation. */
    ClientData clientData)	/* Hook procedure private data. */
{
    Interp *iPtr = (Interp *) interp;
    CompileEnv compEnv;		/* Compilation environment structure allocated
				 * in frame. */
    register AuxData *auxDataPtr;
    LiteralEntry *entryPtr;
    register int i;
    int length, result = TCL_OK;
    const char *stringPtr;
    ContLineLoc* clLocPtr;

#ifdef TCL_COMPILE_DEBUG
    if (!traceInitialized) {
	if (Tcl_LinkVar(interp, "tcl_traceCompile",
		(char *) &tclTraceCompile, TCL_LINK_INT) != TCL_OK) {
	    Tcl_Panic("SetByteCodeFromAny: unable to create link for tcl_traceCompile variable");
	}
	traceInitialized = 1;
    }
#endif

    stringPtr = TclGetStringFromObj(objPtr, &length);

    /*
     * TIP #280: Pick up the CmdFrame in which the BC compiler was invoked and
     * use to initialize the tracking in the compiler. This information was
     * stored by TclCompEvalObj and ProcCompileProc.
     */

    TclInitCompileEnv(interp, &compEnv, stringPtr, length,
	    iPtr->invokeCmdFramePtr, iPtr->invokeWord);
    /*
     * Now we check if we have data about invisible continuation lines for the
     * script, and make it available to the compile environment, if so.
     *
     * It is not clear if the script Tcl_Obj* can be free'd while the compiler
     * is using it, leading to the release of the associated ContLineLoc
     * structure as well. To ensure that the latter doesn't happen we set a
     * lock on it. We release this lock in the function TclFreeCompileEnv (),
     * found in this file. The "lineCLPtr" hashtable is managed in the file
     * "tclObj.c".
     */

    clLocPtr = TclContinuationsGet (objPtr);
    if (clLocPtr) {
	compEnv.clLoc  = clLocPtr;
	compEnv.clNext = &compEnv.clLoc->loc[0];
	Tcl_Preserve (compEnv.clLoc);
    }

    TclCompileScript(interp, stringPtr, length, &compEnv);

    /*
     * Successful compilation. Add a "done" instruction at the end.
     */

    TclEmitOpcode(INST_DONE, &compEnv);

    /*
     * Invoke the compilation hook procedure if one exists.
     */

    if (hookProc) {
	result = (*hookProc)(interp, &compEnv, clientData);
    }

    /*
     * Change the object into a ByteCode object. Ownership of the literal
     * objects and aux data items is given to the ByteCode object.
     */

#ifdef TCL_COMPILE_DEBUG
    TclVerifyLocalLiteralTable(&compEnv);
#endif /*TCL_COMPILE_DEBUG*/

    TclInitByteCodeObj(objPtr, &compEnv);
#ifdef TCL_COMPILE_DEBUG
    if (tclTraceCompile >= 2) {
	TclPrintByteCodeObj(interp, objPtr);
	fflush(stdout);
    }
#endif /* TCL_COMPILE_DEBUG */

    if (result != TCL_OK) {
	/*
	 * Handle any error from the hookProc
	 */

	entryPtr = compEnv.literalArrayPtr;
	for (i = 0;  i < compEnv.literalArrayNext;  i++) {
	    TclReleaseLiteral(interp, entryPtr->objPtr);
	    entryPtr++;
	}
#ifdef TCL_COMPILE_DEBUG
	TclVerifyGlobalLiteralTable(iPtr);
#endif /*TCL_COMPILE_DEBUG*/

	auxDataPtr = compEnv.auxDataArrayPtr;
	for (i = 0;  i < compEnv.auxDataArrayNext;  i++) {
	    if (auxDataPtr->type->freeProc != NULL) {
		auxDataPtr->type->freeProc(auxDataPtr->clientData);
	    }
	    auxDataPtr++;
	}
    }

    TclFreeCompileEnv(&compEnv);
    return result;
}

/*
 *-----------------------------------------------------------------------
 *
 * SetByteCodeFromAny --
 *
 *	Part of the bytecode Tcl object type implementation. Attempts to
 *	generate an byte code internal form for the Tcl object "objPtr" by
 *	compiling its string representation.
 *
 * Results:
 *	The return value is a standard Tcl object result. If an error occurs
 *	during compilation, an error message is left in the interpreter's
 *	result unless "interp" is NULL.
 *
 * Side effects:
 *	Frees the old internal representation. If no error occurs, then the
 *	compiled code is stored as "objPtr"s bytecode representation. Also, if
 *	debugging, initializes the "tcl_traceCompile" Tcl variable used to
 *	trace compilations.
 *
 *----------------------------------------------------------------------
 */

static int
SetByteCodeFromAny(
    Tcl_Interp *interp,		/* The interpreter for which the code is being
				 * compiled. Must not be NULL. */
    Tcl_Obj *objPtr)		/* The object to make a ByteCode object. */
{
<<<<<<< HEAD
    (void) TclSetByteCodeFromAny(interp, objPtr, NULL, (ClientData) NULL);
    return TCL_OK;
=======
    if (interp == NULL) {
	return TCL_ERROR;
    }
    return TclSetByteCodeFromAny(interp, objPtr,
	    (CompileHookProc *) NULL, (ClientData) NULL);
>>>>>>> 4bda2ed1
}

/*
 *----------------------------------------------------------------------
 *
 * DupByteCodeInternalRep --
 *
 *	Part of the bytecode Tcl object type implementation. However, it does
 *	not copy the internal representation of a bytecode Tcl_Obj, but
 *	instead leaves the new object untyped (with a NULL type pointer).
 *	Code will be compiled for the new object only if necessary.
 *
 * Results:
 *	None.
 *
 * Side effects:
 *	None.
 *
 *----------------------------------------------------------------------
 */

static void
DupByteCodeInternalRep(
    Tcl_Obj *srcPtr,		/* Object with internal rep to copy. */
    Tcl_Obj *copyPtr)		/* Object with internal rep to set. */
{
    return;
}

/*
 *----------------------------------------------------------------------
 *
 * FreeByteCodeInternalRep --
 *
 *	Part of the bytecode Tcl object type implementation. Frees the storage
 *	associated with a bytecode object's internal representation unless its
 *	code is actively being executed.
 *
 * Results:
 *	None.
 *
 * Side effects:
 *	The bytecode object's internal rep is marked invalid and its code gets
 *	freed unless the code is actively being executed. In that case the
 *	cleanup is delayed until the last execution of the code completes.
 *
 *----------------------------------------------------------------------
 */

static void
FreeByteCodeInternalRep(
    register Tcl_Obj *objPtr)	/* Object whose internal rep to free. */
{
    register ByteCode *codePtr = (ByteCode *)
	    objPtr->internalRep.otherValuePtr;

    codePtr->refCount--;
    if (codePtr->refCount <= 0) {
	TclCleanupByteCode(codePtr);
    }
    objPtr->typePtr = NULL;
    objPtr->internalRep.otherValuePtr = NULL;
}

/*
 *----------------------------------------------------------------------
 *
 * TclCleanupByteCode --
 *
 *	This procedure does all the real work of freeing up a bytecode
 *	object's ByteCode structure. It's called only when the structure's
 *	reference count becomes zero.
 *
 * Results:
 *	None.
 *
 * Side effects:
 *	Frees objPtr's bytecode internal representation and sets its type and
 *	objPtr->internalRep.otherValuePtr NULL. Also releases its literals and
 *	frees its auxiliary data items.
 *
 *----------------------------------------------------------------------
 */

void
TclCleanupByteCode(
    register ByteCode *codePtr)	/* Points to the ByteCode to free. */
{
    Tcl_Interp *interp = (Tcl_Interp *) *codePtr->interpHandle;
    Interp *iPtr = (Interp *) interp;
    int numLitObjects = codePtr->numLitObjects;
    int numAuxDataItems = codePtr->numAuxDataItems;
    register Tcl_Obj **objArrayPtr, *objPtr;
    register AuxData *auxDataPtr;
    int i;
#ifdef TCL_COMPILE_STATS

    if (interp != NULL) {
	ByteCodeStats *statsPtr;
	Tcl_Time destroyTime;
	int lifetimeSec, lifetimeMicroSec, log2;

	statsPtr = &((Interp *) interp)->stats;

	statsPtr->numByteCodesFreed++;
	statsPtr->currentSrcBytes -= (double) codePtr->numSrcBytes;
	statsPtr->currentByteCodeBytes -= (double) codePtr->structureSize;

	statsPtr->currentInstBytes -= (double) codePtr->numCodeBytes;
	statsPtr->currentLitBytes -= (double)
		codePtr->numLitObjects * sizeof(Tcl_Obj *);
	statsPtr->currentExceptBytes -= (double)
		codePtr->numExceptRanges * sizeof(ExceptionRange);
	statsPtr->currentAuxBytes -= (double)
		codePtr->numAuxDataItems * sizeof(AuxData);
	statsPtr->currentCmdMapBytes -= (double) codePtr->numCmdLocBytes;

	Tcl_GetTime(&destroyTime);
	lifetimeSec = destroyTime.sec - codePtr->createTime.sec;
	if (lifetimeSec > 2000) {	/* avoid overflow */
	    lifetimeSec = 2000;
	}
	lifetimeMicroSec = 1000000 * lifetimeSec +
		(destroyTime.usec - codePtr->createTime.usec);

	log2 = TclLog2(lifetimeMicroSec);
	if (log2 > 31) {
	    log2 = 31;
	}
	statsPtr->lifetimeCount[log2]++;
    }
#endif /* TCL_COMPILE_STATS */

    /*
     * A single heap object holds the ByteCode structure and its code, object,
     * command location, and auxiliary data arrays. This means we only need to
     * 1) decrement the ref counts of the LiteralEntry's in its literal array,
     * 2) call the free procs for the auxiliary data items, 3) free the
     * localCache if it is unused, and finally 4) free the ByteCode
     * structure's heap object.
     *
     * The case for TCL_BYTECODE_PRECOMPILED (precompiled ByteCodes, like
     * those generated from tbcload) is special, as they doesn't make use of
     * the global literal table. They instead maintain private references to
     * their literals which must be decremented.
     *
     * In order to insure a proper and efficient cleanup of the literal array
     * when it contains non-shared literals [Bug 983660], we also distinguish
     * the case of an interpreter being deleted (signaled by interp == NULL).
     * Also, as the interp deletion will remove the global literal table
     * anyway, we avoid the extra cost of updating it for each literal being
     * released.
     */

    if ((codePtr->flags & TCL_BYTECODE_PRECOMPILED) || (interp == NULL)) {

	objArrayPtr = codePtr->objArrayPtr;
	for (i = 0;  i < numLitObjects;  i++) {
	    objPtr = *objArrayPtr;
	    if (objPtr) {
		Tcl_DecrRefCount(objPtr);
	    }
	    objArrayPtr++;
	}
	codePtr->numLitObjects = 0;
    } else {
	objArrayPtr = codePtr->objArrayPtr;
	for (i = 0;  i < numLitObjects;  i++) {
	    /*
	     * TclReleaseLiteral sets a ByteCode's object array entry NULL to
	     * indicate that it has already freed the literal.
	     */

	    objPtr = *objArrayPtr;
	    if (objPtr != NULL) {
		TclReleaseLiteral(interp, objPtr);
	    }
	    objArrayPtr++;
	}
    }

    auxDataPtr = codePtr->auxDataArrayPtr;
    for (i = 0;  i < numAuxDataItems;  i++) {
	if (auxDataPtr->type->freeProc != NULL) {
	    (auxDataPtr->type->freeProc)(auxDataPtr->clientData);
	}
	auxDataPtr++;
    }

    /*
     * TIP #280. Release the location data associated with this byte code
     * structure, if any. NOTE: The interp we belong to may be gone already,
     * and the data with it.
     *
     * See also tclBasic.c, DeleteInterpProc
     */

    if (iPtr) {
	Tcl_HashEntry *hePtr = Tcl_FindHashEntry(iPtr->lineBCPtr,
		(char *) codePtr);
	if (hePtr) {
	    ExtCmdLoc *eclPtr = Tcl_GetHashValue(hePtr);
	    int i;

	    if (eclPtr->type == TCL_LOCATION_SOURCE) {
		Tcl_DecrRefCount(eclPtr->path);
	    }
	    for (i=0 ; i<eclPtr->nuloc ; i++) {
		ckfree((char *) eclPtr->loc[i].line);
	    }

	    if (eclPtr->loc != NULL) {
		ckfree((char *) eclPtr->loc);
	    }

	    Tcl_DeleteHashTable (&eclPtr->litInfo);

	    ckfree((char *) eclPtr);
	    Tcl_DeleteHashEntry(hePtr);
	}
    }

    if (codePtr->localCachePtr && (--codePtr->localCachePtr->refCount == 0)) {
	TclFreeLocalCache(interp, codePtr->localCachePtr);
    }

    TclHandleRelease(codePtr->interpHandle);
    ckfree((char *) codePtr);
}

/*
 *----------------------------------------------------------------------
 *
 * TclInitCompileEnv --
 *
 *	Initializes a CompileEnv compilation environment structure for the
 *	compilation of a string in an interpreter.
 *
 * Results:
 *	None.
 *
 * Side effects:
 *	The CompileEnv structure is initialized.
 *
 *----------------------------------------------------------------------
 */

void
TclInitCompileEnv(
    Tcl_Interp *interp,		/* The interpreter for which a CompileEnv
				 * structure is initialized. */
    register CompileEnv *envPtr,/* Points to the CompileEnv structure to
				 * initialize. */
    const char *stringPtr,	/* The source string to be compiled. */
    int numBytes,		/* Number of bytes in source string. */
    const CmdFrame *invoker,	/* Location context invoking the bcc */
    int word)			/* Index of the word in that context getting
				 * compiled */
{
    Interp *iPtr = (Interp *) interp;

    envPtr->iPtr = iPtr;
    envPtr->source = stringPtr;
    envPtr->numSrcBytes = numBytes;
    envPtr->procPtr = iPtr->compiledProcPtr;
    iPtr->compiledProcPtr = NULL;
    envPtr->numCommands = 0;
    envPtr->exceptDepth = 0;
    envPtr->maxExceptDepth = 0;
    envPtr->maxStackDepth = 0;
    envPtr->currStackDepth = 0;
    TclInitLiteralTable(&(envPtr->localLitTable));

    envPtr->codeStart = envPtr->staticCodeSpace;
    envPtr->codeNext = envPtr->codeStart;
    envPtr->codeEnd = (envPtr->codeStart + COMPILEENV_INIT_CODE_BYTES);
    envPtr->mallocedCodeArray = 0;

    envPtr->literalArrayPtr = envPtr->staticLiteralSpace;
    envPtr->literalArrayNext = 0;
    envPtr->literalArrayEnd = COMPILEENV_INIT_NUM_OBJECTS;
    envPtr->mallocedLiteralArray = 0;

    envPtr->exceptArrayPtr = envPtr->staticExceptArraySpace;
    envPtr->exceptArrayNext = 0;
    envPtr->exceptArrayEnd = COMPILEENV_INIT_EXCEPT_RANGES;
    envPtr->mallocedExceptArray = 0;

    envPtr->cmdMapPtr = envPtr->staticCmdMapSpace;
    envPtr->cmdMapEnd = COMPILEENV_INIT_CMD_MAP_SIZE;
    envPtr->mallocedCmdMap = 0;
    envPtr->atCmdStart = 1;

    /*
     * TIP #280: Set up the extended command location information, based on
     * the context invoking the byte code compiler. This structure is used to
     * keep the per-word line information for all compiled commands.
     *
     * See also tclBasic.c, TclEvalObjEx, for the equivalent code in the
     * non-compiling evaluator
     */

    envPtr->extCmdMapPtr = (ExtCmdLoc *) ckalloc(sizeof(ExtCmdLoc));
    envPtr->extCmdMapPtr->loc = NULL;
    envPtr->extCmdMapPtr->nloc = 0;
    envPtr->extCmdMapPtr->nuloc = 0;
    envPtr->extCmdMapPtr->path = NULL;
    Tcl_InitHashTable(&envPtr->extCmdMapPtr->litInfo, TCL_ONE_WORD_KEYS);

    if (invoker == NULL ||
	(invoker->type == TCL_LOCATION_EVAL_LIST)) {
        /*
	 * Initialize the compiler for relative counting in case of a
	 * dynamic context.
	 */

	envPtr->line = 1;
	envPtr->extCmdMapPtr->type =
		(envPtr->procPtr ? TCL_LOCATION_PROC : TCL_LOCATION_BC);
    } else {
        /*
	 * Initialize the compiler using the context, making counting absolute
	 * to that context. Note that the context can be byte code execution.
	 * In that case we have to fill out the missing pieces (line, path,
	 * ...) which may make change the type as well.
	 */

	CmdFrame* ctxPtr = (CmdFrame *) TclStackAlloc(interp, sizeof(CmdFrame));
	int pc = 0;

	*ctxPtr = *invoker;

	if (invoker->type == TCL_LOCATION_BC) {
	    /*
	     * Note: Type BC => ctx.data.eval.path    is not used.
	     *                  ctx.data.tebc.codePtr is used instead.
	     */

	    TclGetSrcInfoForPc(ctxPtr);
	    pc = 1;
	}

	if ((ctxPtr->nline <= word) || (ctxPtr->line[word] < 0)) {
	    /*
	     * Word is not a literal, relative counting.
	     */

	    envPtr->line = 1;
	    envPtr->extCmdMapPtr->type =
		    (envPtr->procPtr ? TCL_LOCATION_PROC : TCL_LOCATION_BC);

	    if (pc && (ctxPtr->type == TCL_LOCATION_SOURCE)) {
		/*
		 * The reference made by 'TclGetSrcInfoForPc' is dead.
		 */
		Tcl_DecrRefCount(ctxPtr->data.eval.path);
	    }
	} else {
	    envPtr->line = ctxPtr->line[word];
	    envPtr->extCmdMapPtr->type = ctxPtr->type;

	    if (ctxPtr->type == TCL_LOCATION_SOURCE) {
		envPtr->extCmdMapPtr->path = ctxPtr->data.eval.path;

		if (pc) {
		    /*
		     * The reference 'TclGetSrcInfoForPc' made is transfered.
		     */

		    ctxPtr->data.eval.path = NULL;
		} else {
		    /*
		     * We have a new reference here.
		     */

		    Tcl_IncrRefCount(ctxPtr->data.eval.path);
		}
	    }
	}

	TclStackFree(interp, ctxPtr);
    }

    envPtr->extCmdMapPtr->start = envPtr->line;

    /*
     * Initialize the data about invisible continuation lines as empty,
     * i.e. not used. The caller (TclSetByteCodeFromAny) will set this up, if
     * such data is available.
     */

    envPtr->clLoc  = NULL;
    envPtr->clNext = NULL;

    envPtr->auxDataArrayPtr = envPtr->staticAuxDataArraySpace;
    envPtr->auxDataArrayNext = 0;
    envPtr->auxDataArrayEnd = COMPILEENV_INIT_AUX_DATA_SIZE;
    envPtr->mallocedAuxDataArray = 0;
}

/*
 *----------------------------------------------------------------------
 *
 * TclFreeCompileEnv --
 *
 *	Free the storage allocated in a CompileEnv compilation environment
 *	structure.
 *
 * Results:
 *	None.
 *
 * Side effects:
 *	Allocated storage in the CompileEnv structure is freed. Note that its
 *	local literal table is not deleted and its literal objects are not
 *	released. In addition, storage referenced by its auxiliary data items
 *	is not freed. This is done so that, when compilation is successful,
 *	"ownership" of these objects and aux data items is handed over to the
 *	corresponding ByteCode structure.
 *
 *----------------------------------------------------------------------
 */

void
TclFreeCompileEnv(
    register CompileEnv *envPtr)/* Points to the CompileEnv structure. */
{
    if (envPtr->localLitTable.buckets != envPtr->localLitTable.staticBuckets) {
	ckfree((char *) envPtr->localLitTable.buckets);
	envPtr->localLitTable.buckets = envPtr->localLitTable.staticBuckets;
    }
    if (envPtr->mallocedCodeArray) {
	ckfree((char *) envPtr->codeStart);
    }
    if (envPtr->mallocedLiteralArray) {
	ckfree((char *) envPtr->literalArrayPtr);
    }
    if (envPtr->mallocedExceptArray) {
	ckfree((char *) envPtr->exceptArrayPtr);
    }
    if (envPtr->mallocedCmdMap) {
	ckfree((char *) envPtr->cmdMapPtr);
    }
    if (envPtr->mallocedAuxDataArray) {
	ckfree((char *) envPtr->auxDataArrayPtr);
    }
    if (envPtr->extCmdMapPtr) {
	ckfree((char *) envPtr->extCmdMapPtr);
    }

    /*
     * If we used data about invisible continuation lines, then now is the
     * time to release on our hold on it. The lock was set in function
     * TclSetByteCodeFromAny(), found in this file.
     */

    if (envPtr->clLoc) {
	Tcl_Release (envPtr->clLoc);
    }
}

/*
 *----------------------------------------------------------------------
 *
 * TclWordKnownAtCompileTime --
 *
 *	Test whether the value of a token is completely known at compile time.
 *
 * Results:
 *	Returns true if the tokenPtr argument points to a word value that is
 *	completely known at compile time. Generally, values that are known at
 *	compile time can be compiled to their values, while values that cannot
 *	be known until substitution at runtime must be compiled to bytecode
 *	instructions that perform that substitution. For several commands,
 *	whether or not arguments are known at compile time determine whether
 *	it is worthwhile to compile at all.
 *
 * Side effects:
 *	When returning true, appends the known value of the word to the
 *	unshared Tcl_Obj (*valuePtr), unless valuePtr is NULL.
 *
 *----------------------------------------------------------------------
 */

int
TclWordKnownAtCompileTime(
    Tcl_Token *tokenPtr,	/* Points to Tcl_Token we should check */
    Tcl_Obj *valuePtr)		/* If not NULL, points to an unshared Tcl_Obj
				 * to which we should append the known value
				 * of the word. */
{
    int numComponents = tokenPtr->numComponents;
    Tcl_Obj *tempPtr = NULL;

    if (tokenPtr->type == TCL_TOKEN_SIMPLE_WORD) {
	if (valuePtr != NULL) {
	    Tcl_AppendToObj(valuePtr, tokenPtr[1].start, tokenPtr[1].size);
	}
	return 1;
    }
    if (tokenPtr->type != TCL_TOKEN_WORD) {
	return 0;
    }
    tokenPtr++;
    if (valuePtr != NULL) {
	tempPtr = Tcl_NewObj();
	Tcl_IncrRefCount(tempPtr);
    }
    while (numComponents--) {
	switch (tokenPtr->type) {
	case TCL_TOKEN_TEXT:
	    if (tempPtr != NULL) {
		Tcl_AppendToObj(tempPtr, tokenPtr->start, tokenPtr->size);
	    }
	    break;

	case TCL_TOKEN_BS:
	    if (tempPtr != NULL) {
		char utfBuf[TCL_UTF_MAX];
		int length = TclParseBackslash(tokenPtr->start,
			tokenPtr->size, NULL, utfBuf);
		Tcl_AppendToObj(tempPtr, utfBuf, length);
	    }
	    break;

	default:
	    if (tempPtr != NULL) {
		Tcl_DecrRefCount(tempPtr);
	    }
	    return 0;
	}
	tokenPtr++;
    }
    if (valuePtr != NULL) {
	Tcl_AppendObjToObj(valuePtr, tempPtr);
	Tcl_DecrRefCount(tempPtr);
    }
    return 1;
}

/*
 *----------------------------------------------------------------------
 *
 * TclCompileScript --
 *
 *	Compile a Tcl script in a string.
 *
 * Results:
 *	The return value is TCL_OK on a successful compilation and TCL_ERROR
 *	on failure. If TCL_ERROR is returned, then the interpreter's result
 *	contains an error message.
 *
 * Side effects:
 *	Adds instructions to envPtr to evaluate the script at runtime.
 *
 *----------------------------------------------------------------------
 */

void
TclCompileScript(
    Tcl_Interp *interp,		/* Used for error and status reporting. Also
				 * serves as context for finding and compiling
				 * commands. May not be NULL. */
    const char *script,		/* The source script to compile. */
    int numBytes,		/* Number of bytes in script. If < 0, the
				 * script consists of all bytes up to the
				 * first null character. */
    CompileEnv *envPtr)		/* Holds resulting instructions. */
{
    Interp *iPtr = (Interp *) interp;
    int lastTopLevelCmdIndex = -1;
    				/* Index of most recent toplevel command in
 				 * the command location table. Initialized to
 				 * avoid compiler warning. */
    int startCodeOffset = -1;	/* Offset of first byte of current command's
				 * code. Init. to avoid compiler warning. */
    unsigned char *entryCodeNext = envPtr->codeNext;
    const char *p, *next;
    Namespace *cmdNsPtr;
    Command *cmdPtr;
    Tcl_Token *tokenPtr;
    int bytesLeft, isFirstCmd, wordIdx, currCmdIndex;
    int commandLength, objIndex;
    Tcl_DString ds;
    /* TIP #280 */
    ExtCmdLoc *eclPtr = envPtr->extCmdMapPtr;
    int *wlines, wlineat, cmdLine;
    int* clNext;
    Tcl_Parse *parsePtr = (Tcl_Parse *)
	    TclStackAlloc(interp, sizeof(Tcl_Parse));

    Tcl_DStringInit(&ds);

    if (numBytes < 0) {
	numBytes = strlen(script);
    }
    Tcl_ResetResult(interp);
    isFirstCmd = 1;

    if (envPtr->procPtr != NULL) {
	cmdNsPtr = envPtr->procPtr->cmdPtr->nsPtr;
    } else {
	cmdNsPtr = NULL;	/* use current NS */
    }

    /*
     * Each iteration through the following loop compiles the next command
     * from the script.
     */

    p = script;
    bytesLeft = numBytes;
    cmdLine = envPtr->line;
    clNext = envPtr->clNext;
    do {
	if (Tcl_ParseCommand(interp, p, bytesLeft, 0, parsePtr) != TCL_OK) {
	    /*
	     * Compile bytecodes to report the parse error at runtime.
	     */

	    Tcl_LogCommandInfo(interp, script, parsePtr->commandStart,
		    /* Drop the command terminator (";","]") if appropriate */
		    (parsePtr->term ==
		    parsePtr->commandStart + parsePtr->commandSize - 1)?
		    parsePtr->commandSize - 1 : parsePtr->commandSize);
	    TclCompileSyntaxError(interp, envPtr);
	    break;
	}
	if (parsePtr->numWords > 0) {
	    int expand = 0;	/* Set if there are dynamic expansions to
				 * handle */

	    /*
	     * If not the first command, pop the previous command's result
	     * and, if we're compiling a top level command, update the last
	     * command's code size to account for the pop instruction.
	     */

	    if (!isFirstCmd) {
		TclEmitOpcode(INST_POP, envPtr);
		envPtr->cmdMapPtr[lastTopLevelCmdIndex].numCodeBytes =
			(envPtr->codeNext - envPtr->codeStart)
			- startCodeOffset;
	    }

	    /*
	     * Determine the actual length of the command.
	     */

	    commandLength = parsePtr->commandSize;
	    if (parsePtr->term == parsePtr->commandStart + commandLength - 1) {
		/*
		 * The command terminator character (such as ; or ]) is the
		 * last character in the parsed command. Reduce the length by
		 * one so that the trace message doesn't include the
		 * terminator character.
		 */

		commandLength -= 1;
	    }

#ifdef TCL_COMPILE_DEBUG
	    /*
	     * If tracing, print a line for each top level command compiled.
	     */

	    if ((tclTraceCompile >= 1) && (envPtr->procPtr == NULL)) {
		fprintf(stdout, "  Compiling: ");
		TclPrintSource(stdout, parsePtr->commandStart,
			TclMin(commandLength, 55));
		fprintf(stdout, "\n");
	    }
#endif

	    /*
	     * Check whether expansion has been requested for any of the
	     * words.
	     */

	    for (wordIdx = 0, tokenPtr = parsePtr->tokenPtr;
		    wordIdx < parsePtr->numWords;
		    wordIdx++, tokenPtr += (tokenPtr->numComponents + 1)) {
		if (tokenPtr->type == TCL_TOKEN_EXPAND_WORD) {
		    expand = 1;
		    break;
		}
	    }

	    envPtr->numCommands++;
	    currCmdIndex = (envPtr->numCommands - 1);
	    lastTopLevelCmdIndex = currCmdIndex;
	    startCodeOffset = (envPtr->codeNext - envPtr->codeStart);
	    EnterCmdStartData(envPtr, currCmdIndex,
		    parsePtr->commandStart - envPtr->source, startCodeOffset);

	    /*
	     * Should only start issuing instructions after the "command has
	     * started" so that the command range is correct in the bytecode.
	     */

	    if (expand) {
		TclEmitOpcode(INST_EXPAND_START, envPtr);
	    }

	    /*
	     * TIP #280. Scan the words and compute the extended location
	     * information. The map first contain full per-word line
	     * information for use by the compiler. This is later replaced by
	     * a reduced form which signals non-literal words, stored in
	     * 'wlines'.
	     */

	    TclAdvanceLines(&cmdLine, p, parsePtr->commandStart);
	    TclAdvanceContinuations (&cmdLine, &clNext,
				     parsePtr->commandStart - envPtr->source);
	    EnterCmdWordData(eclPtr, parsePtr->commandStart - envPtr->source,
			     parsePtr->tokenPtr, parsePtr->commandStart,
			     parsePtr->commandSize, parsePtr->numWords, cmdLine,
			     clNext, &wlines, envPtr);
	    wlineat = eclPtr->nuloc - 1;

	    /*
	     * Each iteration of the following loop compiles one word from the
	     * command.
	     */

	    for (wordIdx = 0, tokenPtr = parsePtr->tokenPtr;
		    wordIdx < parsePtr->numWords; wordIdx++,
		    tokenPtr += (tokenPtr->numComponents + 1)) {

		envPtr->line = eclPtr->loc[wlineat].line[wordIdx];
		envPtr->clNext = eclPtr->loc [wlineat].next [wordIdx];

		if (tokenPtr->type != TCL_TOKEN_SIMPLE_WORD) {
		    /*
		     * The word is not a simple string of characters.
		     */

		    TclCompileTokens(interp, tokenPtr+1,
			    tokenPtr->numComponents, envPtr);
		    if (tokenPtr->type == TCL_TOKEN_EXPAND_WORD) {
			TclEmitInstInt4(INST_EXPAND_STKTOP,
				envPtr->currStackDepth, envPtr);
		    }
		    continue;
		}

		/*
		 * This is a simple string of literal characters (i.e. we know
		 * it absolutely and can use it directly). If this is the
		 * first word and the command has a compile procedure, let it
		 * compile the command.
		 */

		if ((wordIdx == 0) && !expand) {
		    /*
		     * We copy the string before trying to find the command by
		     * name. We used to modify the string in place, but this
		     * is not safe because the name resolution handlers could
		     * have side effects that rely on the unmodified string.
		     */

		    Tcl_DStringSetLength(&ds, 0);
		    Tcl_DStringAppend(&ds, tokenPtr[1].start,tokenPtr[1].size);

		    cmdPtr = (Command *) Tcl_FindCommand(interp,
			    Tcl_DStringValue(&ds),
			    (Tcl_Namespace *) cmdNsPtr, /*flags*/ 0);

		    if ((cmdPtr != NULL)
			    && (cmdPtr->compileProc != NULL)
			    && !(cmdPtr->flags & CMD_HAS_EXEC_TRACES)
			    && !(iPtr->flags & DONT_COMPILE_CMDS_INLINE)) {
			int savedNumCmds = envPtr->numCommands;
			unsigned savedCodeNext =
				envPtr->codeNext - envPtr->codeStart;
			int update = 0, code;

			/*
			 * Mark the start of the command; the proper bytecode
			 * length will be updated later. There is no need to
			 * do this for the first bytecode in the compile env,
			 * as the check is done before calling
			 * TclExecuteByteCode(). Do emit an INST_START_CMD in
			 * special cases where the first bytecode is in a
			 * loop, to insure that the corresponding command is
			 * counted properly. Compilers for commands able to
			 * produce such a beast (currently 'while 1' only) set
			 * envPtr->atCmdStart to 0 in order to signal this
			 * case. [Bug 1752146]
			 *
			 * Note that the environment is initialised with
			 * atCmdStart=1 to avoid emitting ISC for the first
			 * command.
			 */

			if (envPtr->atCmdStart) {
			    if (savedCodeNext != 0) {
				/*
				 * Increase the number of commands being
				 * started at the current point. Note that
				 * this depends on the exact layout of the
				 * INST_START_CMD's operands, so be careful!
				 */

				unsigned char *fixPtr = envPtr->codeNext - 4;

				TclStoreInt4AtPtr(TclGetUInt4AtPtr(fixPtr)+1,
					fixPtr);
			    }
			} else {
			    TclEmitInstInt4(INST_START_CMD, 0, envPtr);
			    TclEmitInt4(1, envPtr);
			    update = 1;
			}

			code = (cmdPtr->compileProc)(interp, parsePtr,
				cmdPtr, envPtr);

			if (code == TCL_OK) {
			    if (update) {
				/*
				 * Fix the bytecode length.
				 */

				unsigned char *fixPtr = envPtr->codeStart
					+ savedCodeNext + 1;
				unsigned fixLen = envPtr->codeNext
					- envPtr->codeStart - savedCodeNext;

				TclStoreInt4AtPtr(fixLen, fixPtr);
			    }
			    goto finishCommand;
			} else {
			    if (envPtr->atCmdStart && savedCodeNext != 0) {
				/*
				 * Decrease the number of commands being
				 * started at the current point. Note that
				 * this depends on the exact layout of the
				 * INST_START_CMD's operands, so be careful!
				 */

				unsigned char *fixPtr = envPtr->codeNext - 4;

				TclStoreInt4AtPtr(TclGetUInt4AtPtr(fixPtr)-1,
					fixPtr);
			    }

			    /*
			     * Restore numCommands and codeNext to their
			     * correct values, removing any commands compiled
			     * before the failure to produce bytecode got
			     * reported. [Bugs 705406 and 735055]
			     */

			    envPtr->numCommands = savedNumCmds;
			    envPtr->codeNext = envPtr->codeStart+savedCodeNext;
			}
		    }

		    /*
		     * No compile procedure so push the word. If the command
		     * was found, push a CmdName object to reduce runtime
		     * lookups. Avoid sharing this literal among different
		     * namespaces to reduce shimmering.
		     */

		    objIndex = TclRegisterNewNSLiteral(envPtr,
			    tokenPtr[1].start, tokenPtr[1].size);
		    if (cmdPtr != NULL) {
			TclSetCmdNameObj(interp,
			      envPtr->literalArrayPtr[objIndex].objPtr,cmdPtr);
		    }
		    if ((wordIdx == 0) && (parsePtr->numWords == 1)) {
			/*
			 * Single word script: unshare the command name to
			 * avoid shimmering between bytecode and cmdName
			 * representations [Bug 458361]
			 */

			TclHideLiteral(interp, envPtr, objIndex);
		    }
		} else {
		    /*
		     * Simple argument word of a command. We reach this if and
		     * only if the command word was not compiled for whatever
		     * reason. Register the literal's location for use by
		     * uplevel, etc. commands, should they encounter it
		     * unmodified. We care only if the we are in a context
		     * which already allows absolute counting.
		     */
		    objIndex = TclRegisterNewLiteral(envPtr,
			    tokenPtr[1].start, tokenPtr[1].size);

		    if (envPtr->clNext) {
			TclContinuationsEnterDerived (envPtr->literalArrayPtr[objIndex].objPtr,
						      tokenPtr[1].start - envPtr->source,
						      eclPtr->loc [wlineat].next [wordIdx]);
		    }
		}
		TclEmitPush(objIndex, envPtr);
	    } /* for loop */

	    /*
	     * Emit an invoke instruction for the command. We skip this if a
	     * compile procedure was found for the command.
	     */

	    if (expand) {
		/*
		 * The stack depth during argument expansion can only be
		 * managed at runtime, as the number of elements in the
		 * expanded lists is not known at compile time. We adjust here
		 * the stack depth estimate so that it is correct after the
		 * command with expanded arguments returns.
		 *
		 * The end effect of this command's invocation is that all the
		 * words of the command are popped from the stack, and the
		 * result is pushed: the stack top changes by (1-wordIdx).
		 *
		 * Note that the estimates are not correct while the command
		 * is being prepared and run, INST_EXPAND_STKTOP is not
		 * stack-neutral in general.
		 */

		TclEmitOpcode(INST_INVOKE_EXPANDED, envPtr);
		TclAdjustStackDepth((1-wordIdx), envPtr);
	    } else if (wordIdx > 0) {
		/*
		 * Save PC -> command map for the TclArgumentBC* functions.
		 */

		int isnew;
		Tcl_HashEntry* hePtr = Tcl_CreateHashEntry(&eclPtr->litInfo,
			   (char*) (envPtr->codeNext - envPtr->codeStart), &isnew);
		Tcl_SetHashValue(hePtr, INT2PTR(wlineat));

		if (wordIdx <= 255) {
		    TclEmitInstInt1(INST_INVOKE_STK1, wordIdx, envPtr);
		} else {
		    TclEmitInstInt4(INST_INVOKE_STK4, wordIdx, envPtr);
		}
	    }

	    /*
	     * Update the compilation environment structure and record the
	     * offsets of the source and code for the command.
	     */

	finishCommand:
	    EnterCmdExtentData(envPtr, currCmdIndex, commandLength,
		    (envPtr->codeNext-envPtr->codeStart) - startCodeOffset);
	    isFirstCmd = 0;

	    /*
	     * TIP #280: Free full form of per-word line data and insert the
	     * reduced form now
	     */

	    ckfree((char *) eclPtr->loc[wlineat].line);
	    ckfree((char *) eclPtr->loc[wlineat].next);
	    eclPtr->loc[wlineat].line = wlines;
	    eclPtr->loc[wlineat].next = NULL;
	} /* end if parsePtr->numWords > 0 */

	/*
	 * Advance to the next command in the script.
	 */

	next = parsePtr->commandStart + parsePtr->commandSize;
	bytesLeft -= next - p;
	p = next;

	/*
	 * TIP #280: Track lines in the just compiled command.
	 */

	TclAdvanceLines(&cmdLine, parsePtr->commandStart, p);
	TclAdvanceContinuations (&cmdLine, &clNext, p - envPtr->source);
	Tcl_FreeParse(parsePtr);
    } while (bytesLeft > 0);

    /*
     * If the source script yielded no instructions (e.g., if it was empty),
     * push an empty string as the command's result.
     *
     * WARNING: push an unshared object! If the script being compiled is a
     * shared empty string, it will otherwise be self-referential and cause
     * difficulties with literal management [Bugs 467523, 983660]. We used to
     * have special code in TclReleaseLiteral to handle this particular
     * self-reference, but now opt for avoiding its creation altogether.
     */

    if (envPtr->codeNext == entryCodeNext) {
	TclEmitPush(TclAddLiteralObj(envPtr, Tcl_NewObj(), NULL), envPtr);
    }

    envPtr->numSrcBytes = (p - script);
    TclStackFree(interp, parsePtr);
    Tcl_DStringFree(&ds);
}

/*
 *----------------------------------------------------------------------
 *
 * TclCompileTokens --
 *
 *	Given an array of tokens parsed from a Tcl command (e.g., the tokens
 *	that make up a word) this procedure emits instructions to evaluate the
 *	tokens and concatenate their values to form a single result value on
 *	the interpreter's runtime evaluation stack.
 *
 * Results:
 *	The return value is a standard Tcl result. If an error occurs, an
 *	error message is left in the interpreter's result.
 *
 * Side effects:
 *	Instructions are added to envPtr to push and evaluate the tokens at
 *	runtime.
 *
 *----------------------------------------------------------------------
 */

void
TclCompileTokens(
    Tcl_Interp *interp,		/* Used for error and status reporting. */
    Tcl_Token *tokenPtr,	/* Pointer to first in an array of tokens to
				 * compile. */
    int count,			/* Number of tokens to consider at tokenPtr.
				 * Must be at least 1. */
    CompileEnv *envPtr)		/* Holds the resulting instructions. */
{
    Tcl_DString textBuffer;	/* Holds concatenated chars from adjacent
				 * TCL_TOKEN_TEXT, TCL_TOKEN_BS tokens. */
    char buffer[TCL_UTF_MAX];
    const char *name, *p;
    int numObjsToConcat, nameBytes, localVarName, localVar;
    int length, i;
    unsigned char *entryCodeNext = envPtr->codeNext;
#define NUM_STATIC_POS 20
    int isLiteral, maxNumCL, numCL;
    int* clPosition = NULL;

    /*
     * For the handling of continuation lines in literals we first check if
     * this is actually a literal. For if not we can forego the additional
     * processing. Otherwise we pre-allocate a small table to store the
     * locations of all continuation lines we find in this literal, if
     * any. The table is extended if needed.
     *
     * Note: Different to the equivalent code in function
     * 'TclSubstTokens()' (see file "tclParse.c") we do not seem to need
     * the 'adjust' variable. We also do not seem to need code which merges
     * continuation line information of multiple words which concat'd at
     * runtime. Either that or I have not managed to find a test case for
     * these two possibilities yet. It might be a difference between compile-
     * versus runtime processing.
     */

    numCL     = 0;
    maxNumCL  = 0;
    isLiteral = 1;
    for (i=0 ; i < count; i++) {
	if ((tokenPtr[i].type != TCL_TOKEN_TEXT) &&
	    (tokenPtr[i].type != TCL_TOKEN_BS)) {
	    isLiteral = 0;
	    break;
	}
    }

    if (isLiteral) {
	maxNumCL   = NUM_STATIC_POS;
	clPosition = (int*) ckalloc (maxNumCL*sizeof(int));
    }

    Tcl_DStringInit(&textBuffer);
    numObjsToConcat = 0;
    for ( ;  count > 0;  count--, tokenPtr++) {
	switch (tokenPtr->type) {
	case TCL_TOKEN_TEXT:
	    Tcl_DStringAppend(&textBuffer, tokenPtr->start, tokenPtr->size);
	    break;

	case TCL_TOKEN_BS:
	    length = TclParseBackslash(tokenPtr->start, tokenPtr->size,
		    NULL, buffer);
	    Tcl_DStringAppend(&textBuffer, buffer, length);

	    /*
	     * If the backslash sequence we found is in a literal, and
	     * represented a continuation line, we compute and store its
	     * location (as char offset to the beginning of the _result_
	     * script). We may have to extend the table of locations.
	     *
	     * Note that the continuation line information is relevant even if
	     * the word we are processing is not a literal, as it can affect
	     * nested commands. See the branch for TCL_TOKEN_COMMAND below,
	     * where the adjustment we are tracking here is taken into
	     * account. The good thing is that we do not need a table of
	     * everything, just the number of lines we have to add as
	     * correction.
	     */

	    if ((length == 1) && (buffer[0] == ' ') &&
		(tokenPtr->start[1] == '\n')) {
		if (isLiteral) {
		    int clPos = Tcl_DStringLength (&textBuffer);

		    if (numCL >= maxNumCL) {
			maxNumCL *= 2;
			clPosition = (int*) ckrealloc ((char*)clPosition,
						       maxNumCL*sizeof(int));
		    }
		    clPosition[numCL] = clPos;
		    numCL ++;
		}
	    }
	    break;

	case TCL_TOKEN_COMMAND:
	    /*
	     * Push any accumulated chars appearing before the command.
	     */

	    if (Tcl_DStringLength(&textBuffer) > 0) {
		int literal = TclRegisterNewLiteral(envPtr,
			Tcl_DStringValue(&textBuffer),
			Tcl_DStringLength(&textBuffer));

		TclEmitPush(literal, envPtr);
		numObjsToConcat++;
		Tcl_DStringFree(&textBuffer);

		if (numCL) {
		    TclContinuationsEnter(envPtr->literalArrayPtr[literal].objPtr,
					  numCL, clPosition);
		}
		numCL = 0;
	    }

	    TclCompileScript(interp, tokenPtr->start+1,
		    tokenPtr->size-2, envPtr);
	    numObjsToConcat++;
	    break;

	case TCL_TOKEN_VARIABLE:
	    /*
	     * Push any accumulated chars appearing before the $<var>.
	     */

	    if (Tcl_DStringLength(&textBuffer) > 0) {
		int literal;

		literal = TclRegisterNewLiteral(envPtr,
			Tcl_DStringValue(&textBuffer),
			Tcl_DStringLength(&textBuffer));
		TclEmitPush(literal, envPtr);
		numObjsToConcat++;
		Tcl_DStringFree(&textBuffer);
	    }

	    /*
	     * Determine how the variable name should be handled: if it
	     * contains any namespace qualifiers it is not a local variable
	     * (localVarName=-1); if it looks like an array element and the
	     * token has a single component, it should not be created here
	     * [Bug 569438] (localVarName=0); otherwise, the local variable
	     * can safely be created (localVarName=1).
	     */

	    name = tokenPtr[1].start;
	    nameBytes = tokenPtr[1].size;
	    localVarName = -1;
	    if (envPtr->procPtr != NULL) {
		localVarName = 1;
		for (i = 0, p = name;  i < nameBytes;  i++, p++) {
		    if ((*p == ':') && (i < nameBytes-1) && (*(p+1) == ':')) {
			localVarName = -1;
			break;
		    } else if ((*p == '(')
			    && (tokenPtr->numComponents == 1)
			    && (*(name + nameBytes - 1) == ')')) {
			localVarName = 0;
			break;
		    }
		}
	    }

	    /*
	     * Either push the variable's name, or find its index in the array
	     * of local variables in a procedure frame.
	     */

	    localVar = -1;
	    if (localVarName != -1) {
		localVar = TclFindCompiledLocal(name, nameBytes, localVarName,
			envPtr->procPtr);
	    }
	    if (localVar < 0) {
		TclEmitPush(TclRegisterNewLiteral(envPtr, name, nameBytes),
			envPtr);
	    }

	    /*
	     * Emit instructions to load the variable.
	     */

	    if (tokenPtr->numComponents == 1) {
		if (localVar < 0) {
		    TclEmitOpcode(INST_LOAD_SCALAR_STK, envPtr);
		} else if (localVar <= 255) {
		    TclEmitInstInt1(INST_LOAD_SCALAR1, localVar, envPtr);
		} else {
		    TclEmitInstInt4(INST_LOAD_SCALAR4, localVar, envPtr);
		}
	    } else {
		TclCompileTokens(interp, tokenPtr+2,
			tokenPtr->numComponents-1, envPtr);
		if (localVar < 0) {
		    TclEmitOpcode(INST_LOAD_ARRAY_STK, envPtr);
		} else if (localVar <= 255) {
		    TclEmitInstInt1(INST_LOAD_ARRAY1, localVar, envPtr);
		} else {
		    TclEmitInstInt4(INST_LOAD_ARRAY4, localVar, envPtr);
		}
	    }
	    numObjsToConcat++;
	    count -= tokenPtr->numComponents;
	    tokenPtr += tokenPtr->numComponents;
	    break;

	default:
	    Tcl_Panic("Unexpected token type in TclCompileTokens: %d; %.*s",
		    tokenPtr->type, tokenPtr->size, tokenPtr->start);
	}
    }

    /*
     * Push any accumulated characters appearing at the end.
     */

    if (Tcl_DStringLength(&textBuffer) > 0) {
	int literal;

	literal = TclRegisterNewLiteral(envPtr, Tcl_DStringValue(&textBuffer),
		Tcl_DStringLength(&textBuffer));
	TclEmitPush(literal, envPtr);
	numObjsToConcat++;

	if (numCL) {
	    TclContinuationsEnter(envPtr->literalArrayPtr[literal].objPtr,
				  numCL, clPosition);
	}
	numCL = 0;
    }

    /*
     * If necessary, concatenate the parts of the word.
     */

    while (numObjsToConcat > 255) {
	TclEmitInstInt1(INST_CONCAT1, 255, envPtr);
	numObjsToConcat -= 254;	/* concat pushes 1 obj, the result */
    }
    if (numObjsToConcat > 1) {
	TclEmitInstInt1(INST_CONCAT1, numObjsToConcat, envPtr);
    }

    /*
     * If the tokens yielded no instructions, push an empty string.
     */

    if (envPtr->codeNext == entryCodeNext) {
	TclEmitPush(TclRegisterNewLiteral(envPtr, "", 0), envPtr);
    }
    Tcl_DStringFree(&textBuffer);

    /*
     * Release the temp table we used to collect the locations of
     * continuation lines, if any.
     */

    if (maxNumCL) {
	ckfree ((char*) clPosition);
    }
}

/*
 *----------------------------------------------------------------------
 *
 * TclCompileCmdWord --
 *
 *	Given an array of parse tokens for a word containing one or more Tcl
 *	commands, emit inline instructions to execute them. This procedure
 *	differs from TclCompileTokens in that a simple word such as a loop
 *	body enclosed in braces is not just pushed as a string, but is itself
 *	parsed into tokens and compiled.
 *
 * Results:
 *	The return value is a standard Tcl result. If an error occurs, an
 *	error message is left in the interpreter's result.
 *
 * Side effects:
 *	Instructions are added to envPtr to execute the tokens at runtime.
 *
 *----------------------------------------------------------------------
 */

void
TclCompileCmdWord(
    Tcl_Interp *interp,		/* Used for error and status reporting. */
    Tcl_Token *tokenPtr,	/* Pointer to first in an array of tokens for
				 * a command word to compile inline. */
    int count,			/* Number of tokens to consider at tokenPtr.
				 * Must be at least 1. */
    CompileEnv *envPtr)		/* Holds the resulting instructions. */
{
    if ((count == 1) && (tokenPtr->type == TCL_TOKEN_TEXT)) {
	/*
	 * Handle the common case: if there is a single text token, compile it
	 * into an inline sequence of instructions.
	 */

	TclCompileScript(interp, tokenPtr->start, tokenPtr->size, envPtr);
    } else {
	/*
	 * Multiple tokens or the single token involves substitutions. Emit
	 * instructions to invoke the eval command procedure at runtime on the
	 * result of evaluating the tokens.
	 */

	TclCompileTokens(interp, tokenPtr, count, envPtr);
	TclEmitOpcode(INST_EVAL_STK, envPtr);
    }
}

/*
 *----------------------------------------------------------------------
 *
 * TclCompileExprWords --
 *
 *	Given an array of parse tokens representing one or more words that
 *	contain a Tcl expression, emit inline instructions to execute the
 *	expression. This procedure differs from TclCompileExpr in that it
 *	supports Tcl's two-level substitution semantics for expressions that
 *	appear as command words.
 *
 * Results:
 *	The return value is a standard Tcl result. If an error occurs, an
 *	error message is left in the interpreter's result.
 *
 * Side effects:
 *	Instructions are added to envPtr to execute the expression.
 *
 *----------------------------------------------------------------------
 */

void
TclCompileExprWords(
    Tcl_Interp *interp,		/* Used for error and status reporting. */
    Tcl_Token *tokenPtr,	/* Points to first in an array of word tokens
				 * tokens for the expression to compile
				 * inline. */
    int numWords,		/* Number of word tokens starting at tokenPtr.
				 * Must be at least 1. Each word token
				 * contains one or more subtokens. */
    CompileEnv *envPtr)		/* Holds the resulting instructions. */
{
    Tcl_Token *wordPtr;
    int i, concatItems;

    /*
     * If the expression is a single word that doesn't require substitutions,
     * just compile its string into inline instructions.
     */

    if ((numWords == 1) && (tokenPtr->type == TCL_TOKEN_SIMPLE_WORD)) {
	TclCompileExpr(interp, tokenPtr[1].start, tokenPtr[1].size, envPtr, 1);
	return;
    }

    /*
     * Emit code to call the expr command proc at runtime. Concatenate the
     * (already substituted once) expr tokens with a space between each.
     */

    wordPtr = tokenPtr;
    for (i = 0;  i < numWords;  i++) {
	TclCompileTokens(interp, wordPtr+1, wordPtr->numComponents, envPtr);
	if (i < (numWords - 1)) {
	    TclEmitPush(TclRegisterNewLiteral(envPtr, " ", 1), envPtr);
	}
	wordPtr += (wordPtr->numComponents + 1);
    }
    concatItems = 2*numWords - 1;
    while (concatItems > 255) {
	TclEmitInstInt1(INST_CONCAT1, 255, envPtr);
	concatItems -= 254;
    }
    if (concatItems > 1) {
	TclEmitInstInt1(INST_CONCAT1, concatItems, envPtr);
    }
    TclEmitOpcode(INST_EXPR_STK, envPtr);
}

/*
 *----------------------------------------------------------------------
 *
 * TclCompileNoOp --
 *
 *	Function called to compile no-op's
 *
 * Results:
 *	The return value is TCL_OK, indicating successful compilation.
 *
 * Side effects:
 *	Instructions are added to envPtr to execute a no-op at runtime. No
 *      result is pushed onto the stack: the compiler has to take care of this
 *      itself if the last compiled command is a NoOp.
 *
 *----------------------------------------------------------------------
 */

int
TclCompileNoOp(
    Tcl_Interp *interp,		/* Used for error reporting. */
    Tcl_Parse *parsePtr,	/* Points to a parse structure for the command
				 * created by Tcl_ParseCommand. */
    Command *cmdPtr,		/* Points to defintion of command being
				 * compiled. */
    CompileEnv *envPtr)		/* Holds resulting instructions. */
{
    Tcl_Token *tokenPtr;
    int i;
    int savedStackDepth = envPtr->currStackDepth;

    tokenPtr = parsePtr->tokenPtr;
    for(i = 1; i < parsePtr->numWords; i++) {
	tokenPtr = tokenPtr + tokenPtr->numComponents + 1;
	envPtr->currStackDepth = savedStackDepth;

	if (tokenPtr->type != TCL_TOKEN_SIMPLE_WORD) {
	    TclCompileTokens(interp, tokenPtr+1, tokenPtr->numComponents,
		    envPtr);
	    TclEmitOpcode(INST_POP, envPtr);
	}
    }
    envPtr->currStackDepth = savedStackDepth;
    TclEmitPush(TclRegisterNewLiteral(envPtr, "", 0), envPtr);
    return TCL_OK;
}

/*
 *----------------------------------------------------------------------
 *
 * TclInitByteCodeObj --
 *
 *	Create a ByteCode structure and initialize it from a CompileEnv
 *	compilation environment structure. The ByteCode structure is smaller
 *	and contains just that information needed to execute the bytecode
 *	instructions resulting from compiling a Tcl script. The resulting
 *	structure is placed in the specified object.
 *
 * Results:
 *	A newly constructed ByteCode object is stored in the internal
 *	representation of the objPtr.
 *
 * Side effects:
 *	A single heap object is allocated to hold the new ByteCode structure
 *	and its code, object, command location, and aux data arrays. Note that
 *	"ownership" (i.e., the pointers to) the Tcl objects and aux data items
 *	will be handed over to the new ByteCode structure from the CompileEnv
 *	structure.
 *
 *----------------------------------------------------------------------
 */

void
TclInitByteCodeObj(
    Tcl_Obj *objPtr,		/* Points object that should be initialized,
				 * and whose string rep contains the source
				 * code. */
    register CompileEnv *envPtr)/* Points to the CompileEnv structure from
				 * which to create a ByteCode structure. */
{
    register ByteCode *codePtr;
    size_t codeBytes, objArrayBytes, exceptArrayBytes, cmdLocBytes;
    size_t auxDataArrayBytes, structureSize;
    register unsigned char *p;
#ifdef TCL_COMPILE_DEBUG
    unsigned char *nextPtr;
#endif
    int numLitObjects = envPtr->literalArrayNext;
    Namespace *namespacePtr;
    int i, isNew;
    Interp *iPtr;

    iPtr = envPtr->iPtr;

    codeBytes = (envPtr->codeNext - envPtr->codeStart);
    objArrayBytes = (envPtr->literalArrayNext * sizeof(Tcl_Obj *));
    exceptArrayBytes = (envPtr->exceptArrayNext * sizeof(ExceptionRange));
    auxDataArrayBytes = (envPtr->auxDataArrayNext * sizeof(AuxData));
    cmdLocBytes = GetCmdLocEncodingSize(envPtr);

    /*
     * Compute the total number of bytes needed for this bytecode.
     */

    structureSize = sizeof(ByteCode);
    structureSize += TCL_ALIGN(codeBytes);	  /* align object array */
    structureSize += TCL_ALIGN(objArrayBytes);	  /* align exc range arr */
    structureSize += TCL_ALIGN(exceptArrayBytes); /* align AuxData array */
    structureSize += auxDataArrayBytes;
    structureSize += cmdLocBytes;

    if (envPtr->iPtr->varFramePtr != NULL) {
	namespacePtr = envPtr->iPtr->varFramePtr->nsPtr;
    } else {
	namespacePtr = envPtr->iPtr->globalNsPtr;
    }

    p = (unsigned char *) ckalloc((size_t) structureSize);
    codePtr = (ByteCode *) p;
    codePtr->interpHandle = TclHandlePreserve(iPtr->handle);
    codePtr->compileEpoch = iPtr->compileEpoch;
    codePtr->nsPtr = namespacePtr;
    codePtr->nsEpoch = namespacePtr->resolverEpoch;
    codePtr->refCount = 1;
    if (namespacePtr->compiledVarResProc || iPtr->resolverPtr) {
	codePtr->flags = TCL_BYTECODE_RESOLVE_VARS;
    } else {
	codePtr->flags = 0;
    }
    codePtr->source = envPtr->source;
    codePtr->procPtr = envPtr->procPtr;

    codePtr->numCommands = envPtr->numCommands;
    codePtr->numSrcBytes = envPtr->numSrcBytes;
    codePtr->numCodeBytes = codeBytes;
    codePtr->numLitObjects = numLitObjects;
    codePtr->numExceptRanges = envPtr->exceptArrayNext;
    codePtr->numAuxDataItems = envPtr->auxDataArrayNext;
    codePtr->numCmdLocBytes = cmdLocBytes;
    codePtr->maxExceptDepth = envPtr->maxExceptDepth;
    codePtr->maxStackDepth = envPtr->maxStackDepth;

    p += sizeof(ByteCode);
    codePtr->codeStart = p;
    memcpy(p, envPtr->codeStart, (size_t) codeBytes);

    p += TCL_ALIGN(codeBytes);		/* align object array */
    codePtr->objArrayPtr = (Tcl_Obj **) p;
    for (i = 0;  i < numLitObjects;  i++) {
	codePtr->objArrayPtr[i] = envPtr->literalArrayPtr[i].objPtr;
    }

    p += TCL_ALIGN(objArrayBytes);	/* align exception range array */
    if (exceptArrayBytes > 0) {
	codePtr->exceptArrayPtr = (ExceptionRange *) p;
	memcpy(p, envPtr->exceptArrayPtr, (size_t) exceptArrayBytes);
    } else {
	codePtr->exceptArrayPtr = NULL;
    }

    p += TCL_ALIGN(exceptArrayBytes);	/* align AuxData array */
    if (auxDataArrayBytes > 0) {
	codePtr->auxDataArrayPtr = (AuxData *) p;
	memcpy(p, envPtr->auxDataArrayPtr, (size_t) auxDataArrayBytes);
    } else {
	codePtr->auxDataArrayPtr = NULL;
    }

    p += auxDataArrayBytes;
#ifndef TCL_COMPILE_DEBUG
    EncodeCmdLocMap(envPtr, codePtr, (unsigned char *) p);
#else
    nextPtr = EncodeCmdLocMap(envPtr, codePtr, (unsigned char *) p);
    if (((size_t)(nextPtr - p)) != cmdLocBytes) {
	Tcl_Panic("TclInitByteCodeObj: encoded cmd location bytes %d != expected size %d", (nextPtr - p), cmdLocBytes);
    }
#endif

    /*
     * Record various compilation-related statistics about the new ByteCode
     * structure. Don't include overhead for statistics-related fields.
     */

#ifdef TCL_COMPILE_STATS
    codePtr->structureSize = structureSize
	    - (sizeof(size_t) + sizeof(Tcl_Time));
    Tcl_GetTime(&(codePtr->createTime));

    RecordByteCodeStats(codePtr);
#endif /* TCL_COMPILE_STATS */

    /*
     * Free the old internal rep then convert the object to a bytecode object
     * by making its internal rep point to the just compiled ByteCode.
     */

    TclFreeIntRep(objPtr);
    objPtr->internalRep.otherValuePtr = (void *) codePtr;
    objPtr->typePtr = &tclByteCodeType;

    /*
     * TIP #280. Associate the extended per-word line information with the
     * byte code object (internal rep), for use with the bc compiler.
     */

    Tcl_SetHashValue(Tcl_CreateHashEntry(iPtr->lineBCPtr, (char *) codePtr,
	    &isNew), envPtr->extCmdMapPtr);
    envPtr->extCmdMapPtr = NULL;

    codePtr->localCachePtr = NULL;
}

/*
 *----------------------------------------------------------------------
 *
 * TclFindCompiledLocal --
 *
 *	This procedure is called at compile time to look up and optionally
 *	allocate an entry ("slot") for a variable in a procedure's array of
 *	local variables. If the variable's name is NULL, a new temporary
 *	variable is always created. (Such temporary variables can only be
 *	referenced using their slot index.)
 *
 * Results:
 *	If create is 0 and the name is non-NULL, then if the variable is
 *	found, the index of its entry in the procedure's array of local
 *	variables is returned; otherwise -1 is returned. If name is NULL, the
 *	index of a new temporary variable is returned. Finally, if create is 1
 *	and name is non-NULL, the index of a new entry is returned.
 *
 * Side effects:
 *	Creates and registers a new local variable if create is 1 and the
 *	variable is unknown, or if the name is NULL.
 *
 *----------------------------------------------------------------------
 */

int
TclFindCompiledLocal(
    register const char *name,	/* Points to first character of the name of a
				 * scalar or array variable. If NULL, a
				 * temporary var should be created. */
    int nameBytes,		/* Number of bytes in the name. */
    int create,			/* If 1, allocate a local frame entry for the
				 * variable if it is new. */
    register Proc *procPtr)	/* Points to structure describing procedure
				 * containing the variable reference. */
{
    register CompiledLocal *localPtr;
    int localVar = -1;
    register int i;

    /*
     * If not creating a temporary, does a local variable of the specified
     * name already exist?
     */

    if (name != NULL) {
	int localCt = procPtr->numCompiledLocals;

	localPtr = procPtr->firstLocalPtr;
	for (i = 0;  i < localCt;  i++) {
	    if (!TclIsVarTemporary(localPtr)) {
		char *localName = localPtr->name;

		if ((nameBytes == localPtr->nameLength) &&
			(strncmp(name,localName,(unsigned)nameBytes) == 0)) {
		    return i;
		}
	    }
	    localPtr = localPtr->nextPtr;
	}
    }

    /*
     * Create a new variable if appropriate.
     */

    if (create || (name == NULL)) {
	localVar = procPtr->numCompiledLocals;
	localPtr = (CompiledLocal *) ckalloc((unsigned)
		(sizeof(CompiledLocal) - sizeof(localPtr->name)
		+ nameBytes + 1));
	if (procPtr->firstLocalPtr == NULL) {
	    procPtr->firstLocalPtr = procPtr->lastLocalPtr = localPtr;
	} else {
	    procPtr->lastLocalPtr->nextPtr = localPtr;
	    procPtr->lastLocalPtr = localPtr;
	}
	localPtr->nextPtr = NULL;
	localPtr->nameLength = nameBytes;
	localPtr->frameIndex = localVar;
	localPtr->flags = 0;
	if (name == NULL) {
	    localPtr->flags |= VAR_TEMPORARY;
	}
	localPtr->defValuePtr = NULL;
	localPtr->resolveInfo = NULL;

	if (name != NULL) {
	    memcpy(localPtr->name, name, (size_t) nameBytes);
	}
	localPtr->name[nameBytes] = '\0';
	procPtr->numCompiledLocals++;
    }
    return localVar;
}

/*
 *----------------------------------------------------------------------
 *
 * TclExpandCodeArray --
 *
 *	Procedure that uses malloc to allocate more storage for a CompileEnv's
 *	code array.
 *
 * Results:
 *	None.
 *
 * Side effects:
 *	The byte code array in *envPtr is reallocated to a new array of double
 *	the size, and if envPtr->mallocedCodeArray is non-zero the old array
 *	is freed. Byte codes are copied from the old array to the new one.
 *
 *----------------------------------------------------------------------
 */

void
TclExpandCodeArray(
    void *envArgPtr)		/* Points to the CompileEnv whose code array
				 * must be enlarged. */
{
    CompileEnv *envPtr = (CompileEnv *) envArgPtr;
				/* The CompileEnv containing the code array to
				 * be doubled in size. */

    /*
     * envPtr->codeNext is equal to envPtr->codeEnd. The currently defined
     * code bytes are stored between envPtr->codeStart and envPtr->codeNext-1
     * [inclusive].
     */

    size_t currBytes = (envPtr->codeNext - envPtr->codeStart);
    size_t newBytes = 2*(envPtr->codeEnd - envPtr->codeStart);

    if (envPtr->mallocedCodeArray) {
	envPtr->codeStart = (unsigned char *)
		ckrealloc((char *)envPtr->codeStart, newBytes);
    } else {
	/*
	 * envPtr->codeStart isn't a ckalloc'd pointer, so we must
	 * code a ckrealloc equivalent for ourselves.
	 */
	unsigned char *newPtr = (unsigned char *) ckalloc((unsigned) newBytes);
	memcpy(newPtr, envPtr->codeStart, currBytes);
	envPtr->codeStart = newPtr;
	envPtr->mallocedCodeArray = 1;
    }

    envPtr->codeNext = (envPtr->codeStart + currBytes);
    envPtr->codeEnd = (envPtr->codeStart + newBytes);
}

/*
 *----------------------------------------------------------------------
 *
 * EnterCmdStartData --
 *
 *	Registers the starting source and bytecode location of a command. This
 *	information is used at runtime to map between instruction pc and
 *	source locations.
 *
 * Results:
 *	None.
 *
 * Side effects:
 *	Inserts source and code location information into the compilation
 *	environment envPtr for the command at index cmdIndex. The compilation
 *	environment's CmdLocation array is grown if necessary.
 *
 *----------------------------------------------------------------------
 */

static void
EnterCmdStartData(
    CompileEnv *envPtr,		/* Points to the compilation environment
				 * structure in which to enter command
				 * location information. */
    int cmdIndex,		/* Index of the command whose start data is
				 * being set. */
    int srcOffset,		/* Offset of first char of the command. */
    int codeOffset)		/* Offset of first byte of command code. */
{
    CmdLocation *cmdLocPtr;

    if ((cmdIndex < 0) || (cmdIndex >= envPtr->numCommands)) {
	Tcl_Panic("EnterCmdStartData: bad command index %d", cmdIndex);
    }

    if (cmdIndex >= envPtr->cmdMapEnd) {
	/*
	 * Expand the command location array by allocating more storage from
	 * the heap. The currently allocated CmdLocation entries are stored
	 * from cmdMapPtr[0] up to cmdMapPtr[envPtr->cmdMapEnd] (inclusive).
	 */

	size_t currElems = envPtr->cmdMapEnd;
	size_t newElems = 2*currElems;
	size_t currBytes = currElems * sizeof(CmdLocation);
	size_t newBytes = newElems * sizeof(CmdLocation);

	if (envPtr->mallocedCmdMap) {
	    envPtr->cmdMapPtr = (CmdLocation *)
		    ckrealloc((char *) envPtr->cmdMapPtr, newBytes);
	} else {
	    /*
	     * envPtr->cmdMapPtr isn't a ckalloc'd pointer, so we must
	     * code a ckrealloc equivalent for ourselves.
	     */
	    CmdLocation *newPtr = (CmdLocation *) ckalloc((unsigned) newBytes);
	    memcpy(newPtr, envPtr->cmdMapPtr, currBytes);
	    envPtr->cmdMapPtr = newPtr;
	    envPtr->mallocedCmdMap = 1;
	}
	envPtr->cmdMapEnd = newElems;
    }

    if (cmdIndex > 0) {
	if (codeOffset < envPtr->cmdMapPtr[cmdIndex-1].codeOffset) {
	    Tcl_Panic("EnterCmdStartData: cmd map not sorted by code offset");
	}
    }

    cmdLocPtr = &(envPtr->cmdMapPtr[cmdIndex]);
    cmdLocPtr->codeOffset = codeOffset;
    cmdLocPtr->srcOffset = srcOffset;
    cmdLocPtr->numSrcBytes = -1;
    cmdLocPtr->numCodeBytes = -1;
}

/*
 *----------------------------------------------------------------------
 *
 * EnterCmdExtentData --
 *
 *	Registers the source and bytecode length for a command. This
 *	information is used at runtime to map between instruction pc and
 *	source locations.
 *
 * Results:
 *	None.
 *
 * Side effects:
 *	Inserts source and code length information into the compilation
 *	environment envPtr for the command at index cmdIndex. Starting source
 *	and bytecode information for the command must already have been
 *	registered.
 *
 *----------------------------------------------------------------------
 */

static void
EnterCmdExtentData(
    CompileEnv *envPtr,		/* Points to the compilation environment
				 * structure in which to enter command
				 * location information. */
    int cmdIndex,		/* Index of the command whose source and code
				 * length data is being set. */
    int numSrcBytes,		/* Number of command source chars. */
    int numCodeBytes)		/* Offset of last byte of command code. */
{
    CmdLocation *cmdLocPtr;

    if ((cmdIndex < 0) || (cmdIndex >= envPtr->numCommands)) {
	Tcl_Panic("EnterCmdExtentData: bad command index %d", cmdIndex);
    }

    if (cmdIndex > envPtr->cmdMapEnd) {
	Tcl_Panic("EnterCmdExtentData: missing start data for command %d",
		cmdIndex);
    }

    cmdLocPtr = &(envPtr->cmdMapPtr[cmdIndex]);
    cmdLocPtr->numSrcBytes = numSrcBytes;
    cmdLocPtr->numCodeBytes = numCodeBytes;
}

/*
 *----------------------------------------------------------------------
 * TIP #280
 *
 * EnterCmdWordData --
 *
 *	Registers the lines for the words of a command. This information is
 *	used at runtime by 'info frame'.
 *
 * Results:
 *	None.
 *
 * Side effects:
 *	Inserts word location information into the compilation environment
 *	envPtr for the command at index cmdIndex. The compilation
 *	environment's ExtCmdLoc.ECL array is grown if necessary.
 *
 *----------------------------------------------------------------------
 */

static void
EnterCmdWordData(
    ExtCmdLoc *eclPtr,		/* Points to the map environment structure in
				 * which to enter command location
				 * information. */
    int srcOffset,		/* Offset of first char of the command. */
    Tcl_Token *tokenPtr,
    const char *cmd,
    int len,
    int numWords,
    int line,
    int* clNext,
    int **wlines,
    CompileEnv* envPtr)
{
    ECL *ePtr;
    const char *last;
    int wordIdx, wordLine, *wwlines;
    int* wordNext;

    if (eclPtr->nuloc >= eclPtr->nloc) {
	/*
	 * Expand the ECL array by allocating more storage from the heap. The
	 * currently allocated ECL entries are stored from eclPtr->loc[0] up
	 * to eclPtr->loc[eclPtr->nuloc-1] (inclusive).
	 */

	size_t currElems = eclPtr->nloc;
	size_t newElems = (currElems ? 2*currElems : 1);
	size_t newBytes = newElems * sizeof(ECL);

	eclPtr->loc = (ECL *) ckrealloc((char *)(eclPtr->loc), newBytes);
	eclPtr->nloc = newElems;
    }

    ePtr = &eclPtr->loc[eclPtr->nuloc];
    ePtr->srcOffset = srcOffset;
    ePtr->line = (int *) ckalloc(numWords * sizeof(int));
    ePtr->next = (int**) ckalloc (numWords * sizeof (int*));
    ePtr->nline = numWords;
    wwlines = (int *) ckalloc(numWords * sizeof(int));

    last = cmd;
    wordLine = line;
    wordNext = clNext;
    for (wordIdx=0 ; wordIdx<numWords;
	    wordIdx++, tokenPtr += tokenPtr->numComponents + 1) {
        TclAdvanceLines         (&wordLine, last, tokenPtr->start);
	TclAdvanceContinuations (&wordLine, &wordNext,
				 tokenPtr->start - envPtr->source);
	wwlines[wordIdx] =
		(TclWordKnownAtCompileTime(tokenPtr, NULL) ? wordLine : -1);
	ePtr->line[wordIdx] = wordLine;
	ePtr->next[wordIdx] = wordNext;
	last = tokenPtr->start;
    }

    *wlines = wwlines;
    eclPtr->nuloc ++;
}

/*
 *----------------------------------------------------------------------
 *
 * TclCreateExceptRange --
 *
 *	Procedure that allocates and initializes a new ExceptionRange
 *	structure of the specified kind in a CompileEnv.
 *
 * Results:
 *	Returns the index for the newly created ExceptionRange.
 *
 * Side effects:
 *	If there is not enough room in the CompileEnv's ExceptionRange array,
 *	the array in expanded: a new array of double the size is allocated, if
 *	envPtr->mallocedExceptArray is non-zero the old array is freed, and
 *	ExceptionRange entries are copied from the old array to the new one.
 *
 *----------------------------------------------------------------------
 */

int
TclCreateExceptRange(
    ExceptionRangeType type,	/* The kind of ExceptionRange desired. */
    register CompileEnv *envPtr)/* Points to CompileEnv for which to create a
				 * new ExceptionRange structure. */
{
    register ExceptionRange *rangePtr;
    int index = envPtr->exceptArrayNext;

    if (index >= envPtr->exceptArrayEnd) {
	/*
	 * Expand the ExceptionRange array. The currently allocated entries
	 * are stored between elements 0 and (envPtr->exceptArrayNext - 1)
	 * [inclusive].
	 */

	size_t currBytes =
		envPtr->exceptArrayNext * sizeof(ExceptionRange);
	int newElems = 2*envPtr->exceptArrayEnd;
	size_t newBytes = newElems * sizeof(ExceptionRange);

	if (envPtr->mallocedExceptArray) {
	    envPtr->exceptArrayPtr = (ExceptionRange *)
		    ckrealloc((char *)(envPtr->exceptArrayPtr), newBytes);
	} else {
	    /*
	     * envPtr->exceptArrayPtr isn't a ckalloc'd pointer, so we must
	     * code a ckrealloc equivalent for ourselves.
	     */
	    ExceptionRange *newPtr = (ExceptionRange *)
		    ckalloc((unsigned) newBytes);
	    memcpy(newPtr, envPtr->exceptArrayPtr, currBytes);
	    envPtr->exceptArrayPtr = newPtr;
	    envPtr->mallocedExceptArray = 1;
	}
	envPtr->exceptArrayEnd = newElems;
    }
    envPtr->exceptArrayNext++;

    rangePtr = &(envPtr->exceptArrayPtr[index]);
    rangePtr->type = type;
    rangePtr->nestingLevel = envPtr->exceptDepth;
    rangePtr->codeOffset = -1;
    rangePtr->numCodeBytes = -1;
    rangePtr->breakOffset = -1;
    rangePtr->continueOffset = -1;
    rangePtr->catchOffset = -1;
    return index;
}

/*
 *----------------------------------------------------------------------
 *
 * TclCreateAuxData --
 *
 *	Procedure that allocates and initializes a new AuxData structure in a
 *	CompileEnv's array of compilation auxiliary data records. These
 *	AuxData records hold information created during compilation by
 *	CompileProcs and used by instructions during execution.
 *
 * Results:
 *	Returns the index for the newly created AuxData structure.
 *
 * Side effects:
 *	If there is not enough room in the CompileEnv's AuxData array, the
 *	AuxData array in expanded: a new array of double the size is
 *	allocated, if envPtr->mallocedAuxDataArray is non-zero the old array
 *	is freed, and AuxData entries are copied from the old array to the new
 *	one.
 *
 *----------------------------------------------------------------------
 */

int
TclCreateAuxData(
    ClientData clientData,	/* The compilation auxiliary data to store in
				 * the new aux data record. */
    AuxDataType *typePtr,	/* Pointer to the type to attach to this
				 * AuxData */
    register CompileEnv *envPtr)/* Points to the CompileEnv for which a new
				 * aux data structure is to be allocated. */
{
    int index;			/* Index for the new AuxData structure. */
    register AuxData *auxDataPtr;
    				/* Points to the new AuxData structure */

    index = envPtr->auxDataArrayNext;
    if (index >= envPtr->auxDataArrayEnd) {
	/*
	 * Expand the AuxData array. The currently allocated entries are
	 * stored between elements 0 and (envPtr->auxDataArrayNext - 1)
	 * [inclusive].
	 */

	size_t currBytes = envPtr->auxDataArrayNext * sizeof(AuxData);
	int newElems = 2*envPtr->auxDataArrayEnd;
	size_t newBytes = newElems * sizeof(AuxData);

	if (envPtr->mallocedAuxDataArray) {
	    envPtr->auxDataArrayPtr = (AuxData *)
		    ckrealloc((char *)(envPtr->auxDataArrayPtr), newBytes);
	} else {
	    /*
	     * envPtr->auxDataArrayPtr isn't a ckalloc'd pointer, so we must
	     * code a ckrealloc equivalent for ourselves.
	     */
	    AuxData *newPtr = (AuxData *) ckalloc((unsigned) newBytes);
	    memcpy(newPtr, envPtr->auxDataArrayPtr, currBytes);
	    envPtr->auxDataArrayPtr = newPtr;
	    envPtr->mallocedAuxDataArray = 1;
	}
	envPtr->auxDataArrayEnd = newElems;
    }
    envPtr->auxDataArrayNext++;

    auxDataPtr = &(envPtr->auxDataArrayPtr[index]);
    auxDataPtr->clientData = clientData;
    auxDataPtr->type = typePtr;
    return index;
}

/*
 *----------------------------------------------------------------------
 *
 * TclInitJumpFixupArray --
 *
 *	Initializes a JumpFixupArray structure to hold some number of jump
 *	fixup entries.
 *
 * Results:
 *	None.
 *
 * Side effects:
 *	The JumpFixupArray structure is initialized.
 *
 *----------------------------------------------------------------------
 */

void
TclInitJumpFixupArray(
    register JumpFixupArray *fixupArrayPtr)
				/* Points to the JumpFixupArray structure to
				 * initialize. */
{
    fixupArrayPtr->fixup = fixupArrayPtr->staticFixupSpace;
    fixupArrayPtr->next = 0;
    fixupArrayPtr->end = (JUMPFIXUP_INIT_ENTRIES - 1);
    fixupArrayPtr->mallocedArray = 0;
}

/*
 *----------------------------------------------------------------------
 *
 * TclExpandJumpFixupArray --
 *
 *	Procedure that uses malloc to allocate more storage for a jump fixup
 *	array.
 *
 * Results:
 *	None.
 *
 * Side effects:
 *	The jump fixup array in *fixupArrayPtr is reallocated to a new array
 *	of double the size, and if fixupArrayPtr->mallocedArray is non-zero
 *	the old array is freed. Jump fixup structures are copied from the old
 *	array to the new one.
 *
 *----------------------------------------------------------------------
 */

void
TclExpandJumpFixupArray(
    register JumpFixupArray *fixupArrayPtr)
				/* Points to the JumpFixupArray structure
				 * to enlarge. */
{
    /*
     * The currently allocated jump fixup entries are stored from fixup[0] up
     * to fixup[fixupArrayPtr->fixupNext] (*not* inclusive). We assume
     * fixupArrayPtr->fixupNext is equal to fixupArrayPtr->fixupEnd.
     */

    size_t currBytes = fixupArrayPtr->next * sizeof(JumpFixup);
    int newElems = 2*(fixupArrayPtr->end + 1);
    size_t newBytes = newElems * sizeof(JumpFixup);

    if (fixupArrayPtr->mallocedArray) {
	fixupArrayPtr->fixup = (JumpFixup *)
		ckrealloc((char *)(fixupArrayPtr->fixup), newBytes);
    } else {
	/*
	 * fixupArrayPtr->fixup isn't a ckalloc'd pointer, so we must
	 * code a ckrealloc equivalent for ourselves.
	 */
	JumpFixup *newPtr = (JumpFixup *) ckalloc((unsigned) newBytes);
	memcpy(newPtr, fixupArrayPtr->fixup, currBytes);
	fixupArrayPtr->fixup = newPtr;
	fixupArrayPtr->mallocedArray = 1;
    }
    fixupArrayPtr->end = newElems;
}

/*
 *----------------------------------------------------------------------
 *
 * TclFreeJumpFixupArray --
 *
 *	Free any storage allocated in a jump fixup array structure.
 *
 * Results:
 *	None.
 *
 * Side effects:
 *	Allocated storage in the JumpFixupArray structure is freed.
 *
 *----------------------------------------------------------------------
 */

void
TclFreeJumpFixupArray(
    register JumpFixupArray *fixupArrayPtr)
				/* Points to the JumpFixupArray structure to
				 * free. */
{
    if (fixupArrayPtr->mallocedArray) {
	ckfree((char *) fixupArrayPtr->fixup);
    }
}

/*
 *----------------------------------------------------------------------
 *
 * TclEmitForwardJump --
 *
 *	Procedure to emit a two-byte forward jump of kind "jumpType". Since
 *	the jump may later have to be grown to five bytes if the jump target
 *	is more than, say, 127 bytes away, this procedure also initializes a
 *	JumpFixup record with information about the jump.
 *
 * Results:
 *	None.
 *
 * Side effects:
 *	The JumpFixup record pointed to by "jumpFixupPtr" is initialized with
 *	information needed later if the jump is to be grown. Also, a two byte
 *	jump of the designated type is emitted at the current point in the
 *	bytecode stream.
 *
 *----------------------------------------------------------------------
 */

void
TclEmitForwardJump(
    CompileEnv *envPtr,		/* Points to the CompileEnv structure that
				 * holds the resulting instruction. */
    TclJumpType jumpType,	/* Indicates the kind of jump: if true or
				 * false or unconditional. */
    JumpFixup *jumpFixupPtr)	/* Points to the JumpFixup structure to
				 * initialize with information about this
				 * forward jump. */
{
    /*
     * Initialize the JumpFixup structure:
     *    - codeOffset is offset of first byte of jump below
     *    - cmdIndex is index of the command after the current one
     *    - exceptIndex is the index of the first ExceptionRange after the
     *	    current one.
     */

    jumpFixupPtr->jumpType = jumpType;
    jumpFixupPtr->codeOffset = (envPtr->codeNext - envPtr->codeStart);
    jumpFixupPtr->cmdIndex = envPtr->numCommands;
    jumpFixupPtr->exceptIndex = envPtr->exceptArrayNext;

    switch (jumpType) {
    case TCL_UNCONDITIONAL_JUMP:
	TclEmitInstInt1(INST_JUMP1, 0, envPtr);
	break;
    case TCL_TRUE_JUMP:
	TclEmitInstInt1(INST_JUMP_TRUE1, 0, envPtr);
	break;
    default:
	TclEmitInstInt1(INST_JUMP_FALSE1, 0, envPtr);
	break;
    }
}

/*
 *----------------------------------------------------------------------
 *
 * TclFixupForwardJump --
 *
 *	Procedure that updates a previously-emitted forward jump to jump a
 *	specified number of bytes, "jumpDist". If necessary, the jump is grown
 *	from two to five bytes; this is done if the jump distance is greater
 *	than "distThreshold" (normally 127 bytes). The jump is described by a
 *	JumpFixup record previously initialized by TclEmitForwardJump.
 *
 * Results:
 *	1 if the jump was grown and subsequent instructions had to be moved;
 *	otherwise 0. This result is returned to allow callers to update any
 *	additional code offsets they may hold.
 *
 * Side effects:
 *	The jump may be grown and subsequent instructions moved. If this
 *	happens, the code offsets for any commands and any ExceptionRange
 *	records between the jump and the current code address will be updated
 *	to reflect the moved code. Also, the bytecode instruction array in the
 *	CompileEnv structure may be grown and reallocated.
 *
 *----------------------------------------------------------------------
 */

int
TclFixupForwardJump(
    CompileEnv *envPtr,		/* Points to the CompileEnv structure that
				 * holds the resulting instruction. */
    JumpFixup *jumpFixupPtr,	/* Points to the JumpFixup structure that
				 * describes the forward jump. */
    int jumpDist,		/* Jump distance to set in jump instr. */
    int distThreshold)		/* Maximum distance before the two byte jump
				 * is grown to five bytes. */
{
    unsigned char *jumpPc, *p;
    int firstCmd, lastCmd, firstRange, lastRange, k;
    unsigned numBytes;

    if (jumpDist <= distThreshold) {
	jumpPc = (envPtr->codeStart + jumpFixupPtr->codeOffset);
	switch (jumpFixupPtr->jumpType) {
	case TCL_UNCONDITIONAL_JUMP:
	    TclUpdateInstInt1AtPc(INST_JUMP1, jumpDist, jumpPc);
	    break;
	case TCL_TRUE_JUMP:
	    TclUpdateInstInt1AtPc(INST_JUMP_TRUE1, jumpDist, jumpPc);
	    break;
	default:
	    TclUpdateInstInt1AtPc(INST_JUMP_FALSE1, jumpDist, jumpPc);
	    break;
	}
	return 0;
    }

    /*
     * We must grow the jump then move subsequent instructions down. Note that
     * if we expand the space for generated instructions, code addresses might
     * change; be careful about updating any of these addresses held in
     * variables.
     */

    if ((envPtr->codeNext + 3) > envPtr->codeEnd) {
	TclExpandCodeArray(envPtr);
    }
    jumpPc = (envPtr->codeStart + jumpFixupPtr->codeOffset);
    numBytes = envPtr->codeNext-jumpPc-2;
    p = jumpPc+2;
    memmove(p+3, p, numBytes);

    envPtr->codeNext += 3;
    jumpDist += 3;
    switch (jumpFixupPtr->jumpType) {
    case TCL_UNCONDITIONAL_JUMP:
	TclUpdateInstInt4AtPc(INST_JUMP4, jumpDist, jumpPc);
	break;
    case TCL_TRUE_JUMP:
	TclUpdateInstInt4AtPc(INST_JUMP_TRUE4, jumpDist, jumpPc);
	break;
    default:
	TclUpdateInstInt4AtPc(INST_JUMP_FALSE4, jumpDist, jumpPc);
	break;
    }

    /*
     * Adjust the code offsets for any commands and any ExceptionRange records
     * between the jump and the current code address.
     */

    firstCmd = jumpFixupPtr->cmdIndex;
    lastCmd = (envPtr->numCommands - 1);
    if (firstCmd < lastCmd) {
	for (k = firstCmd;  k <= lastCmd;  k++) {
	    (envPtr->cmdMapPtr[k]).codeOffset += 3;
	}
    }

    firstRange = jumpFixupPtr->exceptIndex;
    lastRange = (envPtr->exceptArrayNext - 1);
    for (k = firstRange;  k <= lastRange;  k++) {
	ExceptionRange *rangePtr = &(envPtr->exceptArrayPtr[k]);
	rangePtr->codeOffset += 3;

	switch (rangePtr->type) {
	case LOOP_EXCEPTION_RANGE:
	    rangePtr->breakOffset += 3;
	    if (rangePtr->continueOffset != -1) {
		rangePtr->continueOffset += 3;
	    }
	    break;
	case CATCH_EXCEPTION_RANGE:
	    rangePtr->catchOffset += 3;
	    break;
	default:
	    Tcl_Panic("TclFixupForwardJump: bad ExceptionRange type %d",
		    rangePtr->type);
	}
    }
    return 1;			/* the jump was grown */
}

/*
 *----------------------------------------------------------------------
 *
 * TclGetInstructionTable --
 *
 *	Returns a pointer to the table describing Tcl bytecode instructions.
 *	This procedure is defined so that clients can access the pointer from
 *	outside the TCL DLLs.
 *
 * Results:
 *	Returns a pointer to the global instruction table, same as the
 *	expression (&tclInstructionTable[0]).
 *
 * Side effects:
 *	None.
 *
 *----------------------------------------------------------------------
 */

void * /* == InstructionDesc* == */
TclGetInstructionTable(void)
{
    return &tclInstructionTable[0];
}

/*
 *--------------------------------------------------------------
 *
 * TclRegisterAuxDataType --
 *
 *	This procedure is called to register a new AuxData type in the table
 *	of all AuxData types supported by Tcl.
 *
 * Results:
 *	None.
 *
 * Side effects:
 *	The type is registered in the AuxData type table. If there was already
 *	a type with the same name as in typePtr, it is replaced with the new
 *	type.
 *
 *--------------------------------------------------------------
 */

void
TclRegisterAuxDataType(
    AuxDataType *typePtr)	/* Information about object type; storage must
				 * be statically allocated (must live forever;
				 * will not be deallocated). */
{
    register Tcl_HashEntry *hPtr;
    int isNew;

    Tcl_MutexLock(&tableMutex);
    if (!auxDataTypeTableInitialized) {
	TclInitAuxDataTypeTable();
    }

    /*
     * If there's already a type with the given name, remove it.
     */

    hPtr = Tcl_FindHashEntry(&auxDataTypeTable, typePtr->name);
    if (hPtr != NULL) {
	Tcl_DeleteHashEntry(hPtr);
    }

    /*
     * Now insert the new object type.
     */

    hPtr = Tcl_CreateHashEntry(&auxDataTypeTable, typePtr->name, &isNew);
    if (isNew) {
	Tcl_SetHashValue(hPtr, typePtr);
    }
    Tcl_MutexUnlock(&tableMutex);
}

/*
 *----------------------------------------------------------------------
 *
 * TclGetAuxDataType --
 *
 *	This procedure looks up an Auxdata type by name.
 *
 * Results:
 *	If an AuxData type with name matching "typeName" is found, a pointer
 *	to its AuxDataType structure is returned; otherwise, NULL is returned.
 *
 * Side effects:
 *	None.
 *
 *----------------------------------------------------------------------
 */

AuxDataType *
TclGetAuxDataType(
    char *typeName)		/* Name of AuxData type to look up. */
{
    register Tcl_HashEntry *hPtr;
    AuxDataType *typePtr = NULL;

    Tcl_MutexLock(&tableMutex);
    if (!auxDataTypeTableInitialized) {
	TclInitAuxDataTypeTable();
    }

    hPtr = Tcl_FindHashEntry(&auxDataTypeTable, typeName);
    if (hPtr != NULL) {
	typePtr = (AuxDataType *) Tcl_GetHashValue(hPtr);
    }
    Tcl_MutexUnlock(&tableMutex);

    return typePtr;
}

/*
 *--------------------------------------------------------------
 *
 * TclInitAuxDataTypeTable --
 *
 *	This procedure is invoked to perform once-only initialization of the
 *	AuxData type table. It also registers the AuxData types defined in
 *	this file.
 *
 * Results:
 *	None.
 *
 * Side effects:
 *	Initializes the table of defined AuxData types "auxDataTypeTable" with
 *	builtin AuxData types defined in this file.
 *
 *--------------------------------------------------------------
 */

void
TclInitAuxDataTypeTable(void)
{
    /*
     * The table mutex must already be held before this routine is invoked.
     */

    auxDataTypeTableInitialized = 1;
    Tcl_InitHashTable(&auxDataTypeTable, TCL_STRING_KEYS);

    /*
     * There are only two AuxData type at this time, so register them here.
     */

    TclRegisterAuxDataType(&tclForeachInfoType);
    TclRegisterAuxDataType(&tclJumptableInfoType);
}

/*
 *----------------------------------------------------------------------
 *
 * TclFinalizeAuxDataTypeTable --
 *
 *	This procedure is called by Tcl_Finalize after all exit handlers have
 *	been run to free up storage associated with the table of AuxData
 *	types. This procedure is called by TclFinalizeExecution() which is
 *	called by Tcl_Finalize().
 *
 * Results:
 *	None.
 *
 * Side effects:
 *	Deletes all entries in the hash table of AuxData types.
 *
 *----------------------------------------------------------------------
 */

void
TclFinalizeAuxDataTypeTable(void)
{
    Tcl_MutexLock(&tableMutex);
    if (auxDataTypeTableInitialized) {
	Tcl_DeleteHashTable(&auxDataTypeTable);
	auxDataTypeTableInitialized = 0;
    }
    Tcl_MutexUnlock(&tableMutex);
}

/*
 *----------------------------------------------------------------------
 *
 * GetCmdLocEncodingSize --
 *
 *	Computes the total number of bytes needed to encode the command
 *	location information for some compiled code.
 *
 * Results:
 *	The byte count needed to encode the compiled location information.
 *
 * Side effects:
 *	None.
 *
 *----------------------------------------------------------------------
 */

static int
GetCmdLocEncodingSize(
    CompileEnv *envPtr)		/* Points to compilation environment structure
				 * containing the CmdLocation structure to
				 * encode. */
{
    register CmdLocation *mapPtr = envPtr->cmdMapPtr;
    int numCmds = envPtr->numCommands;
    int codeDelta, codeLen, srcDelta, srcLen;
    int codeDeltaNext, codeLengthNext, srcDeltaNext, srcLengthNext;
				/* The offsets in their respective byte
				 * sequences where the next encoded offset or
				 * length should go. */
    int prevCodeOffset, prevSrcOffset, i;

    codeDeltaNext = codeLengthNext = srcDeltaNext = srcLengthNext = 0;
    prevCodeOffset = prevSrcOffset = 0;
    for (i = 0;  i < numCmds;  i++) {
	codeDelta = (mapPtr[i].codeOffset - prevCodeOffset);
	if (codeDelta < 0) {
	    Tcl_Panic("GetCmdLocEncodingSize: bad code offset");
	} else if (codeDelta <= 127) {
	    codeDeltaNext++;
	} else {
	    codeDeltaNext += 5;	 /* 1 byte for 0xFF, 4 for positive delta */
	}
	prevCodeOffset = mapPtr[i].codeOffset;

	codeLen = mapPtr[i].numCodeBytes;
	if (codeLen < 0) {
	    Tcl_Panic("GetCmdLocEncodingSize: bad code length");
	} else if (codeLen <= 127) {
	    codeLengthNext++;
	} else {
	    codeLengthNext += 5; /* 1 byte for 0xFF, 4 for length */
	}

	srcDelta = (mapPtr[i].srcOffset - prevSrcOffset);
	if ((-127 <= srcDelta) && (srcDelta <= 127)) {
	    srcDeltaNext++;
	} else {
	    srcDeltaNext += 5;	 /* 1 byte for 0xFF, 4 for delta */
	}
	prevSrcOffset = mapPtr[i].srcOffset;

	srcLen = mapPtr[i].numSrcBytes;
	if (srcLen < 0) {
	    Tcl_Panic("GetCmdLocEncodingSize: bad source length");
	} else if (srcLen <= 127) {
	    srcLengthNext++;
	} else {
	    srcLengthNext += 5;	 /* 1 byte for 0xFF, 4 for length */
	}
    }

    return (codeDeltaNext + codeLengthNext + srcDeltaNext + srcLengthNext);
}

/*
 *----------------------------------------------------------------------
 *
 * EncodeCmdLocMap --
 *
 *	Encode the command location information for some compiled code into a
 *	ByteCode structure. The encoded command location map is stored as
 *	three adjacent byte sequences.
 *
 * Results:
 *	Pointer to the first byte after the encoded command location
 *	information.
 *
 * Side effects:
 *	The encoded information is stored into the block of memory headed by
 *	codePtr. Also records pointers to the start of the four byte sequences
 *	in fields in codePtr's ByteCode header structure.
 *
 *----------------------------------------------------------------------
 */

static unsigned char *
EncodeCmdLocMap(
    CompileEnv *envPtr,		/* Points to compilation environment structure
				 * containing the CmdLocation structure to
				 * encode. */
    ByteCode *codePtr,		/* ByteCode in which to encode envPtr's
				 * command location information. */
    unsigned char *startPtr)	/* Points to the first byte in codePtr's
				 * memory block where the location information
				 * is to be stored. */
{
    register CmdLocation *mapPtr = envPtr->cmdMapPtr;
    int numCmds = envPtr->numCommands;
    register unsigned char *p = startPtr;
    int codeDelta, codeLen, srcDelta, srcLen, prevOffset;
    register int i;

    /*
     * Encode the code offset for each command as a sequence of deltas.
     */

    codePtr->codeDeltaStart = p;
    prevOffset = 0;
    for (i = 0;  i < numCmds;  i++) {
	codeDelta = (mapPtr[i].codeOffset - prevOffset);
	if (codeDelta < 0) {
	    Tcl_Panic("EncodeCmdLocMap: bad code offset");
	} else if (codeDelta <= 127) {
	    TclStoreInt1AtPtr(codeDelta, p);
	    p++;
	} else {
	    TclStoreInt1AtPtr(0xFF, p);
	    p++;
	    TclStoreInt4AtPtr(codeDelta, p);
	    p += 4;
	}
	prevOffset = mapPtr[i].codeOffset;
    }

    /*
     * Encode the code length for each command.
     */

    codePtr->codeLengthStart = p;
    for (i = 0;  i < numCmds;  i++) {
	codeLen = mapPtr[i].numCodeBytes;
	if (codeLen < 0) {
	    Tcl_Panic("EncodeCmdLocMap: bad code length");
	} else if (codeLen <= 127) {
	    TclStoreInt1AtPtr(codeLen, p);
	    p++;
	} else {
	    TclStoreInt1AtPtr(0xFF, p);
	    p++;
	    TclStoreInt4AtPtr(codeLen, p);
	    p += 4;
	}
    }

    /*
     * Encode the source offset for each command as a sequence of deltas.
     */

    codePtr->srcDeltaStart = p;
    prevOffset = 0;
    for (i = 0;  i < numCmds;  i++) {
	srcDelta = (mapPtr[i].srcOffset - prevOffset);
	if ((-127 <= srcDelta) && (srcDelta <= 127)) {
	    TclStoreInt1AtPtr(srcDelta, p);
	    p++;
	} else {
	    TclStoreInt1AtPtr(0xFF, p);
	    p++;
	    TclStoreInt4AtPtr(srcDelta, p);
	    p += 4;
	}
	prevOffset = mapPtr[i].srcOffset;
    }

    /*
     * Encode the source length for each command.
     */

    codePtr->srcLengthStart = p;
    for (i = 0;  i < numCmds;  i++) {
	srcLen = mapPtr[i].numSrcBytes;
	if (srcLen < 0) {
	    Tcl_Panic("EncodeCmdLocMap: bad source length");
	} else if (srcLen <= 127) {
	    TclStoreInt1AtPtr(srcLen, p);
	    p++;
	} else {
	    TclStoreInt1AtPtr(0xFF, p);
	    p++;
	    TclStoreInt4AtPtr(srcLen, p);
	    p += 4;
	}
    }

    return p;
}

#ifdef TCL_COMPILE_DEBUG
/*
 *----------------------------------------------------------------------
 *
 * TclPrintByteCodeObj --
 *
 *	This procedure prints ("disassembles") the instructions of a bytecode
 *	object to stdout.
 *
 * Results:
 *	None.
 *
 * Side effects:
 *	None.
 *
 *----------------------------------------------------------------------
 */

void
TclPrintByteCodeObj(
    Tcl_Interp *interp,		/* Used only for Tcl_GetStringFromObj. */
    Tcl_Obj *objPtr)		/* The bytecode object to disassemble. */
{
    Tcl_Obj *bufPtr = TclDisassembleByteCodeObj(objPtr);

    fprintf(stdout, "\n%s", TclGetString(bufPtr));
    Tcl_DecrRefCount(bufPtr);
}

/*
 *----------------------------------------------------------------------
 *
 * TclPrintInstruction --
 *
 *	This procedure prints ("disassembles") one instruction from a bytecode
 *	object to stdout.
 *
 * Results:
 *	Returns the length in bytes of the current instruiction.
 *
 * Side effects:
 *	None.
 *
 *----------------------------------------------------------------------
 */

int
TclPrintInstruction(
    ByteCode *codePtr,		/* Bytecode containing the instruction. */
    unsigned char *pc)		/* Points to first byte of instruction. */
{
    Tcl_Obj *bufferObj;
    int numBytes;

    TclNewObj(bufferObj);
    numBytes = FormatInstruction(codePtr, pc, bufferObj);
    fprintf(stdout, "%s", TclGetString(bufferObj));
    Tcl_DecrRefCount(bufferObj);
    return numBytes;
}

/*
 *----------------------------------------------------------------------
 *
 * TclPrintObject --
 *
 *	This procedure prints up to a specified number of characters from the
 *	argument Tcl object's string representation to a specified file.
 *
 * Results:
 *	None.
 *
 * Side effects:
 *	Outputs characters to the specified file.
 *
 *----------------------------------------------------------------------
 */

void
TclPrintObject(
    FILE *outFile,		/* The file to print the source to. */
    Tcl_Obj *objPtr,		/* Points to the Tcl object whose string
				 * representation should be printed. */
    int maxChars)		/* Maximum number of chars to print. */
{
    char *bytes;
    int length;

    bytes = Tcl_GetStringFromObj(objPtr, &length);
    TclPrintSource(outFile, bytes, TclMin(length, maxChars));
}

/*
 *----------------------------------------------------------------------
 *
 * TclPrintSource --
 *
 *	This procedure prints up to a specified number of characters from the
 *	argument string to a specified file. It tries to produce legible
 *	output by adding backslashes as necessary.
 *
 * Results:
 *	None.
 *
 * Side effects:
 *	Outputs characters to the specified file.
 *
 *----------------------------------------------------------------------
 */

void
TclPrintSource(
    FILE *outFile,		/* The file to print the source to. */
    const char *stringPtr,	/* The string to print. */
    int maxChars)		/* Maximum number of chars to print. */
{
    Tcl_Obj *bufferObj;

    TclNewObj(bufferObj);
    PrintSourceToObj(bufferObj, stringPtr, maxChars);
    fprintf(outFile, "%s", TclGetString(bufferObj));
    Tcl_DecrRefCount(bufferObj);
}
#endif /* TCL_COMPILE_DEBUG */

/*
 *----------------------------------------------------------------------
 *
 * TclDisassembleByteCodeObj --
 *
 *	Given an object which is of bytecode type, return a disassembled
 *	version of the bytecode (in a new refcount 0 object). No guarantees
 *	are made about the details of the contents of the result.
 *
 *----------------------------------------------------------------------
 */

Tcl_Obj *
TclDisassembleByteCodeObj(
    Tcl_Obj *objPtr)		/* The bytecode object to disassemble. */
{
    ByteCode *codePtr = objPtr->internalRep.otherValuePtr;
    unsigned char *codeStart, *codeLimit, *pc;
    unsigned char *codeDeltaNext, *codeLengthNext;
    unsigned char *srcDeltaNext, *srcLengthNext;
    int codeOffset, codeLen, srcOffset, srcLen, numCmds, delta, i;
    Interp *iPtr = (Interp *) *codePtr->interpHandle;
    Tcl_Obj *bufferObj;
    char ptrBuf1[20], ptrBuf2[20];

    TclNewObj(bufferObj);
    if (codePtr->refCount <= 0) {
	return bufferObj;	/* Already freed. */
    }

    codeStart = codePtr->codeStart;
    codeLimit = (codeStart + codePtr->numCodeBytes);
    numCmds = codePtr->numCommands;

    /*
     * Print header lines describing the ByteCode.
     */

    sprintf(ptrBuf1, "%p", codePtr);
    sprintf(ptrBuf2, "%p", iPtr);
    Tcl_AppendPrintfToObj(bufferObj,
	    "ByteCode 0x%s, refCt %u, epoch %u, interp 0x%s (epoch %u)\n",
	    ptrBuf1, codePtr->refCount, codePtr->compileEpoch, ptrBuf2,
	    iPtr->compileEpoch);
    Tcl_AppendToObj(bufferObj, "  Source ", -1);
    PrintSourceToObj(bufferObj, codePtr->source,
	    TclMin(codePtr->numSrcBytes, 55));
    Tcl_AppendPrintfToObj(bufferObj,
	    "\n  Cmds %d, src %d, inst %d, litObjs %u, aux %d, stkDepth %u, code/src %.2f\n",
	    numCmds, codePtr->numSrcBytes, codePtr->numCodeBytes,
	    codePtr->numLitObjects, codePtr->numAuxDataItems,
	    codePtr->maxStackDepth,
#ifdef TCL_COMPILE_STATS
	    codePtr->numSrcBytes?
		    codePtr->structureSize/(float)codePtr->numSrcBytes :
#endif
	    0.0);

#ifdef TCL_COMPILE_STATS
    Tcl_AppendPrintfToObj(bufferObj,
	    "  Code %lu = header %lu+inst %d+litObj %lu+exc %lu+aux %lu+cmdMap %d\n",
	    (unsigned long) codePtr->structureSize,
	    (unsigned long) (sizeof(ByteCode) - sizeof(size_t) - sizeof(Tcl_Time)),
	    codePtr->numCodeBytes,
	    (unsigned long) (codePtr->numLitObjects * sizeof(Tcl_Obj *)),
	    (unsigned long) (codePtr->numExceptRanges*sizeof(ExceptionRange)),
	    (unsigned long) (codePtr->numAuxDataItems * sizeof(AuxData)),
	    codePtr->numCmdLocBytes);
#endif /* TCL_COMPILE_STATS */

    /*
     * If the ByteCode is the compiled body of a Tcl procedure, print
     * information about that procedure. Note that we don't know the
     * procedure's name since ByteCode's can be shared among procedures.
     */

    if (codePtr->procPtr != NULL) {
	Proc *procPtr = codePtr->procPtr;
	int numCompiledLocals = procPtr->numCompiledLocals;

	sprintf(ptrBuf1, "%p", procPtr);
	Tcl_AppendPrintfToObj(bufferObj,
		"  Proc 0x%s, refCt %d, args %d, compiled locals %d\n",
		ptrBuf1, procPtr->refCount, procPtr->numArgs,
		numCompiledLocals);
	if (numCompiledLocals > 0) {
	    CompiledLocal *localPtr = procPtr->firstLocalPtr;

	    for (i = 0;  i < numCompiledLocals;  i++) {
		Tcl_AppendPrintfToObj(bufferObj,
			"      slot %d%s%s%s%s%s%s", i,
			(localPtr->flags & (VAR_ARRAY|VAR_LINK)) ? "" : ", scalar",
			(localPtr->flags & VAR_ARRAY) ? ", array" : "",
			(localPtr->flags & VAR_LINK) ? ", link" : "",
			(localPtr->flags & VAR_ARGUMENT) ? ", arg" : "",
			(localPtr->flags & VAR_TEMPORARY) ? ", temp" : "",
			(localPtr->flags & VAR_RESOLVED) ? ", resolved" : "");
		if (TclIsVarTemporary(localPtr)) {
		    Tcl_AppendToObj(bufferObj, "\n", -1);
		} else {
		    Tcl_AppendPrintfToObj(bufferObj, ", \"%s\"\n",
			    localPtr->name);
		}
		localPtr = localPtr->nextPtr;
	    }
	}
    }

    /*
     * Print the ExceptionRange array.
     */

    if (codePtr->numExceptRanges > 0) {
	Tcl_AppendPrintfToObj(bufferObj, "  Exception ranges %d, depth %d:\n",
		codePtr->numExceptRanges, codePtr->maxExceptDepth);
	for (i = 0;  i < codePtr->numExceptRanges;  i++) {
	    ExceptionRange *rangePtr = &(codePtr->exceptArrayPtr[i]);

	    Tcl_AppendPrintfToObj(bufferObj,
		    "      %d: level %d, %s, pc %d-%d, ",
		    i, rangePtr->nestingLevel,
		    (rangePtr->type==LOOP_EXCEPTION_RANGE ? "loop" : "catch"),
		    rangePtr->codeOffset,
		    (rangePtr->codeOffset + rangePtr->numCodeBytes - 1));
	    switch (rangePtr->type) {
	    case LOOP_EXCEPTION_RANGE:
		Tcl_AppendPrintfToObj(bufferObj, "continue %d, break %d\n",
			rangePtr->continueOffset, rangePtr->breakOffset);
		break;
	    case CATCH_EXCEPTION_RANGE:
		Tcl_AppendPrintfToObj(bufferObj, "catch %d\n",
			rangePtr->catchOffset);
		break;
	    default:
		Tcl_Panic("TclDisassembleByteCodeObj: bad ExceptionRange type %d",
			rangePtr->type);
	    }
	}
    }

    /*
     * If there were no commands (e.g., an expression or an empty string was
     * compiled), just print all instructions and return.
     */

    if (numCmds == 0) {
	pc = codeStart;
	while (pc < codeLimit) {
	    Tcl_AppendToObj(bufferObj, "    ", -1);
	    pc += FormatInstruction(codePtr, pc, bufferObj);
	}
	return bufferObj;
    }

    /*
     * Print table showing the code offset, source offset, and source length
     * for each command. These are encoded as a sequence of bytes.
     */

    Tcl_AppendPrintfToObj(bufferObj, "  Commands %d:", numCmds);
    codeDeltaNext = codePtr->codeDeltaStart;
    codeLengthNext = codePtr->codeLengthStart;
    srcDeltaNext = codePtr->srcDeltaStart;
    srcLengthNext = codePtr->srcLengthStart;
    codeOffset = srcOffset = 0;
    for (i = 0;  i < numCmds;  i++) {
	if ((unsigned) *codeDeltaNext == (unsigned) 0xFF) {
	    codeDeltaNext++;
	    delta = TclGetInt4AtPtr(codeDeltaNext);
	    codeDeltaNext += 4;
	} else {
	    delta = TclGetInt1AtPtr(codeDeltaNext);
	    codeDeltaNext++;
	}
	codeOffset += delta;

	if ((unsigned) *codeLengthNext == (unsigned) 0xFF) {
	    codeLengthNext++;
	    codeLen = TclGetInt4AtPtr(codeLengthNext);
	    codeLengthNext += 4;
	} else {
	    codeLen = TclGetInt1AtPtr(codeLengthNext);
	    codeLengthNext++;
	}

	if ((unsigned) *srcDeltaNext == (unsigned) 0xFF) {
	    srcDeltaNext++;
	    delta = TclGetInt4AtPtr(srcDeltaNext);
	    srcDeltaNext += 4;
	} else {
	    delta = TclGetInt1AtPtr(srcDeltaNext);
	    srcDeltaNext++;
	}
	srcOffset += delta;

	if ((unsigned) *srcLengthNext == (unsigned) 0xFF) {
	    srcLengthNext++;
	    srcLen = TclGetInt4AtPtr(srcLengthNext);
	    srcLengthNext += 4;
	} else {
	    srcLen = TclGetInt1AtPtr(srcLengthNext);
	    srcLengthNext++;
	}

	Tcl_AppendPrintfToObj(bufferObj, "%s%4d: pc %d-%d, src %d-%d",
		((i % 2)? "   	" : "\n   "),
		(i+1), codeOffset, (codeOffset + codeLen - 1),
		srcOffset, (srcOffset + srcLen - 1));
    }
    if (numCmds > 0) {
	Tcl_AppendToObj(bufferObj, "\n", -1);
    }

    /*
     * Print each instruction. If the instruction corresponds to the start of
     * a command, print the command's source. Note that we don't need the code
     * length here.
     */

    codeDeltaNext = codePtr->codeDeltaStart;
    srcDeltaNext = codePtr->srcDeltaStart;
    srcLengthNext = codePtr->srcLengthStart;
    codeOffset = srcOffset = 0;
    pc = codeStart;
    for (i = 0;  i < numCmds;  i++) {
	if ((unsigned) *codeDeltaNext == (unsigned) 0xFF) {
	    codeDeltaNext++;
	    delta = TclGetInt4AtPtr(codeDeltaNext);
	    codeDeltaNext += 4;
	} else {
	    delta = TclGetInt1AtPtr(codeDeltaNext);
	    codeDeltaNext++;
	}
	codeOffset += delta;

	if ((unsigned) *srcDeltaNext == (unsigned) 0xFF) {
	    srcDeltaNext++;
	    delta = TclGetInt4AtPtr(srcDeltaNext);
	    srcDeltaNext += 4;
	} else {
	    delta = TclGetInt1AtPtr(srcDeltaNext);
	    srcDeltaNext++;
	}
	srcOffset += delta;

	if ((unsigned) *srcLengthNext == (unsigned) 0xFF) {
	    srcLengthNext++;
	    srcLen = TclGetInt4AtPtr(srcLengthNext);
	    srcLengthNext += 4;
	} else {
	    srcLen = TclGetInt1AtPtr(srcLengthNext);
	    srcLengthNext++;
	}

	/*
	 * Print instructions before command i.
	 */

	while ((pc-codeStart) < codeOffset) {
	    Tcl_AppendToObj(bufferObj, "    ", -1);
	    pc += FormatInstruction(codePtr, pc, bufferObj);
	}

	Tcl_AppendPrintfToObj(bufferObj, "  Command %d: ", i+1);
	PrintSourceToObj(bufferObj, (codePtr->source + srcOffset),
		TclMin(srcLen, 55));
	Tcl_AppendToObj(bufferObj, "\n", -1);
    }
    if (pc < codeLimit) {
	/*
	 * Print instructions after the last command.
	 */

	while (pc < codeLimit) {
	    Tcl_AppendToObj(bufferObj, "    ", -1);
	    pc += FormatInstruction(codePtr, pc, bufferObj);
	}
    }
    return bufferObj;
}

/*
 *----------------------------------------------------------------------
 *
 * FormatInstruction --
 *
 *	Appends a representation of a bytecode instruction to a Tcl_Obj.
 *
 *----------------------------------------------------------------------
 */

static int
FormatInstruction(
    ByteCode *codePtr,		/* Bytecode containing the instruction. */
    unsigned char *pc,		/* Points to first byte of instruction. */
    Tcl_Obj *bufferObj)		/* Object to append instruction info to. */
{
    Proc *procPtr = codePtr->procPtr;
    unsigned char opCode = *pc;
    register InstructionDesc *instDesc = &tclInstructionTable[opCode];
    unsigned char *codeStart = codePtr->codeStart;
    unsigned pcOffset = pc - codeStart;
    int opnd = 0, i, j, numBytes = 1;
    int localCt = procPtr ? procPtr->numCompiledLocals : 0;
    CompiledLocal *localPtr = procPtr ? procPtr->firstLocalPtr : NULL;
    char suffixBuffer[128];	/* Additional info to print after main opcode
				 * and immediates. */
    char *suffixSrc = NULL;
    Tcl_Obj *suffixObj = NULL;
    AuxData *auxPtr = NULL;

    suffixBuffer[0] = '\0';
    Tcl_AppendPrintfToObj(bufferObj, "(%u) %s ", pcOffset, instDesc->name);
    for (i = 0;  i < instDesc->numOperands;  i++) {
	switch (instDesc->opTypes[i]) {
	case OPERAND_INT1:
	    opnd = TclGetInt1AtPtr(pc+numBytes); numBytes++;
	    if (opCode == INST_JUMP1 || opCode == INST_JUMP_TRUE1
		    || opCode == INST_JUMP_FALSE1) {
		sprintf(suffixBuffer, "pc %u", pcOffset+opnd);
	    }
	    Tcl_AppendPrintfToObj(bufferObj, "%+d ", opnd);
	    break;
	case OPERAND_INT4:
	    opnd = TclGetInt4AtPtr(pc+numBytes); numBytes += 4;
	    if (opCode == INST_JUMP4 || opCode == INST_JUMP_TRUE4
		    || opCode == INST_JUMP_FALSE4) {
		sprintf(suffixBuffer, "pc %u", pcOffset+opnd);
	    } else if (opCode == INST_START_CMD) {
		sprintf(suffixBuffer, "next cmd at pc %u", pcOffset+opnd);
	    }
	    Tcl_AppendPrintfToObj(bufferObj, "%+d ", opnd);
	    break;
	case OPERAND_UINT1:
	    opnd = TclGetUInt1AtPtr(pc+numBytes); numBytes++;
	    if (opCode == INST_PUSH1) {
		suffixObj = codePtr->objArrayPtr[opnd];
	    }
	    Tcl_AppendPrintfToObj(bufferObj, "%u ", (unsigned) opnd);
	    break;
	case OPERAND_AUX4:
	case OPERAND_UINT4:
	    opnd = TclGetUInt4AtPtr(pc+numBytes); numBytes += 4;
	    if (opCode == INST_PUSH4) {
		suffixObj = codePtr->objArrayPtr[opnd];
	    } else if (opCode == INST_START_CMD && opnd != 1) {
		sprintf(suffixBuffer+strlen(suffixBuffer),
			", %u cmds start here", opnd);
	    }
	    Tcl_AppendPrintfToObj(bufferObj, "%u ", (unsigned) opnd);
	    if (instDesc->opTypes[i] == OPERAND_AUX4) {
		auxPtr = &codePtr->auxDataArrayPtr[opnd];
	    }
	    break;
	case OPERAND_IDX4:
	    opnd = TclGetInt4AtPtr(pc+numBytes); numBytes += 4;
	    if (opnd >= -1) {
		Tcl_AppendPrintfToObj(bufferObj, "%d ", opnd);
	    } else if (opnd == -2) {
		Tcl_AppendPrintfToObj(bufferObj, "end ");
	    } else {
		Tcl_AppendPrintfToObj(bufferObj, "end-%d ", -2-opnd);
	    }
	    break;
	case OPERAND_LVT1:
	    opnd = TclGetUInt1AtPtr(pc+numBytes);
	    numBytes++;
	    goto printLVTindex;
	case OPERAND_LVT4:
	    opnd = TclGetUInt4AtPtr(pc+numBytes);
	    numBytes += 4;
	printLVTindex:
	    if (localPtr != NULL) {
		if (opnd >= localCt) {
		    Tcl_Panic("FormatInstruction: bad local var index %u (%u locals)",
			    (unsigned) opnd, localCt);
		}
		for (j = 0;  j < opnd;  j++) {
		    localPtr = localPtr->nextPtr;
		}
		if (TclIsVarTemporary(localPtr)) {
		    sprintf(suffixBuffer, "temp var %u", (unsigned) opnd);
		} else {
		    sprintf(suffixBuffer, "var ");
		    suffixSrc = localPtr->name;
		}
	    }
	    Tcl_AppendPrintfToObj(bufferObj, "%%v%u ", (unsigned) opnd);
	    break;
	case OPERAND_NONE:
	default:
	    break;
	}
    }
    if (suffixObj) {
	char *bytes;
	int length;

	Tcl_AppendToObj(bufferObj, "\t# ", -1);
	bytes = Tcl_GetStringFromObj(codePtr->objArrayPtr[opnd], &length);
	PrintSourceToObj(bufferObj, bytes, TclMin(length, 40));
    } else if (suffixBuffer[0]) {
	Tcl_AppendPrintfToObj(bufferObj, "\t# %s", suffixBuffer);
	if (suffixSrc) {
	    PrintSourceToObj(bufferObj, suffixSrc, 40);
	}
    }
    Tcl_AppendToObj(bufferObj, "\n", -1);
    if (auxPtr && auxPtr->type->printProc) {
	Tcl_AppendToObj(bufferObj, "\t\t[", -1);
	auxPtr->type->printProc(auxPtr->clientData, bufferObj, codePtr,
		pcOffset);
	Tcl_AppendToObj(bufferObj, "]\n", -1);
    }
    return numBytes;
}

/*
 *----------------------------------------------------------------------
 *
 * PrintSourceToObj --
 *
 *	Appends a quoted representation of a string to a Tcl_Obj.
 *
 *----------------------------------------------------------------------
 */

static void
PrintSourceToObj(
    Tcl_Obj *appendObj,		/* The object to print the source to. */
    const char *stringPtr,	/* The string to print. */
    int maxChars)		/* Maximum number of chars to print. */
{
    register const char *p;
    register int i = 0;

    if (stringPtr == NULL) {
	Tcl_AppendToObj(appendObj, "\"\"", -1);
	return;
    }

    Tcl_AppendToObj(appendObj, "\"", -1);
    p = stringPtr;
    for (;  (*p != '\0') && (i < maxChars);  p++, i++) {
	switch (*p) {
	case '"':
	    Tcl_AppendToObj(appendObj, "\\\"", -1);
	    continue;
	case '\f':
	    Tcl_AppendToObj(appendObj, "\\f", -1);
	    continue;
	case '\n':
	    Tcl_AppendToObj(appendObj, "\\n", -1);
	    continue;
	case '\r':
	    Tcl_AppendToObj(appendObj, "\\r", -1);
	    continue;
	case '\t':
	    Tcl_AppendToObj(appendObj, "\\t", -1);
	    continue;
	case '\v':
	    Tcl_AppendToObj(appendObj, "\\v", -1);
	    continue;
	default:
	    Tcl_AppendPrintfToObj(appendObj, "%c", *p);
	    continue;
	}
    }
    Tcl_AppendToObj(appendObj, "\"", -1);
}

#ifdef TCL_COMPILE_STATS
/*
 *----------------------------------------------------------------------
 *
 * RecordByteCodeStats --
 *
 *	Accumulates various compilation-related statistics for each newly
 *	compiled ByteCode. Called by the TclInitByteCodeObj when Tcl is
 *	compiled with the -DTCL_COMPILE_STATS flag
 *
 * Results:
 *	None.
 *
 * Side effects:
 *	Accumulates aggregate code-related statistics in the interpreter's
 *	ByteCodeStats structure. Records statistics specific to a ByteCode in
 *	its ByteCode structure.
 *
 *----------------------------------------------------------------------
 */

void
RecordByteCodeStats(
    ByteCode *codePtr)		/* Points to ByteCode structure with info
				 * to add to accumulated statistics. */
{
    Interp *iPtr = (Interp *) *codePtr->interpHandle;
    register ByteCodeStats *statsPtr = &(iPtr->stats);

    statsPtr->numCompilations++;
    statsPtr->totalSrcBytes += (double) codePtr->numSrcBytes;
    statsPtr->totalByteCodeBytes += (double) codePtr->structureSize;
    statsPtr->currentSrcBytes += (double) codePtr->numSrcBytes;
    statsPtr->currentByteCodeBytes += (double) codePtr->structureSize;

    statsPtr->srcCount[TclLog2(codePtr->numSrcBytes)]++;
    statsPtr->byteCodeCount[TclLog2((int)(codePtr->structureSize))]++;

    statsPtr->currentInstBytes += (double) codePtr->numCodeBytes;
    statsPtr->currentLitBytes += (double)
	    codePtr->numLitObjects * sizeof(Tcl_Obj *);
    statsPtr->currentExceptBytes += (double)
	    codePtr->numExceptRanges * sizeof(ExceptionRange);
    statsPtr->currentAuxBytes += (double)
	    codePtr->numAuxDataItems * sizeof(AuxData);
    statsPtr->currentCmdMapBytes += (double) codePtr->numCmdLocBytes;
}
#endif /* TCL_COMPILE_STATS */

/*
 * Local Variables:
 * mode: c
 * c-basic-offset: 4
 * fill-column: 78
 * End:
 */<|MERGE_RESOLUTION|>--- conflicted
+++ resolved
@@ -453,16 +453,10 @@
  *
  *	Part of the bytecode Tcl object type implementation. Attempts to
  *	generate an byte code internal form for the Tcl object "objPtr" by
-<<<<<<< HEAD
  *	compiling its string representation. This function also takes a hook
  *	procedure that will be invoked to perform any needed post processing
- *	on the compilation results before generating byte codes.
-=======
- *	compiling its string representation.  This function also takes
- *	a hook procedure that will be invoked to perform any needed post
- *	processing on the compilation results before generating byte
- *	codes.  interp is compilation context and may not be NULL.
->>>>>>> 4bda2ed1
+ *	on the compilation results before generating byte codes. interp is
+ *	compilation context and may not be NULL.
  *
  * Results:
  *	The return value is a standard Tcl object result. If an error occurs
@@ -625,16 +619,11 @@
 				 * compiled. Must not be NULL. */
     Tcl_Obj *objPtr)		/* The object to make a ByteCode object. */
 {
-<<<<<<< HEAD
+    if (interp == NULL) {
+	return TCL_ERROR;
+    }
     (void) TclSetByteCodeFromAny(interp, objPtr, NULL, (ClientData) NULL);
     return TCL_OK;
-=======
-    if (interp == NULL) {
-	return TCL_ERROR;
-    }
-    return TclSetByteCodeFromAny(interp, objPtr,
-	    (CompileHookProc *) NULL, (ClientData) NULL);
->>>>>>> 4bda2ed1
 }
  
