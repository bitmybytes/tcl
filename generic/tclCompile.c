--- conflicted
+++ resolved
@@ -565,20 +565,6 @@
 			    const unsigned char *pc, Tcl_Obj *bufferObj);
 static void		PrintSourceToObj(Tcl_Obj *appendObj,
 			    const char *stringPtr, int maxChars);
-<<<<<<< HEAD
-=======
-static void		UpdateStringOfInstName(Tcl_Obj *objPtr);
-
-/*
- * TIP #280: Helper for building the per-word line information of all compiled
- * commands.
- */
-static void		EnterCmdWordData(ExtCmdLoc *eclPtr, int srcOffset,
-			    Tcl_Token *tokenPtr, const char *cmd, int len,
-			    int numWords, int line, int *clNext, int **lines,
-			    CompileEnv *envPtr);
-static void		ReleaseCmdWordData(ExtCmdLoc *eclPtr);
->>>>>>> 9748d549
 
 /*
  * The structure below defines the bytecode Tcl object type by means of
@@ -701,38 +687,9 @@
     if (result == TCL_OK) {
 	TclInitByteCodeObj(objPtr, &compEnv);
 #ifdef TCL_COMPILE_DEBUG
-<<<<<<< HEAD
-    if (tclTraceCompile >= 2) {
-	TclPrintByteCodeObj(interp, objPtr);
-	fflush(stdout);
-    }
-#endif /* TCL_COMPILE_DEBUG */
-
-    if (result != TCL_OK) {
-	/*
-	 * Handle any error from the hookProc
-	 */
-
-	entryPtr = compEnv.literalArrayPtr;
-	for (i = 0;  i < compEnv.literalArrayNext;  i++) {
-	    TclReleaseLiteral(interp, entryPtr->objPtr);
-	    entryPtr++;
-	}
-#ifdef TCL_COMPILE_DEBUG
-	TclVerifyGlobalLiteralTable((Interp *)interp);
-#endif /*TCL_COMPILE_DEBUG*/
-
-	auxDataPtr = compEnv.auxDataArrayPtr;
-	for (i = 0;  i < compEnv.auxDataArrayNext;  i++) {
-	    if (auxDataPtr->type->freeProc != NULL) {
-		auxDataPtr->type->freeProc(auxDataPtr->clientData);
-	    }
-	    auxDataPtr++;
-=======
 	if (tclTraceCompile >= 2) {
 	    TclPrintByteCodeObj(interp, objPtr);
 	    fflush(stdout);
->>>>>>> 9748d549
 	}
 #endif /* TCL_COMPILE_DEBUG */
     }
@@ -963,27 +920,6 @@
 	auxDataPtr++;
     }
 
-<<<<<<< HEAD
-=======
-    /*
-     * TIP #280. Release the location data associated with this byte code
-     * structure, if any. NOTE: The interp we belong to may be gone already,
-     * and the data with it.
-     *
-     * See also tclBasic.c, DeleteInterpProc
-     */
-
-    if (iPtr) {
-	Tcl_HashEntry *hePtr = Tcl_FindHashEntry(iPtr->lineBCPtr,
-		(char *) codePtr);
-
-	if (hePtr) {
-	    ReleaseCmdWordData(Tcl_GetHashValue(hePtr));
-	    Tcl_DeleteHashEntry(hePtr);
-	}
-    }
-
->>>>>>> 9748d549
     if (codePtr->localCachePtr && (--codePtr->localCachePtr->refCount == 0)) {
 	TclFreeLocalCache(interp, codePtr->localCachePtr);
     }
@@ -1164,27 +1100,6 @@
     }
 }
 
-static void
-ReleaseCmdWordData(
-    ExtCmdLoc *eclPtr)
-{
-    int i;
-
-    if (eclPtr->type == TCL_LOCATION_SOURCE) {
-	Tcl_DecrRefCount(eclPtr->path);
-    }
-    for (i=0 ; i<eclPtr->nuloc ; i++) {
-	ckfree((char *) eclPtr->loc[i].line);
-    }
-
-    if (eclPtr->loc != NULL) {
-	ckfree((char *) eclPtr->loc);
-    }
-
-    Tcl_DeleteHashTable (&eclPtr->litInfo);
-
-    ckfree((char *) eclPtr);
-}
  
 /*
@@ -1326,23 +1241,6 @@
     if (envPtr->mallocedAuxDataArray) {
 	ckfree(envPtr->auxDataArrayPtr);
     }
-<<<<<<< HEAD
-=======
-    if (envPtr->extCmdMapPtr) {
-	ReleaseCmdWordData(envPtr->extCmdMapPtr);
-	envPtr->extCmdMapPtr = NULL;
-    }
-
-    /*
-     * If we used data about invisible continuation lines, then now is the
-     * time to release on our hold on it. The lock was set in function
-     * TclSetByteCodeFromAny(), found in this file.
-     */
-
-    if (envPtr->clLoc) {
-	Tcl_Release(envPtr->clLoc);
-    }
->>>>>>> 9748d549
 }
  
@@ -2390,21 +2288,9 @@
     objPtr->internalRep.twoPtrValue.ptr1 = codePtr;
     objPtr->typePtr = &tclByteCodeType;
 
-<<<<<<< HEAD
-=======
-    /*
-     * TIP #280. Associate the extended per-word line information with the
-     * byte code object (internal rep), for use with the bc compiler.
-     */
-
-    Tcl_SetHashValue(Tcl_CreateHashEntry(iPtr->lineBCPtr, codePtr,
-	    &isNew), envPtr->extCmdMapPtr);
-    envPtr->extCmdMapPtr = NULL;
-
     /* We've used up the CompileEnv.  Mark as uninitialized. */
     envPtr->iPtr = NULL;
 
->>>>>>> 9748d549
     codePtr->localCachePtr = NULL;
 }
 