--- conflicted
+++ resolved
@@ -12,14 +12,6 @@
 
 #ifndef TCLOO_H_INCLUDED
 #define TCLOO_H_INCLUDED
-<<<<<<< HEAD
-#include "tcl.h"
-
-extern const char *TclOOInitializeStubs(
-	Tcl_Interp *, const char *version);
-#define Tcl_OOInitStubs(interp) TclOOInitializeStubs((interp), TCLOO_VERSION)
-=======
->>>>>>> fcbbcd51
 
 /*
  * Be careful when it comes to versioning; need to make sure that the
