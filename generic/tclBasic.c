/*
 * tclBasic.c --
 *
 *	Contains the basic facilities for TCL command interpretation,
 *	including interpreter creation and deletion, command creation and
 *	deletion, and command/script execution.
 *
 * Copyright (c) 1987-1994 The Regents of the University of California.
 * Copyright (c) 1994-1997 Sun Microsystems, Inc.
 * Copyright (c) 1998-1999 by Scriptics Corporation.
 * Copyright (c) 2001, 2002 by Kevin B. Kenny.  All rights reserved.
 * Copyright (c) 2007 Daniel A. Steffen <das@users.sourceforge.net>
 * Copyright (c) 2006-2008 by Joe Mistachkin.  All rights reserved.
 * Copyright (c) 2008 Miguel Sofer <msofer@users.sourceforge.net>
 *
 * See the file "license.terms" for information on usage and redistribution of
 * this file, and for a DISCLAIMER OF ALL WARRANTIES.
 */

#include "tclInt.h"
#include "tclOOInt.h"
#include "tclCompile.h"
#include "tommath.h"
#include <math.h>

#if NRE_ENABLE_ASSERTS
#include <assert.h>
#endif

#define INTERP_STACK_INITIAL_SIZE 2000
#define CORO_STACK_INITIAL_SIZE    200

/*
 * Determine whether we're using IEEE floating point
 */

#if (FLT_RADIX == 2) && (DBL_MANT_DIG == 53) && (DBL_MAX_EXP == 1024)
#   define IEEE_FLOATING_POINT
/* Largest odd integer that can be represented exactly in a double */
#   define MAX_EXACT 9007199254740991.0
#endif

/*
 * This is the script cancellation struct and hash table. The hash table is
 * used to keep track of the information necessary to process script
 * cancellation requests, including the original interp, asynchronous handler
 * tokens (created by Tcl_AsyncCreate), and the clientData and flags arguments
 * passed to Tcl_CancelEval on a per-interp basis. The cancelLock mutex is
 * used for protecting calls to Tcl_CancelEval as well as protecting access to
 * the hash table below.
 */

typedef struct {
    Tcl_Interp *interp;		/* Interp this struct belongs to. */
    Tcl_AsyncHandler async;	/* Async handler token for script
				 * cancellation. */
    char *result;		/* The script cancellation result or NULL for
				 * a default result. */
    size_t length;		/* Length of the above error message. */
    ClientData clientData;	/* Ignored */
    int flags;			/* Additional flags */
} CancelInfo;
static Tcl_HashTable cancelTable;
static int cancelTableInitialized = 0;	/* 0 means not yet initialized. */
TCL_DECLARE_MUTEX(cancelLock)

/*
 * Declarations for managing contexts for non-recursive coroutines. Contexts
 * are used to save the evaluation state between NR calls to each coro.
 */

#define SAVE_CONTEXT(context)				\
    (context).framePtr = iPtr->framePtr;		\
    (context).varFramePtr = iPtr->varFramePtr;		\
    (context).cmdFramePtr = iPtr->cmdFramePtr;		\
    (context).lineLABCPtr = iPtr->lineLABCPtr

#define RESTORE_CONTEXT(context)			\
    iPtr->framePtr = (context).framePtr;		\
    iPtr->varFramePtr = (context).varFramePtr;		\
    iPtr->cmdFramePtr = (context).cmdFramePtr;		\
    iPtr->lineLABCPtr = (context).lineLABCPtr

/*
 * Static functions in this file:
 */

static char *		CallCommandTraces(Interp *iPtr, Command *cmdPtr,
			    const char *oldName, const char *newName,
			    int flags);
static int		CancelEvalProc(ClientData clientData,
			    Tcl_Interp *interp, int code);
static int		CheckDoubleResult(Tcl_Interp *interp, double dResult);
static void		DeleteCoroutine(ClientData clientData);
static void		DeleteInterpProc(Tcl_Interp *interp);
static void		DeleteOpCmdClientData(ClientData clientData);
#ifdef USE_DTRACE
static Tcl_ObjCmdProc	DTraceObjCmd;
static Tcl_NRPostProc	DTraceCmdReturn;
#else
#   define DTraceCmdReturn	NULL
#endif /* USE_DTRACE */
static Tcl_ObjCmdProc	ExprAbsFunc;
static Tcl_ObjCmdProc	ExprBinaryFunc;
static Tcl_ObjCmdProc	ExprBoolFunc;
static Tcl_ObjCmdProc	ExprCeilFunc;
static Tcl_ObjCmdProc	ExprDoubleFunc;
static Tcl_ObjCmdProc	ExprEntierFunc;
static Tcl_ObjCmdProc	ExprFloorFunc;
static Tcl_ObjCmdProc	ExprIntFunc;
static Tcl_ObjCmdProc	ExprIsqrtFunc;
static Tcl_ObjCmdProc	ExprRandFunc;
static Tcl_ObjCmdProc	ExprRoundFunc;
static Tcl_ObjCmdProc	ExprSqrtFunc;
static Tcl_ObjCmdProc	ExprSrandFunc;
static Tcl_ObjCmdProc	ExprUnaryFunc;
static Tcl_ObjCmdProc	ExprWideFunc;
<<<<<<< HEAD
static Tcl_Obj *	GetCommandSource(Interp *iPtr, size_t objc,
			    Tcl_Obj *const objv[], int lookup);
static void		MathFuncWrongNumArgs(Tcl_Interp *interp,
                            size_t expected, size_t actual,
                            Tcl_Obj *const *objv);
=======
static void		MathFuncWrongNumArgs(Tcl_Interp *interp, int expected,
			    int actual, Tcl_Obj *const *objv);
>>>>>>> 41667c37
static Tcl_NRPostProc	NRCoroutineCallerCallback;
static Tcl_NRPostProc	NRCoroutineExitCallback;
static int NRCommand(ClientData data[], Tcl_Interp *interp, int result);

static void		ProcessUnexpectedResult(Tcl_Interp *interp,
			    int returnCode);
static int		RewindCoroutine(CoroutineData *corPtr, int result);
static void		TEOV_SwitchVarFrame(Tcl_Interp *interp);
static void		TEOV_PushExceptionHandlers(Tcl_Interp *interp,
			    size_t objc, Tcl_Obj *const objv[], int flags);
static inline Command *	TEOV_LookupCmdFromObj(Tcl_Interp *interp,
			    Tcl_Obj *namePtr, Namespace *lookupNsPtr);
static int		TEOV_NotFound(Tcl_Interp *interp, size_t objc,
			    Tcl_Obj *const objv[], Namespace *lookupNsPtr);
static int		TEOV_RunEnterTraces(Tcl_Interp *interp,
<<<<<<< HEAD
			    Command **cmdPtrPtr, size_t objc,
			    Tcl_Obj *const objv[], Namespace *lookupNsPtr);
=======
			    Command **cmdPtrPtr, Tcl_Obj *commandPtr, int objc,
			    Tcl_Obj *const objv[]);
>>>>>>> 41667c37
static Tcl_NRPostProc	RewindCoroutineCallback;
static Tcl_NRPostProc	TailcallCleanup;
static Tcl_NRPostProc	TEOEx_ByteCodeCallback;
static Tcl_NRPostProc	TEOEx_ListCallback;
static Tcl_NRPostProc	TEOV_Error;
static Tcl_NRPostProc	TEOV_Exception;
static Tcl_NRPostProc	TEOV_NotFoundCallback;
static Tcl_NRPostProc	TEOV_RestoreVarFrame;
static Tcl_NRPostProc	TEOV_RunLeaveTraces;
static Tcl_NRPostProc	EvalObjvCore;
static Tcl_NRPostProc	Dispatch;

static Tcl_ObjCmdProc NRCoroInjectObjCmd;
static Tcl_NRPostProc NRPostInvoke;

MODULE_SCOPE const TclStubs tclStubs;

/*
 * Magical counts for the number of arguments accepted by a coroutine command
 * after particular kinds of [yield].
 */

#define CORO_ACTIVATE_YIELD    PTR2INT(NULL)
#define CORO_ACTIVATE_YIELDM   PTR2INT(NULL)+1

#define COROUTINE_ARGUMENTS_SINGLE_OPTIONAL     (-1)
#define COROUTINE_ARGUMENTS_ARBITRARY           (-2)

/*
 * The following structure define the commands in the Tcl core.
 */

typedef struct {
    const char *name;		/* Name of object-based command. */
    Tcl_ObjCmdProc *objProc;	/* Object-based function for command. */
    CompileProc *compileProc;	/* Function called to compile command. */
    Tcl_ObjCmdProc *nreProc;	/* NR-based function for command */
    int flags;			/* Various flag bits, as defined below. */
} CmdInfo;

#define CMD_IS_SAFE         1   /* Whether this command is part of the set of
                                 * commands present by default in a safe
                                 * interpreter. */
/* CMD_COMPILES_EXPANDED - Whether the compiler for this command can handle
 * expansion for itself rather than needing the generic layer to take care of
 * it for it. Defined in tclInt.h. */

/*
 * The built-in commands, and the functions that implement them:
 */

static const CmdInfo builtInCmds[] = {
    /*
     * Commands in the generic core.
     */

    {"append",		Tcl_AppendObjCmd,	TclCompileAppendCmd,	NULL,	CMD_IS_SAFE},
    {"apply",		Tcl_ApplyObjCmd,	NULL,			TclNRApplyObjCmd,	CMD_IS_SAFE},
    {"break",		Tcl_BreakObjCmd,	TclCompileBreakCmd,	NULL,	CMD_IS_SAFE},
    {"catch",		Tcl_CatchObjCmd,	TclCompileCatchCmd,	TclNRCatchObjCmd,	CMD_IS_SAFE},
    {"concat",		Tcl_ConcatObjCmd,	NULL,			NULL,	CMD_IS_SAFE},
    {"continue",	Tcl_ContinueObjCmd,	TclCompileContinueCmd,	NULL,	CMD_IS_SAFE},
    {"coroutine",	NULL,			NULL,			TclNRCoroutineObjCmd,	CMD_IS_SAFE},
    {"error",		Tcl_ErrorObjCmd,	TclCompileErrorCmd,	NULL,	CMD_IS_SAFE},
    {"eval",		Tcl_EvalObjCmd,		NULL,			TclNREvalObjCmd,	CMD_IS_SAFE},
    {"expr",		Tcl_ExprObjCmd,		TclCompileExprCmd,	TclNRExprObjCmd,	CMD_IS_SAFE},
    {"for",		Tcl_ForObjCmd,		TclCompileForCmd,	TclNRForObjCmd,	CMD_IS_SAFE},
    {"foreach",		Tcl_ForeachObjCmd,	TclCompileForeachCmd,	TclNRForeachCmd,	CMD_IS_SAFE},
    {"format",		Tcl_FormatObjCmd,	TclCompileFormatCmd,	NULL,	CMD_IS_SAFE},
    {"global",		Tcl_GlobalObjCmd,	TclCompileGlobalCmd,	NULL,	CMD_IS_SAFE},
    {"if",		Tcl_IfObjCmd,		TclCompileIfCmd,	TclNRIfObjCmd,	CMD_IS_SAFE},
    {"incr",		Tcl_IncrObjCmd,		TclCompileIncrCmd,	NULL,	CMD_IS_SAFE},
    {"join",		Tcl_JoinObjCmd,		NULL,			NULL,	CMD_IS_SAFE},
    {"lappend",		Tcl_LappendObjCmd,	TclCompileLappendCmd,	NULL,	CMD_IS_SAFE},
    {"lassign",		Tcl_LassignObjCmd,	TclCompileLassignCmd,	NULL,	CMD_IS_SAFE},
    {"lindex",		Tcl_LindexObjCmd,	TclCompileLindexCmd,	NULL,	CMD_IS_SAFE},
    {"linsert",		Tcl_LinsertObjCmd,	NULL,			NULL,	CMD_IS_SAFE},
    {"list",		Tcl_ListObjCmd,		TclCompileListCmd,	NULL,	CMD_IS_SAFE|CMD_COMPILES_EXPANDED},
    {"llength",		Tcl_LlengthObjCmd,	TclCompileLlengthCmd,	NULL,	CMD_IS_SAFE},
    {"lmap",		Tcl_LmapObjCmd,		TclCompileLmapCmd,	TclNRLmapCmd,	CMD_IS_SAFE},
    {"lrange",		Tcl_LrangeObjCmd,	TclCompileLrangeCmd,	NULL,	CMD_IS_SAFE},
    {"lrepeat",		Tcl_LrepeatObjCmd,	NULL,			NULL,	CMD_IS_SAFE},
    {"lreplace",	Tcl_LreplaceObjCmd,	TclCompileLreplaceCmd,	NULL,	CMD_IS_SAFE},
    {"lreverse",	Tcl_LreverseObjCmd,	NULL,			NULL,	CMD_IS_SAFE},
    {"lsearch",		Tcl_LsearchObjCmd,	NULL,			NULL,	CMD_IS_SAFE},
    {"lset",		Tcl_LsetObjCmd,		TclCompileLsetCmd,	NULL,	CMD_IS_SAFE},
    {"lsort",		Tcl_LsortObjCmd,	NULL,			NULL,	CMD_IS_SAFE},
    {"package",		Tcl_PackageObjCmd,	NULL,			NULL,	CMD_IS_SAFE},
    {"proc",		Tcl_ProcObjCmd,		NULL,			NULL,	CMD_IS_SAFE},
    {"regexp",		Tcl_RegexpObjCmd,	TclCompileRegexpCmd,	NULL,	CMD_IS_SAFE},
    {"regsub",		Tcl_RegsubObjCmd,	TclCompileRegsubCmd,	NULL,	CMD_IS_SAFE},
    {"rename",		Tcl_RenameObjCmd,	NULL,			NULL,	CMD_IS_SAFE},
    {"return",		Tcl_ReturnObjCmd,	TclCompileReturnCmd,	NULL,	CMD_IS_SAFE},
    {"scan",		Tcl_ScanObjCmd,		NULL,			NULL,	CMD_IS_SAFE},
    {"set",		Tcl_SetObjCmd,		TclCompileSetCmd,	NULL,	CMD_IS_SAFE},
    {"split",		Tcl_SplitObjCmd,	NULL,			NULL,	CMD_IS_SAFE},
    {"subst",		Tcl_SubstObjCmd,	TclCompileSubstCmd,	TclNRSubstObjCmd,	CMD_IS_SAFE},
    {"switch",		Tcl_SwitchObjCmd,	TclCompileSwitchCmd,	TclNRSwitchObjCmd, CMD_IS_SAFE},
    {"tailcall",	NULL,			TclCompileTailcallCmd,	TclNRTailcallObjCmd,	CMD_IS_SAFE},
    {"throw",		Tcl_ThrowObjCmd,	TclCompileThrowCmd,	NULL,	CMD_IS_SAFE},
    {"trace",		Tcl_TraceObjCmd,	NULL,			NULL,	CMD_IS_SAFE},
    {"try",		Tcl_TryObjCmd,		TclCompileTryCmd,	TclNRTryObjCmd,	CMD_IS_SAFE},
    {"unset",		Tcl_UnsetObjCmd,	TclCompileUnsetCmd,	NULL,	CMD_IS_SAFE},
    {"uplevel",		Tcl_UplevelObjCmd,	NULL,			TclNRUplevelObjCmd,	CMD_IS_SAFE},
    {"upvar",		Tcl_UpvarObjCmd,	TclCompileUpvarCmd,	NULL,	CMD_IS_SAFE},
    {"variable",	Tcl_VariableObjCmd,	TclCompileVariableCmd,	NULL,	CMD_IS_SAFE},
    {"while",		Tcl_WhileObjCmd,	TclCompileWhileCmd,	TclNRWhileObjCmd,	CMD_IS_SAFE},
    {"yield",		NULL,			TclCompileYieldCmd,	TclNRYieldObjCmd,	CMD_IS_SAFE},
    {"yieldto",		NULL,			NULL,			TclNRYieldToObjCmd,	CMD_IS_SAFE},

    /*
     * Commands in the OS-interface. Note that many of these are unsafe.
     */

    {"after",		Tcl_AfterObjCmd,	NULL,			NULL,	CMD_IS_SAFE},
    {"cd",		Tcl_CdObjCmd,		NULL,			NULL,	0},
    {"close",		Tcl_CloseObjCmd,	NULL,			NULL,	CMD_IS_SAFE},
    {"eof",		Tcl_EofObjCmd,		NULL,			NULL,	CMD_IS_SAFE},
    {"encoding",	Tcl_EncodingObjCmd,	NULL,			NULL,	0},
    {"exec",		Tcl_ExecObjCmd,		NULL,			NULL,	0},
    {"exit",		Tcl_ExitObjCmd,		NULL,			NULL,	0},
    {"fblocked",	Tcl_FblockedObjCmd,	NULL,			NULL,	CMD_IS_SAFE},
    {"fconfigure",	Tcl_FconfigureObjCmd,	NULL,			NULL,	0},
    {"fcopy",		Tcl_FcopyObjCmd,	NULL,			NULL,	CMD_IS_SAFE},
    {"fileevent",	Tcl_FileEventObjCmd,	NULL,			NULL,	CMD_IS_SAFE},
    {"flush",		Tcl_FlushObjCmd,	NULL,			NULL,	CMD_IS_SAFE},
    {"gets",		Tcl_GetsObjCmd,		NULL,			NULL,	CMD_IS_SAFE},
    {"glob",		Tcl_GlobObjCmd,		NULL,			NULL,	0},
    {"load",		Tcl_LoadObjCmd,		NULL,			NULL,	0},
    {"open",		Tcl_OpenObjCmd,		NULL,			NULL,	0},
    {"pid",		Tcl_PidObjCmd,		NULL,			NULL,	CMD_IS_SAFE},
    {"puts",		Tcl_PutsObjCmd,		NULL,			NULL,	CMD_IS_SAFE},
    {"pwd",		Tcl_PwdObjCmd,		NULL,			NULL,	0},
    {"read",		Tcl_ReadObjCmd,		NULL,			NULL,	CMD_IS_SAFE},
    {"seek",		Tcl_SeekObjCmd,		NULL,			NULL,	CMD_IS_SAFE},
    {"socket",		Tcl_SocketObjCmd,	NULL,			NULL,	0},
    {"source",		Tcl_SourceObjCmd,	NULL,			TclNRSourceObjCmd,	0},
    {"tell",		Tcl_TellObjCmd,		NULL,			NULL,	CMD_IS_SAFE},
    {"time",		Tcl_TimeObjCmd,		NULL,			NULL,	CMD_IS_SAFE},
    {"unload",		Tcl_UnloadObjCmd,	NULL,			NULL,	0},
    {"update",		Tcl_UpdateObjCmd,	NULL,			NULL,	CMD_IS_SAFE},
    {"vwait",		Tcl_VwaitObjCmd,	NULL,			NULL,	CMD_IS_SAFE},
    {NULL,		NULL,			NULL,			NULL,	0}
};

/*
 * Math functions. All are safe.
 */

typedef struct {
    const char *name;		/* Name of the function. The full name is
				 * "::tcl::mathfunc::<name>". */
    Tcl_ObjCmdProc *objCmdProc;	/* Function that evaluates the function */
    ClientData clientData;	/* Client data for the function */
} BuiltinFuncDef;
static const BuiltinFuncDef BuiltinFuncTable[] = {
    { "abs",	ExprAbsFunc,	NULL			},
    { "acos",	ExprUnaryFunc,	(ClientData) acos	},
    { "asin",	ExprUnaryFunc,	(ClientData) asin	},
    { "atan",	ExprUnaryFunc,	(ClientData) atan	},
    { "atan2",	ExprBinaryFunc,	(ClientData) atan2	},
    { "bool",	ExprBoolFunc,	NULL			},
    { "ceil",	ExprCeilFunc,	NULL			},
    { "cos",	ExprUnaryFunc,	(ClientData) cos	},
    { "cosh",	ExprUnaryFunc,	(ClientData) cosh	},
    { "double",	ExprDoubleFunc,	NULL			},
    { "entier",	ExprEntierFunc,	NULL			},
    { "exp",	ExprUnaryFunc,	(ClientData) exp	},
    { "floor",	ExprFloorFunc,	NULL			},
    { "fmod",	ExprBinaryFunc,	(ClientData) fmod	},
    { "hypot",	ExprBinaryFunc,	(ClientData) hypot	},
    { "int",	ExprIntFunc,	NULL			},
    { "isqrt",	ExprIsqrtFunc,	NULL			},
    { "log",	ExprUnaryFunc,	(ClientData) log	},
    { "log10",	ExprUnaryFunc,	(ClientData) log10	},
    { "pow",	ExprBinaryFunc,	(ClientData) pow	},
    { "rand",	ExprRandFunc,	NULL			},
    { "round",	ExprRoundFunc,	NULL			},
    { "sin",	ExprUnaryFunc,	(ClientData) sin	},
    { "sinh",	ExprUnaryFunc,	(ClientData) sinh	},
    { "sqrt",	ExprSqrtFunc,	NULL			},
    { "srand",	ExprSrandFunc,	NULL			},
    { "tan",	ExprUnaryFunc,	(ClientData) tan	},
    { "tanh",	ExprUnaryFunc,	(ClientData) tanh	},
    { "wide",	ExprWideFunc,	NULL			},
    { NULL, NULL, NULL }
};

/*
 * TIP#174's math operators. All are safe.
 */

typedef struct {
    const char *name;		/* Name of object-based command. */
    Tcl_ObjCmdProc *objProc;	/* Object-based function for command. */
    CompileProc *compileProc;	/* Function called to compile command. */
    union {
	int numArgs;
	int identity;
    } i;
    const char *expected;	/* For error message, what argument(s)
				 * were expected. */
} OpCmdInfo;
static const OpCmdInfo mathOpCmds[] = {
    { "~",	TclSingleOpCmd,		TclCompileInvertOpCmd,
		/* numArgs */ {1},	"integer"},
    { "!",	TclSingleOpCmd,		TclCompileNotOpCmd,
		/* numArgs */ {1},	"boolean"},
    { "+",	TclVariadicOpCmd,	TclCompileAddOpCmd,
		/* identity */ {0},	NULL},
    { "*",	TclVariadicOpCmd,	TclCompileMulOpCmd,
		/* identity */ {1},	NULL},
    { "&",	TclVariadicOpCmd,	TclCompileAndOpCmd,
		/* identity */ {-1},	NULL},
    { "|",	TclVariadicOpCmd,	TclCompileOrOpCmd,
		/* identity */ {0},	NULL},
    { "^",	TclVariadicOpCmd,	TclCompileXorOpCmd,
		/* identity */ {0},	NULL},
    { "**",	TclVariadicOpCmd,	TclCompilePowOpCmd,
		/* identity */ {1},	NULL},
    { "<<",	TclSingleOpCmd,		TclCompileLshiftOpCmd,
		/* numArgs */ {2},	"integer shift"},
    { ">>",	TclSingleOpCmd,		TclCompileRshiftOpCmd,
		/* numArgs */ {2},	"integer shift"},
    { "%",	TclSingleOpCmd,		TclCompileModOpCmd,
		/* numArgs */ {2},	"integer integer"},
    { "!=",	TclSingleOpCmd,		TclCompileNeqOpCmd,
		/* numArgs */ {2},	"value value"},
    { "ne",	TclSingleOpCmd,		TclCompileStrneqOpCmd,
		/* numArgs */ {2},	"value value"},
    { "in",	TclSingleOpCmd,		TclCompileInOpCmd,
		/* numArgs */ {2},	"value list"},
    { "ni",	TclSingleOpCmd,		TclCompileNiOpCmd,
		/* numArgs */ {2},	"value list"},
    { "-",	TclNoIdentOpCmd,	TclCompileMinusOpCmd,
		/* unused */ {0},	"value ?value ...?"},
    { "/",	TclNoIdentOpCmd,	TclCompileDivOpCmd,
		/* unused */ {0},	"value ?value ...?"},
    { "<",	TclSortingOpCmd,	TclCompileLessOpCmd,
		/* unused */ {0},	NULL},
    { "<=",	TclSortingOpCmd,	TclCompileLeqOpCmd,
		/* unused */ {0},	NULL},
    { ">",	TclSortingOpCmd,	TclCompileGreaterOpCmd,
		/* unused */ {0},	NULL},
    { ">=",	TclSortingOpCmd,	TclCompileGeqOpCmd,
		/* unused */ {0},	NULL},
    { "==",	TclSortingOpCmd,	TclCompileEqOpCmd,
		/* unused */ {0},	NULL},
    { "eq",	TclSortingOpCmd,	TclCompileStreqOpCmd,
		/* unused */ {0},	NULL},
    { NULL,	NULL,			NULL,
		{0},			NULL}
};

/*
 *----------------------------------------------------------------------
 *
 * TclFinalizeEvaluation --
 *
 *	Finalizes the script cancellation hash table.
 *
 * Results:
 *	None.
 *
 * Side effects:
 *	None.
 *
 *----------------------------------------------------------------------
 */

void
TclFinalizeEvaluation(void)
{
    Tcl_MutexLock(&cancelLock);
    if (cancelTableInitialized == 1) {
	Tcl_DeleteHashTable(&cancelTable);
	cancelTableInitialized = 0;
    }
    Tcl_MutexUnlock(&cancelLock);
}

/*
 *----------------------------------------------------------------------
 *
 * Tcl_CreateInterp --
 *
 *	Create a new TCL command interpreter.
 *
 * Results:
 *	The return value is a token for the interpreter, which may be used in
 *	calls to functions like Tcl_CreateCmd, Tcl_Eval, or Tcl_DeleteInterp.
 *
 * Side effects:
 *	The command interpreter is initialized with the built-in commands and
 *	with the variables documented in tclvars(n).
 *
 *----------------------------------------------------------------------
 */

Tcl_Interp *
Tcl_CreateInterp(void)
{
    Interp *iPtr;
    Tcl_Interp *interp;
    Command *cmdPtr;
    const BuiltinFuncDef *builtinFuncPtr;
    const OpCmdInfo *opcmdInfoPtr;
    const CmdInfo *cmdInfoPtr;
    Tcl_Namespace *mathfuncNSPtr, *mathopNSPtr;
    Tcl_HashEntry *hPtr;
    int isNew;
    CancelInfo *cancelInfo;
    union {
	char c[sizeof(short)];
	short s;
    } order;
#ifdef TCL_COMPILE_STATS
    ByteCodeStats *statsPtr;
#endif /* TCL_COMPILE_STATS */
    char mathFuncName[32];
    CallFrame *framePtr;
    int result;

    TclInitSubsystems();

    /*
     * Panic if someone updated the CallFrame structure without also updating
     * the Tcl_CallFrame structure (or vice versa).
     */

    if (sizeof(Tcl_CallFrame) < sizeof(CallFrame)) {
	/*NOTREACHED*/
	Tcl_Panic("Tcl_CallFrame must not be smaller than CallFrame");
    }

#if defined(_WIN32) && !defined(_WIN64)
    if (sizeof(time_t) != 4) {
	/*NOTREACHED*/
	Tcl_Panic("<time.h> is not compatible with MSVC");
    }
    if ((TclOffset(Tcl_StatBuf,st_atime) != 32)
	    || (TclOffset(Tcl_StatBuf,st_ctime) != 40)) {
	/*NOTREACHED*/
	Tcl_Panic("<sys/stat.h> is not compatible with MSVC");
    }
#endif

    if (cancelTableInitialized == 0) {
	Tcl_MutexLock(&cancelLock);
	if (cancelTableInitialized == 0) {
	    Tcl_InitHashTable(&cancelTable, TCL_ONE_WORD_KEYS);
	    cancelTableInitialized = 1;
	}
	Tcl_MutexUnlock(&cancelLock);
    }

    /*
     * Initialize support for namespaces and create the global namespace
     * (whose name is ""; an alias is "::"). This also initializes the Tcl
     * object type table and other object management code.
     */

    iPtr = ckalloc(sizeof(Interp));
    interp = (Tcl_Interp *) iPtr;

    iPtr->legacyResult = NULL;
    /* Special invalid value: Any attempt to free the legacy result
     * will cause a crash. */
    iPtr->legacyFreeProc = (void (*) (void))-1;
    iPtr->errorLine = 0;
    iPtr->stubTable = &tclStubs;
    iPtr->objResultPtr = Tcl_NewObj();
    Tcl_IncrRefCount(iPtr->objResultPtr);
    iPtr->handle = TclHandleCreate(iPtr);
    iPtr->globalNsPtr = NULL;
    iPtr->hiddenCmdTablePtr = NULL;
    iPtr->interpInfo = NULL;

    iPtr->numLevels = 0;
    iPtr->maxNestingDepth = MAX_NESTING_DEPTH;
    iPtr->framePtr = NULL;	/* Initialise as soon as :: is available */
    iPtr->varFramePtr = NULL;	/* Initialise as soon as :: is available */

    /*
     * TIP #280 - Initialize the arrays used to extend the ByteCode and Proc
     * structures.
     */

    iPtr->cmdFramePtr = NULL;
    iPtr->linePBodyPtr = ckalloc(sizeof(Tcl_HashTable));
    iPtr->lineBCPtr = ckalloc(sizeof(Tcl_HashTable));
    iPtr->lineLAPtr = ckalloc(sizeof(Tcl_HashTable));
    iPtr->lineLABCPtr = ckalloc(sizeof(Tcl_HashTable));
    Tcl_InitHashTable(iPtr->linePBodyPtr, TCL_ONE_WORD_KEYS);
    Tcl_InitHashTable(iPtr->lineBCPtr, TCL_ONE_WORD_KEYS);
    Tcl_InitHashTable(iPtr->lineLAPtr, TCL_ONE_WORD_KEYS);
    Tcl_InitHashTable(iPtr->lineLABCPtr, TCL_ONE_WORD_KEYS);
    iPtr->scriptCLLocPtr = NULL;

    iPtr->activeVarTracePtr = NULL;

    iPtr->returnOpts = NULL;
    iPtr->errorInfo = NULL;
    TclNewLiteralStringObj(iPtr->eiVar, "::errorInfo");
    Tcl_IncrRefCount(iPtr->eiVar);
    iPtr->errorStack = Tcl_NewListObj(0, NULL);
    Tcl_IncrRefCount(iPtr->errorStack);
    iPtr->resetErrorStack = 1;
    TclNewLiteralStringObj(iPtr->upLiteral,"UP");
    Tcl_IncrRefCount(iPtr->upLiteral);
    TclNewLiteralStringObj(iPtr->callLiteral,"CALL");
    Tcl_IncrRefCount(iPtr->callLiteral);
    TclNewLiteralStringObj(iPtr->innerLiteral,"INNER");
    Tcl_IncrRefCount(iPtr->innerLiteral);
    iPtr->innerContext = Tcl_NewListObj(0, NULL);
    Tcl_IncrRefCount(iPtr->innerContext);
    iPtr->errorCode = NULL;
    TclNewLiteralStringObj(iPtr->ecVar, "::errorCode");
    Tcl_IncrRefCount(iPtr->ecVar);
    iPtr->returnLevel = 1;
    iPtr->returnCode = TCL_OK;

    iPtr->rootFramePtr = NULL;	/* Initialise as soon as :: is available */
    iPtr->lookupNsPtr = NULL;

    Tcl_InitHashTable(&iPtr->packageTable, TCL_STRING_KEYS);
    iPtr->packageUnknown = NULL;

    /* TIP #268 */
    if (getenv("TCL_PKG_PREFER_LATEST") == NULL) {
	iPtr->packagePrefer = PKG_PREFER_STABLE;
    } else {
	iPtr->packagePrefer = PKG_PREFER_LATEST;
    }

    iPtr->cmdCount = 0;
    TclInitLiteralTable(&iPtr->literalTable);
    iPtr->compileEpoch = 0;
    iPtr->compiledProcPtr = NULL;
    iPtr->resolverPtr = NULL;
    iPtr->evalFlags = 0;
    iPtr->scriptFile = NULL;
    iPtr->flags = 0;
    iPtr->tracePtr = NULL;
    iPtr->tracesForbiddingInline = 0;
    iPtr->activeCmdTracePtr = NULL;
    iPtr->activeInterpTracePtr = NULL;
    iPtr->assocData = NULL;
    iPtr->execEnvPtr = NULL;	/* Set after namespaces initialized. */
    iPtr->emptyObjPtr = Tcl_NewObj();
				/* Another empty object. */
    Tcl_IncrRefCount(iPtr->emptyObjPtr);
    iPtr->threadId = Tcl_GetCurrentThread();

    /* TIP #378 */
#ifdef TCL_INTERP_DEBUG_FRAME
    iPtr->flags |= INTERP_DEBUG_FRAME;
#else
    if (getenv("TCL_INTERP_DEBUG_FRAME") != NULL) {
        iPtr->flags |= INTERP_DEBUG_FRAME;
    }
#endif

    /*
     * Initialise the tables for variable traces and searches *before*
     * creating the global ns - so that the trace on errorInfo can be
     * recorded.
     */

    Tcl_InitHashTable(&iPtr->varTraces, TCL_ONE_WORD_KEYS);
    Tcl_InitHashTable(&iPtr->varSearches, TCL_ONE_WORD_KEYS);

    iPtr->globalNsPtr = NULL;	/* Force creation of global ns below. */
    iPtr->globalNsPtr = (Namespace *) Tcl_CreateNamespace(interp, "",
	    NULL, NULL);
    if (iPtr->globalNsPtr == NULL) {
	Tcl_Panic("Tcl_CreateInterp: can't create global namespace");
    }

    /*
     * Initialise the rootCallframe. It cannot be allocated on the stack, as
     * it has to be in place before TclCreateExecEnv tries to use a variable.
     */

    /* This is needed to satisfy GCC 3.3's strict aliasing rules */
    framePtr = ckalloc(sizeof(CallFrame));
    result = Tcl_PushCallFrame(interp, (Tcl_CallFrame *) framePtr,
	    (Tcl_Namespace *) iPtr->globalNsPtr, /*isProcCallFrame*/ 0);
    if (result != TCL_OK) {
	Tcl_Panic("Tcl_CreateInterp: failed to push the root stack frame");
    }
    framePtr->objc = 0;

    iPtr->framePtr = framePtr;
    iPtr->varFramePtr = framePtr;
    iPtr->rootFramePtr = framePtr;

    /*
     * Initialize support for code compilation and execution. We call
     * TclCreateExecEnv after initializing namespaces since it tries to
     * reference a Tcl variable (it links to the Tcl "tcl_traceExec"
     * variable).
     */

    iPtr->execEnvPtr = TclCreateExecEnv(interp, INTERP_STACK_INITIAL_SIZE);

    /*
     * TIP #219, Tcl Channel Reflection API support.
     */

    iPtr->chanMsg = NULL;

    /*
     * TIP #285, Script cancellation support.
     */

    iPtr->asyncCancelMsg = Tcl_NewObj();

    cancelInfo = ckalloc(sizeof(CancelInfo));
    cancelInfo->interp = interp;

    iPtr->asyncCancel = Tcl_AsyncCreate(CancelEvalProc, cancelInfo);
    cancelInfo->async = iPtr->asyncCancel;
    cancelInfo->result = NULL;
    cancelInfo->length = 0;

    Tcl_MutexLock(&cancelLock);
    hPtr = Tcl_CreateHashEntry(&cancelTable, iPtr, &isNew);
    Tcl_SetHashValue(hPtr, cancelInfo);
    Tcl_MutexUnlock(&cancelLock);

    /*
     * Initialize the compilation and execution statistics kept for this
     * interpreter.
     */

#ifdef TCL_COMPILE_STATS
    statsPtr = &iPtr->stats;
    statsPtr->numExecutions = 0;
    statsPtr->numCompilations = 0;
    statsPtr->numByteCodesFreed = 0;
    memset(statsPtr->instructionCount, 0,
	    sizeof(statsPtr->instructionCount));

    statsPtr->totalSrcBytes = 0.0;
    statsPtr->totalByteCodeBytes = 0.0;
    statsPtr->currentSrcBytes = 0.0;
    statsPtr->currentByteCodeBytes = 0.0;
    memset(statsPtr->srcCount, 0, sizeof(statsPtr->srcCount));
    memset(statsPtr->byteCodeCount, 0, sizeof(statsPtr->byteCodeCount));
    memset(statsPtr->lifetimeCount, 0, sizeof(statsPtr->lifetimeCount));

    statsPtr->currentInstBytes = 0.0;
    statsPtr->currentLitBytes = 0.0;
    statsPtr->currentExceptBytes = 0.0;
    statsPtr->currentAuxBytes = 0.0;
    statsPtr->currentCmdMapBytes = 0.0;

    statsPtr->numLiteralsCreated = 0;
    statsPtr->totalLitStringBytes = 0.0;
    statsPtr->currentLitStringBytes = 0.0;
    memset(statsPtr->literalCount, 0, sizeof(statsPtr->literalCount));
#endif /* TCL_COMPILE_STATS */

    /*
     * Initialize the ensemble error message rewriting support.
     */

    iPtr->ensembleRewrite.sourceObjs = NULL;
    iPtr->ensembleRewrite.numRemovedObjs = 0;
    iPtr->ensembleRewrite.numInsertedObjs = 0;

    /*
     * TIP#143: Initialise the resource limit support.
     */

    TclInitLimitSupport(interp);

    /*
     * Initialise the thread-specific data ekeko. Note that the thread's alloc
     * cache was already initialised by the call to alloc the interp struct.
     */

#if defined(TCL_THREADS) && defined(USE_THREAD_ALLOC)
    iPtr->allocCache = TclpGetAllocCache();
#else
    iPtr->allocCache = NULL;
#endif
    iPtr->pendingObjDataPtr = NULL;
    iPtr->asyncReadyPtr = TclGetAsyncReadyPtr();
    iPtr->deferredCallbacks = NULL;

    /*
     * Create the core commands. Do it here, rather than calling
     * Tcl_CreateCommand, because it's faster (there's no need to check for a
     * pre-existing command by the same name). If a command has a Tcl_CmdProc
     * but no Tcl_ObjCmdProc, set the Tcl_ObjCmdProc to
     * TclInvokeStringCommand. This is an object-based wrapper function that
     * extracts strings, calls the string function, and creates an object for
     * the result. Similarly, if a command has a Tcl_ObjCmdProc but no
     * Tcl_CmdProc, set the Tcl_CmdProc to TclInvokeObjectCommand.
     */

    for (cmdInfoPtr = builtInCmds; cmdInfoPtr->name != NULL; cmdInfoPtr++) {
	if ((cmdInfoPtr->objProc == NULL)
		&& (cmdInfoPtr->compileProc == NULL)
		&& (cmdInfoPtr->nreProc == NULL)) {
	    Tcl_Panic("builtin command with NULL object command proc and a NULL compile proc");
	}

	hPtr = Tcl_CreateHashEntry(&iPtr->globalNsPtr->cmdTable,
		cmdInfoPtr->name, &isNew);
	if (isNew) {
	    cmdPtr = ckalloc(sizeof(Command));
	    cmdPtr->hPtr = hPtr;
	    cmdPtr->nsPtr = iPtr->globalNsPtr;
	    cmdPtr->refCount = 1;
	    cmdPtr->cmdEpoch = 0;
	    cmdPtr->compileProc = cmdInfoPtr->compileProc;
	    cmdPtr->proc = TclInvokeObjectCommand;
	    cmdPtr->clientData = cmdPtr;
	    cmdPtr->objProc = cmdInfoPtr->objProc;
	    cmdPtr->objClientData = NULL;
	    cmdPtr->deleteProc = NULL;
	    cmdPtr->deleteData = NULL;
	    cmdPtr->flags = 0;
            if (cmdInfoPtr->flags & CMD_COMPILES_EXPANDED) {
                cmdPtr->flags |= CMD_COMPILES_EXPANDED;
            }
	    cmdPtr->importRefPtr = NULL;
	    cmdPtr->tracePtr = NULL;
	    cmdPtr->nreProc = cmdInfoPtr->nreProc;
	    Tcl_SetHashValue(hPtr, cmdPtr);
	}
    }

    /*
     * Create the "array", "binary", "chan", "dict", "file", "info",
     * "namespace" and "string" ensembles. Note that all these commands (and
     * their subcommands that are not present in the global namespace) are
     * wholly safe *except* for "file".
     */

    TclInitArrayCmd(interp);
    TclInitBinaryCmd(interp);
    TclInitChanCmd(interp);
    TclInitDictCmd(interp);
    TclInitFileCmd(interp);
    TclInitInfoCmd(interp);
    TclInitNamespaceCmd(interp);
    TclInitStringCmd(interp);
    TclInitPrefixCmd(interp);

    /*
     * Register "clock" subcommands. These *do* go through
     * Tcl_CreateObjCommand, since they aren't in the global namespace and
     * involve ensembles.
     */

    TclClockInit(interp);

    /*
     * Register the built-in functions. This is empty now that they are
     * implemented as commands in the ::tcl::mathfunc namespace.
     */

    /*
     * Register the default [interp bgerror] handler.
     */

    Tcl_CreateObjCommand(interp, "::tcl::Bgerror",
	    TclDefaultBgErrorHandlerObjCmd, NULL, NULL);

    /*
     * Create unsupported commands for debugging bytecode and objects.
     */

    Tcl_CreateObjCommand(interp, "::tcl::unsupported::disassemble",
	    Tcl_DisassembleObjCmd, NULL, NULL);
    Tcl_CreateObjCommand(interp, "::tcl::unsupported::representation",
	    Tcl_RepresentationCmd, NULL, NULL);

    /* Adding the bytecode assembler command */
    cmdPtr = (Command *) Tcl_NRCreateCommand(interp,
            "::tcl::unsupported::assemble", Tcl_AssembleObjCmd,
            TclNRAssembleObjCmd, NULL, NULL);
    cmdPtr->compileProc = &TclCompileAssembleCmd;

    Tcl_NRCreateCommand(interp, "::tcl::unsupported::inject", NULL,
	    NRCoroInjectObjCmd, NULL, NULL);

#ifdef USE_DTRACE
    /*
     * Register the tcl::dtrace command.
     */

    Tcl_CreateObjCommand(interp, "::tcl::dtrace", DTraceObjCmd, NULL, NULL);
#endif /* USE_DTRACE */

    /*
     * Register the builtin math functions.
     */

    mathfuncNSPtr = Tcl_CreateNamespace(interp, "::tcl::mathfunc", NULL,NULL);
    if (mathfuncNSPtr == NULL) {
	Tcl_Panic("Can't create math function namespace");
    }
#define MATH_FUNC_PREFIX_LEN 17 /* == strlen("::tcl::mathfunc::") */
    memcpy(mathFuncName, "::tcl::mathfunc::", MATH_FUNC_PREFIX_LEN);
    for (builtinFuncPtr = BuiltinFuncTable; builtinFuncPtr->name != NULL;
	    builtinFuncPtr++) {
	strcpy(mathFuncName+MATH_FUNC_PREFIX_LEN, builtinFuncPtr->name);
	Tcl_CreateObjCommand(interp, mathFuncName,
		builtinFuncPtr->objCmdProc, builtinFuncPtr->clientData, NULL);
	Tcl_Export(interp, mathfuncNSPtr, builtinFuncPtr->name, 0);
    }

    /*
     * Register the mathematical "operator" commands. [TIP #174]
     */

    mathopNSPtr = Tcl_CreateNamespace(interp, "::tcl::mathop", NULL, NULL);
    if (mathopNSPtr == NULL) {
	Tcl_Panic("can't create math operator namespace");
    }
    Tcl_Export(interp, mathopNSPtr, "*", 1);
#define MATH_OP_PREFIX_LEN 15 /* == strlen("::tcl::mathop::") */
    memcpy(mathFuncName, "::tcl::mathop::", MATH_OP_PREFIX_LEN);
    for (opcmdInfoPtr=mathOpCmds ; opcmdInfoPtr->name!=NULL ; opcmdInfoPtr++){
	TclOpCmdClientData *occdPtr = ckalloc(sizeof(TclOpCmdClientData));

	occdPtr->op = opcmdInfoPtr->name;
	occdPtr->i.numArgs = opcmdInfoPtr->i.numArgs;
	occdPtr->expected = opcmdInfoPtr->expected;
	strcpy(mathFuncName + MATH_OP_PREFIX_LEN, opcmdInfoPtr->name);
	cmdPtr = (Command *) Tcl_CreateObjCommand(interp, mathFuncName,
		opcmdInfoPtr->objProc, occdPtr, DeleteOpCmdClientData);
	if (cmdPtr == NULL) {
	    Tcl_Panic("failed to create math operator %s",
		    opcmdInfoPtr->name);
	} else if (opcmdInfoPtr->compileProc != NULL) {
	    cmdPtr->compileProc = opcmdInfoPtr->compileProc;
	}
    }

    /*
     * Do Multiple/Safe Interps Tcl init stuff
     */

    TclInterpInit(interp);
    TclSetupEnv(interp);

    /*
     * TIP #59: Make embedded configuration information available.
     */

    TclInitEmbeddedConfigurationInformation(interp);

    /*
     * Compute the byte order of this machine.
     */

    order.s = 1;
    Tcl_SetVar2(interp, "tcl_platform", "byteOrder",
	    ((order.c[0] == 1) ? "littleEndian" : "bigEndian"),
	    TCL_GLOBAL_ONLY);

    Tcl_SetVar2Ex(interp, "tcl_platform", "wordSize",
	    Tcl_NewLongObj((long) sizeof(long)), TCL_GLOBAL_ONLY);

    /* TIP #291 */
    Tcl_SetVar2Ex(interp, "tcl_platform", "pointerSize",
	    Tcl_NewLongObj((long) sizeof(void *)), TCL_GLOBAL_ONLY);

    /*
     * Set up other variables such as tcl_version and tcl_library
     */

    Tcl_SetVar(interp, "tcl_patchLevel", TCL_PATCH_LEVEL, TCL_GLOBAL_ONLY);
    Tcl_SetVar(interp, "tcl_version", TCL_VERSION, TCL_GLOBAL_ONLY);
    Tcl_TraceVar2(interp, "tcl_precision", NULL,
	    TCL_GLOBAL_ONLY|TCL_TRACE_READS|TCL_TRACE_WRITES|TCL_TRACE_UNSETS,
	    TclPrecTraceProc, NULL);
    TclpSetVariables(interp);

#ifdef TCL_THREADS
    /*
     * The existence of the "threaded" element of the tcl_platform array
     * indicates that this particular Tcl shell has been compiled with threads
     * turned on. Using "info exists tcl_platform(threaded)" a Tcl script can
     * introspect on the interpreter level of thread safety.
     */

    Tcl_SetVar2(interp, "tcl_platform", "threaded", "1", TCL_GLOBAL_ONLY);
#endif

    /*
     * Register Tcl's version number.
     * TIP #268: Full patchlevel instead of just major.minor
     */

    Tcl_PkgProvideEx(interp, "Tcl", TCL_PATCH_LEVEL, &tclStubs);

    if (TclTommath_Init(interp) != TCL_OK) {
	Tcl_Panic("%s", Tcl_GetString(Tcl_GetObjResult(interp)));
    }

    if (TclOOInit(interp) != TCL_OK) {
	Tcl_Panic("%s", Tcl_GetString(Tcl_GetObjResult(interp)));
    }

    /*
     * Only build in zlib support if we've successfully detected a library to
     * compile and link against.
     */

#ifdef HAVE_ZLIB
    if (TclZlibInit(interp) != TCL_OK) {
	Tcl_Panic("%s", Tcl_GetString(Tcl_GetObjResult(interp)));
    }
#endif

    TOP_CB(iPtr) = NULL;
    return interp;
}

static void
DeleteOpCmdClientData(
    ClientData clientData)
{
    TclOpCmdClientData *occdPtr = clientData;

    ckfree(occdPtr);
}

/*
 *----------------------------------------------------------------------
 *
 * TclHideUnsafeCommands --
 *
 *	Hides base commands that are not marked as safe from this interpreter.
 *
 * Results:
 *	TCL_OK if it succeeds, TCL_ERROR else.
 *
 * Side effects:
 *	Hides functionality in an interpreter.
 *
 *----------------------------------------------------------------------
 */

int
TclHideUnsafeCommands(
    Tcl_Interp *interp)		/* Hide commands in this interpreter. */
{
    register const CmdInfo *cmdInfoPtr;

    if (interp == NULL) {
	return TCL_ERROR;
    }
    for (cmdInfoPtr = builtInCmds; cmdInfoPtr->name != NULL; cmdInfoPtr++) {
	if (!(cmdInfoPtr->flags & CMD_IS_SAFE)) {
	    Tcl_HideCommand(interp, cmdInfoPtr->name, cmdInfoPtr->name);
	}
    }
    TclMakeFileCommandSafe(interp);     /* Ugh! */
    return TCL_OK;
}

/*
 *--------------------------------------------------------------
 *
 * Tcl_CallWhenDeleted --
 *
 *	Arrange for a function to be called before a given interpreter is
 *	deleted. The function is called as soon as Tcl_DeleteInterp is called;
 *	if Tcl_CallWhenDeleted is called on an interpreter that has already
 *	been deleted, the function will be called when the last Tcl_Release is
 *	done on the interpreter.
 *
 * Results:
 *	None.
 *
 * Side effects:
 *	When Tcl_DeleteInterp is invoked to delete interp, proc will be
 *	invoked. See the manual entry for details.
 *
 *--------------------------------------------------------------
 */

void
Tcl_CallWhenDeleted(
    Tcl_Interp *interp,		/* Interpreter to watch. */
    Tcl_InterpDeleteProc *proc,	/* Function to call when interpreter is about
				 * to be deleted. */
    ClientData clientData)	/* One-word value to pass to proc. */
{
    Interp *iPtr = (Interp *) interp;
    static Tcl_ThreadDataKey assocDataCounterKey;
    int *assocDataCounterPtr =
	    Tcl_GetThreadData(&assocDataCounterKey, (int)sizeof(int));
    int isNew;
    char buffer[32 + TCL_INTEGER_SPACE];
    AssocData *dPtr = ckalloc(sizeof(AssocData));
    Tcl_HashEntry *hPtr;

    sprintf(buffer, "Assoc Data Key #%d", *assocDataCounterPtr);
    (*assocDataCounterPtr)++;

    if (iPtr->assocData == NULL) {
	iPtr->assocData = ckalloc(sizeof(Tcl_HashTable));
	Tcl_InitHashTable(iPtr->assocData, TCL_STRING_KEYS);
    }
    hPtr = Tcl_CreateHashEntry(iPtr->assocData, buffer, &isNew);
    dPtr->proc = proc;
    dPtr->clientData = clientData;
    Tcl_SetHashValue(hPtr, dPtr);
}

/*
 *--------------------------------------------------------------
 *
 * Tcl_DontCallWhenDeleted --
 *
 *	Cancel the arrangement for a function to be called when a given
 *	interpreter is deleted.
 *
 * Results:
 *	None.
 *
 * Side effects:
 *	If proc and clientData were previously registered as a callback via
 *	Tcl_CallWhenDeleted, they are unregistered. If they weren't previously
 *	registered then nothing happens.
 *
 *--------------------------------------------------------------
 */

void
Tcl_DontCallWhenDeleted(
    Tcl_Interp *interp,		/* Interpreter to watch. */
    Tcl_InterpDeleteProc *proc,	/* Function to call when interpreter is about
				 * to be deleted. */
    ClientData clientData)	/* One-word value to pass to proc. */
{
    Interp *iPtr = (Interp *) interp;
    Tcl_HashTable *hTablePtr;
    Tcl_HashSearch hSearch;
    Tcl_HashEntry *hPtr;
    AssocData *dPtr;

    hTablePtr = iPtr->assocData;
    if (hTablePtr == NULL) {
	return;
    }
    for (hPtr = Tcl_FirstHashEntry(hTablePtr, &hSearch); hPtr != NULL;
	    hPtr = Tcl_NextHashEntry(&hSearch)) {
	dPtr = Tcl_GetHashValue(hPtr);
	if ((dPtr->proc == proc) && (dPtr->clientData == clientData)) {
	    ckfree(dPtr);
	    Tcl_DeleteHashEntry(hPtr);
	    return;
	}
    }
}

/*
 *----------------------------------------------------------------------
 *
 * Tcl_SetAssocData --
 *
 *	Creates a named association between user-specified data, a delete
 *	function and this interpreter. If the association already exists the
 *	data is overwritten with the new data. The delete function will be
 *	invoked when the interpreter is deleted.
 *
 * Results:
 *	None.
 *
 * Side effects:
 *	Sets the associated data, creates the association if needed.
 *
 *----------------------------------------------------------------------
 */

void
Tcl_SetAssocData(
    Tcl_Interp *interp,		/* Interpreter to associate with. */
    const char *name,		/* Name for association. */
    Tcl_InterpDeleteProc *proc,	/* Proc to call when interpreter is about to
				 * be deleted. */
    ClientData clientData)	/* One-word value to pass to proc. */
{
    Interp *iPtr = (Interp *) interp;
    AssocData *dPtr;
    Tcl_HashEntry *hPtr;
    int isNew;

    if (iPtr->assocData == NULL) {
	iPtr->assocData = ckalloc(sizeof(Tcl_HashTable));
	Tcl_InitHashTable(iPtr->assocData, TCL_STRING_KEYS);
    }
    hPtr = Tcl_CreateHashEntry(iPtr->assocData, name, &isNew);
    if (isNew == 0) {
	dPtr = Tcl_GetHashValue(hPtr);
    } else {
	dPtr = ckalloc(sizeof(AssocData));
    }
    dPtr->proc = proc;
    dPtr->clientData = clientData;

    Tcl_SetHashValue(hPtr, dPtr);
}

/*
 *----------------------------------------------------------------------
 *
 * Tcl_DeleteAssocData --
 *
 *	Deletes a named association of user-specified data with the specified
 *	interpreter.
 *
 * Results:
 *	None.
 *
 * Side effects:
 *	Deletes the association.
 *
 *----------------------------------------------------------------------
 */

void
Tcl_DeleteAssocData(
    Tcl_Interp *interp,		/* Interpreter to associate with. */
    const char *name)		/* Name of association. */
{
    Interp *iPtr = (Interp *) interp;
    AssocData *dPtr;
    Tcl_HashEntry *hPtr;

    if (iPtr->assocData == NULL) {
	return;
    }
    hPtr = Tcl_FindHashEntry(iPtr->assocData, name);
    if (hPtr == NULL) {
	return;
    }
    dPtr = Tcl_GetHashValue(hPtr);
    if (dPtr->proc != NULL) {
	dPtr->proc(dPtr->clientData, interp);
    }
    ckfree(dPtr);
    Tcl_DeleteHashEntry(hPtr);
}

/*
 *----------------------------------------------------------------------
 *
 * Tcl_GetAssocData --
 *
 *	Returns the client data associated with this name in the specified
 *	interpreter.
 *
 * Results:
 *	The client data in the AssocData record denoted by the named
 *	association, or NULL.
 *
 * Side effects:
 *	None.
 *
 *----------------------------------------------------------------------
 */

ClientData
Tcl_GetAssocData(
    Tcl_Interp *interp,		/* Interpreter associated with. */
    const char *name,		/* Name of association. */
    Tcl_InterpDeleteProc **procPtr)
				/* Pointer to place to store address of
				 * current deletion callback. */
{
    Interp *iPtr = (Interp *) interp;
    AssocData *dPtr;
    Tcl_HashEntry *hPtr;

    if (iPtr->assocData == NULL) {
	return NULL;
    }
    hPtr = Tcl_FindHashEntry(iPtr->assocData, name);
    if (hPtr == NULL) {
	return NULL;
    }
    dPtr = Tcl_GetHashValue(hPtr);
    if (procPtr != NULL) {
	*procPtr = dPtr->proc;
    }
    return dPtr->clientData;
}

/*
 *----------------------------------------------------------------------
 *
 * Tcl_InterpDeleted --
 *
 *	Returns nonzero if the interpreter has been deleted with a call to
 *	Tcl_DeleteInterp.
 *
 * Results:
 *	Nonzero if the interpreter is deleted, zero otherwise.
 *
 * Side effects:
 *	None.
 *
 *----------------------------------------------------------------------
 */

int
Tcl_InterpDeleted(
    Tcl_Interp *interp)
{
    return (((Interp *) interp)->flags & DELETED) ? 1 : 0;
}

/*
 *----------------------------------------------------------------------
 *
 * Tcl_DeleteInterp --
 *
 *	Ensures that the interpreter will be deleted eventually. If there are
 *	no Tcl_Preserve calls in effect for this interpreter, it is deleted
 *	immediately, otherwise the interpreter is deleted when the last
 *	Tcl_Preserve is matched by a call to Tcl_Release. In either case, the
 *	function runs the currently registered deletion callbacks.
 *
 * Results:
 *	None.
 *
 * Side effects:
 *	The interpreter is marked as deleted. The caller may still use it
 *	safely if there are calls to Tcl_Preserve in effect for the
 *	interpreter, but further calls to Tcl_Eval etc in this interpreter
 *	will fail.
 *
 *----------------------------------------------------------------------
 */

void
Tcl_DeleteInterp(
    Tcl_Interp *interp)		/* Token for command interpreter (returned by
				 * a previous call to Tcl_CreateInterp). */
{
    Interp *iPtr = (Interp *) interp;

    /*
     * If the interpreter has already been marked deleted, just punt.
     */

    if (iPtr->flags & DELETED) {
	return;
    }

    /*
     * Mark the interpreter as deleted. No further evals will be allowed.
     * Increase the compileEpoch as a signal to compiled bytecodes.
     */

    iPtr->flags |= DELETED;
    iPtr->compileEpoch++;

    /*
     * Ensure that the interpreter is eventually deleted.
     */

    Tcl_EventuallyFree(interp, (Tcl_FreeProc *) DeleteInterpProc);
}

/*
 *----------------------------------------------------------------------
 *
 * DeleteInterpProc --
 *
 *	Helper function to delete an interpreter. This function is called when
 *	the last call to Tcl_Preserve on this interpreter is matched by a call
 *	to Tcl_Release. The function cleans up all resources used in the
 *	interpreter and calls all currently registered interpreter deletion
 *	callbacks.
 *
 * Results:
 *	None.
 *
 * Side effects:
 *	Whatever the interpreter deletion callbacks do. Frees resources used
 *	by the interpreter.
 *
 *----------------------------------------------------------------------
 */

static void
DeleteInterpProc(
    Tcl_Interp *interp)		/* Interpreter to delete. */
{
    Interp *iPtr = (Interp *) interp;
    Tcl_HashEntry *hPtr;
    Tcl_HashSearch search;
    Tcl_HashTable *hTablePtr;
    ResolverScheme *resPtr, *nextResPtr;
    int i;

    /*
     * Punt if there is an error in the Tcl_Release/Tcl_Preserve matchup,
	 * unless we are exiting.
     */

    if ((iPtr->numLevels > 0) && !TclInExit()) {
	Tcl_Panic("DeleteInterpProc called with active evals");
    }

    /*
     * The interpreter should already be marked deleted; otherwise how did we
     * get here?
     */

    if (!(iPtr->flags & DELETED)) {
	Tcl_Panic("DeleteInterpProc called on interpreter not marked deleted");
    }

    /*
     * TIP #219, Tcl Channel Reflection API. Discard a leftover state.
     */

    if (iPtr->chanMsg != NULL) {
	Tcl_DecrRefCount(iPtr->chanMsg);
	iPtr->chanMsg = NULL;
    }

    /*
     * TIP #285, Script cancellation support. Delete this interp from the
     * global hash table of CancelInfo structs.
     */

    Tcl_MutexLock(&cancelLock);
    hPtr = Tcl_FindHashEntry(&cancelTable, (char *) iPtr);
    if (hPtr != NULL) {
	CancelInfo *cancelInfo = Tcl_GetHashValue(hPtr);

	if (cancelInfo != NULL) {
	    if (cancelInfo->result != NULL) {
		ckfree(cancelInfo->result);
	    }
	    ckfree(cancelInfo);
	}

	Tcl_DeleteHashEntry(hPtr);
    }

    if (iPtr->asyncCancel != NULL) {
	Tcl_AsyncDelete(iPtr->asyncCancel);
	iPtr->asyncCancel = NULL;
    }

    if (iPtr->asyncCancelMsg != NULL) {
	Tcl_DecrRefCount(iPtr->asyncCancelMsg);
	iPtr->asyncCancelMsg = NULL;
    }
    Tcl_MutexUnlock(&cancelLock);

    /*
     * Shut down all limit handler callback scripts that call back into this
     * interpreter. Then eliminate all limit handlers for this interpreter.
     */

    TclRemoveScriptLimitCallbacks(interp);
    TclLimitRemoveAllHandlers(interp);

    /*
     * Dismantle the namespace here, before we clear the assocData. If any
     * background errors occur here, they will be deleted below.
     *
     * Dismantle the namespace after freeing the iPtr->handle so that each
     * bytecode releases its literals without caring to update the literal
     * table, as it will be freed later in this function without further use.
     */

    TclHandleFree(iPtr->handle);
    TclTeardownNamespace(iPtr->globalNsPtr);

    /*
     * Delete all the hidden commands.
     */

    hTablePtr = iPtr->hiddenCmdTablePtr;
    if (hTablePtr != NULL) {
	/*
	 * Non-pernicious deletion. The deletion callbacks will not be allowed
	 * to create any new hidden or non-hidden commands.
	 * Tcl_DeleteCommandFromToken will remove the entry from the
	 * hiddenCmdTablePtr.
	 */

	hPtr = Tcl_FirstHashEntry(hTablePtr, &search);
	for (; hPtr != NULL; hPtr = Tcl_NextHashEntry(&search)) {
	    Tcl_DeleteCommandFromToken(interp, Tcl_GetHashValue(hPtr));
	}
	Tcl_DeleteHashTable(hTablePtr);
	ckfree(hTablePtr);
    }

    /*
     * Invoke deletion callbacks; note that a callback can create new
     * callbacks, so we iterate.
     */

    while (iPtr->assocData != NULL) {
	AssocData *dPtr;

	hTablePtr = iPtr->assocData;
	iPtr->assocData = NULL;
	for (hPtr = Tcl_FirstHashEntry(hTablePtr, &search);
		hPtr != NULL;
		hPtr = Tcl_FirstHashEntry(hTablePtr, &search)) {
	    dPtr = Tcl_GetHashValue(hPtr);
	    Tcl_DeleteHashEntry(hPtr);
	    if (dPtr->proc != NULL) {
		dPtr->proc(dPtr->clientData, interp);
	    }
	    ckfree(dPtr);
	}
	Tcl_DeleteHashTable(hTablePtr);
	ckfree(hTablePtr);
    }

    /*
     * Pop the root frame pointer and finish deleting the global
     * namespace. The order is important [Bug 1658572].
     */

    if ((iPtr->framePtr != iPtr->rootFramePtr) && !TclInExit()) {
	Tcl_Panic("DeleteInterpProc: popping rootCallFrame with other frames on top");
    }
    Tcl_PopCallFrame(interp);
    ckfree(iPtr->rootFramePtr);
    iPtr->rootFramePtr = NULL;
    Tcl_DeleteNamespace((Tcl_Namespace *) iPtr->globalNsPtr);

    /*
     * Free up the result *after* deleting variables, since variable deletion
     * could have transferred ownership of the result string to Tcl.
     */

    Tcl_FreeResult(interp);
    Tcl_DecrRefCount(iPtr->objResultPtr);
    iPtr->objResultPtr = NULL;
    Tcl_DecrRefCount(iPtr->ecVar);
    if (iPtr->errorCode) {
	Tcl_DecrRefCount(iPtr->errorCode);
	iPtr->errorCode = NULL;
    }
    Tcl_DecrRefCount(iPtr->eiVar);
    if (iPtr->errorInfo) {
	Tcl_DecrRefCount(iPtr->errorInfo);
	iPtr->errorInfo = NULL;
    }
    Tcl_DecrRefCount(iPtr->errorStack);
    iPtr->errorStack = NULL;
    Tcl_DecrRefCount(iPtr->upLiteral);
    Tcl_DecrRefCount(iPtr->callLiteral);
    Tcl_DecrRefCount(iPtr->innerLiteral);
    Tcl_DecrRefCount(iPtr->innerContext);
    if (iPtr->returnOpts) {
	Tcl_DecrRefCount(iPtr->returnOpts);
    }
    TclFreePackageInfo(iPtr);
    while (iPtr->tracePtr != NULL) {
	Tcl_DeleteTrace((Tcl_Interp *) iPtr, (Tcl_Trace) iPtr->tracePtr);
    }
    if (iPtr->execEnvPtr != NULL) {
	TclDeleteExecEnv(iPtr->execEnvPtr);
    }
    if (iPtr->scriptFile) {
	Tcl_DecrRefCount(iPtr->scriptFile);
	iPtr->scriptFile = NULL;
    }
    Tcl_DecrRefCount(iPtr->emptyObjPtr);
    iPtr->emptyObjPtr = NULL;

    resPtr = iPtr->resolverPtr;
    while (resPtr) {
	nextResPtr = resPtr->nextPtr;
	ckfree(resPtr->name);
	ckfree(resPtr);
	resPtr = nextResPtr;
    }

    /*
     * Free up literal objects created for scripts compiled by the
     * interpreter.
     */

    TclDeleteLiteralTable(interp, &iPtr->literalTable);

    /*
     * TIP #280 - Release the arrays for ByteCode/Proc extension, and
     * contents.
     */

    for (hPtr = Tcl_FirstHashEntry(iPtr->linePBodyPtr, &search);
	    hPtr != NULL;
	    hPtr = Tcl_NextHashEntry(&search)) {
	CmdFrame *cfPtr = Tcl_GetHashValue(hPtr);
	Proc *procPtr = (Proc *) Tcl_GetHashKey(iPtr->linePBodyPtr, hPtr);

	procPtr->iPtr = NULL;
	if (cfPtr) {
	    if (cfPtr->type == TCL_LOCATION_SOURCE) {
		Tcl_DecrRefCount(cfPtr->data.eval.path);
	    }
	    ckfree(cfPtr->line);
	    ckfree(cfPtr);
	}
	Tcl_DeleteHashEntry(hPtr);
    }
    Tcl_DeleteHashTable(iPtr->linePBodyPtr);
    ckfree(iPtr->linePBodyPtr);
    iPtr->linePBodyPtr = NULL;

    /*
     * See also tclCompile.c, TclCleanupByteCode
     */

    for (hPtr = Tcl_FirstHashEntry(iPtr->lineBCPtr, &search);
	    hPtr != NULL;
	    hPtr = Tcl_NextHashEntry(&search)) {
	ExtCmdLoc *eclPtr = Tcl_GetHashValue(hPtr);

	if (eclPtr->type == TCL_LOCATION_SOURCE) {
	    Tcl_DecrRefCount(eclPtr->path);
	}
	for (i=0; i< eclPtr->nuloc; i++) {
	    ckfree(eclPtr->loc[i].line);
	}

	if (eclPtr->loc != NULL) {
	    ckfree(eclPtr->loc);
	}

	ckfree(eclPtr);
	Tcl_DeleteHashEntry(hPtr);
    }
    Tcl_DeleteHashTable(iPtr->lineBCPtr);
    ckfree(iPtr->lineBCPtr);
    iPtr->lineBCPtr = NULL;

    /*
     * Location stack for uplevel/eval/... scripts which were passed through
     * proc arguments. Actually we track all arguments as we do not and cannot
     * know which arguments will be used as scripts and which will not.
     */

    if (iPtr->lineLAPtr->numEntries && !TclInExit()) {
	/*
	 * When the interp goes away we have nothing on the stack, so there
	 * are no arguments, so this table has to be empty.
	 */

	Tcl_Panic("Argument location tracking table not empty");
    }

    Tcl_DeleteHashTable(iPtr->lineLAPtr);
    ckfree((char *) iPtr->lineLAPtr);
    iPtr->lineLAPtr = NULL;

    if (iPtr->lineLABCPtr->numEntries && !TclInExit()) {
	/*
	 * When the interp goes away we have nothing on the stack, so there
	 * are no arguments, so this table has to be empty.
	 */

	Tcl_Panic("Argument location tracking table not empty");
    }

    Tcl_DeleteHashTable(iPtr->lineLABCPtr);
    ckfree(iPtr->lineLABCPtr);
    iPtr->lineLABCPtr = NULL;

    /*
     * Squelch the tables of traces on variables and searches over arrays in
     * the in the interpreter.
     */

    Tcl_DeleteHashTable(&iPtr->varTraces);
    Tcl_DeleteHashTable(&iPtr->varSearches);

    ckfree(iPtr);
}

/*
 *---------------------------------------------------------------------------
 *
 * Tcl_HideCommand --
 *
 *	Makes a command hidden so that it cannot be invoked from within an
 *	interpreter, only from within an ancestor.
 *
 * Results:
 *	A standard Tcl result; also leaves a message in the interp's result if
 *	an error occurs.
 *
 * Side effects:
 *	Removes a command from the command table and create an entry into the
 *	hidden command table under the specified token name.
 *
 *---------------------------------------------------------------------------
 */

int
Tcl_HideCommand(
    Tcl_Interp *interp,		/* Interpreter in which to hide command. */
    const char *cmdName,	/* Name of command to hide. */
    const char *hiddenCmdToken)	/* Token name of the to-be-hidden command. */
{
    Interp *iPtr = (Interp *) interp;
    Tcl_Command cmd;
    Command *cmdPtr;
    Tcl_HashTable *hiddenCmdTablePtr;
    Tcl_HashEntry *hPtr;
    int isNew;

    if (iPtr->flags & DELETED) {
	/*
	 * The interpreter is being deleted. Do not create any new structures,
	 * because it is not safe to modify the interpreter.
	 */

	return TCL_ERROR;
    }

    /*
     * Disallow hiding of commands that are currently in a namespace or
     * renaming (as part of hiding) into a namespace (because the current
     * implementation with a single global table and the needed uniqueness of
     * names cause problems with namespaces).
     *
     * We don't need to check for "::" in cmdName because the real check is on
     * the nsPtr below.
     *
     * hiddenCmdToken is just a string which is not interpreted in any way. It
     * may contain :: but the string is not interpreted as a namespace
     * qualifier command name. Thus, hiding foo::bar to foo::bar and then
     * trying to expose or invoke ::foo::bar will NOT work; but if the
     * application always uses the same strings it will get consistent
     * behaviour.
     *
     * But as we currently limit ourselves to the global namespace only for
     * the source, in order to avoid potential confusion, lets prevent "::" in
     * the token too. - dl
     */

    if (strstr(hiddenCmdToken, "::") != NULL) {
	Tcl_SetObjResult(interp, Tcl_NewStringObj(
		"cannot use namespace qualifiers in hidden command"
		" token (rename)", TCL_STRLEN));
        Tcl_SetErrorCode(interp, "TCL", "VALUE", "HIDDENTOKEN", NULL);
	return TCL_ERROR;
    }

    /*
     * Find the command to hide. An error is returned if cmdName can't be
     * found. Look up the command only from the global namespace. Full path of
     * the command must be given if using namespaces.
     */

    cmd = Tcl_FindCommand(interp, cmdName, NULL,
	    /*flags*/ TCL_LEAVE_ERR_MSG | TCL_GLOBAL_ONLY);
    if (cmd == (Tcl_Command) NULL) {
	return TCL_ERROR;
    }
    cmdPtr = (Command *) cmd;

    /*
     * Check that the command is really in global namespace
     */

    if (cmdPtr->nsPtr != iPtr->globalNsPtr) {
	Tcl_SetObjResult(interp, Tcl_NewStringObj(
                "can only hide global namespace commands "
                "(use rename then hide)", TCL_STRLEN));
        Tcl_SetErrorCode(interp, "TCL", "HIDE", "NON_GLOBAL", NULL);
	return TCL_ERROR;
    }

    /*
     * Initialize the hidden command table if necessary.
     */

    hiddenCmdTablePtr = iPtr->hiddenCmdTablePtr;
    if (hiddenCmdTablePtr == NULL) {
	hiddenCmdTablePtr = ckalloc(sizeof(Tcl_HashTable));
	Tcl_InitHashTable(hiddenCmdTablePtr, TCL_STRING_KEYS);
	iPtr->hiddenCmdTablePtr = hiddenCmdTablePtr;
    }

    /*
     * It is an error to move an exposed command to a hidden command with
     * hiddenCmdToken if a hidden command with the name hiddenCmdToken already
     * exists.
     */

    hPtr = Tcl_CreateHashEntry(hiddenCmdTablePtr, hiddenCmdToken, &isNew);
    if (!isNew) {
	Tcl_SetObjResult(interp, Tcl_ObjPrintf(
                "hidden command named \"%s\" already exists",
                hiddenCmdToken));
        Tcl_SetErrorCode(interp, "TCL", "HIDE", "ALREADY_HIDDEN", NULL);
	return TCL_ERROR;
    }

    /*
     * NB: This code is currently 'like' a rename to a specialy set apart name
     * table. Changes here and in TclRenameCommand must be kept in synch until
     * the common parts are actually factorized out.
     */

    /*
     * Remove the hash entry for the command from the interpreter command
     * table. This is like deleting the command, so bump its command epoch;
     * this invalidates any cached references that point to the command.
     */

    if (cmdPtr->hPtr != NULL) {
	Tcl_DeleteHashEntry(cmdPtr->hPtr);
	cmdPtr->hPtr = NULL;
	cmdPtr->cmdEpoch++;
    }

    /*
     * The list of command exported from the namespace might have changed.
     * However, we do not need to recompute this just yet; next time we need
     * the info will be soon enough.
     */

    TclInvalidateNsCmdLookup(cmdPtr->nsPtr);

    /*
     * Now link the hash table entry with the command structure. We ensured
     * above that the nsPtr was right.
     */

    cmdPtr->hPtr = hPtr;
    Tcl_SetHashValue(hPtr, cmdPtr);

    /*
     * If the command being hidden has a compile function, increment the
     * interpreter's compileEpoch to invalidate its compiled code. This makes
     * sure that we don't later try to execute old code compiled with
     * command-specific (i.e., inline) bytecodes for the now-hidden command.
     * This field is checked in Tcl_EvalObj and ObjInterpProc, and code whose
     * compilation epoch doesn't match is recompiled.
     */

    if (cmdPtr->compileProc != NULL) {
	iPtr->compileEpoch++;
    }
    return TCL_OK;
}

/*
 *----------------------------------------------------------------------
 *
 * Tcl_ExposeCommand --
 *
 *	Makes a previously hidden command callable from inside the interpreter
 *	instead of only by its ancestors.
 *
 * Results:
 *	A standard Tcl result. If an error occurs, a message is left in the
 *	interp's result.
 *
 * Side effects:
 *	Moves commands from one hash table to another.
 *
 *----------------------------------------------------------------------
 */

int
Tcl_ExposeCommand(
    Tcl_Interp *interp,		/* Interpreter in which to make command
				 * callable. */
    const char *hiddenCmdToken,	/* Name of hidden command. */
    const char *cmdName)	/* Name of to-be-exposed command. */
{
    Interp *iPtr = (Interp *) interp;
    Command *cmdPtr;
    Namespace *nsPtr;
    Tcl_HashEntry *hPtr;
    Tcl_HashTable *hiddenCmdTablePtr;
    int isNew;

    if (iPtr->flags & DELETED) {
	/*
	 * The interpreter is being deleted. Do not create any new structures,
	 * because it is not safe to modify the interpreter.
	 */

	return TCL_ERROR;
    }

    /*
     * Check that we have a regular name for the command (that the user is not
     * trying to do an expose and a rename (to another namespace) at the same
     * time).
     */

    if (strstr(cmdName, "::") != NULL) {
	Tcl_SetObjResult(interp, Tcl_NewStringObj(
                "cannot expose to a namespace "
                "(use expose to toplevel, then rename)", TCL_STRLEN));
        Tcl_SetErrorCode(interp, "TCL", "EXPOSE", "NON_GLOBAL", NULL);
	return TCL_ERROR;
    }

    /*
     * Get the command from the hidden command table:
     */

    hPtr = NULL;
    hiddenCmdTablePtr = iPtr->hiddenCmdTablePtr;
    if (hiddenCmdTablePtr != NULL) {
	hPtr = Tcl_FindHashEntry(hiddenCmdTablePtr, hiddenCmdToken);
    }
    if (hPtr == NULL) {
	Tcl_SetObjResult(interp, Tcl_ObjPrintf(
                "unknown hidden command \"%s\"", hiddenCmdToken));
        Tcl_SetErrorCode(interp, "TCL", "LOOKUP", "HIDDENTOKEN",
                hiddenCmdToken, NULL);
	return TCL_ERROR;
    }
    cmdPtr = Tcl_GetHashValue(hPtr);

    /*
     * Check that we have a true global namespace command (enforced by
     * Tcl_HideCommand but let's double check. (If it was not, we would not
     * really know how to handle it).
     */

    if (cmdPtr->nsPtr != iPtr->globalNsPtr) {
	/*
	 * This case is theoritically impossible, we might rather Tcl_Panic
	 * than 'nicely' erroring out ?
	 */

	Tcl_SetObjResult(interp, Tcl_NewStringObj(
		"trying to expose a non-global command namespace command",
		TCL_STRLEN));
	return TCL_ERROR;
    }

    /*
     * This is the global table.
     */

    nsPtr = cmdPtr->nsPtr;

    /*
     * It is an error to overwrite an existing exposed command as a result of
     * exposing a previously hidden command.
     */

    hPtr = Tcl_CreateHashEntry(&nsPtr->cmdTable, cmdName, &isNew);
    if (!isNew) {
	Tcl_SetObjResult(interp, Tcl_ObjPrintf(
                "exposed command \"%s\" already exists", cmdName));
        Tcl_SetErrorCode(interp, "TCL", "EXPOSE", "COMMAND_EXISTS", NULL);
	return TCL_ERROR;
    }

    /*
     * Command resolvers (per-interp, per-namespace) might have resolved to a
     * command for the given namespace scope with this command not being
     * registered with the namespace's command table. During BC compilation,
     * the so-resolved command turns into a CmdName literal. Without
     * invalidating a possible CmdName literal here explicitly, such literals
     * keep being reused while pointing to overhauled commands.
     */

    TclInvalidateCmdLiteral(interp, cmdName, nsPtr);

    /*
     * The list of command exported from the namespace might have changed.
     * However, we do not need to recompute this just yet; next time we need
     * the info will be soon enough.
     */

    TclInvalidateNsCmdLookup(nsPtr);

    /*
     * Remove the hash entry for the command from the interpreter hidden
     * command table.
     */

    if (cmdPtr->hPtr != NULL) {
	Tcl_DeleteHashEntry(cmdPtr->hPtr);
	cmdPtr->hPtr = NULL;
    }

    /*
     * Now link the hash table entry with the command structure. This is like
     * creating a new command, so deal with any shadowing of commands in the
     * global namespace.
     */

    cmdPtr->hPtr = hPtr;

    Tcl_SetHashValue(hPtr, cmdPtr);

    /*
     * Not needed as we are only in the global namespace (but would be needed
     * again if we supported namespace command hiding)
     *
     * TclResetShadowedCmdRefs(interp, cmdPtr);
     */

    /*
     * If the command being exposed has a compile function, increment
     * interpreter's compileEpoch to invalidate its compiled code. This makes
     * sure that we don't later try to execute old code compiled assuming the
     * command is hidden. This field is checked in Tcl_EvalObj and
     * ObjInterpProc, and code whose compilation epoch doesn't match is
     * recompiled.
     */

    if (cmdPtr->compileProc != NULL) {
	iPtr->compileEpoch++;
    }
    return TCL_OK;
}

/*
 *----------------------------------------------------------------------
 *
 * Tcl_CreateCommand --
 *
 *	Define a new command in a command table.
 *
 * Results:
 *	The return value is a token for the command, which can be used in
 *	future calls to Tcl_GetCommandName.
 *
 * Side effects:
 *	If a command named cmdName already exists for interp, it is deleted.
 *	In the future, when cmdName is seen as the name of a command by
 *	Tcl_Eval, proc will be called. To support the bytecode interpreter,
 *	the command is created with a wrapper Tcl_ObjCmdProc
 *	(TclInvokeStringCommand) that eventially calls proc. When the command
 *	is deleted from the table, deleteProc will be called. See the manual
 *	entry for details on the calling sequence.
 *
 *----------------------------------------------------------------------
 */

Tcl_Command
Tcl_CreateCommand(
    Tcl_Interp *interp,		/* Token for command interpreter returned by a
				 * previous call to Tcl_CreateInterp. */
    const char *cmdName,	/* Name of command. If it contains namespace
				 * qualifiers, the new command is put in the
				 * specified namespace; otherwise it is put in
				 * the global namespace. */
    Tcl_CmdProc *proc,		/* Function to associate with cmdName. */
    ClientData clientData,	/* Arbitrary value passed to string proc. */
    Tcl_CmdDeleteProc *deleteProc)
				/* If not NULL, gives a function to call when
				 * this command is deleted. */
{
    Interp *iPtr = (Interp *) interp;
    ImportRef *oldRefPtr = NULL;
    Namespace *nsPtr, *dummy1, *dummy2;
    Command *cmdPtr, *refCmdPtr;
    Tcl_HashEntry *hPtr;
    const char *tail;
    int isNew;
    ImportedCmdData *dataPtr;

    if (iPtr->flags & DELETED) {
	/*
	 * The interpreter is being deleted. Don't create any new commands;
	 * it's not safe to muck with the interpreter anymore.
	 */

	return (Tcl_Command) NULL;
    }

    /*
     * Determine where the command should reside. If its name contains
     * namespace qualifiers, we put it in the specified namespace; otherwise,
     * we always put it in the global namespace.
     */

    if (strstr(cmdName, "::") != NULL) {
	TclGetNamespaceForQualName(interp, cmdName, NULL,
		TCL_CREATE_NS_IF_UNKNOWN, &nsPtr, &dummy1, &dummy2, &tail);
	if ((nsPtr == NULL) || (tail == NULL)) {
	    return (Tcl_Command) NULL;
	}
    } else {
	nsPtr = iPtr->globalNsPtr;
	tail = cmdName;
    }

    hPtr = Tcl_CreateHashEntry(&nsPtr->cmdTable, tail, &isNew);
    if (!isNew) {
	/*
	 * Command already exists. Delete the old one. Be careful to preserve
	 * any existing import links so we can restore them down below. That
	 * way, you can redefine a command and its import status will remain
	 * intact.
	 */

	cmdPtr = Tcl_GetHashValue(hPtr);
	oldRefPtr = cmdPtr->importRefPtr;
	cmdPtr->importRefPtr = NULL;

	Tcl_DeleteCommandFromToken(interp, (Tcl_Command) cmdPtr);
	hPtr = Tcl_CreateHashEntry(&nsPtr->cmdTable, tail, &isNew);
	if (!isNew) {
	    /*
	     * If the deletion callback recreated the command, just throw away
	     * the new command (if we try to delete it again, we could get
	     * stuck in an infinite loop).
	     */

	    ckfree(Tcl_GetHashValue(hPtr));
	}
    } else {
	/*
	 * Command resolvers (per-interp, per-namespace) might have resolved
	 * to a command for the given namespace scope with this command not
	 * being registered with the namespace's command table. During BC
	 * compilation, the so-resolved command turns into a CmdName literal.
	 * Without invalidating a possible CmdName literal here explicitly,
	 * such literals keep being reused while pointing to overhauled
	 * commands.
	 */

	TclInvalidateCmdLiteral(interp, tail, nsPtr);

	/*
	 * The list of command exported from the namespace might have changed.
	 * However, we do not need to recompute this just yet; next time we
	 * need the info will be soon enough.
	 */

	TclInvalidateNsCmdLookup(nsPtr);
	TclInvalidateNsPath(nsPtr);
    }
    cmdPtr = ckalloc(sizeof(Command));
    Tcl_SetHashValue(hPtr, cmdPtr);
    cmdPtr->hPtr = hPtr;
    cmdPtr->nsPtr = nsPtr;
    cmdPtr->refCount = 1;
    cmdPtr->cmdEpoch = 0;
    cmdPtr->compileProc = NULL;
    cmdPtr->objProc = TclInvokeStringCommand;
    cmdPtr->objClientData = cmdPtr;
    cmdPtr->proc = proc;
    cmdPtr->clientData = clientData;
    cmdPtr->deleteProc = deleteProc;
    cmdPtr->deleteData = clientData;
    cmdPtr->flags = 0;
    cmdPtr->importRefPtr = NULL;
    cmdPtr->tracePtr = NULL;
    cmdPtr->nreProc = NULL;

    /*
     * Plug in any existing import references found above. Be sure to update
     * all of these references to point to the new command.
     */

    if (oldRefPtr != NULL) {
	cmdPtr->importRefPtr = oldRefPtr;
	while (oldRefPtr != NULL) {
	    refCmdPtr = oldRefPtr->importedCmdPtr;
	    dataPtr = refCmdPtr->objClientData;
	    dataPtr->realCmdPtr = cmdPtr;
	    oldRefPtr = oldRefPtr->nextPtr;
	}
    }

    /*
     * We just created a command, so in its namespace and all of its parent
     * namespaces, it may shadow global commands with the same name. If any
     * shadowed commands are found, invalidate all cached command references
     * in the affected namespaces.
     */

    TclResetShadowedCmdRefs(interp, cmdPtr);
    return (Tcl_Command) cmdPtr;
}

/*
 *----------------------------------------------------------------------
 *
 * Tcl_CreateObjCommand --
 *
 *	Define a new object-based command in a command table.
 *
 * Results:
 *	The return value is a token for the command, which can be used in
 *	future calls to Tcl_GetCommandName.
 *
 * Side effects:
 *	If a command named "cmdName" already exists for interp, it is
 *	first deleted.  Then the new command is created from the arguments.
 *	[***] (See below for exception).
 *
 *	In the future, during bytecode evaluation when "cmdName" is seen as
 *	the name of a command by Tcl_EvalObj or Tcl_Eval, the object-based
 *	Tcl_ObjCmdProc proc will be called. When the command is deleted from
 *	the table, deleteProc will be called. See the manual entry for details
 *	on the calling sequence.
 *
 *----------------------------------------------------------------------
 */

Tcl_Command
Tcl_CreateObjCommand(
    Tcl_Interp *interp,		/* Token for command interpreter (returned by
				 * previous call to Tcl_CreateInterp). */
    const char *cmdName,	/* Name of command. If it contains namespace
				 * qualifiers, the new command is put in the
				 * specified namespace; otherwise it is put in
				 * the global namespace. */
    Tcl_ObjCmdProc *proc,	/* Object-based function to associate with
				 * name. */
    ClientData clientData,	/* Arbitrary value to pass to object
				 * function. */
    Tcl_CmdDeleteProc *deleteProc)
				/* If not NULL, gives a function to call when
				 * this command is deleted. */
{
    Interp *iPtr = (Interp *) interp;
    ImportRef *oldRefPtr = NULL;
    Namespace *nsPtr, *dummy1, *dummy2;
    Command *cmdPtr, *refCmdPtr;
    Tcl_HashEntry *hPtr;
    const char *tail;
    int isNew;
    ImportedCmdData *dataPtr;

    if (iPtr->flags & DELETED) {
	/*
	 * The interpreter is being deleted. Don't create any new commands;
	 * it's not safe to muck with the interpreter anymore.
	 */

	return (Tcl_Command) NULL;
    }

    /*
     * Determine where the command should reside. If its name contains
     * namespace qualifiers, we put it in the specified namespace; otherwise,
     * we always put it in the global namespace.
     */

    if (strstr(cmdName, "::") != NULL) {
	TclGetNamespaceForQualName(interp, cmdName, NULL,
		TCL_CREATE_NS_IF_UNKNOWN, &nsPtr, &dummy1, &dummy2, &tail);
	if ((nsPtr == NULL) || (tail == NULL)) {
	    return (Tcl_Command) NULL;
	}
    } else {
	nsPtr = iPtr->globalNsPtr;
	tail = cmdName;
    }

    hPtr = Tcl_CreateHashEntry(&nsPtr->cmdTable, tail, &isNew);
    TclInvalidateNsPath(nsPtr);
    if (!isNew) {
	cmdPtr = Tcl_GetHashValue(hPtr);

	/* Command already exists. */

	/*
	 * [***] This is wrong.  See Tcl Bug a16752c252.  
	 * However, this buggy behavior is kept under particular
	 * circumstances to accommodate deployed binaries of the
	 * "tclcompiler" program. http://sourceforge.net/projects/tclpro/
	 * that crash if the bug is fixed.
	 */

	if (cmdPtr->objProc == TclInvokeStringCommand
		&& cmdPtr->clientData == clientData
		&& cmdPtr->deleteData == clientData
		&& cmdPtr->deleteProc == deleteProc) {
	    cmdPtr->objProc = proc;
	    cmdPtr->objClientData = clientData;
	    return (Tcl_Command) cmdPtr;
	}

	/*
	 * Otherwise, we delete the old command. Be careful to preserve any
	 * existing import links so we can restore them down below. That way,
	 * you can redefine a command and its import status will remain
	 * intact.
	 */

	oldRefPtr = cmdPtr->importRefPtr;
	cmdPtr->importRefPtr = NULL;

	Tcl_DeleteCommandFromToken(interp, (Tcl_Command) cmdPtr);
	hPtr = Tcl_CreateHashEntry(&nsPtr->cmdTable, tail, &isNew);
	if (!isNew) {
	    /*
	     * If the deletion callback recreated the command, just throw away
	     * the new command (if we try to delete it again, we could get
	     * stuck in an infinite loop).
	     */

	    ckfree(Tcl_GetHashValue(hPtr));
	}
    } else {
	/*
	 * Command resolvers (per-interp, per-namespace) might have resolved
	 * to a command for the given namespace scope with this command not
	 * being registered with the namespace's command table. During BC
	 * compilation, the so-resolved command turns into a CmdName literal.
	 * Without invalidating a possible CmdName literal here explicitly,
	 * such literals keep being reused while pointing to overhauled
	 * commands.
	 */

	TclInvalidateCmdLiteral(interp, tail, nsPtr);

	/*
	 * The list of command exported from the namespace might have changed.
	 * However, we do not need to recompute this just yet; next time we
	 * need the info will be soon enough.
	 */

	TclInvalidateNsCmdLookup(nsPtr);
    }
    cmdPtr = ckalloc(sizeof(Command));
    Tcl_SetHashValue(hPtr, cmdPtr);
    cmdPtr->hPtr = hPtr;
    cmdPtr->nsPtr = nsPtr;
    cmdPtr->refCount = 1;
    cmdPtr->cmdEpoch = 0;
    cmdPtr->compileProc = NULL;
    cmdPtr->objProc = proc;
    cmdPtr->objClientData = clientData;
    cmdPtr->proc = TclInvokeObjectCommand;
    cmdPtr->clientData = cmdPtr;
    cmdPtr->deleteProc = deleteProc;
    cmdPtr->deleteData = clientData;
    cmdPtr->flags = 0;
    cmdPtr->importRefPtr = NULL;
    cmdPtr->tracePtr = NULL;
    cmdPtr->nreProc = NULL;

    /*
     * Plug in any existing import references found above. Be sure to update
     * all of these references to point to the new command.
     */

    if (oldRefPtr != NULL) {
	cmdPtr->importRefPtr = oldRefPtr;
	while (oldRefPtr != NULL) {
	    refCmdPtr = oldRefPtr->importedCmdPtr;
	    dataPtr = refCmdPtr->objClientData;
	    dataPtr->realCmdPtr = cmdPtr;
	    oldRefPtr = oldRefPtr->nextPtr;
	}
    }

    /*
     * We just created a command, so in its namespace and all of its parent
     * namespaces, it may shadow global commands with the same name. If any
     * shadowed commands are found, invalidate all cached command references
     * in the affected namespaces.
     */

    TclResetShadowedCmdRefs(interp, cmdPtr);
    return (Tcl_Command) cmdPtr;
}

/*
 *----------------------------------------------------------------------
 *
 * TclInvokeStringCommand --
 *
 *	"Wrapper" Tcl_ObjCmdProc used to call an existing string-based
 *	Tcl_CmdProc if no object-based function exists for a command. A
 *	pointer to this function is stored as the Tcl_ObjCmdProc in a Command
 *	structure. It simply turns around and calls the string Tcl_CmdProc in
 *	the Command structure.
 *
 * Results:
 *	A standard Tcl object result value.
 *
 * Side effects:
 *	Besides those side effects of the called Tcl_CmdProc,
 *	TclInvokeStringCommand allocates and frees storage.
 *
 *----------------------------------------------------------------------
 */

int
TclInvokeStringCommand(
    ClientData clientData,	/* Points to command's Command structure. */
    Tcl_Interp *interp,		/* Current interpreter. */
    register size_t objc,	/* Number of arguments. */
    Tcl_Obj *const objv[])	/* Argument objects. */
{
    Command *cmdPtr = clientData;
    int result;
    size_t i;
    const char **argv = TclStackAlloc(interp, (objc + 1) * sizeof(char *));

    for (i = 0; i < objc; i++) {
	argv[i] = Tcl_GetString(objv[i]);
    }
    argv[objc] = 0;

    /*
     * Invoke the command's string-based Tcl_CmdProc.
     */

    result = cmdPtr->proc(cmdPtr->clientData, interp, objc, argv);

    TclStackFree(interp, (void *) argv);
    return result;
}

/*
 *----------------------------------------------------------------------
 *
 * TclInvokeObjectCommand --
 *
 *	"Wrapper" Tcl_CmdProc used to call an existing object-based
 *	Tcl_ObjCmdProc if no string-based function exists for a command. A
 *	pointer to this function is stored as the Tcl_CmdProc in a Command
 *	structure. It simply turns around and calls the object Tcl_ObjCmdProc
 *	in the Command structure.
 *
 * Results:
 *	A standard Tcl result value.
 *
 * Side effects:
 *	Besides those side effects of the called Tcl_ObjCmdProc,
 *	TclInvokeObjectCommand allocates and frees storage.
 *
 *----------------------------------------------------------------------
 */

int
TclInvokeObjectCommand(
    ClientData clientData,	/* Points to command's Command structure. */
    Tcl_Interp *interp,		/* Current interpreter. */
    size_t argc,		/* Number of arguments. */
    register const char **argv)	/* Argument strings. */
{
    Command *cmdPtr = clientData;
    Tcl_Obj *objPtr;
    int result;
    size_t i, length;
    Tcl_Obj **objv = TclStackAlloc(interp, argc * sizeof(Tcl_Obj *));

    for (i = 0; i < argc; i++) {
	length = strlen(argv[i]);
	TclNewStringObj(objPtr, argv[i], length);
	Tcl_IncrRefCount(objPtr);
	objv[i] = objPtr;
    }

    /*
     * Invoke the command's object-based Tcl_ObjCmdProc.
     */

    if (cmdPtr->objProc != NULL) {
	result = cmdPtr->objProc(cmdPtr->objClientData, interp, argc, objv);
    } else {
	result = Tcl_NRCallObjProc(interp, cmdPtr->nreProc,
		cmdPtr->objClientData, argc, objv);
    }

    /*
     * Decrement the ref counts for the argument objects created above, then
     * free the objv array if malloc'ed storage was used.
     */

    for (i = 0; i < argc; i++) {
	objPtr = objv[i];
	Tcl_DecrRefCount(objPtr);
    }
    TclStackFree(interp, objv);
    return result;
}

/*
 *----------------------------------------------------------------------
 *
 * TclRenameCommand --
 *
 *	Called to give an existing Tcl command a different name. Both the old
 *	command name and the new command name can have "::" namespace
 *	qualifiers. If the new command has a different namespace context, the
 *	command will be moved to that namespace and will execute in the
 *	context of that new namespace.
 *
 *	If the new command name is NULL or the null string, the command is
 *	deleted.
 *
 * Results:
 *	Returns TCL_OK if successful, and TCL_ERROR if anything goes wrong.
 *
 * Side effects:
 *	If anything goes wrong, an error message is returned in the
 *	interpreter's result object.
 *
 *----------------------------------------------------------------------
 */

int
TclRenameCommand(
    Tcl_Interp *interp,		/* Current interpreter. */
    const char *oldName,	/* Existing command name. */
    const char *newName)	/* New command name. */
{
    Interp *iPtr = (Interp *) interp;
    const char *newTail;
    Namespace *cmdNsPtr, *newNsPtr, *dummy1, *dummy2;
    Tcl_Command cmd;
    Command *cmdPtr;
    Tcl_HashEntry *hPtr, *oldHPtr;
    int isNew, result;
    Tcl_Obj *oldFullName;
    Tcl_DString newFullName;

    /*
     * Find the existing command. An error is returned if cmdName can't be
     * found.
     */

    cmd = Tcl_FindCommand(interp, oldName, NULL, /*flags*/ 0);
    cmdPtr = (Command *) cmd;
    if (cmdPtr == NULL) {
	Tcl_SetObjResult(interp, Tcl_ObjPrintf(
                "can't %s \"%s\": command doesn't exist",
		((newName == NULL)||(*newName == '\0'))? "delete":"rename",
		oldName));
        Tcl_SetErrorCode(interp, "TCL", "LOOKUP", "COMMAND", oldName, NULL);
	return TCL_ERROR;
    }
    cmdNsPtr = cmdPtr->nsPtr;
    oldFullName = Tcl_NewObj();
    Tcl_IncrRefCount(oldFullName);
    Tcl_GetCommandFullName(interp, cmd, oldFullName);

    /*
     * If the new command name is NULL or empty, delete the command. Do this
     * with Tcl_DeleteCommandFromToken, since we already have the command.
     */

    if ((newName == NULL) || (*newName == '\0')) {
	Tcl_DeleteCommandFromToken(interp, cmd);
	result = TCL_OK;
	goto done;
    }

    /*
     * Make sure that the destination command does not already exist. The
     * rename operation is like creating a command, so we should automatically
     * create the containing namespaces just like Tcl_CreateCommand would.
     */

    TclGetNamespaceForQualName(interp, newName, NULL,
	    TCL_CREATE_NS_IF_UNKNOWN, &newNsPtr, &dummy1, &dummy2, &newTail);

    if ((newNsPtr == NULL) || (newTail == NULL)) {
	Tcl_SetObjResult(interp, Tcl_ObjPrintf(
                "can't rename to \"%s\": bad command name", newName));
        Tcl_SetErrorCode(interp, "TCL", "VALUE", "COMMAND", NULL);
	result = TCL_ERROR;
	goto done;
    }
    if (Tcl_FindHashEntry(&newNsPtr->cmdTable, newTail) != NULL) {
	Tcl_SetObjResult(interp, Tcl_ObjPrintf(
                "can't rename to \"%s\": command already exists", newName));
        Tcl_SetErrorCode(interp, "TCL", "OPERATION", "RENAME",
                "TARGET_EXISTS", NULL);
	result = TCL_ERROR;
	goto done;
    }

    /*
     * Warning: any changes done in the code here are likely to be needed in
     * Tcl_HideCommand code too (until the common parts are extracted out).
     * - dl
     */

    /*
     * Put the command in the new namespace so we can check for an alias loop.
     * Since we are adding a new command to a namespace, we must handle any
     * shadowing of the global commands that this might create.
     */

    oldHPtr = cmdPtr->hPtr;
    hPtr = Tcl_CreateHashEntry(&newNsPtr->cmdTable, newTail, &isNew);
    Tcl_SetHashValue(hPtr, cmdPtr);
    cmdPtr->hPtr = hPtr;
    cmdPtr->nsPtr = newNsPtr;
    TclResetShadowedCmdRefs(interp, cmdPtr);

    /*
     * Now check for an alias loop. If we detect one, put everything back the
     * way it was and report the error.
     */

    result = TclPreventAliasLoop(interp, interp, (Tcl_Command) cmdPtr);
    if (result != TCL_OK) {
	Tcl_DeleteHashEntry(cmdPtr->hPtr);
	cmdPtr->hPtr = oldHPtr;
	cmdPtr->nsPtr = cmdNsPtr;
	goto done;
    }

    /*
     * The list of command exported from the namespace might have changed.
     * However, we do not need to recompute this just yet; next time we need
     * the info will be soon enough. These might refer to the same variable,
     * but that's no big deal.
     */

    TclInvalidateNsCmdLookup(cmdNsPtr);
    TclInvalidateNsCmdLookup(cmdPtr->nsPtr);

    /*
     * Command resolvers (per-interp, per-namespace) might have resolved to a
     * command for the given namespace scope with this command not being
     * registered with the namespace's command table. During BC compilation,
     * the so-resolved command turns into a CmdName literal. Without
     * invalidating a possible CmdName literal here explicitly, such literals
     * keep being reused while pointing to overhauled commands.
     */

    TclInvalidateCmdLiteral(interp, newTail, cmdPtr->nsPtr);

    /*
     * Script for rename traces can delete the command "oldName". Therefore
     * increment the reference count for cmdPtr so that it's Command structure
     * is freed only towards the end of this function by calling
     * TclCleanupCommand.
     *
     * The trace function needs to get a fully qualified name for old and new
     * commands [Tcl bug #651271], or else there's no way for the trace
     * function to get the namespace from which the old command is being
     * renamed!
     */

    Tcl_DStringInit(&newFullName);
    Tcl_DStringAppend(&newFullName, newNsPtr->fullName, TCL_STRLEN);
    if (newNsPtr != iPtr->globalNsPtr) {
	TclDStringAppendLiteral(&newFullName, "::");
    }
    Tcl_DStringAppend(&newFullName, newTail, TCL_STRLEN);
    cmdPtr->refCount++;
    CallCommandTraces(iPtr, cmdPtr, Tcl_GetString(oldFullName),
	    Tcl_DStringValue(&newFullName), TCL_TRACE_RENAME);
    Tcl_DStringFree(&newFullName);

    /*
     * The new command name is okay, so remove the command from its current
     * namespace. This is like deleting the command, so bump the cmdEpoch to
     * invalidate any cached references to the command.
     */

    Tcl_DeleteHashEntry(oldHPtr);
    cmdPtr->cmdEpoch++;

    /*
     * If the command being renamed has a compile function, increment the
     * interpreter's compileEpoch to invalidate its compiled code. This makes
     * sure that we don't later try to execute old code compiled for the
     * now-renamed command.
     */

    if (cmdPtr->compileProc != NULL) {
	iPtr->compileEpoch++;
    }

    /*
     * Now free the Command structure, if the "oldName" command has been
     * deleted by invocation of rename traces.
     */

    TclCleanupCommandMacro(cmdPtr);
    result = TCL_OK;

  done:
    TclDecrRefCount(oldFullName);
    return result;
}

/*
 *----------------------------------------------------------------------
 *
 * Tcl_SetCommandInfo --
 *
 *	Modifies various information about a Tcl command. Note that this
 *	function will not change a command's namespace; use TclRenameCommand
 *	to do that. Also, the isNativeObjectProc member of *infoPtr is
 *	ignored.
 *
 * Results:
 *	If cmdName exists in interp, then the information at *infoPtr is
 *	stored with the command in place of the current information and 1 is
 *	returned. If the command doesn't exist then 0 is returned.
 *
 * Side effects:
 *	None.
 *
 *----------------------------------------------------------------------
 */

int
Tcl_SetCommandInfo(
    Tcl_Interp *interp,		/* Interpreter in which to look for
				 * command. */
    const char *cmdName,	/* Name of desired command. */
    const Tcl_CmdInfo *infoPtr)	/* Where to find information to store in the
				 * command. */
{
    Tcl_Command cmd;

    cmd = Tcl_FindCommand(interp, cmdName, NULL, /*flags*/ 0);
    return Tcl_SetCommandInfoFromToken(cmd, infoPtr);
}

/*
 *----------------------------------------------------------------------
 *
 * Tcl_SetCommandInfoFromToken --
 *
 *	Modifies various information about a Tcl command. Note that this
 *	function will not change a command's namespace; use TclRenameCommand
 *	to do that. Also, the isNativeObjectProc member of *infoPtr is
 *	ignored.
 *
 * Results:
 *	If cmdName exists in interp, then the information at *infoPtr is
 *	stored with the command in place of the current information and 1 is
 *	returned. If the command doesn't exist then 0 is returned.
 *
 * Side effects:
 *	None.
 *
 *----------------------------------------------------------------------
 */

int
Tcl_SetCommandInfoFromToken(
    Tcl_Command cmd,
    const Tcl_CmdInfo *infoPtr)
{
    Command *cmdPtr;		/* Internal representation of the command */

    if (cmd == NULL) {
	return 0;
    }

    /*
     * The isNativeObjectProc and nsPtr members of *infoPtr are ignored.
     */

    cmdPtr = (Command *) cmd;
    cmdPtr->proc = infoPtr->proc;
    cmdPtr->clientData = infoPtr->clientData;
    if (infoPtr->objProc == NULL) {
	cmdPtr->objProc = TclInvokeStringCommand;
	cmdPtr->objClientData = cmdPtr;
	cmdPtr->nreProc = NULL;
    } else {
	if (infoPtr->objProc != cmdPtr->objProc) {
	    cmdPtr->nreProc = NULL;
	    cmdPtr->objProc = infoPtr->objProc;
	}
	cmdPtr->objClientData = infoPtr->objClientData;
    }
    cmdPtr->deleteProc = infoPtr->deleteProc;
    cmdPtr->deleteData = infoPtr->deleteData;
    return 1;
}

/*
 *----------------------------------------------------------------------
 *
 * Tcl_GetCommandInfo --
 *
 *	Returns various information about a Tcl command.
 *
 * Results:
 *	If cmdName exists in interp, then *infoPtr is modified to hold
 *	information about cmdName and 1 is returned. If the command doesn't
 *	exist then 0 is returned and *infoPtr isn't modified.
 *
 * Side effects:
 *	None.
 *
 *----------------------------------------------------------------------
 */

int
Tcl_GetCommandInfo(
    Tcl_Interp *interp,		/* Interpreter in which to look for
				 * command. */
    const char *cmdName,	/* Name of desired command. */
    Tcl_CmdInfo *infoPtr)	/* Where to store information about
				 * command. */
{
    Tcl_Command cmd;

    cmd = Tcl_FindCommand(interp, cmdName, NULL, /*flags*/ 0);
    return Tcl_GetCommandInfoFromToken(cmd, infoPtr);
}

/*
 *----------------------------------------------------------------------
 *
 * Tcl_GetCommandInfoFromToken --
 *
 *	Returns various information about a Tcl command.
 *
 * Results:
 *	Copies information from the command identified by 'cmd' into a
 *	caller-supplied structure and returns 1. If the 'cmd' is NULL, leaves
 *	the structure untouched and returns 0.
 *
 * Side effects:
 *	None.
 *
 *----------------------------------------------------------------------
 */

int
Tcl_GetCommandInfoFromToken(
    Tcl_Command cmd,
    Tcl_CmdInfo *infoPtr)
{
    Command *cmdPtr;		/* Internal representation of the command */

    if (cmd == NULL) {
	return 0;
    }

    /*
     * Set isNativeObjectProc 1 if objProc was registered by a call to
     * Tcl_CreateObjCommand. Otherwise set it to 0.
     */

    cmdPtr = (Command *) cmd;
    infoPtr->isNativeObjectProc =
	    (cmdPtr->objProc != TclInvokeStringCommand);
    infoPtr->objProc = cmdPtr->objProc;
    infoPtr->objClientData = cmdPtr->objClientData;
    infoPtr->proc = cmdPtr->proc;
    infoPtr->clientData = cmdPtr->clientData;
    infoPtr->deleteProc = cmdPtr->deleteProc;
    infoPtr->deleteData = cmdPtr->deleteData;
    infoPtr->namespacePtr = (Tcl_Namespace *) cmdPtr->nsPtr;

    return 1;
}

/*
 *----------------------------------------------------------------------
 *
 * Tcl_GetCommandName --
 *
 *	Given a token returned by Tcl_CreateCommand, this function returns the
 *	current name of the command (which may have changed due to renaming).
 *
 * Results:
 *	The return value is the name of the given command.
 *
 * Side effects:
 *	None.
 *
 *----------------------------------------------------------------------
 */

const char *
Tcl_GetCommandName(
    Tcl_Interp *interp,		/* Interpreter containing the command. */
    Tcl_Command command)	/* Token for command returned by a previous
				 * call to Tcl_CreateCommand. The command must
				 * not have been deleted. */
{
    Command *cmdPtr = (Command *) command;

    if ((cmdPtr == NULL) || (cmdPtr->hPtr == NULL)) {
	/*
	 * This should only happen if command was "created" after the
	 * interpreter began to be deleted, so there isn't really any command.
	 * Just return an empty string.
	 */

	return "";
    }

    return Tcl_GetHashKey(cmdPtr->hPtr->tablePtr, cmdPtr->hPtr);
}

/*
 *----------------------------------------------------------------------
 *
 * Tcl_GetCommandFullName --
 *
 *	Given a token returned by, e.g., Tcl_CreateCommand or Tcl_FindCommand,
 *	this function appends to an object the command's full name, qualified
 *	by a sequence of parent namespace names. The command's fully-qualified
 *	name may have changed due to renaming.
 *
 * Results:
 *	None.
 *
 * Side effects:
 *	The command's fully-qualified name is appended to the string
 *	representation of objPtr.
 *
 *----------------------------------------------------------------------
 */

void
Tcl_GetCommandFullName(
    Tcl_Interp *interp,		/* Interpreter containing the command. */
    Tcl_Command command,	/* Token for command returned by a previous
				 * call to Tcl_CreateCommand. The command must
				 * not have been deleted. */
    Tcl_Obj *objPtr)		/* Points to the object onto which the
				 * command's full name is appended. */

{
    Interp *iPtr = (Interp *) interp;
    register Command *cmdPtr = (Command *) command;
    char *name;

    /*
     * Add the full name of the containing namespace, followed by the "::"
     * separator, and the command name.
     */

    if (cmdPtr != NULL) {
	if (cmdPtr->nsPtr != NULL) {
	    Tcl_AppendToObj(objPtr, cmdPtr->nsPtr->fullName, TCL_STRLEN);
	    if (cmdPtr->nsPtr != iPtr->globalNsPtr) {
		Tcl_AppendToObj(objPtr, "::", 2);
	    }
	}
	if (cmdPtr->hPtr != NULL) {
	    name = Tcl_GetHashKey(cmdPtr->hPtr->tablePtr, cmdPtr->hPtr);
	    Tcl_AppendToObj(objPtr, name, TCL_STRLEN);
	}
    }
}

/*
 *----------------------------------------------------------------------
 *
 * Tcl_DeleteCommand --
 *
 *	Remove the given command from the given interpreter.
 *
 * Results:
 *	0 is returned if the command was deleted successfully. -1 is returned
 *	if there didn't exist a command by that name.
 *
 * Side effects:
 *	cmdName will no longer be recognized as a valid command for interp.
 *
 *----------------------------------------------------------------------
 */

int
Tcl_DeleteCommand(
    Tcl_Interp *interp,		/* Token for command interpreter (returned by
				 * a previous Tcl_CreateInterp call). */
    const char *cmdName)	/* Name of command to remove. */
{
    Tcl_Command cmd;

    /*
     * Find the desired command and delete it.
     */

    cmd = Tcl_FindCommand(interp, cmdName, NULL, /*flags*/ 0);
    if (cmd == NULL) {
	return -1;
    }
    return Tcl_DeleteCommandFromToken(interp, cmd);
}

/*
 *----------------------------------------------------------------------
 *
 * Tcl_DeleteCommandFromToken --
 *
 *	Removes the given command from the given interpreter. This function
 *	resembles Tcl_DeleteCommand, but takes a Tcl_Command token instead of
 *	a command name for efficiency.
 *
 * Results:
 *	0 is returned if the command was deleted successfully. -1 is returned
 *	if there didn't exist a command by that name.
 *
 * Side effects:
 *	The command specified by "cmd" will no longer be recognized as a valid
 *	command for "interp".
 *
 *----------------------------------------------------------------------
 */

int
Tcl_DeleteCommandFromToken(
    Tcl_Interp *interp,		/* Token for command interpreter returned by a
				 * previous call to Tcl_CreateInterp. */
    Tcl_Command cmd)		/* Token for command to delete. */
{
    Interp *iPtr = (Interp *) interp;
    Command *cmdPtr = (Command *) cmd;
    ImportRef *refPtr, *nextRefPtr;
    Tcl_Command importCmd;

    /*
     * Bump the command epoch counter. This will invalidate all cached
     * references that point to this command.
     */

    cmdPtr->cmdEpoch++;

    /*
     * The code here is tricky. We can't delete the hash table entry before
     * invoking the deletion callback because there are cases where the
     * deletion callback needs to invoke the command (e.g. object systems such
     * as OTcl). However, this means that the callback could try to delete or
     * rename the command. The deleted flag allows us to detect these cases
     * and skip nested deletes.
     */

    if (cmdPtr->flags & CMD_IS_DELETED) {
	/*
	 * Another deletion is already in progress. Remove the hash table
	 * entry now, but don't invoke a callback or free the command
	 * structure. Take care to only remove the hash entry if it has not
	 * already been removed; otherwise if we manage to hit this function
	 * three times, everything goes up in smoke. [Bug 1220058]
	 */

	if (cmdPtr->hPtr != NULL) {
	    Tcl_DeleteHashEntry(cmdPtr->hPtr);
	    cmdPtr->hPtr = NULL;
	}
	return 0;
    }

    /*
     * We must delete this command, even though both traces and delete procs
     * may try to avoid this (renaming the command etc). Also traces and
     * delete procs may try to delete the command themsevles. This flag
     * declares that a delete is in progress and that recursive deletes should
     * be ignored.
     */

    cmdPtr->flags |= CMD_IS_DELETED;

    /*
     * Call trace functions for the command being deleted. Then delete its
     * traces.
     */

    if (cmdPtr->tracePtr != NULL) {
	CommandTrace *tracePtr;
	CallCommandTraces(iPtr,cmdPtr,NULL,NULL,TCL_TRACE_DELETE);

	/*
	 * Now delete these traces.
	 */

	tracePtr = cmdPtr->tracePtr;
	while (tracePtr != NULL) {
	    CommandTrace *nextPtr = tracePtr->nextPtr;

	    if ((--tracePtr->refCount) <= 0) {
		ckfree(tracePtr);
	    }
	    tracePtr = nextPtr;
	}
	cmdPtr->tracePtr = NULL;
    }

    /*
     * The list of command exported from the namespace might have changed.
     * However, we do not need to recompute this just yet; next time we need
     * the info will be soon enough.
     */

    TclInvalidateNsCmdLookup(cmdPtr->nsPtr);

    /*
     * If the command being deleted has a compile function, increment the
     * interpreter's compileEpoch to invalidate its compiled code. This makes
     * sure that we don't later try to execute old code compiled with
     * command-specific (i.e., inline) bytecodes for the now-deleted command.
     * This field is checked in Tcl_EvalObj and ObjInterpProc, and code whose
     * compilation epoch doesn't match is recompiled.
     */

    if (cmdPtr->compileProc != NULL) {
	iPtr->compileEpoch++;
    }

    if (cmdPtr->deleteProc != NULL) {
	/*
	 * Delete the command's client data. If this was an imported command
	 * created when a command was imported into a namespace, this client
	 * data will be a pointer to a ImportedCmdData structure describing
	 * the "real" command that this imported command refers to.
	 *
	 * If you are getting a crash during the call to deleteProc and
	 * cmdPtr->deleteProc is a pointer to the function free(), the most
	 * likely cause is that your extension allocated memory for the
	 * clientData argument to Tcl_CreateObjCommand with the ckalloc()
	 * macro and you are now trying to deallocate this memory with free()
	 * instead of ckfree(). You should pass a pointer to your own method
	 * that calls ckfree().
	 */

	cmdPtr->deleteProc(cmdPtr->deleteData);
    }

    /*
     * If this command was imported into other namespaces, then imported
     * commands were created that refer back to this command. Delete these
     * imported commands now.
     */

    for (refPtr = cmdPtr->importRefPtr; refPtr != NULL;
	    refPtr = nextRefPtr) {
	nextRefPtr = refPtr->nextPtr;
	importCmd = (Tcl_Command) refPtr->importedCmdPtr;
	Tcl_DeleteCommandFromToken(interp, importCmd);
    }

    /*
     * Don't use hPtr to delete the hash entry here, because it's possible
     * that the deletion callback renamed the command. Instead, use
     * cmdPtr->hptr, and make sure that no-one else has already deleted the
     * hash entry.
     */

    if (cmdPtr->hPtr != NULL) {
	Tcl_DeleteHashEntry(cmdPtr->hPtr);
	cmdPtr->hPtr = NULL;
    }

    /*
     * A number of tests for particular kinds of commands are done by checking
     * whether the objProc field holds a known value. Set the field to NULL so
     * that such tests won't have false positives when applied to deleted
     * commands.
     */

    cmdPtr->objProc = NULL;

    /*
     * Now free the Command structure, unless there is another reference to it
     * from a CmdName Tcl object in some ByteCode code sequence. In that case,
     * delay the cleanup until all references are either discarded (when a
     * ByteCode is freed) or replaced by a new reference (when a cached
     * CmdName Command reference is found to be invalid and
     * TclNRExecuteByteCode looks up the command in the command hashtable).
     */

    TclCleanupCommandMacro(cmdPtr);
    return 0;
}

/*
 *----------------------------------------------------------------------
 *
 * CallCommandTraces --
 *
 *	Abstraction of the code to call traces on a command.
 *
 * Results:
 *	Currently always NULL.
 *
 * Side effects:
 *	Anything; this may recursively evaluate scripts and code exists to do
 *	just that.
 *
 *----------------------------------------------------------------------
 */

static char *
CallCommandTraces(
    Interp *iPtr,		/* Interpreter containing command. */
    Command *cmdPtr,		/* Command whose traces are to be invoked. */
    const char *oldName,	/* Command's old name, or NULL if we must get
				 * the name from cmdPtr */
    const char *newName,	/* Command's new name, or NULL if the command
				 * is not being renamed */
    int flags)			/* Flags indicating the type of traces to
				 * trigger, either TCL_TRACE_DELETE or
				 * TCL_TRACE_RENAME. */
{
    register CommandTrace *tracePtr;
    ActiveCommandTrace active;
    char *result;
    Tcl_Obj *oldNamePtr = NULL;
    Tcl_InterpState state = NULL;

    if (cmdPtr->flags & CMD_TRACE_ACTIVE) {
	/*
	 * While a rename trace is active, we will not process any more rename
	 * traces; while a delete trace is active we will never reach here -
	 * because Tcl_DeleteCommandFromToken checks for the condition
	 * (cmdPtr->flags & CMD_IS_DELETED) and returns immediately when a
	 * command deletion is in progress. For all other traces, delete
	 * traces will not be invoked but a call to TraceCommandProc will
	 * ensure that tracePtr->clientData is freed whenever the command
	 * "oldName" is deleted.
	 */

	if (cmdPtr->flags & TCL_TRACE_RENAME) {
	    flags &= ~TCL_TRACE_RENAME;
	}
	if (flags == 0) {
	    return NULL;
	}
    }
    cmdPtr->flags |= CMD_TRACE_ACTIVE;
    cmdPtr->refCount++;

    result = NULL;
    active.nextPtr = iPtr->activeCmdTracePtr;
    active.reverseScan = 0;
    iPtr->activeCmdTracePtr = &active;

    if (flags & TCL_TRACE_DELETE) {
	flags |= TCL_TRACE_DESTROYED;
    }
    active.cmdPtr = cmdPtr;

    Tcl_Preserve(iPtr);

    for (tracePtr = cmdPtr->tracePtr; tracePtr != NULL;
	    tracePtr = active.nextTracePtr) {
	active.nextTracePtr = tracePtr->nextPtr;
	if (!(tracePtr->flags & flags)) {
	    continue;
	}
	cmdPtr->flags |= tracePtr->flags;
	if (oldName == NULL) {
	    TclNewObj(oldNamePtr);
	    Tcl_IncrRefCount(oldNamePtr);
	    Tcl_GetCommandFullName((Tcl_Interp *) iPtr,
		    (Tcl_Command) cmdPtr, oldNamePtr);
	    oldName = TclGetString(oldNamePtr);
	}
	tracePtr->refCount++;
	if (state == NULL) {
	    state = Tcl_SaveInterpState((Tcl_Interp *) iPtr, TCL_OK);
	}
	tracePtr->traceProc(tracePtr->clientData, (Tcl_Interp *) iPtr,
		oldName, newName, flags);
	cmdPtr->flags &= ~tracePtr->flags;
	if ((--tracePtr->refCount) <= 0) {
	    ckfree(tracePtr);
	}
    }

    if (state) {
	Tcl_RestoreInterpState((Tcl_Interp *) iPtr, state);
    }

    /*
     * If a new object was created to hold the full oldName, free it now.
     */

    if (oldNamePtr != NULL) {
	TclDecrRefCount(oldNamePtr);
    }

    /*
     * Restore the variable's flags, remove the record of our active traces,
     * and then return.
     */

    cmdPtr->flags &= ~CMD_TRACE_ACTIVE;
    cmdPtr->refCount--;
    iPtr->activeCmdTracePtr = active.nextPtr;
    Tcl_Release(iPtr);
    return result;
}

/*
 *----------------------------------------------------------------------
 *
 * CancelEvalProc --
 *
 *	Marks this interpreter as being canceled. This causes current
 *	executions to be unwound as the interpreter enters a state where it
 *	refuses to execute more commands or handle [catch] or [try], yet the
 *	interpreter is still able to execute further commands after the
 *	cancelation is cleared (unlike if it is deleted).
 *
 * Results:
 *	The value given for the code argument.
 *
 * Side effects:
 *	Transfers a message from the cancelation message to the interpreter.
 *
 *----------------------------------------------------------------------
 */

static int
CancelEvalProc(
    ClientData clientData,	/* Interp to cancel the script in progress. */
    Tcl_Interp *interp,		/* Ignored */
    int code)			/* Current return code from command. */
{
    CancelInfo *cancelInfo = clientData;
    Interp *iPtr;

    if (cancelInfo != NULL) {
	Tcl_MutexLock(&cancelLock);
	iPtr = (Interp *) cancelInfo->interp;

	if (iPtr != NULL) {
	    /*
	     * Setting the CANCELED flag will cause the script in progress to
	     * be canceled as soon as possible. The core honors this flag at
	     * all the necessary places to ensure script cancellation is
	     * responsive. Extensions can check for this flag by calling
	     * Tcl_Canceled and checking if TCL_ERROR is returned or they can
	     * choose to ignore the script cancellation flag and the
	     * associated functionality altogether. Currently, the only other
	     * flag we care about here is the TCL_CANCEL_UNWIND flag (from
	     * Tcl_CancelEval). We do not want to simply combine all the flags
	     * from original Tcl_CancelEval call with the interp flags here
	     * just in case the caller passed flags that might cause behaviour
	     * unrelated to script cancellation.
	     */

	    TclSetCancelFlags(iPtr, cancelInfo->flags | CANCELED);

	    /*
	     * Now, we must set the script cancellation flags on all the slave
	     * interpreters belonging to this one.
	     */

	    TclSetSlaveCancelFlags((Tcl_Interp *) iPtr,
		    cancelInfo->flags | CANCELED, 0);

	    /*
	     * Create the result object now so that Tcl_Canceled can avoid
	     * locking the cancelLock mutex.
	     */

	    if (cancelInfo->result != NULL) {
		Tcl_SetStringObj(iPtr->asyncCancelMsg, cancelInfo->result,
			cancelInfo->length);
	    } else {
		Tcl_SetObjLength(iPtr->asyncCancelMsg, 0);
	    }
	}
	Tcl_MutexUnlock(&cancelLock);
    }

    return code;
}

/*
 *----------------------------------------------------------------------
 *
<<<<<<< HEAD
 * GetCommandSource --
 *
 *	This function returns a Tcl_Obj with the full source string for the
 *	command. This insures that traces get a correct NUL-terminated command
 *	string. The Tcl_Obj has refCount==1.
 *
 *	*** MAINTAINER WARNING ***
 *	The returned Tcl_Obj is all wrong for any purpose but getting the
 *	source string for an objc/objv command line in the stringRep (no
 *	stringRep if no source is available) and the corresponding substituted
 *	version in the List intrep.
 *	This means that the intRep and stringRep DO NOT COINCIDE! Using these
 *	Tcl_Objs normally is likely to break things.
 *
 *----------------------------------------------------------------------
 */

static Tcl_Obj *
GetCommandSource(
    Interp *iPtr,
    size_t objc,
    Tcl_Obj *const objv[],
    int lookup)
{
    Tcl_Obj *objPtr, *obj2Ptr;
    CmdFrame *cfPtr = iPtr->cmdFramePtr;
    const char *command = NULL;
    size_t numChars;

    objPtr = Tcl_NewListObj(objc, objv);
    if (lookup && cfPtr && (cfPtr->numLevels == iPtr->numLevels-1)) {
	switch (cfPtr->type) {
	case TCL_LOCATION_EVAL:
	case TCL_LOCATION_SOURCE:
	    command = cfPtr->cmd.str.cmd;
	    numChars = cfPtr->cmd.str.len;
	    break;
	case TCL_LOCATION_BC:
	case TCL_LOCATION_PREBC:
	    command = TclGetSrcInfoForCmd(iPtr, &numChars);
	    break;
	case TCL_LOCATION_EVAL_LIST:
	    /* Got it already */
	    break;
	}
	if (command) {
	    obj2Ptr = Tcl_NewStringObj(command, numChars);
	    objPtr->bytes = obj2Ptr->bytes;
	    objPtr->length = numChars;
	    obj2Ptr->bytes = NULL;
	    Tcl_DecrRefCount(obj2Ptr);
	}
    }
    Tcl_IncrRefCount(objPtr);
    return objPtr;
}

/*
 *----------------------------------------------------------------------
 *
=======
>>>>>>> 41667c37
 * TclCleanupCommand --
 *
 *	This function frees up a Command structure unless it is still
 *	referenced from an interpreter's command hashtable or from a CmdName
 *	Tcl object representing the name of a command in a ByteCode
 *	instruction sequence.
 *
 * Results:
 *	None.
 *
 * Side effects:
 *	Memory gets freed unless a reference to the Command structure still
 *	exists. In that case the cleanup is delayed until the command is
 *	deleted or when the last ByteCode referring to it is freed.
 *
 *----------------------------------------------------------------------
 */

void
TclCleanupCommand(
    register Command *cmdPtr)	/* Points to the Command structure to
				 * be freed. */
{
    cmdPtr->refCount--;
    if (cmdPtr->refCount <= 0) {
	ckfree(cmdPtr);
    }
}

/*
 *----------------------------------------------------------------------
 *
 * TclInterpReady --
 *
 *	Check if an interpreter is ready to eval commands or scripts, i.e., if
 *	it was not deleted and if the nesting level is not too high.
 *
 * Results:
 *	The return value is TCL_OK if it the interpreter is ready, TCL_ERROR
 *	otherwise.
 *
 * Side effects:
 *	The interpreter's result is cleared.
 *
 *----------------------------------------------------------------------
 */

int
TclInterpReady(
    Tcl_Interp *interp)
{
    register Interp *iPtr = (Interp *) interp;

    /*
     * Reset the interpreter's result and clear out any previous error
     * information.
     */

    Tcl_ResetResult(interp);

    /*
     * If the interpreter has been deleted, return an error.
     */

    if (iPtr->flags & DELETED) {
	Tcl_SetObjResult(interp, Tcl_NewStringObj(
		"attempt to call eval in deleted interpreter", TCL_STRLEN));
	Tcl_SetErrorCode(interp, "TCL", "IDELETE",
		"attempt to call eval in deleted interpreter", NULL);
	return TCL_ERROR;
    }

    if (iPtr->execEnvPtr->rewind) {
	return TCL_ERROR;
    }

    /*
     * Make sure the script being evaluated (if any) has not been canceled.
     */

    if (TclCanceled(iPtr) &&
	    (TCL_OK != Tcl_Canceled(interp, TCL_LEAVE_ERR_MSG))) {
	return TCL_ERROR;
    }

    /*
     * Check depth of nested calls to Tcl_Eval: if this gets too large, it's
     * probably because of an infinite loop somewhere.
     */

    if (((iPtr->numLevels) <= iPtr->maxNestingDepth)) {
	return TCL_OK;
    }

    Tcl_SetObjResult(interp, Tcl_NewStringObj(
	    "too many nested evaluations (infinite loop?)", TCL_STRLEN));
    Tcl_SetErrorCode(interp, "TCL", "LIMIT", "STACK", NULL);
    return TCL_ERROR;
}

/*
 *----------------------------------------------------------------------
 *
 * TclResetCancellation --
 *
 *	Reset the script cancellation flags if the nesting level
 *	(iPtr->numLevels) for the interp is zero or argument force is
 *	non-zero.
 *
 * Results:
 *	A standard Tcl result.
 *
 * Side effects:
 *	The script cancellation flags for the interp may be reset.
 *
 *----------------------------------------------------------------------
 */

int
TclResetCancellation(
    Tcl_Interp *interp,
    int force)
{
    register Interp *iPtr = (Interp *) interp;

    if (iPtr == NULL) {
	return TCL_ERROR;
    }

    if (force || (iPtr->numLevels == 0)) {
	TclUnsetCancelFlags(iPtr);
    }
    return TCL_OK;
}

/*
 *----------------------------------------------------------------------
 *
 * Tcl_Canceled --
 *
 *	Check if the script in progress has been canceled, i.e.,
 *	Tcl_CancelEval was called for this interpreter or any of its master
 *	interpreters.
 *
 * Results:
 *	The return value is TCL_OK if the script evaluation has not been
 *	canceled, TCL_ERROR otherwise.
 *
 *	If "flags" contains TCL_LEAVE_ERR_MSG, an error message is returned in
 *	the interpreter's result object. Otherwise, the interpreter's result
 *	object is left unchanged. If "flags" contains TCL_CANCEL_UNWIND,
 *	TCL_ERROR will only be returned if the script evaluation is being
 *	completely unwound.
 *
 * Side effects:
 *	The CANCELED flag for the interp will be reset if it is set.
 *
 *----------------------------------------------------------------------
 */

int
Tcl_Canceled(
    Tcl_Interp *interp,
    int flags)
{
    register Interp *iPtr = (Interp *) interp;

    /*
     * Has the current script in progress for this interpreter been canceled
     * or is the stack being unwound due to the previous script cancellation?
     */

    if (!TclCanceled(iPtr)) {
        return TCL_OK;
    }

    /*
     * The CANCELED flag is a one-shot flag that is reset immediately upon
     * being detected; however, if the TCL_CANCEL_UNWIND flag is set we will
     * continue to report that the script in progress has been canceled
     * thereby allowing the evaluation stack for the interp to be fully
     * unwound.
     */

    iPtr->flags &= ~CANCELED;

    /*
     * The CANCELED flag was detected and reset; however, if the caller
     * specified the TCL_CANCEL_UNWIND flag, we only return TCL_ERROR
     * (indicating that the script in progress has been canceled) if the
     * evaluation stack for the interp is being fully unwound.
     */

    if ((flags & TCL_CANCEL_UNWIND) && !(iPtr->flags & TCL_CANCEL_UNWIND)) {
        return TCL_OK;
    }

    /*
     * If the TCL_LEAVE_ERR_MSG flags bit is set, place an error in the
     * interp's result; otherwise, we leave it alone.
     */

    if (flags & TCL_LEAVE_ERR_MSG) {
        const char *id, *message = NULL;
        size_t length;

        /*
         * Setup errorCode variables so that we can differentiate between
         * being canceled and unwound.
         */

        if (iPtr->asyncCancelMsg != NULL) {
            message = Tcl_GetStringFromObj(iPtr->asyncCancelMsg, &length);
        } else {
            length = 0;
        }

        if (iPtr->flags & TCL_CANCEL_UNWIND) {
            id = "IUNWIND";
            if (length == 0) {
                message = "eval unwound";
            }
        } else {
            id = "ICANCEL";
            if (length == 0) {
                message = "eval canceled";
            }
        }

        Tcl_SetObjResult(interp, Tcl_NewStringObj(message, TCL_STRLEN));
        Tcl_SetErrorCode(interp, "TCL", "CANCEL", id, message, NULL);
    }

    /*
     * Return TCL_ERROR to the caller (not necessarily just the Tcl core
     * itself) that indicates further processing of the script or command in
     * progress should halt gracefully and as soon as possible.
     */

    return TCL_ERROR;
}

/*
 *----------------------------------------------------------------------
 *
 * Tcl_CancelEval --
 *
 *	This function schedules the cancellation of the current script in the
 *	given interpreter.
 *
 * Results:
 *	The return value is a standard Tcl completion code such as TCL_OK or
 *	TCL_ERROR. Since the interp may belong to a different thread, no error
 *	message can be left in the interp's result.
 *
 * Side effects:
 *	The script in progress in the specified interpreter will be canceled
 *	with TCL_ERROR after asynchronous handlers are invoked at the next
 *	Tcl_Canceled check.
 *
 *----------------------------------------------------------------------
 */

int
Tcl_CancelEval(
    Tcl_Interp *interp,		/* Interpreter in which to cancel the
				 * script. */
    Tcl_Obj *resultObjPtr,	/* The script cancellation error message or
				 * NULL for a default error message. */
    ClientData clientData,	/* Passed to CancelEvalProc. */
    int flags)			/* Collection of OR-ed bits that control
				 * the cancellation of the script. Only
				 * TCL_CANCEL_UNWIND is currently
				 * supported. */
{
    Tcl_HashEntry *hPtr;
    CancelInfo *cancelInfo;
    int code = TCL_ERROR;
    const char *result;

    if (interp == NULL) {
	return TCL_ERROR;
    }

    Tcl_MutexLock(&cancelLock);
    if (cancelTableInitialized != 1) {
	/*
	 * No CancelInfo hash table (Tcl_CreateInterp has never been called?)
	 */

	goto done;
    }
    hPtr = Tcl_FindHashEntry(&cancelTable, (char *) interp);
    if (hPtr == NULL) {
	/*
	 * No CancelInfo record for this interpreter.
	 */

	goto done;
    }
    cancelInfo = Tcl_GetHashValue(hPtr);

    /*
     * Populate information needed by the interpreter thread to fulfill the
     * cancellation request. Currently, clientData is ignored. If the
     * TCL_CANCEL_UNWIND flags bit is set, the script in progress is not
     * allowed to catch the script cancellation because the evaluation stack
     * for the interp is completely unwound.
     */

    if (resultObjPtr != NULL) {
	result = Tcl_GetStringFromObj(resultObjPtr, &cancelInfo->length);
	cancelInfo->result = ckrealloc(cancelInfo->result,cancelInfo->length);
	memcpy(cancelInfo->result, result, (size_t) cancelInfo->length);
	TclDecrRefCount(resultObjPtr);	/* Discard their result object. */
    } else {
	cancelInfo->result = NULL;
	cancelInfo->length = 0;
    }
    cancelInfo->clientData = clientData;
    cancelInfo->flags = flags;
    Tcl_AsyncMark(cancelInfo->async);
    code = TCL_OK;

  done:
    Tcl_MutexUnlock(&cancelLock);
    return code;
}

/*
 *----------------------------------------------------------------------
 *
 * Tcl_InterpActive --
 *
 *	Returns non-zero if the specified interpreter is in use, i.e. if there
 *	is an evaluation currently active in the interpreter.
 *
 * Results:
 *	See above.
 *
 * Side effects:
 *	None.
 *
 *----------------------------------------------------------------------
 */

int
Tcl_InterpActive(
    Tcl_Interp *interp)
{
    return ((Interp *) interp)->numLevels > 0;
}

/*
 *----------------------------------------------------------------------
 *
 * Tcl_EvalObjv --
 *
 *	This function evaluates a Tcl command that has already been parsed
 *	into words, with one Tcl_Obj holding each word.
 *
 * Results:
 *	The return value is a standard Tcl completion code such as TCL_OK or
 *	TCL_ERROR. A result or error message is left in interp's result.
 *
 * Side effects:
 *	Always pushes a callback. Other side effects depend on the command.
 *
 *----------------------------------------------------------------------
 */

int
Tcl_EvalObjv(
    Tcl_Interp *interp,		/* Interpreter in which to evaluate the
				 * command. Also used for error reporting. */
    size_t objc,		/* Number of words in command. */
    Tcl_Obj *const objv[],	/* An array of pointers to objects that are
				 * the words that make up the command. */
    int flags)			/* Collection of OR-ed bits that control the
				 * evaluation of the script. Only
				 * TCL_EVAL_GLOBAL, TCL_EVAL_INVOKE and
				 * TCL_EVAL_NOERR are currently supported. */
{
    int result;
    NRE_callback *rootPtr = TOP_CB(interp);

    result = TclNREvalObjv(interp, objc, objv, flags, NULL);
    return TclNRRunCallbacks(interp, result, rootPtr);
}

int
TclNREvalObjv(
    Tcl_Interp *interp,		/* Interpreter in which to evaluate the
				 * command. Also used for error reporting. */
    size_t objc,		/* Number of words in command. */
    Tcl_Obj *const objv[],	/* An array of pointers to objects that are
				 * the words that make up the command. */
    int flags,			/* Collection of OR-ed bits that control the
				 * evaluation of the script. Only
				 * TCL_EVAL_GLOBAL, TCL_EVAL_INVOKE and
				 * TCL_EVAL_NOERR are currently supported. */
    Command *cmdPtr)		/* NULL if the Command is to be looked up
				 * here, otherwise the pointer to the
				 * requested Command struct to be invoked. */
{
    Interp *iPtr = (Interp *) interp;

    /*
     * data[1] stores a marker for use by tailcalls; it will be set to 1 by
     * command redirectors (imports, alias, ensembles) so that tailcalls
     * finishes the source command and not just the target.
     */

    if (iPtr->deferredCallbacks) {
        iPtr->deferredCallbacks = NULL;
    } else {
	TclNRAddCallback(interp, NRCommand, NULL, NULL, NULL, NULL);
    }

    iPtr->numLevels++;
    TclNRAddCallback(interp, EvalObjvCore, cmdPtr, INT2PTR(flags),
	    INT2PTR(objc), objv);
    return TCL_OK;
}

static int
EvalObjvCore(
    ClientData data[],
    Tcl_Interp *interp,
    int result)
{
    Command *cmdPtr = NULL, *preCmdPtr = data[0];
    int flags = PTR2INT(data[1]);
    int objc = PTR2INT(data[2]);
    Tcl_Obj **objv = data[3];
    Interp *iPtr = (Interp *) interp;
    Namespace *lookupNsPtr = NULL;
    int enterTracesDone = 0;
    
    /*
     * Push records for task to be done on return, in INVERSE order. First, if
     * needed, the exception handlers (as they should happen last).
     */

    if (!(flags & TCL_EVAL_NOERR)) {
	TEOV_PushExceptionHandlers(interp, objc, objv, flags);
    }

    if (TCL_OK != TclInterpReady(interp)) {
	return TCL_ERROR;
    }

    if (objc == 0) {
	return TCL_OK;
    }

    if (TclLimitExceeded(iPtr->limit)) {
	return TCL_ERROR;
    }

    /*
     * Configure evaluation context to match the requested flags.
     */

    if (iPtr->lookupNsPtr) {

	/*
	 * Capture the namespace we should do command name resolution in, as
	 * instructed by our caller sneaking it in to us in a private interp
	 * field.  Clear that field right away so we cannot possibly have its
	 * use leak where it should not.  The sneaky message pass is done.
	 *
	 * Use of this mechanism overrides the TCL_EVAL_GLOBAL flag.
	 * TODO: Is that a bug?
	 */

	lookupNsPtr = iPtr->lookupNsPtr;
	iPtr->lookupNsPtr = NULL;
    } else if (flags & TCL_EVAL_INVOKE) {
	lookupNsPtr = iPtr->globalNsPtr;
    } else {

	/*
	 * TCL_EVAL_INVOKE was not set: clear rewrite rules
	 */

	iPtr->ensembleRewrite.sourceObjs = NULL;

	if (flags & TCL_EVAL_GLOBAL) {
	    TEOV_SwitchVarFrame(interp);
	    lookupNsPtr = iPtr->globalNsPtr;
	}
    }

    /*
     * Lookup the Command to dispatch.
     */

    reresolve:
    assert(cmdPtr == NULL);
    if (preCmdPtr) {
	/* Caller gave it to us */
	if (!(preCmdPtr->flags & CMD_IS_DELETED)) {
	    /* So long as it exists, use it. */
	    cmdPtr = preCmdPtr;
	} else if (flags & TCL_EVAL_NORESOLVE) {
	    /*
	     * When it's been deleted, and we're told not to attempt
	     * resolving it ourselves, all we can do is raise an error.
	     */
	    Tcl_SetObjResult(interp, Tcl_ObjPrintf(
		    "attempt to invoke a deleted command"));
	    Tcl_SetErrorCode(interp, "TCL", "EVAL", "DELETEDCOMMAND", NULL);
	    return TCL_ERROR;
	}
    }
    if (cmdPtr == NULL) {
	cmdPtr = TEOV_LookupCmdFromObj(interp, objv[0], lookupNsPtr);
	if (!cmdPtr) {
	    return TEOV_NotFound(interp, objc, objv, lookupNsPtr);
	}
    }

    if (enterTracesDone || iPtr->tracePtr
	    || (cmdPtr->flags & CMD_HAS_EXEC_TRACES)) {

	Tcl_Obj *commandPtr = TclGetSourceFromFrame(
		flags & TCL_EVAL_SOURCE_IN_FRAME ?  iPtr->cmdFramePtr : NULL,
		objc, objv);
	Tcl_IncrRefCount(commandPtr);

	if (!enterTracesDone) {

	    int code = TEOV_RunEnterTraces(interp, &cmdPtr, commandPtr,
		    objc, objv);

	    /*
	     * Send any exception from enter traces back as an exception
	     * raised by the traced command.
	     * TODO: Is this a bug?  Letting an execution trace BREAK or
	     * CONTINUE or RETURN in the place of the traced command?
	     * Would either converting all exceptions to TCL_ERROR, or
	     * just swallowing them be better?  (Swallowing them has the
	     * problem of permanently hiding program errors.)
	     */

	    if (code != TCL_OK) {
		Tcl_DecrRefCount(commandPtr);
		return code;
	    }

	    /*
	     * If the enter traces made the resolved cmdPtr unusable, go
	     * back and resolve again, but next time don't run enter
	     * traces again.
	     */

	    if (cmdPtr == NULL) {
		enterTracesDone = 1;
		Tcl_DecrRefCount(commandPtr);
		goto reresolve;
	    }
	}

	/* 
	 * Schedule leave traces.  Raise the refCount on the resolved
	 * cmdPtr, so that when it passes to the leave traces we know
	 * it's still valid.
	 */

	cmdPtr->refCount++;
	TclNRAddCallback(interp, TEOV_RunLeaveTraces, INT2PTR(objc),
		    commandPtr, cmdPtr, objv);
    }

    TclNRAddCallback(interp, Dispatch,
	    cmdPtr->nreProc ? cmdPtr->nreProc : cmdPtr->objProc,
	    cmdPtr->objClientData, INT2PTR(objc), objv);
    return TCL_OK;
}

static int
Dispatch(
    ClientData data[],
    Tcl_Interp *interp,
    int result)
{
    Tcl_ObjCmdProc *objProc = data[0];
    ClientData clientData = data[1];
    int objc = PTR2INT(data[2]);
    Tcl_Obj **objv = data[3];
    Interp *iPtr = (Interp *) interp;

#ifdef USE_DTRACE
    if (TCL_DTRACE_CMD_ARGS_ENABLED()) {
	const char *a[10];
	int i = 0;

	while (i < 10) {
	    a[i] = i < objc ? TclGetString(objv[i]) : NULL; i++;
	}
	TCL_DTRACE_CMD_ARGS(a[0], a[1], a[2], a[3], a[4], a[5], a[6], a[7],
		a[8], a[9]);
    }
    if (TCL_DTRACE_CMD_INFO_ENABLED() && iPtr->cmdFramePtr) {
	Tcl_Obj *info = TclInfoFrame(interp, iPtr->cmdFramePtr);
	const char *a[6]; int i[2];

	TclDTraceInfo(info, a, i);
	TCL_DTRACE_CMD_INFO(a[0], a[1], a[2], a[3], i[0], i[1], a[4], a[5]);
	TclDecrRefCount(info);
    }
    if ((TCL_DTRACE_CMD_RETURN_ENABLED() || TCL_DTRACE_CMD_RESULT_ENABLED())
	    && objc) {
	TclNRAddCallback(interp, DTraceCmdReturn, objv[0], NULL, NULL, NULL);
    }
    if (TCL_DTRACE_CMD_ENTRY_ENABLED() && objc) {
	TCL_DTRACE_CMD_ENTRY(TclGetString(objv[0]), objc - 1,
		(Tcl_Obj **)(objv + 1));
    }
#endif /* USE_DTRACE */

    iPtr->cmdCount++;
    return objProc(clientData, interp, objc, objv);
}

int
TclNRRunCallbacks(
    Tcl_Interp *interp,
    int result,
    struct NRE_callback *rootPtr)
				/* All callbacks down to rootPtr not inclusive
				 * are to be run. */
{
    NRE_callback *callbackPtr;
    Tcl_NRPostProc *procPtr;

    while (TOP_CB(interp) != rootPtr) {
	callbackPtr = TOP_CB(interp);
	procPtr = callbackPtr->procPtr;
	TOP_CB(interp) = callbackPtr->nextPtr;
	result = procPtr(callbackPtr->data, interp, result);
	TCLNR_FREE(interp, callbackPtr);
    }
    return result;
}

static int
NRCommand(
    ClientData data[],
    Tcl_Interp *interp,
    int result)
{
    Interp *iPtr = (Interp *) interp;

    iPtr->numLevels--;

     /*
      * If there is a tailcall, schedule it
      */
 
    if (data[1] && (data[1] != INT2PTR(1))) {
        TclNRAddCallback(interp, TclNRTailcallEval, data[1], NULL, NULL, NULL);
    }

    /* OPT ??
     * Do not interrupt a series of cleanups with async or limit checks:
     * just check at the end?
     */

    if (TclAsyncReady(iPtr)) {
	result = Tcl_AsyncInvoke(interp, result);
    }
    if ((result == TCL_OK) && TclCanceled(iPtr)) {
	result = Tcl_Canceled(interp, TCL_LEAVE_ERR_MSG);
    }
    if (result == TCL_OK && TclLimitReady(iPtr->limit)) {
	result = Tcl_LimitCheck(interp);
    }

    return result;
}
<<<<<<< HEAD

static int
NRRunObjProc(
    ClientData data[],
    Tcl_Interp *interp,
    int result)
{
    /* OPT: do not call? */

    Command* cmdPtr = data[0];
    size_t objc = PTR2INT(data[1]);
    Tcl_Obj **objv = data[2];

    return cmdPtr->nreProc(cmdPtr->objClientData, interp, objc, objv);
}

=======
>>>>>>> 41667c37

/*
 *----------------------------------------------------------------------
 *
 * TEOV_Exception	 -
 * TEOV_LookupCmdFromObj -
 * TEOV_RunEnterTraces	 -
 * TEOV_RunLeaveTraces	 -
 * TEOV_NotFound	 -
 *
 *	These are helper functions for Tcl_EvalObjv.
 *
 *----------------------------------------------------------------------
 */

static void
TEOV_PushExceptionHandlers(
    Tcl_Interp *interp,
    size_t objc,
    Tcl_Obj *const objv[],
    int flags)
{
    Interp *iPtr = (Interp *) interp;

    /*
     * If any error processing is necessary, push the appropriate records.
     * Note that we have to push them in the inverse order: first the one that
     * has to run last.
     */

    if (!(flags & TCL_EVAL_INVOKE)) {
	/*
	 * Error messages
	 */

	TclNRAddCallback(interp, TEOV_Error, INT2PTR(objc),
		(ClientData) objv, NULL, NULL);
    }

    if (iPtr->numLevels == 1) {
	/*
	 * No CONTINUE or BREAK at level 0, manage RETURN
	 */

	TclNRAddCallback(interp, TEOV_Exception, INT2PTR(iPtr->evalFlags),
		NULL, NULL, NULL);
    }
}

static void
TEOV_SwitchVarFrame(
    Tcl_Interp *interp)
{
    Interp *iPtr = (Interp *) interp;

    /*
     * Change the varFrame to be the rootVarFrame, and push a record to
     * restore things at the end.
     */

    TclNRAddCallback(interp, TEOV_RestoreVarFrame, iPtr->varFramePtr, NULL,
	    NULL, NULL);
    iPtr->varFramePtr = iPtr->rootFramePtr;
}

static int
TEOV_RestoreVarFrame(
    ClientData data[],
    Tcl_Interp *interp,
    int result)
{
    ((Interp *) interp)->varFramePtr = data[0];
    return result;
}

static int
TEOV_Exception(
    ClientData data[],
    Tcl_Interp *interp,
    int result)
{
    Interp *iPtr = (Interp *) interp;
    int allowExceptions = (PTR2INT(data[0]) & TCL_ALLOW_EXCEPTIONS);

    if (result != TCL_OK) {
	if (result == TCL_RETURN) {
	    result = TclUpdateReturnInfo(iPtr);
	}
	if ((result != TCL_ERROR) && !allowExceptions) {
	    ProcessUnexpectedResult(interp, result);
	    result = TCL_ERROR;
	}
    }

    /*
     * We are returning to level 0, so should process TclResetCancellation. As
     * numLevels has not *yet* been decreased, do not call it: do the thing
     * here directly.
     */

    TclUnsetCancelFlags(iPtr);
    return result;
}

static int
TEOV_Error(
    ClientData data[],
    Tcl_Interp *interp,
    int result)
{
    Interp *iPtr = (Interp *) interp;
    Tcl_Obj *listPtr;
    const char *cmdString;
    size_t cmdLen, objc = PTR2INT(data[0]);
    Tcl_Obj **objv = data[1];

    if ((result == TCL_ERROR) && !(iPtr->flags & ERR_ALREADY_LOGGED)){
	/*
	 * If there was an error, a command string will be needed for the
	 * error log: get it out of the itemPtr. The details depend on the
	 * type.
	 */

	listPtr = Tcl_NewListObj(objc, objv);
	cmdString = Tcl_GetStringFromObj(listPtr, &cmdLen);
	Tcl_LogCommandInfo(interp, cmdString, cmdString, cmdLen);
	Tcl_DecrRefCount(listPtr);
    }
    iPtr->flags &= ~ERR_ALREADY_LOGGED;
    return result;
}

static int
TEOV_NotFound(
    Tcl_Interp *interp,
    size_t objc,
    Tcl_Obj *const objv[],
    Namespace *lookupNsPtr)
{
    Command * cmdPtr;
    Interp *iPtr = (Interp *) interp;
    size_t i, newObjc, handlerObjc;
    Tcl_Obj **newObjv, **handlerObjv;
    CallFrame *varFramePtr = iPtr->varFramePtr;
    Namespace *currNsPtr = NULL;/* Used to check for and invoke any registered
				 * unknown command handler for the current
				 * namespace (TIP 181). */
    Namespace *savedNsPtr = NULL;

    currNsPtr = varFramePtr->nsPtr;
    if ((currNsPtr == NULL) || (currNsPtr->unknownHandlerPtr == NULL)) {
	currNsPtr = iPtr->globalNsPtr;
	if (currNsPtr == NULL) {
	    Tcl_Panic("Tcl_EvalObjv: NULL global namespace pointer");
	}
    }

    /*
     * Check to see if the resolution namespace has lost its unknown handler.
     * If so, reset it to "::unknown".
     */

    if (currNsPtr->unknownHandlerPtr == NULL) {
	TclNewLiteralStringObj(currNsPtr->unknownHandlerPtr, "::unknown");
	Tcl_IncrRefCount(currNsPtr->unknownHandlerPtr);
    }

    /*
     * Get the list of words for the unknown handler and allocate enough space
     * to hold both the handler prefix and all words of the command invokation
     * itself.
     */

    Tcl_ListObjGetElements(NULL, currNsPtr->unknownHandlerPtr,
	    &handlerObjc, &handlerObjv);
    newObjc = objc + handlerObjc;
    newObjv = TclStackAlloc(interp, (int) sizeof(Tcl_Obj *) * newObjc);

    /*
     * Copy command prefix from unknown handler and add on the real command's
     * full argument list. Note that we only use memcpy() once because we have
     * to increment the reference count of all the handler arguments anyway.
     */

    for (i = 0; i < handlerObjc; ++i) {
	newObjv[i] = handlerObjv[i];
	Tcl_IncrRefCount(newObjv[i]);
    }
    memcpy(newObjv+handlerObjc, objv, sizeof(Tcl_Obj *) * (unsigned)objc);

    /*
     * Look up and invoke the handler (by recursive call to this function). If
     * there is no handler at all, instead of doing the recursive call we just
     * generate a generic error message; it would be an infinite-recursion
     * nightmare otherwise.
     *
     * In this case we worry a bit less about recursion for now, and call the
     * "blocking" interface.
     */

    cmdPtr = TEOV_LookupCmdFromObj(interp, newObjv[0], lookupNsPtr);
    if (cmdPtr == NULL) {
	Tcl_SetObjResult(interp, Tcl_ObjPrintf(
                "invalid command name \"%s\"", TclGetString(objv[0])));
        Tcl_SetErrorCode(interp, "TCL", "LOOKUP", "COMMAND",
                TclGetString(objv[0]), NULL);

	/*
	 * Release any resources we locked and allocated during the handler
	 * call.
	 */

	for (i = 0; i < handlerObjc; ++i) {
	    Tcl_DecrRefCount(newObjv[i]);
	}
	TclStackFree(interp, newObjv);
	return TCL_ERROR;
    }

    if (lookupNsPtr) {
	savedNsPtr = varFramePtr->nsPtr;
	varFramePtr->nsPtr = lookupNsPtr;
    }
    TclSkipTailcall(interp);
    TclNRAddCallback(interp, TEOV_NotFoundCallback, INT2PTR(handlerObjc),
	    newObjv, savedNsPtr, NULL);
    return TclNREvalObjv(interp, newObjc, newObjv, TCL_EVAL_NOERR, NULL);
}

static int
TEOV_NotFoundCallback(
    ClientData data[],
    Tcl_Interp *interp,
    int result)
{
    Interp *iPtr = (Interp *) interp;
    size_t objc = PTR2INT(data[0]);
    Tcl_Obj **objv = data[1];
    Namespace *savedNsPtr = data[2];
    size_t i;

    if (savedNsPtr) {
	iPtr->varFramePtr->nsPtr = savedNsPtr;
    }

    /*
     * Release any resources we locked and allocated during the handler call.
     */

    for (i = 0; i < objc; ++i) {
	Tcl_DecrRefCount(objv[i]);
    }
    TclStackFree(interp, objv);

    return result;
}

static int
TEOV_RunEnterTraces(
    Tcl_Interp *interp,
    Command **cmdPtrPtr,
<<<<<<< HEAD
    size_t objc,
    Tcl_Obj *const objv[],
    Namespace *lookupNsPtr)
{
    Interp *iPtr = (Interp *) interp;
    Command *cmdPtr = *cmdPtrPtr;
    int traceCode = TCL_OK;
    int cmdEpoch = cmdPtr->cmdEpoch;
    int newEpoch;
    const char *command;
    size_t length;
    Tcl_Obj *commandPtr;

    commandPtr = GetCommandSource(iPtr, objc, objv, 1);
    command = Tcl_GetStringFromObj(commandPtr, &length);
=======
    Tcl_Obj *commandPtr,
    int objc,
    Tcl_Obj *const objv[])
{
    Interp *iPtr = (Interp *) interp;
    Command *cmdPtr = *cmdPtrPtr;
    int newEpoch, cmdEpoch = cmdPtr->cmdEpoch;
    int length, traceCode = TCL_OK;
    const char *command = Tcl_GetStringFromObj(commandPtr, &length);
>>>>>>> 41667c37

    /*
     * Call trace functions.
     * Execute any command or execution traces. Note that we bump up the
     * command's reference count for the duration of the calling of the
     * traces so that the structure doesn't go away underneath our feet.
     */

    cmdPtr->refCount++;
    if (iPtr->tracePtr) {
	traceCode = TclCheckInterpTraces(interp, command, length,
		cmdPtr, TCL_OK, TCL_TRACE_ENTER_EXEC, objc, objv);
    }
    if ((cmdPtr->flags & CMD_HAS_EXEC_TRACES) && (traceCode == TCL_OK)) {
	traceCode = TclCheckExecutionTraces(interp, command, length,
		cmdPtr, TCL_OK, TCL_TRACE_ENTER_EXEC, objc, objv);
    }
    newEpoch = cmdPtr->cmdEpoch;
    TclCleanupCommandMacro(cmdPtr);

    if (traceCode != TCL_OK) {
	if (traceCode == TCL_ERROR) {
	    Tcl_Obj *info;

	    TclNewLiteralStringObj(info, "\n    (enter trace on \"");
	    Tcl_AppendLimitedToObj(info, command, length, 55, "...");
	    Tcl_AppendToObj(info, "\")", 2);
	    Tcl_AppendObjToErrorInfo(interp, info);
	    iPtr->flags |= ERR_ALREADY_LOGGED;
	}
	return traceCode;
    }
    if (cmdEpoch != newEpoch) {
	*cmdPtrPtr = NULL;
    }
    return TCL_OK;
}

static int
TEOV_RunLeaveTraces(
    ClientData data[],
    Tcl_Interp *interp,
    int result)
{
    Interp *iPtr = (Interp *) interp;
<<<<<<< HEAD
    const char *command;
    size_t length, objc;
    Tcl_Obj **objv;
    int traceCode = PTR2INT(data[0]);
=======
    int traceCode = TCL_OK;
    int objc = PTR2INT(data[0]);
>>>>>>> 41667c37
    Tcl_Obj *commandPtr = data[1];
    Command *cmdPtr = data[2];
    Tcl_Obj **objv = data[3];
    int length;
    const char *command = Tcl_GetStringFromObj(commandPtr, &length);

    if (!(cmdPtr->flags & CMD_IS_DELETED)) {
	if (cmdPtr->flags & CMD_HAS_EXEC_TRACES){
	    traceCode = TclCheckExecutionTraces(interp, command, length,
		    cmdPtr, result, TCL_TRACE_LEAVE_EXEC, objc, objv);
	}
	if (iPtr->tracePtr != NULL && traceCode == TCL_OK) {
	    traceCode = TclCheckInterpTraces(interp, command, length,
		    cmdPtr, result, TCL_TRACE_LEAVE_EXEC, objc, objv);
	}
    }

    /*
     * As cmdPtr is set, TclNRRunCallbacks is about to reduce the numlevels.
     * Prevent that by resetting the cmdPtr field and dealing right here with
     * cmdPtr->refCount.
     */

    TclCleanupCommandMacro(cmdPtr);

    if (traceCode != TCL_OK) {
	if (traceCode == TCL_ERROR) {
	    Tcl_Obj *info;

	    TclNewLiteralStringObj(info, "\n    (leave trace on \"");
	    Tcl_AppendLimitedToObj(info, command, length, 55, "...");
	    Tcl_AppendToObj(info, "\")", 2);
	    Tcl_AppendObjToErrorInfo(interp, info);
	    iPtr->flags |= ERR_ALREADY_LOGGED;
	}
	result = traceCode;
    }
    Tcl_DecrRefCount(commandPtr);
    return result;
}

static inline Command *
TEOV_LookupCmdFromObj(
    Tcl_Interp *interp,
    Tcl_Obj *namePtr,
    Namespace *lookupNsPtr)
{
    Interp *iPtr = (Interp *) interp;
    Command *cmdPtr;
    Namespace *savedNsPtr = iPtr->varFramePtr->nsPtr;

    if (lookupNsPtr) {
	iPtr->varFramePtr->nsPtr = lookupNsPtr;
    }
    cmdPtr = (Command *) Tcl_GetCommandFromObj(interp, namePtr);
    iPtr->varFramePtr->nsPtr = savedNsPtr;
    return cmdPtr;
}

/*
 *----------------------------------------------------------------------
 *
 * Tcl_EvalTokensStandard --
 *
 *	Given an array of tokens parsed from a Tcl command (e.g., the tokens
 *	that make up a word or the index for an array variable) this function
 *	evaluates the tokens and concatenates their values to form a single
 *	result value.
 *
 * Results:
 *	The return value is a standard Tcl completion code such as TCL_OK or
 *	TCL_ERROR. A result or error message is left in interp's result.
 *
 * Side effects:
 *	Depends on the array of tokens being evaled.
 *
 *----------------------------------------------------------------------
 */

int
Tcl_EvalTokensStandard(
    Tcl_Interp *interp,		/* Interpreter in which to lookup variables,
				 * execute nested commands, and report
				 * errors. */
    Tcl_Token *tokenPtr,	/* Pointer to first in an array of tokens to
				 * evaluate and concatenate. */
    size_t count)		/* Number of tokens to consider at tokenPtr.
				 * Must be at least 1. */
{
    return TclSubstTokens(interp, tokenPtr, count, /* numLeftPtr */ NULL, 1,
	    NULL, NULL);
}

/*
 *----------------------------------------------------------------------
 *
 * Tcl_EvalEx, TclEvalEx --
 *
 *	This function evaluates a Tcl script without using the compiler or
 *	byte-code interpreter. It just parses the script, creates values for
 *	each word of each command, then calls EvalObjv to execute each
 *	command.
 *
 * Results:
 *	The return value is a standard Tcl completion code such as TCL_OK or
 *	TCL_ERROR. A result or error message is left in interp's result.
 *
 * Side effects:
 *	Depends on the script.
 *
 * TIP #280 : Keep public API, internally extended API.
 *----------------------------------------------------------------------
 */

int
Tcl_EvalEx(
    Tcl_Interp *interp,		/* Interpreter in which to evaluate the
				 * script. Also used for error reporting. */
    const char *script,		/* First character of script to evaluate. */
    size_t numBytes,		/* Number of bytes in script. If < 0, the
				 * script consists of all bytes up to the
				 * first null character. */
    int flags)			/* Collection of OR-ed bits that control the
				 * evaluation of the script. Only
				 * TCL_EVAL_GLOBAL is currently supported. */
{
    return TclEvalEx(interp, script, numBytes, flags, 1, NULL, script);
}

int
TclEvalEx(
    Tcl_Interp *interp,		/* Interpreter in which to evaluate the
				 * script. Also used for error reporting. */
    const char *script,		/* First character of script to evaluate. */
    size_t numBytes,		/* Number of bytes in script. If < 0, the
				 * script consists of all bytes up to the
				 * first NUL character. */
    int flags,			/* Collection of OR-ed bits that control the
				 * evaluation of the script. Only
				 * TCL_EVAL_GLOBAL is currently supported. */
    int line,			/* The line the script starts on. */
    ssize_t *clNextOuter,	/* Information about an outer context for */
    const char *outerScript)	/* continuation line data. This is set only in
				 * TclSubstTokens(), to properly handle
				 * [...]-nested commands. The 'outerScript'
				 * refers to the most-outer script containing
				 * the embedded command, which is refered to
				 * by 'script'. The 'clNextOuter' refers to
				 * the current entry in the table of
				 * continuation lines in this "master script",
				 * and the character offsets are relative to
				 * the 'outerScript' as well.
				 *
				 * If outerScript == script, then this call is
				 * for the outer-most script/command. See
				 * Tcl_EvalEx() and TclEvalObjEx() for places
				 * generating arguments for which this is
				 * true. */
{
    Interp *iPtr = (Interp *) interp;
    const char *p, *next;
    const unsigned int minObjs = 20;
    Tcl_Obj **objv, **objvSpace;
    int *expand, *lines, *lineSpace;
    Tcl_Token *tokenPtr;
    size_t commandLength, bytesLeft, expandRequested;
    int code = TCL_OK;
    CallFrame *savedVarFramePtr;/* Saves old copy of iPtr->varFramePtr in case
				 * TCL_EVAL_GLOBAL was set. */
    int allowExceptions = (iPtr->evalFlags & TCL_ALLOW_EXCEPTIONS);
    int gotParse = 0;
    unsigned int i, objectsUsed = 0;
				/* These variables keep track of how much
				 * state has been allocated while evaluating
				 * the script, so that it can be freed
				 * properly if an error occurs. */
    Tcl_Parse *parsePtr = TclStackAlloc(interp, sizeof(Tcl_Parse));
    CmdFrame *eeFramePtr = TclStackAlloc(interp, sizeof(CmdFrame));
    Tcl_Obj **stackObjArray =
	    TclStackAlloc(interp, minObjs * sizeof(Tcl_Obj *));
    int *expandStack = TclStackAlloc(interp, minObjs * sizeof(int));
    int *linesStack = TclStackAlloc(interp, minObjs * sizeof(int));
				/* TIP #280 Structures for tracking of command
				 * locations. */
    ssize_t *clNext = NULL;	/* Pointer for the tracking of invisible
				 * continuation lines. Initialized only if the
				 * caller gave us a table of locations to
				 * track, via scriptCLLocPtr. It always refers
				 * to the table entry holding the location of
				 * the next invisible continuation line to
				 * look for, while parsing the script. */

    if (iPtr->scriptCLLocPtr) {
	if (clNextOuter) {
	    clNext = clNextOuter;
	} else {
	    clNext = &iPtr->scriptCLLocPtr->loc[0];
	}
    }

    if (numBytes == TCL_STRLEN) {
	numBytes = strlen(script);
    }
    Tcl_ResetResult(interp);

    savedVarFramePtr = iPtr->varFramePtr;
    if (flags & TCL_EVAL_GLOBAL) {
	iPtr->varFramePtr = iPtr->rootFramePtr;
    }

    /*
     * Each iteration through the following loop parses the next command from
     * the script and then executes it.
     */

    objv = objvSpace = stackObjArray;
    lines = lineSpace = linesStack;
    expand = expandStack;
    p = script;
    bytesLeft = numBytes;

    /*
     * TIP #280 Initialize tracking. Do not push on the frame stack yet.
     *
     * We open a new context, either for a sourced script, or 'eval'.
     * For sourced files we always have a path object, even if nothing was
     * specified in the interp itself. That makes code using it simpler as
     * NULL checks can be left out. Sourced file without path in the
     * 'scriptFile' is possible during Tcl initialization.
     */

    eeFramePtr->level = iPtr->cmdFramePtr ? iPtr->cmdFramePtr->level + 1 : 1;
    eeFramePtr->framePtr = iPtr->framePtr;
    eeFramePtr->nextPtr = iPtr->cmdFramePtr;
    eeFramePtr->nline = 0;
    eeFramePtr->line = NULL;
    eeFramePtr->cmdObj = NULL;

    iPtr->cmdFramePtr = eeFramePtr;
    if (iPtr->evalFlags & TCL_EVAL_FILE) {
	/*
	 * Set up for a sourced file.
	 */

	eeFramePtr->type = TCL_LOCATION_SOURCE;

	if (iPtr->scriptFile) {
	    /*
	     * Normalization here, to have the correct pwd. Should have
	     * negligible impact on performance, as the norm should have been
	     * done already by the 'source' invoking us, and it caches the
	     * result.
	     */

	    Tcl_Obj *norm = Tcl_FSGetNormalizedPath(interp, iPtr->scriptFile);

	    if (norm == NULL) {
		/*
		 * Error message in the interp result.
		 */

		code = TCL_ERROR;
		goto error;
	    }
	    eeFramePtr->data.eval.path = norm;
	} else {
	    TclNewLiteralStringObj(eeFramePtr->data.eval.path, "");
	}
	Tcl_IncrRefCount(eeFramePtr->data.eval.path);
    } else {
	/*
	 * Set up for plain eval.
	 */

	eeFramePtr->type = TCL_LOCATION_EVAL;
	eeFramePtr->data.eval.path = NULL;
    }

    iPtr->evalFlags = 0;
    do {
	if (Tcl_ParseCommand(interp, p, bytesLeft, 0, parsePtr) != TCL_OK) {
	    code = TCL_ERROR;
	    Tcl_LogCommandInfo(interp, script, parsePtr->commandStart,
		    parsePtr->term + 1 - parsePtr->commandStart);
	    goto posterror;
	}

	/*
	 * TIP #280 Track lines. The parser may have skipped text till it
	 * found the command we are now at. We have to count the lines in this
	 * block, and do not forget invisible continuation lines.
	 */

	TclAdvanceLines(&line, p, parsePtr->commandStart);
	TclAdvanceContinuations(&line, &clNext,
		parsePtr->commandStart - outerScript);

	gotParse = 1;
	if (parsePtr->numWords > 0) {
	    /*
	     * TIP #280. Track lines within the words of the current
	     * command. We use a separate pointer into the table of
	     * continuation line locations to not lose our position for the
	     * per-command parsing.
	     */

	    int wordLine = line;
	    const char *wordStart = parsePtr->commandStart;
	    ssize_t *wordCLNext = clNext;
	    unsigned int objectsNeeded = 0;
	    unsigned int numWords = parsePtr->numWords;

	    /*
	     * Generate an array of objects for the words of the command.
	     */

	    if (numWords > minObjs) {
		expand =    ckalloc(numWords * sizeof(int));
		objvSpace = ckalloc(numWords * sizeof(Tcl_Obj *));
		lineSpace = ckalloc(numWords * sizeof(int));
	    }
	    expandRequested = 0;
	    objv = objvSpace;
	    lines = lineSpace;

	    iPtr->cmdFramePtr = eeFramePtr->nextPtr;
	    for (objectsUsed = 0, tokenPtr = parsePtr->tokenPtr;
		    objectsUsed < numWords;
		    objectsUsed++, tokenPtr += tokenPtr->numComponents+1) {
		/*
		 * TIP #280. Track lines to current word. Save the information
		 * on a per-word basis, signaling dynamic words as needed.
		 * Make the information available to the recursively called
		 * evaluator as well, including the type of context (source
		 * vs. eval).
		 */

		TclAdvanceLines(&wordLine, wordStart, tokenPtr->start);
		TclAdvanceContinuations(&wordLine, &wordCLNext,
			tokenPtr->start - outerScript);
		wordStart = tokenPtr->start;

		lines[objectsUsed] = TclWordKnownAtCompileTime(tokenPtr, NULL)
			? wordLine : -1;

		if (eeFramePtr->type == TCL_LOCATION_SOURCE) {
		    iPtr->evalFlags |= TCL_EVAL_FILE;
		}

		code = TclSubstTokens(interp, tokenPtr+1,
			tokenPtr->numComponents, NULL, wordLine,
			wordCLNext, outerScript);

		iPtr->evalFlags = 0;

		if (code != TCL_OK) {
		    break;
		}
		objv[objectsUsed] = Tcl_GetObjResult(interp);
		Tcl_IncrRefCount(objv[objectsUsed]);
		if (tokenPtr->type == TCL_TOKEN_EXPAND_WORD) {
		    size_t numElements;

		    code = TclListObjLength(interp, objv[objectsUsed],
			    &numElements);
		    if (code == TCL_ERROR) {
			/*
			 * Attempt to expand a non-list.
			 */

			Tcl_AppendObjToErrorInfo(interp, Tcl_ObjPrintf(
				"\n    (expanding word %d)", objectsUsed));
			Tcl_DecrRefCount(objv[objectsUsed]);
			break;
		    }
		    expandRequested = 1;
		    expand[objectsUsed] = 1;

		    objectsNeeded += (numElements ? numElements : 1);
		} else {
		    expand[objectsUsed] = 0;
		    objectsNeeded++;
		}

		if (wordCLNext) {
		    TclContinuationsEnterDerived(objv[objectsUsed],
                            (size_t) (wordStart - outerScript), wordCLNext);
		}
	    } /* for loop */
	    iPtr->cmdFramePtr = eeFramePtr;
	    if (code != TCL_OK) {
		goto error;
	    }
	    if (expandRequested) {
		/*
		 * Some word expansion was requested. Check for objv resize.
		 */

		Tcl_Obj **copy = objvSpace;
		int *lcopy = lineSpace;
		int wordIdx = numWords;
		int objIdx = objectsNeeded - 1;

		if ((numWords > minObjs) || (objectsNeeded > minObjs)) {
		    objv = objvSpace =
			    ckalloc(objectsNeeded * sizeof(Tcl_Obj *));
		    lines = lineSpace = ckalloc(objectsNeeded * sizeof(int));
		}

		objectsUsed = 0;
		while (wordIdx--) {
		    if (expand[wordIdx]) {
			size_t numElements;
			Tcl_Obj **elements, *temp = copy[wordIdx];

			Tcl_ListObjGetElements(NULL, temp, &numElements,
				&elements);
			objectsUsed += numElements;
			while (numElements--) {
			    lines[objIdx] = -1;
			    objv[objIdx--] = elements[numElements];
			    Tcl_IncrRefCount(elements[numElements]);
			}
			Tcl_DecrRefCount(temp);
		    } else {
			lines[objIdx] = lcopy[wordIdx];
			objv[objIdx--] = copy[wordIdx];
			objectsUsed++;
		    }
		}
		objv += objIdx+1;

		if (copy != stackObjArray) {
		    ckfree(copy);
		}
		if (lcopy != linesStack) {
		    ckfree(lcopy);
		}
	    }

	    /*
	     * Execute the command and free the objects for its words.
	     *
	     * TIP #280: Remember the command itself for 'info frame'. We
	     * shorten the visible command by one char to exclude the
	     * termination character, if necessary. Here is where we put our
	     * frame on the stack of frames too. _After_ the nested commands
	     * have been executed.
	     */

	    eeFramePtr->cmd = parsePtr->commandStart;
	    eeFramePtr->len = parsePtr->commandSize;

	    if (parsePtr->term ==
		    parsePtr->commandStart + parsePtr->commandSize - 1) {
		eeFramePtr->len--;
	    }

	    eeFramePtr->nline = objectsUsed;
	    eeFramePtr->line = lines;

	    TclArgumentEnter(interp, objv, objectsUsed, eeFramePtr);
	    code = Tcl_EvalObjv(interp, objectsUsed, objv,
		    TCL_EVAL_NOERR | TCL_EVAL_SOURCE_IN_FRAME);
	    TclArgumentRelease(interp, objv, objectsUsed);

	    eeFramePtr->line = NULL;
	    eeFramePtr->nline = 0;
	    if (eeFramePtr->cmdObj) {
		Tcl_DecrRefCount(eeFramePtr->cmdObj);
		eeFramePtr->cmdObj = NULL;
	    }

	    if (code != TCL_OK) {
		goto error;
	    }
	    for (i = 0; i < objectsUsed; i++) {
		Tcl_DecrRefCount(objv[i]);
	    }
	    objectsUsed = 0;
	    if (objvSpace != stackObjArray) {
		ckfree(objvSpace);
		objvSpace = stackObjArray;
		ckfree(lineSpace);
		lineSpace = linesStack;
	    }

	    /*
	     * Free expand separately since objvSpace could have been
	     * reallocated above.
	     */

	    if (expand != expandStack) {
		ckfree(expand);
		expand = expandStack;
	    }
	}

	/*
	 * Advance to the next command in the script.
	 *
	 * TIP #280 Track Lines. Now we track how many lines were in the
	 * executed command.
	 */

	next = parsePtr->commandStart + parsePtr->commandSize;
	bytesLeft -= next - p;
	p = next;
	TclAdvanceLines(&line, parsePtr->commandStart, p);
	Tcl_FreeParse(parsePtr);
	gotParse = 0;
    } while (bytesLeft > 0);
    iPtr->varFramePtr = savedVarFramePtr;
    code = TCL_OK;
    goto cleanup_return;

  error:
    /*
     * Generate and log various pieces of error information.
     */

    if (iPtr->numLevels == 0) {
	if (code == TCL_RETURN) {
	    code = TclUpdateReturnInfo(iPtr);
	}
	if ((code != TCL_OK) && (code != TCL_ERROR) && !allowExceptions) {
	    ProcessUnexpectedResult(interp, code);
	    code = TCL_ERROR;
	}
    }
    if ((code == TCL_ERROR) && !(iPtr->flags & ERR_ALREADY_LOGGED)) {
	commandLength = parsePtr->commandSize;
	if (parsePtr->term == parsePtr->commandStart + commandLength - 1) {
	    /*
	     * The terminator character (such as ; or ]) of the command where
	     * the error occurred is the last character in the parsed command.
	     * Reduce the length by one so that the error message doesn't
	     * include the terminator character.
	     */

	    commandLength -= 1;
	}
	Tcl_LogCommandInfo(interp, script, parsePtr->commandStart,
		commandLength);
    }
 posterror:
    iPtr->flags &= ~ERR_ALREADY_LOGGED;

    /*
     * Then free resources that had been allocated to the command.
     */

    for (i = 0; i < objectsUsed; i++) {
	Tcl_DecrRefCount(objv[i]);
    }
    if (gotParse) {
	Tcl_FreeParse(parsePtr);
    }
    if (objvSpace != stackObjArray) {
	ckfree(objvSpace);
	ckfree(lineSpace);
    }
    if (expand != expandStack) {
	ckfree(expand);
    }
    iPtr->varFramePtr = savedVarFramePtr;

 cleanup_return:
    /*
     * TIP #280. Release the local CmdFrame, and its contents.
     */

    iPtr->cmdFramePtr = iPtr->cmdFramePtr->nextPtr;
    if (eeFramePtr->type == TCL_LOCATION_SOURCE) {
	Tcl_DecrRefCount(eeFramePtr->data.eval.path);
    }
    TclStackFree(interp, linesStack);
    TclStackFree(interp, expandStack);
    TclStackFree(interp, stackObjArray);
    TclStackFree(interp, eeFramePtr);
    TclStackFree(interp, parsePtr);

    return code;
}

/*
 *----------------------------------------------------------------------
 *
 * TclAdvanceLines --
 *
 *	This function is a helper which counts the number of lines in a block
 *	of text and advances an external counter.
 *
 * Results:
 *	None.
 *
 * Side effects:
 *	The specified counter is advanced per the number of lines found.
 *
 * TIP #280
 *----------------------------------------------------------------------
 */

void
TclAdvanceLines(
    int *line,
    const char *start,
    const char *end)
{
    register const char *p;

    for (p = start; p < end; p++) {
	if (*p == '\n') {
	    (*line)++;
	}
    }
}

/*
 *----------------------------------------------------------------------
 *
 * TclAdvanceContinuations --
 *
 *	This procedure is a helper which counts the number of continuation
 *	lines (CL) in a block of text using a table of CL locations and
 *	advances an external counter, and the pointer into the table.
 *
 * Results:
 *	None.
 *
 * Side effects:
 *	The specified counter is advanced per the number of continuation lines
 *	found.
 *
 * TIP #280
 *----------------------------------------------------------------------
 */

void
TclAdvanceContinuations(
    int *line,
    ssize_t **clNextPtrPtr,
    int loc)
{
    /*
     * Track the invisible continuation lines embedded in a script, if any.
     * Here they are just spaces (already). They were removed by
     * TclSubstTokens via TclParseBackslash.
     *
     * *clNextPtrPtr         <=> We have continuation lines to track.
     * **clNextPtrPtr >= 0   <=> We are not beyond the last possible location.
     * loc >= **clNextPtrPtr <=> We stepped beyond the current cont. line.
     */

    while (*clNextPtrPtr && (**clNextPtrPtr >= 0)
	    && (loc >= **clNextPtrPtr)) {
	/*
	 * We just stepped over an invisible continuation line. Adjust the
	 * line counter and step to the table entry holding the location of
	 * the next continuation line to track.
	 */

	(*line)++;
	(*clNextPtrPtr)++;
    }
}

/*
 *----------------------------------------------------------------------
 * Note: The whole data structure access for argument location tracking is
 * hidden behind these three functions. The only parts open are the lineLAPtr
 * field in the Interp structure. The CFWord definition is internal to here.
 * Should make it easier to redo the data structures if we find something more
 * space/time efficient.
 */

/*
 *----------------------------------------------------------------------
 *
 * TclArgumentEnter --
 *
 *	This procedure is a helper for the TIP #280 uplevel extension. It
 *	enters location references for the arguments of a command to be
 *	invoked. Only the first entry has the actual data, further entries
 *	simply count the usage up.
 *
 * Results:
 *	None.
 *
 * Side effects:
 *	May allocate memory.
 *
 * TIP #280
 *----------------------------------------------------------------------
 */

void
TclArgumentEnter(
    Tcl_Interp *interp,
    Tcl_Obj **objv,
    size_t objc,
    CmdFrame *cfPtr)
{
    Interp *iPtr = (Interp *) interp;
    int new;
    size_t i;
    Tcl_HashEntry *hPtr;
    CFWord *cfwPtr;

    for (i = 1; i < objc; i++) {
	/*
	 * Ignore argument words without line information (= dynamic). If they
	 * are variables they may have location information associated with
	 * that, either through globally recorded 'set' invokations, or
	 * literals in bytecode. Eitehr way there is no need to record
	 * something here.
	 */

	if (cfPtr->line[i] < 0) {
	    continue;
	}
	hPtr = Tcl_CreateHashEntry(iPtr->lineLAPtr, objv[i], &new);
	if (new) {
	    /*
	     * The word is not on the stack yet, remember the current location
	     * and initialize references.
	     */

	    cfwPtr = ckalloc(sizeof(CFWord));
	    cfwPtr->framePtr = cfPtr;
	    cfwPtr->word = i;
	    cfwPtr->refCount = 1;
	    Tcl_SetHashValue(hPtr, cfwPtr);
	} else {
	    /*
	     * The word is already on the stack, its current location is not
	     * relevant. Just remember the reference to prevent early removal.
	     */

	    cfwPtr = Tcl_GetHashValue(hPtr);
	    cfwPtr->refCount++;
	}
    }
}

/*
 *----------------------------------------------------------------------
 *
 * TclArgumentRelease --
 *
 *	This procedure is a helper for the TIP #280 uplevel extension. It
 *	removes the location references for the arguments of a command just
 *	done. Usage is counted down, the data is removed only when no user is
 *	left over.
 *
 * Results:
 *	None.
 *
 * Side effects:
 *	May release memory.
 *
 * TIP #280
 *----------------------------------------------------------------------
 */

void
TclArgumentRelease(
    Tcl_Interp *interp,
    Tcl_Obj **objv,
    size_t objc)
{
    Interp *iPtr = (Interp *) interp;
    size_t i;

    for (i = 1; i < objc; i++) {
	CFWord *cfwPtr;
	Tcl_HashEntry *hPtr =
		Tcl_FindHashEntry(iPtr->lineLAPtr, (char *) objv[i]);

	if (!hPtr) {
	    continue;
	}
	cfwPtr = Tcl_GetHashValue(hPtr);

	cfwPtr->refCount--;
	if (cfwPtr->refCount > 0) {
	    continue;
	}

	ckfree(cfwPtr);
	Tcl_DeleteHashEntry(hPtr);
    }
}

/*
 *----------------------------------------------------------------------
 *
 * TclArgumentBCEnter --
 *
 *	This procedure is a helper for the TIP #280 uplevel extension. It
 *	enters location references for the literal arguments of commands in
 *	bytecode about to be invoked. Only the first entry has the actual
 *	data, further entries simply count the usage up.
 *
 * Results:
 *	None.
 *
 * Side effects:
 *	May allocate memory.
 *
 * TIP #280
 *----------------------------------------------------------------------
 */

void
TclArgumentBCEnter(
    Tcl_Interp *interp,
    Tcl_Obj *objv[],
    size_t objc,
    void *codePtr,
    CmdFrame *cfPtr,
    int cmd,
    int pc)
{
    ExtCmdLoc *eclPtr;
    int word;
    ECL *ePtr;
    CFWordBC *lastPtr = NULL;
    Interp *iPtr = (Interp *) interp;
    Tcl_HashEntry *hePtr =
	    Tcl_FindHashEntry(iPtr->lineBCPtr, (char *) codePtr);

    if (!hePtr) {
	return;
    }
    eclPtr = Tcl_GetHashValue(hePtr);
<<<<<<< HEAD
    hePtr = Tcl_FindHashEntry(&eclPtr->litInfo, INT2PTR(pc));
    if (hePtr) {
	size_t word;
	int cmd = PTR2INT(Tcl_GetHashValue(hePtr));
	ECL *ePtr = &eclPtr->loc[cmd];
	CFWordBC *lastPtr = NULL;
=======
    ePtr = &eclPtr->loc[cmd];
>>>>>>> 41667c37

    /*
     * ePtr->nline is the number of words originally parsed.
     *
     * objc is the number of elements getting invoked.
     *
     * If they are not the same, we arrived here by compiling an
     * ensemble dispatch.  Ensemble subcommands that lead to script
     * evaluation are not supposed to get compiled, because a command
     * such as [info level] in the script can expose some of the dispatch
     * shenanigans.  This means that we don't have to tend to the 
     * housekeeping, and can escape now.
     */
	
    if (ePtr->nline != objc) {
        return;
    }

    /*
     * Having disposed of the ensemble cases, we can state...
     * A few truths ...
     * (1) ePtr->nline == objc
     * (2) (ePtr->line[word] < 0) => !literal, for all words
     * (3) (word == 0) => !literal
     *
     * Item (2) is why we can use objv to get the literals, and do not
     * have to save them at compile time.
     */

    for (word = 1; word < objc; word++) {
	if (ePtr->line[word] >= 0) {
	    int isnew;
	    Tcl_HashEntry *hPtr = Tcl_CreateHashEntry(iPtr->lineLABCPtr,
		objv[word], &isnew);
	    CFWordBC *cfwPtr = ckalloc(sizeof(CFWordBC));

	    cfwPtr->framePtr = cfPtr;
	    cfwPtr->obj = objv[word];
	    cfwPtr->pc = pc;
	    cfwPtr->word = word;
	    cfwPtr->nextPtr = lastPtr;
	    lastPtr = cfwPtr;

	    if (isnew) {
		/*
		 * The word is not on the stack yet, remember the current
		 * location and initialize references.
		 */

		cfwPtr->prevPtr = NULL;
	    } else {
		/*
		 * The object is already on the stack, however it may have
		 * a different location now (literal sharing may map
		 * multiple location to a single Tcl_Obj*. Save the old
		 * information in the new structure.
		 */

		cfwPtr->prevPtr = Tcl_GetHashValue(hPtr);
	    }

	    Tcl_SetHashValue(hPtr, cfwPtr);
	}
    } /* for */

    cfPtr->litarg = lastPtr;
}

/*
 *----------------------------------------------------------------------
 *
 * TclArgumentBCRelease --
 *
 *	This procedure is a helper for the TIP #280 uplevel extension. It
 *	removes the location references for the literal arguments of commands
 *	in bytecode just done. Usage is counted down, the data is removed only
 *	when no user is left over.
 *
 * Results:
 *	None.
 *
 * Side effects:
 *	May release memory.
 *
 * TIP #280
 *----------------------------------------------------------------------
 */

void
TclArgumentBCRelease(
    Tcl_Interp *interp,
    CmdFrame *cfPtr)
{
    Interp *iPtr = (Interp *) interp;
    CFWordBC *cfwPtr = (CFWordBC *) cfPtr->litarg;

    while (cfwPtr) {
	CFWordBC *nextPtr = cfwPtr->nextPtr;
	Tcl_HashEntry *hPtr =
		Tcl_FindHashEntry(iPtr->lineLABCPtr, (char *) cfwPtr->obj);
	CFWordBC *xPtr = Tcl_GetHashValue(hPtr);

	if (xPtr != cfwPtr) {
	    Tcl_Panic("TclArgumentBC Enter/Release Mismatch");
	}

	if (cfwPtr->prevPtr) {
	    Tcl_SetHashValue(hPtr, cfwPtr->prevPtr);
	} else {
	    Tcl_DeleteHashEntry(hPtr);
	}

	ckfree(cfwPtr);
	cfwPtr = nextPtr;
    }

    cfPtr->litarg = NULL;
}

/*
 *----------------------------------------------------------------------
 *
 * TclArgumentGet --
 *
 *	This procedure is a helper for the TIP #280 uplevel extension. It
 *	finds the location references for a Tcl_Obj, if any.
 *
 * Results:
 *	None.
 *
 * Side effects:
 *	Writes found location information into the result arguments.
 *
 * TIP #280
 *----------------------------------------------------------------------
 */

void
TclArgumentGet(
    Tcl_Interp *interp,
    Tcl_Obj *obj,
    CmdFrame **cfPtrPtr,
    int *wordPtr)
{
    Interp *iPtr = (Interp *) interp;
    Tcl_HashEntry *hPtr;
    CmdFrame *framePtr;

    /*
     * An object which either has no string rep or else is a canonical list is
     * guaranteed to have been generated dynamically: bail out, this cannot
     * have a usable absolute location. _Do not touch_ the information the set
     * up by the caller. It knows better than us.
     */

    if ((obj->bytes == NULL) || TclListObjIsCanonical(obj)) {
	return;
    }

    /*
     * First look for location information recorded in the argument
     * stack. That is nearest.
     */

    hPtr = Tcl_FindHashEntry(iPtr->lineLAPtr, (char *) obj);
    if (hPtr) {
	CFWord *cfwPtr = Tcl_GetHashValue(hPtr);

	*wordPtr = cfwPtr->word;
	*cfPtrPtr = cfwPtr->framePtr;
	return;
    }

    /*
     * Check if the Tcl_Obj has location information as a bytecode literal, in
     * that stack.
     */

    hPtr = Tcl_FindHashEntry(iPtr->lineLABCPtr, (char *) obj);
    if (hPtr) {
	CFWordBC *cfwPtr = Tcl_GetHashValue(hPtr);

	framePtr = cfwPtr->framePtr;
	framePtr->data.tebc.pc = (char *) (((ByteCode *)
		framePtr->data.tebc.codePtr)->codeStart + cfwPtr->pc);
	*cfPtrPtr = cfwPtr->framePtr;
	*wordPtr = cfwPtr->word;
	return;
    }
}

/*
 *----------------------------------------------------------------------
 *
 * Tcl_EvalObjEx, TclEvalObjEx --
 *
 *	Execute Tcl commands stored in a Tcl object. These commands are
 *	compiled into bytecodes if necessary, unless TCL_EVAL_DIRECT is
 *	specified.
 *
 *	If the flag TCL_EVAL_DIRECT is passed in, the value of invoker
 *	must be NULL.  Support for non-NULL invokers in that mode has
 *	been removed since it was unused and untested.  Failure to 
 *	follow this limitation will lead to an assertion panic.
 *
 * Results:
 *	The return value is one of the return codes defined in tcl.h (such as
<<<<<<< HEAD
 *	TCL_OK), and interp's result contains a value to supplement the return
 *	code. The value of the result will persist only until the next call to
 *	Tcl_Eval or Tcl_EvalObj: you must copy it or lose it!
 *
 * Side effects:
 *	Can be almost arbitrary, depending on the commands in the script.
 *
 *----------------------------------------------------------------------
 */

int
Tcl_Eval(
    Tcl_Interp *interp,		/* Token for command interpreter (returned by
				 * previous call to Tcl_CreateInterp). */
    const char *script)		/* Pointer to TCL command to execute. */
{
    int code = Tcl_EvalEx(interp, script, TCL_STRLEN, 0);

    /*
     * For backwards compatibility with old C code that predates the object
     * system in Tcl 8.0, we have to mirror the object result back into the
     * string result (some callers may expect it there).
     */

    (void) Tcl_GetStringResult(interp);
    return code;
}

/*
 *----------------------------------------------------------------------
 *
 * Tcl_EvalObj --
 *
 *	These functions are deprecated but we keep them around for backwards
 *	compatibility reasons.
 *
 * Results:
 *	See the functions they call.
 *
 * Side effects:
 *	See the functions they call.
 *
 *----------------------------------------------------------------------
 */

#undef Tcl_EvalObj
int
Tcl_EvalObj(
    Tcl_Interp *interp,
    Tcl_Obj *objPtr)
{
    return Tcl_EvalObjEx(interp, objPtr, 0);
}

/*
 *----------------------------------------------------------------------
 *
 * Tcl_EvalObjEx, TclEvalObjEx --
 *
 *	Execute Tcl commands stored in a Tcl object. These commands are
 *	compiled into bytecodes if necessary, unless TCL_EVAL_DIRECT is
 *	specified.
 *
 * Results:
 *	The return value is one of the return codes defined in tcl.h (such as
=======
>>>>>>> 41667c37
 *	TCL_OK), and the interpreter's result contains a value to supplement
 *	the return code.
 *
 * Side effects:
 *	The object is converted, if necessary, to a ByteCode object that holds
 *	the bytecode instructions for the commands. Executing the commands
 *	will almost certainly have side effects that depend on those commands.
 *
 * TIP #280 : Keep public API, internally extended API.
 *----------------------------------------------------------------------
 */

int
Tcl_EvalObjEx(
    Tcl_Interp *interp,		/* Token for command interpreter (returned by
				 * a previous call to Tcl_CreateInterp). */
    register Tcl_Obj *objPtr,	/* Pointer to object containing commands to
				 * execute. */
    int flags)			/* Collection of OR-ed bits that control the
				 * evaluation of the script. Supported values
				 * are TCL_EVAL_GLOBAL and TCL_EVAL_DIRECT. */
{
    return TclEvalObjEx(interp, objPtr, flags, NULL, 0);
}

int
TclEvalObjEx(
    Tcl_Interp *interp,		/* Token for command interpreter (returned by
				 * a previous call to Tcl_CreateInterp). */
    register Tcl_Obj *objPtr,	/* Pointer to object containing commands to
				 * execute. */
    int flags,			/* Collection of OR-ed bits that control the
				 * evaluation of the script. Supported values
				 * are TCL_EVAL_GLOBAL and TCL_EVAL_DIRECT. */
    const CmdFrame *invoker,	/* Frame of the command doing the eval. */
    int word)   		/* Index of the word which is in objPtr. */
{
    int result = TCL_OK;
    NRE_callback *rootPtr = TOP_CB(interp);

    result = TclNREvalObjEx(interp, objPtr, flags, invoker, word);
    return TclNRRunCallbacks(interp, result, rootPtr);
}

int
TclNREvalObjEx(
    Tcl_Interp *interp,		/* Token for command interpreter (returned by
				 * a previous call to Tcl_CreateInterp). */
    register Tcl_Obj *objPtr,	/* Pointer to object containing commands to
				 * execute. */
    int flags,			/* Collection of OR-ed bits that control the
				 * evaluation of the script. Supported values
				 * are TCL_EVAL_GLOBAL and TCL_EVAL_DIRECT. */
    const CmdFrame *invoker,	/* Frame of the command doing the eval. */
    int word)   		/* Index of the word which is in objPtr. */
{
    Interp *iPtr = (Interp *) interp;
    int result;

    /*
     * This function consists of three independent blocks for: direct
     * evaluation of canonical lists, compilation and bytecode execution and
     * finally direct evaluation. Precisely one of these blocks will be run.
     */

    if (TclListObjIsCanonical(objPtr)) {
	CmdFrame *eoFramePtr = NULL;
<<<<<<< HEAD
	size_t objc;
	Tcl_Obj **objv;
=======
	int objc;
	Tcl_Obj *listPtr, **objv;
>>>>>>> 41667c37

	/*
	 * Canonical List Optimization:  In this case, we
	 * can safely use Tcl_EvalObjv instead and get an appreciable
	 * improvement in execution speed. This is because it allows us to
	 * avoid a setFromAny step that would just pack everything into a
	 * string and back out again.
	 *
	 * This also preserves any associations between list elements and
	 * location information for such elements.
	 */

	/*
	 * Shimmer protection! Always pass an unshared obj. The caller could
	 * incr the refCount of objPtr AFTER calling us! To be completely safe
	 * we always make a copy. The callback takes care od the refCounts for
	 * both listPtr and objPtr.
	 *
	 * TODO: Create a test to demo this need, or eliminate it.
	 * FIXME OPT: preserve just the internal rep?
	 */

	Tcl_IncrRefCount(objPtr);
	listPtr = TclListObjCopy(interp, objPtr);
	Tcl_IncrRefCount(listPtr);

	if (word != INT_MIN) {
	    /*
	     * TIP #280 Structures for tracking lines. As we know that this is
	     * dynamic execution we ignore the invoker, even if known.
	     *
	     * TIP #280. We do _not_ compute all the line numbers for the
	     * words in the command. For the eval of a pure list the most
	     * sensible choice is to put all words on line 1. Given that we
	     * neither need memory for them nor compute anything. 'line' is
	     * left NULL. The two places using this information (TclInfoFrame,
	     * and TclInitCompileEnv), are special-cased to use the proper
	     * line number directly instead of accessing the 'line' array.
	     *
	     * Note that we use (word==INTMIN) to signal that no command frame
	     * should be pushed, as needed by alias and ensemble redirections.
	     */

	    eoFramePtr = TclStackAlloc(interp, sizeof(CmdFrame));
	    eoFramePtr->nline = 0;
	    eoFramePtr->line = NULL;

	    eoFramePtr->type = TCL_LOCATION_EVAL;
	    eoFramePtr->level = (iPtr->cmdFramePtr == NULL?
		    1 : iPtr->cmdFramePtr->level + 1);
	    eoFramePtr->framePtr = iPtr->framePtr;
	    eoFramePtr->nextPtr = iPtr->cmdFramePtr;

	    eoFramePtr->cmdObj = objPtr;
	    eoFramePtr->cmd = NULL;
	    eoFramePtr->len = 0;
	    eoFramePtr->data.eval.path = NULL;

	    iPtr->cmdFramePtr = eoFramePtr;

	    flags |= TCL_EVAL_SOURCE_IN_FRAME;
	}

	TclMarkTailcall(interp);
        TclNRAddCallback(interp, TEOEx_ListCallback, listPtr, eoFramePtr,
		objPtr, NULL);

	ListObjGetElements(listPtr, objc, objv);
	return TclNREvalObjv(interp, objc, objv, flags, NULL);
    }

    if (!(flags & TCL_EVAL_DIRECT)) {
	/*
	 * Let the compiler/engine subsystem do the evaluation.
	 *
	 * TIP #280 The invoker provides us with the context for the script.
	 * We transfer this to the byte code compiler.
	 */

	int allowExceptions = (iPtr->evalFlags & TCL_ALLOW_EXCEPTIONS);
	ByteCode *codePtr;
	CallFrame *savedVarFramePtr = NULL;	/* Saves old copy of
						 * iPtr->varFramePtr in case
						 * TCL_EVAL_GLOBAL was set. */

        if (TclInterpReady(interp) != TCL_OK) {
            return TCL_ERROR;
        }
	if (flags & TCL_EVAL_GLOBAL) {
	    savedVarFramePtr = iPtr->varFramePtr;
	    iPtr->varFramePtr = iPtr->rootFramePtr;
	}
	Tcl_IncrRefCount(objPtr);
	codePtr = TclCompileObj(interp, objPtr, invoker, (int) word);

	TclNRAddCallback(interp, TEOEx_ByteCodeCallback, savedVarFramePtr,
		objPtr, INT2PTR(allowExceptions), NULL);
        return TclNRExecuteByteCode(interp, codePtr);
    }

    {
	/*
	 * We're not supposed to use the compiler or byte-code
	 * interpreter. Let Tcl_EvalEx evaluate the command directly (and
	 * probably more slowly).
	 */

	const char *script;
	size_t numSrcBytes;

	/*
	 * Now we check if we have data about invisible continuation lines for
	 * the script, and make it available to the direct script parser and
	 * evaluator we are about to call, if so.
	 *
	 * It may be possible that the script Tcl_Obj* can be free'd while the
	 * evaluator is using it, leading to the release of the associated
	 * ContLineLoc structure as well. To ensure that the latter doesn't
	 * happen we set a lock on it. We release this lock later in this
	 * function, after the evaluator is done. The relevant "lineCLPtr"
	 * hashtable is managed in the file "tclObj.c".
	 *
	 * Another important action is to save (and later restore) the
	 * continuation line information of the caller, in case we are
	 * executing nested commands in the eval/direct path.
	 */

	ContLineLoc *saveCLLocPtr = iPtr->scriptCLLocPtr;

<<<<<<< HEAD
	Tcl_IncrRefCount(objPtr);
	if (invoker == NULL) {
	    /*
	     * No context, force opening of our own.
	     */

	    script = Tcl_GetStringFromObj(objPtr, &numSrcBytes);
	    result = Tcl_EvalEx(interp, script, numSrcBytes, flags);
	} else {
	    /*
	     * We have an invoker, describing the command asking for the
	     * evaluation of a subordinate script. This script may originate
	     * in a literal word, or from a variable, etc. Using the line
	     * array we now check if we have good line information for the
	     * relevant word. The type of context is relevant as well. In a
	     * non-'source' context we don't have to try tracking lines.
	     *
	     * First see if the word exists and is a literal. If not we go
	     * through the easy dynamic branch. No need to perform more
	     * complex invokations.
	     */

	    int pc = 0;
	    CmdFrame *ctxPtr = TclStackAlloc(interp, sizeof(CmdFrame));

	    *ctxPtr = *invoker;
	    if (invoker->type == TCL_LOCATION_BC) {
		/*
		 * Note: Type BC => ctxPtr->data.eval.path is not used.
		 * ctxPtr->data.tebc.codePtr is used instead.
		 */

		TclGetSrcInfoForPc(ctxPtr);
		pc = 1;
	    }

	    script = Tcl_GetStringFromObj(objPtr, &numSrcBytes);

	    if ((invoker->nline <= (int) word) ||
		    (invoker->line[word] < 0) ||
		    (ctxPtr->type != TCL_LOCATION_SOURCE)) {
		/*
		 * Dynamic script, or dynamic context, force our own context.
		 */

		result = Tcl_EvalEx(interp, script, numSrcBytes, flags);
	    } else {
		/*
		 * Absolute context to reuse.
		 */
=======
	assert(invoker == NULL);
>>>>>>> 41667c37

	iPtr->scriptCLLocPtr = TclContinuationsGet(objPtr);

	Tcl_IncrRefCount(objPtr);

	script = Tcl_GetStringFromObj(objPtr, &numSrcBytes);
	result = Tcl_EvalEx(interp, script, numSrcBytes, flags);

	TclDecrRefCount(objPtr);

	iPtr->scriptCLLocPtr = saveCLLocPtr;
	return result;
    }
}

static int
TEOEx_ByteCodeCallback(
    ClientData data[],
    Tcl_Interp *interp,
    int result)
{
    Interp *iPtr = (Interp *) interp;
    CallFrame *savedVarFramePtr = data[0];
    Tcl_Obj *objPtr = data[1];
    int allowExceptions = PTR2INT(data[2]);

    if (iPtr->numLevels == 0) {
	if (result == TCL_RETURN) {
	    result = TclUpdateReturnInfo(iPtr);
	}
	if ((result != TCL_OK) && (result != TCL_ERROR) && !allowExceptions) {
	    const char *script;
	    size_t numSrcBytes;

	    ProcessUnexpectedResult(interp, result);
	    result = TCL_ERROR;
	    script = Tcl_GetStringFromObj(objPtr, &numSrcBytes);
	    Tcl_LogCommandInfo(interp, script, script, numSrcBytes);
	}

	/*
	 * We are returning to level 0, so should call TclResetCancellation.
	 * Let us just unset the flags inline.
	 */

	TclUnsetCancelFlags(iPtr);
    }
    iPtr->evalFlags = 0;

    /*
     * Restore the callFrame if this was a TCL_EVAL_GLOBAL.
     */

    if (savedVarFramePtr) {
	iPtr->varFramePtr = savedVarFramePtr;
    }

    TclDecrRefCount(objPtr);
    return result;
}

static int
TEOEx_ListCallback(
    ClientData data[],
    Tcl_Interp *interp,
    int result)
{
    Interp *iPtr = (Interp *) interp;
    Tcl_Obj *listPtr = data[0];
    CmdFrame *eoFramePtr = data[1];
    Tcl_Obj *objPtr = data[2];

    /*
     * Remove the cmdFrame
     */

    if (eoFramePtr) {
	iPtr->cmdFramePtr = eoFramePtr->nextPtr;
	TclStackFree(interp, eoFramePtr);
    }
    TclDecrRefCount(objPtr);
    TclDecrRefCount(listPtr);

    return result;
}

/*
 *----------------------------------------------------------------------
 *
 * ProcessUnexpectedResult --
 *
 *	Function called by Tcl_EvalObj to set the interpreter's result value
 *	to an appropriate error message when the code it evaluates returns an
 *	unexpected result code (not TCL_OK and not TCL_ERROR) to the topmost
 *	evaluation level.
 *
 * Results:
 *	None.
 *
 * Side effects:
 *	The interpreter result is set to an error message appropriate to the
 *	result code.
 *
 *----------------------------------------------------------------------
 */

static void
ProcessUnexpectedResult(
    Tcl_Interp *interp,		/* The interpreter in which the unexpected
				 * result code was returned. */
    int returnCode)		/* The unexpected result code. */
{
    char buf[TCL_INTEGER_SPACE];

    Tcl_ResetResult(interp);
    if (returnCode == TCL_BREAK) {
	Tcl_SetObjResult(interp, Tcl_NewStringObj(
		"invoked \"break\" outside of a loop", TCL_STRLEN));
    } else if (returnCode == TCL_CONTINUE) {
	Tcl_SetObjResult(interp, Tcl_NewStringObj(
		"invoked \"continue\" outside of a loop", TCL_STRLEN));
    } else {
	Tcl_SetObjResult(interp, Tcl_ObjPrintf(
		"command returned bad code: %d", returnCode));
    }
    sprintf(buf, "%d", returnCode);
    Tcl_SetErrorCode(interp, "TCL", "UNEXPECTED_RESULT_CODE", buf, NULL);
}

/*
 *---------------------------------------------------------------------------
 *
 * Tcl_ExprLong, Tcl_ExprDouble, Tcl_ExprBoolean --
 *
 *	Functions to evaluate an expression and return its value in a
 *	particular form.
 *
 * Results:
 *	Each of the functions below returns a standard Tcl result. If an error
 *	occurs then an error message is left in the interp's result. Otherwise
 *	the value of the expression, in the appropriate form, is stored at
 *	*ptr. If the expression had a result that was incompatible with the
 *	desired form then an error is returned.
 *
 * Side effects:
 *	None.
 *
 *---------------------------------------------------------------------------
 */

int
Tcl_ExprLong(
    Tcl_Interp *interp,		/* Context in which to evaluate the
				 * expression. */
    const char *exprstring,	/* Expression to evaluate. */
    long *ptr)			/* Where to store result. */
{
    register Tcl_Obj *exprPtr;
    int result = TCL_OK;
    if (*exprstring == '\0') {
	/*
	 * Legacy compatibility - return 0 for the zero-length string.
	 */

	*ptr = 0;
    } else {
	exprPtr = Tcl_NewStringObj(exprstring, TCL_STRLEN);
	Tcl_IncrRefCount(exprPtr);
	result = Tcl_ExprLongObj(interp, exprPtr, ptr);
	Tcl_DecrRefCount(exprPtr);
    }
    return result;
}

int
Tcl_ExprDouble(
    Tcl_Interp *interp,		/* Context in which to evaluate the
				 * expression. */
    const char *exprstring,	/* Expression to evaluate. */
    double *ptr)		/* Where to store result. */
{
    register Tcl_Obj *exprPtr;
    int result = TCL_OK;

    if (*exprstring == '\0') {
	/*
	 * Legacy compatibility - return 0 for the zero-length string.
	 */

	*ptr = 0.0;
    } else {
	exprPtr = Tcl_NewStringObj(exprstring, TCL_STRLEN);
	Tcl_IncrRefCount(exprPtr);
	result = Tcl_ExprDoubleObj(interp, exprPtr, ptr);
	Tcl_DecrRefCount(exprPtr);
				/* Discard the expression object. */
    }
    return result;
}

int
Tcl_ExprBoolean(
    Tcl_Interp *interp,		/* Context in which to evaluate the
				 * expression. */
    const char *exprstring,	/* Expression to evaluate. */
    int *ptr)			/* Where to store 0/1 result. */
{
    if (*exprstring == '\0') {
	/*
	 * An empty string. Just set the result boolean to 0 (false).
	 */

	*ptr = 0;
	return TCL_OK;
    } else {
	int result;
	Tcl_Obj *exprPtr = Tcl_NewStringObj(exprstring, TCL_STRLEN);

	Tcl_IncrRefCount(exprPtr);
	result = Tcl_ExprBooleanObj(interp, exprPtr, ptr);
	Tcl_DecrRefCount(exprPtr);
	return result;
    }
}

/*
 *--------------------------------------------------------------
 *
 * Tcl_ExprLongObj, Tcl_ExprDoubleObj, Tcl_ExprBooleanObj --
 *
 *	Functions to evaluate an expression in an object and return its value
 *	in a particular form.
 *
 * Results:
 *	Each of the functions below returns a standard Tcl result object. If
 *	an error occurs then an error message is left in the interpreter's
 *	result. Otherwise the value of the expression, in the appropriate
 *	form, is stored at *ptr. If the expression had a result that was
 *	incompatible with the desired form then an error is returned.
 *
 * Side effects:
 *	None.
 *
 *--------------------------------------------------------------
 */

int
Tcl_ExprLongObj(
    Tcl_Interp *interp,		/* Context in which to evaluate the
				 * expression. */
    register Tcl_Obj *objPtr,	/* Expression to evaluate. */
    long *ptr)			/* Where to store long result. */
{
    Tcl_Obj *resultPtr;
    int result, type;
    double d;
    ClientData internalPtr;

    result = Tcl_ExprObj(interp, objPtr, &resultPtr);
    if (result != TCL_OK) {
	return TCL_ERROR;
    }

    if (TclGetNumberFromObj(interp, resultPtr, &internalPtr, &type)!=TCL_OK) {
	return TCL_ERROR;
    }

    switch (type) {
    case TCL_NUMBER_DOUBLE: {
	mp_int big;

	d = *((const double *) internalPtr);
	Tcl_DecrRefCount(resultPtr);
	if (Tcl_InitBignumFromDouble(interp, d, &big) != TCL_OK) {
	    return TCL_ERROR;
	}
	resultPtr = Tcl_NewBignumObj(&big);
	/* FALLTHROUGH */
    }
    case TCL_NUMBER_LONG:
    case TCL_NUMBER_WIDE:
    case TCL_NUMBER_BIG:
	result = TclGetLongFromObj(interp, resultPtr, ptr);
	break;

    case TCL_NUMBER_NAN:
	Tcl_GetDoubleFromObj(interp, resultPtr, &d);
	result = TCL_ERROR;
    }

    Tcl_DecrRefCount(resultPtr);/* Discard the result object. */
    return result;
}

int
Tcl_ExprDoubleObj(
    Tcl_Interp *interp,		/* Context in which to evaluate the
				 * expression. */
    register Tcl_Obj *objPtr,	/* Expression to evaluate. */
    double *ptr)		/* Where to store double result. */
{
    Tcl_Obj *resultPtr;
    int result, type;
    ClientData internalPtr;

    result = Tcl_ExprObj(interp, objPtr, &resultPtr);
    if (result != TCL_OK) {
	return TCL_ERROR;
    }

    result = TclGetNumberFromObj(interp, resultPtr, &internalPtr, &type);
    if (result == TCL_OK) {
	switch (type) {
	case TCL_NUMBER_NAN:
#ifndef ACCEPT_NAN
	    result = Tcl_GetDoubleFromObj(interp, resultPtr, ptr);
	    break;
#endif
	case TCL_NUMBER_DOUBLE:
	    *ptr = *((const double *) internalPtr);
	    result = TCL_OK;
	    break;
	default:
	    result = Tcl_GetDoubleFromObj(interp, resultPtr, ptr);
	}
    }
    Tcl_DecrRefCount(resultPtr);/* Discard the result object. */
    return result;
}

int
Tcl_ExprBooleanObj(
    Tcl_Interp *interp,		/* Context in which to evaluate the
				 * expression. */
    register Tcl_Obj *objPtr,	/* Expression to evaluate. */
    int *ptr)			/* Where to store 0/1 result. */
{
    Tcl_Obj *resultPtr;
    int result;

    result = Tcl_ExprObj(interp, objPtr, &resultPtr);
    if (result == TCL_OK) {
	result = Tcl_GetBooleanFromObj(interp, resultPtr, ptr);
	Tcl_DecrRefCount(resultPtr);
				/* Discard the result object. */
    }
    return result;
}

/*
 *----------------------------------------------------------------------
 *
 * TclObjInvokeNamespace --
 *
 *	Object version: Invokes a Tcl command, given an objv/objc, from either
 *	the exposed or hidden set of commands in the given interpreter.
 *
 *	NOTE: The command is invoked in the global stack frame of the
 *	interpreter or namespace, thus it cannot see any current state on the
 *	stack of that interpreter.
 *
 * Results:
 *	A standard Tcl result.
 *
 * Side effects:
 *	Whatever the command does.
 *
 *----------------------------------------------------------------------
 */

int
TclObjInvokeNamespace(
    Tcl_Interp *interp,		/* Interpreter in which command is to be
				 * invoked. */
    size_t objc,		/* Count of arguments. */
    Tcl_Obj *const objv[],	/* Argument objects; objv[0] points to the
				 * name of the command to invoke. */
    Tcl_Namespace *nsPtr,	/* The namespace to use. */
    int flags)			/* Combination of flags controlling the call:
				 * TCL_INVOKE_HIDDEN, TCL_INVOKE_NO_UNKNOWN,
				 * or TCL_INVOKE_NO_TRACEBACK. */
{
    int result;
    Tcl_CallFrame *framePtr;

    /*
     * Make the specified namespace the current namespace and invoke the
     * command.
     */

    result = TclPushStackFrame(interp, &framePtr, nsPtr, /*isProcFrame*/0);
    if (result != TCL_OK) {
	return TCL_ERROR;
    }

    result = TclObjInvoke(interp, objc, objv, flags);

    TclPopStackFrame(interp);
    return result;
}

/*
 *----------------------------------------------------------------------
 *
 * TclObjInvoke --
 *
 *	Invokes a Tcl command, given an objv/objc, from either the exposed or
 *	the hidden sets of commands in the given interpreter.
 *
 * Results:
 *	A standard Tcl object result.
 *
 * Side effects:
 *	Whatever the command does.
 *
 *----------------------------------------------------------------------
 */

int
TclObjInvoke(
    Tcl_Interp *interp,		/* Interpreter in which command is to be
				 * invoked. */
    size_t objc,		/* Count of arguments. */
    Tcl_Obj *const objv[],	/* Argument objects; objv[0] points to the
				 * name of the command to invoke. */
    int flags)			/* Combination of flags controlling the call:
				 * TCL_INVOKE_HIDDEN, TCL_INVOKE_NO_UNKNOWN,
				 * or TCL_INVOKE_NO_TRACEBACK. */
{
    if (interp == NULL) {
	return TCL_ERROR;
    }
    if ((objc < 1) || (objv == NULL)) {
	Tcl_SetObjResult(interp, Tcl_NewStringObj(
                "illegal argument vector", TCL_STRLEN));
	return TCL_ERROR;
    }
    if ((flags & TCL_INVOKE_HIDDEN) == 0) {
	Tcl_Panic("TclObjInvoke: called without TCL_INVOKE_HIDDEN");
    }
    return Tcl_NRCallObjProc(interp, TclNRInvoke, NULL, objc, objv);
}

int
TclNRInvoke(
    ClientData clientData,
    Tcl_Interp *interp,
    int objc,
    Tcl_Obj *const objv[])
{
    register Interp *iPtr = (Interp *) interp;
    Tcl_HashTable *hTblPtr;	/* Table of hidden commands. */
    const char *cmdName;	/* Name of the command from objv[0]. */
    Tcl_HashEntry *hPtr = NULL;
    Command *cmdPtr;

    cmdName = TclGetString(objv[0]);
    hTblPtr = iPtr->hiddenCmdTablePtr;
    if (hTblPtr != NULL) {
	hPtr = Tcl_FindHashEntry(hTblPtr, cmdName);
    }
    if (hPtr == NULL) {
	Tcl_SetObjResult(interp, Tcl_ObjPrintf(
                "invalid hidden command name \"%s\"", cmdName));
        Tcl_SetErrorCode(interp, "TCL", "LOOKUP", "HIDDENTOKEN", cmdName,
                NULL);
	return TCL_ERROR;
    }
    cmdPtr = Tcl_GetHashValue(hPtr);

    /* Avoid the exception-handling brain damage when numLevels == 0 . */
    iPtr->numLevels++;
    Tcl_NRAddCallback(interp, NRPostInvoke, NULL, NULL, NULL, NULL);

    /*
     * Normal command resolution of objv[0] isn't going to find cmdPtr.
     * That's the whole point of **hidden** commands.  So tell the
     * Eval core machinery not to even try (and risk finding something wrong).
     */

<<<<<<< HEAD
    if ((result == TCL_ERROR)
	    && ((flags & TCL_INVOKE_NO_TRACEBACK) == 0)
	    && ((iPtr->flags & ERR_ALREADY_LOGGED) == 0)) {
	size_t length;
	Tcl_Obj *command = Tcl_NewListObj(objc, objv);
	const char *cmdString;
=======
    return TclNREvalObjv(interp, objc, objv, TCL_EVAL_NORESOLVE, cmdPtr);
}
>>>>>>> 41667c37

static int
NRPostInvoke(
    ClientData clientData[],
    Tcl_Interp *interp,
    int result)
{
    Interp *iPtr = (Interp *)interp;
    iPtr->numLevels--;
    return result;
}

/*
 *---------------------------------------------------------------------------
 *
 * Tcl_ExprString --
 *
 *	Evaluate an expression in a string and return its value in string
 *	form.
 *
 * Results:
 *	A standard Tcl result. If the result is TCL_OK, then the interp's
 *	result is set to the string value of the expression. If the result is
 *	TCL_ERROR, then the interp's result contains an error message.
 *
 * Side effects:
 *	A Tcl object is allocated to hold a copy of the expression string.
 *	This expression object is passed to Tcl_ExprObj and then deallocated.
 *
 *---------------------------------------------------------------------------
 */

int
Tcl_ExprString(
    Tcl_Interp *interp,		/* Context in which to evaluate the
				 * expression. */
    const char *expr)		/* Expression to evaluate. */
{
    int code = TCL_OK;

    if (expr[0] == '\0') {
	/*
	 * An empty string. Just set the interpreter's result to 0.
	 */

	Tcl_SetObjResult(interp, Tcl_NewIntObj(0));
    } else {
	Tcl_Obj *resultPtr, *exprObj = Tcl_NewStringObj(expr, TCL_STRLEN);

	Tcl_IncrRefCount(exprObj);
	code = Tcl_ExprObj(interp, exprObj, &resultPtr);
	Tcl_DecrRefCount(exprObj);
	if (code == TCL_OK) {
	    Tcl_SetObjResult(interp, resultPtr);
	    Tcl_DecrRefCount(resultPtr);
	}
    }
    return code;
}

/*
 *----------------------------------------------------------------------
 *
<<<<<<< HEAD
 * Tcl_AppendObjToErrorInfo --
 *
 *	Add a Tcl_Obj value to the errorInfo field that describes the current
 *	error.
 *
 * Results:
 *	None.
 *
 * Side effects:
 *	The value of the Tcl_obj is appended to the errorInfo field. If we are
 *	just starting to log an error, errorInfo is initialized from the error
 *	message in the interpreter's result.
 *
 *----------------------------------------------------------------------
 */

void
Tcl_AppendObjToErrorInfo(
    Tcl_Interp *interp,		/* Interpreter to which error information
				 * pertains. */
    Tcl_Obj *objPtr)		/* Message to record. */
{
    size_t length;
    const char *message = TclGetStringFromObj(objPtr, &length);

    Tcl_IncrRefCount(objPtr);
    Tcl_AddObjErrorInfo(interp, message, length);
    Tcl_DecrRefCount(objPtr);
}

/*
 *----------------------------------------------------------------------
 *
=======
>>>>>>> 41667c37
 * Tcl_AddErrorInfo --
 *
 *	Add information to the errorInfo field that describes the current
 *	error.
 *
 * Results:
 *	None.
 *
 * Side effects:
 *	The contents of message are appended to the errorInfo field. If we are
 *	just starting to log an error, errorInfo is initialized from the error
 *	message in the interpreter's result.
 *
 *----------------------------------------------------------------------
 */

#undef Tcl_AddErrorInfo
void
Tcl_AddErrorInfo(
    Tcl_Interp *interp,		/* Interpreter to which error information
				 * pertains. */
    const char *message)	/* Message to record. */
{
<<<<<<< HEAD
    Tcl_AddObjErrorInfo(interp, message, TCL_STRLEN);
=======
    Tcl_AppendObjToErrorInfo((interp), Tcl_NewStringObj((message), -1));
>>>>>>> 41667c37
}

/*
 *----------------------------------------------------------------------
 *
 * Tcl_AppendObjToErrorInfo --
 *
 *	Add a Tcl_Obj value to the errorInfo field that describes the current
 *	error.
 *
 * Results:
 *	None.
 *
 * Side effects:
 *	The value of the Tcl_obj is appended to the errorInfo field. If we are
 *	just starting to log an error, errorInfo is initialized from the error
 *	message in the interpreter's result.
 *
 *----------------------------------------------------------------------
 */

void
Tcl_AppendObjToErrorInfo(
    Tcl_Interp *interp,		/* Interpreter to which error information
				 * pertains. */
<<<<<<< HEAD
    const char *message,	/* Points to the first byte of an array of
				 * bytes of the message. */
    size_t length)		/* The number of bytes in the message. If
				 * TCL_STRLEN, then append all bytes up to a
				 * NULL byte. */
=======
    Tcl_Obj *objPtr)		/* Message to record. */
>>>>>>> 41667c37
{
    int length;
    register Interp *iPtr = (Interp *) interp;
    const char *message = TclGetStringFromObj(objPtr, &length);

    Tcl_IncrRefCount(objPtr);

    /*
     * If we are just starting to log an error, errorInfo is initialized from
     * the error message in the interpreter's result.
     */

    iPtr->flags |= ERR_LEGACY_COPY;
    if (iPtr->errorInfo == NULL) {
<<<<<<< HEAD
	if (iPtr->result[0] != 0) {
	    /*
	     * The interp's string result is set, apparently by some extension
	     * making a deprecated direct write to it. That extension may
	     * expect interp->result to continue to be set, so we'll take
	     * special pains to avoid clearing it, until we drop support for
	     * interp->result completely.
	     */

	    iPtr->errorInfo = Tcl_NewStringObj(iPtr->result, TCL_STRLEN);
	} else {
	    iPtr->errorInfo = iPtr->objResultPtr;
	}
=======
        iPtr->errorInfo = iPtr->objResultPtr;
>>>>>>> 41667c37
	Tcl_IncrRefCount(iPtr->errorInfo);
	if (!iPtr->errorCode) {
	    Tcl_SetErrorCode(interp, "NONE", NULL);
	}
    }

    /*
     * Now append "message" to the end of errorInfo.
     */

    if (length != 0) {
	if (Tcl_IsShared(iPtr->errorInfo)) {
	    Tcl_DecrRefCount(iPtr->errorInfo);
	    iPtr->errorInfo = Tcl_DuplicateObj(iPtr->errorInfo);
	    Tcl_IncrRefCount(iPtr->errorInfo);
	}
	Tcl_AppendToObj(iPtr->errorInfo, message, length);
    }
<<<<<<< HEAD
}

/*
 *---------------------------------------------------------------------------
 *
 * Tcl_VarEvalVA --
 *
 *	Given a variable number of string arguments, concatenate them all
 *	together and execute the result as a Tcl command.
 *
 * Results:
 *	A standard Tcl return result. An error message or other result may be
 *	left in the interp's result.
 *
 * Side effects:
 *	Depends on what was done by the command.
 *
 *---------------------------------------------------------------------------
 */

int
Tcl_VarEvalVA(
    Tcl_Interp *interp,		/* Interpreter in which to evaluate command */
    va_list argList)		/* Variable argument list. */
{
    Tcl_DString buf;
    char *string;
    int result;

    /*
     * Copy the strings one after the other into a single larger string. Use
     * stack-allocated space for small commands, but if the command gets too
     * large than call ckalloc to create the space.
     */

    Tcl_DStringInit(&buf);
    while (1) {
	string = va_arg(argList, char *);
	if (string == NULL) {
	    break;
	}
	Tcl_DStringAppend(&buf, string, TCL_STRLEN);
    }

    result = Tcl_Eval(interp, Tcl_DStringValue(&buf));
    Tcl_DStringFree(&buf);
    return result;
}

/*
 *----------------------------------------------------------------------
 *
 * Tcl_VarEval --
 *
 *	Given a variable number of string arguments, concatenate them all
 *	together and execute the result as a Tcl command.
 *
 * Results:
 *	A standard Tcl return result. An error message or other result may be
 *	left in interp->result.
 *
 * Side effects:
 *	Depends on what was done by the command.
 *
 *----------------------------------------------------------------------
 */
	/* ARGSUSED */
int
Tcl_VarEval(
    Tcl_Interp *interp,
    ...)
{
    va_list argList;
    int result;

    va_start(argList, interp);
    result = Tcl_VarEvalVA(interp, argList);
    va_end(argList);

    return result;
=======
    Tcl_DecrRefCount(objPtr);
>>>>>>> 41667c37
}

/*
 *----------------------------------------------------------------------
 *
 * Tcl_SetRecursionLimit --
 *
 *	Set the maximum number of recursive calls that may be active for an
 *	interpreter at once.
 *
 * Results:
 *	The return value is the old limit on nesting for interp.
 *
 * Side effects:
 *	None.
 *
 *----------------------------------------------------------------------
 */

int
Tcl_SetRecursionLimit(
    Tcl_Interp *interp,		/* Interpreter whose nesting limit is to be
				 * set. */
    int depth)			/* New value for maximimum depth. */
{
    Interp *iPtr = (Interp *) interp;
    int old;

    old = iPtr->maxNestingDepth;
    if (depth > 0) {
	iPtr->maxNestingDepth = depth;
    }
    return old;
}

/*
 *----------------------------------------------------------------------
 *
 * Tcl_AllowExceptions --
 *
 *	Sets a flag in an interpreter so that exceptions can occur in the next
 *	call to Tcl_Eval without them being turned into errors.
 *
 * Results:
 *	None.
 *
 * Side effects:
 *	The TCL_ALLOW_EXCEPTIONS flag gets set in the interpreter's evalFlags
 *	structure. See the reference documentation for more details.
 *
 *----------------------------------------------------------------------
 */

void
Tcl_AllowExceptions(
    Tcl_Interp *interp)		/* Interpreter in which to set flag. */
{
    Interp *iPtr = (Interp *) interp;

    iPtr->evalFlags |= TCL_ALLOW_EXCEPTIONS;
}

/*
 *----------------------------------------------------------------------
 *
 * Tcl_GetVersion --
 *
 *	Get the Tcl major, minor, and patchlevel version numbers and the
 *	release type. A patch is a release type TCL_FINAL_RELEASE with a
 *	patchLevel > 0.
 *
 * Results:
 *	None.
 *
 * Side effects:
 *	None.
 *
 *----------------------------------------------------------------------
 */

void
Tcl_GetVersion(
    int *majorV,
    int *minorV,
    int *patchLevelV,
    int *type)
{
    if (majorV != NULL) {
	*majorV = TCL_MAJOR_VERSION;
    }
    if (minorV != NULL) {
	*minorV = TCL_MINOR_VERSION;
    }
    if (patchLevelV != NULL) {
	*patchLevelV = TCL_RELEASE_SERIAL;
    }
    if (type != NULL) {
	*type = TCL_RELEASE_LEVEL;
    }
}

/*
 *----------------------------------------------------------------------
 *
 * Math Functions --
 *
 *	This page contains the functions that implement all of the built-in
 *	math functions for expressions.
 *
 * Results:
 *	Each function returns TCL_OK if it succeeds and pushes an Tcl object
 *	holding the result. If it fails it returns TCL_ERROR and leaves an
 *	error message in the interpreter's result.
 *
 * Side effects:
 *	None.
 *
 *----------------------------------------------------------------------
 */

static int
ExprCeilFunc(
    ClientData clientData,	/* Ignored */
    Tcl_Interp *interp,		/* The interpreter in which to execute the
				 * function. */
    size_t objc,		/* Actual parameter count. */
    Tcl_Obj *const *objv)	/* Actual parameter list. */
{
    int code;
    double d;
    mp_int big;

    if (objc != 2) {
	MathFuncWrongNumArgs(interp, 2, objc, objv);
	return TCL_ERROR;
    }
    code = Tcl_GetDoubleFromObj(interp, objv[1], &d);
#ifdef ACCEPT_NAN
    if ((code != TCL_OK) && (objv[1]->typePtr == &tclDoubleType)) {
	Tcl_SetObjResult(interp, objv[1]);
	return TCL_OK;
    }
#endif
    if (code != TCL_OK) {
	return TCL_ERROR;
    }

    if (Tcl_GetBignumFromObj(NULL, objv[1], &big) == TCL_OK) {
	Tcl_SetObjResult(interp, Tcl_NewDoubleObj(TclCeil(&big)));
	mp_clear(&big);
    } else {
	Tcl_SetObjResult(interp, Tcl_NewDoubleObj(ceil(d)));
    }
    return TCL_OK;
}

static int
ExprFloorFunc(
    ClientData clientData,	/* Ignored */
    Tcl_Interp *interp,		/* The interpreter in which to execute the
				 * function. */
    size_t objc,		/* Actual parameter count. */
    Tcl_Obj *const *objv)	/* Actual parameter list. */
{
    int code;
    double d;
    mp_int big;

    if (objc != 2) {
	MathFuncWrongNumArgs(interp, 2, objc, objv);
	return TCL_ERROR;
    }
    code = Tcl_GetDoubleFromObj(interp, objv[1], &d);
#ifdef ACCEPT_NAN
    if ((code != TCL_OK) && (objv[1]->typePtr == &tclDoubleType)) {
	Tcl_SetObjResult(interp, objv[1]);
	return TCL_OK;
    }
#endif
    if (code != TCL_OK) {
	return TCL_ERROR;
    }

    if (Tcl_GetBignumFromObj(NULL, objv[1], &big) == TCL_OK) {
	Tcl_SetObjResult(interp, Tcl_NewDoubleObj(TclFloor(&big)));
	mp_clear(&big);
    } else {
	Tcl_SetObjResult(interp, Tcl_NewDoubleObj(floor(d)));
    }
    return TCL_OK;
}

static int
ExprIsqrtFunc(
    ClientData clientData,	/* Ignored */
    Tcl_Interp *interp,		/* The interpreter in which to execute. */
    size_t objc,		/* Actual parameter count. */
    Tcl_Obj *const *objv)	/* Actual parameter list. */
{
    ClientData ptr;
    int type;
    double d;
    Tcl_WideInt w;
    mp_int big;
    int exact = 0;		/* Flag ==1 if the argument can be represented
				 * in a double as an exact integer. */

    /*
     * Check syntax.
     */

    if (objc != 2) {
	MathFuncWrongNumArgs(interp, 2, objc, objv);
	return TCL_ERROR;
    }

    /*
     * Make sure that the arg is a number.
     */

    if (TclGetNumberFromObj(interp, objv[1], &ptr, &type) != TCL_OK) {
	return TCL_ERROR;
    }

    switch (type) {
    case TCL_NUMBER_NAN:
	Tcl_GetDoubleFromObj(interp, objv[1], &d);
	return TCL_ERROR;
    case TCL_NUMBER_DOUBLE:
	d = *((const double *) ptr);
	if (d < 0) {
	    goto negarg;
	}
#ifdef IEEE_FLOATING_POINT
	if (d <= MAX_EXACT) {
	    exact = 1;
	}
#endif
	if (!exact) {
	    if (Tcl_InitBignumFromDouble(interp, d, &big) != TCL_OK) {
		return TCL_ERROR;
	    }
	}
	break;
    case TCL_NUMBER_BIG:
	if (Tcl_GetBignumFromObj(interp, objv[1], &big) != TCL_OK) {
	    return TCL_ERROR;
	}
	if (SIGN(&big) == MP_NEG) {
	    mp_clear(&big);
	    goto negarg;
	}
	break;
    default:
	if (Tcl_GetWideIntFromObj(interp, objv[1], &w) != TCL_OK) {
	    return TCL_ERROR;
	}
	if (w < 0) {
	    goto negarg;
	}
	d = (double) w;
#ifdef IEEE_FLOATING_POINT
	if (d < MAX_EXACT) {
	    exact = 1;
	}
#endif
	if (!exact) {
	    Tcl_GetBignumFromObj(interp, objv[1], &big);
	}
	break;
    }

    if (exact) {
	Tcl_SetObjResult(interp, Tcl_NewWideIntObj((Tcl_WideInt) sqrt(d)));
    } else {
	mp_int root;

	mp_init(&root);
	mp_sqrt(&big, &root);
	mp_clear(&big);
	Tcl_SetObjResult(interp, Tcl_NewBignumObj(&root));
    }
    return TCL_OK;

  negarg:
    Tcl_SetObjResult(interp, Tcl_NewStringObj(
            "square root of negative argument", TCL_STRLEN));
    Tcl_SetErrorCode(interp, "ARITH", "DOMAIN",
	    "domain error: argument not in valid range", NULL);
    return TCL_ERROR;
}

static int
ExprSqrtFunc(
    ClientData clientData,	/* Ignored */
    Tcl_Interp *interp,		/* The interpreter in which to execute the
				 * function. */
    size_t objc,		/* Actual parameter count. */
    Tcl_Obj *const *objv)	/* Actual parameter list. */
{
    int code;
    double d;
    mp_int big;

    if (objc != 2) {
	MathFuncWrongNumArgs(interp, 2, objc, objv);
	return TCL_ERROR;
    }
    code = Tcl_GetDoubleFromObj(interp, objv[1], &d);
#ifdef ACCEPT_NAN
    if ((code != TCL_OK) && (objv[1]->typePtr == &tclDoubleType)) {
	Tcl_SetObjResult(interp, objv[1]);
	return TCL_OK;
    }
#endif
    if (code != TCL_OK) {
	return TCL_ERROR;
    }
    if ((d >= 0.0) && TclIsInfinite(d)
	    && (Tcl_GetBignumFromObj(NULL, objv[1], &big) == TCL_OK)) {
	mp_int root;

	mp_init(&root);
	mp_sqrt(&big, &root);
	mp_clear(&big);
	Tcl_SetObjResult(interp, Tcl_NewDoubleObj(TclBignumToDouble(&root)));
	mp_clear(&root);
    } else {
	Tcl_SetObjResult(interp, Tcl_NewDoubleObj(sqrt(d)));
    }
    return TCL_OK;
}

static int
ExprUnaryFunc(
    ClientData clientData,	/* Contains the address of a function that
				 * takes one double argument and returns a
				 * double result. */
    Tcl_Interp *interp,		/* The interpreter in which to execute the
				 * function. */
    size_t objc,		/* Actual parameter count */
    Tcl_Obj *const *objv)	/* Actual parameter list */
{
    int code;
    double d;
    double (*func)(double) = (double (*)(double)) clientData;

    if (objc != 2) {
	MathFuncWrongNumArgs(interp, 2, objc, objv);
	return TCL_ERROR;
    }
    code = Tcl_GetDoubleFromObj(interp, objv[1], &d);
#ifdef ACCEPT_NAN
    if ((code != TCL_OK) && (objv[1]->typePtr == &tclDoubleType)) {
	d = objv[1]->internalRep.doubleValue;
	Tcl_ResetResult(interp);
	code = TCL_OK;
    }
#endif
    if (code != TCL_OK) {
	return TCL_ERROR;
    }
    errno = 0;
    return CheckDoubleResult(interp, func(d));
}

static int
CheckDoubleResult(
    Tcl_Interp *interp,
    double dResult)
{
#ifndef ACCEPT_NAN
    if (TclIsNaN(dResult)) {
	TclExprFloatError(interp, dResult);
	return TCL_ERROR;
    }
#endif
    if ((errno == ERANGE) && ((dResult == 0.0) || TclIsInfinite(dResult))) {
	/*
	 * When ERANGE signals under/overflow, just accept 0.0 or +/-Inf
	 */
    } else if (errno != 0) {
	/*
	 * Report other errno values as errors.
	 */

	TclExprFloatError(interp, dResult);
	return TCL_ERROR;
    }
    Tcl_SetObjResult(interp, Tcl_NewDoubleObj(dResult));
    return TCL_OK;
}

static int
ExprBinaryFunc(
    ClientData clientData,	/* Contains the address of a function that
				 * takes two double arguments and returns a
				 * double result. */
    Tcl_Interp *interp,		/* The interpreter in which to execute the
				 * function. */
    size_t objc,		/* Actual parameter count. */
    Tcl_Obj *const *objv)	/* Parameter vector. */
{
    int code;
    double d1, d2;
    double (*func)(double, double) = (double (*)(double, double)) clientData;

    if (objc != 3) {
	MathFuncWrongNumArgs(interp, 3, objc, objv);
	return TCL_ERROR;
    }
    code = Tcl_GetDoubleFromObj(interp, objv[1], &d1);
#ifdef ACCEPT_NAN
    if ((code != TCL_OK) && (objv[1]->typePtr == &tclDoubleType)) {
	d1 = objv[1]->internalRep.doubleValue;
	Tcl_ResetResult(interp);
	code = TCL_OK;
    }
#endif
    if (code != TCL_OK) {
	return TCL_ERROR;
    }
    code = Tcl_GetDoubleFromObj(interp, objv[2], &d2);
#ifdef ACCEPT_NAN
    if ((code != TCL_OK) && (objv[2]->typePtr == &tclDoubleType)) {
	d2 = objv[2]->internalRep.doubleValue;
	Tcl_ResetResult(interp);
	code = TCL_OK;
    }
#endif
    if (code != TCL_OK) {
	return TCL_ERROR;
    }
    errno = 0;
    return CheckDoubleResult(interp, func(d1, d2));
}

static int
ExprAbsFunc(
    ClientData clientData,	/* Ignored. */
    Tcl_Interp *interp,		/* The interpreter in which to execute the
				 * function. */
    size_t objc,		/* Actual parameter count. */
    Tcl_Obj *const *objv)	/* Parameter vector. */
{
    ClientData ptr;
    int type;
    mp_int big;

    if (objc != 2) {
	MathFuncWrongNumArgs(interp, 2, objc, objv);
	return TCL_ERROR;
    }

    if (TclGetNumberFromObj(interp, objv[1], &ptr, &type) != TCL_OK) {
	return TCL_ERROR;
    }

    if (type == TCL_NUMBER_LONG) {
	long l = *((const long *) ptr);

	if (l > (long)0) {
	    goto unChanged;
	} else if (l == (long)0) {
	    const char *string = objv[1]->bytes;
	    if (string) {
		while (*string != '0') {
		    if (*string == '-') {
			Tcl_SetObjResult(interp, Tcl_NewLongObj(0));
			return TCL_OK;
		    }
		    string++;
		}
	    }
	    goto unChanged;
	} else if (l == LONG_MIN) {
	    TclBNInitBignumFromLong(&big, l);
	    goto tooLarge;
	}
	Tcl_SetObjResult(interp, Tcl_NewLongObj(-l));
	return TCL_OK;
    }

    if (type == TCL_NUMBER_DOUBLE) {
	double d = *((const double *) ptr);
	static const double poszero = 0.0;

	/*
	 * We need to distinguish here between positive 0.0 and negative -0.0.
	 * [Bug 2954959]
	 */

	if (d == -0.0) {
	    if (!memcmp(&d, &poszero, sizeof(double))) {
		goto unChanged;
	    }
	} else if (d > -0.0) {
	    goto unChanged;
	}
	Tcl_SetObjResult(interp, Tcl_NewDoubleObj(-d));
	return TCL_OK;
    }

#ifndef TCL_WIDE_INT_IS_LONG
    if (type == TCL_NUMBER_WIDE) {
	Tcl_WideInt w = *((const Tcl_WideInt *) ptr);

	if (w >= (Tcl_WideInt)0) {
	    goto unChanged;
	}
	if (w == LLONG_MIN) {
	    TclBNInitBignumFromWideInt(&big, w);
	    goto tooLarge;
	}
	Tcl_SetObjResult(interp, Tcl_NewWideIntObj(-w));
	return TCL_OK;
    }
#endif

    if (type == TCL_NUMBER_BIG) {
	if (mp_cmp_d((const mp_int *) ptr, 0) == MP_LT) {
	    Tcl_GetBignumFromObj(NULL, objv[1], &big);
	tooLarge:
	    mp_neg(&big, &big);
	    Tcl_SetObjResult(interp, Tcl_NewBignumObj(&big));
	} else {
	unChanged:
	    Tcl_SetObjResult(interp, objv[1]);
	}
	return TCL_OK;
    }

    if (type == TCL_NUMBER_NAN) {
#ifdef ACCEPT_NAN
	Tcl_SetObjResult(interp, objv[1]);
	return TCL_OK;
#else
	double d;

	Tcl_GetDoubleFromObj(interp, objv[1], &d);
	return TCL_ERROR;
#endif
    }
    return TCL_OK;
}

static int
ExprBoolFunc(
    ClientData clientData,	/* Ignored. */
    Tcl_Interp *interp,		/* The interpreter in which to execute the
				 * function. */
    size_t objc,		/* Actual parameter count. */
    Tcl_Obj *const *objv)	/* Actual parameter vector. */
{
    int value;

    if (objc != 2) {
	MathFuncWrongNumArgs(interp, 2, objc, objv);
	return TCL_ERROR;
    }
    if (Tcl_GetBooleanFromObj(interp, objv[1], &value) != TCL_OK) {
	return TCL_ERROR;
    }
    Tcl_SetObjResult(interp, Tcl_NewBooleanObj(value));
    return TCL_OK;
}

static int
ExprDoubleFunc(
    ClientData clientData,	/* Ignored. */
    Tcl_Interp *interp,		/* The interpreter in which to execute the
				 * function. */
    size_t objc,		/* Actual parameter count. */
    Tcl_Obj *const *objv)	/* Actual parameter vector. */
{
    double dResult;

    if (objc != 2) {
	MathFuncWrongNumArgs(interp, 2, objc, objv);
	return TCL_ERROR;
    }
    if (Tcl_GetDoubleFromObj(interp, objv[1], &dResult) != TCL_OK) {
#ifdef ACCEPT_NAN
	if (objv[1]->typePtr == &tclDoubleType) {
	    Tcl_SetObjResult(interp, objv[1]);
	    return TCL_OK;
	}
#endif
	return TCL_ERROR;
    }
    Tcl_SetObjResult(interp, Tcl_NewDoubleObj(dResult));
    return TCL_OK;
}

static int
ExprEntierFunc(
    ClientData clientData,	/* Ignored. */
    Tcl_Interp *interp,		/* The interpreter in which to execute the
				 * function. */
    size_t objc,		/* Actual parameter count. */
    Tcl_Obj *const *objv)	/* Actual parameter vector. */
{
    double d;
    int type;
    ClientData ptr;

    if (objc != 2) {
	MathFuncWrongNumArgs(interp, 2, objc, objv);
	return TCL_ERROR;
    }
    if (TclGetNumberFromObj(interp, objv[1], &ptr, &type) != TCL_OK) {
	return TCL_ERROR;
    }

    if (type == TCL_NUMBER_DOUBLE) {
	d = *((const double *) ptr);
	if ((d >= (double)LONG_MAX) || (d <= (double)LONG_MIN)) {
	    mp_int big;

	    if (Tcl_InitBignumFromDouble(interp, d, &big) != TCL_OK) {
		/* Infinity */
		return TCL_ERROR;
	    }
	    Tcl_SetObjResult(interp, Tcl_NewBignumObj(&big));
	    return TCL_OK;
	} else {
	    long result = (long) d;

	    Tcl_SetObjResult(interp, Tcl_NewLongObj(result));
	    return TCL_OK;
	}
    }

    if (type != TCL_NUMBER_NAN) {
	/*
	 * All integers are already of integer type.
	 */

	Tcl_SetObjResult(interp, objv[1]);
	return TCL_OK;
    }

    /*
     * Get the error message for NaN.
     */

    Tcl_GetDoubleFromObj(interp, objv[1], &d);
    return TCL_ERROR;
}

static int
ExprIntFunc(
    ClientData clientData,	/* Ignored. */
    Tcl_Interp *interp,		/* The interpreter in which to execute the
				 * function. */
    size_t objc,		/* Actual parameter count. */
    Tcl_Obj *const *objv)	/* Actual parameter vector. */
{
    long iResult;
    Tcl_Obj *objPtr;
    if (ExprEntierFunc(NULL, interp, objc, objv) != TCL_OK) {
	return TCL_ERROR;
    }
    objPtr = Tcl_GetObjResult(interp);
    if (TclGetLongFromObj(NULL, objPtr, &iResult) != TCL_OK) {
	/*
	 * Truncate the bignum; keep only bits in long range.
	 */

	mp_int big;

	Tcl_GetBignumFromObj(NULL, objPtr, &big);
	mp_mod_2d(&big, (int) CHAR_BIT * sizeof(long), &big);
	objPtr = Tcl_NewBignumObj(&big);
	Tcl_IncrRefCount(objPtr);
	TclGetLongFromObj(NULL, objPtr, &iResult);
	Tcl_DecrRefCount(objPtr);
    }
    Tcl_SetObjResult(interp, Tcl_NewLongObj(iResult));
    return TCL_OK;
}

static int
ExprWideFunc(
    ClientData clientData,	/* Ignored. */
    Tcl_Interp *interp,		/* The interpreter in which to execute the
				 * function. */
    size_t objc,		/* Actual parameter count. */
    Tcl_Obj *const *objv)	/* Actual parameter vector. */
{
    Tcl_WideInt wResult;
    Tcl_Obj *objPtr;

    if (ExprEntierFunc(NULL, interp, objc, objv) != TCL_OK) {
	return TCL_ERROR;
    }
    objPtr = Tcl_GetObjResult(interp);
    if (Tcl_GetWideIntFromObj(NULL, objPtr, &wResult) != TCL_OK) {
	/*
	 * Truncate the bignum; keep only bits in wide int range.
	 */

	mp_int big;

	Tcl_GetBignumFromObj(NULL, objPtr, &big);
	mp_mod_2d(&big, (int) CHAR_BIT * sizeof(Tcl_WideInt), &big);
	objPtr = Tcl_NewBignumObj(&big);
	Tcl_IncrRefCount(objPtr);
	Tcl_GetWideIntFromObj(NULL, objPtr, &wResult);
	Tcl_DecrRefCount(objPtr);
    }
    Tcl_SetObjResult(interp, Tcl_NewWideIntObj(wResult));
    return TCL_OK;
}

static int
ExprRandFunc(
    ClientData clientData,	/* Ignored. */
    Tcl_Interp *interp,		/* The interpreter in which to execute the
				 * function. */
    size_t objc,		/* Actual parameter count. */
    Tcl_Obj *const *objv)	/* Actual parameter vector. */
{
    Interp *iPtr = (Interp *) interp;
    double dResult;
    long tmp;			/* Algorithm assumes at least 32 bits. Only
				 * long guarantees that. See below. */
    Tcl_Obj *oResult;

    if (objc != 1) {
	MathFuncWrongNumArgs(interp, 1, objc, objv);
	return TCL_ERROR;
    }

    if (!(iPtr->flags & RAND_SEED_INITIALIZED)) {
	iPtr->flags |= RAND_SEED_INITIALIZED;

	/*
	 * Take into consideration the thread this interp is running in order
	 * to insure different seeds in different threads (bug #416643)
	 */

	iPtr->randSeed = TclpGetClicks() + (PTR2INT(Tcl_GetCurrentThread())<<12);

	/*
	 * Make sure 1 <= randSeed <= (2^31) - 2. See below.
	 */

	iPtr->randSeed &= (unsigned long) 0x7fffffff;
	if ((iPtr->randSeed == 0) || (iPtr->randSeed == 0x7fffffff)) {
	    iPtr->randSeed ^= 123459876;
	}
    }

    /*
     * Generate the random number using the linear congruential generator
     * defined by the following recurrence:
     *		seed = ( IA * seed ) mod IM
     * where IA is 16807 and IM is (2^31) - 1. The recurrence maps a seed in
     * the range [1, IM - 1] to a new seed in that same range. The recurrence
     * maps IM to 0, and maps 0 back to 0, so those two values must not be
     * allowed as initial values of seed.
     *
     * In order to avoid potential problems with integer overflow, the
     * recurrence is implemented in terms of additional constants IQ and IR
     * such that
     *		IM = IA*IQ + IR
     * None of the operations in the implementation overflows a 32-bit signed
     * integer, and the C type long is guaranteed to be at least 32 bits wide.
     *
     * For more details on how this algorithm works, refer to the following
     * papers:
     *
     *	S.K. Park & K.W. Miller, "Random number generators: good ones are hard
     *	to find," Comm ACM 31(10):1192-1201, Oct 1988
     *
     *	W.H. Press & S.A. Teukolsky, "Portable random number generators,"
     *	Computers in Physics 6(5):522-524, Sep/Oct 1992.
     */

#define RAND_IA		16807
#define RAND_IM		2147483647
#define RAND_IQ		127773
#define RAND_IR		2836
#define RAND_MASK	123459876

    tmp = iPtr->randSeed/RAND_IQ;
    iPtr->randSeed = RAND_IA*(iPtr->randSeed - tmp*RAND_IQ) - RAND_IR*tmp;
    if (iPtr->randSeed < 0) {
	iPtr->randSeed += RAND_IM;
    }

    /*
     * Since the recurrence keeps seed values in the range [1, RAND_IM - 1],
     * dividing by RAND_IM yields a double in the range (0, 1).
     */

    dResult = iPtr->randSeed * (1.0/RAND_IM);

    /*
     * Push a Tcl object with the result.
     */

    TclNewDoubleObj(oResult, dResult);
    Tcl_SetObjResult(interp, oResult);
    return TCL_OK;
}

static int
ExprRoundFunc(
    ClientData clientData,	/* Ignored. */
    Tcl_Interp *interp,		/* The interpreter in which to execute the
				 * function. */
    size_t objc,		/* Actual parameter count. */
    Tcl_Obj *const *objv)	/* Parameter vector. */
{
    double d;
    ClientData ptr;
    int type;

    if (objc != 2) {
	MathFuncWrongNumArgs(interp, 2, objc, objv);
	return TCL_ERROR;
    }

    if (TclGetNumberFromObj(interp, objv[1], &ptr, &type) != TCL_OK) {
	return TCL_ERROR;
    }

    if (type == TCL_NUMBER_DOUBLE) {
	double fractPart, intPart;
	long max = LONG_MAX, min = LONG_MIN;

	fractPart = modf(*((const double *) ptr), &intPart);
	if (fractPart <= -0.5) {
	    min++;
	} else if (fractPart >= 0.5) {
	    max--;
	}
	if ((intPart >= (double)max) || (intPart <= (double)min)) {
	    mp_int big;

	    if (Tcl_InitBignumFromDouble(interp, intPart, &big) != TCL_OK) {
		/* Infinity */
		return TCL_ERROR;
	    }
	    if (fractPart <= -0.5) {
		mp_sub_d(&big, 1, &big);
	    } else if (fractPart >= 0.5) {
		mp_add_d(&big, 1, &big);
	    }
	    Tcl_SetObjResult(interp, Tcl_NewBignumObj(&big));
	    return TCL_OK;
	} else {
	    long result = (long)intPart;

	    if (fractPart <= -0.5) {
		result--;
	    } else if (fractPart >= 0.5) {
		result++;
	    }
	    Tcl_SetObjResult(interp, Tcl_NewLongObj(result));
	    return TCL_OK;
	}
    }

    if (type != TCL_NUMBER_NAN) {
	/*
	 * All integers are already rounded
	 */

	Tcl_SetObjResult(interp, objv[1]);
	return TCL_OK;
    }

    /*
     * Get the error message for NaN.
     */

    Tcl_GetDoubleFromObj(interp, objv[1], &d);
    return TCL_ERROR;
}

static int
ExprSrandFunc(
    ClientData clientData,	/* Ignored. */
    Tcl_Interp *interp,		/* The interpreter in which to execute the
				 * function. */
    size_t objc,		/* Actual parameter count. */
    Tcl_Obj *const *objv)	/* Parameter vector. */
{
    Interp *iPtr = (Interp *) interp;
    long i = 0;			/* Initialized to avoid compiler warning. */

    /*
     * Convert argument and use it to reset the seed.
     */

    if (objc != 2) {
	MathFuncWrongNumArgs(interp, 2, objc, objv);
	return TCL_ERROR;
    }

    if (TclGetLongFromObj(NULL, objv[1], &i) != TCL_OK) {
	Tcl_Obj *objPtr;
	mp_int big;

	if (Tcl_GetBignumFromObj(interp, objv[1], &big) != TCL_OK) {
	    /* TODO: more ::errorInfo here? or in caller? */
	    return TCL_ERROR;
	}

	mp_mod_2d(&big, (int) CHAR_BIT * sizeof(long), &big);
	objPtr = Tcl_NewBignumObj(&big);
	Tcl_IncrRefCount(objPtr);
	TclGetLongFromObj(NULL, objPtr, &i);
	Tcl_DecrRefCount(objPtr);
    }

    /*
     * Reset the seed. Make sure 1 <= randSeed <= 2^31 - 2. See comments in
     * ExprRandFunc for more details.
     */

    iPtr->flags |= RAND_SEED_INITIALIZED;
    iPtr->randSeed = i;
    iPtr->randSeed &= (unsigned long) 0x7fffffff;
    if ((iPtr->randSeed == 0) || (iPtr->randSeed == 0x7fffffff)) {
	iPtr->randSeed ^= 123459876;
    }

    /*
     * To avoid duplicating the random number generation code we simply clean
     * up our state and call the real random number function. That function
     * will always succeed.
     */

    return ExprRandFunc(clientData, interp, 1, objv);
}

/*
 *----------------------------------------------------------------------
 *
 * MathFuncWrongNumArgs --
 *
 *	Generate an error message when a math function presents the wrong
 *	number of arguments.
 *
 * Results:
 *	None.
 *
 * Side effects:
 *	An error message is stored in the interpreter result.
 *
 *----------------------------------------------------------------------
 */

static void
MathFuncWrongNumArgs(
    Tcl_Interp *interp,		/* Tcl interpreter */
    size_t expected,		/* Formal parameter count. */
    size_t found,		/* Actual parameter count. */
    Tcl_Obj *const *objv)	/* Actual parameter vector. */
{
    const char *name = Tcl_GetString(objv[0]);
    const char *tail = name + strlen(name);

    while (tail > name+1) {
	tail--;
	if (*tail == ':' && tail[-1] == ':') {
	    name = tail+1;
	    break;
	}
    }
    Tcl_SetObjResult(interp, Tcl_ObjPrintf(
	    "too %s arguments for math function \"%s\"",
	    (found < expected ? "few" : "many"), name));
    Tcl_SetErrorCode(interp, "TCL", "WRONGARGS", NULL);
}

#ifdef USE_DTRACE
/*
 *----------------------------------------------------------------------
 *
 * DTraceObjCmd --
 *
 *	This function is invoked to process the "::tcl::dtrace" Tcl command.
 *
 * Results:
 *	A standard Tcl object result.
 *
 * Side effects:
 *	The 'tcl-probe' DTrace probe is triggered (if it is enabled).
 *
 *----------------------------------------------------------------------
 */

static int
DTraceObjCmd(
    ClientData dummy,		/* Not used. */
    Tcl_Interp *interp,		/* Current interpreter. */
    int objc,			/* Number of arguments. */
    Tcl_Obj *const objv[])	/* Argument objects. */
{
    if (TCL_DTRACE_TCL_PROBE_ENABLED()) {
	char *a[10];
	int i = 0;

	while (i++ < 10) {
	    a[i-1] = i < objc ? TclGetString(objv[i]) : NULL;
	}
	TCL_DTRACE_TCL_PROBE(a[0], a[1], a[2], a[3], a[4], a[5], a[6], a[7],
		a[8], a[9]);
    }
    return TCL_OK;
}

/*
 *----------------------------------------------------------------------
 *
 * TclDTraceInfo --
 *
 *	Extract information from a TIP280 dict for use by DTrace probes.
 *
 * Results:
 *	None.
 *
 * Side effects:
 *	None.
 *
 *----------------------------------------------------------------------
 */

void
TclDTraceInfo(
    Tcl_Obj *info,
    const char **args,
    int *argsi)
{
    static Tcl_Obj *keys[10] = { NULL };
    Tcl_Obj **k = keys, *val;
    int i = 0;

    if (!*k) {
#define kini(s) TclNewLiteralStringObj(keys[i], s); i++
	kini("cmd");	kini("type");	kini("proc");	kini("file");
	kini("method");	kini("class");	kini("lambda");	kini("object");
	kini("line");	kini("level");
#undef kini
    }
    for (i = 0; i < 6; i++) {
	Tcl_DictObjGet(NULL, info, *k++, &val);
	args[i] = val ? TclGetString(val) : NULL;
    }
    /* no "proc" -> use "lambda" */
    if (!args[2]) {
	Tcl_DictObjGet(NULL, info, *k, &val);
	args[2] = val ? TclGetString(val) : NULL;
    }
    k++;
    /* no "class" -> use "object" */
    if (!args[5]) {
	Tcl_DictObjGet(NULL, info, *k, &val);
	args[5] = val ? TclGetString(val) : NULL;
    }
    k++;
    for (i = 0; i < 2; i++) {
	Tcl_DictObjGet(NULL, info, *k++, &val);
	if (val) {
	    TclGetIntFromObj(NULL, val, &argsi[i]);
	} else {
	    argsi[i] = 0;
	}
    }
}

/*
 *----------------------------------------------------------------------
 *
 * DTraceCmdReturn --
 *
 *	NR callback for DTrace command return probes.
 *
 * Results:
 *	None.
 *
 * Side effects:
 *	None.
 *
 *----------------------------------------------------------------------
 */

static int
DTraceCmdReturn(
    ClientData data[],
    Tcl_Interp *interp,
    int result)
{
    char *cmdName = TclGetString((Tcl_Obj *) data[0]);

    if (TCL_DTRACE_CMD_RETURN_ENABLED()) {
	TCL_DTRACE_CMD_RETURN(cmdName, result);
    }
    if (TCL_DTRACE_CMD_RESULT_ENABLED()) {
	Tcl_Obj *r = Tcl_GetObjResult(interp);

	TCL_DTRACE_CMD_RESULT(cmdName, result, TclGetString(r), r);
    }
    return result;
}

TCL_DTRACE_DEBUG_LOG()

#endif /* USE_DTRACE */

/*
 *----------------------------------------------------------------------
 *
 * Tcl_NRCallObjProc --
 *
 *	This function calls an objProc directly while managing things properly
 *	if it happens to be an NR objProc. It is meant to be used by extenders
 *	that provide an NR implementation of a command, as this function
 *	permits a trivial coding of the non-NR objProc.
 *
 * Results:
 *	The return value is a standard Tcl completion code such as TCL_OK or
 *	TCL_ERROR. A result or error message is left in interp's result.
 *
 * Side effects:
 *	Depends on the objProc.
 *
 *----------------------------------------------------------------------
 */

int
Tcl_NRCallObjProc(
    Tcl_Interp *interp,
    Tcl_ObjCmdProc *objProc,
    ClientData clientData,
    size_t objc,
    Tcl_Obj *const objv[])
{
    NRE_callback *rootPtr = TOP_CB(interp);

    TclNRAddCallback(interp, Dispatch, objProc, clientData,
	    INT2PTR(objc), objv);
    return TclNRRunCallbacks(interp, TCL_OK, rootPtr);
}

/*
 *----------------------------------------------------------------------
 *
 * Tcl_NRCreateCommand --
 *
 *	Define a new NRE-enabled object-based command in a command table.
 *
 * Results:
 *	The return value is a token for the command, which can be used in
 *	future calls to Tcl_GetCommandName.
 *
 * Side effects:
 *	If no command named "cmdName" already exists for interp, one is
 *	created. Otherwise, if a command does exist, then if the object-based
 *	Tcl_ObjCmdProc is TclInvokeStringCommand, we assume Tcl_CreateCommand
 *	was called previously for the same command and just set its
 *	Tcl_ObjCmdProc to the argument "proc"; otherwise, we delete the old
 *	command.
 *
 *	In the future, during bytecode evaluation when "cmdName" is seen as
 *	the name of a command by Tcl_EvalObj or Tcl_Eval, the object-based
 *	Tcl_ObjCmdProc proc will be called. When the command is deleted from
 *	the table, deleteProc will be called. See the manual entry for details
 *	on the calling sequence.
 *
 *----------------------------------------------------------------------
 */

Tcl_Command
Tcl_NRCreateCommand(
    Tcl_Interp *interp,		/* Token for command interpreter (returned by
				 * previous call to Tcl_CreateInterp). */
    const char *cmdName,	/* Name of command. If it contains namespace
				 * qualifiers, the new command is put in the
				 * specified namespace; otherwise it is put in
				 * the global namespace. */
    Tcl_ObjCmdProc *proc,	/* Object-based function to associate with
				 * name, provides direct access for direct
				 * calls. */
    Tcl_ObjCmdProc *nreProc,	/* Object-based function to associate with
				 * name, provides NR implementation */
    ClientData clientData,	/* Arbitrary value to pass to object
				 * function. */
    Tcl_CmdDeleteProc *deleteProc)
				/* If not NULL, gives a function to call when
				 * this command is deleted. */
{
    Command *cmdPtr = (Command *)
	    Tcl_CreateObjCommand(interp,cmdName,proc,clientData,deleteProc);

    cmdPtr->nreProc = nreProc;
    return (Tcl_Command) cmdPtr;
}

/****************************************************************************
 * Stuff for the public api
 ****************************************************************************/

int
Tcl_NREvalObj(
    Tcl_Interp *interp,
    Tcl_Obj *objPtr,
    int flags)
{
    return TclNREvalObjEx(interp, objPtr, flags, NULL, INT_MIN);
}

int
Tcl_NREvalObjv(
    Tcl_Interp *interp,		/* Interpreter in which to evaluate the
				 * command. Also used for error reporting. */
    size_t objc,		/* Number of words in command. */
    Tcl_Obj *const objv[],	/* An array of pointers to objects that are
				 * the words that make up the command. */
    int flags)			/* Collection of OR-ed bits that control the
				 * evaluation of the script. Only
				 * TCL_EVAL_GLOBAL, TCL_EVAL_INVOKE and
				 * TCL_EVAL_NOERR are currently supported. */
{
    return TclNREvalObjv(interp, objc, objv, flags, NULL);
}

int
Tcl_NRCmdSwap(
    Tcl_Interp *interp,
    Tcl_Command cmd,
    size_t objc,
    Tcl_Obj *const objv[],
    int flags)
{
    return TclNREvalObjv(interp, objc, objv, flags|TCL_EVAL_NOERR,
	    (Command *) cmd);
}

/*****************************************************************************
 * Stuff for tailcalls
 *****************************************************************************
 *
 * Just to show that IT CAN BE DONE! The precise semantics are not simple,
 * require more thought. Possibly need a new Tcl return code to do it right?
 * Questions include:
 *   (1) How is the objc/objv tailcall to be run? My current thinking is that
 *	 it should essentially be
 *	     [tailcall a b c] <=> [uplevel 1 [list a b c]]
 *	 with two caveats
 *	     (a) the current frame is dropped first, after running all pending
 *		 cleanup tasks and saving its namespace
 *	     (b) 'a' is looked up in the returning frame's namespace, but the
 *		 command is run in the context to which we are returning
 *	 Current implementation does this if [tailcall] is called from within
 *	 a proc, errors otherwise.
 *   (2) Should a tailcall bypass [catch] in the returning frame? Current
 *	 implementation does not (or does it? Changed, test!) - it causes an
 *	 error.
 *
 * FIXME NRE!
 */

void
TclMarkTailcall(
    Tcl_Interp *interp)
{
    Interp *iPtr = (Interp *) interp;

    if (iPtr->deferredCallbacks == NULL) {
	TclNRAddCallback(interp, NRCommand, NULL, NULL,
                NULL, NULL);
        iPtr->deferredCallbacks = TOP_CB(interp);
    }
}

void
TclSkipTailcall(
    Tcl_Interp *interp)
{
    Interp *iPtr = (Interp *) interp;

    TclMarkTailcall(interp);
    iPtr->deferredCallbacks->data[1] = INT2PTR(1);
}

void
TclPushTailcallPoint(
    Tcl_Interp *interp)
{
    TclNRAddCallback(interp, NRCommand, NULL, NULL, NULL, NULL);
    ((Interp *) interp)->numLevels++;
}

void
TclSetTailcall(
    Tcl_Interp *interp,
    Tcl_Obj *listPtr)
{
    /*
     * Find the splicing spot: right before the NRCommand of the thing
     * being tailcalled. Note that we skip NRCommands marked by a 1 in data[1]
     * (used by command redirectors).
     */

    NRE_callback *runPtr;

    for (runPtr = TOP_CB(interp); runPtr; runPtr = runPtr->nextPtr) {
        if (((runPtr->procPtr) == NRCommand) && !runPtr->data[1]) {
            break;
        }
    }
    if (!runPtr) {
        Tcl_Panic("tailcall cannot find the right splicing spot: should not happen!");
    }
    runPtr->data[1] = listPtr;
}

int
TclNRTailcallObjCmd(
    ClientData clientData,
    Tcl_Interp *interp,
    size_t objc,
    Tcl_Obj *const objv[])
{
    Interp *iPtr = (Interp *) interp;

    if (objc < 1) {
	Tcl_WrongNumArgs(interp, 1, objv, "?command? ?arg ...?");
	return TCL_ERROR;
    }

    if (!(iPtr->varFramePtr->isProcCallFrame & 1)) {	/* or is upleveled */
        Tcl_SetObjResult(interp, Tcl_NewStringObj(
                "tailcall can only be called from a proc or lambda",
                TCL_STRLEN));
        Tcl_SetErrorCode(interp, "TCL", "TAILCALL", "ILLEGAL", NULL);
	return TCL_ERROR;
    }

    /*
     * Invocation without args just clears a scheduled tailcall; invocation
     * with an argument replaces any previously scheduled tailcall.
     */

    if (iPtr->varFramePtr->tailcallPtr) {
        Tcl_DecrRefCount(iPtr->varFramePtr->tailcallPtr);
        iPtr->varFramePtr->tailcallPtr = NULL;
    }

    /*
     * Create the callback to actually evaluate the tailcalled
     * command, then set it in the varFrame so that PopCallFrame can use it
     * at the proper time. Being lazy: exploit the TclNRAddCallBack macro to
     * build the callback.
     */

    if (objc > 1) {
        Tcl_Obj *listPtr, *nsObjPtr;
        Tcl_Namespace *nsPtr = (Tcl_Namespace *) iPtr->varFramePtr->nsPtr;
        Tcl_Namespace *ns1Ptr;

        /* The tailcall data is in a Tcl list: the first element is the
         * namespace, the rest the command to be tailcalled. */
        
        listPtr = Tcl_NewListObj(objc, objv);

        nsObjPtr = Tcl_NewStringObj(nsPtr->fullName, TCL_STRLEN);
        if ((TCL_OK != TclGetNamespaceFromObj(interp, nsObjPtr, &ns1Ptr))
                || (nsPtr != ns1Ptr)) {
            Tcl_Panic("Tailcall failed to find the proper namespace");
        }
 	TclListObjSetElement(interp, listPtr, 0, nsObjPtr);
        
        iPtr->varFramePtr->tailcallPtr = listPtr;
    }
    return TCL_RETURN;
}

int
TclNRTailcallEval(
    ClientData data[],
    Tcl_Interp *interp,
    int result)
{
    Interp *iPtr = (Interp *) interp;
    Tcl_Obj *listPtr = data[0], *nsObjPtr;
    Tcl_Namespace *nsPtr;
    size_t objc;
    Tcl_Obj **objv;

    Tcl_ListObjGetElements(interp, listPtr, &objc, &objv); 
    nsObjPtr = objv[0];
    
    if (result == TCL_OK) {
	result = TclGetNamespaceFromObj(interp, nsObjPtr, &nsPtr);
    }

    if (result != TCL_OK) {
        /*
         * Tailcall execution was preempted, eg by an intervening catch or by
         * a now-gone namespace: cleanup and return.
         */

        TailcallCleanup(data, interp, result);
        return result;
    }

    /*
     * Perform the tailcall
     */

    TclMarkTailcall(interp);
    TclNRAddCallback(interp, TailcallCleanup, listPtr, NULL, NULL,NULL);
    iPtr->lookupNsPtr = (Namespace *) nsPtr;
    return TclNREvalObjv(interp, objc-1, objv+1, 0, NULL);
}

static int
TailcallCleanup(
    ClientData data[],
    Tcl_Interp *interp,
    int result)
{
    Tcl_DecrRefCount((Tcl_Obj *) data[0]);
    return result;
}


void
Tcl_NRAddCallback(
    Tcl_Interp *interp,
    Tcl_NRPostProc *postProcPtr,
    ClientData data0,
    ClientData data1,
    ClientData data2,
    ClientData data3)
{
    if (!(postProcPtr)) {
	Tcl_Panic("Adding a callback without an objProc?!");
    }
    TclNRAddCallback(interp, postProcPtr, data0, data1, data2, data3);
}

/*
 *----------------------------------------------------------------------
 *
 * TclNRCoroutineObjCmd -- (and friends)
 *
 *	This object-based function is invoked to process the "coroutine" Tcl
 *	command. It is heavily based on "apply".
 *
 * Results:
 *	A standard Tcl object result value.
 *
 * Side effects:
 *	A new procedure gets created.
 *
 * ** FIRST EXPERIMENTAL IMPLEMENTATION **
 *
 * It is fairly amateurish and not up to our standards - mainly in terms of
 * error messages and [info] interaction. Just to test the infrastructure in
 * teov and tebc.
 *----------------------------------------------------------------------
 */

#define iPtr ((Interp *) interp)

int
TclNRYieldObjCmd(
    ClientData clientData,
    Tcl_Interp *interp,
    size_t objc,
    Tcl_Obj *const objv[])
{
    CoroutineData *corPtr = iPtr->execEnvPtr->corPtr;

    if (objc > 2) {
	Tcl_WrongNumArgs(interp, 1, objv, "?returnValue?");
	return TCL_ERROR;
    }

    if (!corPtr) {
	Tcl_SetObjResult(interp, Tcl_NewStringObj(
                "yield can only be called in a coroutine", TCL_STRLEN));
	Tcl_SetErrorCode(interp, "TCL", "COROUTINE", "ILLEGAL_YIELD", NULL);
	return TCL_ERROR;
    }

    if (objc == 2) {
	Tcl_SetObjResult(interp, objv[1]);
    }

    NRE_ASSERT(!COR_IS_SUSPENDED(corPtr));
    TclNRAddCallback(interp, TclNRCoroutineActivateCallback, corPtr,
            clientData, NULL, NULL);
    return TCL_OK;
}

int
TclNRYieldToObjCmd(
    ClientData clientData,
    Tcl_Interp *interp,
    size_t objc,
    Tcl_Obj *const objv[])
{
    CoroutineData *corPtr = iPtr->execEnvPtr->corPtr;
    Tcl_Obj *listPtr, *nsObjPtr;
    Tcl_Namespace *nsPtr = (Tcl_Namespace *) iPtr->varFramePtr->nsPtr;
    Tcl_Namespace *ns1Ptr;

    if (objc < 2) {
	Tcl_WrongNumArgs(interp, 1, objv, "command ?arg ...?");
	return TCL_ERROR;
    }

    if (!corPtr) {
	Tcl_SetObjResult(interp, Tcl_NewStringObj(
                "yieldto can only be called in a coroutine", TCL_STRLEN));
	Tcl_SetErrorCode(interp, "TCL", "COROUTINE", "ILLEGAL_YIELD", NULL);
	return TCL_ERROR;
    }

    /*
     * Add the tailcall in the caller env, then just yield.
     *
     * This is essentially code from TclNRTailcallObjCmd
     */

    /*
     * Add the tailcall in the caller env, then just yield.
     *
     * This is essentially code from TclNRTailcallObjCmd
     */

    listPtr = Tcl_NewListObj(objc, objv);

    nsObjPtr = Tcl_NewStringObj(nsPtr->fullName, TCL_STRLEN);
    if ((TCL_OK != TclGetNamespaceFromObj(interp, nsObjPtr, &ns1Ptr))
	    || (nsPtr != ns1Ptr)) {
	Tcl_Panic("yieldto failed to find the proper namespace");
    }
    TclListObjSetElement(interp, listPtr, 0, nsObjPtr);


    /*
     * Add the callback in the caller's env, then instruct TEBC to yield.
     */

    iPtr->execEnvPtr = corPtr->callerEEPtr;
    TclSetTailcall(interp, listPtr);
    iPtr->execEnvPtr = corPtr->eePtr;

    return TclNRYieldObjCmd(INT2PTR(CORO_ACTIVATE_YIELDM), interp, 1, objv);
}

static int
RewindCoroutineCallback(
    ClientData data[],
    Tcl_Interp *interp,
    int result)
{
    return Tcl_RestoreInterpState(interp, data[0]);
}

static int
RewindCoroutine(
    CoroutineData *corPtr,
    int result)
{
    Tcl_Interp *interp = corPtr->eePtr->interp;
    Tcl_InterpState state = Tcl_SaveInterpState(interp, result);

    NRE_ASSERT(COR_IS_SUSPENDED(corPtr));
    NRE_ASSERT(corPtr->eePtr != NULL);
    NRE_ASSERT(corPtr->eePtr != iPtr->execEnvPtr);

    corPtr->eePtr->rewind = 1;
    TclNRAddCallback(interp, RewindCoroutineCallback, state,
	    NULL, NULL, NULL);
    return TclNRInterpCoroutine(corPtr, interp, 0, NULL);
}

static void
DeleteCoroutine(
    ClientData clientData)
{
    CoroutineData *corPtr = clientData;
    Tcl_Interp *interp = corPtr->eePtr->interp;
    NRE_callback *rootPtr = TOP_CB(interp);

    if (COR_IS_SUSPENDED(corPtr)) {
	TclNRRunCallbacks(interp, RewindCoroutine(corPtr,TCL_OK), rootPtr);
    }
}

static int
NRCoroutineCallerCallback(
    ClientData data[],
    Tcl_Interp *interp,
    int result)
{
    CoroutineData *corPtr = data[0];
    Command *cmdPtr = corPtr->cmdPtr;

    /*
     * This is the last callback in the caller execEnv, right before switching
     * to the coroutine's
     */

    NRE_ASSERT(iPtr->execEnvPtr == corPtr->callerEEPtr);

    if (!corPtr->eePtr) {
	/*
	 * The execEnv was wound down but not deleted for our sake. We finish
	 * the job here. The caller context has already been restored.
	 */

	NRE_ASSERT(iPtr->varFramePtr == corPtr->caller.varFramePtr);
	NRE_ASSERT(iPtr->framePtr == corPtr->caller.framePtr);
	NRE_ASSERT(iPtr->cmdFramePtr == corPtr->caller.cmdFramePtr);
	ckfree(corPtr);
	return result;
    }

    NRE_ASSERT(COR_IS_SUSPENDED(corPtr));
    SAVE_CONTEXT(corPtr->running);
    RESTORE_CONTEXT(corPtr->caller);

    if (cmdPtr->flags & CMD_IS_DELETED) {
	/*
	 * The command was deleted while it was running: wind down the
	 * execEnv, this will do the complete cleanup. RewindCoroutine will
	 * restore both the caller's context and interp state.
	 */

	return RewindCoroutine(corPtr, result);
    }

    return result;
}

static int
NRCoroutineExitCallback(
    ClientData data[],
    Tcl_Interp *interp,
    int result)
{
    CoroutineData *corPtr = data[0];
    Command *cmdPtr = corPtr->cmdPtr;

    /*
     * This runs at the bottom of the Coroutine's execEnv: it will be executed
     * when the coroutine returns or is wound down, but not when it yields. It
     * deletes the coroutine and restores the caller's environment.
     */

    NRE_ASSERT(interp == corPtr->eePtr->interp);
    NRE_ASSERT(TOP_CB(interp) == NULL);
    NRE_ASSERT(iPtr->execEnvPtr == corPtr->eePtr);
    NRE_ASSERT(!COR_IS_SUSPENDED(corPtr));
    NRE_ASSERT((corPtr->callerEEPtr->callbackPtr->procPtr == NRCoroutineCallerCallback));

    cmdPtr->deleteProc = NULL;
    Tcl_DeleteCommandFromToken(interp, (Tcl_Command) cmdPtr);
    TclCleanupCommandMacro(cmdPtr);

    corPtr->eePtr->corPtr = NULL;
    TclDeleteExecEnv(corPtr->eePtr);
    corPtr->eePtr = NULL;

    corPtr->stackLevel = NULL;

    /*
     * #280.
     * Drop the coroutine-owned copy of the lineLABCPtr hashtable for literal
     * command arguments in bytecode.
     */

    Tcl_DeleteHashTable(corPtr->lineLABCPtr);
    ckfree(corPtr->lineLABCPtr);
    corPtr->lineLABCPtr = NULL;

    RESTORE_CONTEXT(corPtr->caller);
    iPtr->execEnvPtr = corPtr->callerEEPtr;
    iPtr->numLevels++;

    return result;
}

/*
 *----------------------------------------------------------------------
 *
 * TclNRCoroutineActivateCallback --
 *
 *      This is the workhorse for coroutines: it implements both yield and
 *      resume.
 *
 *      It is important that both be implemented in the same callback: the
 *      detection of the impossibility to suspend due to a busy C-stack relies
 *      on the precise position of a local variable in the stack. We do not
 *      want the compiler to play tricks on us, either by moving things around
 *      or inlining.
 *
 *----------------------------------------------------------------------
 */

int
TclNRCoroutineActivateCallback(
    ClientData data[],
    Tcl_Interp *interp,
    int result)
{
    CoroutineData *corPtr = data[0];
    int type = PTR2INT(data[1]);
    int numLevels, unused;
    int *stackLevel = &unused;

    if (!corPtr->stackLevel) {
        /*
         * -- Coroutine is suspended --
         * Push the callback to restore the caller's context on yield or
         * return.
         */

        TclNRAddCallback(interp, NRCoroutineCallerCallback, corPtr,
                NULL, NULL, NULL);

        /*
         * Record the stackLevel at which the resume is happening, then swap
         * the interp's environment to make it suitable to run this coroutine.
         */

        corPtr->stackLevel = stackLevel;
        numLevels = corPtr->auxNumLevels;
        corPtr->auxNumLevels = iPtr->numLevels;

        SAVE_CONTEXT(corPtr->caller);
        corPtr->callerEEPtr = iPtr->execEnvPtr;
        RESTORE_CONTEXT(corPtr->running);
        iPtr->execEnvPtr = corPtr->eePtr;
        iPtr->numLevels += numLevels;
    } else {
        /*
         * Coroutine is active: yield
         */

        if (corPtr->stackLevel != stackLevel) {
            Tcl_SetObjResult(interp, Tcl_NewStringObj(
                    "cannot yield: C stack busy", TCL_STRLEN));
            Tcl_SetErrorCode(interp, "TCL", "COROUTINE", "CANT_YIELD",
                    NULL);
            return TCL_ERROR;
        }

        if (type == CORO_ACTIVATE_YIELD) {
            corPtr->nargs = COROUTINE_ARGUMENTS_SINGLE_OPTIONAL;
        } else if (type == CORO_ACTIVATE_YIELDM) {
            corPtr->nargs = COROUTINE_ARGUMENTS_ARBITRARY;
        } else {
            Tcl_Panic("Yield received an option which is not implemented");
        }

        corPtr->stackLevel = NULL;

        numLevels = iPtr->numLevels;
        iPtr->numLevels = corPtr->auxNumLevels;
        corPtr->auxNumLevels = numLevels - corPtr->auxNumLevels;

        iPtr->execEnvPtr = corPtr->callerEEPtr;
    }

    return TCL_OK;
}

/*
 *----------------------------------------------------------------------
 *
 * NRCoroInjectObjCmd --
 *
 *      Implementation of [::tcl::unsupported::inject] command.
 *
 *----------------------------------------------------------------------
 */

static int
NRCoroInjectObjCmd(
    ClientData clientData,
    Tcl_Interp *interp,
    size_t objc,
    Tcl_Obj *const objv[])
{
    Command *cmdPtr;
    CoroutineData *corPtr;
    ExecEnv *savedEEPtr = iPtr->execEnvPtr;

    /*
     * Usage more or less like tailcall:
     *   inject coroName cmd ?arg1 arg2 ...?
     */

    if (objc < 3) {
	Tcl_WrongNumArgs(interp, 1, objv, "coroName cmd ?arg1 arg2 ...?");
	return TCL_ERROR;
    }

    cmdPtr = (Command *) Tcl_GetCommandFromObj(interp, objv[1]);
    if ((!cmdPtr) || (cmdPtr->nreProc != TclNRInterpCoroutine)) {
        Tcl_SetObjResult(interp, Tcl_NewStringObj(
                "can only inject a command into a coroutine", TCL_STRLEN));
        Tcl_SetErrorCode(interp, "TCL", "LOOKUP", "COROUTINE",
                TclGetString(objv[1]), NULL);
        return TCL_ERROR;
    }

    corPtr = cmdPtr->objClientData;
    if (!COR_IS_SUSPENDED(corPtr)) {
        Tcl_SetObjResult(interp, Tcl_NewStringObj(
                "can only inject a command into a suspended coroutine",
                TCL_STRLEN));
        Tcl_SetErrorCode(interp, "TCL", "COROUTINE", "ACTIVE", NULL);
        return TCL_ERROR;
    }

    /*
     * Add the callback to the coro's execEnv, so that it is the first thing
     * to happen when the coro is resumed.
     */

    iPtr->execEnvPtr = corPtr->eePtr;
    TclNREvalObjEx(interp, Tcl_NewListObj(objc-2, objv+2), 0, NULL, INT_MIN);
    iPtr->execEnvPtr = savedEEPtr;

    return TCL_OK;
}

int
TclNRInterpCoroutine(
    ClientData clientData,
    Tcl_Interp *interp,		/* Current interpreter. */
    size_t objc,		/* Number of arguments. */
    Tcl_Obj *const objv[])	/* Argument objects. */
{
    CoroutineData *corPtr = clientData;

    if (!COR_IS_SUSPENDED(corPtr)) {
	Tcl_SetObjResult(interp, Tcl_ObjPrintf(
                "coroutine \"%s\" is already running",
                Tcl_GetString(objv[0])));
	Tcl_SetErrorCode(interp, "TCL", "COROUTINE", "BUSY", NULL);
	return TCL_ERROR;
    }

    /*
     * Parse all the arguments to work out what to feed as the result of the
     * [yield]. TRICKY POINT: objc==0 happens here! It occurs when a coroutine
     * is deleted!
     */

    switch (corPtr->nargs) {
    case COROUTINE_ARGUMENTS_SINGLE_OPTIONAL:
        if (objc == 2) {
            Tcl_SetObjResult(interp, objv[1]);
        } else if (objc > 2) {
            Tcl_WrongNumArgs(interp, 1, objv, "?arg?");
            return TCL_ERROR;
        }
        break;
    default:
        if (corPtr->nargs != 1 + (ssize_t) objc) {
            Tcl_SetObjResult(interp, Tcl_NewStringObj(
                    "wrong coro nargs; how did we get here? "
                    "not implemented!", TCL_STRLEN));
            Tcl_SetErrorCode(interp, "TCL", "WRONGARGS", NULL);
            return TCL_ERROR;
        }
        /* fallthrough */
    case COROUTINE_ARGUMENTS_ARBITRARY:
        if (objc > 1) {
            Tcl_SetObjResult(interp, Tcl_NewListObj(objc-1, objv+1));
        }
        break;
    }

    TclNRAddCallback(interp, TclNRCoroutineActivateCallback, corPtr,
            NULL, NULL, NULL);
    return TCL_OK;
}

/*
 *----------------------------------------------------------------------
 *
 * TclNRCoroutineObjCmd --
 *
 *      Implementation of [coroutine] command; see documentation for
 *      description of what this does.
 *
 *----------------------------------------------------------------------
 */

int
TclNRCoroutineObjCmd(
    ClientData dummy,		/* Not used. */
    Tcl_Interp *interp,		/* Current interpreter. */
    size_t objc,		/* Number of arguments. */
    Tcl_Obj *const objv[])	/* Argument objects. */
{
    Command *cmdPtr;
    CoroutineData *corPtr;
    const char *fullName, *procName;
    Namespace *nsPtr, *altNsPtr, *cxtNsPtr;
    Tcl_DString ds;
    Namespace *lookupNsPtr = iPtr->varFramePtr->nsPtr;

    if (objc < 3) {
	Tcl_WrongNumArgs(interp, 1, objv, "name cmd ?arg ...?");
	return TCL_ERROR;
    }

    /*
     * FIXME: this is copy/pasted from Tcl_ProcObjCommand. Should have
     * something in tclUtil.c to find the FQ name.
     */

    fullName = TclGetString(objv[1]);
    TclGetNamespaceForQualName(interp, fullName, NULL, 0,
	    &nsPtr, &altNsPtr, &cxtNsPtr, &procName);

    if (nsPtr == NULL) {
	Tcl_SetObjResult(interp, Tcl_ObjPrintf(
                "can't create procedure \"%s\": unknown namespace",
                fullName));
        Tcl_SetErrorCode(interp, "TCL", "LOOKUP", "NAMESPACE", NULL);
	return TCL_ERROR;
    }
    if (procName == NULL) {
	Tcl_SetObjResult(interp, Tcl_ObjPrintf(
                "can't create procedure \"%s\": bad procedure name",
                fullName));
        Tcl_SetErrorCode(interp, "TCL", "VALUE", "COMMAND", fullName, NULL);
	return TCL_ERROR;
    }
    if ((nsPtr != iPtr->globalNsPtr)
	    && (procName != NULL) && (procName[0] == ':')) {
	Tcl_SetObjResult(interp, Tcl_ObjPrintf(
                "can't create procedure \"%s\" in non-global namespace with"
                " name starting with \":\"", procName));
        Tcl_SetErrorCode(interp, "TCL", "VALUE", "COMMAND", procName, NULL);
	return TCL_ERROR;
    }

    /*
     * We ARE creating the coroutine command: allocate the corresponding
     * struct and create the corresponding command.
     */

    corPtr = ckalloc(sizeof(CoroutineData));

    Tcl_DStringInit(&ds);
    if (nsPtr != iPtr->globalNsPtr) {
	Tcl_DStringAppend(&ds, nsPtr->fullName, TCL_STRLEN);
	TclDStringAppendLiteral(&ds, "::");
    }
    Tcl_DStringAppend(&ds, procName, TCL_STRLEN);

    cmdPtr = (Command *) Tcl_NRCreateCommand(interp, Tcl_DStringValue(&ds),
	    /*objProc*/ NULL, TclNRInterpCoroutine, corPtr, DeleteCoroutine);
    Tcl_DStringFree(&ds);

    corPtr->cmdPtr = cmdPtr;
    cmdPtr->refCount++;

    /*
     * #280.
     * Provide the new coroutine with its own copy of the lineLABCPtr
     * hashtable for literal command arguments in bytecode. Note that that
     * CFWordBC chains are not duplicated, only the entrypoints to them. This
     * means that in the presence of coroutines each chain is potentially a
     * tree. Like the chain -> tree conversion of the CmdFrame stack.
     */

    {
	Tcl_HashSearch hSearch;
	Tcl_HashEntry *hePtr;

	corPtr->lineLABCPtr = ckalloc(sizeof(Tcl_HashTable));
	Tcl_InitHashTable(corPtr->lineLABCPtr, TCL_ONE_WORD_KEYS);

	for (hePtr = Tcl_FirstHashEntry(iPtr->lineLABCPtr,&hSearch);
		hePtr; hePtr = Tcl_NextHashEntry(&hSearch)) {
	    int isNew;
	    Tcl_HashEntry *newPtr =
		    Tcl_CreateHashEntry(corPtr->lineLABCPtr,
		    Tcl_GetHashKey(iPtr->lineLABCPtr, hePtr),
		    &isNew);

	    Tcl_SetHashValue(newPtr, Tcl_GetHashValue(hePtr));
	}
    }

    /*
     * Create the base context.
     */

    corPtr->running.framePtr = iPtr->rootFramePtr;
    corPtr->running.varFramePtr = iPtr->rootFramePtr;
    corPtr->running.cmdFramePtr = NULL;
    corPtr->running.lineLABCPtr = corPtr->lineLABCPtr;
    corPtr->stackLevel = NULL;
    corPtr->auxNumLevels = 0;

    /*
     * Create the coro's execEnv, switch to it to push the exit and coro
     * command callbacks, then switch back.
     */

    corPtr->eePtr = TclCreateExecEnv(interp, CORO_STACK_INITIAL_SIZE);
    corPtr->callerEEPtr = iPtr->execEnvPtr;
    corPtr->eePtr->corPtr = corPtr;

    SAVE_CONTEXT(corPtr->caller);
    corPtr->callerEEPtr = iPtr->execEnvPtr;
    RESTORE_CONTEXT(corPtr->running);
    iPtr->execEnvPtr = corPtr->eePtr;

    TclNRAddCallback(interp, NRCoroutineExitCallback, corPtr,
	    NULL, NULL, NULL);

    /* insure that the command is looked up in the correct namespace */
    iPtr->lookupNsPtr = lookupNsPtr;
    Tcl_NREvalObj(interp, Tcl_NewListObj(objc-2, objv+2), 0);
    iPtr->numLevels--;

    SAVE_CONTEXT(corPtr->running);
    RESTORE_CONTEXT(corPtr->caller);
    iPtr->execEnvPtr = corPtr->callerEEPtr;

    /*
     * Now just resume the coroutine.
     */

    TclNRAddCallback(interp, TclNRCoroutineActivateCallback, corPtr,
            NULL, NULL, NULL);
    return TCL_OK;
}

/*
 * This is used in the [info] ensemble
 */

int
TclInfoCoroutineCmd(
    ClientData dummy,
    Tcl_Interp *interp,
    size_t objc,
    Tcl_Obj *const objv[])
{
    CoroutineData *corPtr = iPtr->execEnvPtr->corPtr;

    if (objc != 1) {
	Tcl_WrongNumArgs(interp, 1, objv, NULL);
	return TCL_ERROR;
    }

    if (corPtr && !(corPtr->cmdPtr->flags & CMD_IS_DELETED)) {
	Tcl_Obj *namePtr;

	TclNewObj(namePtr);
	Tcl_GetCommandFullName(interp, (Tcl_Command) corPtr->cmdPtr, namePtr);
	Tcl_SetObjResult(interp, namePtr);
    }
    return TCL_OK;
}

#undef iPtr

/*
 * Local Variables:
 * mode: c
 * c-basic-offset: 4
 * fill-column: 78
 * tab-width: 8
 * indent-tabs-mode: nil
 * End:
 */<|MERGE_RESOLUTION|>--- conflicted
+++ resolved
@@ -116,16 +116,9 @@
 static Tcl_ObjCmdProc	ExprSrandFunc;
 static Tcl_ObjCmdProc	ExprUnaryFunc;
 static Tcl_ObjCmdProc	ExprWideFunc;
-<<<<<<< HEAD
-static Tcl_Obj *	GetCommandSource(Interp *iPtr, size_t objc,
-			    Tcl_Obj *const objv[], int lookup);
 static void		MathFuncWrongNumArgs(Tcl_Interp *interp,
                             size_t expected, size_t actual,
                             Tcl_Obj *const *objv);
-=======
-static void		MathFuncWrongNumArgs(Tcl_Interp *interp, int expected,
-			    int actual, Tcl_Obj *const *objv);
->>>>>>> 41667c37
 static Tcl_NRPostProc	NRCoroutineCallerCallback;
 static Tcl_NRPostProc	NRCoroutineExitCallback;
 static int NRCommand(ClientData data[], Tcl_Interp *interp, int result);
@@ -141,13 +134,8 @@
 static int		TEOV_NotFound(Tcl_Interp *interp, size_t objc,
 			    Tcl_Obj *const objv[], Namespace *lookupNsPtr);
 static int		TEOV_RunEnterTraces(Tcl_Interp *interp,
-<<<<<<< HEAD
-			    Command **cmdPtrPtr, size_t objc,
-			    Tcl_Obj *const objv[], Namespace *lookupNsPtr);
-=======
-			    Command **cmdPtrPtr, Tcl_Obj *commandPtr, int objc,
-			    Tcl_Obj *const objv[]);
->>>>>>> 41667c37
+			    Command **cmdPtrPtr, Tcl_Obj *commandPtr,
+			    size_t objc, Tcl_Obj *const objv[]);
 static Tcl_NRPostProc	RewindCoroutineCallback;
 static Tcl_NRPostProc	TailcallCleanup;
 static Tcl_NRPostProc	TEOEx_ByteCodeCallback;
@@ -3362,70 +3350,6 @@
 /*
  *----------------------------------------------------------------------
  *
-<<<<<<< HEAD
- * GetCommandSource --
- *
- *	This function returns a Tcl_Obj with the full source string for the
- *	command. This insures that traces get a correct NUL-terminated command
- *	string. The Tcl_Obj has refCount==1.
- *
- *	*** MAINTAINER WARNING ***
- *	The returned Tcl_Obj is all wrong for any purpose but getting the
- *	source string for an objc/objv command line in the stringRep (no
- *	stringRep if no source is available) and the corresponding substituted
- *	version in the List intrep.
- *	This means that the intRep and stringRep DO NOT COINCIDE! Using these
- *	Tcl_Objs normally is likely to break things.
- *
- *----------------------------------------------------------------------
- */
-
-static Tcl_Obj *
-GetCommandSource(
-    Interp *iPtr,
-    size_t objc,
-    Tcl_Obj *const objv[],
-    int lookup)
-{
-    Tcl_Obj *objPtr, *obj2Ptr;
-    CmdFrame *cfPtr = iPtr->cmdFramePtr;
-    const char *command = NULL;
-    size_t numChars;
-
-    objPtr = Tcl_NewListObj(objc, objv);
-    if (lookup && cfPtr && (cfPtr->numLevels == iPtr->numLevels-1)) {
-	switch (cfPtr->type) {
-	case TCL_LOCATION_EVAL:
-	case TCL_LOCATION_SOURCE:
-	    command = cfPtr->cmd.str.cmd;
-	    numChars = cfPtr->cmd.str.len;
-	    break;
-	case TCL_LOCATION_BC:
-	case TCL_LOCATION_PREBC:
-	    command = TclGetSrcInfoForCmd(iPtr, &numChars);
-	    break;
-	case TCL_LOCATION_EVAL_LIST:
-	    /* Got it already */
-	    break;
-	}
-	if (command) {
-	    obj2Ptr = Tcl_NewStringObj(command, numChars);
-	    objPtr->bytes = obj2Ptr->bytes;
-	    objPtr->length = numChars;
-	    obj2Ptr->bytes = NULL;
-	    Tcl_DecrRefCount(obj2Ptr);
-	}
-    }
-    Tcl_IncrRefCount(objPtr);
-    return objPtr;
-}
--
-/*
- *----------------------------------------------------------------------
- *
-=======
->>>>>>> 41667c37
  * TclCleanupCommand --
  *
  *	This function frees up a Command structure unless it is still
@@ -4003,6 +3927,7 @@
 	 */
 
 	cmdPtr->refCount++;
+	// TODO: Check consequences of packing objc into a machine word
 	TclNRAddCallback(interp, TEOV_RunLeaveTraces, INT2PTR(objc),
 		    commandPtr, cmdPtr, objv);
     }
@@ -4114,25 +4039,6 @@
 
     return result;
 }
-<<<<<<< HEAD
-
-static int
-NRRunObjProc(
-    ClientData data[],
-    Tcl_Interp *interp,
-    int result)
-{
-    /* OPT: do not call? */
-
-    Command* cmdPtr = data[0];
-    size_t objc = PTR2INT(data[1]);
-    Tcl_Obj **objv = data[2];
-
-    return cmdPtr->nreProc(cmdPtr->objClientData, interp, objc, objv);
-}
-
-=======
->>>>>>> 41667c37
  
 /*
@@ -4395,33 +4301,15 @@
 TEOV_RunEnterTraces(
     Tcl_Interp *interp,
     Command **cmdPtrPtr,
-<<<<<<< HEAD
-    size_t objc,
-    Tcl_Obj *const objv[],
-    Namespace *lookupNsPtr)
-{
-    Interp *iPtr = (Interp *) interp;
-    Command *cmdPtr = *cmdPtrPtr;
-    int traceCode = TCL_OK;
-    int cmdEpoch = cmdPtr->cmdEpoch;
-    int newEpoch;
-    const char *command;
-    size_t length;
-    Tcl_Obj *commandPtr;
-
-    commandPtr = GetCommandSource(iPtr, objc, objv, 1);
-    command = Tcl_GetStringFromObj(commandPtr, &length);
-=======
     Tcl_Obj *commandPtr,
-    int objc,
     Tcl_Obj *const objv[])
 {
     Interp *iPtr = (Interp *) interp;
     Command *cmdPtr = *cmdPtrPtr;
     int newEpoch, cmdEpoch = cmdPtr->cmdEpoch;
-    int length, traceCode = TCL_OK;
+    size_t length;
+    int traceCode = TCL_OK;
     const char *command = Tcl_GetStringFromObj(commandPtr, &length);
->>>>>>> 41667c37
 
     /*
      * Call trace functions.
@@ -4467,19 +4355,12 @@
     int result)
 {
     Interp *iPtr = (Interp *) interp;
-<<<<<<< HEAD
-    const char *command;
-    size_t length, objc;
-    Tcl_Obj **objv;
-    int traceCode = PTR2INT(data[0]);
-=======
     int traceCode = TCL_OK;
     int objc = PTR2INT(data[0]);
->>>>>>> 41667c37
     Tcl_Obj *commandPtr = data[1];
     Command *cmdPtr = data[2];
     Tcl_Obj **objv = data[3];
-    int length;
+    size_t length;
     const char *command = Tcl_GetStringFromObj(commandPtr, &length);
 
     if (!(cmdPtr->flags & CMD_IS_DELETED)) {
@@ -5308,7 +5189,7 @@
     int pc)
 {
     ExtCmdLoc *eclPtr;
-    int word;
+    size_t word;
     ECL *ePtr;
     CFWordBC *lastPtr = NULL;
     Interp *iPtr = (Interp *) interp;
@@ -5319,16 +5200,7 @@
 	return;
     }
     eclPtr = Tcl_GetHashValue(hePtr);
-<<<<<<< HEAD
-    hePtr = Tcl_FindHashEntry(&eclPtr->litInfo, INT2PTR(pc));
-    if (hePtr) {
-	size_t word;
-	int cmd = PTR2INT(Tcl_GetHashValue(hePtr));
-	ECL *ePtr = &eclPtr->loc[cmd];
-	CFWordBC *lastPtr = NULL;
-=======
     ePtr = &eclPtr->loc[cmd];
->>>>>>> 41667c37
 
     /*
      * ePtr->nline is the number of words originally parsed.
@@ -5539,76 +5411,6 @@
  *
  * Results:
  *	The return value is one of the return codes defined in tcl.h (such as
-<<<<<<< HEAD
- *	TCL_OK), and interp's result contains a value to supplement the return
- *	code. The value of the result will persist only until the next call to
- *	Tcl_Eval or Tcl_EvalObj: you must copy it or lose it!
- *
- * Side effects:
- *	Can be almost arbitrary, depending on the commands in the script.
- *
- *----------------------------------------------------------------------
- */
-
-int
-Tcl_Eval(
-    Tcl_Interp *interp,		/* Token for command interpreter (returned by
-				 * previous call to Tcl_CreateInterp). */
-    const char *script)		/* Pointer to TCL command to execute. */
-{
-    int code = Tcl_EvalEx(interp, script, TCL_STRLEN, 0);
-
-    /*
-     * For backwards compatibility with old C code that predates the object
-     * system in Tcl 8.0, we have to mirror the object result back into the
-     * string result (some callers may expect it there).
-     */
-
-    (void) Tcl_GetStringResult(interp);
-    return code;
-}
--
-/*
- *----------------------------------------------------------------------
- *
- * Tcl_EvalObj --
- *
- *	These functions are deprecated but we keep them around for backwards
- *	compatibility reasons.
- *
- * Results:
- *	See the functions they call.
- *
- * Side effects:
- *	See the functions they call.
- *
- *----------------------------------------------------------------------
- */
-
-#undef Tcl_EvalObj
-int
-Tcl_EvalObj(
-    Tcl_Interp *interp,
-    Tcl_Obj *objPtr)
-{
-    return Tcl_EvalObjEx(interp, objPtr, 0);
-}
--
-/*
- *----------------------------------------------------------------------
- *
- * Tcl_EvalObjEx, TclEvalObjEx --
- *
- *	Execute Tcl commands stored in a Tcl object. These commands are
- *	compiled into bytecodes if necessary, unless TCL_EVAL_DIRECT is
- *	specified.
- *
- * Results:
- *	The return value is one of the return codes defined in tcl.h (such as
-=======
->>>>>>> 41667c37
  *	TCL_OK), and the interpreter's result contains a value to supplement
  *	the return code.
  *
@@ -5676,13 +5478,8 @@
 
     if (TclListObjIsCanonical(objPtr)) {
 	CmdFrame *eoFramePtr = NULL;
-<<<<<<< HEAD
 	size_t objc;
-	Tcl_Obj **objv;
-=======
-	int objc;
 	Tcl_Obj *listPtr, **objv;
->>>>>>> 41667c37
 
 	/*
 	 * Canonical List Optimization:  In this case, we
@@ -5812,60 +5609,7 @@
 
 	ContLineLoc *saveCLLocPtr = iPtr->scriptCLLocPtr;
 
-<<<<<<< HEAD
-	Tcl_IncrRefCount(objPtr);
-	if (invoker == NULL) {
-	    /*
-	     * No context, force opening of our own.
-	     */
-
-	    script = Tcl_GetStringFromObj(objPtr, &numSrcBytes);
-	    result = Tcl_EvalEx(interp, script, numSrcBytes, flags);
-	} else {
-	    /*
-	     * We have an invoker, describing the command asking for the
-	     * evaluation of a subordinate script. This script may originate
-	     * in a literal word, or from a variable, etc. Using the line
-	     * array we now check if we have good line information for the
-	     * relevant word. The type of context is relevant as well. In a
-	     * non-'source' context we don't have to try tracking lines.
-	     *
-	     * First see if the word exists and is a literal. If not we go
-	     * through the easy dynamic branch. No need to perform more
-	     * complex invokations.
-	     */
-
-	    int pc = 0;
-	    CmdFrame *ctxPtr = TclStackAlloc(interp, sizeof(CmdFrame));
-
-	    *ctxPtr = *invoker;
-	    if (invoker->type == TCL_LOCATION_BC) {
-		/*
-		 * Note: Type BC => ctxPtr->data.eval.path is not used.
-		 * ctxPtr->data.tebc.codePtr is used instead.
-		 */
-
-		TclGetSrcInfoForPc(ctxPtr);
-		pc = 1;
-	    }
-
-	    script = Tcl_GetStringFromObj(objPtr, &numSrcBytes);
-
-	    if ((invoker->nline <= (int) word) ||
-		    (invoker->line[word] < 0) ||
-		    (ctxPtr->type != TCL_LOCATION_SOURCE)) {
-		/*
-		 * Dynamic script, or dynamic context, force our own context.
-		 */
-
-		result = Tcl_EvalEx(interp, script, numSrcBytes, flags);
-	    } else {
-		/*
-		 * Absolute context to reuse.
-		 */
-=======
 	assert(invoker == NULL);
->>>>>>> 41667c37
 
 	iPtr->scriptCLLocPtr = TclContinuationsGet(objPtr);
 
@@ -6341,7 +6085,10 @@
     }
     cmdPtr = Tcl_GetHashValue(hPtr);
 
-    /* Avoid the exception-handling brain damage when numLevels == 0 . */
+    /*
+     * Avoid the exception-handling brain damage when numLevels == 0.
+     */
+
     iPtr->numLevels++;
     Tcl_NRAddCallback(interp, NRPostInvoke, NULL, NULL, NULL, NULL);
 
@@ -6351,17 +6098,8 @@
      * Eval core machinery not to even try (and risk finding something wrong).
      */
 
-<<<<<<< HEAD
-    if ((result == TCL_ERROR)
-	    && ((flags & TCL_INVOKE_NO_TRACEBACK) == 0)
-	    && ((iPtr->flags & ERR_ALREADY_LOGGED) == 0)) {
-	size_t length;
-	Tcl_Obj *command = Tcl_NewListObj(objc, objv);
-	const char *cmdString;
-=======
     return TclNREvalObjv(interp, objc, objv, TCL_EVAL_NORESOLVE, cmdPtr);
 }
->>>>>>> 41667c37
 
 static int
 NRPostInvoke(
@@ -6369,7 +6107,8 @@
     Tcl_Interp *interp,
     int result)
 {
-    Interp *iPtr = (Interp *)interp;
+    Interp *iPtr = (Interp *) interp;
+
     iPtr->numLevels--;
     return result;
 }
@@ -6427,43 +6166,6 @@
 /*
  *----------------------------------------------------------------------
  *
-<<<<<<< HEAD
- * Tcl_AppendObjToErrorInfo --
- *
- *	Add a Tcl_Obj value to the errorInfo field that describes the current
- *	error.
- *
- * Results:
- *	None.
- *
- * Side effects:
- *	The value of the Tcl_obj is appended to the errorInfo field. If we are
- *	just starting to log an error, errorInfo is initialized from the error
- *	message in the interpreter's result.
- *
- *----------------------------------------------------------------------
- */
-
-void
-Tcl_AppendObjToErrorInfo(
-    Tcl_Interp *interp,		/* Interpreter to which error information
-				 * pertains. */
-    Tcl_Obj *objPtr)		/* Message to record. */
-{
-    size_t length;
-    const char *message = TclGetStringFromObj(objPtr, &length);
-
-    Tcl_IncrRefCount(objPtr);
-    Tcl_AddObjErrorInfo(interp, message, length);
-    Tcl_DecrRefCount(objPtr);
-}
--
-/*
- *----------------------------------------------------------------------
- *
-=======
->>>>>>> 41667c37
  * Tcl_AddErrorInfo --
  *
  *	Add information to the errorInfo field that describes the current
@@ -6487,11 +6189,7 @@
 				 * pertains. */
     const char *message)	/* Message to record. */
 {
-<<<<<<< HEAD
-    Tcl_AddObjErrorInfo(interp, message, TCL_STRLEN);
-=======
     Tcl_AppendObjToErrorInfo((interp), Tcl_NewStringObj((message), -1));
->>>>>>> 41667c37
 }
  
@@ -6518,17 +6216,9 @@
 Tcl_AppendObjToErrorInfo(
     Tcl_Interp *interp,		/* Interpreter to which error information
 				 * pertains. */
-<<<<<<< HEAD
-    const char *message,	/* Points to the first byte of an array of
-				 * bytes of the message. */
-    size_t length)		/* The number of bytes in the message. If
-				 * TCL_STRLEN, then append all bytes up to a
-				 * NULL byte. */
-=======
     Tcl_Obj *objPtr)		/* Message to record. */
->>>>>>> 41667c37
-{
-    int length;
+{
+    size_t length;
     register Interp *iPtr = (Interp *) interp;
     const char *message = TclGetStringFromObj(objPtr, &length);
 
@@ -6541,23 +6231,7 @@
 
     iPtr->flags |= ERR_LEGACY_COPY;
     if (iPtr->errorInfo == NULL) {
-<<<<<<< HEAD
-	if (iPtr->result[0] != 0) {
-	    /*
-	     * The interp's string result is set, apparently by some extension
-	     * making a deprecated direct write to it. That extension may
-	     * expect interp->result to continue to be set, so we'll take
-	     * special pains to avoid clearing it, until we drop support for
-	     * interp->result completely.
-	     */
-
-	    iPtr->errorInfo = Tcl_NewStringObj(iPtr->result, TCL_STRLEN);
-	} else {
-	    iPtr->errorInfo = iPtr->objResultPtr;
-	}
-=======
         iPtr->errorInfo = iPtr->objResultPtr;
->>>>>>> 41667c37
 	Tcl_IncrRefCount(iPtr->errorInfo);
 	if (!iPtr->errorCode) {
 	    Tcl_SetErrorCode(interp, "NONE", NULL);
@@ -6576,92 +6250,7 @@
 	}
 	Tcl_AppendToObj(iPtr->errorInfo, message, length);
     }
-<<<<<<< HEAD
-}
--
-/*
- *---------------------------------------------------------------------------
- *
- * Tcl_VarEvalVA --
- *
- *	Given a variable number of string arguments, concatenate them all
- *	together and execute the result as a Tcl command.
- *
- * Results:
- *	A standard Tcl return result. An error message or other result may be
- *	left in the interp's result.
- *
- * Side effects:
- *	Depends on what was done by the command.
- *
- *---------------------------------------------------------------------------
- */
-
-int
-Tcl_VarEvalVA(
-    Tcl_Interp *interp,		/* Interpreter in which to evaluate command */
-    va_list argList)		/* Variable argument list. */
-{
-    Tcl_DString buf;
-    char *string;
-    int result;
-
-    /*
-     * Copy the strings one after the other into a single larger string. Use
-     * stack-allocated space for small commands, but if the command gets too
-     * large than call ckalloc to create the space.
-     */
-
-    Tcl_DStringInit(&buf);
-    while (1) {
-	string = va_arg(argList, char *);
-	if (string == NULL) {
-	    break;
-	}
-	Tcl_DStringAppend(&buf, string, TCL_STRLEN);
-    }
-
-    result = Tcl_Eval(interp, Tcl_DStringValue(&buf));
-    Tcl_DStringFree(&buf);
-    return result;
-}
--
-/*
- *----------------------------------------------------------------------
- *
- * Tcl_VarEval --
- *
- *	Given a variable number of string arguments, concatenate them all
- *	together and execute the result as a Tcl command.
- *
- * Results:
- *	A standard Tcl return result. An error message or other result may be
- *	left in interp->result.
- *
- * Side effects:
- *	Depends on what was done by the command.
- *
- *----------------------------------------------------------------------
- */
-	/* ARGSUSED */
-int
-Tcl_VarEval(
-    Tcl_Interp *interp,
-    ...)
-{
-    va_list argList;
-    int result;
-
-    va_start(argList, interp);
-    result = Tcl_VarEvalVA(interp, argList);
-    va_end(argList);
-
-    return result;
-=======
     Tcl_DecrRefCount(objPtr);
->>>>>>> 41667c37
 }
  
