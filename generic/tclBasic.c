--- conflicted
+++ resolved
@@ -4203,11 +4203,7 @@
     Namespace *lookupNsPtr = iPtr->lookupNsPtr;
     Command **cmdPtrPtr;
     NRE_callback *callbackPtr;
-<<<<<<< HEAD
-
-=======
     
->>>>>>> 56212d05
     iPtr->lookupNsPtr = NULL;
 
     /*
@@ -4442,14 +4438,6 @@
 	TclCleanupCommandMacro(cmdPtr);
     }
     iPtr->numLevels--;
-
-     /*
-      * If there is a tailcall, schedule it
-      */
- 
-    if (data[1] && (data[1] != INT2PTR(1))) {
-        TclNRAddCallback(interp, TclNRTailcallEval, data[1], NULL, NULL, NULL);
-    }
 
      /*
       * If there is a tailcall, schedule it
@@ -8400,19 +8388,18 @@
 
 void
 TclDeferCallbacks(
-<<<<<<< HEAD
     Tcl_Interp *interp,
-    int skipTailcall)
+    int skipTailcalls)
 {
     Interp *iPtr = (Interp *) interp;
-    void *skip = INT2PTR(skipTailcall != 0);
 
     if (iPtr->deferredCallbacks == NULL) {
-	TclNRAddCallback(interp, NRCommand, NULL, skip, NULL, NULL);
+	TclNRAddCallback(interp, NRCommand, NULL, INT2PTR(skipTailcalls != 0),
+                NULL, NULL);
         iPtr->deferredCallbacks = TOP_CB(interp);
-    } else if (skipTailcall) {
-        iPtr->deferredCallbacks->data[1] = skip;
-    }        
+    } else if (skipTailcalls) {
+        iPtr->deferredCallbacks->data[1] = INT2PTR(skipTailcalls != 0);
+    }
 }
 
 #if !NRE_STACK_DEBUG
@@ -8518,25 +8505,6 @@
 void
 TclSetTailcall(
     Tcl_Interp *interp,
-=======
-    Tcl_Interp *interp,
-    int skipTailcalls)
-{
-    Interp *iPtr = (Interp *) interp;
-
-    if (iPtr->deferredCallbacks == NULL) {
-	TclNRAddCallback(interp, NRCommand, NULL, INT2PTR(skipTailcalls != 0),
-                NULL, NULL);
-        iPtr->deferredCallbacks = TOP_CB(interp);
-    } else if (skipTailcalls) {
-        iPtr->deferredCallbacks->data[1] = INT2PTR(skipTailcalls != 0);
-    }
-}
-
-void
-TclSetTailcall(
-    Tcl_Interp *interp,
->>>>>>> 56212d05
     Tcl_Obj *listPtr)
 {
     /*
@@ -8547,30 +8515,14 @@
 
     NRE_callback *runPtr;
 
-<<<<<<< HEAD
     for (runPtr = TOP_CB(interp); runPtr; runPtr = NEXT_CB(runPtr)) {
        if (((runPtr->procPtr) == NRCommand) && !runPtr->data[1]) {
-=======
-    for (runPtr = TOP_CB(interp); runPtr; runPtr = runPtr->nextPtr) {
-        if (((runPtr->procPtr) == NRCommand) && !runPtr->data[1]) {
->>>>>>> 56212d05
             break;
         }
     }
     if (!runPtr) {
         Tcl_Panic("tailcall cannot find the right splicing spot: should not happen!");
     }
-<<<<<<< HEAD
-
-    if (runPtr->data[1]) {
-        /*
-         * A tailcall was already scheduled: clear it!
-         */
-        Tcl_Obj *oldPtr = (Tcl_Obj *) runPtr->data[1];
-        Tcl_DecrRefCount(oldPtr);
-    }
-=======
->>>>>>> 56212d05
     runPtr->data[1] = listPtr;
 }
 
@@ -8682,10 +8634,6 @@
     Tcl_DecrRefCount((Tcl_Obj *) data[0]);
     return result;
 }
-<<<<<<< HEAD
-=======
-
->>>>>>> 56212d05
  
 void
@@ -8789,15 +8737,6 @@
      * This is essentially code from TclNRTailcallObjCmd
      */
 
-<<<<<<< HEAD
-=======
-    /*
-     * Add the tailcall in the caller env, then just yield.
-     *
-     * This is essentially code from TclNRTailcallObjCmd
-     */
-
->>>>>>> 56212d05
     listPtr = Tcl_NewListObj(objc, objv);
 
     nsObjPtr = Tcl_NewStringObj(nsPtr->fullName, -1);
@@ -8813,28 +8752,11 @@
      */
 
     iPtr->execEnvPtr = corPtr->callerEEPtr;
-<<<<<<< HEAD
-    TclNRAddCallback(interp, YieldToCallback, corPtr, listPtr, NULL, NULL);
-=======
     TclSetTailcall(interp, listPtr);
->>>>>>> 56212d05
     iPtr->execEnvPtr = corPtr->eePtr;
 
     return TclNRYieldObjCmd(INT2PTR(CORO_ACTIVATE_YIELDM), interp, 1, objv);
 }
-<<<<<<< HEAD
-
-static int
-YieldToCallback(
-    ClientData data[],
-    Tcl_Interp *interp,
-    int result)
-{
-    TclSetTailcall(interp, (Tcl_Obj *) data[1]);
-    return TCL_OK;
-}
-=======
->>>>>>> 56212d05
  
 static int
