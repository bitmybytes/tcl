--- conflicted
+++ resolved
@@ -5243,28 +5243,9 @@
 	    }
 	    objv += objIdx+1;
 
-<<<<<<< HEAD
             if (!inPlaceCopy && (copy != stackObjArray)) {
 		ckfree(copy);
 		ckfree(lcopy);
-=======
-	    /*
-	     * Execute the command and free the objects for its words.
-	     *
-	     * TIP #280: Remember the command itself for 'info frame'. We
-	     * shorten the visible command by one char to exclude the
-	     * termination character, if necessary. Here is where we put our
-	     * frame on the stack of frames too. _After_ the nested commands
-	     * have been executed.
-	     */
-
-	    eeFramePtr->cmd = parsePtr->commandStart;
-	    eeFramePtr->len = parsePtr->commandSize;
-
-	    if (parsePtr->term ==
-		    parsePtr->commandStart + parsePtr->commandSize - 1) {
-		eeFramePtr->len--;
->>>>>>> 25b0067b
 	    }
 	}
 
@@ -5276,8 +5257,8 @@
 	 * _After_ the nested commands have been executed.
 	 */
 
-	eeFramePtr->cmd.str.cmd = commandTokenPtr->start;
-	eeFramePtr->cmd.str.len = commandTokenPtr->size;
+	eeFramePtr->cmd = commandTokenPtr->start;
+	eeFramePtr->len = commandTokenPtr->size;
 	eeFramePtr->nline = objc;
 	eeFramePtr->line = lines;
 
