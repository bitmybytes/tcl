--- conflicted
+++ resolved
@@ -4104,7 +4104,7 @@
     int line,			/* The line the script starts on. */
     int*  clNextOuter,       /* Information about an outer context for */
     CONST char* outerScript) /* continuation line data. This is set only in
-			      * EvalTokensStandard(), to properly handle
+			      * TclSubstTokens(), to properly handle
 			      * [...]-nested commands. The 'outerScript'
 			      * refers to the most-outer script containing the
 			      * embedded command, which is refered to by
@@ -4209,29 +4209,7 @@
 	 * Set up for a sourced file.
 	 */
 
-<<<<<<< HEAD
 	eeFramePtr->type = TCL_LOCATION_SOURCE;
-=======
-	    case TCL_TOKEN_BS:
-		length = TclParseBackslash(tokenPtr->start, tokenPtr->size,
-			(int *) NULL, buffer);
-		p = buffer;
-#ifdef TCL_TIP280
-		/*
-		 * If the backslash sequence we found is in a literal, and
-		 * represented a continuation line, we compute and store its
-		 * location (as char offset to the beginning of the _result_
-		 * script). We may have to extend the table of locations.
-		 *
-		 * Note that the continuation line information is relevant
-		 * even if the word we are processing is not a literal, as it
-		 * can affect nested commands. See the branch for
-		 * TCL_TOKEN_COMMAND below, where the adjustment we are
-		 * tracking here is taken into account. The good thing is that
-		 * we do not need a table of everything, just the number of
-		 * lines we have to add as correction.
-		 */
->>>>>>> cb013618
 
 	if (iPtr->scriptFile) {
 	    /*
@@ -4635,7 +4613,7 @@
     /*
      * Track the invisible continuation lines embedded in a script, if
      * any. Here they are just spaces (already). They were removed by
-     * EvalTokensStandard() via TclParseBackslash().
+     * TclSubstTokens() via TclParseBackslash().
      *
      * *clNextPtrPtr         <=> We have continuation lines to track.
      * **clNextPtrPtr >= 0   <=> We are not beyond the last possible location.
