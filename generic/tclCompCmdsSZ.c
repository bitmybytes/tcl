--- conflicted
+++ resolved
@@ -661,8 +661,6 @@
     return TCL_OK;
 }
 
-<<<<<<< HEAD
-=======
 int
 TclCompileStringReplaceCmd(
     Tcl_Interp *interp,		/* Tcl interpreter for context. */
@@ -792,38 +790,6 @@
     }
 }
 
-/*
- * Synch with tclCmdMZ.c
- */
-
-#define DEFAULT_TRIM_SET \
-	"\x09\x0a\x0b\x0c\x0d " /* ASCII */\
-	"\xc0\x80" /*     nul (U+0000) */\
-	"\xc2\x85" /*     next line (U+0085) */\
-	"\xc2\xa0" /*     non-breaking space (U+00a0) */\
-	"\xe1\x9a\x80" /* ogham space mark (U+1680) */ \
-	"\xe1\xa0\x8e" /* mongolian vowel separator (U+180e) */\
-	"\xe2\x80\x80" /* en quad (U+2000) */\
-	"\xe2\x80\x81" /* em quad (U+2001) */\
-	"\xe2\x80\x82" /* en space (U+2002) */\
-	"\xe2\x80\x83" /* em space (U+2003) */\
-	"\xe2\x80\x84" /* three-per-em space (U+2004) */\
-	"\xe2\x80\x85" /* four-per-em space (U+2005) */\
-	"\xe2\x80\x86" /* six-per-em space (U+2006) */\
-	"\xe2\x80\x87" /* figure space (U+2007) */\
-	"\xe2\x80\x88" /* punctuation space (U+2008) */\
-	"\xe2\x80\x89" /* thin space (U+2009) */\
-	"\xe2\x80\x8a" /* hair space (U+200a) */\
-	"\xe2\x80\x8b" /* zero width space (U+200b) */\
-	"\xe2\x80\xa8" /* line separator (U+2028) */\
-	"\xe2\x80\xa9" /* paragraph separator (U+2029) */\
-	"\xe2\x80\xaf" /* narrow no-break space (U+202f) */\
-	"\xe2\x81\x9f" /* medium mathematical space (U+205f) */\
-	"\xe2\x81\xa0" /* word joiner (U+2060) */\
-	"\xe3\x80\x80" /* ideographic space (U+3000) */\
-	"\xef\xbb\xbf" /* zero width no-break space (U+feff) */
-
->>>>>>> 3e922200
 int
 TclCompileStringTrimLCmd(
     Tcl_Interp *interp,		/* Used for error reporting. */
