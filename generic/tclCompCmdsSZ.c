/*
 * tclCompCmdsSZ.c --
 *
 *	This file contains compilation procedures that compile various Tcl
 *	commands (beginning with the letters 's' through 'z', except for
 *	[upvar] and [variable]) into a sequence of instructions ("bytecodes").
 *	Also includes the operator command compilers.
 *
 * Copyright (c) 1997-1998 Sun Microsystems, Inc.
 * Copyright (c) 2001 by Kevin B. Kenny.  All rights reserved.
 * Copyright (c) 2002 ActiveState Corporation.
 * Copyright (c) 2004-2010 by Donal K. Fellows.
 *
 * See the file "license.terms" for information on usage and redistribution of
 * this file, and for a DISCLAIMER OF ALL WARRANTIES.
 */

#include "tclInt.h"
#include "tclCompile.h"

/*
 * Prototypes for procedures defined later in this file:
 */

static ClientData	DupJumptableInfo(ClientData clientData);
static void		FreeJumptableInfo(ClientData clientData);
static void		PrintJumptableInfo(ClientData clientData,
			    Tcl_Obj *appendObj, ByteCode *codePtr,
			    unsigned int pcOffset);
static int		PushVarName(Tcl_Interp *interp,
			    Tcl_Token *varTokenPtr, CompileEnv *envPtr,
			    int flags, int *localIndexPtr,
			    int *simpleVarNamePtr, int *isScalarPtr);
static int		CompileAssociativeBinaryOpCmd(Tcl_Interp *interp,
			    Tcl_Parse *parsePtr, const char *identity,
			    int instruction, CompileEnv *envPtr);
static int		CompileComparisonOpCmd(Tcl_Interp *interp,
			    Tcl_Parse *parsePtr, int instruction,
			    CompileEnv *envPtr);
static int		CompileStrictlyBinaryOpCmd(Tcl_Interp *interp,
			    Tcl_Parse *parsePtr, int instruction,
			    CompileEnv *envPtr);
static int		CompileUnaryOpCmd(Tcl_Interp *interp,
			    Tcl_Parse *parsePtr, int instruction,
			    CompileEnv *envPtr);
static void		IssueSwitchChainedTests(Tcl_Interp *interp,
			    CompileEnv *envPtr, int mode, int noCase,
			    int valueIndex, Tcl_Token *valueTokenPtr,
			    int numWords, Tcl_Token **bodyToken,
			    int *bodyLines, int **bodyNext);
static void		IssueSwitchJumpTable(Tcl_Interp *interp,
			    CompileEnv *envPtr, int valueIndex,
			    Tcl_Token *valueTokenPtr, int numWords,
			    Tcl_Token **bodyToken, int *bodyLines,
			    int **bodyContLines);
static int		IssueTryFinallyInstructions(Tcl_Interp *interp,
			    CompileEnv *envPtr, Tcl_Token *bodyToken,
			    int numHandlers, int *matchCodes,
			    Tcl_Obj **matchClauses, int *resultVarIndices,
			    int *optionVarIndices, Tcl_Token **handlerTokens,
			    Tcl_Token *finallyToken);
static int		IssueTryInstructions(Tcl_Interp *interp,
			    CompileEnv *envPtr, Tcl_Token *bodyToken,
			    int numHandlers, int *matchCodes,
			    Tcl_Obj **matchClauses, int *resultVarIndices,
			    int *optionVarIndices, Tcl_Token **handlerTokens);

/*
 * Macro that encapsulates an efficiency trick that avoids a function call for
 * the simplest of compiles. The ANSI C "prototype" for this macro is:
 *
 * static void		CompileWord(CompileEnv *envPtr, Tcl_Token *tokenPtr,
 *			    Tcl_Interp *interp, int word);
 */

#define CompileWord(envPtr, tokenPtr, interp, word) \
    if ((tokenPtr)->type == TCL_TOKEN_SIMPLE_WORD) {			\
	TclEmitPush(TclRegisterNewLiteral((envPtr), (tokenPtr)[1].start, \
		(tokenPtr)[1].size), (envPtr));				\
    } else {								\
	TclCompileTokens((interp), (tokenPtr)+1, (tokenPtr)->numComponents, \
		(envPtr));						\
    }

/*
 * Flags bits used by PushVarName.
 */

#define TCL_NO_LARGE_INDEX 1	/* Do not return localIndex value > 255 */

/*
 * The structures below define the AuxData types defined in this file.
 */

const AuxDataType tclJumptableInfoType = {
    "JumptableInfo",		/* name */
    DupJumptableInfo,		/* dupProc */
    FreeJumptableInfo,		/* freeProc */
    PrintJumptableInfo		/* printProc */
};

/*
 * Shorthand macros for instruction issuing.
 */

#define OP(name)	TclEmitOpcode(INST_##name, envPtr)
#define OP1(name,val)	TclEmitInstInt1(INST_##name,(val),envPtr)
#define OP4(name,val)	TclEmitInstInt4(INST_##name,(val),envPtr)
#define OP44(name,val1,val2) \
    TclEmitInstInt4(INST_##name,(val1),envPtr);TclEmitInt4((val2),envPtr)
#define BODY(token,index) \
    CompileBody(envPtr,(token),interp)
#define PUSH(str) \
    PushLiteral(envPtr,(str),strlen(str))
#define JUMP(var,name) \
    (var) = CurrentOffset(envPtr);TclEmitInstInt4(INST_##name,0,envPtr)
#define FIXJUMP(var) \
    TclStoreInt4AtPtr(CurrentOffset(envPtr)-(var),envPtr->codeStart+(var)+1)
#define LOAD(idx) \
    if ((idx)<256) {OP1(LOAD_SCALAR1,(idx));} else {OP4(LOAD_SCALAR4,(idx));}
#define STORE(idx) \
    if ((idx)<256) {OP1(STORE_SCALAR1,(idx));} else {OP4(STORE_SCALAR4,(idx));}

/*
 *----------------------------------------------------------------------
 *
 * TclCompileSetCmd --
 *
 *	Procedure called to compile the "set" command.
 *
 * Results:
 *	Returns TCL_OK for a successful compile. Returns TCL_ERROR to defer
 *	evaluation to runtime.
 *
 * Side effects:
 *	Instructions are added to envPtr to execute the "set" command at
 *	runtime.
 *
 *----------------------------------------------------------------------
 */

int
TclCompileSetCmd(
    Tcl_Interp *interp,		/* Used for error reporting. */
    Tcl_Parse *parsePtr,	/* Points to a parse structure for the command
				 * created by Tcl_ParseCommand. */
    Command *cmdPtr,		/* Points to defintion of command being
				 * compiled. */
    CompileEnv *envPtr)		/* Holds resulting instructions. */
{
    Tcl_Token *varTokenPtr, *valueTokenPtr;
    int isAssignment, isScalar, simpleVarName, localIndex, numWords;

    numWords = parsePtr->numWords;
    if ((numWords != 2) && (numWords != 3)) {
	return TCL_ERROR;
    }
    isAssignment = (numWords == 3);

    /*
     * Decide if we can use a frame slot for the var/array name or if we need
     * to emit code to compute and push the name at runtime. We use a frame
     * slot (entry in the array of local vars) if we are compiling a procedure
     * body and if the name is simple text that does not include namespace
     * qualifiers.
     */

    varTokenPtr = TokenAfter(parsePtr->tokenPtr);
    PushVarName(interp, varTokenPtr, envPtr, 0,
	    &localIndex, &simpleVarName, &isScalar);

    /*
     * If we are doing an assignment, push the new value.
     */

    if (isAssignment) {
	valueTokenPtr = TokenAfter(varTokenPtr);
	CompileWord(envPtr, valueTokenPtr, interp, 2);
    }

    /*
     * Emit instructions to set/get the variable.
     */

    if (simpleVarName) {
	if (isScalar) {
	    if (localIndex < 0) {
		TclEmitOpcode((isAssignment?
			INST_STORE_SCALAR_STK : INST_LOAD_SCALAR_STK),
			envPtr);
	    } else if (localIndex <= 255) {
		TclEmitInstInt1((isAssignment?
			INST_STORE_SCALAR1 : INST_LOAD_SCALAR1),
			localIndex, envPtr);
	    } else {
		TclEmitInstInt4((isAssignment?
			INST_STORE_SCALAR4 : INST_LOAD_SCALAR4),
			localIndex, envPtr);
	    }
	} else {
	    if (localIndex < 0) {
		TclEmitOpcode((isAssignment?
			INST_STORE_ARRAY_STK : INST_LOAD_ARRAY_STK), envPtr);
	    } else if (localIndex <= 255) {
		TclEmitInstInt1((isAssignment?
			INST_STORE_ARRAY1 : INST_LOAD_ARRAY1),
			localIndex, envPtr);
	    } else {
		TclEmitInstInt4((isAssignment?
			INST_STORE_ARRAY4 : INST_LOAD_ARRAY4),
			localIndex, envPtr);
	    }
	}
    } else {
	TclEmitOpcode((isAssignment? INST_STORE_STK : INST_LOAD_STK), envPtr);
    }

    return TCL_OK;
}

/*
 *----------------------------------------------------------------------
 *
 * TclCompileStringCmpCmd --
 *
 *	Procedure called to compile the simplest and most common form of the
 *	"string compare" command.
 *
 * Results:
 *	Returns TCL_OK for a successful compile. Returns TCL_ERROR to defer
 *	evaluation to runtime.
 *
 * Side effects:
 *	Instructions are added to envPtr to execute the "string compare"
 *	command at runtime.
 *
 *----------------------------------------------------------------------
 */

int
TclCompileStringCmpCmd(
    Tcl_Interp *interp,		/* Used for error reporting. */
    Tcl_Parse *parsePtr,	/* Points to a parse structure for the command
				 * created by Tcl_ParseCommand. */
    Command *cmdPtr,		/* Points to defintion of command being
				 * compiled. */
    CompileEnv *envPtr)		/* Holds resulting instructions. */
{
    Tcl_Token *tokenPtr;

    /*
     * We don't support any flags; the bytecode isn't that sophisticated.
     */

    if (parsePtr->numWords != 3) {
	return TCL_ERROR;
    }

    /*
     * Push the two operands onto the stack and then the test.
     */

    tokenPtr = TokenAfter(parsePtr->tokenPtr);
    CompileWord(envPtr, tokenPtr, interp, 1);
    tokenPtr = TokenAfter(tokenPtr);
    CompileWord(envPtr, tokenPtr, interp, 2);
    TclEmitOpcode(INST_STR_CMP, envPtr);
    return TCL_OK;
}

/*
 *----------------------------------------------------------------------
 *
 * TclCompileStringEqualCmd --
 *
 *	Procedure called to compile the simplest and most common form of the
 *	"string equal" command.
 *
 * Results:
 *	Returns TCL_OK for a successful compile. Returns TCL_ERROR to defer
 *	evaluation to runtime.
 *
 * Side effects:
 *	Instructions are added to envPtr to execute the "string equal" command
 *	at runtime.
 *
 *----------------------------------------------------------------------
 */

int
TclCompileStringEqualCmd(
    Tcl_Interp *interp,		/* Used for error reporting. */
    Tcl_Parse *parsePtr,	/* Points to a parse structure for the command
				 * created by Tcl_ParseCommand. */
    Command *cmdPtr,		/* Points to defintion of command being
				 * compiled. */
    CompileEnv *envPtr)		/* Holds resulting instructions. */
{
    Tcl_Token *tokenPtr;

    /*
     * We don't support any flags; the bytecode isn't that sophisticated.
     */

    if (parsePtr->numWords != 3) {
	return TCL_ERROR;
    }

    /*
     * Push the two operands onto the stack and then the test.
     */

    tokenPtr = TokenAfter(parsePtr->tokenPtr);
    CompileWord(envPtr, tokenPtr, interp, 1);
    tokenPtr = TokenAfter(tokenPtr);
    CompileWord(envPtr, tokenPtr, interp, 2);
    TclEmitOpcode(INST_STR_EQ, envPtr);
    return TCL_OK;
}

/*
 *----------------------------------------------------------------------
 *
 * TclCompileStringIndexCmd --
 *
 *	Procedure called to compile the simplest and most common form of the
 *	"string index" command.
 *
 * Results:
 *	Returns TCL_OK for a successful compile. Returns TCL_ERROR to defer
 *	evaluation to runtime.
 *
 * Side effects:
 *	Instructions are added to envPtr to execute the "string index" command
 *	at runtime.
 *
 *----------------------------------------------------------------------
 */

int
TclCompileStringIndexCmd(
    Tcl_Interp *interp,		/* Used for error reporting. */
    Tcl_Parse *parsePtr,	/* Points to a parse structure for the command
				 * created by Tcl_ParseCommand. */
    Command *cmdPtr,		/* Points to defintion of command being
				 * compiled. */
    CompileEnv *envPtr)		/* Holds resulting instructions. */
{
    Tcl_Token *tokenPtr;

    if (parsePtr->numWords != 3) {
	return TCL_ERROR;
    }

    /*
     * Push the two operands onto the stack and then the index operation.
     */

    tokenPtr = TokenAfter(parsePtr->tokenPtr);
    CompileWord(envPtr, tokenPtr, interp, 1);
    tokenPtr = TokenAfter(tokenPtr);
    CompileWord(envPtr, tokenPtr, interp, 2);
    TclEmitOpcode(INST_STR_INDEX, envPtr);
    return TCL_OK;
}

/*
 *----------------------------------------------------------------------
 *
 * TclCompileStringMatchCmd --
 *
 *	Procedure called to compile the simplest and most common form of the
 *	"string match" command.
 *
 * Results:
 *	Returns TCL_OK for a successful compile. Returns TCL_ERROR to defer
 *	evaluation to runtime.
 *
 * Side effects:
 *	Instructions are added to envPtr to execute the "string match" command
 *	at runtime.
 *
 *----------------------------------------------------------------------
 */

int
TclCompileStringMatchCmd(
    Tcl_Interp *interp,		/* Used for error reporting. */
    Tcl_Parse *parsePtr,	/* Points to a parse structure for the command
				 * created by Tcl_ParseCommand. */
    Command *cmdPtr,		/* Points to defintion of command being
				 * compiled. */
    CompileEnv *envPtr)		/* Holds resulting instructions. */
{
    Tcl_Token *tokenPtr;
    int i, length, exactMatch = 0, nocase = 0;
    const char *str;

    if (parsePtr->numWords < 3 || parsePtr->numWords > 4) {
	return TCL_ERROR;
    }
    tokenPtr = TokenAfter(parsePtr->tokenPtr);

    /*
     * Check if we have a -nocase flag.
     */

    if (parsePtr->numWords == 4) {
	if (tokenPtr->type != TCL_TOKEN_SIMPLE_WORD) {
	    return TCL_ERROR;
	}
	str = tokenPtr[1].start;
	length = tokenPtr[1].size;
	if ((length <= 1) || strncmp(str, "-nocase", (size_t) length)) {
	    /*
	     * Fail at run time, not in compilation.
	     */

	    return TCL_ERROR;
	}
	nocase = 1;
	tokenPtr = TokenAfter(tokenPtr);
    }

    /*
     * Push the strings to match against each other.
     */

    for (i = 0; i < 2; i++) {
	if (tokenPtr->type == TCL_TOKEN_SIMPLE_WORD) {
	    str = tokenPtr[1].start;
	    length = tokenPtr[1].size;
	    if (!nocase && (i == 0)) {
		/*
		 * Trivial matches can be done by 'string equal'. If -nocase
		 * was specified, we can't do this because INST_STR_EQ has no
		 * support for nocase.
		 */

		Tcl_Obj *copy = Tcl_NewStringObj(str, length);

		Tcl_IncrRefCount(copy);
		exactMatch = TclMatchIsTrivial(TclGetString(copy));
		TclDecrRefCount(copy);
	    }
	    PushLiteral(envPtr, str, length);
	} else {
	    CompileTokens(envPtr, tokenPtr, interp);
	}
	tokenPtr = TokenAfter(tokenPtr);
    }

    /*
     * Push the matcher.
     */

    if (exactMatch) {
	TclEmitOpcode(INST_STR_EQ, envPtr);
    } else {
	TclEmitInstInt1(INST_STR_MATCH, nocase, envPtr);
    }
    return TCL_OK;
}

/*
 *----------------------------------------------------------------------
 *
 * TclCompileStringLenCmd --
 *
 *	Procedure called to compile the simplest and most common form of the
 *	"string length" command.
 *
 * Results:
 *	Returns TCL_OK for a successful compile. Returns TCL_ERROR to defer
 *	evaluation to runtime.
 *
 * Side effects:
 *	Instructions are added to envPtr to execute the "string length"
 *	command at runtime.
 *
 *----------------------------------------------------------------------
 */

int
TclCompileStringLenCmd(
    Tcl_Interp *interp,		/* Used for error reporting. */
    Tcl_Parse *parsePtr,	/* Points to a parse structure for the command
				 * created by Tcl_ParseCommand. */
    Command *cmdPtr,		/* Points to defintion of command being
				 * compiled. */
    CompileEnv *envPtr)		/* Holds resulting instructions. */
{
    Tcl_Token *tokenPtr;
    Tcl_Obj *objPtr;

    if (parsePtr->numWords != 2) {
	return TCL_ERROR;
    }

    tokenPtr = TokenAfter(parsePtr->tokenPtr);
    TclNewObj(objPtr);
    if (TclWordKnownAtCompileTime(tokenPtr, objPtr)) {
	/*
	 * Here someone is asking for the length of a static string (or
	 * something with backslashes). Just push the actual character (not
	 * byte) length.
	 */

	char buf[TCL_INTEGER_SPACE];
	int len = Tcl_GetCharLength(objPtr);

	len = sprintf(buf, "%d", len);
	PushLiteral(envPtr, buf, len);
    } else {
	CompileTokens(envPtr, tokenPtr, interp);
	TclEmitOpcode(INST_STR_LEN, envPtr);
    }
    TclDecrRefCount(objPtr);
    return TCL_OK;
}

/*
 *----------------------------------------------------------------------
 *
 * TclCompileSubstCmd --
 *
 *	Procedure called to compile the "subst" command.
 *
 * Results:
 *	Returns TCL_OK for successful compile, or TCL_ERROR to defer
 *	evaluation to runtime (either when it is too complex to get the
 *	semantics right, or when we know for sure that it is an error but need
 *	the error to happen at the right time).
 *
 * Side effects:
 *	Instructions are added to envPtr to execute the "subst" command at
 *	runtime.
 *
 *----------------------------------------------------------------------
 */

int
TclCompileSubstCmd(
    Tcl_Interp *interp,		/* Used for error reporting. */
    Tcl_Parse *parsePtr,	/* Points to a parse structure for the command
				 * created by Tcl_ParseCommand. */
    Command *cmdPtr,		/* Points to defintion of command being
				 * compiled. */
    CompileEnv *envPtr)		/* Holds resulting instructions. */
{
    int numArgs = parsePtr->numWords - 1;
    int numOpts = numArgs - 1;
    int objc, flags = TCL_SUBST_ALL;
    Tcl_Obj **objv/*, *toSubst = NULL*/;
    Tcl_Token *wordTokenPtr = TokenAfter(parsePtr->tokenPtr);
    int code = TCL_ERROR;

    if (numArgs == 0) {
	return TCL_ERROR;
    }

    objv = TclStackAlloc(interp, /*numArgs*/ numOpts * sizeof(Tcl_Obj *));

    for (objc = 0; objc < /*numArgs*/ numOpts; objc++) {
	objv[objc] = Tcl_NewObj();
	Tcl_IncrRefCount(objv[objc]);
	if (!TclWordKnownAtCompileTime(wordTokenPtr, objv[objc])) {
	    objc++;
	    goto cleanup;
	}
	wordTokenPtr = TokenAfter(wordTokenPtr);
    }

/*
    if (TclSubstOptions(NULL, numOpts, objv, &flags) == TCL_OK) {
	toSubst = objv[numOpts];
	Tcl_IncrRefCount(toSubst);
    }
*/

    /* TODO: Figure out expansion to cover WordKnownAtCompileTime
     *	The difficulty is that WKACT makes a copy, and if TclSubstParse
     *	below parses the copy of the original source string, some deep
     *	parts of the compile machinery get upset.  They want all pointers
     *	stored in Tcl_Tokens to point back to the same original string.
     */
    if (wordTokenPtr->type == TCL_TOKEN_SIMPLE_WORD) {
	code = TclSubstOptions(NULL, numOpts, objv, &flags);
    }

  cleanup:
    while (--objc >= 0) {
	TclDecrRefCount(objv[objc]);
    }
    TclStackFree(interp, objv);
    if (/*toSubst == NULL*/ code != TCL_OK) {
	return TCL_ERROR;
    }

    TclSubstCompile(interp, wordTokenPtr[1].start, wordTokenPtr[1].size,
	    flags, envPtr);

/*    TclDecrRefCount(toSubst);*/
    return TCL_OK;
}

void
TclSubstCompile(
    Tcl_Interp *interp,
    const char *bytes,
    int numBytes,
    int flags,
    CompileEnv *envPtr)
{
    Tcl_Token *endTokenPtr, *tokenPtr;
    int breakOffset = 0, count = 0;
    Tcl_Parse parse;
    Tcl_InterpState state = NULL;

    TclSubstParse(interp, bytes, numBytes, flags, &parse, &state);

    /*
     * Tricky point! If the first token does not result in a *guaranteed* push
     * of a Tcl_Obj on the stack, we must push an empty object. Otherwise it
     * is possible to get to an INST_CONCAT1 or INST_DONE without enough
     * values on the stack, resulting in a crash. Thanks to Joe Mistachkin for
     * identifying a script that could trigger this case.
     */

    tokenPtr = parse.tokenPtr;
    if (tokenPtr->type != TCL_TOKEN_TEXT && tokenPtr->type != TCL_TOKEN_BS) {
	PushLiteral(envPtr, "", 0);
	count++;
    }

    for (endTokenPtr = tokenPtr + parse.numTokens;
	    tokenPtr < endTokenPtr; tokenPtr = TokenAfter(tokenPtr)) {
	int length, literal, catchRange, breakJump;
	char buf[TCL_UTF_MAX];
	JumpFixup startFixup, okFixup, returnFixup, breakFixup;
	JumpFixup continueFixup, otherFixup, endFixup;

	switch (tokenPtr->type) {
	case TCL_TOKEN_TEXT:
	    literal = TclRegisterNewLiteral(envPtr,
		    tokenPtr->start, tokenPtr->size);
	    TclEmitPush(literal, envPtr);
	    count++;
	    continue;
	case TCL_TOKEN_BS:
	    length = TclParseBackslash(tokenPtr->start, tokenPtr->size,
		    NULL, buf);
	    literal = TclRegisterNewLiteral(envPtr, buf, length);
	    TclEmitPush(literal, envPtr);
	    count++;
	    continue;
	}

	while (count > 255) {
	    TclEmitInstInt1(INST_CONCAT1, 255, envPtr);
	    count -= 254;
	}
	if (count > 1) {
	    TclEmitInstInt1(INST_CONCAT1, count, envPtr);
	    count = 1;
	}

	if (breakOffset == 0) {
	    /* Jump to the start (jump over the jump to end) */
	    TclEmitForwardJump(envPtr, TCL_UNCONDITIONAL_JUMP, &startFixup);

	    /* Jump to the end (all BREAKs land here) */
	    breakOffset = CurrentOffset(envPtr);
	    TclEmitInstInt4(INST_JUMP4, 0, envPtr);

	    /* Start */
	    if (TclFixupForwardJumpToHere(envPtr, &startFixup, 127)) {
		Tcl_Panic("TclCompileSubstCmd: bad start jump distance %d",
			(int) (CurrentOffset(envPtr) - startFixup.codeOffset));
	    }
	}

	catchRange = DeclareExceptionRange(envPtr, CATCH_EXCEPTION_RANGE);
	TclEmitInstInt4(INST_BEGIN_CATCH4, catchRange, envPtr);
	ExceptionRangeStarts(envPtr, catchRange);

	switch (tokenPtr->type) {
	case TCL_TOKEN_COMMAND:
	    TclCompileScript(interp, tokenPtr->start+1, tokenPtr->size-2,
		    envPtr);
	    count++;
	    break;
	case TCL_TOKEN_VARIABLE:
	    TclCompileVarSubst(interp, tokenPtr, envPtr);
	    count++;
	    break;
	default:
	    Tcl_Panic("unexpected token type in TclCompileSubstCmd: %d",
		    tokenPtr->type);
	}

	ExceptionRangeEnds(envPtr, catchRange);

	/* Substitution produced TCL_OK */
	TclEmitOpcode(INST_END_CATCH, envPtr);
	TclEmitForwardJump(envPtr, TCL_UNCONDITIONAL_JUMP, &okFixup);

	/* Exceptional return codes processed here */
	ExceptionRangeTarget(envPtr, catchRange, catchOffset);
	TclEmitOpcode(INST_PUSH_RETURN_OPTIONS, envPtr);
	TclEmitOpcode(INST_PUSH_RESULT, envPtr);
	TclEmitOpcode(INST_PUSH_RETURN_CODE, envPtr);
	TclEmitOpcode(INST_END_CATCH, envPtr);
	TclEmitOpcode(INST_RETURN_CODE_BRANCH, envPtr);

	/* ERROR -> reraise it */
	TclEmitOpcode(INST_RETURN_STK, envPtr);
	TclEmitOpcode(INST_NOP, envPtr);

	/* RETURN */
	TclEmitForwardJump(envPtr, TCL_UNCONDITIONAL_JUMP, &returnFixup);

	/* BREAK */
	TclEmitForwardJump(envPtr, TCL_UNCONDITIONAL_JUMP, &breakFixup);

	/* CONTINUE */
	TclEmitForwardJump(envPtr, TCL_UNCONDITIONAL_JUMP, &continueFixup);

	/* OTHER */
	TclEmitForwardJump(envPtr, TCL_UNCONDITIONAL_JUMP, &otherFixup);

	/* BREAK destination */
	if (TclFixupForwardJumpToHere(envPtr, &breakFixup, 127)) {
	    Tcl_Panic("TclCompileSubstCmd: bad break jump distance %d",
		    (int) (CurrentOffset(envPtr) - breakFixup.codeOffset));
	}
	TclEmitOpcode(INST_POP, envPtr);
	TclEmitOpcode(INST_POP, envPtr);

	breakJump = CurrentOffset(envPtr) - breakOffset;
	if (breakJump > 127) {
	    TclEmitInstInt4(INST_JUMP4, -breakJump, envPtr);
	} else {
	    TclEmitInstInt1(INST_JUMP1, -breakJump, envPtr);
	}

	/* CONTINUE destination */
	if (TclFixupForwardJumpToHere(envPtr, &continueFixup, 127)) {
	    Tcl_Panic("TclCompileSubstCmd: bad continue jump distance %d",
		    (int) (CurrentOffset(envPtr) - continueFixup.codeOffset));
	}
	TclEmitOpcode(INST_POP, envPtr);
	TclEmitOpcode(INST_POP, envPtr);
	TclEmitForwardJump(envPtr, TCL_UNCONDITIONAL_JUMP, &endFixup);

	/* RETURN + other destination */
	if (TclFixupForwardJumpToHere(envPtr, &returnFixup, 127)) {
	    Tcl_Panic("TclCompileSubstCmd: bad return jump distance %d",
		    (int) (CurrentOffset(envPtr) - returnFixup.codeOffset));
	}
	if (TclFixupForwardJumpToHere(envPtr, &otherFixup, 127)) {
	    Tcl_Panic("TclCompileSubstCmd: bad other jump distance %d",
		    (int) (CurrentOffset(envPtr) - otherFixup.codeOffset));
	}

	/*
	 * Pull the result to top of stack, discard options dict.
	 */

	TclEmitInstInt4(INST_REVERSE, 2, envPtr);
	TclEmitOpcode(INST_POP, envPtr);

	/*
	 * We've emitted several POP instructions, and the automatic
	 * computations for stack depth requirements have been decrementing
	 * for every one.  However, we know that every branch actually taken
	 * only encounters some of those instructions.  No branch passes
	 * through them all.  So, we now have a stack requirements estimate
	 * that is too low.  Here we manually fix that up.
	 */

	TclAdjustStackDepth(5, envPtr);

	/* OK destination */
	if (TclFixupForwardJumpToHere(envPtr, &okFixup, 127)) {
	    Tcl_Panic("TclCompileSubstCmd: bad ok jump distance %d",
		    (int) (CurrentOffset(envPtr) - okFixup.codeOffset));
	}
	if (count > 1) {
	    TclEmitInstInt1(INST_CONCAT1, count, envPtr);
	    count = 1;
	}

	/* CONTINUE jump to here */
	if (TclFixupForwardJumpToHere(envPtr, &endFixup, 127)) {
	    Tcl_Panic("TclCompileSubstCmd: bad end jump distance %d",
		    (int) (CurrentOffset(envPtr) - endFixup.codeOffset));
	}
    }


    while (count > 255) {
	TclEmitInstInt1(INST_CONCAT1, 255, envPtr);
	count -= 254;
    }
    if (count > 1) {
	TclEmitInstInt1(INST_CONCAT1, count, envPtr);
    }

    Tcl_FreeParse(&parse);

    if (state != NULL) {
	Tcl_RestoreInterpState(interp, state);
	TclCompileSyntaxError(interp, envPtr);
    }

    /* Final target of the multi-jump from all BREAKs */
    if (breakOffset > 0) {
	TclUpdateInstInt4AtPc(INST_JUMP4, CurrentOffset(envPtr) - breakOffset,
		envPtr->codeStart + breakOffset);
    }
}

/*
 *----------------------------------------------------------------------
 *
 * TclCompileSwitchCmd --
 *
 *	Procedure called to compile the "switch" command.
 *
 * Results:
 *	Returns TCL_OK for successful compile, or TCL_ERROR to defer
 *	evaluation to runtime (either when it is too complex to get the
 *	semantics right, or when we know for sure that it is an error but need
 *	the error to happen at the right time).
 *
 * Side effects:
 *	Instructions are added to envPtr to execute the "switch" command at
 *	runtime.
 *
 * FIXME:
 *	Stack depths are probably not calculated correctly.
 *
 *----------------------------------------------------------------------
 */

int
TclCompileSwitchCmd(
    Tcl_Interp *interp,		/* Used for error reporting. */
    Tcl_Parse *parsePtr,	/* Points to a parse structure for the command
				 * created by Tcl_ParseCommand. */
    Command *cmdPtr,		/* Points to defintion of command being
				 * compiled. */
    CompileEnv *envPtr)		/* Holds resulting instructions. */
{
    Tcl_Token *tokenPtr;	/* Pointer to tokens in command. */
    int numWords;		/* Number of words in command. */

    Tcl_Token *valueTokenPtr;	/* Token for the value to switch on. */
    enum {Switch_Exact, Switch_Glob, Switch_Regexp} mode;
				/* What kind of switch are we doing? */

    Tcl_Token *bodyTokenArray;	/* Array of real pattern list items. */
    Tcl_Token **bodyToken;	/* Array of pointers to pattern list items. */
    int *bodyLines;		/* Array of line numbers for body list
				 * items. */
    int **bodyContLines;	/* Array of continuation line info. */
    int noCase;			/* Has the -nocase flag been given? */
    int foundMode = 0;		/* Have we seen a mode flag yet? */
    int i, valueIndex;
    int result = TCL_ERROR;

    /*
     * Only handle the following versions:
     *   switch         ?--? word {pattern body ...}
     *   switch -exact  ?--? word {pattern body ...}
     *   switch -glob   ?--? word {pattern body ...}
     *   switch -regexp ?--? word {pattern body ...}
     *   switch         --   word simpleWordPattern simpleWordBody ...
     *   switch -exact  --   word simpleWordPattern simpleWordBody ...
     *   switch -glob   --   word simpleWordPattern simpleWordBody ...
     *   switch -regexp --   word simpleWordPattern simpleWordBody ...
     * When the mode is -glob, can also handle a -nocase flag.
     *
     * First off, we don't care how the command's word was generated; we're
     * compiling it anyway! So skip it...
     */

    tokenPtr = TokenAfter(parsePtr->tokenPtr);
    valueIndex = 1;
    numWords = parsePtr->numWords-1;

    /*
     * Check for options.
     */

    noCase = 0;
    mode = Switch_Exact;
    if (numWords == 2) {
	/*
	 * There's just the switch value and the bodies list. In that case, we
	 * can skip all option parsing and move on to consider switch values
	 * and the body list.
	 */

	goto finishedOptionParse;
    }

    /*
     * There must be at least one option, --, because without that there is no
     * way to statically avoid the problems you get from strings-to-be-matched
     * that start with a - (the interpreted code falls apart if it encounters
     * them, so we punt if we *might* encounter them as that is the easiest
     * way of emulating the behaviour).
     */

    for (; numWords>=3 ; tokenPtr=TokenAfter(tokenPtr),numWords--) {
	register unsigned size = tokenPtr[1].size;
	register const char *chrs = tokenPtr[1].start;

	/*
	 * We only process literal options, and we assume that -e, -g and -n
	 * are unique prefixes of -exact, -glob and -nocase respectively (true
	 * at time of writing). Note that -exact and -glob may only be given
	 * at most once or we bail out (error case).
	 */

	if (tokenPtr->type != TCL_TOKEN_SIMPLE_WORD || size < 2) {
	    return TCL_ERROR;
	}

	if ((size <= 6) && !memcmp(chrs, "-exact", size)) {
	    if (foundMode) {
		return TCL_ERROR;
	    }
	    mode = Switch_Exact;
	    foundMode = 1;
	    valueIndex++;
	    continue;
	} else if ((size <= 5) && !memcmp(chrs, "-glob", size)) {
	    if (foundMode) {
		return TCL_ERROR;
	    }
	    mode = Switch_Glob;
	    foundMode = 1;
	    valueIndex++;
	    continue;
	} else if ((size <= 7) && !memcmp(chrs, "-regexp", size)) {
	    if (foundMode) {
		return TCL_ERROR;
	    }
	    mode = Switch_Regexp;
	    foundMode = 1;
	    valueIndex++;
	    continue;
	} else if ((size <= 7) && !memcmp(chrs, "-nocase", size)) {
	    noCase = 1;
	    valueIndex++;
	    continue;
	} else if ((size == 2) && !memcmp(chrs, "--", 2)) {
	    valueIndex++;
	    break;
	}

	/*
	 * The switch command has many flags we cannot compile at all (e.g.
	 * all the RE-related ones) which we must have encountered. Either
	 * that or we have run off the end. The action here is the same: punt
	 * to interpreted version.
	 */

	return TCL_ERROR;
    }
    if (numWords < 3) {
	return TCL_ERROR;
    }
    tokenPtr = TokenAfter(tokenPtr);
    numWords--;
    if (noCase && (mode == Switch_Exact)) {
	/*
	 * Can't compile this case; no opcode for case-insensitive equality!
	 */

	return TCL_ERROR;
    }

    /*
     * The value to test against is going to always get pushed on the stack.
     * But not yet; we need to verify that the rest of the command is
     * compilable too.
     */

  finishedOptionParse:
    valueTokenPtr = tokenPtr;
    /* For valueIndex, see previous loop. */
    tokenPtr = TokenAfter(tokenPtr);
    numWords--;

    /*
     * Build an array of tokens for the matcher terms and script bodies. Note
     * that in the case of the quoted bodies, this is tricky as we cannot use
     * copies of the string from the input token for the generated tokens (it
     * causes a crash during exception handling). When multiple tokens are
     * available at this point, this is pretty easy.
     */

    if (numWords == 1) {
<<<<<<< HEAD
	Tcl_DString bodyList;
	const char **argv = NULL, *tokenStartPtr, *p;
	int isTokenBraced;

	/*
	 * Test that we've got a suitable body list as a simple (i.e. braced)
	 * word, and that the elements of the body are simple words too. This
	 * is really rather nasty indeed.
	 */
=======
	const char *bytes;
	int maxLen, numBytes;
	int bline;		/* TIP #280: line of the pattern/action list,
				 * and start of list for when tracking the
				 * location. This list comes immediately after
				 * the value we switch on. */
>>>>>>> 7198bb9c

	if (tokenPtr->type != TCL_TOKEN_SIMPLE_WORD) {
	    return TCL_ERROR;
	}
	bytes = tokenPtr[1].start;
	numBytes = tokenPtr[1].size;

	/* Allocate enough space to work in. */
	maxLen = TclMaxListLength(bytes, numBytes, NULL);
	if (maxLen < 2)  {
	    return TCL_ERROR;
	}
	bodyTokenArray = ckalloc(sizeof(Tcl_Token) * maxLen);
	bodyToken = ckalloc(sizeof(Tcl_Token *) * maxLen);
	bodyLines = ckalloc(sizeof(int) * maxLen);
	bodyContLines = ckalloc(sizeof(int*) * maxLen);

<<<<<<< HEAD
	p = tokenStartPtr = tokenPtr[1].start;
	while (isspace(UCHAR(*tokenStartPtr))) {
	    tokenStartPtr++;
	}
	if (*tokenStartPtr == '{') {
	    tokenStartPtr++;
	    isTokenBraced = 1;
	} else {
	    isTokenBraced = 0;
	}

	for (i=0 ; i<numWords ; i++) {
	    bodyTokenArray[i].type = TCL_TOKEN_TEXT;
	    bodyTokenArray[i].start = tokenStartPtr;
	    bodyTokenArray[i].size = strlen(argv[i]);
	    bodyTokenArray[i].numComponents = 0;
	    bodyToken[i] = bodyTokenArray+i;
	    tokenStartPtr += bodyTokenArray[i].size;

	    /*
	     * Test to see if we have guessed the end of the word correctly;
	     * if not, we can't feed the real string to the sub-compilation
	     * engine, and we're then stuck and so have to punt out to doing
	     * everything at runtime.
	     */

	    if ((isTokenBraced && *(tokenStartPtr++) != '}') ||
		    (tokenStartPtr < tokenPtr[1].start+tokenPtr[1].size
		    && !isspace(UCHAR(*tokenStartPtr)))) {
		ckfree(argv);
		goto freeTemporaries;
	    }

	    p = bodyTokenArray[i].start;

	    while (isspace(UCHAR(*tokenStartPtr))) {
		tokenStartPtr++;
		if (tokenStartPtr >= tokenPtr[1].start+tokenPtr[1].size) {
		    break;
		}
	    }
	    if (*tokenStartPtr == '{') {
		tokenStartPtr++;
		isTokenBraced = 1;
	    } else {
		isTokenBraced = 0;
	    }
	}
	ckfree(argv);
=======
	bline = mapPtr->loc[eclIndex].line[valueIndex+1];
	numWords = 0;

	while (numBytes > 0) {
	    const char *prevBytes = bytes;
	    int literal;

	    if (TCL_OK != TclFindElement(NULL, bytes, numBytes,
		    &(bodyTokenArray[numWords].start), &bytes,
		    &(bodyTokenArray[numWords].size), &literal) || !literal) {
	    abort:
		ckfree((char *) bodyToken);
		ckfree((char *) bodyTokenArray);
		ckfree((char *) bodyLines);
		ckfree((char *) bodyContLines);
		return TCL_ERROR;
	    }

	    bodyTokenArray[numWords].type = TCL_TOKEN_TEXT;
	    bodyTokenArray[numWords].numComponents = 0;
	    bodyToken[numWords] = bodyTokenArray + numWords;

	    /*
	     * TIP #280: Now determine the line the list element starts on
	     * (there is no need to do it earlier, due to the possibility of
	     * aborting, see above).
	     */

	    TclAdvanceLines(&bline, prevBytes, bodyTokenArray[numWords].start);
	    TclAdvanceContinuations(&bline, &clNext,
		    bodyTokenArray[numWords].start - envPtr->source);
	    bodyLines[numWords] = bline;
	    bodyContLines[numWords] = clNext;
	    TclAdvanceLines(&bline, bodyTokenArray[numWords].start, bytes);
	    TclAdvanceContinuations(&bline, &clNext, bytes - envPtr->source);
>>>>>>> 7198bb9c

	    numBytes -= (bytes - prevBytes);
	    numWords++;
	}
	if (numWords % 2) {
	    goto abort;
	}
    } else if (numWords % 2 || numWords == 0) {
	/*
	 * Odd number of words (>1) available, or no words at all available.
	 * Both are error cases, so punt and let the interpreted-version
	 * generate the error message. Note that the second case probably
	 * should get caught earlier, but it's easy to check here again anyway
	 * because it'd cause a nasty crash otherwise.
	 */

	return TCL_ERROR;
    } else {
	/*
	 * Multi-word definition of patterns & actions.
	 */

	bodyToken = ckalloc(sizeof(Tcl_Token *) * numWords);
	bodyLines = ckalloc(sizeof(int) * numWords);
	bodyContLines = ckalloc(sizeof(int*) * numWords);
	bodyTokenArray = NULL;
	for (i=0 ; i<numWords ; i++) {
	    /*
	     * We only handle the very simplest case. Anything more complex is
	     * a good reason to go to the interpreted case anyway due to
	     * traces, etc.
	     */

	    if (tokenPtr->type != TCL_TOKEN_SIMPLE_WORD) {
		goto freeTemporaries;
	    }
	    bodyToken[i] = tokenPtr+1;

	    tokenPtr = TokenAfter(tokenPtr);
	}
    }

    /*
     * Fall back to interpreted if the last body is a continuation (it's
     * illegal, but this makes the error happen at the right time).
     */

    if (bodyToken[numWords-1]->size == 1 &&
	    bodyToken[numWords-1]->start[0] == '-') {
	goto freeTemporaries;
    }

    /*
     * Now we commit to generating code; the parsing stage per se is done.
     * Check if we can generate a jump table, since if so that's faster than
     * doing an explicit compare with each body. Note that we're definitely
     * over-conservative with determining whether we can do the jump table,
     * but it handles the most common case well enough.
     */

<<<<<<< HEAD
    if ((isListedArms) && (mode == Switch_Exact) && (!noCase)) {
	IssueSwitchJumpTable(interp, envPtr, valueIndex,
=======
    if (mode == Switch_Exact) {
	IssueSwitchJumpTable(interp, envPtr, mapPtr, eclIndex, valueIndex,
>>>>>>> 7198bb9c
		valueTokenPtr, numWords, bodyToken, bodyLines, bodyContLines);
    } else {
	IssueSwitchChainedTests(interp, envPtr, mode,noCase,
		valueIndex, valueTokenPtr, numWords, bodyToken, bodyLines,
		bodyContLines);
    }
    result = TCL_OK;

    /*
     * Clean up all our temporary space and return.
     */

  freeTemporaries:
    ckfree(bodyToken);
    ckfree(bodyLines);
    ckfree(bodyContLines);
    if (bodyTokenArray != NULL) {
	ckfree(bodyTokenArray);
    }
    return result;
}

/*
 *----------------------------------------------------------------------
 *
 * IssueSwitchChainedTests --
 *
 *	Generate instructions for a [switch] command that is to be compiled
 *	into a sequence of tests. This is the generic handle-everything mode
 *	that inherently has performance that is (on average) linear in the
 *	number of tests. It is the only mode that can handle -glob and -regexp
 *	matches, or anything that is case-insensitive. It does not handle the
 *	wild-and-wooly end of regexp matching (i.e., capture of match results)
 *	so that's when we spill to the interpreted version.
 *
 *----------------------------------------------------------------------
 */

static void
IssueSwitchChainedTests(
    Tcl_Interp *interp,		/* Context for compiling script bodies. */
    CompileEnv *envPtr,		/* Holds resulting instructions. */
    int mode,			/* Exact, Glob or Regexp */
    int noCase,			/* Case-insensitivity flag. */
    int valueIndex,		/* The value to match against. */
    Tcl_Token *valueTokenPtr,
    int numBodyTokens,		/* Number of tokens describing things the
				 * switch can match against and bodies to
				 * execute when the match succeeds. */
    Tcl_Token **bodyToken,	/* Array of pointers to pattern list items. */
    int *bodyLines,		/* Array of line numbers for body list
				 * items. */
    int **bodyContLines)	/* Array of continuation line info. */
{
    enum {Switch_Exact, Switch_Glob, Switch_Regexp};
    int savedStackDepth = envPtr->currStackDepth;
    int foundDefault;		/* Flag to indicate whether a "default" clause
				 * is present. */
    JumpFixup *fixupArray;	/* Array of forward-jump fixup records. */
    int *fixupTargetArray;	/* Array of places for fixups to point at. */
    int fixupCount;		/* Number of places to fix up. */
    int contFixIndex;		/* Where the first of the jumps due to a group
				 * of continuation bodies starts, or -1 if
				 * there aren't any. */
    int contFixCount;		/* Number of continuation bodies pointing to
				 * the current (or next) real body. */
    int nextArmFixupIndex;
    int simple, exact;		/* For extracting the type of regexp. */
    int i;

    /*
     * First, we push the value we're matching against on the stack.
     */

    CompileTokens(envPtr, valueTokenPtr, interp);

    /*
     * Generate a test for each arm.
     */

    contFixIndex = -1;
    contFixCount = 0;
    fixupArray = TclStackAlloc(interp, sizeof(JumpFixup) * numBodyTokens);
    fixupTargetArray = TclStackAlloc(interp, sizeof(int) * numBodyTokens);
    memset(fixupTargetArray, 0, numBodyTokens * sizeof(int));
    fixupCount = 0;
    foundDefault = 0;
    for (i=0 ; i<numBodyTokens ; i+=2) {
	nextArmFixupIndex = -1;
	envPtr->currStackDepth = savedStackDepth + 1;
	if (i!=numBodyTokens-2 || bodyToken[numBodyTokens-2]->size != 7 ||
		memcmp(bodyToken[numBodyTokens-2]->start, "default", 7)) {
	    /*
	     * Generate the test for the arm.
	     */

	    switch (mode) {
	    case Switch_Exact:
		TclEmitOpcode(INST_DUP,				envPtr);
		TclCompileTokens(interp, bodyToken[i], 1,	envPtr);
		TclEmitOpcode(INST_STR_EQ,			envPtr);
		break;
	    case Switch_Glob:
		TclCompileTokens(interp, bodyToken[i], 1,	envPtr);
		TclEmitInstInt4(INST_OVER, 1,			envPtr);
		TclEmitInstInt1(INST_STR_MATCH, noCase,		envPtr);
		break;
	    case Switch_Regexp:
		simple = exact = 0;

		/*
		 * Keep in sync with TclCompileRegexpCmd.
		 */

		if (bodyToken[i]->type == TCL_TOKEN_TEXT) {
		    Tcl_DString ds;

		    if (bodyToken[i]->size == 0) {
			/*
			 * The semantics of regexps are that they always match
			 * when the RE == "".
			 */

			PushLiteral(envPtr, "1", 1);
			break;
		    }

		    /*
		     * Attempt to convert pattern to glob. If successful, push
		     * the converted pattern.
		     */

		    if (TclReToGlob(NULL, bodyToken[i]->start,
			    bodyToken[i]->size, &ds, &exact) == TCL_OK) {
			simple = 1;
			PushLiteral(envPtr, Tcl_DStringValue(&ds),
				Tcl_DStringLength(&ds));
			Tcl_DStringFree(&ds);
		    }
		}
		if (!simple) {
		    TclCompileTokens(interp, bodyToken[i], 1, envPtr);
		}

		TclEmitInstInt4(INST_OVER, 1,			envPtr);
		if (!simple) {
		    /*
		     * Pass correct RE compile flags. We use only Int1
		     * (8-bit), but that handles all the flags we want to
		     * pass. Don't use TCL_REG_NOSUB as we may have backrefs
		     * or capture vars.
		     */

		    int cflags = TCL_REG_ADVANCED
			    | (noCase ? TCL_REG_NOCASE : 0);

		    TclEmitInstInt1(INST_REGEXP, cflags,	envPtr);
		} else if (exact && !noCase) {
		    TclEmitOpcode(INST_STR_EQ,			envPtr);
		} else {
		    TclEmitInstInt1(INST_STR_MATCH, noCase,	envPtr);
		}
		break;
	    default:
		Tcl_Panic("unknown switch mode: %d", mode);
	    }

	    /*
	     * In a fall-through case, we will jump on _true_ to the place
	     * where the body starts (generated later, with guarantee of this
	     * ensured earlier; the final body is never a fall-through).
	     */

	    if (bodyToken[i+1]->size==1 && bodyToken[i+1]->start[0]=='-') {
		if (contFixIndex == -1) {
		    contFixIndex = fixupCount;
		    contFixCount = 0;
		}
		TclEmitForwardJump(envPtr, TCL_TRUE_JUMP,
			&fixupArray[contFixIndex+contFixCount]);
		fixupCount++;
		contFixCount++;
		continue;
	    }

	    TclEmitForwardJump(envPtr, TCL_FALSE_JUMP,
		    &fixupArray[fixupCount]);
	    nextArmFixupIndex = fixupCount;
	    fixupCount++;
	} else {
	    /*
	     * Got a default clause; set a flag to inhibit the generation of
	     * the jump after the body and the cleanup of the intermediate
	     * value that we are switching against.
	     *
	     * Note that default clauses (which are always terminal clauses)
	     * cannot be fall-through clauses as well, since the last clause
	     * is never a fall-through clause (which we have already
	     * verified).
	     */

	    foundDefault = 1;
	}

	/*
	 * Generate the body for the arm. This is guaranteed not to be a
	 * fall-through case, but it might have preceding fall-through cases,
	 * so we must process those first.
	 */

	if (contFixIndex != -1) {
	    int j;

	    for (j=0 ; j<contFixCount ; j++) {
		fixupTargetArray[contFixIndex+j] = CurrentOffset(envPtr);
	    }
	    contFixIndex = -1;
	}

	/*
	 * Now do the actual compilation. Note that we do not use CompileBody
	 * because we may have synthesized the tokens in a non-standard
	 * pattern.
	 */

	TclEmitOpcode(INST_POP,					envPtr);
	envPtr->currStackDepth = savedStackDepth + 1;
	TclCompileCmdWord(interp, bodyToken[i+1], 1, envPtr);

	if (!foundDefault) {
	    TclEmitForwardJump(envPtr, TCL_UNCONDITIONAL_JUMP,
		    &fixupArray[fixupCount]);
	    fixupCount++;
	    fixupTargetArray[nextArmFixupIndex] = CurrentOffset(envPtr);
	}
    }

    /*
     * Discard the value we are matching against unless we've had a default
     * clause (in which case it will already be gone due to the code at the
     * start of processing an arm, guaranteed) and make the result of the
     * command an empty string.
     */

    if (!foundDefault) {
	TclEmitOpcode(INST_POP,					envPtr);
	PushLiteral(envPtr, "", 0);
    }

    /*
     * Do jump fixups for arms that were executed. First, fill in the jumps of
     * all jumps that don't point elsewhere to point to here.
     */

    for (i=0 ; i<fixupCount ; i++) {
	if (fixupTargetArray[i] == 0) {
	    fixupTargetArray[i] = envPtr->codeNext-envPtr->codeStart;
	}
    }

    /*
     * Now scan backwards over all the jumps (all of which are forward jumps)
     * doing each one. When we do one and there is a size changes, we must
     * scan back over all the previous ones and see if they need adjusting
     * before proceeding with further jump fixups (the interleaved nature of
     * all the jumps makes this impossible to do without nested loops).
     */

    for (i=fixupCount-1 ; i>=0 ; i--) {
	if (TclFixupForwardJump(envPtr, &fixupArray[i],
		fixupTargetArray[i] - fixupArray[i].codeOffset, 127)) {
	    int j;

	    for (j=i-1 ; j>=0 ; j--) {
		if (fixupTargetArray[j] > fixupArray[i].codeOffset) {
		    fixupTargetArray[j] += 3;
		}
	    }
	}
    }
    TclStackFree(interp, fixupTargetArray);
    TclStackFree(interp, fixupArray);

    envPtr->currStackDepth = savedStackDepth + 1;
}

/*
 *----------------------------------------------------------------------
 *
 * IssueSwitchJumpTable --
 *
 *	Generate instructions for a [switch] command that is to be compiled
 *	into a jump table. This only handles the case where case-sensitive,
 *	exact matching is used, but this is actually the most common case in
 *	real code.
 *
 *----------------------------------------------------------------------
 */

static void
IssueSwitchJumpTable(
    Tcl_Interp *interp,		/* Context for compiling script bodies. */
    CompileEnv *envPtr,		/* Holds resulting instructions. */
    int valueIndex,		/* The value to match against. */
    Tcl_Token *valueTokenPtr,
    int numBodyTokens,		/* Number of tokens describing things the
				 * switch can match against and bodies to
				 * execute when the match succeeds. */
    Tcl_Token **bodyToken,	/* Array of pointers to pattern list items. */
    int *bodyLines,		/* Array of line numbers for body list
				 * items. */
    int **bodyContLines)	/* Array of continuation line info. */
{
    JumptableInfo *jtPtr;
    int infoIndex, isNew, *finalFixups, numRealBodies = 0, jumpLocation;
    int mustGenerate, foundDefault, jumpToDefault, i;
    Tcl_DString buffer;
    Tcl_HashEntry *hPtr;

    /*
     * First, we push the value we're matching against on the stack.
     */

    CompileTokens(envPtr, valueTokenPtr, interp);

    /*
     * Compile the switch by using a jump table, which is basically a
     * hashtable that maps from literal values to match against to the offset
     * (relative to the INST_JUMP_TABLE instruction) to jump to. The jump
     * table itself is independent of any invokation of the bytecode, and as
     * such is stored in an auxData block.
     *
     * Start by allocating the jump table itself, plus some workspace.
     */

    jtPtr = ckalloc(sizeof(JumptableInfo));
    Tcl_InitHashTable(&jtPtr->hashTable, TCL_STRING_KEYS);
    infoIndex = TclCreateAuxData(jtPtr, &tclJumptableInfoType, envPtr);
    finalFixups = TclStackAlloc(interp, sizeof(int) * (numBodyTokens/2));
    foundDefault = 0;
    mustGenerate = 1;

    /*
     * Next, issue the instruction to do the jump, together with what we want
     * to do if things do not work out (jump to either the default clause or
     * the "default" default, which just sets the result to empty). Note that
     * we will come back and rewrite the jump's offset parameter when we know
     * what it should be, and that all jumps we issue are of the wide kind
     * because that makes the code much easier to debug!
     */

    jumpLocation = CurrentOffset(envPtr);
    TclEmitInstInt4(INST_JUMP_TABLE, infoIndex,			envPtr);
    jumpToDefault = CurrentOffset(envPtr);
    TclEmitInstInt4(INST_JUMP4, 0,				envPtr);

    for (i=0 ; i<numBodyTokens ; i+=2) {
	/*
	 * For each arm, we must first work out what to do with the match
	 * term.
	 */

	if (i!=numBodyTokens-2 || bodyToken[numBodyTokens-2]->size != 7 ||
		memcmp(bodyToken[numBodyTokens-2]->start, "default", 7)) {
	    /*
	     * This is not a default clause, so insert the current location as
	     * a target in the jump table (assuming it isn't already there,
	     * which would indicate that this clause is probably masked by an
	     * earlier one). Note that we use a Tcl_DString here simply
	     * because the hash API does not let us specify the string length.
	     */

	    Tcl_DStringInit(&buffer);
	    Tcl_DStringAppend(&buffer, bodyToken[i]->start,
		    bodyToken[i]->size);
	    hPtr = Tcl_CreateHashEntry(&jtPtr->hashTable,
		    Tcl_DStringValue(&buffer), &isNew);
	    if (isNew) {
		/*
		 * First time we've encountered this match clause, so it must
		 * point to here.
		 */

		Tcl_SetHashValue(hPtr, CurrentOffset(envPtr) - jumpLocation);
	    }
	    Tcl_DStringFree(&buffer);
	} else {
	    /*
	     * This is a default clause, so patch up the fallthrough from the
	     * INST_JUMP_TABLE instruction to here.
	     */

	    foundDefault = 1;
	    isNew = 1;
	    TclStoreInt4AtPtr(CurrentOffset(envPtr)-jumpToDefault,
		    envPtr->codeStart+jumpToDefault+1);
	}

	/*
	 * Now, for each arm we must deal with the body of the clause.
	 *
	 * If this is a continuation body (never true of a final clause,
	 * whether default or not) we're done because the next jump target
	 * will also point here, so we advance to the next clause.
	 */

	if (bodyToken[i+1]->size == 1 && bodyToken[i+1]->start[0] == '-') {
	    mustGenerate = 1;
	    continue;
	}

	/*
	 * Also skip this arm if its only match clause is masked. (We could
	 * probably be more aggressive about this, but that would be much more
	 * difficult to get right.)
	 */

	if (!isNew && !mustGenerate) {
	    continue;
	}
	mustGenerate = 0;

	/*
	 * Compile the body of the arm.
	 */

	TclCompileCmdWord(interp, bodyToken[i+1], 1, envPtr);

	/*
	 * Compile a jump in to the end of the command if this body is
	 * anything other than a user-supplied default arm (to either skip
	 * over the remaining bodies or the code that generates an empty
	 * result).
	 */

	if (i+2 < numBodyTokens || !foundDefault) {
	    finalFixups[numRealBodies++] = CurrentOffset(envPtr);

	    /*
	     * Easier by far to issue this jump as a fixed-width jump, since
	     * otherwise we'd need to do a lot more (and more awkward)
	     * rewriting when we fixed this all up.
	     */

	    TclEmitInstInt4(INST_JUMP4, 0,			envPtr);
	}
    }

    /*
     * We're at the end. If we've not already done so through the processing
     * of a user-supplied default clause, add in a "default" default clause
     * now.
     */

    if (!foundDefault) {
	TclStoreInt4AtPtr(CurrentOffset(envPtr)-jumpToDefault,
		envPtr->codeStart+jumpToDefault+1);
	PushLiteral(envPtr, "", 0);
    }

    /*
     * No more instructions to be issued; everything that needs to jump to the
     * end of the command is fixed up at this point.
     */

    for (i=0 ; i<numRealBodies ; i++) {
	TclStoreInt4AtPtr(CurrentOffset(envPtr)-finalFixups[i],
		envPtr->codeStart+finalFixups[i]+1);
    }

    /*
     * Clean up all our temporary space and return.
     */

    TclStackFree(interp, finalFixups);
}

/*
 *----------------------------------------------------------------------
 *
 * DupJumptableInfo, FreeJumptableInfo --
 *
 *	Functions to duplicate, release and print a jump-table created for use
 *	with the INST_JUMP_TABLE instruction.
 *
 * Results:
 *	DupJumptableInfo: a copy of the jump-table
 *	FreeJumptableInfo: none
 *	PrintJumptableInfo: none
 *
 * Side effects:
 *	DupJumptableInfo: allocates memory
 *	FreeJumptableInfo: releases memory
 *	PrintJumptableInfo: none
 *
 *----------------------------------------------------------------------
 */

static ClientData
DupJumptableInfo(
    ClientData clientData)
{
    JumptableInfo *jtPtr = clientData;
    JumptableInfo *newJtPtr = ckalloc(sizeof(JumptableInfo));
    Tcl_HashEntry *hPtr, *newHPtr;
    Tcl_HashSearch search;
    int isNew;

    Tcl_InitHashTable(&newJtPtr->hashTable, TCL_STRING_KEYS);
    hPtr = Tcl_FirstHashEntry(&jtPtr->hashTable, &search);
    while (hPtr != NULL) {
	newHPtr = Tcl_CreateHashEntry(&newJtPtr->hashTable,
		Tcl_GetHashKey(&jtPtr->hashTable, hPtr), &isNew);
	Tcl_SetHashValue(newHPtr, Tcl_GetHashValue(hPtr));
    }
    return newJtPtr;
}

static void
FreeJumptableInfo(
    ClientData clientData)
{
    JumptableInfo *jtPtr = clientData;

    Tcl_DeleteHashTable(&jtPtr->hashTable);
    ckfree(jtPtr);
}

static void
PrintJumptableInfo(
    ClientData clientData,
    Tcl_Obj *appendObj,
    ByteCode *codePtr,
    unsigned int pcOffset)
{
    register JumptableInfo *jtPtr = clientData;
    Tcl_HashEntry *hPtr;
    Tcl_HashSearch search;
    const char *keyPtr;
    int offset, i = 0;

    hPtr = Tcl_FirstHashEntry(&jtPtr->hashTable, &search);
    for (; hPtr ; hPtr = Tcl_NextHashEntry(&search)) {
	keyPtr = Tcl_GetHashKey(&jtPtr->hashTable, hPtr);
	offset = PTR2INT(Tcl_GetHashValue(hPtr));

	if (i++) {
	    Tcl_AppendToObj(appendObj, ", ", -1);
	    if (i%4==0) {
		Tcl_AppendToObj(appendObj, "\n\t\t", -1);
	    }
	}
	Tcl_AppendPrintfToObj(appendObj, "\"%s\"->pc %d",
		keyPtr, pcOffset + offset);
    }
}

/*
 *----------------------------------------------------------------------
 *
 * TclCompileThrowCmd --
 *
 *	Procedure called to compile the "throw" command.
 *
 * Results:
 *	Returns TCL_OK for a successful compile. Returns TCL_ERROR to defer
 *	evaluation to runtime.
 *
 * Side effects:
 *	Instructions are added to envPtr to execute the "throw" command at
 *	runtime.
 *
 *----------------------------------------------------------------------
 */

int
TclCompileThrowCmd(
    Tcl_Interp *interp,		/* Used for error reporting. */
    Tcl_Parse *parsePtr,	/* Points to a parse structure for the command
				 * created by Tcl_ParseCommand. */
    Command *cmdPtr,		/* Points to defintion of command being
				 * compiled. */
    CompileEnv *envPtr)		/* Holds resulting instructions. */
{
    int numWords = parsePtr->numWords;
    Tcl_Token *codeToken, *msgToken;
    Tcl_Obj *objPtr;

    if (numWords != 3) {
	return TCL_ERROR;
    }
    codeToken = TokenAfter(parsePtr->tokenPtr);
    msgToken = TokenAfter(codeToken);

    TclNewObj(objPtr);
    Tcl_IncrRefCount(objPtr);
    if (TclWordKnownAtCompileTime(codeToken, objPtr)) {
	Tcl_Obj *errPtr, *dictPtr;
	const char *string;
	int len;

	/*
	 * The code is known at compilation time. This allows us to issue a
	 * very efficient sequence of instructions.
	 */

	if (Tcl_ListObjLength(interp, objPtr, &len) != TCL_OK) {
	    /*
	     * Must still do this; might generate an error when getting this
	     * "ignored" value prepared as an argument.
	     */

	    CompileWord(envPtr, msgToken, interp, 2);
	    TclCompileSyntaxError(interp, envPtr);
	    Tcl_DecrRefCount(objPtr);
	    return TCL_OK;
	}
	if (len == 0) {
	    /*
	     * Must still do this; might generate an error when getting this
	     * "ignored" value prepared as an argument.
	     */

	    CompileWord(envPtr, msgToken, interp, 2);
	    goto issueErrorForEmptyCode;
	}
	TclNewLiteralStringObj(errPtr, "-errorcode");
	TclNewObj(dictPtr);
	Tcl_DictObjPut(NULL, dictPtr, errPtr, objPtr);
	Tcl_IncrRefCount(dictPtr);
	string = Tcl_GetStringFromObj(dictPtr, &len);
	CompileWord(envPtr, msgToken, interp, 2);
	PushLiteral(envPtr, string, len);
	TclDecrRefCount(dictPtr);
	OP44(				RETURN_IMM, 1, 0);
    } else {
	/*
	 * When the code token is not known at compilation time, we need to do
	 * a little bit more work. The main tricky bit here is that the error
	 * code has to be a list (a [throw] restriction) so we must emit extra
	 * instructions to enforce that condition.
	 */

	CompileWord(envPtr, codeToken, interp, 1);
	PUSH(				"-errorcode");
	CompileWord(envPtr, msgToken, interp, 2);
	OP4(				REVERSE, 3);
	OP(				DUP);
	OP(				LIST_LENGTH);
	OP1(				JUMP_FALSE1, 16);
	OP4(				LIST, 2);
	OP44(				RETURN_IMM, 1, 0);

	/*
	 * Generate an error for being an empty list. Can't leverage anything
	 * else to do this for us.
	 */

    issueErrorForEmptyCode:
	PUSH(				"type must be non-empty list");
	PUSH(				"");
	OP44(				RETURN_IMM, 1, 0);
    }
    TclDecrRefCount(objPtr);
    return TCL_OK;
}

/*
 *----------------------------------------------------------------------
 *
 * TclCompileTryCmd --
 *
 *	Procedure called to compile the "try" command.
 *
 * Results:
 *	Returns TCL_OK for a successful compile. Returns TCL_ERROR to defer
 *	evaluation to runtime.
 *
 * Side effects:
 *	Instructions are added to envPtr to execute the "try" command at
 *	runtime.
 *
 *----------------------------------------------------------------------
 */

int
TclCompileTryCmd(
    Tcl_Interp *interp,		/* Used for error reporting. */
    Tcl_Parse *parsePtr,	/* Points to a parse structure for the command
				 * created by Tcl_ParseCommand. */
    Command *cmdPtr,		/* Points to defintion of command being
				 * compiled. */
    CompileEnv *envPtr)		/* Holds resulting instructions. */
{
    int numWords = parsePtr->numWords, numHandlers, result = TCL_ERROR;
    Tcl_Token *bodyToken, *finallyToken, *tokenPtr;
    Tcl_Token **handlerTokens = NULL;
    Tcl_Obj **matchClauses = NULL;
    int *matchCodes=NULL, *resultVarIndices=NULL, *optionVarIndices=NULL;
    int i;

    if (numWords < 2) {
	return TCL_ERROR;
    }

    bodyToken = TokenAfter(parsePtr->tokenPtr);

    if (numWords == 2) {
	/*
	 * No handlers or finally; do nothing beyond evaluating the body.
	 */

	CompileBody(envPtr, bodyToken, interp);
	return TCL_OK;
    }

    numWords -= 2;
    tokenPtr = TokenAfter(bodyToken);

    /*
     * Extract information about what handlers there are.
     */

    numHandlers = numWords >> 2;
    numWords -= numHandlers * 4;
    if (numHandlers > 0) {
	handlerTokens = TclStackAlloc(interp, sizeof(Tcl_Token*)*numHandlers);
	matchClauses = TclStackAlloc(interp, sizeof(Tcl_Obj *) * numHandlers);
	memset(matchClauses, 0, sizeof(Tcl_Obj *) * numHandlers);
	matchCodes = TclStackAlloc(interp, sizeof(int) * numHandlers);
	resultVarIndices = TclStackAlloc(interp, sizeof(int) * numHandlers);
	optionVarIndices = TclStackAlloc(interp, sizeof(int) * numHandlers);

	for (i=0 ; i<numHandlers ; i++) {
	    Tcl_Obj *tmpObj, **objv;
	    int objc;

	    if (tokenPtr->type != TCL_TOKEN_SIMPLE_WORD) {
		goto failedToCompile;
	    }
	    if (tokenPtr[1].size == 4
		    && !strncmp(tokenPtr[1].start, "trap", 4)) {
		/*
		 * Parse the list of errorCode words to match against.
		 */

		matchCodes[i] = TCL_ERROR;
		tokenPtr = TokenAfter(tokenPtr);
		TclNewObj(tmpObj);
		Tcl_IncrRefCount(tmpObj);
		if (!TclWordKnownAtCompileTime(tokenPtr, tmpObj)
			|| Tcl_ListObjLength(NULL, tmpObj, &objc) != TCL_OK
			|| (objc == 0)) {
		    TclDecrRefCount(tmpObj);
		    goto failedToCompile;
		}
		Tcl_ListObjReplace(NULL, tmpObj, 0, 0, 0, NULL);
		matchClauses[i] = tmpObj;
	    } else if (tokenPtr[1].size == 2
		    && !strncmp(tokenPtr[1].start, "on", 2)) {
		int code;

		/*
		 * Parse the result code to look for.
		 */

		tokenPtr = TokenAfter(tokenPtr);
		TclNewObj(tmpObj);
		Tcl_IncrRefCount(tmpObj);
		if (!TclWordKnownAtCompileTime(tokenPtr, tmpObj)) {
		    TclDecrRefCount(tmpObj);
		    goto failedToCompile;
		}
		if (TCL_ERROR == TclGetCompletionCodeFromObj(NULL, tmpObj, &code)) {
		    TclDecrRefCount(tmpObj);
		    goto failedToCompile;
		}
		matchCodes[i] = code;
		TclDecrRefCount(tmpObj);
	    } else {
		goto failedToCompile;
	    }

	    /*
	     * Parse the variable binding.
	     */

	    tokenPtr = TokenAfter(tokenPtr);
	    TclNewObj(tmpObj);
	    Tcl_IncrRefCount(tmpObj);
	    if (!TclWordKnownAtCompileTime(tokenPtr, tmpObj)) {
		TclDecrRefCount(tmpObj);
		goto failedToCompile;
	    }
	    if (Tcl_ListObjGetElements(NULL, tmpObj, &objc, &objv) != TCL_OK
		    || (objc > 2)) {
		TclDecrRefCount(tmpObj);
		goto failedToCompile;
	    }
	    if (objc > 0) {
		int len;
		const char *varname = Tcl_GetStringFromObj(objv[0], &len);

		if (!TclIsLocalScalar(varname, len)) {
		    TclDecrRefCount(tmpObj);
		    goto failedToCompile;
		}
		resultVarIndices[i] =
			TclFindCompiledLocal(varname, len, 1, envPtr);
	    } else {
		resultVarIndices[i] = -1;
	    }
	    if (objc == 2) {
		int len;
		const char *varname = Tcl_GetStringFromObj(objv[1], &len);

		if (!TclIsLocalScalar(varname, len)) {
		    TclDecrRefCount(tmpObj);
		    goto failedToCompile;
		}
		optionVarIndices[i] =
			TclFindCompiledLocal(varname, len, 1, envPtr);
	    } else {
		optionVarIndices[i] = -1;
	    }
	    TclDecrRefCount(tmpObj);

	    /*
	     * Extract the body for this handler.
	     */

	    tokenPtr = TokenAfter(tokenPtr);
	    if (tokenPtr->type != TCL_TOKEN_SIMPLE_WORD) {
		goto failedToCompile;
	    }
	    if (tokenPtr[1].size == 1 && tokenPtr[1].start[0] == '-') {
		handlerTokens[i] = NULL;
	    } else {
		handlerTokens[i] = tokenPtr;
	    }

	    tokenPtr = TokenAfter(tokenPtr);
	}

	if (handlerTokens[numHandlers-1] == NULL) {
	    goto failedToCompile;
	}
    }

    /*
     * Parse the finally clause
     */

    if (numWords == 0) {
	finallyToken = NULL;
    } else if (numWords == 2) {
	if (tokenPtr->type != TCL_TOKEN_SIMPLE_WORD || tokenPtr[1].size != 7
		|| strncmp(tokenPtr[1].start, "finally", 7)) {
	    goto failedToCompile;
	}
	finallyToken = TokenAfter(tokenPtr);
    } else {
	goto failedToCompile;
    }

    /*
     * Issue the bytecode.
     */

    if (finallyToken) {
	result = IssueTryFinallyInstructions(interp, envPtr, bodyToken,
		numHandlers, matchCodes, matchClauses, resultVarIndices,
		optionVarIndices, handlerTokens, finallyToken);
    } else {
	result = IssueTryInstructions(interp, envPtr, bodyToken, numHandlers,
		matchCodes, matchClauses, resultVarIndices, optionVarIndices,
		handlerTokens);
    }

    /*
     * Delete any temporary state and finish off.
     */

  failedToCompile:
    if (numHandlers > 0) {
	for (i=0 ; i<numHandlers ; i++) {
	    if (matchClauses[i]) {
		TclDecrRefCount(matchClauses[i]);
	    }
	}
	TclStackFree(interp, optionVarIndices);
	TclStackFree(interp, resultVarIndices);
	TclStackFree(interp, matchCodes);
	TclStackFree(interp, matchClauses);
	TclStackFree(interp, handlerTokens);
    }
    return result;
}

/*
 *----------------------------------------------------------------------
 *
 * IssueTryInstructions, IssueTryFinallyInstructions --
 *
 *	The code generators for [try]. Split from the parsing engine for
 *	reasons of developer sanity, and also split between no-finally and
 *	with-finally cases because so many of the details of generation vary
 *	between the two.
 *
 *	The macros below make the instruction issuing easier to follow.
 *
 *----------------------------------------------------------------------
 */

static int
IssueTryInstructions(
    Tcl_Interp *interp,
    CompileEnv *envPtr,
    Tcl_Token *bodyToken,
    int numHandlers,
    int *matchCodes,
    Tcl_Obj **matchClauses,
    int *resultVars,
    int *optionVars,
    Tcl_Token **handlerTokens)
{
    int range, resultVar, optionsVar;
    int i, j, len, forwardsNeedFixing = 0;
    int *addrsToFix, *forwardsToFix, notCodeJumpSource, notECJumpSource;
    char buf[TCL_INTEGER_SPACE];

    resultVar = TclFindCompiledLocal(NULL, 0, 1, envPtr);
    optionsVar = TclFindCompiledLocal(NULL, 0, 1, envPtr);
    if (resultVar < 0 || optionsVar < 0) {
	return TCL_ERROR;
    }

    /*
     * Compile the body, trapping any error in it so that we can trap on it
     * and/or run a finally clause. Note that there must be at least one
     * on/trap clause; when none is present, this whole function is not called
     * (and it's never called when there's a finally clause).
     */

    range = DeclareExceptionRange(envPtr, CATCH_EXCEPTION_RANGE);
    OP4(				BEGIN_CATCH4, range);
    ExceptionRangeStarts(envPtr, range);
    BODY(				bodyToken, 1);
    ExceptionRangeEnds(envPtr, range);
    PUSH(				"0");
    OP4(				REVERSE, 2);
    OP1(				JUMP1, 4);
    ExceptionRangeTarget(envPtr, range, catchOffset);
    OP(					PUSH_RETURN_CODE);
    OP(					PUSH_RESULT);
    OP(					PUSH_RETURN_OPTIONS);
    OP(					END_CATCH);
    STORE(				optionsVar);
    OP(					POP);
    STORE(				resultVar);
    OP(					POP);

    /*
     * Now we handle all the registered 'on' and 'trap' handlers in order.
     * For us to be here, there must be at least one handler.
     *
     * Slight overallocation, but reduces size of this function.
     */

    addrsToFix = TclStackAlloc(interp, sizeof(int)*numHandlers);
    forwardsToFix = TclStackAlloc(interp, sizeof(int)*numHandlers);

    for (i=0 ; i<numHandlers ; i++) {
	sprintf(buf, "%d", matchCodes[i]);
	OP(				DUP);
	PUSH(				buf);
	OP(				EQ);
	JUMP(notCodeJumpSource,		JUMP_FALSE4);
	if (matchClauses[i]) {
	    Tcl_ListObjLength(NULL, matchClauses[i], &len);

	    /*
	     * Match the errorcode according to try/trap rules.
	     */

	    LOAD(			optionsVar);
	    PUSH(			"-errorcode");
	    OP4(			DICT_GET, 1);
	    OP44(			LIST_RANGE_IMM, 0, len-1);
	    PUSH(			TclGetString(matchClauses[i]));
	    OP(				STR_EQ);
	    JUMP(notECJumpSource,	JUMP_FALSE4);
	} else {
	    notECJumpSource = -1; /* LINT */
	}
	OP(				POP);

	/*
	 * There is no finally clause, so we can avoid wrapping a catch
	 * context around the handler. That simplifies what instructions need
	 * to be issued a lot since we can let errors just fall through.
	 */

	if (resultVars[i] >= 0) {
	    LOAD(			resultVar);
	    STORE(			resultVars[i]);
	    OP(				POP);
	    if (optionVars[i] >= 0) {
		LOAD(			optionsVar);
		STORE(			optionVars[i]);
		OP(			POP);
	    }
	}
	if (!handlerTokens[i]) {
	    forwardsNeedFixing = 1;
	    JUMP(forwardsToFix[i],	JUMP4);
	} else {
	    forwardsToFix[i] = -1;
	    if (forwardsNeedFixing) {
		forwardsNeedFixing = 0;
		for (j=0 ; j<i ; j++) {
		    if (forwardsToFix[j] == -1) {
			continue;
		    }
		    FIXJUMP(forwardsToFix[j]);
		    forwardsToFix[j] = -1;
		}
	    }
	    BODY(			handlerTokens[i], 5+i*4);
	}

	JUMP(addrsToFix[i],		JUMP4);
	if (matchClauses[i]) {
	    FIXJUMP(notECJumpSource);
	}
	FIXJUMP(notCodeJumpSource);
    }

    /*
     * Drop the result code since it didn't match any clause, and reissue the
     * exception. Note also that INST_RETURN_STK can proceed to the next
     * instruction.
     */

    OP(					POP);
    LOAD(				optionsVar);
    LOAD(				resultVar);
    OP(					RETURN_STK);

    /*
     * Fix all the jumps from taken clauses to here (which is the end of the
     * [try]).
     */

    for (i=0 ; i<numHandlers ; i++) {
	FIXJUMP(addrsToFix[i]);
    }
    TclStackFree(interp, forwardsToFix);
    TclStackFree(interp, addrsToFix);
    return TCL_OK;
}

static int
IssueTryFinallyInstructions(
    Tcl_Interp *interp,
    CompileEnv *envPtr,
    Tcl_Token *bodyToken,
    int numHandlers,
    int *matchCodes,
    Tcl_Obj **matchClauses,
    int *resultVars,
    int *optionVars,
    Tcl_Token **handlerTokens,
    Tcl_Token *finallyToken)	/* Not NULL */
{
    int savedStackDepth = envPtr->currStackDepth;
    int range, resultVar, optionsVar, i, j, len, forwardsNeedFixing = 0;
    int *addrsToFix, *forwardsToFix, notCodeJumpSource, notECJumpSource;
    char buf[TCL_INTEGER_SPACE];

    resultVar = TclFindCompiledLocal(NULL, 0, 1, envPtr);
    optionsVar = TclFindCompiledLocal(NULL, 0, 1, envPtr);
    if (resultVar < 0 || optionsVar < 0) {
	return TCL_ERROR;
    }

    /*
     * Compile the body, trapping any error in it so that we can trap on it
     * (if any trap matches) and run a finally clause.
     */

    range = DeclareExceptionRange(envPtr, CATCH_EXCEPTION_RANGE);
    OP4(				BEGIN_CATCH4, range);
    ExceptionRangeStarts(envPtr, range);
    BODY(				bodyToken, 1);
    ExceptionRangeEnds(envPtr, range);
    PUSH(				"0");
    OP4(				REVERSE, 2);
    OP1(				JUMP1, 4);
    ExceptionRangeTarget(envPtr, range, catchOffset);
    OP(					PUSH_RETURN_CODE);
    OP(					PUSH_RESULT);
    OP(					PUSH_RETURN_OPTIONS);
    OP(					END_CATCH);
    STORE(				optionsVar);
    OP(					POP);
    STORE(				resultVar);
    OP(					POP);
    envPtr->currStackDepth = savedStackDepth + 1;

    /*
     * Now we handle all the registered 'on' and 'trap' handlers in order.
     */

    if (numHandlers) {
	/*
	 * Slight overallocation, but reduces size of this function.
	 */

	addrsToFix = TclStackAlloc(interp, sizeof(int)*numHandlers);
	forwardsToFix = TclStackAlloc(interp, sizeof(int)*numHandlers);

	for (i=0 ; i<numHandlers ; i++) {
	    sprintf(buf, "%d", matchCodes[i]);
	    OP(				DUP);
	    PUSH(			buf);
	    OP(				EQ);
	    JUMP(notCodeJumpSource,	JUMP_FALSE4);
	    if (matchClauses[i]) {
		Tcl_ListObjLength(NULL, matchClauses[i], &len);

		/*
		 * Match the errorcode according to try/trap rules.
		 */

		LOAD(			optionsVar);
		PUSH(			"-errorcode");
		OP4(			DICT_GET, 1);
		OP44(			LIST_RANGE_IMM, 0, len-1);
		PUSH(			TclGetString(matchClauses[i]));
		OP(			STR_EQ);
		JUMP(notECJumpSource,	JUMP_FALSE4);
	    } else {
		notECJumpSource = -1; /* LINT */
	    }

	    /*
	     * There is a finally clause, so we need a fairly complex sequence
	     * of instructions to deal with an on/trap handler because we must
	     * call the finally handler *and* we need to substitute the result
	     * from a failed trap for the result from the main script.
	     */

	    if (resultVars[i] >= 0 || handlerTokens[i]) {
		range = DeclareExceptionRange(envPtr, CATCH_EXCEPTION_RANGE);
		OP4(			BEGIN_CATCH4, range);
		ExceptionRangeStarts(envPtr, range);
	    }
	    if (resultVars[i] >= 0) {
		LOAD(			resultVar);
		STORE(			resultVars[i]);
		OP(			POP);
		if (optionVars[i] >= 0) {
		    LOAD(		optionsVar);
		    STORE(		optionVars[i]);
		    OP(			POP);
		}

		if (!handlerTokens[i]) {
		    /*
		     * No handler. Will not be the last handler (that is a
		     * condition that is checked by the caller). Chain to the
		     * next one.
		     */

		    ExceptionRangeEnds(envPtr, range);
		    OP(			END_CATCH);
		    forwardsNeedFixing = 1;
		    JUMP(forwardsToFix[i], JUMP4);
		    goto finishTrapCatchHandling;
		}
	    } else if (!handlerTokens[i]) {
		/*
		 * No handler. Will not be the last handler (that condition is
		 * checked by the caller). Chain to the next one.
		 */

		forwardsNeedFixing = 1;
		JUMP(forwardsToFix[i],	JUMP4);
		goto endOfThisArm;
	    }

	    /*
	     * Got a handler. Make sure that any pending patch-up actions from
	     * previous unprocessed handlers are dealt with now that we know
	     * where they are to jump to.
	     */

	    if (forwardsNeedFixing) {
		forwardsNeedFixing = 0;
		OP1(			JUMP1, 7);
		for (j=0 ; j<i ; j++) {
		    if (forwardsToFix[j] == -1) {
			continue;
		    }
		    FIXJUMP(forwardsToFix[j]);
		    forwardsToFix[j] = -1;
		}
		OP4(			BEGIN_CATCH4, range);
	    }
	    BODY(			handlerTokens[i], 5+i*4);
	    ExceptionRangeEnds(envPtr, range);
	    OP(				PUSH_RETURN_OPTIONS);
	    OP4(			REVERSE, 2);
	    OP1(			JUMP1, 4);
	    forwardsToFix[i] = -1;

	    /*
	     * Error in handler or setting of variables; replace the stored
	     * exception with the new one. Note that we only push this if we
	     * have either a body or some variable setting here. Otherwise
	     * this code is unreachable.
	     */

	finishTrapCatchHandling:
	    ExceptionRangeTarget(envPtr, range, catchOffset);
	    OP(				PUSH_RETURN_OPTIONS);
	    OP(				PUSH_RESULT);
	    OP(				END_CATCH);
	    STORE(			resultVar);
	    OP(				POP);
	    STORE(			optionsVar);
	    OP(				POP);

	endOfThisArm:
	    if (i+1 < numHandlers) {
		JUMP(addrsToFix[i],	JUMP4);
	    }
	    if (matchClauses[i]) {
		FIXJUMP(notECJumpSource);
	    }
	    FIXJUMP(notCodeJumpSource);
	}

	/*
	 * Fix all the jumps from taken clauses to here (the start of the
	 * finally clause).
	 */

	for (i=0 ; i<numHandlers-1 ; i++) {
	    FIXJUMP(addrsToFix[i]);
	}
	TclStackFree(interp, forwardsToFix);
	TclStackFree(interp, addrsToFix);
    }

    /*
     * Drop the result code.
     */

    OP(					POP);
    envPtr->currStackDepth = savedStackDepth;

    /*
     * Process the finally clause (at last!) Note that we do not wrap this in
     * error handlers because we would just rethrow immediately anyway. Then
     * (on normal success) we reissue the exception. Note also that
     * INST_RETURN_STK can proceed to the next instruction; that'll be the
     * next command (or some inter-command manipulation).
     */

    BODY(				finallyToken, 3 + 4*numHandlers);
    OP(					POP);
    LOAD(				optionsVar);
    LOAD(				resultVar);
    OP(					RETURN_STK);

    return TCL_OK;
}

/*
 *----------------------------------------------------------------------
 *
 * TclCompileUnsetCmd --
 *
 *	Procedure called to compile the "unset" command.
 *
 * Results:
 *	Returns TCL_OK for a successful compile. Returns TCL_ERROR to defer
 *	evaluation to runtime.
 *
 * Side effects:
 *	Instructions are added to envPtr to execute the "unset" command at
 *	runtime.
 *
 *----------------------------------------------------------------------
 */

int
TclCompileUnsetCmd(
    Tcl_Interp *interp,		/* Used for error reporting. */
    Tcl_Parse *parsePtr,	/* Points to a parse structure for the command
				 * created by Tcl_ParseCommand. */
    Command *cmdPtr,		/* Points to defintion of command being
				 * compiled. */
    CompileEnv *envPtr)		/* Holds resulting instructions. */
{
    Tcl_Token *varTokenPtr;
    int isScalar, simpleVarName, localIndex, numWords, flags, i;
    Tcl_Obj *leadingWord;

    numWords = parsePtr->numWords-1;
    flags = 1;
    varTokenPtr = TokenAfter(parsePtr->tokenPtr);
    leadingWord = Tcl_NewObj();
    if (TclWordKnownAtCompileTime(varTokenPtr, leadingWord)) {
	int len;
	const char *bytes = Tcl_GetStringFromObj(leadingWord, &len);

	if (len == 11 && !strncmp("-nocomplain", bytes, 11)) {
	    flags = 0;
	    varTokenPtr = TokenAfter(varTokenPtr);
	    numWords--;
	} else if (len == 2 && !strncmp("--", bytes, 2)) {
	    varTokenPtr = TokenAfter(varTokenPtr);
	    numWords--;
	}
    } else {
	/*
	 * Cannot guarantee that the first word is not '-nocomplain' at
	 * evaluation with reasonable effort, so spill to interpreted version.
	 */

	TclDecrRefCount(leadingWord);
	return TCL_ERROR;
    }
    TclDecrRefCount(leadingWord);

    for (i=0 ; i<numWords ; i++) {
	/*
	 * Decide if we can use a frame slot for the var/array name or if we
	 * need to emit code to compute and push the name at runtime. We use a
	 * frame slot (entry in the array of local vars) if we are compiling a
	 * procedure body and if the name is simple text that does not include
	 * namespace qualifiers.
	 */

	PushVarName(interp, varTokenPtr, envPtr, 0,
		&localIndex, &simpleVarName, &isScalar);

	/*
	 * Emit instructions to unset the variable.
	 */

	if (!simpleVarName) {
	    TclEmitInstInt1(	INST_UNSET_STK, flags,		envPtr);
	} else if (isScalar) {
	    if (localIndex < 0) {
		TclEmitInstInt1(INST_UNSET_STK, flags,		envPtr);
	    } else {
		TclEmitInstInt1(INST_UNSET_SCALAR, flags,	envPtr);
		TclEmitInt4(			   localIndex,	envPtr);
	    }
	} else {
	    if (localIndex < 0) {
		TclEmitInstInt1(INST_UNSET_ARRAY_STK, flags,	envPtr);
	    } else {
		TclEmitInstInt1(INST_UNSET_ARRAY, flags,	envPtr);
		TclEmitInt4(			  localIndex,	envPtr);
	    }
	}

	varTokenPtr = TokenAfter(varTokenPtr);
    }
    PushLiteral(envPtr, "", 0);
    return TCL_OK;
}

/*
 *----------------------------------------------------------------------
 *
 * TclCompileWhileCmd --
 *
 *	Procedure called to compile the "while" command.
 *
 * Results:
 *	Returns TCL_OK for a successful compile. Returns TCL_ERROR to defer
 *	evaluation to runtime.
 *
 * Side effects:
 *	Instructions are added to envPtr to execute the "while" command at
 *	runtime.
 *
 *----------------------------------------------------------------------
 */

int
TclCompileWhileCmd(
    Tcl_Interp *interp,		/* Used for error reporting. */
    Tcl_Parse *parsePtr,	/* Points to a parse structure for the command
				 * created by Tcl_ParseCommand. */
    Command *cmdPtr,		/* Points to defintion of command being
				 * compiled. */
    CompileEnv *envPtr)		/* Holds resulting instructions. */
{
    Tcl_Token *testTokenPtr, *bodyTokenPtr;
    JumpFixup jumpEvalCondFixup;
    int testCodeOffset, bodyCodeOffset, jumpDist, range, code, boolVal;
    int savedStackDepth = envPtr->currStackDepth;
    int loopMayEnd = 1;		/* This is set to 0 if it is recognized as an
				 * infinite loop. */
    Tcl_Obj *boolObj;

    if (parsePtr->numWords != 3) {
	return TCL_ERROR;
    }

    /*
     * If the test expression requires substitutions, don't compile the while
     * command inline. E.g., the expression might cause the loop to never
     * execute or execute forever, as in "while "$x < 5" {}".
     *
     * Bail out also if the body expression requires substitutions in order to
     * insure correct behaviour [Bug 219166]
     */

    testTokenPtr = TokenAfter(parsePtr->tokenPtr);
    bodyTokenPtr = TokenAfter(testTokenPtr);

    if ((testTokenPtr->type != TCL_TOKEN_SIMPLE_WORD)
	    || (bodyTokenPtr->type != TCL_TOKEN_SIMPLE_WORD)) {
	return TCL_ERROR;
    }

    /*
     * Find out if the condition is a constant.
     */

    boolObj = Tcl_NewStringObj(testTokenPtr[1].start, testTokenPtr[1].size);
    Tcl_IncrRefCount(boolObj);
    code = Tcl_GetBooleanFromObj(NULL, boolObj, &boolVal);
    TclDecrRefCount(boolObj);
    if (code == TCL_OK) {
	if (boolVal) {
	    /*
	     * It is an infinite loop; flag it so that we generate a more
	     * efficient body.
	     */

	    loopMayEnd = 0;
	} else {
	    /*
	     * This is an empty loop: "while 0 {...}" or such. Compile no
	     * bytecodes.
	     */

	    goto pushResult;
	}
    }

    /*
     * Create a ExceptionRange record for the loop body. This is used to
     * implement break and continue.
     */

    range = DeclareExceptionRange(envPtr, LOOP_EXCEPTION_RANGE);

    /*
     * Jump to the evaluation of the condition. This code uses the "loop
     * rotation" optimisation (which eliminates one branch from the loop).
     * "while cond body" produces then:
     *       goto A
     *    B: body                : bodyCodeOffset
     *    A: cond -> result      : testCodeOffset, continueOffset
     *       if (result) goto B
     *
     * The infinite loop "while 1 body" produces:
     *    B: body                : all three offsets here
     *       goto B
     */

    if (loopMayEnd) {
	TclEmitForwardJump(envPtr, TCL_UNCONDITIONAL_JUMP,
		&jumpEvalCondFixup);
	testCodeOffset = 0;	/* Avoid compiler warning. */
    } else {
	/*
	 * Make sure that the first command in the body is preceded by an
	 * INST_START_CMD, and hence counted properly. [Bug 1752146]
	 */

	envPtr->atCmdStart = 0;
	testCodeOffset = CurrentOffset(envPtr);
    }

    /*
     * Compile the loop body.
     */

    bodyCodeOffset = ExceptionRangeStarts(envPtr, range);
    CompileBody(envPtr, bodyTokenPtr, interp);
    ExceptionRangeEnds(envPtr, range);
    envPtr->currStackDepth = savedStackDepth + 1;
    TclEmitOpcode(INST_POP, envPtr);

    /*
     * Compile the test expression then emit the conditional jump that
     * terminates the while. We already know it's a simple word.
     */

    if (loopMayEnd) {
	testCodeOffset = CurrentOffset(envPtr);
	jumpDist = testCodeOffset - jumpEvalCondFixup.codeOffset;
	if (TclFixupForwardJump(envPtr, &jumpEvalCondFixup, jumpDist, 127)) {
	    bodyCodeOffset += 3;
	    testCodeOffset += 3;
	}
	envPtr->currStackDepth = savedStackDepth;
	TclCompileExprWords(interp, testTokenPtr, 1, envPtr);
	envPtr->currStackDepth = savedStackDepth + 1;

	jumpDist = CurrentOffset(envPtr) - bodyCodeOffset;
	if (jumpDist > 127) {
	    TclEmitInstInt4(INST_JUMP_TRUE4, -jumpDist, envPtr);
	} else {
	    TclEmitInstInt1(INST_JUMP_TRUE1, -jumpDist, envPtr);
	}
    } else {
	jumpDist = CurrentOffset(envPtr) - bodyCodeOffset;
	if (jumpDist > 127) {
	    TclEmitInstInt4(INST_JUMP4, -jumpDist, envPtr);
	} else {
	    TclEmitInstInt1(INST_JUMP1, -jumpDist, envPtr);
	}
    }

    /*
     * Set the loop's body, continue and break offsets.
     */

    envPtr->exceptArrayPtr[range].continueOffset = testCodeOffset;
    envPtr->exceptArrayPtr[range].codeOffset = bodyCodeOffset;
    ExceptionRangeTarget(envPtr, range, breakOffset);

    /*
     * The while command's result is an empty string.
     */

  pushResult:
    envPtr->currStackDepth = savedStackDepth;
    PushLiteral(envPtr, "", 0);
    return TCL_OK;
}

/*
 *----------------------------------------------------------------------
 *
 * PushVarName --
 *
 *	Procedure used in the compiling where pushing a variable name is
 *	necessary (append, lappend, set).
 *
 * Results:
 *	Returns TCL_OK for a successful compile. Returns TCL_ERROR to defer
 *	evaluation to runtime.
 *
 * Side effects:
 *	Instructions are added to envPtr to execute the "set" command at
 *	runtime.
 *
 *----------------------------------------------------------------------
 */

static int
PushVarName(
    Tcl_Interp *interp,		/* Used for error reporting. */
    Tcl_Token *varTokenPtr,	/* Points to a variable token. */
    CompileEnv *envPtr,		/* Holds resulting instructions. */
    int flags,			/* TCL_NO_LARGE_INDEX. */
    int *localIndexPtr,		/* Must not be NULL. */
    int *simpleVarNamePtr,	/* Must not be NULL. */
    int *isScalarPtr)		/* Must not be NULL. */
{
    register const char *p;
    const char *name, *elName;
    register int i, n;
    Tcl_Token *elemTokenPtr = NULL;
    int nameChars, elNameChars, simpleVarName, localIndex;
    int elemTokenCount = 0, allocedTokens = 0, removedParen = 0;

    /*
     * Decide if we can use a frame slot for the var/array name or if we need
     * to emit code to compute and push the name at runtime. We use a frame
     * slot (entry in the array of local vars) if we are compiling a procedure
     * body and if the name is simple text that does not include namespace
     * qualifiers.
     */

    simpleVarName = 0;
    name = elName = NULL;
    nameChars = elNameChars = 0;
    localIndex = -1;

    /*
     * Check not only that the type is TCL_TOKEN_SIMPLE_WORD, but whether
     * curly braces surround the variable name. This really matters for array
     * elements to handle things like
     *    set {x($foo)} 5
     * which raises an undefined var error if we are not careful here.
     */

    if ((varTokenPtr->type == TCL_TOKEN_SIMPLE_WORD) &&
	    (varTokenPtr->start[0] != '{')) {
	/*
	 * A simple variable name. Divide it up into "name" and "elName"
	 * strings. If it is not a local variable, look it up at runtime.
	 */

	simpleVarName = 1;

	name = varTokenPtr[1].start;
	nameChars = varTokenPtr[1].size;
	if (name[nameChars-1] == ')') {
	    /*
	     * last char is ')' => potential array reference.
	     */

	    for (i=0,p=name ; i<nameChars ; i++,p++) {
		if (*p == '(') {
		    elName = p + 1;
		    elNameChars = nameChars - i - 2;
		    nameChars = i;
		    break;
		}
	    }

	    if ((elName != NULL) && elNameChars) {
		/*
		 * An array element, the element name is a simple string:
		 * assemble the corresponding token.
		 */

		elemTokenPtr = TclStackAlloc(interp, sizeof(Tcl_Token));
		allocedTokens = 1;
		elemTokenPtr->type = TCL_TOKEN_TEXT;
		elemTokenPtr->start = elName;
		elemTokenPtr->size = elNameChars;
		elemTokenPtr->numComponents = 0;
		elemTokenCount = 1;
	    }
	}
    } else if (((n = varTokenPtr->numComponents) > 1)
	    && (varTokenPtr[1].type == TCL_TOKEN_TEXT)
	    && (varTokenPtr[n].type == TCL_TOKEN_TEXT)
	    && (varTokenPtr[n].start[varTokenPtr[n].size - 1] == ')')) {
	/*
	 * Check for parentheses inside first token.
	 */

	simpleVarName = 0;
	for (i = 0, p = varTokenPtr[1].start;
		i < varTokenPtr[1].size; i++, p++) {
	    if (*p == '(') {
		simpleVarName = 1;
		break;
	    }
	}
	if (simpleVarName) {
	    int remainingChars;

	    /*
	     * Check the last token: if it is just ')', do not count it.
	     * Otherwise, remove the ')' and flag so that it is restored at
	     * the end.
	     */

	    if (varTokenPtr[n].size == 1) {
		n--;
	    } else {
		varTokenPtr[n].size--;
		removedParen = n;
	    }

	    name = varTokenPtr[1].start;
	    nameChars = p - varTokenPtr[1].start;
	    elName = p + 1;
	    remainingChars = (varTokenPtr[2].start - p) - 1;
	    elNameChars = (varTokenPtr[n].start-p) + varTokenPtr[n].size - 2;

	    if (remainingChars) {
		/*
		 * Make a first token with the extra characters in the first
		 * token.
		 */

		elemTokenPtr = TclStackAlloc(interp, n * sizeof(Tcl_Token));
		allocedTokens = 1;
		elemTokenPtr->type = TCL_TOKEN_TEXT;
		elemTokenPtr->start = elName;
		elemTokenPtr->size = remainingChars;
		elemTokenPtr->numComponents = 0;
		elemTokenCount = n;

		/*
		 * Copy the remaining tokens.
		 */

		memcpy(elemTokenPtr+1, varTokenPtr+2,
			(n-1) * sizeof(Tcl_Token));
	    } else {
		/*
		 * Use the already available tokens.
		 */

		elemTokenPtr = &varTokenPtr[2];
		elemTokenCount = n - 1;
	    }
	}
    }

    if (simpleVarName) {
	/*
	 * See whether name has any namespace separators (::'s).
	 */

	int hasNsQualifiers = 0;

	for (i = 0, p = name;  i < nameChars;  i++, p++) {
	    if ((*p == ':') && ((i+1) < nameChars) && (*(p+1) == ':')) {
		hasNsQualifiers = 1;
		break;
	    }
	}

	/*
	 * Look up the var name's index in the array of local vars in the proc
	 * frame. If retrieving the var's value and it doesn't already exist,
	 * push its name and look it up at runtime.
	 */

	if (!hasNsQualifiers) {
	    localIndex = TclFindCompiledLocal(name, nameChars,
		    1, envPtr);
	    if ((flags & TCL_NO_LARGE_INDEX) && (localIndex > 255)) {
		/*
		 * We'll push the name.
		 */

		localIndex = -1;
	    }
	}
	if (localIndex < 0) {
	    PushLiteral(envPtr, name, nameChars);
	}

	/*
	 * Compile the element script, if any.
	 */

	if (elName != NULL) {
	    if (elNameChars) {
		TclCompileTokens(interp, elemTokenPtr, elemTokenCount,
			envPtr);
	    } else {
		PushLiteral(envPtr, "", 0);
	    }
	}
    } else {
	/*
	 * The var name isn't simple: compile and push it.
	 */

	CompileTokens(envPtr, varTokenPtr, interp);
    }

    if (removedParen) {
	varTokenPtr[removedParen].size++;
    }
    if (allocedTokens) {
	TclStackFree(interp, elemTokenPtr);
    }
    *localIndexPtr = localIndex;
    *simpleVarNamePtr = simpleVarName;
    *isScalarPtr = (elName == NULL);
    return TCL_OK;
}

/*
 *----------------------------------------------------------------------
 *
 * CompileUnaryOpCmd --
 *
 *	Utility routine to compile the unary operator commands.
 *
 * Results:
 *	Returns TCL_OK for a successful compile. Returns TCL_ERROR to defer
 *	evaluation to runtime.
 *
 * Side effects:
 *	Instructions are added to envPtr to execute the compiled command at
 *	runtime.
 *
 *----------------------------------------------------------------------
 */

static int
CompileUnaryOpCmd(
    Tcl_Interp *interp,
    Tcl_Parse *parsePtr,
    int instruction,
    CompileEnv *envPtr)
{
    Tcl_Token *tokenPtr;

    if (parsePtr->numWords != 2) {
	return TCL_ERROR;
    }
    tokenPtr = TokenAfter(parsePtr->tokenPtr);
    CompileWord(envPtr, tokenPtr, interp, 1);
    TclEmitOpcode(instruction, envPtr);
    return TCL_OK;
}

/*
 *----------------------------------------------------------------------
 *
 * CompileAssociativeBinaryOpCmd --
 *
 *	Utility routine to compile the binary operator commands that accept an
 *	arbitrary number of arguments, and that are associative operations.
 *	Because of the associativity, we may combine operations from right to
 *	left, saving us any effort of re-ordering the arguments on the stack
 *	after substitutions are completed.
 *
 * Results:
 *	Returns TCL_OK for a successful compile. Returns TCL_ERROR to defer
 *	evaluation to runtime.
 *
 * Side effects:
 *	Instructions are added to envPtr to execute the compiled command at
 *	runtime.
 *
 *----------------------------------------------------------------------
 */

static int
CompileAssociativeBinaryOpCmd(
    Tcl_Interp *interp,
    Tcl_Parse *parsePtr,
    const char *identity,
    int instruction,
    CompileEnv *envPtr)
{
    Tcl_Token *tokenPtr = parsePtr->tokenPtr;
    int words;

    for (words=1 ; words<parsePtr->numWords ; words++) {
	tokenPtr = TokenAfter(tokenPtr);
	CompileWord(envPtr, tokenPtr, interp, words);
    }
    if (parsePtr->numWords <= 2) {
	PushLiteral(envPtr, identity, -1);
	words++;
    }
    if (words > 3) {
	/*
	 * Reverse order of arguments to get precise agreement with [expr] in
	 * calcuations, including roundoff errors.
	 */

	TclEmitInstInt4(INST_REVERSE, words-1, envPtr);
    }
    while (--words > 1) {
	TclEmitOpcode(instruction, envPtr);
    }
    return TCL_OK;
}

/*
 *----------------------------------------------------------------------
 *
 * CompileStrictlyBinaryOpCmd --
 *
 *	Utility routine to compile the binary operator commands, that strictly
 *	accept exactly two arguments.
 *
 * Results:
 *	Returns TCL_OK for a successful compile. Returns TCL_ERROR to defer
 *	evaluation to runtime.
 *
 * Side effects:
 *	Instructions are added to envPtr to execute the compiled command at
 *	runtime.
 *
 *----------------------------------------------------------------------
 */

static int
CompileStrictlyBinaryOpCmd(
    Tcl_Interp *interp,
    Tcl_Parse *parsePtr,
    int instruction,
    CompileEnv *envPtr)
{
    if (parsePtr->numWords != 3) {
	return TCL_ERROR;
    }
    return CompileAssociativeBinaryOpCmd(interp, parsePtr,
	    NULL, instruction, envPtr);
}

/*
 *----------------------------------------------------------------------
 *
 * CompileComparisonOpCmd --
 *
 *	Utility routine to compile the n-ary comparison operator commands.
 *
 * Results:
 *	Returns TCL_OK for a successful compile. Returns TCL_ERROR to defer
 *	evaluation to runtime.
 *
 * Side effects:
 *	Instructions are added to envPtr to execute the compiled command at
 *	runtime.
 *
 *----------------------------------------------------------------------
 */

static int
CompileComparisonOpCmd(
    Tcl_Interp *interp,
    Tcl_Parse *parsePtr,
    int instruction,
    CompileEnv *envPtr)
{
    Tcl_Token *tokenPtr;

    if (parsePtr->numWords < 3) {
	PushLiteral(envPtr, "1", 1);
    } else if (parsePtr->numWords == 3) {
	tokenPtr = TokenAfter(parsePtr->tokenPtr);
	CompileWord(envPtr, tokenPtr, interp, 1);
	tokenPtr = TokenAfter(tokenPtr);
	CompileWord(envPtr, tokenPtr, interp, 2);
	TclEmitOpcode(instruction, envPtr);
    } else if (envPtr->procPtr == NULL) {
	/*
	 * No local variable space!
	 */

	return TCL_ERROR;
    } else {
	int tmpIndex = TclFindCompiledLocal(NULL, 0, 1, envPtr);
	int words;

	tokenPtr = TokenAfter(parsePtr->tokenPtr);
	CompileWord(envPtr, tokenPtr, interp, 1);
	tokenPtr = TokenAfter(tokenPtr);
	CompileWord(envPtr, tokenPtr, interp, 2);
	if (tmpIndex <= 255) {
	    TclEmitInstInt1(INST_STORE_SCALAR1, tmpIndex, envPtr);
	} else {
	    TclEmitInstInt4(INST_STORE_SCALAR4, tmpIndex, envPtr);
	}
	TclEmitOpcode(instruction, envPtr);
	for (words=3 ; words<parsePtr->numWords ;) {
	    if (tmpIndex <= 255) {
		TclEmitInstInt1(INST_LOAD_SCALAR1, tmpIndex, envPtr);
	    } else {
		TclEmitInstInt4(INST_LOAD_SCALAR4, tmpIndex, envPtr);
	    }
	    tokenPtr = TokenAfter(tokenPtr);
	    CompileWord(envPtr, tokenPtr, interp, words);
	    if (++words < parsePtr->numWords) {
		if (tmpIndex <= 255) {
		    TclEmitInstInt1(INST_STORE_SCALAR1, tmpIndex, envPtr);
		} else {
		    TclEmitInstInt4(INST_STORE_SCALAR4, tmpIndex, envPtr);
		}
	    }
	    TclEmitOpcode(instruction, envPtr);
	}
	for (; words>3 ; words--) {
	    TclEmitOpcode(INST_BITAND, envPtr);
	}

	/*
	 * Drop the value from the temp variable; retaining that reference
	 * might be expensive elsewhere.
	 */

	PushLiteral(envPtr, "", 0);
	if (tmpIndex <= 255) {
	    TclEmitInstInt1(INST_STORE_SCALAR1, tmpIndex, envPtr);
	} else {
	    TclEmitInstInt4(INST_STORE_SCALAR4, tmpIndex, envPtr);
	}
	TclEmitOpcode(INST_POP, envPtr);
    }
    return TCL_OK;
}

/*
 *----------------------------------------------------------------------
 *
 * TclCompile*OpCmd --
 *
 *	Procedures called to compile the corresponding "::tcl::mathop::*"
 *	commands. These are all wrappers around the utility operator command
 *	compiler functions, except for the compilers for subtraction and
 *	division, which are special.
 *
 * Results:
 *	Returns TCL_OK for a successful compile. Returns TCL_ERROR to defer
 *	evaluation to runtime.
 *
 * Side effects:
 *	Instructions are added to envPtr to execute the compiled command at
 *	runtime.
 *
 *----------------------------------------------------------------------
 */

int
TclCompileInvertOpCmd(
    Tcl_Interp *interp,
    Tcl_Parse *parsePtr,
    Command *cmdPtr,		/* Points to defintion of command being
				 * compiled. */
    CompileEnv *envPtr)
{
    return CompileUnaryOpCmd(interp, parsePtr, INST_BITNOT, envPtr);
}

int
TclCompileNotOpCmd(
    Tcl_Interp *interp,
    Tcl_Parse *parsePtr,
    Command *cmdPtr,		/* Points to defintion of command being
				 * compiled. */
    CompileEnv *envPtr)
{
    return CompileUnaryOpCmd(interp, parsePtr, INST_LNOT, envPtr);
}

int
TclCompileAddOpCmd(
    Tcl_Interp *interp,
    Tcl_Parse *parsePtr,
    Command *cmdPtr,		/* Points to defintion of command being
				 * compiled. */
    CompileEnv *envPtr)
{
    return CompileAssociativeBinaryOpCmd(interp, parsePtr, "0", INST_ADD,
	    envPtr);
}

int
TclCompileMulOpCmd(
    Tcl_Interp *interp,
    Tcl_Parse *parsePtr,
    Command *cmdPtr,		/* Points to defintion of command being
				 * compiled. */
    CompileEnv *envPtr)
{
    return CompileAssociativeBinaryOpCmd(interp, parsePtr, "1", INST_MULT,
	    envPtr);
}

int
TclCompileAndOpCmd(
    Tcl_Interp *interp,
    Tcl_Parse *parsePtr,
    Command *cmdPtr,		/* Points to defintion of command being
				 * compiled. */
    CompileEnv *envPtr)
{
    return CompileAssociativeBinaryOpCmd(interp, parsePtr, "-1", INST_BITAND,
	    envPtr);
}

int
TclCompileOrOpCmd(
    Tcl_Interp *interp,
    Tcl_Parse *parsePtr,
    Command *cmdPtr,		/* Points to defintion of command being
				 * compiled. */
    CompileEnv *envPtr)
{
    return CompileAssociativeBinaryOpCmd(interp, parsePtr, "0", INST_BITOR,
	    envPtr);
}

int
TclCompileXorOpCmd(
    Tcl_Interp *interp,
    Tcl_Parse *parsePtr,
    Command *cmdPtr,		/* Points to defintion of command being
				 * compiled. */
    CompileEnv *envPtr)
{
    return CompileAssociativeBinaryOpCmd(interp, parsePtr, "0", INST_BITXOR,
	    envPtr);
}

int
TclCompilePowOpCmd(
    Tcl_Interp *interp,
    Tcl_Parse *parsePtr,
    Command *cmdPtr,		/* Points to defintion of command being
				 * compiled. */
    CompileEnv *envPtr)
{
    /*
     * This one has its own implementation because the ** operator is the only
     * one with right associativity.
     */

    Tcl_Token *tokenPtr = parsePtr->tokenPtr;
    int words;

    for (words=1 ; words<parsePtr->numWords ; words++) {
	tokenPtr = TokenAfter(tokenPtr);
	CompileWord(envPtr, tokenPtr, interp, words);
    }
    if (parsePtr->numWords <= 2) {
	PushLiteral(envPtr, "1", 1);
	words++;
    }
    while (--words > 1) {
	TclEmitOpcode(INST_EXPON, envPtr);
    }
    return TCL_OK;
}

int
TclCompileLshiftOpCmd(
    Tcl_Interp *interp,
    Tcl_Parse *parsePtr,
    Command *cmdPtr,		/* Points to defintion of command being
				 * compiled. */
    CompileEnv *envPtr)
{
    return CompileStrictlyBinaryOpCmd(interp, parsePtr, INST_LSHIFT, envPtr);
}

int
TclCompileRshiftOpCmd(
    Tcl_Interp *interp,
    Tcl_Parse *parsePtr,
    Command *cmdPtr,		/* Points to defintion of command being
				 * compiled. */
    CompileEnv *envPtr)
{
    return CompileStrictlyBinaryOpCmd(interp, parsePtr, INST_RSHIFT, envPtr);
}

int
TclCompileModOpCmd(
    Tcl_Interp *interp,
    Tcl_Parse *parsePtr,
    Command *cmdPtr,		/* Points to defintion of command being
				 * compiled. */
    CompileEnv *envPtr)
{
    return CompileStrictlyBinaryOpCmd(interp, parsePtr, INST_MOD, envPtr);
}

int
TclCompileNeqOpCmd(
    Tcl_Interp *interp,
    Tcl_Parse *parsePtr,
    Command *cmdPtr,		/* Points to defintion of command being
				 * compiled. */
    CompileEnv *envPtr)
{
    return CompileStrictlyBinaryOpCmd(interp, parsePtr, INST_NEQ, envPtr);
}

int
TclCompileStrneqOpCmd(
    Tcl_Interp *interp,
    Tcl_Parse *parsePtr,
    Command *cmdPtr,		/* Points to defintion of command being
				 * compiled. */
    CompileEnv *envPtr)
{
    return CompileStrictlyBinaryOpCmd(interp, parsePtr, INST_STR_NEQ, envPtr);
}

int
TclCompileInOpCmd(
    Tcl_Interp *interp,
    Tcl_Parse *parsePtr,
    Command *cmdPtr,		/* Points to defintion of command being
				 * compiled. */
    CompileEnv *envPtr)
{
    return CompileStrictlyBinaryOpCmd(interp, parsePtr, INST_LIST_IN, envPtr);
}

int
TclCompileNiOpCmd(
    Tcl_Interp *interp,
    Tcl_Parse *parsePtr,
    Command *cmdPtr,		/* Points to defintion of command being
				 * compiled. */
    CompileEnv *envPtr)
{
    return CompileStrictlyBinaryOpCmd(interp, parsePtr, INST_LIST_NOT_IN,
	    envPtr);
}

int
TclCompileLessOpCmd(
    Tcl_Interp *interp,
    Tcl_Parse *parsePtr,
    Command *cmdPtr,		/* Points to defintion of command being
				 * compiled. */
    CompileEnv *envPtr)
{
    return CompileComparisonOpCmd(interp, parsePtr, INST_LT, envPtr);
}

int
TclCompileLeqOpCmd(
    Tcl_Interp *interp,
    Tcl_Parse *parsePtr,
    Command *cmdPtr,		/* Points to defintion of command being
				 * compiled. */
    CompileEnv *envPtr)
{
    return CompileComparisonOpCmd(interp, parsePtr, INST_LE, envPtr);
}

int
TclCompileGreaterOpCmd(
    Tcl_Interp *interp,
    Tcl_Parse *parsePtr,
    Command *cmdPtr,		/* Points to defintion of command being
				 * compiled. */
    CompileEnv *envPtr)
{
    return CompileComparisonOpCmd(interp, parsePtr, INST_GT, envPtr);
}

int
TclCompileGeqOpCmd(
    Tcl_Interp *interp,
    Tcl_Parse *parsePtr,
    Command *cmdPtr,		/* Points to defintion of command being
				 * compiled. */
    CompileEnv *envPtr)
{
    return CompileComparisonOpCmd(interp, parsePtr, INST_GE, envPtr);
}

int
TclCompileEqOpCmd(
    Tcl_Interp *interp,
    Tcl_Parse *parsePtr,
    Command *cmdPtr,		/* Points to defintion of command being
				 * compiled. */
    CompileEnv *envPtr)
{
    return CompileComparisonOpCmd(interp, parsePtr, INST_EQ, envPtr);
}

int
TclCompileStreqOpCmd(
    Tcl_Interp *interp,
    Tcl_Parse *parsePtr,
    Command *cmdPtr,		/* Points to defintion of command being
				 * compiled. */
    CompileEnv *envPtr)
{
    return CompileComparisonOpCmd(interp, parsePtr, INST_STR_EQ, envPtr);
}

int
TclCompileMinusOpCmd(
    Tcl_Interp *interp,
    Tcl_Parse *parsePtr,
    Command *cmdPtr,		/* Points to defintion of command being
				 * compiled. */
    CompileEnv *envPtr)
{
    Tcl_Token *tokenPtr = parsePtr->tokenPtr;
    int words;

    if (parsePtr->numWords == 1) {
	/*
	 * Fallback to direct eval to report syntax error.
	 */

	return TCL_ERROR;
    }
    for (words=1 ; words<parsePtr->numWords ; words++) {
	tokenPtr = TokenAfter(tokenPtr);
	CompileWord(envPtr, tokenPtr, interp, words);
    }
    if (words == 2) {
	TclEmitOpcode(INST_UMINUS, envPtr);
	return TCL_OK;
    }
    if (words == 3) {
	TclEmitOpcode(INST_SUB, envPtr);
	return TCL_OK;
    }

    /*
     * Reverse order of arguments to get precise agreement with [expr] in
     * calcuations, including roundoff errors.
     */

    TclEmitInstInt4(INST_REVERSE, words-1, envPtr);
    while (--words > 1) {
	TclEmitInstInt4(INST_REVERSE, 2, envPtr);
	TclEmitOpcode(INST_SUB, envPtr);
    }
    return TCL_OK;
}

int
TclCompileDivOpCmd(
    Tcl_Interp *interp,
    Tcl_Parse *parsePtr,
    Command *cmdPtr,		/* Points to defintion of command being
				 * compiled. */
    CompileEnv *envPtr)
{
    Tcl_Token *tokenPtr = parsePtr->tokenPtr;
    int words;

    if (parsePtr->numWords == 1) {
	/*
	 * Fallback to direct eval to report syntax error.
	 */

	return TCL_ERROR;
    }
    if (parsePtr->numWords == 2) {
	PushLiteral(envPtr, "1.0", 3);
    }
    for (words=1 ; words<parsePtr->numWords ; words++) {
	tokenPtr = TokenAfter(tokenPtr);
	CompileWord(envPtr, tokenPtr, interp, words);
    }
    if (words <= 3) {
	TclEmitOpcode(INST_DIV, envPtr);
	return TCL_OK;
    }

    /*
     * Reverse order of arguments to get precise agreement with [expr] in
     * calcuations, including roundoff errors.
     */

    TclEmitInstInt4(INST_REVERSE, words-1, envPtr);
    while (--words > 1) {
	TclEmitInstInt4(INST_REVERSE, 2, envPtr);
	TclEmitOpcode(INST_DIV, envPtr);
    }
    return TCL_OK;
}

/*
 * Local Variables:
 * mode: c
 * c-basic-offset: 4
 * fill-column: 78
 * End:
 */<|MERGE_RESOLUTION|>--- conflicted
+++ resolved
@@ -46,13 +46,11 @@
 static void		IssueSwitchChainedTests(Tcl_Interp *interp,
 			    CompileEnv *envPtr, int mode, int noCase,
 			    int valueIndex, Tcl_Token *valueTokenPtr,
-			    int numWords, Tcl_Token **bodyToken,
-			    int *bodyLines, int **bodyNext);
+			    int numWords, Tcl_Token **bodyToken);
 static void		IssueSwitchJumpTable(Tcl_Interp *interp,
 			    CompileEnv *envPtr, int valueIndex,
 			    Tcl_Token *valueTokenPtr, int numWords,
-			    Tcl_Token **bodyToken, int *bodyLines,
-			    int **bodyContLines);
+			    Tcl_Token **bodyToken);
 static int		IssueTryFinallyInstructions(Tcl_Interp *interp,
 			    CompileEnv *envPtr, Tcl_Token *bodyToken,
 			    int numHandlers, int *matchCodes,
@@ -870,9 +868,6 @@
 
     Tcl_Token *bodyTokenArray;	/* Array of real pattern list items. */
     Tcl_Token **bodyToken;	/* Array of pointers to pattern list items. */
-    int *bodyLines;		/* Array of line numbers for body list
-				 * items. */
-    int **bodyContLines;	/* Array of continuation line info. */
     int noCase;			/* Has the -nocase flag been given? */
     int foundMode = 0;		/* Have we seen a mode flag yet? */
     int i, valueIndex;
@@ -1013,24 +1008,8 @@
      */
 
     if (numWords == 1) {
-<<<<<<< HEAD
-	Tcl_DString bodyList;
-	const char **argv = NULL, *tokenStartPtr, *p;
-	int isTokenBraced;
-
-	/*
-	 * Test that we've got a suitable body list as a simple (i.e. braced)
-	 * word, and that the elements of the body are simple words too. This
-	 * is really rather nasty indeed.
-	 */
-=======
 	const char *bytes;
 	int maxLen, numBytes;
-	int bline;		/* TIP #280: line of the pattern/action list,
-				 * and start of list for when tracking the
-				 * location. This list comes immediately after
-				 * the value we switch on. */
->>>>>>> 7198bb9c
 
 	if (tokenPtr->type != TCL_TOKEN_SIMPLE_WORD) {
 	    return TCL_ERROR;
@@ -1045,61 +1024,7 @@
 	}
 	bodyTokenArray = ckalloc(sizeof(Tcl_Token) * maxLen);
 	bodyToken = ckalloc(sizeof(Tcl_Token *) * maxLen);
-	bodyLines = ckalloc(sizeof(int) * maxLen);
-	bodyContLines = ckalloc(sizeof(int*) * maxLen);
-
-<<<<<<< HEAD
-	p = tokenStartPtr = tokenPtr[1].start;
-	while (isspace(UCHAR(*tokenStartPtr))) {
-	    tokenStartPtr++;
-	}
-	if (*tokenStartPtr == '{') {
-	    tokenStartPtr++;
-	    isTokenBraced = 1;
-	} else {
-	    isTokenBraced = 0;
-	}
-
-	for (i=0 ; i<numWords ; i++) {
-	    bodyTokenArray[i].type = TCL_TOKEN_TEXT;
-	    bodyTokenArray[i].start = tokenStartPtr;
-	    bodyTokenArray[i].size = strlen(argv[i]);
-	    bodyTokenArray[i].numComponents = 0;
-	    bodyToken[i] = bodyTokenArray+i;
-	    tokenStartPtr += bodyTokenArray[i].size;
-
-	    /*
-	     * Test to see if we have guessed the end of the word correctly;
-	     * if not, we can't feed the real string to the sub-compilation
-	     * engine, and we're then stuck and so have to punt out to doing
-	     * everything at runtime.
-	     */
-
-	    if ((isTokenBraced && *(tokenStartPtr++) != '}') ||
-		    (tokenStartPtr < tokenPtr[1].start+tokenPtr[1].size
-		    && !isspace(UCHAR(*tokenStartPtr)))) {
-		ckfree(argv);
-		goto freeTemporaries;
-	    }
-
-	    p = bodyTokenArray[i].start;
-
-	    while (isspace(UCHAR(*tokenStartPtr))) {
-		tokenStartPtr++;
-		if (tokenStartPtr >= tokenPtr[1].start+tokenPtr[1].size) {
-		    break;
-		}
-	    }
-	    if (*tokenStartPtr == '{') {
-		tokenStartPtr++;
-		isTokenBraced = 1;
-	    } else {
-		isTokenBraced = 0;
-	    }
-	}
-	ckfree(argv);
-=======
-	bline = mapPtr->loc[eclIndex].line[valueIndex+1];
+
 	numWords = 0;
 
 	while (numBytes > 0) {
@@ -1112,29 +1037,12 @@
 	    abort:
 		ckfree((char *) bodyToken);
 		ckfree((char *) bodyTokenArray);
-		ckfree((char *) bodyLines);
-		ckfree((char *) bodyContLines);
 		return TCL_ERROR;
 	    }
 
 	    bodyTokenArray[numWords].type = TCL_TOKEN_TEXT;
 	    bodyTokenArray[numWords].numComponents = 0;
 	    bodyToken[numWords] = bodyTokenArray + numWords;
-
-	    /*
-	     * TIP #280: Now determine the line the list element starts on
-	     * (there is no need to do it earlier, due to the possibility of
-	     * aborting, see above).
-	     */
-
-	    TclAdvanceLines(&bline, prevBytes, bodyTokenArray[numWords].start);
-	    TclAdvanceContinuations(&bline, &clNext,
-		    bodyTokenArray[numWords].start - envPtr->source);
-	    bodyLines[numWords] = bline;
-	    bodyContLines[numWords] = clNext;
-	    TclAdvanceLines(&bline, bodyTokenArray[numWords].start, bytes);
-	    TclAdvanceContinuations(&bline, &clNext, bytes - envPtr->source);
->>>>>>> 7198bb9c
 
 	    numBytes -= (bytes - prevBytes);
 	    numWords++;
@@ -1158,8 +1066,6 @@
 	 */
 
 	bodyToken = ckalloc(sizeof(Tcl_Token *) * numWords);
-	bodyLines = ckalloc(sizeof(int) * numWords);
-	bodyContLines = ckalloc(sizeof(int*) * numWords);
 	bodyTokenArray = NULL;
 	for (i=0 ; i<numWords ; i++) {
 	    /*
@@ -1195,18 +1101,12 @@
      * but it handles the most common case well enough.
      */
 
-<<<<<<< HEAD
-    if ((isListedArms) && (mode == Switch_Exact) && (!noCase)) {
+    if (mode == Switch_Exact) {
 	IssueSwitchJumpTable(interp, envPtr, valueIndex,
-=======
-    if (mode == Switch_Exact) {
-	IssueSwitchJumpTable(interp, envPtr, mapPtr, eclIndex, valueIndex,
->>>>>>> 7198bb9c
-		valueTokenPtr, numWords, bodyToken, bodyLines, bodyContLines);
+		valueTokenPtr, numWords, bodyToken);
     } else {
 	IssueSwitchChainedTests(interp, envPtr, mode,noCase,
-		valueIndex, valueTokenPtr, numWords, bodyToken, bodyLines,
-		bodyContLines);
+		valueIndex, valueTokenPtr, numWords, bodyToken);
     }
     result = TCL_OK;
 
@@ -1216,8 +1116,6 @@
 
   freeTemporaries:
     ckfree(bodyToken);
-    ckfree(bodyLines);
-    ckfree(bodyContLines);
     if (bodyTokenArray != NULL) {
 	ckfree(bodyTokenArray);
     }
@@ -1252,10 +1150,7 @@
     int numBodyTokens,		/* Number of tokens describing things the
 				 * switch can match against and bodies to
 				 * execute when the match succeeds. */
-    Tcl_Token **bodyToken,	/* Array of pointers to pattern list items. */
-    int *bodyLines,		/* Array of line numbers for body list
-				 * items. */
-    int **bodyContLines)	/* Array of continuation line info. */
+    Tcl_Token **bodyToken)	/* Array of pointers to pattern list items. */
 {
     enum {Switch_Exact, Switch_Glob, Switch_Regexp};
     int savedStackDepth = envPtr->currStackDepth;
@@ -1512,10 +1407,7 @@
     int numBodyTokens,		/* Number of tokens describing things the
 				 * switch can match against and bodies to
 				 * execute when the match succeeds. */
-    Tcl_Token **bodyToken,	/* Array of pointers to pattern list items. */
-    int *bodyLines,		/* Array of line numbers for body list
-				 * items. */
-    int **bodyContLines)	/* Array of continuation line info. */
+    Tcl_Token **bodyToken)	/* Array of pointers to pattern list items. */
 {
     JumptableInfo *jtPtr;
     int infoIndex, isNew, *finalFixups, numRealBodies = 0, jumpLocation;
