--- conflicted
+++ resolved
@@ -11,11 +11,6 @@
 #
 # See the file "license.terms" for information on usage and redistribution
 # of this file, and for a DISCLAIMER OF ALL WARRANTIES.
-<<<<<<< HEAD
-#
-# RCS: @(#) $Id: tcl.decls,v 1.97.2.56 2011/01/19 14:44:55 dgp Exp $
-=======
->>>>>>> d2834ff4
 
 library tcl
 
