/*
 * tclListObj.c --
 *
 *	This file contains functions that implement the Tcl list object type.
 *
 * Copyright (c) 1995-1997 Sun Microsystems, Inc.
 * Copyright (c) 1998 by Scriptics Corporation.
 * Copyright (c) 2001 by Kevin B. Kenny.  All rights reserved.
 *
 * See the file "license.terms" for information on usage and redistribution of
 * this file, and for a DISCLAIMER OF ALL WARRANTIES.
 */

#include "tclInt.h"

/*
 * Prototypes for functions defined later in this file:
 */

static List *		AttemptNewList(Tcl_Interp *interp, int objc,
			    Tcl_Obj *const objv[]);
static List *		NewListIntRep(int objc, Tcl_Obj *const objv[], int p);
static void		DupListInternalRep(Tcl_Obj *srcPtr, Tcl_Obj *copyPtr);
static void		FreeListInternalRep(Tcl_Obj *listPtr);
static int		SetListFromAny(Tcl_Interp *interp, Tcl_Obj *objPtr);
static void		UpdateStringOfList(Tcl_Obj *listPtr);

/*
 * The structure below defines the list Tcl object type by means of functions
 * that can be invoked by generic object code.
 *
 * The internal representation of a list object is a two-pointer
 * representation. The first pointer designates a List structure that contains
 * an array of pointers to the element objects, together with integers that
 * represent the current element count and the allocated size of the array.
 * The second pointer is normally NULL; during execution of functions in this
 * file that operate on nested sublists, it is occasionally used as working
 * storage to avoid an auxiliary stack.
 */

const Tcl_ObjType tclListType = {
    "list",			/* name */
    FreeListInternalRep,	/* freeIntRepProc */
    DupListInternalRep,		/* dupIntRepProc */
    UpdateStringOfList,		/* updateStringProc */
    SetListFromAny		/* setFromAnyProc */
};

#ifndef TCL_MIN_ELEMENT_GROWTH
#define TCL_MIN_ELEMENT_GROWTH TCL_MIN_GROWTH/sizeof(Tcl_Obj *)
#endif

/*
 *----------------------------------------------------------------------
 *
 * NewListIntRep --
 *
 *	Creates a list internal rep with space for objc elements.  objc
 *	must be > 0.  If objv!=NULL, initializes with the first objc values
 *	in that array.  If objv==NULL, initalize list internal rep to have
 *	0 elements, with space to add objc more.  Flag value "p" indicates
 *	how to behave on failure.
 *
 * Results:
 *	A new List struct with refCount 0 is returned. If some failure
 *	prevents this then if p=0, NULL is returned and otherwise the
 *	routine panics.
 *
 * Side effects:
 *	The ref counts of the elements in objv are incremented since the
 *	resulting list now refers to them.
 *
 *----------------------------------------------------------------------
 */

#define Elems2Size(n)				\
    (sizeof(List) - sizeof(Tcl_Obj *) + n*sizeof(Tcl_Obj *))

#define Size2Elems(s)							\
    (s - (sizeof(List) - sizeof(Tcl_Obj *)))/sizeof(Tcl_Obj *)

static List *
NewListIntRep(
    int objc,
    Tcl_Obj *const objv[],
    int p)
{
    List *listRepPtr;

    if (objc <= 0) {
	Tcl_Panic("NewListIntRep: expects postive element count");
    }

    /*
     * First check to see if we'd overflow and try to allocate an object
     * larger than our memory allocator allows. Note that this is actually a
     * fairly small value when you're on a serious 64-bit machine, but that
     * requires API changes to fix. See [Bug 219196] for a discussion.
     */

    if ((size_t)objc > LIST_MAX) {
	if (p) {
	    Tcl_Panic("max length of a Tcl list (%d elements) exceeded",
		    LIST_MAX);
	}
	return NULL;
    }

    listRepPtr = attemptckalloc(LIST_SIZE(objc));
    if (listRepPtr == NULL) {
	if (p) {
	    Tcl_Panic("list creation failed: unable to alloc %u bytes",
		    LIST_SIZE(objc));
	}
	return NULL;
    }

    listRepPtr->canonicalFlag = 0;
    listRepPtr->refCount = 0;
    listRepPtr->maxElemCount = objc;

    if (objv) {
	Tcl_Obj **elemPtrs;
	int i;

	listRepPtr->elemCount = objc;
	elemPtrs = &listRepPtr->elements;
	for (i = 0;  i < objc;  i++) {
	    elemPtrs[i] = objv[i];
	    Tcl_IncrRefCount(elemPtrs[i]);
	}
    } else {
	listRepPtr->elemCount = 0;
    }
    return listRepPtr;
}

/*
 *----------------------------------------------------------------------
 *
 * AttemptNewList --
 *
 *	Creates a list internal rep with space for objc elements.  objc
 *	must be > 0.  If objv!=NULL, initializes with the first objc values
 *	in that array.  If objv==NULL, initalize list internal rep to have
 *	0 elements, with space to add objc more.  
 *
 * Results:
 *	A new List struct with refCount 0 is returned. If some failure
 *	prevents this then NULL is returned, and an error message is left
 *	in the interp result, unless interp is NULL.
 *
 * Side effects:
 *	The ref counts of the elements in objv are incremented since the
 *	resulting list now refers to them.
 *
 *----------------------------------------------------------------------
 */

static List *
AttemptNewList(
    Tcl_Interp *interp,
    int objc,
    Tcl_Obj *const objv[])
{
    List *listRepPtr = NewListIntRep(objc, objv, 0);

    if (interp != NULL && listRepPtr == NULL) {
	if (objc > LIST_MAX) {
	    Tcl_SetObjResult(interp, Tcl_ObjPrintf(
		    "max length of a Tcl list (%d elements) exceeded",
		    LIST_MAX));
	} else {
	    Tcl_SetObjResult(interp, Tcl_ObjPrintf(
		    "list creation failed: unable to alloc %u bytes",
		    LIST_SIZE(objc)));
	}
	Tcl_SetErrorCode(interp, "TCL", "MEMORY", NULL);
    }
    return listRepPtr;
}

/*
 *----------------------------------------------------------------------
 *
 * Tcl_NewListObj --
 *
 *	This function is normally called when not debugging: i.e., when
 *	TCL_MEM_DEBUG is not defined. It creates a new list object from an
 *	(objc,objv) array: that is, each of the objc elements of the array
 *	referenced by objv is inserted as an element into a new Tcl object.
 *
 *	When TCL_MEM_DEBUG is defined, this function just returns the result
 *	of calling the debugging version Tcl_DbNewListObj.
 *
 * Results:
 *	A new list object is returned that is initialized from the object
 *	pointers in objv. If objc is less than or equal to zero, an empty
 *	object is returned. The new object's string representation is left
 *	NULL. The resulting new list object has ref count 0.
 *
 * Side effects:
 *	The ref counts of the elements in objv are incremented since the
 *	resulting list now refers to them.
 *
 *----------------------------------------------------------------------
 */

#ifdef TCL_MEM_DEBUG
#undef Tcl_NewListObj

Tcl_Obj *
Tcl_NewListObj(
    int objc,			/* Count of objects referenced by objv. */
    Tcl_Obj *const objv[])	/* An array of pointers to Tcl objects. */
{
    return Tcl_DbNewListObj(objc, objv, "unknown", 0);
}

#else /* if not TCL_MEM_DEBUG */

Tcl_Obj *
Tcl_NewListObj(
    int objc,			/* Count of objects referenced by objv. */
    Tcl_Obj *const objv[])	/* An array of pointers to Tcl objects. */
{
    List *listRepPtr;
    Tcl_Obj *listPtr;

    TclNewObj(listPtr);

    if (objc <= 0) {
	return listPtr;
    }

    /*
     * Create the internal rep.
     */

    listRepPtr = NewListIntRep(objc, objv, 1);

    /*
     * Now create the object.
     */

    Tcl_InvalidateStringRep(listPtr);
    ListSetIntRep(listPtr, listRepPtr);
    return listPtr;
}
#endif /* if TCL_MEM_DEBUG */

/*
 *----------------------------------------------------------------------
 *
 * Tcl_DbNewListObj --
 *
 *	This function is normally called when debugging: i.e., when
 *	TCL_MEM_DEBUG is defined. It creates new list objects. It is the same
 *	as the Tcl_NewListObj function above except that it calls
 *	Tcl_DbCkalloc directly with the file name and line number from its
 *	caller. This simplifies debugging since then the [memory active]
 *	command will report the correct file name and line number when
 *	reporting objects that haven't been freed.
 *
 *	When TCL_MEM_DEBUG is not defined, this function just returns the
 *	result of calling Tcl_NewListObj.
 *
 * Results:
 *	A new list object is returned that is initialized from the object
 *	pointers in objv. If objc is less than or equal to zero, an empty
 *	object is returned. The new object's string representation is left
 *	NULL. The new list object has ref count 0.
 *
 * Side effects:
 *	The ref counts of the elements in objv are incremented since the
 *	resulting list now refers to them.
 *
 *----------------------------------------------------------------------
 */

#ifdef TCL_MEM_DEBUG

Tcl_Obj *
Tcl_DbNewListObj(
    int objc,			/* Count of objects referenced by objv. */
    Tcl_Obj *const objv[],	/* An array of pointers to Tcl objects. */
    const char *file,		/* The name of the source file calling this
				 * function; used for debugging. */
    int line)			/* Line number in the source file; used for
				 * debugging. */
{
    Tcl_Obj *listPtr;
    List *listRepPtr;

    TclDbNewObj(listPtr, file, line);

    if (objc <= 0) {
	return listPtr;
    }

    /*
     * Create the internal rep.
     */

    listRepPtr = NewListIntRep(objc, objv, 1);

    /*
     * Now create the object.
     */

    Tcl_InvalidateStringRep(listPtr);
    ListSetIntRep(listPtr, listRepPtr);

    return listPtr;
}

#else /* if not TCL_MEM_DEBUG */

Tcl_Obj *
Tcl_DbNewListObj(
    int objc,			/* Count of objects referenced by objv. */
    Tcl_Obj *const objv[],	/* An array of pointers to Tcl objects. */
    const char *file,		/* The name of the source file calling this
				 * function; used for debugging. */
    int line)			/* Line number in the source file; used for
				 * debugging. */
{
    return Tcl_NewListObj(objc, objv);
}
#endif /* TCL_MEM_DEBUG */

/*
 *----------------------------------------------------------------------
 *
 * Tcl_SetListObj --
 *
 *	Modify an object to be a list containing each of the objc elements of
 *	the object array referenced by objv.
 *
 * Results:
 *	None.
 *
 * Side effects:
 *	The object is made a list object and is initialized from the object
 *	pointers in objv. If objc is less than or equal to zero, an empty
 *	object is returned. The new object's string representation is left
 *	NULL. The ref counts of the elements in objv are incremented since the
 *	list now refers to them. The object's old string and internal
 *	representations are freed and its type is set NULL.
 *
 *----------------------------------------------------------------------
 */

void
Tcl_SetListObj(
    Tcl_Obj *objPtr,		/* Object whose internal rep to init. */
    int objc,			/* Count of objects referenced by objv. */
    Tcl_Obj *const objv[])	/* An array of pointers to Tcl objects. */
{
    List *listRepPtr;

    if (Tcl_IsShared(objPtr)) {
	Tcl_Panic("%s called with shared object", "Tcl_SetListObj");
    }

    /*
     * Free any old string rep and any internal rep for the old type.
     */

    TclFreeIntRep(objPtr);
    Tcl_InvalidateStringRep(objPtr);

    /*
     * Set the object's type to "list" and initialize the internal rep.
     * However, if there are no elements to put in the list, just give the
     * object an empty string rep and a NULL type.
     */

    if (objc > 0) {
	listRepPtr = NewListIntRep(objc, objv, 1);
	ListSetIntRep(objPtr, listRepPtr);
    } else {
	objPtr->bytes = tclEmptyStringRep;
	objPtr->length = 0;
    }
}

/*
 *----------------------------------------------------------------------
 *
 * TclListObjCopy --
 *
 *	Makes a "pure list" copy of a list value. This provides for the C
 *	level a counterpart of the [lrange $list 0 end] command, while using
 *	internals details to be as efficient as possible.
 *
 * Results:
 *	Normally returns a pointer to a new Tcl_Obj, that contains the same
 *	list value as *listPtr does. The returned Tcl_Obj has a refCount of
 *	zero. If *listPtr does not hold a list, NULL is returned, and if
 *	interp is non-NULL, an error message is recorded there.
 *
 * Side effects:
 *	None.
 *
 *----------------------------------------------------------------------
 */

Tcl_Obj *
TclListObjCopy(
    Tcl_Interp *interp,		/* Used to report errors if not NULL. */
    Tcl_Obj *listPtr)		/* List object for which an element array is
				 * to be returned. */
{
    Tcl_Obj *copyPtr;

    if (listPtr->typePtr != &tclListType) {
	if (SetListFromAny(interp, listPtr) != TCL_OK) {
	    return NULL;
	}
    }

    TclNewObj(copyPtr);
    TclInvalidateStringRep(copyPtr);
    DupListInternalRep(listPtr, copyPtr);
    return copyPtr;
}

/*
 *----------------------------------------------------------------------
 *
 * Tcl_ListObjGetElements --
 *
 *	This function returns an (objc,objv) array of the elements in a list
 *	object.
 *
 * Results:
 *	The return value is normally TCL_OK; in this case *objcPtr is set to
 *	the count of list elements and *objvPtr is set to a pointer to an
 *	array of (*objcPtr) pointers to each list element. If listPtr does not
 *	refer to a list object and the object can not be converted to one,
 *	TCL_ERROR is returned and an error message will be left in the
 *	interpreter's result if interp is not NULL.
 *
 *	The objects referenced by the returned array should be treated as
 *	readonly and their ref counts are _not_ incremented; the caller must
 *	do that if it holds on to a reference. Furthermore, the pointer and
 *	length returned by this function may change as soon as any function is
 *	called on the list object; be careful about retaining the pointer in a
 *	local data structure.
 *
 * Side effects:
 *	The possible conversion of the object referenced by listPtr
 *	to a list object.
 *
 *----------------------------------------------------------------------
 */

int
Tcl_ListObjGetElements(
    Tcl_Interp *interp,		/* Used to report errors if not NULL. */
    register Tcl_Obj *listPtr,	/* List object for which an element array is
				 * to be returned. */
    int *objcPtr,		/* Where to store the count of objects
				 * referenced by objv. */
    Tcl_Obj ***objvPtr)		/* Where to store the pointer to an array of
				 * pointers to the list's objects. */
{
    register List *listRepPtr;

    if (listPtr->typePtr != &tclListType) {
	int result;

	if (listPtr->bytes == tclEmptyStringRep) {
	    *objcPtr = 0;
	    *objvPtr = NULL;
	    return TCL_OK;
	}
	result = SetListFromAny(interp, listPtr);
	if (result != TCL_OK) {
	    return result;
	}
    }
    listRepPtr = ListRepPtr(listPtr);
    *objcPtr = listRepPtr->elemCount;
    *objvPtr = &listRepPtr->elements;
    return TCL_OK;
}

/*
 *----------------------------------------------------------------------
 *
 * Tcl_ListObjAppendList --
 *
 *	This function appends the elements in the list value referenced by
 *	elemListPtr to the list value referenced by listPtr.
 *
 * Results:
 *	The return value is normally TCL_OK. If listPtr or elemListPtr do not
 *	refer to list values, TCL_ERROR is returned and an error message is
 *	left in the interpreter's result if interp is not NULL.
 *
 * Side effects:
 *	The reference counts of the elements in elemListPtr are incremented
 *	since the list now refers to them. listPtr and elemListPtr are
 *	converted, if necessary, to list objects. Also, appending the new
 *	elements may cause listObj's array of element pointers to grow.
 *	listPtr's old string representation, if any, is invalidated.
 *
 *----------------------------------------------------------------------
 */

int
Tcl_ListObjAppendList(
    Tcl_Interp *interp,		/* Used to report errors if not NULL. */
    register Tcl_Obj *listPtr,	/* List object to append elements to. */
    Tcl_Obj *elemListPtr)	/* List obj with elements to append. */
{
    int objc;
    Tcl_Obj **objv;

    if (Tcl_IsShared(listPtr)) {
	Tcl_Panic("%s called with shared object", "Tcl_ListObjAppendList");
    }

    /*
     * Pull the elements to append from elemListPtr.
     */

    if (TCL_OK != TclListObjGetElements(interp, elemListPtr, &objc, &objv)) {
	return TCL_ERROR;
    }

    /*
     * Insert the new elements starting after the lists's last element.
     * Delete zero existing elements.
     */

    return Tcl_ListObjReplace(interp, listPtr, LIST_MAX, 0, objc, objv);
}

/*
 *----------------------------------------------------------------------
 *
 * Tcl_ListObjAppendElement --
 *
 *	This function is a special purpose version of Tcl_ListObjAppendList:
 *	it appends a single object referenced by objPtr to the list object
 *	referenced by listPtr. If listPtr is not already a list object, an
 *	attempt will be made to convert it to one.
 *
 * Results:
 *	The return value is normally TCL_OK; in this case objPtr is added to
 *	the end of listPtr's list. If listPtr does not refer to a list object
 *	and the object can not be converted to one, TCL_ERROR is returned and
 *	an error message will be left in the interpreter's result if interp is
 *	not NULL.
 *
 * Side effects:
 *	The ref count of objPtr is incremented since the list now refers to
 *	it. listPtr will be converted, if necessary, to a list object. Also,
 *	appending the new element may cause listObj's array of element
 *	pointers to grow. listPtr's old string representation, if any, is
 *	invalidated.
 *
 *----------------------------------------------------------------------
 */

int
Tcl_ListObjAppendElement(
    Tcl_Interp *interp,		/* Used to report errors if not NULL. */
    Tcl_Obj *listPtr,		/* List object to append objPtr to. */
    Tcl_Obj *objPtr)		/* Object to append to listPtr's list. */
{
    register List *listRepPtr, *newPtr = NULL;
    int numElems, numRequired, needGrow, isShared, attempt;

    if (Tcl_IsShared(listPtr)) {
	Tcl_Panic("%s called with shared object", "Tcl_ListObjAppendElement");
    }
    if (listPtr->typePtr != &tclListType) {
	int result;

	if (listPtr->bytes == tclEmptyStringRep) {
	    Tcl_SetListObj(listPtr, 1, &objPtr);
	    return TCL_OK;
	}
	result = SetListFromAny(interp, listPtr);
	if (result != TCL_OK) {
	    return result;
	}
    }

    listRepPtr = ListRepPtr(listPtr);
    numElems = listRepPtr->elemCount;
    numRequired = numElems + 1 ;

    needGrow = (numRequired > listRepPtr->maxElemCount);
    isShared = (listRepPtr->refCount > 1);

    if (numRequired > LIST_MAX) {
	if (interp != NULL) {
	    Tcl_SetObjResult(interp, Tcl_ObjPrintf(
		    "max length of a Tcl list (%d elements) exceeded",
		    LIST_MAX));
	    Tcl_SetErrorCode(interp, "TCL", "MEMORY", NULL);
	}
	return TCL_ERROR;
    }

    if (needGrow && !isShared) {
	/*
	 * Need to grow + unshared intrep => try to realloc
	 */

	attempt = 2 * numRequired;
	if (attempt <= LIST_MAX) {
	    newPtr = attemptckrealloc(listRepPtr, LIST_SIZE(attempt));
	}
	if (newPtr == NULL) {
	    attempt = numRequired + 1 + TCL_MIN_ELEMENT_GROWTH;
	    if (attempt > LIST_MAX) {
		attempt = LIST_MAX;
	    }
	    newPtr = attemptckrealloc(listRepPtr, LIST_SIZE(attempt));
	}
	if (newPtr == NULL) {
	    attempt = numRequired;
	    newPtr = attemptckrealloc(listRepPtr, LIST_SIZE(attempt));
	}
	if (newPtr) {
	    listRepPtr = newPtr;
	    listRepPtr->maxElemCount = attempt;
	    needGrow = 0;
	}
    }
    if (isShared || needGrow) {
	Tcl_Obj **dst, **src = &listRepPtr->elements;

	/*
	 * Either we have a shared intrep and we must copy to write, or we
	 * need to grow and realloc attempts failed.  Attempt intrep copy.
	 */

	attempt = 2 * numRequired;
	newPtr = AttemptNewList(NULL, attempt, NULL);
	if (newPtr == NULL) {
	    attempt = numRequired + 1 + TCL_MIN_ELEMENT_GROWTH;
	    if (attempt > LIST_MAX) {
		attempt = LIST_MAX;
	    }
	    newPtr = AttemptNewList(NULL, attempt, NULL);
	}
	if (newPtr == NULL) {
	    attempt = numRequired;
	    newPtr = AttemptNewList(interp, attempt, NULL);
	}
	if (newPtr == NULL) {
	    /*
	     * All growth attempts failed; throw the error.
	     */

	    return TCL_ERROR;
	}

	dst = &newPtr->elements;
	newPtr->refCount++;
	newPtr->canonicalFlag = listRepPtr->canonicalFlag;
	newPtr->elemCount = listRepPtr->elemCount;

	if (isShared) {
	    /*
	     * The original intrep must remain undisturbed.  Copy into the new
	     * one and bump refcounts
	     */
	    while (numElems--) {
		*dst = *src++;
		Tcl_IncrRefCount(*dst++);
	    }
	    listRepPtr->refCount--;
	} else {
	    /*
	     * Old intrep to be freed, re-use refCounts.
	     */

	    memcpy(dst, src, (size_t) numElems * sizeof(Tcl_Obj *));
	    ckfree(listRepPtr);
	}
	listRepPtr = newPtr;
    }
    listPtr->internalRep.twoPtrValue.ptr1 = listRepPtr;

    /*
     * Add objPtr to the end of listPtr's array of element pointers. Increment
     * the ref count for the (now shared) objPtr.
     */

    *(&listRepPtr->elements + listRepPtr->elemCount) = objPtr;
    Tcl_IncrRefCount(objPtr);
    listRepPtr->elemCount++;

    /*
     * Invalidate any old string representation since the list's internal
     * representation has changed.
     */

    Tcl_InvalidateStringRep(listPtr);
    return TCL_OK;
}

/*
 *----------------------------------------------------------------------
 *
 * Tcl_ListObjIndex --
 *
 *	This function returns a pointer to the index'th object from the list
 *	referenced by listPtr. The first element has index 0. If index is
 *	negative or greater than or equal to the number of elements in the
 *	list, a NULL is returned. If listPtr is not a list object, an attempt
 *	will be made to convert it to a list.
 *
 * Results:
 *	The return value is normally TCL_OK; in this case objPtrPtr is set to
 *	the Tcl_Obj pointer for the index'th list element or NULL if index is
 *	out of range. This object should be treated as readonly and its ref
 *	count is _not_ incremented; the caller must do that if it holds on to
 *	the reference. If listPtr does not refer to a list and can't be
 *	converted to one, TCL_ERROR is returned and an error message is left
 *	in the interpreter's result if interp is not NULL.
 *
 * Side effects:
 *	listPtr will be converted, if necessary, to a list object.
 *
 *----------------------------------------------------------------------
 */

int
Tcl_ListObjIndex(
    Tcl_Interp *interp,		/* Used to report errors if not NULL. */
    register Tcl_Obj *listPtr,	/* List object to index into. */
    register int index,		/* Index of element to return. */
    Tcl_Obj **objPtrPtr)	/* The resulting Tcl_Obj* is stored here. */
{
    register List *listRepPtr;

    if (listPtr->typePtr != &tclListType) {
	int result;

	if (listPtr->bytes == tclEmptyStringRep) {
	    *objPtrPtr = NULL;
	    return TCL_OK;
	}
	result = SetListFromAny(interp, listPtr);
	if (result != TCL_OK) {
	    return result;
	}
    }

    listRepPtr = ListRepPtr(listPtr);
    if ((index < 0) || (index >= listRepPtr->elemCount)) {
	*objPtrPtr = NULL;
    } else {
	*objPtrPtr = (&listRepPtr->elements)[index];
    }

    return TCL_OK;
}

/*
 *----------------------------------------------------------------------
 *
 * Tcl_ListObjLength --
 *
 *	This function returns the number of elements in a list object. If the
 *	object is not already a list object, an attempt will be made to
 *	convert it to one.
 *
 * Results:
 *	The return value is normally TCL_OK; in this case *intPtr will be set
 *	to the integer count of list elements. If listPtr does not refer to a
 *	list object and the object can not be converted to one, TCL_ERROR is
 *	returned and an error message will be left in the interpreter's result
 *	if interp is not NULL.
 *
 * Side effects:
 *	The possible conversion of the argument object to a list object.
 *
 *----------------------------------------------------------------------
 */

int
Tcl_ListObjLength(
    Tcl_Interp *interp,		/* Used to report errors if not NULL. */
    register Tcl_Obj *listPtr,	/* List object whose #elements to return. */
    register int *intPtr)	/* The resulting int is stored here. */
{
    register List *listRepPtr;

    if (listPtr->typePtr != &tclListType) {
	int result;

	if (listPtr->bytes == tclEmptyStringRep) {
	    *intPtr = 0;
	    return TCL_OK;
	}
	result = SetListFromAny(interp, listPtr);
	if (result != TCL_OK) {
	    return result;
	}
    }

    listRepPtr = ListRepPtr(listPtr);
    *intPtr = listRepPtr->elemCount;
    return TCL_OK;
}

/*
 *----------------------------------------------------------------------
 *
 * Tcl_ListObjReplace --
 *
 *	This function replaces zero or more elements of the list referenced by
 *	listPtr with the objects from an (objc,objv) array. The objc elements
 *	of the array referenced by objv replace the count elements in listPtr
 *	starting at first.
 *
 *	If the argument first is zero or negative, it refers to the first
 *	element. If first is greater than or equal to the number of elements
 *	in the list, then no elements are deleted; the new elements are
 *	appended to the list. Count gives the number of elements to replace.
 *	If count is zero or negative then no elements are deleted; the new
 *	elements are simply inserted before first.
 *
 *	The argument objv refers to an array of objc pointers to the new
 *	elements to be added to listPtr in place of those that were deleted.
 *	If objv is NULL, no new elements are added. If listPtr is not a list
 *	object, an attempt will be made to convert it to one.
 *
 * Results:
 *	The return value is normally TCL_OK. If listPtr does not refer to a
 *	list object and can not be converted to one, TCL_ERROR is returned and
 *	an error message will be left in the interpreter's result if interp is
 *	not NULL.
 *
 * Side effects:
 *	The ref counts of the objc elements in objv are incremented since the
 *	resulting list now refers to them. Similarly, the ref counts for
 *	replaced objects are decremented. listPtr is converted, if necessary,
 *	to a list object. listPtr's old string representation, if any, is
 *	freed.
 *
 *----------------------------------------------------------------------
 */

int
Tcl_ListObjReplace(
    Tcl_Interp *interp,		/* Used for error reporting if not NULL. */
    Tcl_Obj *listPtr,		/* List object whose elements to replace. */
    int first,			/* Index of first element to replace. */
    int count,			/* Number of elements to replace. */
    int objc,			/* Number of objects to insert. */
    Tcl_Obj *const objv[])	/* An array of objc pointers to Tcl objects to
				 * insert. */
{
    List *listRepPtr;
    register Tcl_Obj **elemPtrs;
    int numElems, numRequired, numAfterLast, start, i, j, isShared;

    if (Tcl_IsShared(listPtr)) {
	Tcl_Panic("%s called with shared object", "Tcl_ListObjReplace");
    }
    if (listPtr->typePtr != &tclListType) {
	if (listPtr->bytes == tclEmptyStringRep) {
	    if (!objc) {
		return TCL_OK;
	    }
	    Tcl_SetListObj(listPtr, objc, NULL);
	} else {
	    int result = SetListFromAny(interp, listPtr);

	    if (result != TCL_OK) {
		return result;
	    }
	}
    }

    /*
     * Note that when count == 0 and objc == 0, this routine is logically a
     * no-op, removing and adding no elements to the list. However, by flowing
     * through this routine anyway, we get the important side effect that the
     * resulting listPtr is a list in canoncial form. This is important.
     * Resist any temptation to optimize this case.
     */

    listRepPtr = ListRepPtr(listPtr);
    elemPtrs = &listRepPtr->elements;
    numElems = listRepPtr->elemCount;

    if (first < 0) {
	first = 0;
    }
    if (first >= numElems) {
	first = numElems;	/* So we'll insert after last element. */
    }
    if (count < 0) {
	count = 0;
    } else if (numElems < first+count || first+count < 0) {
	/*
	 * The 'first+count < 0' condition here guards agains integer
	 * overflow in determining 'first+count'.
	 */

	count = numElems - first;
    }

    isShared = (listRepPtr->refCount > 1);
    numRequired = numElems - count + objc;

<<<<<<< HEAD
    if (numRequired > listRepPtr->maxElemCount){
	unsigned int allocSize = TclAllocMaximize(listRepPtr);
	if (allocSize != UINT_MAX) {
	    listRepPtr->maxElemCount = Size2Elems(allocSize);
	}
=======
    for (i = 0;  i < objc;  i++) {
	Tcl_IncrRefCount(objv[i]);
>>>>>>> a44a89f2
    }

    if ((numRequired <= listRepPtr->maxElemCount) && !isShared) {
	int shift;

	/*
	 * Can use the current List struct. First "delete" count elements
	 * starting at first.
	 */

	for (j = first;  j < first + count;  j++) {
	    Tcl_Obj *victimPtr = elemPtrs[j];

	    TclDecrRefCount(victimPtr);
	}

	/*
	 * Shift the elements after the last one removed to their new
	 * locations.
	 */

	start = first + count;
	numAfterLast = numElems - start;
	shift = objc - count;	/* numNewElems - numDeleted */
	if ((numAfterLast > 0) && (shift != 0)) {
	    Tcl_Obj **src = elemPtrs + start;

	    memmove(src+shift, src, (size_t) numAfterLast * sizeof(Tcl_Obj*));
	}
    } else {
	/*
	 * Cannot use the current List struct; it is shared, too small, or
	 * both. Allocate a new struct and insert elements into it.
	 */

	List *oldListRepPtr = listRepPtr;
	Tcl_Obj **oldPtrs = elemPtrs;
	int newMax;

	if (numRequired > listRepPtr->maxElemCount){
	    newMax = 2 * numRequired;
	} else {
	    newMax = listRepPtr->maxElemCount;
	}

	listRepPtr = AttemptNewList(NULL, newMax, NULL);
	if (listRepPtr == NULL) {
	    unsigned int limit = LIST_MAX - numRequired;
	    unsigned int extra = numRequired - numElems
		    + TCL_MIN_ELEMENT_GROWTH;
	    int growth = (int) ((extra > limit) ? limit : extra);

	    listRepPtr = AttemptNewList(NULL, numRequired + growth, NULL);
	    if (listRepPtr == NULL) {
		listRepPtr = AttemptNewList(interp, numRequired, NULL);
		if (listRepPtr == NULL) {
		    for (i = 0;  i < objc;  i++) {
			/* See bug 3598580 */
#if TCL_MAJOR_VERSION > 8
			Tcl_DecrRefCount(objv[i]);
#else
			objv[i]->refCount--;
#endif
		    }
		    return TCL_ERROR;
		}
	    }
	}

	listPtr->internalRep.twoPtrValue.ptr1 = listRepPtr;
	listRepPtr->refCount++;

	elemPtrs = &listRepPtr->elements;

	if (isShared) {
	    /*
	     * The old struct will remain in place; need new refCounts for the
	     * new List struct references. Copy over only the surviving
	     * elements.
	     */

	    for (i=0; i < first; i++) {
		elemPtrs[i] = oldPtrs[i];
		Tcl_IncrRefCount(elemPtrs[i]);
	    }
	    for (i = first + count, j = first + objc;
		    j < numRequired; i++, j++) {
		elemPtrs[j] = oldPtrs[i];
		Tcl_IncrRefCount(elemPtrs[j]);
	    }

	    oldListRepPtr->refCount--;
	} else {
	    /*
	     * The old struct will be removed; use its inherited refCounts.
	     */

	    if (first > 0) {
		memcpy(elemPtrs, oldPtrs, (size_t) first * sizeof(Tcl_Obj *));
	    }

	    /*
	     * "Delete" count elements starting at first.
	     */

	    for (j = first;  j < first + count;  j++) {
		Tcl_Obj *victimPtr = oldPtrs[j];

		TclDecrRefCount(victimPtr);
	    }

	    /*
	     * Copy the elements after the last one removed, shifted to their
	     * new locations.
	     */

	    start = first + count;
	    numAfterLast = numElems - start;
	    if (numAfterLast > 0) {
		memcpy(elemPtrs + first + objc, oldPtrs + start,
			(size_t) numAfterLast * sizeof(Tcl_Obj *));
	    }

	    ckfree(oldListRepPtr);
	}
    }

    /*
     * Insert the new elements into elemPtrs before "first".
     */

    for (i=0,j=first ; i<objc ; i++,j++) {
	elemPtrs[j] = objv[i];
    }

    /*
     * Update the count of elements.
     */

    listRepPtr->elemCount = numRequired;

    /*
     * Invalidate and free any old string representation since it no longer
     * reflects the list's internal representation.
     */

    Tcl_InvalidateStringRep(listPtr);
    return TCL_OK;
}

/*
 *----------------------------------------------------------------------
 *
 * TclLindexList --
 *
 *	This procedure handles the 'lindex' command when objc==3.
 *
 * Results:
 *	Returns a pointer to the object extracted, or NULL if an error
 *	occurred. The returned object already includes one reference count for
 *	the pointer returned.
 *
 * Side effects:
 *	None.
 *
 * Notes:
 *	This procedure is implemented entirely as a wrapper around
 *	TclLindexFlat. All it does is reconfigure the argument format into the
 *	form required by TclLindexFlat, while taking care to manage shimmering
 *	in such a way that we tend to keep the most useful intreps and/or
 *	avoid the most expensive conversions.
 *
 *----------------------------------------------------------------------
 */

Tcl_Obj *
TclLindexList(
    Tcl_Interp *interp,		/* Tcl interpreter. */
    Tcl_Obj *listPtr,		/* List being unpacked. */
    Tcl_Obj *argPtr)		/* Index or index list. */
{

    int index;			/* Index into the list. */
    Tcl_Obj *indexListCopy;

    /*
     * Determine whether argPtr designates a list or a single index. We have
     * to be careful about the order of the checks to avoid repeated
     * shimmering; see TIP#22 and TIP#33 for the details.
     */

    if (argPtr->typePtr != &tclListType
	    && TclGetIntForIndexM(NULL , argPtr, 0, &index) == TCL_OK) {
	/*
	 * argPtr designates a single index.
	 */

	return TclLindexFlat(interp, listPtr, 1, &argPtr);
    }

    /*
     * Here we make a private copy of the index list argument to avoid any
     * shimmering issues that might invalidate the indices array below while
     * we are still using it. This is probably unnecessary. It does not appear
     * that any damaging shimmering is possible, and no test has been devised
     * to show any error when this private copy is not made. But it's cheap,
     * and it offers some future-proofing insurance in case the TclLindexFlat
     * implementation changes in some unexpected way, or some new form of
     * trace or callback permits things to happen that the current
     * implementation does not.
     */

    indexListCopy = TclListObjCopy(NULL, argPtr);
    if (indexListCopy == NULL) {
	/*
	 * argPtr designates something that is neither an index nor a
	 * well-formed list. Report the error via TclLindexFlat.
	 */

	return TclLindexFlat(interp, listPtr, 1, &argPtr);
    }

    if (indexListCopy->typePtr == &tclListType) {
	List *listRepPtr = ListRepPtr(indexListCopy);

	listPtr = TclLindexFlat(interp, listPtr, listRepPtr->elemCount,
		&listRepPtr->elements);
    } else {
	int indexCount = -1;	/* Size of the array of list indices. */
	Tcl_Obj **indices = NULL;
				/* Array of list indices. */

	Tcl_ListObjGetElements(NULL, indexListCopy, &indexCount, &indices);
	listPtr = TclLindexFlat(interp, listPtr, indexCount, indices);
    }
    Tcl_DecrRefCount(indexListCopy);
    return listPtr;
}

/*
 *----------------------------------------------------------------------
 *
 * TclLindexFlat --
 *
 *	This procedure is the core of the 'lindex' command, with all index
 *	arguments presented as a flat list.
 *
 * Results:
 *	Returns a pointer to the object extracted, or NULL if an error
 *	occurred. The returned object already includes one reference count for
 *	the pointer returned.
 *
 * Side effects:
 *	None.
 *
 * Notes:
 *	The reference count of the returned object includes one reference
 *	corresponding to the pointer returned. Thus, the calling code will
 *	usually do something like:
 *		Tcl_SetObjResult(interp, result);
 *		Tcl_DecrRefCount(result);
 *
 *----------------------------------------------------------------------
 */

Tcl_Obj *
TclLindexFlat(
    Tcl_Interp *interp,		/* Tcl interpreter. */
    Tcl_Obj *listPtr,		/* Tcl object representing the list. */
    int indexCount,		/* Count of indices. */
    Tcl_Obj *const indexArray[])/* Array of pointers to Tcl objects that
				 * represent the indices in the list. */
{
    int i;

    Tcl_IncrRefCount(listPtr);

    for (i=0 ; i<indexCount && listPtr ; i++) {
	int index, listLen = 0;
	Tcl_Obj **elemPtrs = NULL, *sublistCopy;

	/*
	 * Here we make a private copy of the current sublist, so we avoid any
	 * shimmering issues that might invalidate the elemPtr array below
	 * while we are still using it. See test lindex-8.4.
	 */

	sublistCopy = TclListObjCopy(interp, listPtr);
	Tcl_DecrRefCount(listPtr);
	listPtr = NULL;

	if (sublistCopy == NULL) {
	    /*
	     * The sublist is not a list at all => error.
	     */

	    break;
	}
	TclListObjGetElements(NULL, sublistCopy, &listLen, &elemPtrs);

	if (TclGetIntForIndexM(interp, indexArray[i], /*endValue*/ listLen-1,
		&index) == TCL_OK) {
	    if (index<0 || index>=listLen) {
		/*
		 * Index is out of range. Break out of loop with empty result.
		 * First check remaining indices for validity
		 */

		while (++i < indexCount) {
		    if (TclGetIntForIndexM(interp, indexArray[i], -1, &index)
			!= TCL_OK) {
			Tcl_DecrRefCount(sublistCopy);
			return NULL;
		    }
		}
		listPtr = Tcl_NewObj();
	    } else {
		/*
		 * Extract the pointer to the appropriate element.
		 */

		listPtr = elemPtrs[index];
	    }
	    Tcl_IncrRefCount(listPtr);
	}
	Tcl_DecrRefCount(sublistCopy);
    }

    return listPtr;
}

/*
 *----------------------------------------------------------------------
 *
 * TclLsetList --
 *
 *	Core of the 'lset' command when objc == 4. Objv[2] may be either a
 *	scalar index or a list of indices.
 *
 * Results:
 *	Returns the new value of the list variable, or NULL if there was an
 *	error. The returned object includes one reference count for the
 *	pointer returned.
 *
 * Side effects:
 *	None.
 *
 * Notes:
 *	This procedure is implemented entirely as a wrapper around
 *	TclLsetFlat. All it does is reconfigure the argument format into the
 *	form required by TclLsetFlat, while taking care to manage shimmering
 *	in such a way that we tend to keep the most useful intreps and/or
 *	avoid the most expensive conversions.
 *
 *----------------------------------------------------------------------
 */

Tcl_Obj *
TclLsetList(
    Tcl_Interp *interp,		/* Tcl interpreter. */
    Tcl_Obj *listPtr,		/* Pointer to the list being modified. */
    Tcl_Obj *indexArgPtr,	/* Index or index-list arg to 'lset'. */
    Tcl_Obj *valuePtr)		/* Value arg to 'lset'. */
{
    int indexCount = 0;		/* Number of indices in the index list. */
    Tcl_Obj **indices = NULL;	/* Vector of indices in the index list. */
    Tcl_Obj *retValuePtr;	/* Pointer to the list to be returned. */
    int index;			/* Current index in the list - discarded. */
    Tcl_Obj *indexListCopy;

    /*
     * Determine whether the index arg designates a list or a single index.
     * We have to be careful about the order of the checks to avoid repeated
     * shimmering; see TIP #22 and #23 for details.
     */

    if (indexArgPtr->typePtr != &tclListType
	    && TclGetIntForIndexM(NULL, indexArgPtr, 0, &index) == TCL_OK) {
	/*
	 * indexArgPtr designates a single index.
	 */

	return TclLsetFlat(interp, listPtr, 1, &indexArgPtr, valuePtr);

    }

    indexListCopy = TclListObjCopy(NULL, indexArgPtr);
    if (indexListCopy == NULL) {
	/*
	 * indexArgPtr designates something that is neither an index nor a
	 * well formed list. Report the error via TclLsetFlat.
	 */

	return TclLsetFlat(interp, listPtr, 1, &indexArgPtr, valuePtr);
    }
    TclListObjGetElements(NULL, indexArgPtr, &indexCount, &indices);

    /*
     * Let TclLsetFlat handle the actual lset'ting.
     */

    retValuePtr = TclLsetFlat(interp, listPtr, indexCount, indices, valuePtr);

    Tcl_DecrRefCount(indexListCopy);
    return retValuePtr;
}

/*
 *----------------------------------------------------------------------
 *
 * TclLsetFlat --
 *
 *	Core engine of the 'lset' command.
 *
 * Results:
 *	Returns the new value of the list variable, or NULL if an error
 *	occurred. The returned object includes one reference count for the
 *	pointer returned.
 *
 * Side effects:
 *	On entry, the reference count of the variable value does not reflect
 *	any references held on the stack. The first action of this function is
 *	to determine whether the object is shared, and to duplicate it if it
 *	is. The reference count of the duplicate is incremented. At this
 *	point, the reference count will be 1 for either case, so that the
 *	object will appear to be unshared.
 *
 *	If an error occurs, and the object has been duplicated, the reference
 *	count on the duplicate is decremented so that it is now 0: this
 *	dismisses any memory that was allocated by this function.
 *
 *	If no error occurs, the reference count of the original object is
 *	incremented if the object has not been duplicated, and nothing is done
 *	to a reference count of the duplicate. Now the reference count of an
 *	unduplicated object is 2 (the returned pointer, plus the one stored in
 *	the variable). The reference count of a duplicate object is 1,
 *	reflecting that the returned pointer is the only active reference. The
 *	caller is expected to store the returned value back in the variable
 *	and decrement its reference count. (INST_STORE_* does exactly this.)
 *
 *	Surgery is performed on the unshared list value to produce the result.
 *	TclLsetFlat maintains a linked list of Tcl_Obj's whose string
 *	representations must be spoilt by threading via 'ptr2' of the
 *	two-pointer internal representation. On entry to TclLsetFlat, the
 *	values of 'ptr2' are immaterial; on exit, the 'ptr2' field of any
 *	Tcl_Obj that has been modified is set to NULL.
 *
 *----------------------------------------------------------------------
 */

Tcl_Obj *
TclLsetFlat(
    Tcl_Interp *interp,		/* Tcl interpreter. */
    Tcl_Obj *listPtr,		/* Pointer to the list being modified. */
    int indexCount,		/* Number of index args. */
    Tcl_Obj *const indexArray[],
				/* Index args. */
    Tcl_Obj *valuePtr)		/* Value arg to 'lset'. */
{
    int index, result, len;
    Tcl_Obj *subListPtr, *retValuePtr, *chainPtr;

    /*
     * If there are no indices, simply return the new value.  (Without
     * indices, [lset] is a synonym for [set].
     */

    if (indexCount == 0) {
	Tcl_IncrRefCount(valuePtr);
	return valuePtr;
    }

    /*
     * If the list is shared, make a copy we can modify (copy-on-write).  We
     * use Tcl_DuplicateObj() instead of TclListObjCopy() for a few reasons:
     * 1) we have not yet confirmed listPtr is actually a list; 2) We make a
     * verbatim copy of any existing string rep, and when we combine that with
     * the delayed invalidation of string reps of modified Tcl_Obj's
     * implemented below, the outcome is that any error condition that causes
     * this routine to return NULL, will leave the string rep of listPtr and
     * all elements to be unchanged.
     */

    subListPtr = Tcl_IsShared(listPtr) ? Tcl_DuplicateObj(listPtr) : listPtr;

    /*
     * Anchor the linked list of Tcl_Obj's whose string reps must be
     * invalidated if the operation succeeds.
     */

    retValuePtr = subListPtr;
    chainPtr = NULL;
    result = TCL_OK;

    /*
     * Loop through all the index arguments, and for each one dive into the
     * appropriate sublist.
     */

    do {
	int elemCount;
	Tcl_Obj *parentList, **elemPtrs;

	/*
	 * Check for the possible error conditions...
	 */

	if (TclListObjGetElements(interp, subListPtr, &elemCount, &elemPtrs)
		!= TCL_OK) {
	    /* ...the sublist we're indexing into isn't a list at all. */
	    result = TCL_ERROR;
	    break;
	}

	/*
	 * WARNING: the macro TclGetIntForIndexM is not safe for
	 * post-increments, avoid '*indexArray++' here.
	 */

	if (TclGetIntForIndexM(interp, *indexArray, elemCount - 1, &index)
		!= TCL_OK)  {
	    /* ...the index we're trying to use isn't an index at all. */
	    result = TCL_ERROR;
	    indexArray++;
	    break;
	}
	indexArray++;

	if (index < 0 || index > elemCount) {
	    /* ...the index points outside the sublist. */
	    if (interp != NULL) {
		Tcl_SetObjResult(interp,
			Tcl_NewStringObj("list index out of range", -1));
		Tcl_SetErrorCode(interp, "TCL", "OPERATION", "LSET",
			"BADINDEX", NULL);
	    }
	    result = TCL_ERROR;
	    break;
	}

	/*
	 * No error conditions.  As long as we're not yet on the last index,
	 * determine the next sublist for the next pass through the loop, and
	 * take steps to make sure it is an unshared copy, as we intend to
	 * modify it.
	 */

	if (--indexCount) {
	    parentList = subListPtr;
	    if (index == elemCount) {
		subListPtr = Tcl_NewObj();
	    } else {
		subListPtr = elemPtrs[index];
	    }
	    if (Tcl_IsShared(subListPtr)) {
		subListPtr = Tcl_DuplicateObj(subListPtr);
	    }

	    /*
	     * Replace the original elemPtr[index] in parentList with a copy
	     * we know to be unshared.  This call will also deal with the
	     * situation where parentList shares its intrep with other
	     * Tcl_Obj's.  Dealing with the shared intrep case can cause
	     * subListPtr to become shared again, so detect that case and make
	     * and store another copy.
	     */

	    if (index == elemCount) {
		Tcl_ListObjAppendElement(NULL, parentList, subListPtr);
	    } else {
		TclListObjSetElement(NULL, parentList, index, subListPtr);
	    }
	    if (Tcl_IsShared(subListPtr)) {
		subListPtr = Tcl_DuplicateObj(subListPtr);
		TclListObjSetElement(NULL, parentList, index, subListPtr);
	    }

	    /*
	     * The TclListObjSetElement() calls do not spoil the string rep of
	     * parentList, and that's fine for now, since all we've done so
	     * far is replace a list element with an unshared copy.  The list
	     * value remains the same, so the string rep. is still valid, and
	     * unchanged, which is good because if this whole routine returns
	     * NULL, we'd like to leave no change to the value of the lset
	     * variable.  Later on, when we set valuePtr in its proper place,
	     * then all containing lists will have their values changed, and
	     * will need their string reps spoiled.  We maintain a list of all
	     * those Tcl_Obj's (via a little intrep surgery) so we can spoil
	     * them at that time.
	     */

	    parentList->internalRep.twoPtrValue.ptr2 = chainPtr;
	    chainPtr = parentList;
	}
    } while (indexCount > 0);

    /*
     * Either we've detected and error condition, and exited the loop with
     * result == TCL_ERROR, or we've successfully reached the last index, and
     * we're ready to store valuePtr.  In either case, we need to clean up our
     * string spoiling list of Tcl_Obj's.
     */

    while (chainPtr) {
	Tcl_Obj *objPtr = chainPtr;

	if (result == TCL_OK) {
	    /*
	     * We're going to store valuePtr, so spoil string reps of all
	     * containing lists.
	     */

	    Tcl_InvalidateStringRep(objPtr);
	}

	/*
	 * Clear away our intrep surgery mess.
	 */

	chainPtr = objPtr->internalRep.twoPtrValue.ptr2;
	objPtr->internalRep.twoPtrValue.ptr2 = NULL;
    }

    if (result != TCL_OK) {
	/*
	 * Error return; message is already in interp. Clean up any excess
	 * memory.
	 */

	if (retValuePtr != listPtr) {
	    Tcl_DecrRefCount(retValuePtr);
	}
	return NULL;
    }

    /*
     * Store valuePtr in proper sublist and return. The -1 is to avoid a
     * compiler warning (not a problem because we checked that we have a
     * proper list - or something convertible to one - above).
     */

    len = -1;
    TclListObjLength(NULL, subListPtr, &len);
    if (index == len) {
	Tcl_ListObjAppendElement(NULL, subListPtr, valuePtr);
    } else {
	TclListObjSetElement(NULL, subListPtr, index, valuePtr);
    }
    Tcl_InvalidateStringRep(subListPtr);
    Tcl_IncrRefCount(retValuePtr);
    return retValuePtr;
}

/*
 *----------------------------------------------------------------------
 *
 * TclListObjSetElement --
 *
 *	Set a single element of a list to a specified value
 *
 * Results:
 *	The return value is normally TCL_OK. If listPtr does not refer to a
 *	list object and cannot be converted to one, TCL_ERROR is returned and
 *	an error message will be left in the interpreter result if interp is
 *	not NULL. Similarly, if index designates an element outside the range
 *	[0..listLength-1], where listLength is the count of elements in the
 *	list object designated by listPtr, TCL_ERROR is returned and an error
 *	message is left in the interpreter result.
 *
 * Side effects:
 *	Tcl_Panic if listPtr designates a shared object. Otherwise, attempts
 *	to convert it to a list with a non-shared internal rep. Decrements the
 *	ref count of the object at the specified index within the list,
 *	replaces with the object designated by valuePtr, and increments the
 *	ref count of the replacement object.
 *
 *	It is the caller's responsibility to invalidate the string
 *	representation of the object.
 *
 *----------------------------------------------------------------------
 */

int
TclListObjSetElement(
    Tcl_Interp *interp,		/* Tcl interpreter; used for error reporting
				 * if not NULL. */
    Tcl_Obj *listPtr,		/* List object in which element should be
				 * stored. */
    int index,			/* Index of element to store. */
    Tcl_Obj *valuePtr)		/* Tcl object to store in the designated list
				 * element. */
{
    List *listRepPtr;		/* Internal representation of the list being
				 * modified. */
    Tcl_Obj **elemPtrs;		/* Pointers to elements of the list. */
    int elemCount;		/* Number of elements in the list. */

    /*
     * Ensure that the listPtr parameter designates an unshared list.
     */

    if (Tcl_IsShared(listPtr)) {
	Tcl_Panic("%s called with shared object", "TclListObjSetElement");
    }
    if (listPtr->typePtr != &tclListType) {
	int result;

	if (listPtr->bytes == tclEmptyStringRep) {
	    if (interp != NULL) {
		Tcl_SetObjResult(interp,
			Tcl_NewStringObj("list index out of range", -1));
		Tcl_SetErrorCode(interp, "TCL", "OPERATION", "LSET",
			"BADINDEX", NULL);
	    }
	    return TCL_ERROR;
	}
	result = SetListFromAny(interp, listPtr);
	if (result != TCL_OK) {
	    return result;
	}
    }

    listRepPtr = ListRepPtr(listPtr);
    elemCount = listRepPtr->elemCount;

    /*
     * Ensure that the index is in bounds.
     */

    if (index<0 || index>=elemCount) {
	if (interp != NULL) {
	    Tcl_SetObjResult(interp,
		    Tcl_NewStringObj("list index out of range", -1));
	    Tcl_SetErrorCode(interp, "TCL", "OPERATION", "LSET", "BADINDEX",
		    NULL);
	}
	return TCL_ERROR;
    }

    /*
     * If the internal rep is shared, replace it with an unshared copy.
     */

    if (listRepPtr->refCount > 1) {
	Tcl_Obj **dst, **src = &listRepPtr->elements;
	List *newPtr = AttemptNewList(NULL, listRepPtr->maxElemCount, NULL);

	if (newPtr == NULL) {
	    newPtr = AttemptNewList(interp, elemCount, NULL);
	    if (newPtr == NULL) {
		return TCL_ERROR;
	    }
	}
	newPtr->refCount++;
	newPtr->elemCount = elemCount;
	newPtr->canonicalFlag = listRepPtr->canonicalFlag;

	dst = &newPtr->elements;
	while (elemCount--) {
	    *dst = *src++;
	    Tcl_IncrRefCount(*dst++);
	}

	listRepPtr->refCount--;

	listPtr->internalRep.twoPtrValue.ptr1 = listRepPtr = newPtr;
    }
    elemPtrs = &listRepPtr->elements;

    /*
     * Add a reference to the new list element.
     */

    Tcl_IncrRefCount(valuePtr);

    /*
     * Remove a reference from the old list element.
     */

    Tcl_DecrRefCount(elemPtrs[index]);

    /*
     * Stash the new object in the list.
     */

    elemPtrs[index] = valuePtr;

    return TCL_OK;
}

/*
 *----------------------------------------------------------------------
 *
 * FreeListInternalRep --
 *
 *	Deallocate the storage associated with a list object's internal
 *	representation.
 *
 * Results:
 *	None.
 *
 * Side effects:
 *	Frees listPtr's List* internal representation and sets listPtr's
 *	internalRep.twoPtrValue.ptr1 to NULL. Decrements the ref counts of all
 *	element objects, which may free them.
 *
 *----------------------------------------------------------------------
 */

static void
FreeListInternalRep(
    Tcl_Obj *listPtr)		/* List object with internal rep to free. */
{
    List *listRepPtr = ListRepPtr(listPtr);

    if (--listRepPtr->refCount <= 0) {
	Tcl_Obj **elemPtrs = &listRepPtr->elements;
	int i, numElems = listRepPtr->elemCount;

	for (i = 0;  i < numElems;  i++) {
	    Tcl_DecrRefCount(elemPtrs[i]);
	}
	ckfree(listRepPtr);
    }

    listPtr->internalRep.twoPtrValue.ptr1 = NULL;
    listPtr->internalRep.twoPtrValue.ptr2 = NULL;
    listPtr->typePtr = NULL;
}

/*
 *----------------------------------------------------------------------
 *
 * DupListInternalRep --
 *
 *	Initialize the internal representation of a list Tcl_Obj to share the
 *	internal representation of an existing list object.
 *
 * Results:
 *	None.
 *
 * Side effects:
 *	The reference count of the List internal rep is incremented.
 *
 *----------------------------------------------------------------------
 */

static void
DupListInternalRep(
    Tcl_Obj *srcPtr,		/* Object with internal rep to copy. */
    Tcl_Obj *copyPtr)		/* Object with internal rep to set. */
{
    List *listRepPtr = ListRepPtr(srcPtr);

    ListSetIntRep(copyPtr, listRepPtr);
}

/*
 *----------------------------------------------------------------------
 *
 * SetListFromAny --
 *
 *	Attempt to generate a list internal form for the Tcl object "objPtr".
 *
 * Results:
 *	The return value is TCL_OK or TCL_ERROR. If an error occurs during
 *	conversion, an error message is left in the interpreter's result
 *	unless "interp" is NULL.
 *
 * Side effects:
 *	If no error occurs, a list is stored as "objPtr"s internal
 *	representation.
 *
 *----------------------------------------------------------------------
 */

static int
SetListFromAny(
    Tcl_Interp *interp,		/* Used for error reporting if not NULL. */
    Tcl_Obj *objPtr)		/* The object to convert. */
{
    List *listRepPtr;
    Tcl_Obj **elemPtrs;

    /*
     * Dictionaries are a special case; they have a string representation such
     * that *all* valid dictionaries are valid lists. Hence we can convert
     * more directly. Only do this when there's no existing string rep; if
     * there is, it is the string rep that's authoritative (because it could
     * describe duplicate keys).
     */

    if (objPtr->typePtr == &tclDictType && !objPtr->bytes) {
	Tcl_Obj *keyPtr, *valuePtr;
	Tcl_DictSearch search;
	int done, size;

	/*
	 * Create the new list representation. Note that we do not need to do
	 * anything with the string representation as the transformation (and
	 * the reverse back to a dictionary) are both order-preserving. Also
	 * note that since we know we've got a valid dictionary (by
	 * representation) we also know that fetching the size of the
	 * dictionary or iterating over it will not fail.
	 */

	Tcl_DictObjSize(NULL, objPtr, &size);
	listRepPtr = AttemptNewList(interp, size > 0 ? 2*size : 1, NULL);
	if (!listRepPtr) {
	    return TCL_ERROR;
	}
	listRepPtr->elemCount = 2 * size;

	/*
	 * Populate the list representation.
	 */

	elemPtrs = &listRepPtr->elements;
	Tcl_DictObjFirst(NULL, objPtr, &search, &keyPtr, &valuePtr, &done);
	while (!done) {
	    *elemPtrs++ = keyPtr;
	    *elemPtrs++ = valuePtr;
	    Tcl_IncrRefCount(keyPtr);
	    Tcl_IncrRefCount(valuePtr);
	    Tcl_DictObjNext(&search, &keyPtr, &valuePtr, &done);
	}
    } else {
	int estCount, length;
	const char *limit, *nextElem = TclGetStringFromObj(objPtr, &length);

	/*
	 * Allocate enough space to hold a (Tcl_Obj *) for each
	 * (possible) list element.
	 */

	estCount = TclMaxListLength(nextElem, length, &limit);
	estCount += (estCount == 0);	/* Smallest list struct holds 1
					 * element. */
	listRepPtr = AttemptNewList(interp, estCount, NULL);
	if (listRepPtr == NULL) {
	    return TCL_ERROR;
	}
	elemPtrs = &listRepPtr->elements;

	/*
	 * Each iteration, parse and store a list element.
	 */

	while (nextElem < limit) {
	    const char *elemStart;
	    int elemSize, literal;

	    if (TCL_OK != TclFindElement(interp, nextElem, limit - nextElem,
		    &elemStart, &nextElem, &elemSize, &literal)) {
		while (--elemPtrs >= &listRepPtr->elements) {
		    Tcl_DecrRefCount(*elemPtrs);
		}
		ckfree((char *) listRepPtr);
		return TCL_ERROR;
	    }
	    if (elemStart == limit) {
		break;
	    }

	    /* TODO: replace panic with error on alloc failure? */
	    if (literal) {
		TclNewStringObj(*elemPtrs, elemStart, elemSize);
	    } else {
		TclNewObj(*elemPtrs);
		(*elemPtrs)->bytes = ckalloc((unsigned) elemSize + 1);
		(*elemPtrs)->length = TclCopyAndCollapse(elemSize, elemStart,
			(*elemPtrs)->bytes);
	    }

	    Tcl_IncrRefCount(*elemPtrs++);/* Since list now holds ref to it. */
	}

 	listRepPtr->elemCount = elemPtrs - &listRepPtr->elements;
    }

    /*
     * Free the old internalRep before setting the new one. We do this as late
     * as possible to allow the conversion code, in particular
     * Tcl_GetStringFromObj, to use that old internalRep.
     */

    TclFreeIntRep(objPtr);
    ListSetIntRep(objPtr, listRepPtr);
    return TCL_OK;
}

/*
 *----------------------------------------------------------------------
 *
 * UpdateStringOfList --
 *
 *	Update the string representation for a list object. Note: This
 *	function does not invalidate an existing old string rep so storage
 *	will be lost if this has not already been done.
 *
 * Results:
 *	None.
 *
 * Side effects:
 *	The object's string is set to a valid string that results from the
 *	list-to-string conversion. This string will be empty if the list has
 *	no elements. The list internal representation should not be NULL and
 *	we assume it is not NULL.
 *
 *----------------------------------------------------------------------
 */

static void
UpdateStringOfList(
    Tcl_Obj *listPtr)		/* List object with string rep to update. */
{
#   define LOCAL_SIZE 20
    int localFlags[LOCAL_SIZE], *flagPtr = NULL;
    List *listRepPtr = ListRepPtr(listPtr);
    int numElems = listRepPtr->elemCount;
    int i, length, bytesNeeded = 0;
    const char *elem;
    char *dst;
    Tcl_Obj **elemPtrs;

    /*
     * Mark the list as being canonical; although it will now have a string
     * rep, it is one we derived through proper "canonical" quoting and so
     * it's known to be free from nasties relating to [concat] and [eval].
     */

    listRepPtr->canonicalFlag = 1;

    /*
     * Handle empty list case first, so rest of the routine is simpler.
     */

    if (numElems == 0) {
	listPtr->bytes = tclEmptyStringRep;
	listPtr->length = 0;
	return;
    }

    /*
     * Pass 1: estimate space, gather flags.
     */

    if (numElems <= LOCAL_SIZE) {
	flagPtr = localFlags;
    } else {
	/*
	 * We know numElems <= LIST_MAX, so this is safe.
	 */

	flagPtr = ckalloc(numElems * sizeof(int));
    }
    elemPtrs = &listRepPtr->elements;
    for (i = 0; i < numElems; i++) {
	flagPtr[i] = (i ? TCL_DONT_QUOTE_HASH : 0);
	elem = TclGetStringFromObj(elemPtrs[i], &length);
	bytesNeeded += TclScanElement(elem, length, flagPtr+i);
	if (bytesNeeded < 0) {
	    Tcl_Panic("max size for a Tcl value (%d bytes) exceeded", INT_MAX);
	}
    }
    if (bytesNeeded > INT_MAX - numElems + 1) {
	Tcl_Panic("max size for a Tcl value (%d bytes) exceeded", INT_MAX);
    }
    bytesNeeded += numElems;

    /*
     * Pass 2: copy into string rep buffer.
     */

    listPtr->length = bytesNeeded - 1;
    listPtr->bytes = ckalloc(bytesNeeded);
    dst = listPtr->bytes;
    for (i = 0; i < numElems; i++) {
	flagPtr[i] |= (i ? TCL_DONT_QUOTE_HASH : 0);
	elem = TclGetStringFromObj(elemPtrs[i], &length);
	dst += TclConvertElement(elem, length, dst, flagPtr[i]);
	*dst++ = ' ';
    }
    listPtr->bytes[listPtr->length] = '\0';

    if (flagPtr != localFlags) {
	ckfree(flagPtr);
    }
}

/*
 * Local Variables:
 * mode: c
 * c-basic-offset: 4
 * fill-column: 78
 * End:
 */<|MERGE_RESOLUTION|>--- conflicted
+++ resolved
@@ -928,16 +928,16 @@
     isShared = (listRepPtr->refCount > 1);
     numRequired = numElems - count + objc;
 
-<<<<<<< HEAD
     if (numRequired > listRepPtr->maxElemCount){
 	unsigned int allocSize = TclAllocMaximize(listRepPtr);
 	if (allocSize != UINT_MAX) {
 	    listRepPtr->maxElemCount = Size2Elems(allocSize);
 	}
-=======
+    }
+
+
     for (i = 0;  i < objc;  i++) {
 	Tcl_IncrRefCount(objv[i]);
->>>>>>> a44a89f2
     }
 
     if ((numRequired <= listRepPtr->maxElemCount) && !isShared) {
