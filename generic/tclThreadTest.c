/*
 * tclThreadTest.c --
 *
 *	This file implements the testthread command. Eventually this should be
 *	tclThreadCmd.c
 *	Some of this code is based on work done by Richard Hipp on behalf of
 *	Conservation Through Innovation, Limited, with their permission.
 *
 * Copyright (c) 1998 by Sun Microsystems, Inc.
 * Copyright (c) 2006-2008 by Joe Mistachkin.  All rights reserved.
 *
 * See the file "license.terms" for information on usage and redistribution of
 * this file, and for a DISCLAIMER OF ALL WARRANTIES.
 */

#ifndef USE_TCL_STUBS
#   define USE_TCL_STUBS
#endif
#include "tclInt.h"

#ifdef TCL_THREADS
/*
 * Each thread has an single instance of the following structure. There is one
 * instance of this structure per thread even if that thread contains multiple
 * interpreters. The interpreter identified by this structure is the main
 * interpreter for the thread.
 *
 * The main interpreter is the one that will process any messages received by
 * a thread. Any thread can send messages but only the main interpreter can
 * receive them.
 */

typedef struct ThreadSpecificData {
    Tcl_ThreadId threadId;	/* Tcl ID for this thread */
    Tcl_Interp *interp;		/* Main interpreter for this thread */
    int flags;			/* See the TP_ defines below... */
    struct ThreadSpecificData *nextPtr;
				/* List for "thread names" */
    struct ThreadSpecificData *prevPtr;
				/* List for "thread names" */
} ThreadSpecificData;
static Tcl_ThreadDataKey dataKey;

/*
 * This list is used to list all threads that have interpreters. This is
 * protected by threadMutex.
 */

static ThreadSpecificData *threadList = NULL;

/*
 * The following bit-values are legal for the "flags" field of the
 * ThreadSpecificData structure.
 */

#define TP_Dying		0x001 /* This thread is being canceled */

/*
 * An instance of the following structure contains all information that is
 * passed into a new thread when the thread is created using either the
 * "thread create" Tcl command or the ThreadCreate() C function.
 */

typedef struct ThreadCtrl {
<<<<<<< HEAD
    const char *script;		/* The Tcl command this thread should
=======
    const char *script;	/* The Tcl command this thread should
>>>>>>> 15bb9a9a
				 * execute */
    int flags;			/* Initial value of the "flags" field in the
				 * ThreadSpecificData structure for the new
				 * thread. Might contain TP_Detached or
				 * TP_TclThread. */
    Tcl_Condition condWait;	/* This condition variable is used to
				 * synchronize the parent and child threads.
				 * The child won't run until it acquires
				 * threadMutex, and the parent function won't
				 * complete until signaled on this condition
				 * variable. */
} ThreadCtrl;

/*
 * This is the event used to send scripts to other threads.
 */

typedef struct ThreadEvent {
    Tcl_Event event;		/* Must be first */
    char *script;		/* The script to execute. */
    struct ThreadEventResult *resultPtr;
				/* To communicate the result. This is NULL if
				 * we don't care about it. */
} ThreadEvent;

typedef struct ThreadEventResult {
    Tcl_Condition done;		/* Signaled when the script completes */
    int code;			/* Return value of Tcl_Eval */
    char *result;		/* Result from the script */
    char *errorInfo;		/* Copy of errorInfo variable */
    char *errorCode;		/* Copy of errorCode variable */
    Tcl_ThreadId srcThreadId;	/* Id of sending thread, in case it dies */
    Tcl_ThreadId dstThreadId;	/* Id of target thread, in case it dies */
    struct ThreadEvent *eventPtr;	/* Back pointer */
    struct ThreadEventResult *nextPtr;	/* List for cleanup */
    struct ThreadEventResult *prevPtr;

} ThreadEventResult;

static ThreadEventResult *resultList;

/*
 * This is for simple error handling when a thread script exits badly.
 */

static Tcl_ThreadId mainThreadId;
static Tcl_ThreadId errorThreadId;
static char *errorProcString;

/*
 * Access to the list of threads and to the thread send results is guarded by
 * this mutex.
 */

TCL_DECLARE_MUTEX(threadMutex)

static int		ThreadObjCmd(ClientData clientData,
			    Tcl_Interp *interp, int objc,
			    Tcl_Obj *const objv[]);
<<<<<<< HEAD
static int		ThreadCreate(Tcl_Interp *interp, const char *script,
			    int joinable);
static int		ThreadList(Tcl_Interp *interp);
static int		ThreadSend(Tcl_Interp *interp, Tcl_ThreadId id,
			    const char *script, int wait);
static int		ThreadCancel(Tcl_Interp *interp, Tcl_ThreadId id,
			    const char *result, int flags);
=======
EXTERN int		TclCreateThread(Tcl_Interp *interp, const char *script,
			    int joinable);
EXTERN int		TclThreadList(Tcl_Interp *interp);
EXTERN int		TclThreadSend(Tcl_Interp *interp, Tcl_ThreadId id,
			    const char *script, int wait);

#undef TCL_STORAGE_CLASS
#define TCL_STORAGE_CLASS DLLIMPORT
>>>>>>> 15bb9a9a

static Tcl_ThreadCreateType	NewTestThread(ClientData clientData);
static void		ListRemove(ThreadSpecificData *tsdPtr);
static void		ListUpdateInner(ThreadSpecificData *tsdPtr);
static int		ThreadEventProc(Tcl_Event *evPtr, int mask);
static void		ThreadErrorProc(Tcl_Interp *interp);
static void		ThreadFreeProc(ClientData clientData);
static int		ThreadDeleteEvent(Tcl_Event *eventPtr,
			    ClientData clientData);
static void		ThreadExitProc(ClientData clientData);
extern int		Tcltest_Init(Tcl_Interp *interp);

/*
 *----------------------------------------------------------------------
 *
 * TclThread_Init --
 *
 *	Initialize the test thread command.
 *
 * Results:
 *	TCL_OK if the package was properly initialized.
 *
 * Side effects:
 *	Add the "testthread" command to the interp.
 *
 *----------------------------------------------------------------------
 */

int
TclThread_Init(
    Tcl_Interp *interp)		/* The current Tcl interpreter */
{
    /*
     * If the main thread Id has not been set, do it now.
     */

    Tcl_MutexLock(&threadMutex);
    if (mainThreadId == 0) {
	mainThreadId = Tcl_GetCurrentThread();
    }
    Tcl_MutexUnlock(&threadMutex);

    Tcl_CreateObjCommand(interp, "testthread", ThreadObjCmd, NULL, NULL);
    return TCL_OK;
}


/*
 *----------------------------------------------------------------------
 *
 * ThreadObjCmd --
 *
 *	This procedure is invoked to process the "testthread" Tcl command. See
 *	the user documentation for details on what it does.
 *
 *	thread cancel ?-unwind? id ?result?
 *	thread create ?-joinable? ?script?
 *	thread send ?-async? id script
 *	thread event
 *	thread exit
 *	thread id ?-main?
 *	thread names
 *	thread wait
 *	thread errorproc proc
 *	thread join id
 *
 * Results:
 *	A standard Tcl result.
 *
 * Side effects:
 *	See the user documentation.
 *
 *----------------------------------------------------------------------
 */

	/* ARGSUSED */
static int
ThreadObjCmd(
    ClientData dummy,		/* Not used. */
    Tcl_Interp *interp,		/* Current interpreter. */
    int objc,			/* Number of arguments. */
    Tcl_Obj *const objv[])	/* Argument objects. */
{
    ThreadSpecificData *tsdPtr = TCL_TSD_INIT(&dataKey);
    int option;
    static const char *const threadOptions[] = {
	"cancel", "create", "event", "exit", "id",
	"join", "names", "send", "wait", "errorproc",
	NULL
    };
    enum options {
	THREAD_CANCEL, THREAD_CREATE, THREAD_EVENT, THREAD_EXIT,
	THREAD_ID, THREAD_JOIN, THREAD_NAMES, THREAD_SEND,
	THREAD_WAIT, THREAD_ERRORPROC
    };

    if (objc < 2) {
	Tcl_WrongNumArgs(interp, 1, objv, "option ?arg ...?");
	return TCL_ERROR;
    }
    if (Tcl_GetIndexFromObj(interp, objv[1], threadOptions, "option", 0,
	    &option) != TCL_OK) {
	return TCL_ERROR;
    }

    /*
     * Make sure the initial thread is on the list before doing anything.
     */

    if (tsdPtr->interp == NULL) {
	Tcl_MutexLock(&threadMutex);
	tsdPtr->interp = interp;
	ListUpdateInner(tsdPtr);
	Tcl_CreateThreadExitHandler(ThreadExitProc, NULL);
	Tcl_MutexUnlock(&threadMutex);
    }

    switch ((enum options)option) {
    case THREAD_CANCEL: {
	long id;
	const char *result;
	int flags, arg;

	if ((objc < 3) || (objc > 5)) {
	    Tcl_WrongNumArgs(interp, 2, objv, "?-unwind? id ?result?");
	    return TCL_ERROR;
	}
	flags = 0;
	arg = 2;
	if ((objc == 4) || (objc == 5)) {
	    if (strcmp("-unwind", Tcl_GetString(objv[arg])) == 0) {
		flags = TCL_CANCEL_UNWIND;
		arg++;
	    }
	}
	if (Tcl_GetLongFromObj(interp, objv[arg], &id) != TCL_OK) {
	    return TCL_ERROR;
	}
	arg++;
	if (arg < objc) {
	    result = Tcl_GetString(objv[arg]);
	} else {
	    result = NULL;
	}
	return ThreadCancel(interp, (Tcl_ThreadId) (size_t) id, result, flags);
    }
    case THREAD_CREATE: {
	const char *script;
	int joinable, len;

	if (objc == 2) {
	    /*
	     * Neither joinable nor special script
	     */

	    joinable = 0;
	    script = "testthread wait";		/* Just enter event loop */
	} else if (objc == 3) {
	    /*
	     * Possibly -joinable, then no special script, no joinable, then
	     * its a script.
	     */

	    script = Tcl_GetStringFromObj(objv[2], &len);

	    if ((len > 1) && (script[0] == '-') && (script[1] == 'j') &&
		    (0 == strncmp(script, "-joinable", (size_t) len))) {
		joinable = 1;
		script = "testthread wait";	/* Just enter event loop */
	    } else {
		/*
		 * Remember the script
		 */

		joinable = 0;
	    }
	} else if (objc == 4) {
	    /*
	     * Definitely a script available, but is the flag -joinable?
	     */

	    script = Tcl_GetStringFromObj(objv[2], &len);
	    joinable = ((len > 1) && (script[0] == '-') && (script[1] == 'j')
		    && (0 == strncmp(script, "-joinable", (size_t) len)));
	    script = Tcl_GetString(objv[3]);
	} else {
	    Tcl_WrongNumArgs(interp, 2, objv, "?-joinable? ?script?");
	    return TCL_ERROR;
	}
	return ThreadCreate(interp, script, joinable);
    }
    case THREAD_EXIT:
	if (objc > 2) {
	    Tcl_WrongNumArgs(interp, 2, objv, NULL);
	    return TCL_ERROR;
	}
	ListRemove(NULL);
	Tcl_ExitThread(0);
	return TCL_OK;
    case THREAD_ID:
	if (objc == 2 || objc == 3) {
	    Tcl_Obj *idObj;

	    /*
	     * Check if they want the main thread id or the current thread id.
	     */

	    if (objc == 2) {
		idObj = Tcl_NewLongObj((long)(size_t)Tcl_GetCurrentThread());
	    } else if (objc == 3
		    && strcmp("-main", Tcl_GetString(objv[2])) == 0) {
		Tcl_MutexLock(&threadMutex);
		idObj = Tcl_NewLongObj((long)(size_t)mainThreadId);
		Tcl_MutexUnlock(&threadMutex);
	    } else {
		Tcl_WrongNumArgs(interp, 2, objv, NULL);
		return TCL_ERROR;
	    }

	    Tcl_SetObjResult(interp, idObj);
	    return TCL_OK;
	} else {
	    Tcl_WrongNumArgs(interp, 2, objv, NULL);
	    return TCL_ERROR;
	}
    case THREAD_JOIN: {
	long id;
	int result, status;

	if (objc != 3) {
	    Tcl_WrongNumArgs(interp, 2, objv, "id");
	    return TCL_ERROR;
	}
	if (Tcl_GetLongFromObj(interp, objv[2], &id) != TCL_OK) {
	    return TCL_ERROR;
	}

	result = Tcl_JoinThread((Tcl_ThreadId)(size_t)id, &status);
	if (result == TCL_OK) {
	    Tcl_SetIntObj(Tcl_GetObjResult(interp), status);
	} else {
	    char buf[20];

	    TclFormatInt(buf, id);
	    Tcl_AppendResult(interp, "cannot join thread ", buf, NULL);
	}
	return result;
    }
    case THREAD_NAMES:
	if (objc > 2) {
	    Tcl_WrongNumArgs(interp, 2, objv, NULL);
	    return TCL_ERROR;
	}
	return ThreadList(interp);
    case THREAD_SEND: {
	long id;
	const char *script;
	int wait, arg;

	if ((objc != 4) && (objc != 5)) {
	    Tcl_WrongNumArgs(interp, 2, objv, "?-async? id script");
	    return TCL_ERROR;
	}
	if (objc == 5) {
	    if (strcmp("-async", Tcl_GetString(objv[2])) != 0) {
		Tcl_WrongNumArgs(interp, 2, objv, "?-async? id script");
		return TCL_ERROR;
	    }
	    wait = 0;
	    arg = 3;
	} else {
	    wait = 1;
	    arg = 2;
	}
	if (Tcl_GetLongFromObj(interp, objv[arg], &id) != TCL_OK) {
	    return TCL_ERROR;
	}
	arg++;
	script = Tcl_GetString(objv[arg]);
	return ThreadSend(interp, (Tcl_ThreadId)(size_t)id, script, wait);
    }
    case THREAD_EVENT: {
	if (objc > 2) {
	    Tcl_WrongNumArgs(interp, 2, objv, NULL);
	    return TCL_ERROR;
	}
	Tcl_SetObjResult(interp, Tcl_NewIntObj(
		Tcl_DoOneEvent(TCL_ALL_EVENTS | TCL_DONT_WAIT)));
	return TCL_OK;
    }
    case THREAD_ERRORPROC: {
	/*
	 * Arrange for this proc to handle thread death errors.
	 */

	const char *proc;

	if (objc != 3) {
	    Tcl_WrongNumArgs(interp, 2, objv, "proc");
	    return TCL_ERROR;
	}
	Tcl_MutexLock(&threadMutex);
	errorThreadId = Tcl_GetCurrentThread();
	if (errorProcString) {
	    ckfree(errorProcString);
	}
	proc = Tcl_GetString(objv[2]);
	errorProcString = ckalloc(strlen(proc) + 1);
	strcpy(errorProcString, proc);
	Tcl_MutexUnlock(&threadMutex);
	return TCL_OK;
    }
    case THREAD_WAIT:
	if (objc > 2) {
	    Tcl_WrongNumArgs(interp, 2, objv, "");
	    return TCL_ERROR;
	}
	while (1) {
	    /*
	     * If the script has been unwound, bail out immediately. This does
	     * not follow the recommended guidelines for how extensions should
	     * handle the script cancellation functionality because this is
	     * not a "normal" extension. Most extensions do not have a command
	     * that simply enters an infinite Tcl event loop. Normal
	     * extensions should not specify the TCL_CANCEL_UNWIND when
	     * calling Tcl_Canceled to check if the command has been canceled.
	     */

	    if (Tcl_Canceled(interp,
		    TCL_LEAVE_ERR_MSG | TCL_CANCEL_UNWIND) == TCL_ERROR) {
		break;
	    }
	    (void) Tcl_DoOneEvent(TCL_ALL_EVENTS);
	}

	/*
	 * If we get to this point, we have been canceled by another thread,
	 * which is considered to be an "error".
	 */

	ThreadErrorProc(interp);
	return TCL_OK;
    }
    return TCL_OK;
}

/*
 *----------------------------------------------------------------------
 *
 * ThreadCreate --
 *
 *	This procedure is invoked to create a thread containing an interp to
 *	run a script. This returns after the thread has started executing.
 *
 * Results:
 *	A standard Tcl result, which is the thread ID.
 *
 * Side effects:
 *	Create a thread.
 *
 *----------------------------------------------------------------------
 */

	/* ARGSUSED */
static int
ThreadCreate(
    Tcl_Interp *interp,		/* Current interpreter. */
    const char *script,		/* Script to execute */
    int joinable)		/* Flag, joinable thread or not */
{
    ThreadCtrl ctrl;
    Tcl_ThreadId id;

    ctrl.script = script;
    ctrl.condWait = NULL;
    ctrl.flags = 0;

    joinable = joinable ? TCL_THREAD_JOINABLE : TCL_THREAD_NOFLAGS;

    Tcl_MutexLock(&threadMutex);
    if (Tcl_CreateThread(&id, NewTestThread, (ClientData) &ctrl,
	    TCL_THREAD_STACK_DEFAULT, joinable) != TCL_OK) {
	Tcl_MutexUnlock(&threadMutex);
<<<<<<< HEAD
	Tcl_AppendResult(interp, "can't create a new thread", NULL);
	ckfree(ctrl.script);
=======
        Tcl_AppendResult(interp, "can't create a new thread", NULL);
>>>>>>> 15bb9a9a
	return TCL_ERROR;
    }

    /*
     * Wait for the thread to start because it is using something on our stack!
     */

    Tcl_ConditionWait(&ctrl.condWait, &threadMutex, NULL);
    Tcl_MutexUnlock(&threadMutex);
    Tcl_ConditionFinalize(&ctrl.condWait);
    Tcl_SetObjResult(interp, Tcl_NewLongObj((long)(size_t)id));
    return TCL_OK;
}

/*
 *------------------------------------------------------------------------
 *
 * NewTestThread --
 *
 *	This routine is the "main()" for a new thread whose task is to execute
 *	a single Tcl script. The argument to this function is a pointer to a
 *	structure that contains the text of the TCL script to be executed.
 *
 *	Space to hold the script field of the ThreadControl structure passed
 *	in as the only argument was obtained from malloc() and must be freed
 *	by this function before it exits. Space to hold the ThreadControl
 *	structure itself is released by the calling function, and the two
 *	condition variables in the ThreadControl structure are destroyed by
 *	the calling function. The calling function will destroy the
 *	ThreadControl structure and the condition variable as soon as
 *	ctrlPtr->condWait is signaled, so this routine must make copies of any
 *	data it might need after that point.
 *
 * Results:
 *	None
 *
 * Side effects:
 *	A Tcl script is executed in a new thread.
 *
 *------------------------------------------------------------------------
 */

Tcl_ThreadCreateType
NewTestThread(
    ClientData clientData)
{
    ThreadCtrl *ctrlPtr = clientData;
    ThreadSpecificData *tsdPtr = TCL_TSD_INIT(&dataKey);
    int result;
    char *threadEvalScript;

    /*
     * Initialize the interpreter. This should be more general.
     */

    tsdPtr->interp = Tcl_CreateInterp();
    result = Tcl_Init(tsdPtr->interp);
    if (result != TCL_OK) {
	ThreadErrorProc(tsdPtr->interp);
    }

    /*
     * This is part of the test facility. Initialize _ALL_ test commands for
     * use by the new thread.
     */

    result = Tcltest_Init(tsdPtr->interp);
    if (result != TCL_OK) {
	ThreadErrorProc(tsdPtr->interp);
    }

    /*
     * Update the list of threads.
     */

    Tcl_MutexLock(&threadMutex);
    ListUpdateInner(tsdPtr);

    /*
     * We need to keep a pointer to the alloc'ed mem of the script we are
     * eval'ing, for the case that we exit during evaluation
     */

    threadEvalScript = ckalloc(strlen(ctrlPtr->script) + 1);
    strcpy(threadEvalScript, ctrlPtr->script);

    Tcl_CreateThreadExitHandler(ThreadExitProc, threadEvalScript);

    /*
     * Notify the parent we are alive.
     */

    Tcl_ConditionNotify(&ctrlPtr->condWait);
    Tcl_MutexUnlock(&threadMutex);

    /*
     * Run the script.
     */

    Tcl_Preserve(tsdPtr->interp);
    result = Tcl_Eval(tsdPtr->interp, threadEvalScript);
    if (result != TCL_OK) {
	ThreadErrorProc(tsdPtr->interp);
    }

    /*
     * Clean up.
     */

    Tcl_DeleteInterp(tsdPtr->interp);
    Tcl_Release(tsdPtr->interp);
    ListRemove(tsdPtr);
    Tcl_ExitThread(result);

    TCL_THREAD_CREATE_RETURN;
}

/*
 *------------------------------------------------------------------------
 *
 * ThreadErrorProc --
 *
 *	Send a message to the thread willing to hear about errors.
 *
 * Results:
 *	None
 *
 * Side effects:
 *	Send an event.
 *
 *------------------------------------------------------------------------
 */

static void
ThreadErrorProc(
    Tcl_Interp *interp)		/* Interp that failed */
{
    Tcl_Channel errChannel;
    const char *errorInfo, *argv[3];
    char *script;
    char buf[TCL_DOUBLE_SPACE+1];

    TclFormatInt(buf, (size_t) Tcl_GetCurrentThread());

    errorInfo = Tcl_GetVar(interp, "errorInfo", TCL_GLOBAL_ONLY);
    if (errorProcString == NULL) {
	errChannel = Tcl_GetStdChannel(TCL_STDERR);
	Tcl_WriteChars(errChannel, "Error from thread ", -1);
	Tcl_WriteChars(errChannel, buf, -1);
	Tcl_WriteChars(errChannel, "\n", 1);
	Tcl_WriteChars(errChannel, errorInfo, -1);
	Tcl_WriteChars(errChannel, "\n", 1);
    } else {
	argv[0] = errorProcString;
	argv[1] = buf;
	argv[2] = errorInfo;
	script = Tcl_Merge(3, argv);
	ThreadSend(interp, errorThreadId, script, 0);
	ckfree(script);
    }
}


/*
 *------------------------------------------------------------------------
 *
 * ListUpdateInner --
 *
 *	Add the thread local storage to the list. This assumes the caller has
 *	obtained the mutex.
 *
 * Results:
 *	None
 *
 * Side effects:
 *	Add the thread local storage to its list.
 *
 *------------------------------------------------------------------------
 */

static void
ListUpdateInner(
    ThreadSpecificData *tsdPtr)
{
    if (tsdPtr == NULL) {
	tsdPtr = TCL_TSD_INIT(&dataKey);
    }
    tsdPtr->threadId = Tcl_GetCurrentThread();
    tsdPtr->nextPtr = threadList;
    if (threadList) {
	threadList->prevPtr = tsdPtr;
    }
    tsdPtr->prevPtr = NULL;
    threadList = tsdPtr;
}

/*
 *------------------------------------------------------------------------
 *
 * ListRemove --
 *
 *	Remove the thread local storage from its list. This grabs the mutex to
 *	protect the list.
 *
 * Results:
 *	None
 *
 * Side effects:
 *	Remove the thread local storage from its list.
 *
 *------------------------------------------------------------------------
 */

static void
ListRemove(
    ThreadSpecificData *tsdPtr)
{
    if (tsdPtr == NULL) {
	tsdPtr = TCL_TSD_INIT(&dataKey);
    }
    Tcl_MutexLock(&threadMutex);
    if (tsdPtr->prevPtr) {
	tsdPtr->prevPtr->nextPtr = tsdPtr->nextPtr;
    } else {
	threadList = tsdPtr->nextPtr;
    }
    if (tsdPtr->nextPtr) {
	tsdPtr->nextPtr->prevPtr = tsdPtr->prevPtr;
    }
    tsdPtr->nextPtr = tsdPtr->prevPtr = 0;
    tsdPtr->interp = NULL;
    Tcl_MutexUnlock(&threadMutex);
}

/*
 *------------------------------------------------------------------------
 *
 * ThreadList --
 *
 *    Return a list of threads running Tcl interpreters.
 *
 * Results:
 *    A standard Tcl result.
 *
 * Side effects:
 *    None.
 *
 *------------------------------------------------------------------------
 */
static int
ThreadList(
    Tcl_Interp *interp)
{
    ThreadSpecificData *tsdPtr;
    Tcl_Obj *listPtr;

    listPtr = Tcl_NewListObj(0, NULL);
    Tcl_MutexLock(&threadMutex);
    for (tsdPtr = threadList ; tsdPtr ; tsdPtr = tsdPtr->nextPtr) {
	Tcl_ListObjAppendElement(interp, listPtr,
		Tcl_NewLongObj((long)(size_t)tsdPtr->threadId));
    }
    Tcl_MutexUnlock(&threadMutex);
    Tcl_SetObjResult(interp, listPtr);
    return TCL_OK;
}

/*
 *------------------------------------------------------------------------
 *
 * ThreadSend --
 *
 *    Send a script to another thread.
 *
 * Results:
 *    A standard Tcl result.
 *
 * Side effects:
 *    None.
 *
 *------------------------------------------------------------------------
 */

static int
ThreadSend(
    Tcl_Interp *interp,		/* The current interpreter. */
    Tcl_ThreadId id,		/* Thread Id of other interpreter. */
    const char *script,		/* The script to evaluate. */
    int wait)			/* If 1, we block for the result. */
{
    ThreadSpecificData *tsdPtr = TCL_TSD_INIT(&dataKey);
    ThreadEvent *threadEventPtr;
    ThreadEventResult *resultPtr;
    int found, code;
    Tcl_ThreadId threadId = (Tcl_ThreadId) id;

    /*
     * Verify the thread exists.
     */

    Tcl_MutexLock(&threadMutex);
    found = 0;
    for (tsdPtr = threadList ; tsdPtr ; tsdPtr = tsdPtr->nextPtr) {
	if (tsdPtr->threadId == threadId) {
	    found = 1;
	    break;
	}
    }
    if (!found) {
	Tcl_MutexUnlock(&threadMutex);
	Tcl_AppendResult(interp, "invalid thread id", NULL);
	return TCL_ERROR;
    }

    /*
     * Short circut sends to ourself. Ought to do something with -async, like
     * run in an idle handler.
     */

    if (threadId == Tcl_GetCurrentThread()) {
	Tcl_MutexUnlock(&threadMutex);
	return Tcl_GlobalEval(interp, script);
    }

    /*
     * Create the event for its event queue.
     */

    threadEventPtr = ckalloc(sizeof(ThreadEvent));
    threadEventPtr->script = ckalloc(strlen(script) + 1);
    strcpy(threadEventPtr->script, script);
    if (!wait) {
	resultPtr = threadEventPtr->resultPtr = NULL;
    } else {
	resultPtr = ckalloc(sizeof(ThreadEventResult));
	threadEventPtr->resultPtr = resultPtr;

	/*
	 * Initialize the result fields.
	 */

	resultPtr->done = NULL;
	resultPtr->code = 0;
	resultPtr->result = NULL;
	resultPtr->errorInfo = NULL;
	resultPtr->errorCode = NULL;

	/*
	 * Maintain the cleanup list.
	 */

	resultPtr->srcThreadId = Tcl_GetCurrentThread();
	resultPtr->dstThreadId = threadId;
	resultPtr->eventPtr = threadEventPtr;
	resultPtr->nextPtr = resultList;
	if (resultList) {
	    resultList->prevPtr = resultPtr;
	}
	resultPtr->prevPtr = NULL;
	resultList = resultPtr;
    }

    /*
     * Queue the event and poke the other thread's notifier.
     */

    threadEventPtr->event.proc = ThreadEventProc;
    Tcl_ThreadQueueEvent(threadId, (Tcl_Event *) threadEventPtr,
	    TCL_QUEUE_TAIL);
    Tcl_ThreadAlert(threadId);

    if (!wait) {
	Tcl_MutexUnlock(&threadMutex);
	return TCL_OK;
    }

    /*
     * Block on the results and then get them.
     */

    Tcl_ResetResult(interp);
    while (resultPtr->result == NULL) {
	Tcl_ConditionWait(&resultPtr->done, &threadMutex, NULL);
    }

    /*
     * Unlink result from the result list.
     */

    if (resultPtr->prevPtr) {
	resultPtr->prevPtr->nextPtr = resultPtr->nextPtr;
    } else {
	resultList = resultPtr->nextPtr;
    }
    if (resultPtr->nextPtr) {
	resultPtr->nextPtr->prevPtr = resultPtr->prevPtr;
    }
    resultPtr->eventPtr = NULL;
    resultPtr->nextPtr = NULL;
    resultPtr->prevPtr = NULL;

    Tcl_MutexUnlock(&threadMutex);

    if (resultPtr->code != TCL_OK) {
	if (resultPtr->errorCode) {
	    Tcl_SetErrorCode(interp, resultPtr->errorCode, NULL);
	    ckfree(resultPtr->errorCode);
	}
	if (resultPtr->errorInfo) {
	    Tcl_AddErrorInfo(interp, resultPtr->errorInfo);
	    ckfree(resultPtr->errorInfo);
	}
    }
    Tcl_SetResult(interp, resultPtr->result, TCL_DYNAMIC);
    Tcl_ConditionFinalize(&resultPtr->done);
    code = resultPtr->code;

    ckfree(resultPtr);

    return code;
}

/*
 *------------------------------------------------------------------------
 *
 * ThreadCancel --
 *
 *    Cancels a script in another thread.
 *
 * Results:
 *    A standard Tcl result.
 *
 * Side effects:
 *    None.
 *
 *------------------------------------------------------------------------
 */

static int
ThreadCancel(
    Tcl_Interp *interp,		/* The current interpreter. */
    Tcl_ThreadId id,		/* Thread Id of other interpreter. */
    const char *result,		/* The result or NULL for default. */
    int flags)			/* Flags for Tcl_CancelEval. */
{
    ThreadSpecificData *tsdPtr = TCL_TSD_INIT(&dataKey);
    int found;
    Tcl_ThreadId threadId = (Tcl_ThreadId) id;

    /*
     * Verify the thread exists.
     */

    Tcl_MutexLock(&threadMutex);
    found = 0;
    for (tsdPtr = threadList ; tsdPtr ; tsdPtr = tsdPtr->nextPtr) {
	if (tsdPtr->threadId == threadId) {
	    found = 1;
	    break;
	}
    }
    if (!found) {
	Tcl_MutexUnlock(&threadMutex);
	Tcl_AppendResult(interp, "invalid thread id", NULL);
	return TCL_ERROR;
    }

    /*
     * Since Tcl_CancelEval can be safely called from any thread,
     * we do it now.
     */

    Tcl_MutexUnlock(&threadMutex);
    Tcl_ResetResult(interp);
    return Tcl_CancelEval(tsdPtr->interp,
    	(result != NULL) ? Tcl_NewStringObj(result, -1) : NULL, 0, flags);
}

/*
 *------------------------------------------------------------------------
 *
 * ThreadEventProc --
 *
 *    Handle the event in the target thread.
 *
 * Results:
 *    Returns 1 to indicate that the event was processed.
 *
 * Side effects:
 *    Fills out the ThreadEventResult struct.
 *
 *------------------------------------------------------------------------
 */

static int
ThreadEventProc(
    Tcl_Event *evPtr,		/* Really ThreadEvent */
    int mask)
{
    ThreadSpecificData *tsdPtr = TCL_TSD_INIT(&dataKey);
    ThreadEvent *threadEventPtr = (ThreadEvent *) evPtr;
    ThreadEventResult *resultPtr = threadEventPtr->resultPtr;
    Tcl_Interp *interp = tsdPtr->interp;
    int code;
    const char *result, *errorCode, *errorInfo;

    if (interp == NULL) {
	code = TCL_ERROR;
	result = "no target interp!";
	errorCode = "THREAD";
	errorInfo = "";
    } else {
	Tcl_Preserve(interp);
	Tcl_ResetResult(interp);
	Tcl_CreateThreadExitHandler(ThreadFreeProc, threadEventPtr->script);
	code = Tcl_GlobalEval(interp, threadEventPtr->script);
	Tcl_DeleteThreadExitHandler(ThreadFreeProc, threadEventPtr->script);
	if (code != TCL_OK) {
	    errorCode = Tcl_GetVar(interp, "errorCode", TCL_GLOBAL_ONLY);
	    errorInfo = Tcl_GetVar(interp, "errorInfo", TCL_GLOBAL_ONLY);
	} else {
	    errorCode = errorInfo = NULL;
	}
	result = Tcl_GetStringResult(interp);
    }
    ckfree(threadEventPtr->script);
    if (resultPtr) {
	Tcl_MutexLock(&threadMutex);
	resultPtr->code = code;
	resultPtr->result = ckalloc(strlen(result) + 1);
	strcpy(resultPtr->result, result);
	if (errorCode != NULL) {
	    resultPtr->errorCode = ckalloc(strlen(errorCode) + 1);
	    strcpy(resultPtr->errorCode, errorCode);
	}
	if (errorInfo != NULL) {
	    resultPtr->errorInfo = ckalloc(strlen(errorInfo) + 1);
	    strcpy(resultPtr->errorInfo, errorInfo);
	}
	Tcl_ConditionNotify(&resultPtr->done);
	Tcl_MutexUnlock(&threadMutex);
    }
    if (interp != NULL) {
	Tcl_Release(interp);
    }
    return 1;
}

/*
 *------------------------------------------------------------------------
 *
 * ThreadFreeProc --
 *
 *    This is called from when we are exiting and memory needs
 *    to be freed.
 *
 * Results:
 *    None.
 *
 * Side effects:
 *	Clears up mem specified in ClientData
 *
 *------------------------------------------------------------------------
 */

     /* ARGSUSED */
static void
ThreadFreeProc(
    ClientData clientData)
{
    if (clientData) {
	ckfree(clientData);
    }
}

/*
 *------------------------------------------------------------------------
 *
 * ThreadDeleteEvent --
 *
 *    This is called from the ThreadExitProc to delete memory related
 *    to events that we put on the queue.
 *
 * Results:
 *    1 it was our event and we want it removed, 0 otherwise.
 *
 * Side effects:
 *	It cleans up our events in the event queue for this thread.
 *
 *------------------------------------------------------------------------
 */

     /* ARGSUSED */
static int
ThreadDeleteEvent(
    Tcl_Event *eventPtr,	/* Really ThreadEvent */
    ClientData clientData)	/* dummy */
{
    if (eventPtr->proc == ThreadEventProc) {
	ckfree(((ThreadEvent *) eventPtr)->script);
	return 1;
    }

    /*
     * If it was NULL, we were in the middle of servicing the event and it
     * should be removed
     */

    return (eventPtr->proc == NULL);
}

/*
 *------------------------------------------------------------------------
 *
 * ThreadExitProc --
 *
 *    This is called when the thread exits.
 *
 * Results:
 *    None.
 *
 * Side effects:
 *	It unblocks anyone that is waiting on a send to this thread. It cleans
 *	up any events in the event queue for this thread.
 *
 *------------------------------------------------------------------------
 */

     /* ARGSUSED */
static void
ThreadExitProc(
    ClientData clientData)
{
    char *threadEvalScript = clientData;
    ThreadEventResult *resultPtr, *nextPtr;
    Tcl_ThreadId self = Tcl_GetCurrentThread();
    ThreadSpecificData *tsdPtr = TCL_TSD_INIT(&dataKey);

    if (tsdPtr->interp != NULL) {
	ListRemove(tsdPtr);
    }

    Tcl_MutexLock(&threadMutex);

    if (threadEvalScript) {
	ckfree(threadEvalScript);
	threadEvalScript = NULL;
    }
    Tcl_DeleteEvents((Tcl_EventDeleteProc *) ThreadDeleteEvent, NULL);

    for (resultPtr = resultList ; resultPtr ; resultPtr = nextPtr) {
	nextPtr = resultPtr->nextPtr;
	if (resultPtr->srcThreadId == self) {
	    /*
	     * We are going away. By freeing up the result we signal to the
	     * other thread we don't care about the result.
	     */

	    if (resultPtr->prevPtr) {
		resultPtr->prevPtr->nextPtr = resultPtr->nextPtr;
	    } else {
		resultList = resultPtr->nextPtr;
	    }
	    if (resultPtr->nextPtr) {
		resultPtr->nextPtr->prevPtr = resultPtr->prevPtr;
	    }
	    resultPtr->nextPtr = resultPtr->prevPtr = 0;
	    resultPtr->eventPtr->resultPtr = NULL;
	    ckfree(resultPtr);
	} else if (resultPtr->dstThreadId == self) {
	    /*
	     * Dang. The target is going away. Unblock the caller. The result
	     * string must be dynamically allocated because the main thread is
	     * going to call free on it.
	     */

	    const char *msg = "target thread died";

	    resultPtr->result = ckalloc(strlen(msg) + 1);
	    strcpy(resultPtr->result, msg);
	    resultPtr->code = TCL_ERROR;
	    Tcl_ConditionNotify(&resultPtr->done);
	}
    }
    Tcl_MutexUnlock(&threadMutex);
}
#endif /* TCL_THREADS */

/*
 * Local Variables:
 * mode: c
 * c-basic-offset: 4
 * fill-column: 78
 * End:
 */<|MERGE_RESOLUTION|>--- conflicted
+++ resolved
@@ -62,11 +62,7 @@
  */
 
 typedef struct ThreadCtrl {
-<<<<<<< HEAD
     const char *script;		/* The Tcl command this thread should
-=======
-    const char *script;	/* The Tcl command this thread should
->>>>>>> 15bb9a9a
 				 * execute */
     int flags;			/* Initial value of the "flags" field in the
 				 * ThreadSpecificData structure for the new
@@ -126,7 +122,6 @@
 static int		ThreadObjCmd(ClientData clientData,
 			    Tcl_Interp *interp, int objc,
 			    Tcl_Obj *const objv[]);
-<<<<<<< HEAD
 static int		ThreadCreate(Tcl_Interp *interp, const char *script,
 			    int joinable);
 static int		ThreadList(Tcl_Interp *interp);
@@ -134,16 +129,6 @@
 			    const char *script, int wait);
 static int		ThreadCancel(Tcl_Interp *interp, Tcl_ThreadId id,
 			    const char *result, int flags);
-=======
-EXTERN int		TclCreateThread(Tcl_Interp *interp, const char *script,
-			    int joinable);
-EXTERN int		TclThreadList(Tcl_Interp *interp);
-EXTERN int		TclThreadSend(Tcl_Interp *interp, Tcl_ThreadId id,
-			    const char *script, int wait);
-
-#undef TCL_STORAGE_CLASS
-#define TCL_STORAGE_CLASS DLLIMPORT
->>>>>>> 15bb9a9a
 
 static Tcl_ThreadCreateType	NewTestThread(ClientData clientData);
 static void		ListRemove(ThreadSpecificData *tsdPtr);
@@ -530,12 +515,7 @@
     if (Tcl_CreateThread(&id, NewTestThread, (ClientData) &ctrl,
 	    TCL_THREAD_STACK_DEFAULT, joinable) != TCL_OK) {
 	Tcl_MutexUnlock(&threadMutex);
-<<<<<<< HEAD
 	Tcl_AppendResult(interp, "can't create a new thread", NULL);
-	ckfree(ctrl.script);
-=======
-        Tcl_AppendResult(interp, "can't create a new thread", NULL);
->>>>>>> 15bb9a9a
 	return TCL_ERROR;
     }
 
