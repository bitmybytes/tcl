/*
 * tclIORTrans.c --
 *
 *	This file contains the implementation of Tcl's generic transformation
 *	reflection code, which allows the implementation of Tcl channel
 *	transformations in Tcl code.
 *
 *	Parts of this file are based on code contributed by Jean-Claude
 *	Wippler.
 *
 *	See TIP #230 for the specification of this functionality.
 *
 * Copyright (c) 2007-2008 ActiveState.
 *
 * See the file "license.terms" for information on usage and redistribution of
 * this file, and for a DISCLAIMER OF ALL WARRANTIES.
<<<<<<< HEAD
 *
 * RCS: @(#) $Id: tclIORTrans.c,v 1.3.2.15 2010/08/04 21:48:23 dgp Exp $
=======
>>>>>>> d2834ff4
 */

#include "tclInt.h"
#include "tclIO.h"
#include <assert.h>

#ifndef EINVAL
#define EINVAL	9
#endif
#ifndef EOK
#define EOK	0
#endif

/* DUPLICATE of HaveVersion() in tclIO.c // TODO - MODULE_SCOPE */
static int		HaveVersion(const Tcl_ChannelType *typePtr,
			    Tcl_ChannelTypeVersion minimumVersion);

/*
 * Signatures of all functions used in the C layer of the reflection.
 */

static int		ReflectClose(ClientData clientData,
			    Tcl_Interp *interp);
static int		ReflectInput(ClientData clientData, char *buf,
			    int toRead, int *errorCodePtr);
static int		ReflectOutput(ClientData clientData, const char *buf,
			    int toWrite, int *errorCodePtr);
static void		ReflectWatch(ClientData clientData, int mask);
static int		ReflectBlock(ClientData clientData, int mode);
static Tcl_WideInt	ReflectSeekWide(ClientData clientData,
			    Tcl_WideInt offset, int mode, int *errorCodePtr);
static int		ReflectSeek(ClientData clientData, long offset,
			    int mode, int *errorCodePtr);
static int		ReflectGetOption(ClientData clientData,
			    Tcl_Interp *interp, const char *optionName,
			    Tcl_DString *dsPtr);
static int		ReflectSetOption(ClientData clientData,
			    Tcl_Interp *interp, const char *optionName,
			    const char *newValue);
static int		ReflectHandle(ClientData clientData, int direction,
			    ClientData *handle);
static int		ReflectNotify(ClientData clientData, int mask);

/*
 * The C layer channel type/driver definition used by the reflection.
 */

static const Tcl_ChannelType tclRTransformType = {
    "tclrtransform",		/* Type name. */
    TCL_CHANNEL_VERSION_5,	/* v5 channel. */
    ReflectClose,		/* Close channel, clean instance data. */
    ReflectInput,		/* Handle read request. */
    ReflectOutput,		/* Handle write request. */
    ReflectSeek,		/* Move location of access point. */
    ReflectSetOption,		/* Set options. */
    ReflectGetOption,		/* Get options. */
    ReflectWatch,		/* Initialize notifier. */
    ReflectHandle,		/* Get OS handle from the channel. */
    NULL,			/* No close2 support. NULL'able. */
    ReflectBlock,		/* Set blocking/nonblocking. */
    NULL,			/* Flush channel. Not used by core.
				 * NULL'able. */
    ReflectNotify,		/* Handle events. */
    ReflectSeekWide,		/* Move access point (64 bit). */
    NULL,			/* thread action */
    NULL			/* truncate */
};

/*
 * Structure of the buffer to hold transform results to be consumed by higher
 * layers upon reading from the channel, plus the functions to manage such.
 */

typedef struct _ResultBuffer_ {
    unsigned char *buf;		/* Reference to the buffer area. */
    int allocated;		/* Allocated size of the buffer area. */
    int used;			/* Number of bytes in the buffer,
				 * <= allocated. */
} ResultBuffer;

#define ResultLength(r) ((r)->used)
/* static int		ResultLength(ResultBuffer *r); */

static void		ResultClear(ResultBuffer *r);
static void		ResultInit(ResultBuffer *r);
static void		ResultAdd(ResultBuffer *r, unsigned char *buf,
			    int toWrite);
static int		ResultCopy(ResultBuffer *r, unsigned char *buf,
			    int toRead);

#define RB_INCREMENT (512)

/*
 * Convenience macro to make some casts easier to use.
 */

#define UCHARP(x)	((unsigned char *) (x))

/*
 * Instance data for a reflected transformation. ===========================
 */

typedef struct {
    Tcl_Channel chan;		/* Back reference to the channel of the
				 * transformation itself. */
    Tcl_Channel parent;		/* Reference to the channel the transformation
				 * was pushed on. */
    Tcl_Interp *interp;		/* Reference to the interpreter containing the
				 * Tcl level part of the channel. */
    Tcl_Obj *handle;		/* Reference to transform handle. Also stored
				 * in the argv, see below. The separate field
				 * gives us direct access, needed when working
				 * with the reflection maps. */
#ifdef TCL_THREADS
    Tcl_ThreadId thread;	/* Thread the 'interp' belongs to. */
#endif

    Tcl_TimerToken timer;

    /* See [==] as well.
     * Storage for the command prefix and the additional words required for
     * the invocation of methods in the command handler.
     *
     * argv [0] ... [.] | [argc-2] [argc-1] | [argc]  [argc+2]
     *      cmd ... pfx | method   chan     | detail1 detail2
     *      ~~~~ CT ~~~            ~~ CT ~~
     *
     * CT = Belongs to the 'Command handler Thread'.
     */

    int argc;			/* Number of preallocated words - 2. */
    Tcl_Obj **argv;		/* Preallocated array for calling the handler.
				 * args[0] is placeholder for cmd word.
				 * Followed by the arguments in the prefix,
				 * plus 4 placeholders for method, channel,
				 * and at most two varying (method specific)
				 * words. */
    int methods;		/* Bitmask of supported methods. */

    /*
     * NOTE (9): Should we have predefined shared literals for the method
     * names?
     */

    int mode;			/* Mask of R/W mode */
    int nonblocking;		/* Flag: Channel is blocking or not. */
    int readIsDrained;		/* Flag: Read buffers are flushed. */
    ResultBuffer result;
} ReflectedTransform;

/*
 * Structure of the table mapping from transform handles to reflected
 * transform (channels). Each interpreter which has the handler command for
 * one or more reflected transforms records them in such a table, so that we
 * are able to find them during interpreter/thread cleanup even if the actual
 * channel they belong to was moved to a different interpreter and/or thread.
 *
 * The table is reachable via the standard interpreter AssocData, the key is
 * defined below.
 */

typedef struct {
    Tcl_HashTable map;
} ReflectedTransformMap;

#define RTMKEY "ReflectedTransformMap"

/*
 * Method literals. ==================================================
 */

static const char *const methodNames[] = {
    "clear",		/* OPT */
    "drain",		/* OPT, drain => read */
    "finalize",		/*     */
    "flush",		/* OPT, flush => write */
    "initialize",	/*     */
    "limit?",		/* OPT */
    "read",		/* OPT */
    "write",		/* OPT */
    NULL
};
typedef enum {
    METH_CLEAR,
    METH_DRAIN,
    METH_FINAL,
    METH_FLUSH,
    METH_INIT,
    METH_LIMIT,
    METH_READ,
    METH_WRITE
} MethodName;

#define FLAG(m) (1 << (m))
#define REQUIRED_METHODS \
	(FLAG(METH_INIT) | FLAG(METH_FINAL))
#define RANDW \
	(TCL_READABLE | TCL_WRITABLE)

#define IMPLIES(a,b)	((!(a)) || (b))
#define NEGIMPL(a,b)
#define HAS(x,f)	(x & FLAG(f))

#ifdef TCL_THREADS
/*
 * Thread specific types and structures.
 *
 * We are here essentially creating a very specific implementation of 'thread
 * send'.
 */

/*
 * Enumeration of all operations which can be forwarded.
 */

typedef enum {
    ForwardedClear,
    ForwardedClose,
    ForwardedDrain,
    ForwardedFlush,
    ForwardedInput,
    ForwardedLimit,
    ForwardedOutput
} ForwardedOperation;

/*
 * Event used to forward driver invocations to the thread actually managing
 * the channel. We cannot construct the command to execute and forward that.
 * Because then it will contain a mixture of Tcl_Obj's belonging to both the
 * command handler thread (CT), and the thread managing the channel (MT),
 * executed in CT. Tcl_Obj's are not allowed to cross thread boundaries. So we
 * forward an operation code, the argument details, and reference to results.
 * The command is assembled in the CT and belongs fully to that thread. No
 * sharing problems.
 */

typedef struct ForwardParamBase {
    int code;			/* O: Ok/Fail of the cmd handler */
    char *msgStr;		/* O: Error message for handler failure */
    int mustFree;		/* O: True if msgStr is allocated, false if
				 * otherwise (static). */
} ForwardParamBase;

/*
 * Operation specific parameter/result structures. (These are "subtypes" of
 * ForwardParamBase. Where an operation does not need any special types, it
 * has no "subtype" and just uses ForwardParamBase, as listed above.)
 */

struct ForwardParamTransform {
    ForwardParamBase base;	/* "Supertype". MUST COME FIRST. */
    char *buf;			/* I: Bytes to transform,
				 * O: Bytes in transform result */
    int size;			/* I: #bytes to transform,
				 * O: #bytes in the transform result */
};
struct ForwardParamLimit {
    ForwardParamBase base;	/* "Supertype". MUST COME FIRST. */
    int max;			/* O: Character read limit */
};

/*
 * Now join all these together in a single union for convenience.
 */

typedef union ForwardParam {
    ForwardParamBase base;
    struct ForwardParamTransform transform;
    struct ForwardParamLimit limit;
} ForwardParam;

/*
 * Forward declaration.
 */

typedef struct ForwardingResult ForwardingResult;

/*
 * General event structure, with reference to operation specific data.
 */

typedef struct ForwardingEvent {
    Tcl_Event event;		/* Basic event data, has to be first item */
    ForwardingResult *resultPtr;
    ForwardedOperation op;	/* Forwarded driver operation */
    ReflectedTransform *rtPtr;	/* Channel instance */
    ForwardParam *param;	/* Packaged arguments and return values, a
				 * ForwardParam pointer. */
} ForwardingEvent;

/*
 * Structure to manage the result of the forwarding. This is not the result of
 * the operation itself, but about the success of the forward event itself.
 * The event can be successful, even if the operation which was forwarded
 * failed. It is also there to manage the synchronization between the involved
 * threads.
 */

struct ForwardingResult {
    Tcl_ThreadId src;		/* Originating thread. */
    Tcl_ThreadId dst;		/* Thread the op was forwarded to. */
    Tcl_Interp *dsti;		/* Interpreter in the thread the op was
				 * forwarded to. */
    Tcl_Condition done;		/* Condition variable the forwarder blocks
				 * on. */
    int result;			/* TCL_OK or TCL_ERROR */
    ForwardingEvent *evPtr;	/* Event the result belongs to. */
    ForwardingResult *prevPtr, *nextPtr;
				/* Links into the list of pending forwarded
				 * results. */
};

typedef struct ThreadSpecificData {
    /*
     * Table of all reflected transformations owned by this thread.
     */

    ReflectedTransformMap *rtmPtr;
} ThreadSpecificData;

static Tcl_ThreadDataKey dataKey;

/*
 * List of forwarded operations which have not completed yet, plus the mutex
 * to protect the access to this process global list.
 */

static ForwardingResult *forwardList = NULL;
TCL_DECLARE_MUTEX(rtForwardMutex)

/*
 * Function containing the generic code executing a forward, and wrapper
 * macros for the actual operations we wish to forward. Uses ForwardProc as
 * the event function executed by the thread receiving a forwarding event
 * (which executes the appropriate function and collects the result, if any).
 *
 * The two ExitProcs are handlers so that things do not deadlock when either
 * thread involved in the forwarding exits. They also clean things up so that
 * we don't leak resources when threads go away.
 */

static void		ForwardOpToOwnerThread(ReflectedTransform *rtPtr,
			    ForwardedOperation op, const void *param);
static int		ForwardProc(Tcl_Event *evPtr, int mask);
static void		SrcExitProc(ClientData clientData);

#define FreeReceivedError(p) \
	if ((p)->base.mustFree) { \
	    ckfree((p)->base.msgStr); \
	}
#define PassReceivedErrorInterp(i,p) \
	if ((i) != NULL) { \
	    Tcl_SetChannelErrorInterp((i), \
		    Tcl_NewStringObj((p)->base.msgStr, -1)); \
	} \
	FreeReceivedError(p)
#define PassReceivedError(c,p) \
	Tcl_SetChannelError((c), Tcl_NewStringObj((p)->base.msgStr, -1)); \
	FreeReceivedError(p)
#define ForwardSetStaticError(p,emsg) \
	(p)->base.code = TCL_ERROR; \
	(p)->base.mustFree = 0; \
	(p)->base.msgStr = (char *) (emsg)
#define ForwardSetDynamicError(p,emsg) \
	(p)->base.code = TCL_ERROR; \
	(p)->base.mustFree = 1; \
	(p)->base.msgStr = (char *) (emsg)

static void		ForwardSetObjError(ForwardParam *p,
			    Tcl_Obj *objPtr);

static ReflectedTransformMap *	GetThreadReflectedTransformMap(void);
static void		DeleteThreadReflectedTransformMap(ClientData clientData);

#endif /* TCL_THREADS */

#define SetChannelErrorStr(c,msgStr) \
	Tcl_SetChannelError((c), Tcl_NewStringObj((msgStr), -1))

static Tcl_Obj *	MarshallError(Tcl_Interp *interp);
static void		UnmarshallErrorResult(Tcl_Interp *interp,
			    Tcl_Obj *msgObj);

/*
 * Static functions for this file:
 */

static Tcl_Obj *	DecodeEventMask(int mask);
static ReflectedTransform * NewReflectedTransform(Tcl_Interp *interp,
			    Tcl_Obj *cmdpfxObj, int mode, Tcl_Obj *handleObj,
			    Tcl_Channel parentChan);
static Tcl_Obj *	NextHandle(void);
static void		FreeReflectedTransform(ReflectedTransform *rtPtr);
static int		InvokeTclMethod(ReflectedTransform *rtPtr,
			    const char *method, Tcl_Obj *argOneObj,
			    Tcl_Obj *argTwoObj, Tcl_Obj **resultObjPtr);

static ReflectedTransformMap *	GetReflectedTransformMap(Tcl_Interp *interp);
static void		DeleteReflectedTransformMap(ClientData clientData,
			    Tcl_Interp *interp);

/*
 * Global constant strings (messages). ==================
 * These string are used directly as bypass errors, thus they have to be valid
 * Tcl lists where the last element is the message itself. Hence the
 * list-quoting to keep the words of the message together. See also [x].
 */

static const char *msg_read_unsup = "{read not supported by Tcl driver}";
static const char *msg_write_unsup = "{write not supported by Tcl driver}";
#ifdef TCL_THREADS
static const char *msg_send_originlost = "{Channel thread lost}";
static const char *msg_send_dstlost = "{Owner lost}";
#endif /* TCL_THREADS */
static const char *msg_dstlost =
    "-code 1 -level 0 -errorcode NONE -errorinfo {} -errorline 1 {Owner lost}";

/*
 * Timer management (flushing out buffered data via artificial events).
 */

/*
 * Number of milliseconds to wait before firing an event to try to flush out
 * information waiting in buffers (fileevent support).
 */

#define FLUSH_DELAY (5)

/*
 * Helper functions encapsulating some of the thread forwarding to make the
 * control flow in callers easier.
 */

static void		TimerKill(ReflectedTransform *rtPtr);
static void		TimerSetup(ReflectedTransform *rtPtr);
static void		TimerRun(ClientData clientData);
static int		TransformRead(ReflectedTransform *rtPtr,
			    int *errorCodePtr, unsigned char *buf,
			    int toRead);
static int		TransformWrite(ReflectedTransform *rtPtr,
			    int *errorCodePtr, unsigned char *buf,
			    int toWrite);
static int		TransformDrain(ReflectedTransform *rtPtr,
			    int *errorCodePtr);
static int		TransformFlush(ReflectedTransform *rtPtr,
			    int *errorCodePtr, int op);
static void		TransformClear(ReflectedTransform *rtPtr);
static int		TransformLimit(ReflectedTransform *rtPtr,
			    int *errorCodePtr, int *maxPtr);

/*
 * Operation codes for TransformFlush().
 */

#define FLUSH_WRITE	1
#define FLUSH_DISCARD	0

/*
 * Main methods to plug into the 'chan' ensemble'. ==================
 */

/*
 *----------------------------------------------------------------------
 *
 * TclChanPushObjCmd --
 *
 *	This function is invoked to process the "chan push" Tcl command. See
 *	the user documentation for details on what it does.
 *
 * Results:
 *	A standard Tcl result. The handle of the new channel is placed in the
 *	interp result.
 *
 * Side effects:
 *	Creates a new channel.
 *
 *----------------------------------------------------------------------
 */

int
TclChanPushObjCmd(
    ClientData clientData,
    Tcl_Interp *interp,
    int objc,
    Tcl_Obj *const *objv)
{
    ReflectedTransform *rtPtr;	/* Instance data of the new (transform)
				 * channel. */
    Tcl_Obj *chanObj;		/* Handle of parent channel */
    Tcl_Channel parentChan;	/* Token of parent channel */
    int mode;			/* R/W mode of parent, later the new channel.
				 * Has to match the abilities of the handler
				 * commands */
    Tcl_Obj *cmdObj;		/* Command prefix, list of words */
    Tcl_Obj *cmdNameObj;	/* Command name */
    Tcl_Obj *rtId;		/* Handle of the new transform (channel) */
    Tcl_Obj *modeObj;		/* mode in obj form for method call */
    int listc;			/* Result of 'initialize', and of */
    Tcl_Obj **listv;		/* its sublist in the 2nd element */
    int methIndex;		/* Encoded method name */
    int result;			/* Result code for 'initialize' */
    Tcl_Obj *resObj;		/* Result data for 'initialize' */
    int methods;		/* Bitmask for supported methods. */
    Tcl_Obj *err;		/* Error message */
    ReflectedTransformMap *rtmPtr;
				/* Map of reflected transforms with handlers
				 * in this interp. */
    Tcl_HashEntry *hPtr;	/* Entry in the above map */
    int isNew;			/* Placeholder. */

    /*
     * Syntax:   chan push CHANNEL CMDPREFIX
     *           [0]  [1]  [2]     [3]
     *
     * Actually: rPush CHANNEL CMDPREFIX
     *           [0]   [1]     [2]
     */

#define CHAN	(1)
#define CMD	(2)

    /*
     * Number of arguments...
     */

    if (objc != 3) {
	Tcl_WrongNumArgs(interp, 1, objv, "channel cmdprefix");
	return TCL_ERROR;
    }

    /*
     * First argument is a channel handle.
     */

    chanObj = objv[CHAN];
    parentChan = Tcl_GetChannel(interp, Tcl_GetString(chanObj), &mode);
    if (parentChan == NULL) {
	return TCL_ERROR;
    }
    parentChan = Tcl_GetTopChannel(parentChan);

    /*
     * Second argument is command prefix, i.e. list of words, first word is
     * name of handler command, other words are fixed arguments. Run the
     * 'initialize' method to get the list of supported methods. Validate
     * this.
     */

    cmdObj = objv[CMD];

    /*
     * Basic check that the command prefix truly is a list.
     */

    if (Tcl_ListObjIndex(interp, cmdObj, 0, &cmdNameObj) != TCL_OK) {
	return TCL_ERROR;
    }

    /*
     * Now create the transformation (channel).
     */

    rtId = NextHandle();
    rtPtr = NewReflectedTransform(interp, cmdObj, mode, rtId, parentChan);

    /*
     * Invoke 'initialize' and validate that the handler is present and ok.
     * Squash the transformation if not.
     */

    modeObj = DecodeEventMask(mode);
    /* assert modeObj.refCount == 1 */
    result = InvokeTclMethod(rtPtr, "initialize", modeObj, NULL, &resObj);
    Tcl_DecrRefCount(modeObj);
    if (result != TCL_OK) {
	UnmarshallErrorResult(interp, resObj);
	Tcl_DecrRefCount(resObj);	/* Remove reference held from invoke */
	goto error;
    }

    /*
     * Verify the result.
     * - List, of method names. Convert to mask. Check for non-optionals
     *   through the mask. Compare open mode against optional r/w.
     */

    if (Tcl_ListObjGetElements(NULL, resObj, &listc, &listv) != TCL_OK) {
	TclNewLiteralStringObj(err, "chan handler \"");
	Tcl_AppendObjToObj(err, cmdObj);
	Tcl_AppendToObj(err, " initialize\" returned non-list: ", -1);
	Tcl_AppendObjToObj(err, resObj);
	Tcl_SetObjResult(interp, err);
	Tcl_DecrRefCount(resObj);
	goto error;
    }

    methods = 0;
    while (listc > 0) {
	if (Tcl_GetIndexFromObj(interp, listv[listc-1], methodNames,
		"method", TCL_EXACT, &methIndex) != TCL_OK) {
	    TclNewLiteralStringObj(err, "chan handler \"");
	    Tcl_AppendObjToObj(err, cmdObj);
	    Tcl_AppendToObj(err, " initialize\" returned ", -1);
	    Tcl_AppendObjToObj(err, Tcl_GetObjResult(interp));
	    Tcl_SetObjResult(interp, err);
	    Tcl_DecrRefCount(resObj);
	    goto error;
	}

	methods |= FLAG(methIndex);
	listc--;
    }
    Tcl_DecrRefCount(resObj);

    if ((REQUIRED_METHODS & methods) != REQUIRED_METHODS) {
	TclNewLiteralStringObj(err, "chan handler \"");
	Tcl_AppendObjToObj(err, cmdObj);
	Tcl_AppendToObj(err, "\" does not support all required methods", -1);
	Tcl_SetObjResult(interp, err);
	goto error;
    }

    /*
     * Mode tell us what the parent channel supports. The methods tell us what
     * the handler supports. We remove the non-supported bits from the mode
     * and check that the channel is not completely inacessible. Afterward the
     * mode tells us which methods are still required, and these methods will
     * also be supported by the handler, by design of the check.
     */

    if (!HAS(methods, METH_READ)) {
	mode &= ~TCL_READABLE;
    }
    if (!HAS(methods, METH_WRITE)) {
	mode &= ~TCL_WRITABLE;
    }

    if (!mode) {
	TclNewLiteralStringObj(err, "chan handler \"");
	Tcl_AppendObjToObj(err, cmdObj);
	Tcl_AppendToObj(err, "\" makes the channel inacessible", -1);
	Tcl_SetObjResult(interp, err);
	goto error;
    }

    /*
     * The mode and support for it is ok, now check the internal constraints.
     */

    if (!IMPLIES(HAS(methods, METH_DRAIN), HAS(methods, METH_READ))) {
	TclNewLiteralStringObj(err, "chan handler \"");
	Tcl_AppendObjToObj(err, cmdObj);
	Tcl_AppendToObj(err, "\" supports \"drain\" but not \"read\"", -1);
	Tcl_SetObjResult(interp, err);
	goto error;
    }

    if (!IMPLIES(HAS(methods, METH_FLUSH), HAS(methods, METH_WRITE))) {
	TclNewLiteralStringObj(err, "chan handler \"");
	Tcl_AppendObjToObj(err, cmdObj);
	Tcl_AppendToObj(err, "\" supports \"flush\" but not \"write\"", -1);
	Tcl_SetObjResult(interp, err);
	goto error;
    }

    Tcl_ResetResult(interp);

    /*
     * Everything is fine now.
     */

    rtPtr->methods = methods;
    rtPtr->mode = mode;
    rtPtr->chan = Tcl_StackChannel(interp, &tclRTransformType, rtPtr, mode,
	    rtPtr->parent);

    /*
     * Register the transform in our our map for proper handling of deleted
     * interpreters and/or threads.
     */

    rtmPtr = GetReflectedTransformMap(interp);
    hPtr = Tcl_CreateHashEntry(&rtmPtr->map, Tcl_GetString(rtId), &isNew);
    if (!isNew && rtPtr != Tcl_GetHashValue(hPtr)) {
	Tcl_Panic("TclChanPushObjCmd: duplicate transformation handle");
    }
    Tcl_SetHashValue(hPtr, rtPtr);
#ifdef TCL_THREADS
    rtmPtr = GetThreadReflectedTransformMap();
    hPtr = Tcl_CreateHashEntry(&rtmPtr->map, Tcl_GetString(rtId), &isNew);
    Tcl_SetHashValue(hPtr, rtPtr);
#endif

    /*
     * Return the channel as the result of the command.
     */

    Tcl_AppendResult(interp, Tcl_GetChannelName(rtPtr->chan), NULL);
    return TCL_OK;

  error:
    /*
     * We are not going through ReflectClose as we never had a channel
     * structure.
     */

    Tcl_EventuallyFree (rtPtr, (Tcl_FreeProc *) FreeReflectedTransform);
    return TCL_ERROR;

#undef CHAN
#undef CMD
}

/*
 *----------------------------------------------------------------------
 *
 * TclChanPopObjCmd --
 *
 *	This function is invoked to process the "chan pop" Tcl command. See
 *	the user documentation for details on what it does.
 *
 * Results:
 *	A standard Tcl result.
 *
 * Side effects:
 *	Posts events to a reflected channel, invokes event handlers. The
 *	latter implies that arbitrary side effects are possible.
 *
 *----------------------------------------------------------------------
 */

int
TclChanPopObjCmd(
    ClientData clientData,
    Tcl_Interp *interp,
    int objc,
    Tcl_Obj *const *objv)
{
    /*
     * Syntax:   chan pop CHANNEL
     *           [0]  [1] [2]
     *
     * Actually: rPop CHANNEL
     *           [0]  [1]
     */

#define CHAN	(1)

    const char *chanId;		/* Tcl level channel handle */
    Tcl_Channel chan;		/* Channel associated to the handle */
    int mode;			/* Channel r/w mode */

    /*
     * Number of arguments...
     */

    if (objc != 2) {
	Tcl_WrongNumArgs(interp, 1, objv, "channel");
	return TCL_ERROR;
    }

    /*
     * First argument is a channel, which may have a (reflected)
     * transformation.
     */

    chanId = TclGetString(objv[CHAN]);
    chan = Tcl_GetChannel(interp, chanId, &mode);

    if (chan == NULL) {
	return TCL_ERROR;
    }

    /*
     * Removing transformations is generic, and not restricted to reflected
     * transformations.
     */

    Tcl_UnstackChannel(interp, chan);
    return TCL_OK;

#undef CHAN
}

/*
 * Channel error message marshalling utilities.
 */

static Tcl_Obj *
MarshallError(
    Tcl_Interp *interp)
{
    /*
     * Capture the result status of the interpreter into a string. => List of
     * options and values, followed by the error message. The result has
     * refCount 0.
     */

    Tcl_Obj *returnOpt = Tcl_GetReturnOptions(interp, TCL_ERROR);

    /*
     * => returnOpt.refCount == 0. We can append directly.
     */

    Tcl_ListObjAppendElement(NULL, returnOpt, Tcl_GetObjResult(interp));
    return returnOpt;
}

static void
UnmarshallErrorResult(
    Tcl_Interp *interp,
    Tcl_Obj *msgObj)
{
    int lc;
    Tcl_Obj **lv;
    int explicitResult;
    int numOptions;

    /*
     * Process the caught message.
     *
     * Syntax = (option value)... ?message?
     *
     * Bad syntax causes a panic. This is OK because the other side uses
     * Tcl_GetReturnOptions and list construction functions to marshall the
     * information; if we panic here, something has gone badly wrong already.
     */

    if (Tcl_ListObjGetElements(interp, msgObj, &lc, &lv) != TCL_OK) {
	Tcl_Panic("TclChanCaughtErrorBypass: Bad syntax of caught result");
    }
    if (interp == NULL) {
	return;
    }

    explicitResult = lc & 1;		/* Odd number of values? */
    numOptions = lc - explicitResult;

    if (explicitResult) {
	Tcl_SetObjResult(interp, lv[lc-1]);
    }

    Tcl_SetReturnOptions(interp, Tcl_NewListObj(numOptions, lv));
    ((Interp *) interp)->flags &= ~ERR_ALREADY_LOGGED;
}

/*
 * Driver functions. ================================================
 */

/*
 *----------------------------------------------------------------------
 *
 * ReflectClose --
 *
 *	This function is invoked when the channel is closed, to delete the
 *	driver specific instance data.
 *
 * Results:
 *	A posix error.
 *
 * Side effects:
 *	Releases memory. Arbitrary, as it calls upon a script.
 *
 *----------------------------------------------------------------------
 */

static int
ReflectClose(
    ClientData clientData,
    Tcl_Interp *interp)
{
    ReflectedTransform *rtPtr = clientData;
    int result;			/* Result code for 'close' */
    Tcl_Obj *resObj;		/* Result data for 'close' */
    ReflectedTransformMap *rtmPtr;
				/* Map of reflected transforms with handlers
				 * in this interp. */
    Tcl_HashEntry *hPtr;	/* Entry in the above map */

    if (TclInThreadExit()) {
	/*
	 * This call comes from TclFinalizeIOSystem. There are no
	 * interpreters, and therefore we cannot call upon the handler command
	 * anymore. Threading is irrelevant as well. We simply clean up all
	 * our C level data structures and leave the Tcl level to the other
	 * finalization functions.
	 */

	/*
	 * THREADED => Forward this to the origin thread
	 *
	 * Note: DeleteThreadReflectedTransformMap() is the thread exit handler
	 * for the origin thread. Use this to clean up the structure? Except
	 * if lost?
	 */

#ifdef TCL_THREADS
	if (rtPtr->thread != Tcl_GetCurrentThread()) {
	    ForwardParam p;

	    ForwardOpToOwnerThread(rtPtr, ForwardedClose, &p);
	    result = p.base.code;

	    /*
	     * FreeReflectedTransform is done in the forwarded operation!, in
	     * the other thread. rtPtr here is gone!
	     */

	    if (result != TCL_OK) {
		FreeReceivedError(&p);
	    }
	    return EOK;
	}
#endif

	Tcl_EventuallyFree (rtPtr, (Tcl_FreeProc *) FreeReflectedTransform);
	return EOK;
    }

    /*
     * In the reflected channel implementation a cleaned method mask here
     * implies that the channel creation was aborted, and "finalize" must not
     * be called. for transformations however we are not going through here on
     * such an abort, but directly through FreeReflectedTransform. So for us
     * that check is not necessary. We always go through 'finalize'.
     */

    if (HAS(rtPtr->methods, METH_DRAIN) && !rtPtr->readIsDrained) {
	int errorCode;

	if (!TransformDrain(rtPtr, &errorCode)) {
	    return errorCode;
	}
    }

    if (HAS(rtPtr->methods, METH_FLUSH)) {
	int errorCode;

	if (!TransformFlush(rtPtr, &errorCode, FLUSH_WRITE)) {
	    return errorCode;
	}
    }

    /*
     * Are we in the correct thread?
     */

#ifdef TCL_THREADS
    if (rtPtr->thread != Tcl_GetCurrentThread()) {
	ForwardParam p;

	ForwardOpToOwnerThread(rtPtr, ForwardedClose, &p);
	result = p.base.code;

	/*
	 * FreeReflectedTransform is done in the forwarded operation!, in the
	 * other thread. rtPtr here is gone!
	 */

	if (result != TCL_OK) {
	    PassReceivedErrorInterp(interp, &p);
	    return EINVAL;
	}
	return EOK;
    }
#endif

    /*
     * Do the actual invokation of "finalize" now; we're in the right thread.
     */

    result = InvokeTclMethod(rtPtr, "finalize", NULL, NULL, &resObj);
    if ((result != TCL_OK) && (interp != NULL)) {
	Tcl_SetChannelErrorInterp(interp, resObj);
    }

    Tcl_DecrRefCount(resObj);	/* Remove reference we held from the
				 * invoke. */

    /*
     * Remove the transform from the map before releasing the memory, to
     * prevent future accesses from finding and dereferencing a dangling
     * pointer.
     *
     * NOTE: The transform may not be in the map. This is ok, that happens
     * when the transform was created in a different interpreter and/or thread
     * and then was moved here.
     *
     * NOTE: The channel may have been removed from the map already via
     * the per-interp DeleteReflectedTransformMap exit-handler.
     */

    if (rtPtr->interp) {
	rtmPtr = GetReflectedTransformMap(rtPtr->interp);
	hPtr = Tcl_FindHashEntry(&rtmPtr->map, Tcl_GetString(rtPtr->handle));
	if (hPtr) {
	    Tcl_DeleteHashEntry(hPtr);
	}
    }

    /*
     * In a threaded interpreter we manage a per-thread map as well, to allow
     * us to survive if the script level pulls the rug out under a channel by
     * deleting the owning thread.
     */

#ifdef TCL_THREADS
    rtmPtr = GetThreadReflectedTransformMap();
    hPtr = Tcl_FindHashEntry(&rtmPtr->map, Tcl_GetString(rtPtr->handle));
    if (hPtr) {
	Tcl_DeleteHashEntry(hPtr);
    }
#endif

    Tcl_EventuallyFree (rtPtr, (Tcl_FreeProc *) FreeReflectedTransform);
    return (result == TCL_OK) ? EOK : EINVAL;
}

/*
 *----------------------------------------------------------------------
 *
 * ReflectInput --
 *
 *	This function is invoked when more data is requested from the channel.
 *
 * Results:
 *	The number of bytes read.
 *
 * Side effects:
 *	Allocates memory. Arbitrary, as it calls upon a script.
 *
 *----------------------------------------------------------------------
 */

static int
ReflectInput(
    ClientData clientData,
    char *buf,
    int toRead,
    int *errorCodePtr)
{
    ReflectedTransform *rtPtr = clientData;
    int gotBytes, copied, readBytes;

    /*
     * The following check can be done before thread redirection, because we
     * are reading from an item which is readonly, i.e. will never change
     * during the lifetime of the channel.
     */

    if (!(rtPtr->methods & FLAG(METH_READ))) {
	SetChannelErrorStr(rtPtr->chan, msg_read_unsup);
	*errorCodePtr = EINVAL;
	return -1;
    }

    Tcl_Preserve(rtPtr);

    gotBytes = 0;
    while (toRead > 0) {
	/*
	 * Loop until the request is satisfied (or no data available from
	 * below, possibly EOF).
	 */

	copied = ResultCopy(&rtPtr->result, UCHARP(buf), toRead);
	toRead -= copied;
	buf += copied;
	gotBytes += copied;

	if (toRead == 0) {
	    goto stop;
	}

	/*
	 * The buffer is exhausted, but the caller wants even more. We now
	 * have to go to the underlying channel, get more bytes and then
	 * transform them for delivery. We may not get what we want (full EOF
	 * or temporarily out of data).
	 *
	 * Length (rtPtr->result) == 0, toRead > 0 here. Use 'buf'! as target
	 * to store the intermediary information read from the parent channel.
	 *
	 * Ask the transform how much data it allows us to read from the
	 * underlying channel. This feature allows the transform to signal EOF
	 * upstream although there is none downstream. Useful to control an
	 * unbounded 'fcopy' for example, either through counting bytes, or by
	 * pattern matching.
	 */

	if ((rtPtr->methods & FLAG(METH_LIMIT))) {
	    int maxRead = -1;

	    if (!TransformLimit(rtPtr, errorCodePtr, &maxRead)) {
		goto error;
	    }
	    if (maxRead == 0) {
		goto stop;
	    } else if (maxRead > 0) {
		if (maxRead < toRead) {
		    toRead = maxRead;
		}
	    } /* else: 'maxRead < 0' == Accept the current value of toRead */
	}

	if (toRead <= 0) {
	    goto stop;
	}

	readBytes = Tcl_ReadRaw(rtPtr->parent, buf, toRead);
	if (readBytes < 0) {
	    /*
	     * Report errors to caller. The state of the seek system is
	     * unchanged!
	     */

	    if ((Tcl_GetErrno() == EAGAIN) && (gotBytes > 0)) {
		/*
		 * EAGAIN is a special situation. If we had some data before
		 * we report that instead of the request to re-try.
		 */

		goto stop;
	    }

	    *errorCodePtr = Tcl_GetErrno();
	    goto error;
	}

	if (readBytes == 0) {
	    /*
	     * Check wether we hit on EOF in 'parent' or not. If not
	     * differentiate between blocking and non-blocking modes. In
	     * non-blocking mode we ran temporarily out of data. Signal this
	     * to the caller via EWOULDBLOCK and error return (-1). In the
	     * other cases we simply return what we got and let the caller
	     * wait for more. On the other hand, if we got an EOF we have to
	     * convert and flush all waiting partial data.
	     */

	    if (!Tcl_Eof(rtPtr->parent)) {
		/*
		 * The state of the seek system is unchanged!
		 */

		if ((gotBytes == 0) && rtPtr->nonblocking) {
		    *errorCodePtr = EWOULDBLOCK;
		    goto error;
		}
		goto stop;
	    } else {
		/*
		 * Eof in parent.
		 */

		if (rtPtr->readIsDrained) {
		    goto stop;
		}

		/*
		 * Now this is a bit different. The partial data waiting is
		 * converted and returned.
		 */

		if (HAS(rtPtr->methods, METH_DRAIN)) {
		    if (!TransformDrain(rtPtr, errorCodePtr)) {
			goto error;
		    }
		}

		if (ResultLength(&rtPtr->result) == 0) {
		    /*
		     * The drain delivered nothing.
		     */

		    goto stop;
		}

		/*
		 * Reset eof, force caller to drain result buffer.
		 */

		((Channel *) rtPtr->parent)->state->flags &= ~CHANNEL_EOF;
		continue; /* at: while (toRead > 0) */
	    }
	} /* readBytes == 0 */

	/*
	 * Transform the read chunk, which was not empty. Anything we got back
	 * is a transformation result is put into our buffers, and the next
	 * iteration will put it into the result.
	 */

	if (!TransformRead(rtPtr, errorCodePtr, UCHARP(buf), readBytes)) {
	    goto error;
	}
    } /* while toRead > 0 */

 stop:
    Tcl_Release(rtPtr);
    return gotBytes;

 error:
    gotBytes = -1;
    goto stop;
}

/*
 *----------------------------------------------------------------------
 *
 * ReflectOutput --
 *
 *	This function is invoked when data is writen to the channel.
 *
 * Results:
 *	The number of bytes actually written.
 *
 * Side effects:
 *	Allocates memory. Arbitrary, as it calls upon a script.
 *
 *----------------------------------------------------------------------
 */

static int
ReflectOutput(
    ClientData clientData,
    const char *buf,
    int toWrite,
    int *errorCodePtr)
{
    ReflectedTransform *rtPtr = clientData;

    /*
     * The following check can be done before thread redirection, because we
     * are reading from an item which is readonly, i.e. will never change
     * during the lifetime of the channel.
     */

    if (!(rtPtr->methods & FLAG(METH_WRITE))) {
	SetChannelErrorStr(rtPtr->chan, msg_write_unsup);
	*errorCodePtr = EINVAL;
	return -1;
    }

    if (toWrite == 0) {
	/*
	 * Nothing came in to write, ignore the call
	 */

	return 0;
    }

    /*
     * Discard partial data in the input buffers, i.e. on the read side. Like
     * we do when explicitly seeking as well.
     */

    Tcl_Preserve(rtPtr);

    if ((rtPtr->methods & FLAG(METH_CLEAR))) {
	TransformClear(rtPtr);
    }

    /*
     * Hand the data to the transformation itself. Anything it deigned to
     * return to us is a (partial) transformation result and written to the
     * parent channel for further processing.
     */

    if (!TransformWrite(rtPtr, errorCodePtr, UCHARP(buf), toWrite)) {
	Tcl_Release(rtPtr);
	return -1;
    }

    *errorCodePtr = EOK;
    Tcl_Release(rtPtr);
    return toWrite;
}

/*
 *----------------------------------------------------------------------
 *
 * ReflectSeekWide / ReflectSeek --
 *
 *	This function is invoked when the user wishes to seek on the channel.
 *
 * Results:
 *	The new location of the access point.
 *
 * Side effects:
 *	Allocates memory. Arbitrary, per the parent channel, and the called
 *	scripts.
 *
 *----------------------------------------------------------------------
 */

static Tcl_WideInt
ReflectSeekWide(
    ClientData clientData,
    Tcl_WideInt offset,
    int seekMode,
    int *errorCodePtr)
{
    ReflectedTransform *rtPtr = clientData;
    Channel *parent = (Channel *) rtPtr->parent;
    Tcl_WideInt curPos;		/* Position on the device. */

    Tcl_DriverSeekProc *seekProc =
	    Tcl_ChannelSeekProc(Tcl_GetChannelType(rtPtr->parent));

    /*
     * Fail if the parent channel is not seekable.
     */

    if (seekProc == NULL) {
	Tcl_SetErrno(EINVAL);
	return Tcl_LongAsWide(-1);
    }

    /*
     * Check if we can leave out involving the Tcl level, i.e. transformation
     * handler. This is true for tell requests, and transformations which
     * support neither flush, nor drain. For these cases we can pass the
     * request down and the result back up unchanged.
     */

    Tcl_Preserve(rtPtr);

    if (((seekMode != SEEK_CUR) || (offset != 0))
	    && (HAS(rtPtr->methods, METH_CLEAR)
	    || HAS(rtPtr->methods, METH_FLUSH))) {
	/*
	 * Neither a tell request, nor clear/flush both not supported. We have
	 * to go through the Tcl level to clear and/or flush the
	 * transformation.
	 */

	if ((rtPtr->methods & FLAG(METH_CLEAR))) {
	    TransformClear(rtPtr);
	}

	/*
	 * When flushing the transform for seeking the generated results are
	 * irrelevant. We cannot put them into the channel, this would move
	 * the location, throwing it off with regard to where we are and are
	 * seeking to.
	 */

	if (HAS(rtPtr->methods, METH_FLUSH)) {
	    if (!TransformFlush(rtPtr, errorCodePtr, FLUSH_DISCARD)) {
		Tcl_Release(rtPtr);
		return -1;
	    }
	}
    }

    /*
     * Now seek to the new position in the channel as requested by the
     * caller. Note that we prefer the wideSeekProc if that is available and
     * non-NULL...
     */

    if (HaveVersion(parent->typePtr, TCL_CHANNEL_VERSION_3) &&
	parent->typePtr->wideSeekProc != NULL) {
	curPos = parent->typePtr->wideSeekProc(parent->instanceData, offset,
		seekMode, errorCodePtr);
    } else if (offset < Tcl_LongAsWide(LONG_MIN) ||
	    offset > Tcl_LongAsWide(LONG_MAX)) {
	*errorCodePtr = EOVERFLOW;
	curPos = Tcl_LongAsWide(-1);
    } else {
	curPos = Tcl_LongAsWide(parent->typePtr->seekProc(
		parent->instanceData, Tcl_WideAsLong(offset), seekMode,
		errorCodePtr));
    }
    if (curPos == Tcl_LongAsWide(-1)) {
	Tcl_SetErrno(*errorCodePtr);
    }

    *errorCodePtr = EOK;
    Tcl_Release(rtPtr);
    return curPos;
}

static int
ReflectSeek(
    ClientData clientData,
    long offset,
    int seekMode,
    int *errorCodePtr)
{
    /*
     * This function can be invoked from a transformation which is based on
     * standard seeking, i.e. non-wide. Because of this we have to implement
     * it, a dummy is not enough. We simply delegate the call to the wide
     * routine.
     */

    return (int) ReflectSeekWide(clientData, Tcl_LongAsWide(offset), seekMode,
	    errorCodePtr);
}

/*
 *----------------------------------------------------------------------
 *
 * ReflectWatch --
 *
 *	This function is invoked to tell the channel what events the I/O
 *	system is interested in.
 *
 * Results:
 *	None.
 *
 * Side effects:
 *	Allocates memory. Arbitrary, as it calls upon a script.
 *
 *----------------------------------------------------------------------
 */

static void
ReflectWatch(
    ClientData clientData,
    int mask)
{
    ReflectedTransform *rtPtr = clientData;
    Tcl_DriverWatchProc *watchProc;

    watchProc = Tcl_ChannelWatchProc(Tcl_GetChannelType(rtPtr->parent));
    watchProc(Tcl_GetChannelInstanceData(rtPtr->parent), mask);

    /*
     * Management of the internal timer.
     */

    if (!(mask & TCL_READABLE) || (ResultLength(&rtPtr->result) == 0)) {
	/*
	 * A pending timer may exist, but either is there no (more) interest
	 * in the events it generates or nothing is available for reading.
	 * Remove it, if existing.
	 */

	TimerKill(rtPtr);
    } else {
	/*
	 * There might be no pending timer, but there is interest in readable
	 * events and we actually have data waiting, so generate a timer to
	 * flush that if it does not exist.
	 */

	TimerSetup(rtPtr);
    }
}

/*
 *----------------------------------------------------------------------
 *
 * ReflectBlock --
 *
 *	This function is invoked to tell the channel which blocking behaviour
 *	is required of it.
 *
 * Results:
 *	A posix error number.
 *
 * Side effects:
 *	Allocates memory. Arbitrary, as it calls upon a script.
 *
 *----------------------------------------------------------------------
 */

static int
ReflectBlock(
    ClientData clientData,
    int nonblocking)
{
    ReflectedTransform *rtPtr = clientData;

    /*
     * Transformations simply record the blocking mode in their C level
     * structure for use by --> ReflectInput. The Tcl level doesn't see this
     * information or change. As such thread forwarding is not required.
     */

    rtPtr->nonblocking = nonblocking;
    return EOK;
}

/*
 *----------------------------------------------------------------------
 *
 * ReflectSetOption --
 *
 *	This function is invoked to configure a channel option.
 *
 * Results:
 *	A standard Tcl result code.
 *
 * Side effects:
 *	Arbitrary, per the parent channel.
 *
 *----------------------------------------------------------------------
 */

static int
ReflectSetOption(
    ClientData clientData,	/* Channel to query */
    Tcl_Interp *interp,		/* Interpreter to leave error messages in */
    const char *optionName,	/* Name of requested option */
    const char *newValue)	/* The new value */
{
    ReflectedTransform *rtPtr = clientData;

    /*
     * Transformations have no options. Thus the call is passed down unchanged
     * to the parent channel for processing. Its results are passed back
     * unchanged as well. This all happens in the thread we are in. As the Tcl
     * level is not involved there is no need for thread forwarding.
     */

    Tcl_DriverSetOptionProc *setOptionProc =
	    Tcl_ChannelSetOptionProc(Tcl_GetChannelType(rtPtr->parent));

    if (setOptionProc == NULL) {
	return TCL_ERROR;
    }
    return setOptionProc(Tcl_GetChannelInstanceData(rtPtr->parent), interp,
	    optionName, newValue);
}

/*
 *----------------------------------------------------------------------
 *
 * ReflectGetOption --
 *
 *	This function is invoked to retrieve all or a channel options.
 *
 * Results:
 *	A standard Tcl result code.
 *
 * Side effects:
 *	Arbitrary, per the parent channel.
 *
 *----------------------------------------------------------------------
 */

static int
ReflectGetOption(
    ClientData clientData,	/* Channel to query */
    Tcl_Interp *interp,		/* Interpreter to leave error messages in */
    const char *optionName,	/* Name of reuqested option */
    Tcl_DString *dsPtr)		/* String to place the result into */
{
    ReflectedTransform *rtPtr = clientData;

    /*
     * Transformations have no options. Thus the call is passed down unchanged
     * to the parent channel for processing. Its results are passed back
     * unchanged as well. This all happens in the thread we are in. As the Tcl
     * level is not involved there is no need for thread forwarding.
     *
     * Note that the parent not having a driver for option retrieval is not an
     * immediate error. A query for all options is ok. Only a request for a
     * specific option has to fail.
     */

    Tcl_DriverGetOptionProc *getOptionProc =
	    Tcl_ChannelGetOptionProc(Tcl_GetChannelType(rtPtr->parent));

    if (getOptionProc != NULL) {
	return getOptionProc(Tcl_GetChannelInstanceData(rtPtr->parent),
		interp, optionName, dsPtr);
    } else if (optionName == NULL) {
	return TCL_OK;
    } else {
	return TCL_ERROR;
    }
}

/*
 *----------------------------------------------------------------------
 *
 * ReflectHandle --
 *
 *	This function is invoked to retrieve the associated file handle.
 *
 * Results:
 *	A standard Tcl result code.
 *
 * Side effects:
 *	Arbitrary, per the parent channel.
 *
 *----------------------------------------------------------------------
 */

static int
ReflectHandle(
    ClientData clientData,
    int direction,
    ClientData *handlePtr)
{
    ReflectedTransform *rtPtr = clientData;

    /*
     * Transformations have no handle of their own. As such we simply query
     * the parent channel for it. This way the qery will ripple down through
     * all transformations until reaches the base channel. Which then returns
     * its handle, or fails. The former will then ripple up the stack.
     *
     * This all happens in the thread we are in. As the Tcl level is not
     * involved no forwarding is required.
     */

    return Tcl_GetChannelHandle(rtPtr->parent, direction, handlePtr);
}
/*
 *----------------------------------------------------------------------
 *
 * ReflectNotify --
 *
 *	This function is invoked to reported incoming events.
 *
 * Results:
 *	A standard Tcl result code.
 *
 * Side effects:
 *	Arbitrary, per the parent channel.
 *
 *----------------------------------------------------------------------
 */

static int
ReflectNotify(
    ClientData clientData,
    int mask)
{
    ReflectedTransform *rtPtr = clientData;

    /*
     * An event occured in the underlying channel.
     *
     * We delete our timer. It was not fired, yet we are here, so the channel
     * below generated such an event and we don't have to. The renewal of the
     * interest after the execution of channel handlers will eventually cause
     * us to recreate the timer (in ReflectWatch).
     */

    TimerKill(rtPtr);

    /*
     * Pass to higher layers.
     */

    return mask;
}

/*
 * Helpers. =========================================================
 */


/*
 *----------------------------------------------------------------------
 *
 * DecodeEventMask --
 *
 *	This function takes an internal bitmask of events and constructs the
 *	equivalent list of event items.
 *
 * Results:
 *	A Tcl_Obj reference. The object will have a refCount of one. The user
 *	has to decrement it to release the object.
 *
 * Side effects:
 *	None.
 *
 *----------------------------------------------------------------------
 * DUPLICATE of 'DecodeEventMask' in tclIORChan.c
 */

static Tcl_Obj *
DecodeEventMask(
    int mask)
{
    register const char *eventStr;
    Tcl_Obj *evObj;

    switch (mask & RANDW) {
    case RANDW:
	eventStr = "read write";
	break;
    case TCL_READABLE:
	eventStr = "read";
	break;
    case TCL_WRITABLE:
	eventStr = "write";
	break;
    default:
	eventStr = "";
	break;
    }

    evObj = Tcl_NewStringObj(eventStr, -1);
    Tcl_IncrRefCount(evObj);
    return evObj;
}

/*
 *----------------------------------------------------------------------
 *
 * NewReflectedTransform --
 *
 *	This function is invoked to allocate and initialize the instance data
 *	of a new reflected channel.
 *
 * Results:
 *	A heap-allocated channel instance.
 *
 * Side effects:
 *	Allocates memory.
 *
 *----------------------------------------------------------------------
 */

static ReflectedTransform *
NewReflectedTransform(
    Tcl_Interp *interp,
    Tcl_Obj *cmdpfxObj,
    int mode,
    Tcl_Obj *handleObj,
    Tcl_Channel parentChan)
{
    ReflectedTransform *rtPtr;
    int listc;
    Tcl_Obj **listv;
    int i;

    rtPtr = (ReflectedTransform *) ckalloc(sizeof(ReflectedTransform));

    /* rtPtr->chan: Assigned by caller. Dummy data here. */
    /* rtPtr->methods: Assigned by caller. Dummy data here. */

    rtPtr->chan = NULL;
    rtPtr->methods = 0;
#ifdef TCL_THREADS
    rtPtr->thread = Tcl_GetCurrentThread();
#endif
    rtPtr->parent = parentChan;
    rtPtr->interp = interp;
    rtPtr->handle = handleObj;
    Tcl_IncrRefCount(handleObj);
    rtPtr->timer = NULL;
    rtPtr->mode = 0;
    rtPtr->readIsDrained = 0;
    rtPtr->nonblocking =
	    (((Channel *) parentChan)->state->flags & CHANNEL_NONBLOCKING);

    /*
     * Query parent for current blocking mode.
     */

    ResultInit(&rtPtr->result);

    /*
     * Method placeholder.
     */

    /* ASSERT: cmdpfxObj is a Tcl List */

    Tcl_ListObjGetElements(interp, cmdpfxObj, &listc, &listv);

    /*
     * See [==] as well.
     * Storage for the command prefix and the additional words required for
     * the invocation of methods in the command handler.
     *
     * listv [0] [listc-1] | [listc]  [listc+1] |
     * argv  [0]   ... [.] | [argc-2] [argc-1]  | [argc]  [argc+2]
     *       cmd   ... pfx | method   chan      | detail1 detail2
     */

    rtPtr->argc = listc + 2;
    rtPtr->argv = (Tcl_Obj **) ckalloc(sizeof(Tcl_Obj *) * (listc+4));

    /*
     * Duplicate object references.
     */

    for (i=0; i<listc ; i++) {
	Tcl_Obj *word = rtPtr->argv[i] = listv[i];

	Tcl_IncrRefCount(word);
    }

    i++;				/* Skip placeholder for method */

    /*
     * See [x] in FreeReflectedTransform for release
     */
    rtPtr->argv[i] = handleObj;
    Tcl_IncrRefCount(handleObj);

    /*
     * The next two objects are kept empty, varying arguments.
     */

    /*
     * Initialization complete.
     */

    return rtPtr;
}

/*
 *----------------------------------------------------------------------
 *
 * NextHandle --
 *
 *	This function is invoked to generate a channel handle for a new
 *	reflected channel.
 *
 * Results:
 *	A Tcl_Obj containing the string of the new channel handle. The
 *	refcount of the returned object is -- zero --.
 *
 * Side effects:
 *	May allocate memory. Mutex protected critical section locks out other
 *	threads for a short time.
 *
 *----------------------------------------------------------------------
 */

static Tcl_Obj *
NextHandle(void)
{
    /*
     * Count number of generated reflected channels. Used for id generation.
     * Ids are never reclaimed and there is no dealing with wrap around. On
     * the other hand, "unsigned long" should be big enough except for
     * absolute longrunners (generate a 100 ids per second => overflow will
     * occur in 1 1/3 years).
     */

    TCL_DECLARE_MUTEX(rtCounterMutex)
    static unsigned long rtCounter = 0;
    Tcl_Obj *resObj;

    Tcl_MutexLock(&rtCounterMutex);
    resObj = Tcl_ObjPrintf("rt%lu", rtCounter);
    rtCounter++;
    Tcl_MutexUnlock(&rtCounterMutex);

    return resObj;
}

static void
FreeReflectedTransform(
    ReflectedTransform *rtPtr)
{
    int i, n;

    TimerKill(rtPtr);
    ResultClear(&rtPtr->result);

    Tcl_DecrRefCount(rtPtr->handle);
    rtPtr->handle = NULL;

    n = rtPtr->argc - 2;
    for (i=0; i<n; i++) {
	Tcl_DecrRefCount(rtPtr->argv[i]);
    }

    /*
     * See [x] in NewReflectedTransform for lock
     * n+1 = argc-1.
     */
    Tcl_DecrRefCount(rtPtr->argv[n+1]);

    ckfree((char*) rtPtr->argv);
    ckfree((char*) rtPtr);
}

/*
 *----------------------------------------------------------------------
 *
 * InvokeTclMethod --
 *
 *	This function is used to invoke the Tcl level of a reflected channel.
 *	It handles all the command assembly, invokation, and generic state and
 *	result mgmt. It does *not* handle thread redirection; that is the
 *	responsibility of clients of this function.
 *
 * Results:
 *	Result code and data as returned by the method.
 *
 * Side effects:
 *	Arbitrary, as it calls upon a Tcl script.
 *
 * Contract:
 *	argOneObj.refCount >= 1 on entry and exit, if argOneObj != NULL
 *	argTwoObj.refCount >= 1 on entry and exit, if argTwoObj != NULL
 *	resObj.refCount in {0, 1, ...}
 *
 *----------------------------------------------------------------------
 * Semi-DUPLICATE of 'InvokeTclMethod' in tclIORChan.c
 * - Semi because different structures are used.
 * - Still possible to factor out the commonalities into a separate structure.
 */

static int
InvokeTclMethod(
    ReflectedTransform *rtPtr,
    const char *method,
    Tcl_Obj *argOneObj,		/* NULL'able */
    Tcl_Obj *argTwoObj,		/* NULL'able */
    Tcl_Obj **resultObjPtr)	/* NULL'able */
{
    int cmdc;			/* #words in constructed command */
    Tcl_Obj *methObj = NULL;	/* Method name in object form */
    Tcl_InterpState sr;		/* State of handler interp */
    int result;			/* Result code of method invokation */
    Tcl_Obj *resObj = NULL;	/* Result of method invokation. */

    if (!rtPtr->interp) {
	/*
	 * The transform is marked as dead. Bail out immediately, with an
	 * appropriate error.
	 */

	if (resultObjPtr != NULL) {
	    resObj = Tcl_NewStringObj(msg_dstlost,-1);
	    *resultObjPtr = resObj;
	    Tcl_IncrRefCount(resObj);
	}
	return TCL_ERROR;
    }

    /*
     * NOTE (5): Decide impl. issue: Cache objects with method names?
     * Requires TSD data as reflections can be created in many different
     * threads.
     * NO: Caching of command resolutions means storage per channel.
     */

    /*
     * Insert method into the pre-allocated area, after the command prefix,
     * before the channel id.
     */

    methObj = Tcl_NewStringObj(method, -1);
    Tcl_IncrRefCount(methObj);
    rtPtr->argv[rtPtr->argc - 2] = methObj;

    /*
     * Append the additional argument containing method specific details
     * behind the channel id. If specified.
     *
     * Because of the contract there is no need to increment the refcounts.
     * The objects will survive the Tcl_EvalObjv without change.
     */

    cmdc = rtPtr->argc;
    if (argOneObj) {
	rtPtr->argv[cmdc] = argOneObj;
	cmdc++;
	if (argTwoObj) {
	    rtPtr->argv[cmdc] = argTwoObj;
	    cmdc++;
	}
    }

    /*
     * And run the handler... This is done in auch a manner which leaves any
     * existing state intact.
     */

    sr = Tcl_SaveInterpState(rtPtr->interp, 0 /* Dummy */);
    Tcl_Preserve(rtPtr);
    result = Tcl_EvalObjv(rtPtr->interp, cmdc, rtPtr->argv, TCL_EVAL_GLOBAL);

    /*
     * We do not try to extract the result information if the caller has no
     * interest in it. I.e. there is no need to put effort into creating
     * something which is discarded immediately after.
     */

    if (resultObjPtr) {
	if (result == TCL_OK) {
	    /*
	     * Ok result taken as is, also if the caller requests that there
	     * is no capture.
	     */

	    resObj = Tcl_GetObjResult(rtPtr->interp);
	} else {
	    /*
	     * Non-ok result is always treated as an error. We have to capture
	     * the full state of the result, including additional options.
	     *
	     * This is complex and ugly, and would be completely unnecessary
	     * if we only added support for a TCL_FORBID_EXCEPTIONS flag.
	     */
	    if (result != TCL_ERROR) {
		Tcl_Obj *cmd = Tcl_NewListObj(cmdc, rtPtr->argv);
		int cmdLen;
		const char *cmdString = Tcl_GetStringFromObj(cmd, &cmdLen);

		Tcl_IncrRefCount(cmd);
		Tcl_ResetResult(rtPtr->interp);
		Tcl_SetObjResult(rtPtr->interp, Tcl_ObjPrintf(
			"chan handler returned bad code: %d", result));
		Tcl_LogCommandInfo(rtPtr->interp, cmdString, cmdString, cmdLen);
		Tcl_DecrRefCount(cmd);
		result = TCL_ERROR;
	    }
	    Tcl_AppendObjToErrorInfo(rtPtr->interp, Tcl_ObjPrintf(
		    "\n    (chan handler subcommand \"%s\")", method));
	    resObj = MarshallError(rtPtr->interp);
	}
	Tcl_IncrRefCount(resObj);
    }
    Tcl_RestoreInterpState(rtPtr->interp, sr);
    Tcl_Release(rtPtr);

    /*
     * Cleanup of the dynamic parts of the command.
     *
     * The detail objects survived the Tcl_EvalObjv without change because of
     * the contract. Therefore there is no need to decrement the refcounts. Only
     * the internal method object has to be disposed of.
     */

    Tcl_DecrRefCount(methObj);

    /*
     * The resObj has a ref count of 1 at this location. This means that the
     * caller of InvokeTclMethod has to dispose of it (but only if it was
     * returned to it).
     */

    if (resultObjPtr != NULL) {
	*resultObjPtr = resObj;
    }

    /*
     * There no need to handle the case where nothing is returned, because for
     * that case resObj was not set anyway.
     */

    return result;
}

/*
 *----------------------------------------------------------------------
 *
 * GetReflectedTransformMap --
 *
 *	Gets and potentially initializes the reflected channel map for an
 *	interpreter.
 *
 * Results:
 *	A pointer to the map created, for use by the caller.
 *
 * Side effects:
 *	Initializes the reflected channel map for an interpreter.
 *
 *----------------------------------------------------------------------
 */

static ReflectedTransformMap *
GetReflectedTransformMap(
    Tcl_Interp *interp)
{
    ReflectedTransformMap *rtmPtr = Tcl_GetAssocData(interp, RTMKEY, NULL);

    if (rtmPtr == NULL) {
	rtmPtr = (ReflectedTransformMap *)
		ckalloc(sizeof(ReflectedTransformMap));
	Tcl_InitHashTable(&rtmPtr->map, TCL_STRING_KEYS);
	Tcl_SetAssocData(interp, RTMKEY,
		(Tcl_InterpDeleteProc *) DeleteReflectedTransformMap, rtmPtr);
    }
    return rtmPtr;
}

/*
 *----------------------------------------------------------------------
 *
 * DeleteReflectedTransformMap --
 *
 *	Deletes the channel table for an interpreter, closing any open
 *	channels whose refcount reaches zero. This procedure is invoked when
 *	an interpreter is deleted, via the AssocData cleanup mechanism.
 *
 * Results:
 *	None.
 *
 * Side effects:
 *	Deletes the hash table of channels. May close channels. May flush
 *	output on closed channels. Removes any channeEvent handlers that were
 *	registered in this interpreter.
 *
 *----------------------------------------------------------------------
 */

static void
DeleteReflectedTransformMap(
    ClientData clientData,	/* The per-interpreter data structure. */
    Tcl_Interp *interp)		/* The interpreter being deleted. */
{
    ReflectedTransformMap *rtmPtr; /* The map */
    Tcl_HashSearch hSearch;	 /* Search variable. */
    Tcl_HashEntry *hPtr;	 /* Search variable. */
    ReflectedTransform *rtPtr;
#ifdef TCL_THREADS
    ForwardingResult *resultPtr;
    ForwardingEvent *evPtr;
    ForwardParam *paramPtr;
#endif

    /*
     * Delete all entries. The channels may have been closed already, or will
     * be closed later, by the standard IO finalization of an interpreter
     * under destruction. Except for the channels which were moved to a
     * different interpreter and/or thread. They do not exist from the IO
     * systems point of view and will not get closed. Therefore mark all as
     * dead so that any future access will cause a proper error. For channels
     * in a different thread we actually do the same as
     * DeleteThreadReflectedTransformMap(), just restricted to the channels of
     * this interp.
     */

    rtmPtr = clientData;
    for (hPtr = Tcl_FirstHashEntry(&rtmPtr->map, &hSearch);
	    hPtr != NULL;
	    hPtr = Tcl_FirstHashEntry(&rtmPtr->map, &hSearch)) {
	rtPtr = Tcl_GetHashValue(hPtr);
	rtPtr->interp = NULL;
	Tcl_DeleteHashEntry(hPtr);
    }
    Tcl_DeleteHashTable(&rtmPtr->map);
    ckfree((char *) &rtmPtr->map);

#ifdef TCL_THREADS
    /*
     * The origin interpreter for one or more reflected channels is gone.
     */

    /*
     * Go through the list of pending results and cancel all whose events were
     * destined for this interpreter. While this is in progress we block any
     * other access to the list of pending results.
     */

    Tcl_MutexLock(&rtForwardMutex);

    for (resultPtr = forwardList; resultPtr != NULL;
	    resultPtr = resultPtr->nextPtr) {
	if (resultPtr->dsti != interp) {
	    /*
	     * Ignore results/events for other interpreters.
	     */

	    continue;
	}

	/*
	 * The receiver for the event exited, before processing the event. We
	 * detach the result now, wake the originator up and signal failure.
	 */

	evPtr = resultPtr->evPtr;
	paramPtr = evPtr->param;

	evPtr->resultPtr = NULL;
	resultPtr->evPtr = NULL;
	resultPtr->result = TCL_ERROR;

	ForwardSetStaticError(paramPtr, msg_send_dstlost);

	Tcl_ConditionNotify(&resultPtr->done);
    }

    /*
     * Get the map of all channels handled by the current thread. This is a
     * ReflectedTransformMap, but on a per-thread basis, not per-interp. Go
     * through the channels and remove all which were handled by this
     * interpreter. They have already been marked as dead.
     */

    rtmPtr = GetThreadReflectedTransformMap();
    for (hPtr = Tcl_FirstHashEntry(&rtmPtr->map, &hSearch);
	    hPtr != NULL;
	    hPtr = Tcl_NextHashEntry(&hSearch)) {
	rtPtr = Tcl_GetHashValue(hPtr);

	if (rtPtr->interp != interp) {
	    /*
	     * Ignore entries for other interpreters.
	     */

	    continue;
	}

	Tcl_DeleteHashEntry(hPtr);
    }

    Tcl_MutexUnlock(&rtForwardMutex);
#endif
}

#ifdef TCL_THREADS
/*
 *----------------------------------------------------------------------
 *
 * GetThreadReflectedTransformMap --
 *
 *	Gets and potentially initializes the reflected channel map for a
 *	thread.
 *
 * Results:
 *	A pointer to the map created, for use by the caller.
 *
 * Side effects:
 *	Initializes the reflected channel map for a thread.
 *
 *----------------------------------------------------------------------
 */

static ReflectedTransformMap *
GetThreadReflectedTransformMap(void)
{
    ThreadSpecificData *tsdPtr = TCL_TSD_INIT(&dataKey);

    if (!tsdPtr->rtmPtr) {
	tsdPtr->rtmPtr = (ReflectedTransformMap *)
		ckalloc(sizeof(ReflectedTransformMap));
	Tcl_InitHashTable(&tsdPtr->rtmPtr->map, TCL_STRING_KEYS);
	Tcl_CreateThreadExitHandler(DeleteThreadReflectedTransformMap, NULL);
    }

    return tsdPtr->rtmPtr;
}

/*
 *----------------------------------------------------------------------
 *
 * DeleteThreadReflectedTransformMap --
 *
 *	Deletes the channel table for a thread. This procedure is invoked when
 *	a thread is deleted. The channels have already been marked as dead, in
 *	DeleteReflectedTransformMap().
 *
 * Results:
 *	None.
 *
 * Side effects:
 *	Deletes the hash table of channels.
 *
 *----------------------------------------------------------------------
 */

static void
DeleteThreadReflectedTransformMap(
    ClientData clientData)	/* The per-thread data structure. */
{
    Tcl_HashSearch hSearch;	 /* Search variable. */
    Tcl_HashEntry *hPtr;	 /* Search variable. */
    Tcl_ThreadId self = Tcl_GetCurrentThread();
    ReflectedTransformMap *rtmPtr; /* The map */
    ForwardingResult *resultPtr;

    /*
     * The origin thread for one or more reflected channels is gone.
     * NOTE: If this function is called due to a thread getting killed the
     *       per-interp DeleteReflectedTransformMap is apparently not called.
     */

    /*
     * Go through the list of pending results and cancel all whose events were
     * destined for this thread. While this is in progress we block any
     * other access to the list of pending results.
     */

    Tcl_MutexLock(&rtForwardMutex);

    for (resultPtr = forwardList; resultPtr != NULL;
	    resultPtr = resultPtr->nextPtr) {
	ForwardingEvent *evPtr;
	ForwardParam *paramPtr;

	if (resultPtr->dst != self) {
	    /*
	     * Ignore results/events for other threads.
	     */

	    continue;
	}

	/*
	 * The receiver for the event exited, before processing the event. We
	 * detach the result now, wake the originator up and signal failure.
	 */

	evPtr = resultPtr->evPtr;
	paramPtr = evPtr->param;

	evPtr->resultPtr = NULL;
	resultPtr->evPtr = NULL;
	resultPtr->result = TCL_ERROR;

	ForwardSetStaticError(paramPtr, msg_send_dstlost);

	Tcl_ConditionNotify(&resultPtr->done);
    }

    /*
     * Get the map of all channels handled by the current thread. This is a
     * ReflectedTransformMap, but on a per-thread basis, not per-interp. Go
     * through the channels, remove all, mark them as dead.
     */

    rtmPtr = GetThreadReflectedTransformMap();
    for (hPtr = Tcl_FirstHashEntry(&rtmPtr->map, &hSearch);
	    hPtr != NULL;
	    hPtr = Tcl_FirstHashEntry(&rtmPtr->map, &hSearch)) {
	ReflectedTransform *rtPtr = Tcl_GetHashValue(hPtr);

	rtPtr->interp = NULL;
	Tcl_DeleteHashEntry(hPtr);
    }

    Tcl_MutexUnlock(&rtForwardMutex);
}

static void
ForwardOpToOwnerThread(
    ReflectedTransform *rtPtr,	/* Channel instance */
    ForwardedOperation op,	/* Forwarded driver operation */
    const void *param)		/* Arguments */
{
    Tcl_ThreadId dst = rtPtr->thread;
    ForwardingEvent *evPtr;
    ForwardingResult *resultPtr;
    int result;

    /*
     * We gather the lock early. This allows us to check the liveness of the
     * channel without interference from DeleteThreadReflectedTransformMap().
     */

    Tcl_MutexLock(&rtForwardMutex);

    if (rtPtr->interp == NULL) {
	/*
	 * The channel is marked as dead. Bail out immediately, with an
	 * appropriate error. Do not forget to unlock the mutex on this path.
	 */

	ForwardSetStaticError((ForwardParam *) param, msg_send_dstlost);
	Tcl_MutexUnlock(&rtForwardMutex);
	return;
    }

    /*
     * Create and initialize the event and data structures.
     */

    evPtr = (ForwardingEvent *) ckalloc(sizeof(ForwardingEvent));
    resultPtr = (ForwardingResult *) ckalloc(sizeof(ForwardingResult));

    evPtr->event.proc = ForwardProc;
    evPtr->resultPtr = resultPtr;
    evPtr->op = op;
    evPtr->rtPtr = rtPtr;
    evPtr->param = (ForwardParam *) param;

    resultPtr->src = Tcl_GetCurrentThread();
    resultPtr->dst = dst;
    resultPtr->done = NULL;
    resultPtr->result = -1;
    resultPtr->evPtr = evPtr;

    /*
     * Now execute the forward.
     */

    TclSpliceIn(resultPtr, forwardList);
    /* Do not unlock here. That is done by the ConditionWait */

    /*
     * Ensure cleanup of the event if the origin thread exits while this event
     * is pending or in progress. Exit of the destination thread is handled by
     * DeleteThreadReflectionChannelMap(), this is set up by
     * GetThreadReflectedTransformMap(). This is what we use the 'forwardList'
     * (see above) for.
     */

    Tcl_CreateThreadExitHandler(SrcExitProc, evPtr);

    /*
     * Queue the event and poke the other thread's notifier.
     */

    Tcl_ThreadQueueEvent(dst, (Tcl_Event *) evPtr, TCL_QUEUE_TAIL);
    Tcl_ThreadAlert(dst);

    /*
     * (*) Block until the other thread has either processed the transfer or
     * rejected it.
     */

    while (resultPtr->result < 0) {
	/*
	 * NOTE (1): Is it possible that the current thread goes away while
	 * waiting here? IOW Is it possible that "SrcExitProc" is called
	 * while we are here? See complementary note (2) in "SrcExitProc"
	 *
	 * The ConditionWait unlocks the mutex during the wait and relocks it
	 * immediately after.
	 */

	Tcl_ConditionWait(&resultPtr->done, &rtForwardMutex, NULL);
    }

    /*
     * Unlink result from the forwarder list. No need to lock. Either still
     * locked, or locked by the ConditionWait
     */

    TclSpliceOut(resultPtr, forwardList);

    resultPtr->nextPtr = NULL;
    resultPtr->prevPtr = NULL;

    Tcl_MutexUnlock(&rtForwardMutex);
    Tcl_ConditionFinalize(&resultPtr->done);

    /*
     * Kill the cleanup handler now, and the result structure as well, before
     * returning the success code.
     *
     * Note: The event structure has already been deleted by the destination
     * notifier, after it serviced the event.
     */

    Tcl_DeleteThreadExitHandler(SrcExitProc, evPtr);

    result = resultPtr->result;
    ckfree((char*) resultPtr);
}

static int
ForwardProc(
    Tcl_Event *evGPtr,
    int mask)
{
    /*
     * Notes regarding access to the referenced data.
     *
     * In principle the data belongs to the originating thread (see
     * evPtr->src), however this thread is currently blocked at (*), i.e.
     * quiescent. Because of this we can treat the data as belonging to us,
     * without fear of race conditions. I.e. we can read and write as we like.
     *
     * The only thing we cannot be sure of is the resultPtr. This can be be
     * NULLed if the originating thread went away while the event is handled
     * here now.
     */

    ForwardingEvent *evPtr = (ForwardingEvent *) evGPtr;
    ForwardingResult *resultPtr = evPtr->resultPtr;
    ReflectedTransform *rtPtr = evPtr->rtPtr;
    Tcl_Interp *interp = rtPtr->interp;
    ForwardParam *paramPtr = evPtr->param;
    Tcl_Obj *resObj = NULL;	/* Interp result of InvokeTclMethod */
    ReflectedTransformMap *rtmPtr;
				/* Map of reflected channels with handlers in
				 * this interp. */
    Tcl_HashEntry *hPtr;	/* Entry in the above map */

    /*
     * Ignore the event if no one is waiting for its result anymore.
     */

    if (!resultPtr) {
	return 1;
    }

    paramPtr->base.code = TCL_OK;
    paramPtr->base.msgStr = NULL;
    paramPtr->base.mustFree = 0;

    switch (evPtr->op) {
	/*
	 * The destination thread for the following operations is
	 * rtPtr->thread, which contains rtPtr->interp, the interp we have to
	 * call upon for the driver.
	 */

    case ForwardedClose:
	/*
	 * No parameters/results.
	 */

	if (InvokeTclMethod(rtPtr, "finalize", NULL, NULL,
		&resObj) != TCL_OK) {
	    ForwardSetObjError(paramPtr, resObj);
	}

	/*
	 * Freeing is done here, in the origin thread, because the argv[]
	 * objects belong to this thread. Deallocating them in a different
	 * thread is not allowed
	 */

	/*
	 * Remove the channel from the map before releasing the memory, to
	 * prevent future accesses (like by 'postevent') from finding and
	 * dereferencing a dangling pointer.
	 */

	rtmPtr = GetReflectedTransformMap(interp);
	hPtr = Tcl_FindHashEntry(&rtmPtr->map, Tcl_GetString(rtPtr->handle));
	Tcl_DeleteHashEntry(hPtr);

	/*
	 * In a threaded interpreter we manage a per-thread map as well, to
	 * allow us to survive if the script level pulls the rug out under a
	 * channel by deleting the owning thread.
	 */

	rtmPtr = GetThreadReflectedTransformMap();
	hPtr = Tcl_FindHashEntry(&rtmPtr->map, Tcl_GetString(rtPtr->handle));
	Tcl_DeleteHashEntry(hPtr);

	Tcl_EventuallyFree (rtPtr, (Tcl_FreeProc *) FreeReflectedTransform);
	break;

    case ForwardedInput: {
	Tcl_Obj *bufObj = Tcl_NewByteArrayObj((unsigned char *)
		paramPtr->transform.buf, paramPtr->transform.size);
	Tcl_IncrRefCount(bufObj);

	if (InvokeTclMethod(rtPtr, "read", bufObj, NULL, &resObj) != TCL_OK) {
	    ForwardSetObjError(paramPtr, resObj);
	    paramPtr->transform.size = -1;
	} else {
	    /*
	     * Process a regular return. Contains the transformation result.
	     * Sent it back to the request originator.
	     */

	    int bytec;		/* Number of returned bytes */
	    unsigned char *bytev;
				/* Array of returned bytes */

	    bytev = Tcl_GetByteArrayFromObj(resObj, &bytec);

	    paramPtr->transform.size = bytec;

	    if (bytec > 0) {
		paramPtr->transform.buf = ckalloc(bytec);
		memcpy(paramPtr->transform.buf, bytev, (size_t)bytec);
	    } else {
		paramPtr->transform.buf = NULL;
	    }
	}

	Tcl_DecrRefCount(bufObj);
	break;
    }

    case ForwardedOutput: {
	Tcl_Obj *bufObj = Tcl_NewByteArrayObj((unsigned char *)
		paramPtr->transform.buf, paramPtr->transform.size);
	Tcl_IncrRefCount(bufObj);

	if (InvokeTclMethod(rtPtr, "write", bufObj, NULL, &resObj) != TCL_OK) {
	    ForwardSetObjError(paramPtr, resObj);
	    paramPtr->transform.size = -1;
	} else {
	    /*
	     * Process a regular return. Contains the transformation result.
	     * Sent it back to the request originator.
	     */

	    int bytec;		/* Number of returned bytes */
	    unsigned char *bytev;
				/* Array of returned bytes */

	    bytev = Tcl_GetByteArrayFromObj(resObj, &bytec);

	    paramPtr->transform.size = bytec;

	    if (bytec > 0) {
		paramPtr->transform.buf = ckalloc(bytec);
		memcpy(paramPtr->transform.buf, bytev, (size_t)bytec);
	    } else {
		paramPtr->transform.buf = NULL;
	    }
	}

	Tcl_DecrRefCount(bufObj);
	break;
    }

    case ForwardedDrain: {
	if (InvokeTclMethod(rtPtr, "drain", NULL, NULL, &resObj) != TCL_OK) {
	    ForwardSetObjError(paramPtr, resObj);
	    paramPtr->transform.size = -1;
	} else {
	    /*
	     * Process a regular return. Contains the transformation result.
	     * Sent it back to the request originator.
	     */

	    int bytec;		/* Number of returned bytes */
	    unsigned char *bytev; /* Array of returned bytes */

	    bytev = Tcl_GetByteArrayFromObj(resObj, &bytec);

	    paramPtr->transform.size = bytec;

	    if (bytec > 0) {
		paramPtr->transform.buf = ckalloc(bytec);
		memcpy(paramPtr->transform.buf, bytev, (size_t)bytec);
	    } else {
		paramPtr->transform.buf = NULL;
	    }
	}
	break;
    }

    case ForwardedFlush: {
	if (InvokeTclMethod(rtPtr, "flush", NULL, NULL, &resObj) != TCL_OK) {
	    ForwardSetObjError(paramPtr, resObj);
	    paramPtr->transform.size = -1;
	} else {
	    /*
	     * Process a regular return. Contains the transformation result.
	     * Sent it back to the request originator.
	     */

	    int bytec;		/* Number of returned bytes */
	    unsigned char *bytev;
				/* Array of returned bytes */

	    bytev = Tcl_GetByteArrayFromObj(resObj, &bytec);

	    paramPtr->transform.size = bytec;

	    if (bytec > 0) {
		paramPtr->transform.buf = ckalloc(bytec);
		memcpy(paramPtr->transform.buf, bytev, (size_t)bytec);
	    } else {
		paramPtr->transform.buf = NULL;
	    }
	}
	break;
    }

    case ForwardedClear: {
	(void) InvokeTclMethod(rtPtr, "clear", NULL, NULL, NULL);
	break;
    }

    case ForwardedLimit:
	if (InvokeTclMethod(rtPtr, "limit?", NULL, NULL, &resObj) != TCL_OK) {
	    ForwardSetObjError(paramPtr, resObj);
	    paramPtr->limit.max = -1;
	} else if (Tcl_GetIntFromObj(interp, resObj,
		&paramPtr->limit.max) != TCL_OK) {
	    ForwardSetObjError(paramPtr, MarshallError(interp));
	    paramPtr->limit.max = -1;
	}
	break;

    default:
	/*
	 * Bad operation code.
	 */
	Tcl_Panic("Bad operation code in ForwardProc");
	break;
    }

    /*
     * Remove the reference we held on the result of the invoke, if we had
     * such.
     */

    if (resObj != NULL) {
	Tcl_DecrRefCount(resObj);
    }

    if (resultPtr) {
	/*
	 * Report the forwarding result synchronously to the waiting caller.
	 * This unblocks (*) as well. This is wrapped into a conditional
	 * because the caller may have exited in the mean time.
	 */

	Tcl_MutexLock(&rtForwardMutex);
	resultPtr->result = TCL_OK;
	Tcl_ConditionNotify(&resultPtr->done);
	Tcl_MutexUnlock(&rtForwardMutex);
    }

    return 1;
}

static void
SrcExitProc(
    ClientData clientData)
{
    ForwardingEvent *evPtr = clientData;
    ForwardingResult *resultPtr;
    ForwardParam *paramPtr;

    /*
     * NOTE (2): Can this handler be called with the originator blocked?
     */

    /*
     * The originator for the event exited. It is not sure if this can happen,
     * as the originator should be blocked at (*) while the event is in
     * transit/pending.
     *
     * We make sure that the event cannot refer to the result anymore, remove
     * it from the list of pending results and free the structure. Locking the
     * access ensures that we cannot get in conflict with "ForwardProc",
     * should it already execute the event.
     */

    Tcl_MutexLock(&rtForwardMutex);

    resultPtr = evPtr->resultPtr;
    paramPtr = evPtr->param;

    evPtr->resultPtr = NULL;
    resultPtr->evPtr = NULL;
    resultPtr->result = TCL_ERROR;

    ForwardSetStaticError(paramPtr, msg_send_originlost);

    /*
     * See below: TclSpliceOut(resultPtr, forwardList);
     */

    Tcl_MutexUnlock(&rtForwardMutex);

    /*
     * This unlocks (*). The structure will be spliced out and freed by
     * "ForwardProc". Maybe.
     */

    Tcl_ConditionNotify(&resultPtr->done);
}

static void
ForwardSetObjError(
    ForwardParam *paramPtr,
    Tcl_Obj *obj)
{
    int len;
    const char *msgStr = Tcl_GetStringFromObj(obj, &len);

    len++;
    ForwardSetDynamicError(paramPtr, ckalloc((unsigned) len));
    memcpy(paramPtr->base.msgStr, msgStr, (unsigned) len);
}
#endif

/*
 *----------------------------------------------------------------------
 *
 * TimerKill --
 *
 *	Timer management. Removes the internal timer if it exists.
 *
 * Side effects:
 *	See above.
 *
 * Result:
 *	None.
 *
 *----------------------------------------------------------------------
 */

static void
TimerKill(
    ReflectedTransform *rtPtr)
{
    if (rtPtr->timer == NULL) {
	return;
    }

    /*
     * Delete an existing flush-out timer, prevent it from firing on a
     * removed/dead channel.
     */

    Tcl_DeleteTimerHandler(rtPtr->timer);
    rtPtr->timer = NULL;
}

/*
 *----------------------------------------------------------------------
 *
 * TimerSetup --
 *
 *	Timer management. Creates the internal timer if it does not exist.
 *
 * Side effects:
 *	See above.
 *
 * Result:
 *	None.
 *
 *----------------------------------------------------------------------
 */

static void
TimerSetup(
    ReflectedTransform *rtPtr)
{
    if (rtPtr->timer != NULL) {
	return;
    }

    rtPtr->timer = Tcl_CreateTimerHandler(FLUSH_DELAY, TimerRun, rtPtr);
}

/*
 *----------------------------------------------------------------------
 *
 * TimerRun --
 *
 *	Called by the notifier (-> timer) to flush out information waiting in
 *	channel buffers.
 *
 * Side effects:
 *	As of 'Tcl_NotifyChannel'.
 *
 * Result:
 *	None.
 *
 *----------------------------------------------------------------------
 */

static void
TimerRun(
    ClientData clientData)
{
    ReflectedTransform *rtPtr = clientData;

    rtPtr->timer = NULL;
    Tcl_NotifyChannel(rtPtr->chan, TCL_READABLE);
}

/*
 *----------------------------------------------------------------------
 *
 * ResultInit --
 *
 *	Initializes the specified buffer structure. The structure will contain
 *	valid information for an emtpy buffer.
 *
 * Side effects:
 *	See above.
 *
 * Result:
 *	None.
 *
 *----------------------------------------------------------------------
 */

static void
ResultInit(
    ResultBuffer *rPtr)		/* Reference to the structure to
				 * initialize. */
{
    rPtr->used = 0;
    rPtr->allocated = 0;
    rPtr->buf = NULL;
}
/*
 *----------------------------------------------------------------------
 *
 * ResultClear --
 *
 *	Deallocates any memory allocated by 'ResultAdd'.
 *
 * Side effects:
 *	See above.
 *
 * Result:
 *	None.
 *
 *----------------------------------------------------------------------
 */

static void
ResultClear(
    ResultBuffer *rPtr)		/* Reference to the buffer to clear out */
{
    rPtr->used = 0;

    if (!rPtr->allocated) {
	return;
    }

    Tcl_Free((char *) rPtr->buf);
    rPtr->buf = NULL;
    rPtr->allocated = 0;
}

/*
 *----------------------------------------------------------------------
 *
 * ResultAdd --
 *
 *	Adds the bytes in the specified array to the buffer, by appending it.
 *
 * Side effects:
 *	See above.
 *
 * Result:
 *	None.
 *
 *----------------------------------------------------------------------
 */

static void
ResultAdd(
    ResultBuffer *rPtr,		/* The buffer to extend */
    unsigned char *buf,		/* The buffer to read from */
    int toWrite)		/* The number of bytes in 'buf' */
{
    if ((rPtr->used + toWrite + 1) > rPtr->allocated) {
	/*
	 * Extension of the internal buffer is required.
	 * NOTE: Currently linear. Should be doubling to amortize.
	 */

	if (rPtr->allocated == 0) {
	    rPtr->allocated = toWrite + RB_INCREMENT;
	    rPtr->buf = UCHARP(Tcl_Alloc(rPtr->allocated));
	} else {
	    rPtr->allocated += toWrite + RB_INCREMENT;
	    rPtr->buf = UCHARP(Tcl_Realloc((char *) rPtr->buf,
		    rPtr->allocated));
	}
    }

    /*
     * Now copy data.
     */

    memcpy(rPtr->buf + rPtr->used, buf, toWrite);
    rPtr->used += toWrite;
}

/*
 *----------------------------------------------------------------------
 *
 * ResultCopy --
 *
 *	Copies the requested number of bytes from the buffer into the
 *	specified array and removes them from the buffer afterward. Copies
 *	less if there is not enough data in the buffer.
 *
 * Side effects:
 *	See above.
 *
 * Result:
 *	The number of actually copied bytes, possibly less than 'toRead'.
 *
 *----------------------------------------------------------------------
 */

static int
ResultCopy(
    ResultBuffer *rPtr,		/* The buffer to read from */
    unsigned char *buf,		/* The buffer to copy into */
    int toRead)			/* Number of requested bytes */
{
    int copied;

    if (rPtr->used == 0) {
	/*
	 * Nothing to copy in the case of an empty buffer.
	 */

	copied = 0;
    } else if (rPtr->used == toRead) {
	/*
	 * We have just enough. Copy everything to the caller.
	 */

	memcpy(buf, rPtr->buf, toRead);
	rPtr->used = 0;
	copied = toRead;
    } else if (rPtr->used > toRead) {
	/*
	 * The internal buffer contains more than requested. Copy the
	 * requested subset to the caller, and shift the remaining bytes down.
	 */

	memcpy(buf, rPtr->buf, toRead);
	memmove(rPtr->buf, rPtr->buf + toRead, rPtr->used - toRead);

	rPtr->used -= toRead;
	copied = toRead;
    } else {
	/*
	 * There is not enough in the buffer to satisfy the caller, so take
	 * everything.
	 */

	memcpy(buf, rPtr->buf, rPtr->used);
	toRead = rPtr->used;
	rPtr->used = 0;
	copied = toRead;
    }

    /* -- common postwork code ------- */

    return copied;
}

static int
TransformRead(
    ReflectedTransform *rtPtr,
    int *errorCodePtr,
    unsigned char *buf,
    int toRead)
{
    Tcl_Obj *bufObj;
    Tcl_Obj *resObj;
    int bytec;			/* Number of returned bytes */
    unsigned char *bytev;	/* Array of returned bytes */

    /*
     * Are we in the correct thread?
     */

#ifdef TCL_THREADS
    if (rtPtr->thread != Tcl_GetCurrentThread()) {
	ForwardParam p;

	p.transform.buf = (char *) buf;
	p.transform.size = toRead;

	ForwardOpToOwnerThread(rtPtr, ForwardedInput, &p);

	if (p.base.code != TCL_OK) {
	    PassReceivedError(rtPtr->chan, &p);
	    *errorCodePtr = EINVAL;
	    return 0;
	}

	*errorCodePtr = EOK;
	ResultAdd(&rtPtr->result, UCHARP(p.transform.buf), p.transform.size);
	ckfree(p.transform.buf);
	return 1;
    }
#endif

    /* ASSERT: rtPtr->method & FLAG(METH_READ) */
    /* ASSERT: rtPtr->mode & TCL_READABLE */

    bufObj = Tcl_NewByteArrayObj((unsigned char *) buf, toRead);
    Tcl_IncrRefCount(bufObj);

    if (InvokeTclMethod(rtPtr, "read", bufObj, NULL, &resObj) != TCL_OK) {
	Tcl_SetChannelError(rtPtr->chan, resObj);
	Tcl_DecrRefCount(bufObj);
	Tcl_DecrRefCount(resObj);	/* Remove reference held from invoke */
	*errorCodePtr = EINVAL;
	return 0;
    }

    bytev = Tcl_GetByteArrayFromObj(resObj, &bytec);
    ResultAdd(&rtPtr->result, bytev, bytec);

    Tcl_DecrRefCount(bufObj);
    Tcl_DecrRefCount(resObj);		/* Remove reference held from invoke */
    return 1;
}

static int
TransformWrite(
    ReflectedTransform *rtPtr,
    int *errorCodePtr,
    unsigned char *buf,
    int toWrite)
{
    Tcl_Obj *bufObj;
    Tcl_Obj *resObj;
    int bytec;			/* Number of returned bytes */
    unsigned char *bytev;	/* Array of returned bytes */
    int res;

    /*
     * Are we in the correct thread?
     */

#ifdef TCL_THREADS
    if (rtPtr->thread != Tcl_GetCurrentThread()) {
	ForwardParam p;

	p.transform.buf = (char *) buf;
	p.transform.size = toWrite;

	ForwardOpToOwnerThread(rtPtr, ForwardedOutput, &p);

	if (p.base.code != TCL_OK) {
	    PassReceivedError(rtPtr->chan, &p);
	    *errorCodePtr = EINVAL;
	    return 0;
	}

	*errorCodePtr = EOK;
	res = Tcl_WriteRaw(rtPtr->parent, (char *) p.transform.buf,
		p.transform.size);
	ckfree(p.transform.buf);
    } else
#endif
    {
	/* ASSERT: rtPtr->method & FLAG(METH_WRITE) */
	/* ASSERT: rtPtr->mode & TCL_WRITABLE */

	bufObj = Tcl_NewByteArrayObj((unsigned char *) buf, toWrite);
	Tcl_IncrRefCount(bufObj);
	if (InvokeTclMethod(rtPtr, "write", bufObj, NULL, &resObj) != TCL_OK) {
	    *errorCodePtr = EINVAL;
	    Tcl_SetChannelError(rtPtr->chan, resObj);

	    Tcl_DecrRefCount(bufObj);
	    Tcl_DecrRefCount(resObj);	/* Remove reference held from invoke */
	    return 0;
	}

	*errorCodePtr = EOK;

	bytev = Tcl_GetByteArrayFromObj(resObj, &bytec);
	res = Tcl_WriteRaw(rtPtr->parent, (char *) bytev, bytec);

	Tcl_DecrRefCount(bufObj);
	Tcl_DecrRefCount(resObj);	/* Remove reference held from invoke */
    }

    if (res < 0) {
	*errorCodePtr = EINVAL;
	return 0;
    }

    return 1;
}

static int
TransformDrain(
    ReflectedTransform *rtPtr,
    int *errorCodePtr)
{
    Tcl_Obj *resObj;
    int bytec;			/* Number of returned bytes */
    unsigned char *bytev;	/* Array of returned bytes */

    /*
     * Are we in the correct thread?
     */

#ifdef TCL_THREADS
    if (rtPtr->thread != Tcl_GetCurrentThread()) {
	ForwardParam p;

	ForwardOpToOwnerThread(rtPtr, ForwardedDrain, &p);

	if (p.base.code != TCL_OK) {
	    PassReceivedError(rtPtr->chan, &p);
	    *errorCodePtr = EINVAL;
	    return 0;
	}

	*errorCodePtr = EOK;
	ResultAdd(&rtPtr->result, UCHARP(p.transform.buf), p.transform.size);
	ckfree(p.transform.buf);
    } else
#endif
    {
	if (InvokeTclMethod(rtPtr, "drain", NULL, NULL, &resObj)!=TCL_OK) {
	    Tcl_SetChannelError(rtPtr->chan, resObj);
	    Tcl_DecrRefCount(resObj);	/* Remove reference held from invoke */
	    *errorCodePtr = EINVAL;
	    return 0;
	}

	bytev = Tcl_GetByteArrayFromObj(resObj, &bytec);
	ResultAdd(&rtPtr->result, bytev, bytec);

	Tcl_DecrRefCount(resObj);	/* Remove reference held from invoke */
    }

    rtPtr->readIsDrained = 1;
    return 1;
}

static int
TransformFlush(
    ReflectedTransform *rtPtr,
    int *errorCodePtr,
    int op)
{
    Tcl_Obj *resObj;
    int bytec;			/* Number of returned bytes */
    unsigned char *bytev;	/* Array of returned bytes */
    int res;

    /*
     * Are we in the correct thread?
     */

#ifdef TCL_THREADS
    if (rtPtr->thread != Tcl_GetCurrentThread()) {
	ForwardParam p;

	ForwardOpToOwnerThread(rtPtr, ForwardedFlush, &p);

	if (p.base.code != TCL_OK) {
	    PassReceivedError(rtPtr->chan, &p);
	    *errorCodePtr = EINVAL;
	    return 0;
	}

	*errorCodePtr = EOK;
	if (op == FLUSH_WRITE) {
	    res = Tcl_WriteRaw(rtPtr->parent, (char *) p.transform.buf,
		    p.transform.size);
	} else {
	    res = 0;
	}
	ckfree(p.transform.buf);
    } else
#endif
    {
	if (InvokeTclMethod(rtPtr, "flush", NULL, NULL, &resObj)!=TCL_OK) {
	    Tcl_SetChannelError(rtPtr->chan, resObj);
	    Tcl_DecrRefCount(resObj);	/* Remove reference held from invoke */
	    *errorCodePtr = EINVAL;
	    return 0;
	}

	if (op == FLUSH_WRITE) {
	    bytev = Tcl_GetByteArrayFromObj(resObj, &bytec);
	    res = Tcl_WriteRaw(rtPtr->parent, (char *) bytev, bytec);
	} else {
	    res = 0;
	}
	Tcl_DecrRefCount(resObj);	/* Remove reference held from invoke */
    }

    if (res < 0) {
	*errorCodePtr = EINVAL;
	return 0;
    }

    return 1;
}

static void
TransformClear(
    ReflectedTransform *rtPtr)
{
    /*
     * Are we in the correct thread?
     */

#ifdef TCL_THREADS
    if (rtPtr->thread != Tcl_GetCurrentThread()) {
	ForwardParam p;

	ForwardOpToOwnerThread(rtPtr, ForwardedClear, &p);
	return;
    }
#endif

    /* ASSERT: rtPtr->method & FLAG(METH_READ) */
    /* ASSERT: rtPtr->mode & TCL_READABLE */

    (void) InvokeTclMethod(rtPtr, "clear", NULL, NULL, NULL);

    rtPtr->readIsDrained = 0;
    ResultClear(&rtPtr->result);
}

static int
TransformLimit(
    ReflectedTransform *rtPtr,
    int *errorCodePtr,
    int *maxPtr)
{
    Tcl_Obj *resObj;
    Tcl_InterpState sr;		/* State of handler interp */

    /*
     * Are we in the correct thread?
     */

#ifdef TCL_THREADS
    if (rtPtr->thread != Tcl_GetCurrentThread()) {
	ForwardParam p;

	ForwardOpToOwnerThread(rtPtr, ForwardedLimit, &p);

	if (p.base.code != TCL_OK) {
	    PassReceivedError(rtPtr->chan, &p);
	    *errorCodePtr = EINVAL;
	    return 0;
	}

	*errorCodePtr = EOK;
	*maxPtr = p.limit.max;
	return 1;
    }
#endif

    /* ASSERT: rtPtr->method & FLAG(METH_WRITE) */
    /* ASSERT: rtPtr->mode & TCL_WRITABLE */

    if (InvokeTclMethod(rtPtr, "limit?", NULL, NULL, &resObj) != TCL_OK) {
	Tcl_SetChannelError(rtPtr->chan, resObj);
	Tcl_DecrRefCount(resObj);	/* Remove reference held from invoke */
	*errorCodePtr = EINVAL;
	return 0;
    }

    sr = Tcl_SaveInterpState(rtPtr->interp, 0 /* Dummy */);

    if (Tcl_GetIntFromObj(rtPtr->interp, resObj, maxPtr) != TCL_OK) {
	Tcl_DecrRefCount(resObj);	/* Remove reference held from invoke */
	Tcl_SetChannelError(rtPtr->chan, MarshallError(rtPtr->interp));
	*errorCodePtr = EINVAL;

	Tcl_RestoreInterpState(rtPtr->interp, sr);
	return 0;
    }

    Tcl_DecrRefCount(resObj);		/* Remove reference held from invoke */
    Tcl_RestoreInterpState(rtPtr->interp, sr);
    return 1;
}

/* DUPLICATE of HaveVersion() in tclIO.c
 *----------------------------------------------------------------------
 *
 * HaveVersion --
 *
 *	Return whether a channel type is (at least) of a given version.
 *
 * Results:
 *	True if the minimum version is exceeded by the version actually
 *	present.
 *
 * Side effects:
 *	None.
 *
 *----------------------------------------------------------------------
 */

static int
HaveVersion(
    const Tcl_ChannelType *chanTypePtr,
    Tcl_ChannelTypeVersion minimumVersion)
{
    Tcl_ChannelTypeVersion actualVersion = Tcl_ChannelVersion(chanTypePtr);

    return PTR2INT(actualVersion) >= PTR2INT(minimumVersion);
}

/*
 * Local Variables:
 * mode: c
 * c-basic-offset: 4
 * fill-column: 78
 * End:
 */<|MERGE_RESOLUTION|>--- conflicted
+++ resolved
@@ -14,11 +14,6 @@
  *
  * See the file "license.terms" for information on usage and redistribution of
  * this file, and for a DISCLAIMER OF ALL WARRANTIES.
-<<<<<<< HEAD
- *
- * RCS: @(#) $Id: tclIORTrans.c,v 1.3.2.15 2010/08/04 21:48:23 dgp Exp $
-=======
->>>>>>> d2834ff4
  */
 
 #include "tclInt.h"
