--- conflicted
+++ resolved
@@ -34,12 +34,8 @@
 
 static const TclStubs *
 HasStubSupport(
-<<<<<<< HEAD
-    Tcl_Interp *interp, int magic)
-=======
     Tcl_Interp *interp,
     int magic)
->>>>>>> cbb18ca7
 {
     Interp *iPtr = (Interp *) interp;
 
