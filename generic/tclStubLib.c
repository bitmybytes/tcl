/*
 * tclStubLib.c --
 *
 *	Stub object that will be statically linked into extensions that want
 *	to access Tcl.
 *
 * Copyright (c) 1998-1999 by Scriptics Corporation.
 * Copyright (c) 1998 Paul Duffin.
 *
 * See the file "license.terms" for information on usage and redistribution of
 * this file, and for a DISCLAIMER OF ALL WARRANTIES.
 */

#include "tclInt.h"

TclStubs *tclStubsPtr = NULL;
TclPlatStubs *tclPlatStubsPtr = NULL;
TclIntStubs *tclIntStubsPtr = NULL;
TclIntPlatStubs *tclIntPlatStubsPtr = NULL;
TclTomMathStubs* tclTomMathStubsPtr = NULL;

<<<<<<< HEAD
static TclStubs *
HasStubSupport(
    Tcl_Interp *interp)
{
    Interp *iPtr = (Interp *) interp;

    if (iPtr->stubTable && (iPtr->stubTable->magic == TCL_STUB_MAGIC)) {
	return iPtr->stubTable;
    }
    interp->result = "interpreter uses an incompatible stubs mechanism";
    interp->freeProc = TCL_STATIC;
    return NULL;
}

=======
>>>>>>> b4899f67
/*
 * Use our own ISDIGIT to avoid linking to libc on windows
 */

#define ISDIGIT(c) (((unsigned)((c)-'0')) <= 9)

/*
 *----------------------------------------------------------------------
 *
 * Tcl_InitStubs --
 *
 *	Tries to initialise the stub table pointers and ensures that the
 *	correct version of Tcl is loaded.
 *
 * Results:
 *	The actual version of Tcl that satisfies the request, or NULL to
 *	indicate that an error occurred.
 *
 * Side effects:
 *	Sets the stub table pointers.
 *
 *----------------------------------------------------------------------
 */
#undef Tcl_InitStubs
CONST char *
Tcl_InitStubs(
    Tcl_Interp *interp,
    CONST char *version,
    int exact)
{
    Interp *iPtr = (Interp *) interp;
    CONST char *actualVersion = NULL;
    ClientData pkgData = NULL;
    TclStubs *stubsPtr = iPtr->stubTable;

    /*
     * We can't optimize this check by caching tclStubsPtr because that
     * prevents apps from being able to load/unload Tcl dynamically multiple
     * times. [Bug 615304]
     */

    if (!stubsPtr || (stubsPtr->magic != TCL_STUB_MAGIC)) {
	iPtr->result = "interpreter uses an incompatible stubs mechanism";
	iPtr->freeProc = TCL_STATIC;
	return NULL;
    }

    actualVersion = stubsPtr->tcl_PkgRequireEx(interp, "Tcl", version, 0, &pkgData);
    if (actualVersion == NULL) {
	return NULL;
    }
    if (exact) {
	CONST char *p = version;
	int count = 0;

	while (*p) {
	    count += !ISDIGIT(*p++);
	}
	if (count == 1) {
	    CONST char *q = actualVersion;

	    p = version;
	    while (*p && (*p == *q)) {
		p++; q++;
	    }
	    if (*p || ISDIGIT(*q)) {
		/* Construct error message */
		stubsPtr->tcl_PkgRequireEx(interp, "Tcl", version, 1, NULL);
		return NULL;
	    }
	} else {
	    actualVersion = stubsPtr->tcl_PkgRequireEx(interp, "Tcl", version, 1, NULL);
	    if (actualVersion == NULL) {
		return NULL;
	    }
	}
    }
    tclStubsPtr = (TclStubs *)pkgData;

    if (tclStubsPtr->hooks) {
	tclPlatStubsPtr = tclStubsPtr->hooks->tclPlatStubs;
	tclIntStubsPtr = tclStubsPtr->hooks->tclIntStubs;
	tclIntPlatStubsPtr = tclStubsPtr->hooks->tclIntPlatStubs;
    } else {
	tclPlatStubsPtr = NULL;
	tclIntStubsPtr = NULL;
	tclIntPlatStubsPtr = NULL;
    }

    return actualVersion;
}

/*
 *----------------------------------------------------------------------
 *
 * TclTomMathInitStubs --
 *
 *	Initializes the Stubs table for Tcl's subset of libtommath
 *
 * Results:
 *	Returns a standard Tcl result.
 *
 * This procedure should not be called directly, but rather through
 * the TclTomMath_InitStubs macro, to insure that the Stubs table
 * matches the header files used in compilation.
 *
 *----------------------------------------------------------------------
 */

#undef TclTomMathInitializeStubs

CONST char*
TclTomMathInitializeStubs(
    Tcl_Interp* interp,		/* Tcl interpreter */
    CONST char* version,	/* Tcl version needed */
    int epoch,			/* Stubs table epoch from the header files */
    int revision		/* Stubs table revision number from the
				 * header files */
) {
    int exact = 0;
    const char* packageName = "tcl::tommath";
    const char* errMsg = NULL;
    ClientData pkgClientData = NULL;
    const char* actualVersion = 
	tclStubsPtr->tcl_PkgRequireEx(interp, packageName, version, exact, &pkgClientData);
    TclTomMathStubs* stubsPtr = (TclTomMathStubs*) pkgClientData;
    if (actualVersion == NULL) {
	return NULL;
    }
    if (pkgClientData == NULL) {
	errMsg = "missing stub table pointer";
    } else if ((stubsPtr->tclBN_epoch)() != epoch) {
	errMsg = "epoch number mismatch";
    } else if ((stubsPtr->tclBN_revision)() != revision) {
	errMsg = "requires a later revision";
    } else {
	tclTomMathStubsPtr = stubsPtr;
	return actualVersion;
    }
    tclStubsPtr->tcl_ResetResult(interp);
    tclStubsPtr->tcl_AppendResult(interp, "error loading ", packageName,
		     " (requested version ", version,
		     ", actual version ", actualVersion,
		     "): ", errMsg, NULL);
    return NULL;
}

/*
 * Local Variables:
 * mode: c
 * c-basic-offset: 4
 * fill-column: 78
 * End:
 */<|MERGE_RESOLUTION|>--- conflicted
+++ resolved
@@ -19,24 +19,6 @@
 TclIntPlatStubs *tclIntPlatStubsPtr = NULL;
 TclTomMathStubs* tclTomMathStubsPtr = NULL;
 
-<<<<<<< HEAD
-static TclStubs *
-HasStubSupport(
-    Tcl_Interp *interp)
-{
-    Interp *iPtr = (Interp *) interp;
-
-    if (iPtr->stubTable && (iPtr->stubTable->magic == TCL_STUB_MAGIC)) {
-	return iPtr->stubTable;
-    }
-    interp->result = "interpreter uses an incompatible stubs mechanism";
-    interp->freeProc = TCL_STATIC;
-    return NULL;
-}
--
-=======
->>>>>>> b4899f67
 /*
  * Use our own ISDIGIT to avoid linking to libc on windows
  */
