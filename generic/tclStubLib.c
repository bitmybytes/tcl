/*
 * tclStubLib.c --
 *
 *	Stub object that will be statically linked into extensions that want
 *	to access Tcl.
 *
 * Copyright (c) 1998-1999 by Scriptics Corporation.
 * Copyright (c) 1998 Paul Duffin.
 *
 * See the file "license.terms" for information on usage and redistribution of
 * this file, and for a DISCLAIMER OF ALL WARRANTIES.
 */

#include "tclInt.h"

MODULE_SCOPE const TclStubs *tclStubsPtr;
MODULE_SCOPE const TclPlatStubs *tclPlatStubsPtr;
MODULE_SCOPE const TclIntStubs *tclIntStubsPtr;
MODULE_SCOPE const TclIntPlatStubs *tclIntPlatStubsPtr;

const TclStubs *tclStubsPtr = NULL;
const TclPlatStubs *tclPlatStubsPtr = NULL;
const TclIntStubs *tclIntStubsPtr = NULL;
const TclIntPlatStubs *tclIntPlatStubsPtr = NULL;

<<<<<<< HEAD
static const TclStubs *
HasStubSupport(
    Tcl_Interp *interp,
    int magic)
{
    Interp *iPtr = (Interp *) interp;

    if (!iPtr->stubTable) {
	/* No stub table at all? Nothing we can do. */
	return NULL;
    }
    if (iPtr->stubTable->magic != magic) {
	/*
	 * The iPtr->stubTable entry from Tcl_Interp and the
	 * Tcl_NewStringObj() and Tcl_SetObjResult() entries
	 * in the stub table cannot change in Tcl 9 compared
	 * to Tcl 8.x. Otherwise the lines below won't work.
	 * TODO: add a test case for that.
	 */
	iPtr->stubTable->tcl_SetObjResult(interp,
		iPtr->stubTable->tcl_NewStringObj(
			"This extension is compiled for Tcl 9.x",
			TCL_STRLEN));
	return NULL;
    }
    return iPtr->stubTable;
}

=======
>>>>>>> 41667c37
/*
 * Use our own ISDIGIT to avoid linking to libc on windows
 */

#define ISDIGIT(c) (((unsigned)((c)-'0')) <= 9)

/*
 *----------------------------------------------------------------------
 *
 * Tcl_InitStubs --
 *
 *	Tries to initialise the stub table pointers and ensures that the
 *	correct version of Tcl is loaded.
 *
 * Results:
 *	The actual version of Tcl that satisfies the request, or NULL to
 *	indicate that an error occurred.
 *
 * Side effects:
 *	Sets the stub table pointers.
 *
 *----------------------------------------------------------------------
 */
#undef Tcl_InitStubs
MODULE_SCOPE const char *
Tcl_InitStubs(
    Tcl_Interp *interp,
    const char *version,
    int exact,
    const char *tclversion,
    int magic)
{
    Interp *iPtr = (Interp *) interp;
    const char *actualVersion = NULL;
    ClientData pkgData = NULL;
    const TclStubs *stubsPtr = iPtr->stubTable;

    /*
     * We can't optimize this check by caching tclStubsPtr because that
     * prevents apps from being able to load/unload Tcl dynamically multiple
     * times. [Bug 615304]
     */

    if (!stubsPtr || (stubsPtr->magic != TCL_STUB_MAGIC)) {
	iPtr->legacyResult = "interpreter uses an incompatible stubs mechanism";
	iPtr->legacyFreeProc = 0; /* TCL_STATIC */
	return NULL;
    }

    actualVersion = stubsPtr->tcl_PkgRequireEx(interp, "Tcl", version, 0, &pkgData);
    if (actualVersion == NULL) {
	return NULL;
    }
    if (exact&1) {
	const char *p = version;
	int count = 0;

	while (*p) {
	    count += !ISDIGIT(*p++);
	}
	if (count == 1) {
	    const char *q = actualVersion;

	    p = version;
	    while (*p && (*p == *q)) {
		p++; q++;
	    }
	    if (*p || ISDIGIT(*q)) {
		/* Construct error message */
		stubsPtr->tcl_PkgRequireEx(interp, "Tcl", version, 1, NULL);
		return NULL;
	    }
	} else {
	    actualVersion = stubsPtr->tcl_PkgRequireEx(interp, "Tcl", version, 1, NULL);
	    if (actualVersion == NULL) {
		return NULL;
	    }
	}
    }

    if (stubsPtr->reserved77) {
	/* We are running Tcl 8.x */
	stubsPtr = (TclStubs *)pkgData;
    }
    tclStubsPtr = stubsPtr;

    if (stubsPtr->hooks) {
	tclPlatStubsPtr = stubsPtr->hooks->tclPlatStubs;
	tclIntStubsPtr = stubsPtr->hooks->tclIntStubs;
	tclIntPlatStubsPtr = stubsPtr->hooks->tclIntPlatStubs;
    } else {
	tclPlatStubsPtr = NULL;
	tclIntStubsPtr = NULL;
	tclIntPlatStubsPtr = NULL;
    }

    return actualVersion;
}

/*
 * Local Variables:
 * mode: c
 * c-basic-offset: 4
 * fill-column: 78
 * End:
 */<|MERGE_RESOLUTION|>--- conflicted
+++ resolved
@@ -23,38 +23,6 @@
 const TclIntStubs *tclIntStubsPtr = NULL;
 const TclIntPlatStubs *tclIntPlatStubsPtr = NULL;
 
-<<<<<<< HEAD
-static const TclStubs *
-HasStubSupport(
-    Tcl_Interp *interp,
-    int magic)
-{
-    Interp *iPtr = (Interp *) interp;
-
-    if (!iPtr->stubTable) {
-	/* No stub table at all? Nothing we can do. */
-	return NULL;
-    }
-    if (iPtr->stubTable->magic != magic) {
-	/*
-	 * The iPtr->stubTable entry from Tcl_Interp and the
-	 * Tcl_NewStringObj() and Tcl_SetObjResult() entries
-	 * in the stub table cannot change in Tcl 9 compared
-	 * to Tcl 8.x. Otherwise the lines below won't work.
-	 * TODO: add a test case for that.
-	 */
-	iPtr->stubTable->tcl_SetObjResult(interp,
-		iPtr->stubTable->tcl_NewStringObj(
-			"This extension is compiled for Tcl 9.x",
-			TCL_STRLEN));
-	return NULL;
-    }
-    return iPtr->stubTable;
-}
--
-=======
->>>>>>> 41667c37
 /*
  * Use our own ISDIGIT to avoid linking to libc on windows
  */
