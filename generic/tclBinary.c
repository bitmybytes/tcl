--- conflicted
+++ resolved
@@ -2670,21 +2670,12 @@
     Tcl_Obj *const objv[])
 {
     Tcl_Obj *resultObj = NULL;
-<<<<<<< HEAD
-    unsigned char *data, *datastart, *dataend, c;
+    unsigned char *data, *datastart, *dataend, c = '\0';
     unsigned char *begin = NULL, *cursor = NULL;
     int strict = 0;
     int index, size, cut = 0;
     size_t i, count = 0;
-    enum {OPT_STRICT };
-=======
-    unsigned char *data, *datastart, *dataend, c = '\0';
-    unsigned char *begin = NULL;
-    unsigned char *cursor = NULL;
-    int strict = 0;
-    int i, index, size, cut = 0, count = 0;
     enum { OPT_STRICT };
->>>>>>> dfb1b6f1
     static const char *const optStrings[] = { "-strict", NULL };
 
     if (objc < 2 || objc > 3) {
