--- conflicted
+++ resolved
@@ -2816,10 +2816,6 @@
 
     Tcl_DeleteThreadExitHandler(SrcExitProc, evPtr);
 
-<<<<<<< HEAD
-    result = resultPtr->result;
-=======
->>>>>>> 2851807c
     ckfree((char *) resultPtr);
 }
 