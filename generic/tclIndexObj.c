/*
 * tclIndexObj.c --
 *
 *	This file implements objects of type "index". This object type is used
 *	to lookup a keyword in a table of valid values and cache the index of
 *	the matching entry.
 *
 * Copyright (c) 1997 Sun Microsystems, Inc.
 *
 * See the file "license.terms" for information on usage and redistribution of
 * this file, and for a DISCLAIMER OF ALL WARRANTIES.
 */

#include "tclInt.h"

/*
 * Prototypes for functions defined later in this file:
 */

static int		SetIndexFromAny(Tcl_Interp *interp, Tcl_Obj *objPtr);
static void		UpdateStringOfIndex(Tcl_Obj *objPtr);
static void		DupIndex(Tcl_Obj *srcPtr, Tcl_Obj *dupPtr);
static void		FreeIndex(Tcl_Obj *objPtr);

/*
 * The structure below defines the index Tcl object type by means of functions
 * that can be invoked by generic object code.
 */

static Tcl_ObjType indexType = {
    "index",				/* name */
    FreeIndex,				/* freeIntRepProc */
    DupIndex,				/* dupIntRepProc */
    UpdateStringOfIndex,		/* updateStringProc */
    SetIndexFromAny			/* setFromAnyProc */
};

/*
 * The definition of the internal representation of the "index" object; The
 * internalRep.otherValuePtr field of an object of "index" type will be a
 * pointer to one of these structures.
 *
 * Keep this structure declaration in sync with tclTestObj.c
 */

typedef struct {
    void *tablePtr;			/* Pointer to the table of strings */
    int offset;				/* Offset between table entries */
    int index;				/* Selected index into table. */
} IndexRep;

/*
 * The following macros greatly simplify moving through a table...
 */

#define STRING_AT(table, offset, index) \
	(*((const char *const *)(((char *)(table)) + ((offset) * (index)))))
#define NEXT_ENTRY(table, offset) \
	(&(STRING_AT(table, offset, 1)))
#define EXPAND_OF(indexRep) \
	STRING_AT((indexRep)->tablePtr, (indexRep)->offset, (indexRep)->index)

/*
 *----------------------------------------------------------------------
 *
 * Tcl_GetIndexFromObj --
 *
 *	This function looks up an object's value in a table of strings and
 *	returns the index of the matching string, if any.
 *
 * Results:
 *	If the value of objPtr is identical to or a unique abbreviation for
 *	one of the entries in objPtr, then the return value is TCL_OK and the
 *	index of the matching entry is stored at *indexPtr. If there isn't a
 *	proper match, then TCL_ERROR is returned and an error message is left
 *	in interp's result (unless interp is NULL). The msg argument is used
 *	in the error message; for example, if msg has the value "option" then
 *	the error message will say something flag 'bad option "foo": must be
 *	...'
 *
 * Side effects:
 *	The result of the lookup is cached as the internal rep of objPtr, so
 *	that repeated lookups can be done quickly.
 *
 *----------------------------------------------------------------------
 */

int
Tcl_GetIndexFromObj(
    Tcl_Interp *interp, 	/* Used for error reporting if not NULL. */
    Tcl_Obj *objPtr,		/* Object containing the string to lookup. */
    const char **tablePtr,	/* Array of strings to compare against the
				 * value of objPtr; last entry must be NULL
				 * and there must not be duplicate entries. */
    const char *msg,		/* Identifying word to use in error
				 * messages. */
    int flags,			/* 0 or TCL_EXACT */
    int *indexPtr)		/* Place to store resulting integer index. */
{

    /*
     * See if there is a valid cached result from a previous lookup (doing the
     * check here saves the overhead of calling Tcl_GetIndexFromObjStruct in
     * the common case where the result is cached).
     */

    if (objPtr->typePtr == &indexType) {
	IndexRep *indexRep = objPtr->internalRep.otherValuePtr;

	/*
	 * Here's hoping we don't get hit by unfortunate packing constraints
	 * on odd platforms like a Cray PVP...
	 */

	if (indexRep->tablePtr == (void *) tablePtr
		&& indexRep->offset == sizeof(char *)) {
	    *indexPtr = indexRep->index;
	    return TCL_OK;
	}
    }
    return Tcl_GetIndexFromObjStruct(interp, objPtr, tablePtr, sizeof(char *),
	    msg, flags, indexPtr);
}

/*
 *----------------------------------------------------------------------
 *
 * Tcl_GetIndexFromObjStruct --
 *
 *	This function looks up an object's value given a starting string and
 *	an offset for the amount of space between strings. This is useful when
 *	the strings are embedded in some other kind of array.
 *
 * Results:
<<<<<<< HEAD
 *	If the value of objPtr is identical to or a unique abbreviation for
 *	one of the entries in objPtr, then the return value is TCL_OK and the
 *	index of the matching entry is stored at *indexPtr. If there isn't a
 *	proper match, then TCL_ERROR is returned and an error message is left
 *	in interp's result (unless interp is NULL). The msg argument is used
 *	in the error message; for example, if msg has the value "option" then
 *	the error message will say something flag 'bad option "foo": must be
=======
 *
 *	If the value of objPtr is identical to or a unique abbreviation
 *	for one of the entries in objPtr, then the return value is
 *	TCL_OK and the index of the matching entry is stored at
 *	*indexPtr.  If there isn't a proper match, then TCL_ERROR is
 *	returned and an error message is left in interp's result (unless
 *	interp is NULL).  The msg argument is used in the error
 *	message; for example, if msg has the value "option" then the
 *	error message will say something like 'bad option "foo": must be
>>>>>>> a21d2229
 *	...'
 *
 * Side effects:
 *	The result of the lookup is cached as the internal rep of objPtr, so
 *	that repeated lookups can be done quickly.
 *
 *----------------------------------------------------------------------
 */

int
Tcl_GetIndexFromObjStruct(
    Tcl_Interp *interp, 	/* Used for error reporting if not NULL. */
    Tcl_Obj *objPtr,		/* Object containing the string to lookup. */
    const void *tablePtr,	/* The first string in the table. The second
				 * string will be at this address plus the
				 * offset, the third plus the offset again,
				 * etc. The last entry must be NULL and there
				 * must not be duplicate entries. */
    int offset,			/* The number of bytes between entries */
    const char *msg,		/* Identifying word to use in error
				 * messages. */
    int flags,			/* 0 or TCL_EXACT */
    int *indexPtr)		/* Place to store resulting integer index. */
{
    int index, idx, numAbbrev;
    char *key, *p1;
    const char *p2;
    const char *const *entryPtr;
    Tcl_Obj *resultPtr;
    IndexRep *indexRep;

    /* Protect against invalid values, like -1 or 0. */
    if (offset < (int)sizeof(char *)) {
	offset = (int)sizeof(char *);
    }
    /*
     * See if there is a valid cached result from a previous lookup.
     */

    if (objPtr->typePtr == &indexType) {
	indexRep = objPtr->internalRep.otherValuePtr;
	if (indexRep->tablePtr==tablePtr && indexRep->offset==offset) {
	    *indexPtr = indexRep->index;
	    return TCL_OK;
	}
    }

    /*
     * Lookup the value of the object in the table. Accept unique
     * abbreviations unless TCL_EXACT is set in flags.
     */

    key = TclGetString(objPtr);
    index = -1;
    numAbbrev = 0;

    /*
     * Scan the table looking for one of:
     *  - An exact match (always preferred)
     *  - A single abbreviation (allowed depending on flags)
     *  - Several abbreviations (never allowed, but overridden by exact match)
     */

    for (entryPtr = tablePtr, idx = 0; *entryPtr != NULL;
	    entryPtr = NEXT_ENTRY(entryPtr, offset), idx++) {
	for (p1 = key, p2 = *entryPtr; *p1 == *p2; p1++, p2++) {
	    if (*p1 == '\0') {
		index = idx;
		goto done;
	    }
	}
	if (*p1 == '\0') {
	    /*
	     * The value is an abbreviation for this entry. Continue checking
	     * other entries to make sure it's unique. If we get more than one
	     * unique abbreviation, keep searching to see if there is an exact
	     * match, but remember the number of unique abbreviations and
	     * don't allow either.
	     */

	    numAbbrev++;
	    index = idx;
	}
    }

    /*
     * Check if we were instructed to disallow abbreviations.
     */

    if ((flags & TCL_EXACT) || (key[0] == '\0') || (numAbbrev != 1)) {
	goto error;
    }

  done:
    /*
     * Cache the found representation. Note that we want to avoid allocating a
     * new internal-rep if at all possible since that is potentially a slow
     * operation.
     */

    if (objPtr->typePtr == &indexType) {
 	indexRep = objPtr->internalRep.otherValuePtr;
    } else {
	TclFreeIntRep(objPtr);
 	indexRep = (IndexRep *) ckalloc(sizeof(IndexRep));
 	objPtr->internalRep.otherValuePtr = indexRep;
 	objPtr->typePtr = &indexType;
    }
    indexRep->tablePtr = (void *) tablePtr;
    indexRep->offset = offset;
    indexRep->index = index;

    *indexPtr = index;
    return TCL_OK;

  error:
    if (interp != NULL) {
	/*
	 * Produce a fancy error message.
	 */

	int count = 0;

	TclNewObj(resultPtr);
	Tcl_SetObjResult(interp, resultPtr);
	entryPtr = tablePtr;
	while ((*entryPtr != NULL) && !**entryPtr) {
	    entryPtr = NEXT_ENTRY(entryPtr, offset);
	}
	Tcl_AppendStringsToObj(resultPtr, (numAbbrev > 1) &&
		!(flags & TCL_EXACT) ? "ambiguous " : "bad ", msg, " \"", key,
		"\": must be ", *entryPtr, NULL);
	entryPtr = NEXT_ENTRY(entryPtr, offset);
	while (*entryPtr != NULL) {
	    if (*NEXT_ENTRY(entryPtr, offset) == NULL) {
		Tcl_AppendStringsToObj(resultPtr, ((count > 0) ? "," : ""),
			" or ", *entryPtr, NULL);
	    } else if (**entryPtr) {
		Tcl_AppendStringsToObj(resultPtr, ", ", *entryPtr, NULL);
		count++;
	    }
	    entryPtr = NEXT_ENTRY(entryPtr, offset);
	}
	Tcl_SetErrorCode(interp, "TCL", "LOOKUP", "INDEX", msg, key, NULL);
    }
    return TCL_ERROR;
}

/*
 *----------------------------------------------------------------------
 *
 * SetIndexFromAny --
 *
 *	This function is called to convert a Tcl object to index internal
 *	form. However, this doesn't make sense (need to have a table of
 *	keywords in order to do the conversion) so the function always
 *	generates an error.
 *
 * Results:
 *	The return value is always TCL_ERROR, and an error message is left in
 *	interp's result if interp isn't NULL.
 *
 * Side effects:
 *	None.
 *
 *----------------------------------------------------------------------
 */

static int
SetIndexFromAny(
    Tcl_Interp *interp,		/* Used for error reporting if not NULL. */
    register Tcl_Obj *objPtr)	/* The object to convert. */
{
    if (interp) {
    Tcl_SetObjResult(interp, Tcl_NewStringObj(
	    "can't convert value to index except via Tcl_GetIndexFromObj API",
	    -1));
    }
    return TCL_ERROR;
}

/*
 *----------------------------------------------------------------------
 *
 * UpdateStringOfIndex --
 *
 *	This function is called to convert a Tcl object from index internal
 *	form to its string form. No abbreviation is ever generated.
 *
 * Results:
 *	None.
 *
 * Side effects:
 *	The string representation of the object is updated.
 *
 *----------------------------------------------------------------------
 */

static void
UpdateStringOfIndex(
    Tcl_Obj *objPtr)
{
    IndexRep *indexRep = objPtr->internalRep.otherValuePtr;
    register char *buf;
    register unsigned len;
    register const char *indexStr = EXPAND_OF(indexRep);

    len = strlen(indexStr);
    buf = (char *) ckalloc(len + 1);
    memcpy(buf, indexStr, len+1);
    objPtr->bytes = buf;
    objPtr->length = len;
}

/*
 *----------------------------------------------------------------------
 *
 * DupIndex --
 *
 *	This function is called to copy the internal rep of an index Tcl
 *	object from to another object.
 *
 * Results:
 *	None.
 *
 * Side effects:
 *	The internal representation of the target object is updated and the
 *	type is set.
 *
 *----------------------------------------------------------------------
 */

static void
DupIndex(
    Tcl_Obj *srcPtr,
    Tcl_Obj *dupPtr)
{
    IndexRep *srcIndexRep = srcPtr->internalRep.otherValuePtr;
    IndexRep *dupIndexRep = (IndexRep *) ckalloc(sizeof(IndexRep));

    memcpy(dupIndexRep, srcIndexRep, sizeof(IndexRep));
    dupPtr->internalRep.otherValuePtr = dupIndexRep;
    dupPtr->typePtr = &indexType;
}

/*
 *----------------------------------------------------------------------
 *
 * FreeIndex --
 *
 *	This function is called to delete the internal rep of an index Tcl
 *	object.
 *
 * Results:
 *	None.
 *
 * Side effects:
 *	The internal representation of the target object is deleted.
 *
 *----------------------------------------------------------------------
 */

static void
FreeIndex(
    Tcl_Obj *objPtr)
{
    ckfree((char *) objPtr->internalRep.otherValuePtr);
    objPtr->typePtr = NULL;
}

/*
 *----------------------------------------------------------------------
 *
 * Tcl_WrongNumArgs --
 *
 *	This function generates a "wrong # args" error message in an
 *	interpreter. It is used as a utility function by many command
 *	functions, including the function that implements procedures.
 *
 * Results:
 *	None.
 *
 * Side effects:
 *	An error message is generated in interp's result object to indicate
 *	that a command was invoked with the wrong number of arguments. The
 *	message has the form
 *		wrong # args: should be "foo bar additional stuff"
 *	where "foo" and "bar" are the initial objects in objv (objc determines
 *	how many of these are printed) and "additional stuff" is the contents
 *	of the message argument.
 *
 *	The message printed is modified somewhat if the command is wrapped
 *	inside an ensemble. In that case, the error message generated is
 *	rewritten in such a way that it appears to be generated from the
 *	user-visible command and not how that command is actually implemented,
 *	giving a better overall user experience.
 *
 *	Internally, the Tcl core may set the flag INTERP_ALTERNATE_WRONG_ARGS
 *	in the interpreter to generate complex multi-part messages by calling
 *	this function repeatedly. This allows the code that knows how to
 *	handle ensemble-related error messages to be kept here while still
 *	generating suitable error messages for commands like [read] and
 *	[socket]. Ideally, this would be done through an extra flags argument,
 *	but that wouldn't be source-compatible with the existing API and it's
 *	a fairly rare requirement anyway.
 *
 *----------------------------------------------------------------------
 */

void
Tcl_WrongNumArgs(
    Tcl_Interp *interp,		/* Current interpreter. */
    int objc,			/* Number of arguments to print from objv. */
    Tcl_Obj *const objv[],	/* Initial argument objects, which should be
				 * included in the error message. */
    const char *message)	/* Error message to print after the leading
				 * objects in objv. The message may be
				 * NULL. */
{
    Tcl_Obj *objPtr;
    int i, len, elemLen, flags;
    Interp *iPtr = (Interp *) interp;
    const char *elementStr;

    /*
     * [incr Tcl] does something fairly horrific when generating error
     * messages for its ensembles; it passes the whole set of ensemble
     * arguments as a list in the first argument. This means that this code
     * causes a problem in iTcl if it attempts to correctly quote all
     * arguments, which would be the correct thing to do. We work around this
     * nasty behaviour for now, and hope that we can remove it all in the
     * future...
     */

#ifndef AVOID_HACKS_FOR_ITCL
    int isFirst = 1;		/* Special flag used to inhibit the treating
				 * of the first word as a list element so the
				 * hacky way Itcl generates error messages for
				 * its ensembles will still work. [Bug
				 * 1066837] */
#   define MAY_QUOTE_WORD	(!isFirst)
#   define AFTER_FIRST_WORD	(isFirst = 0)
#else /* !AVOID_HACKS_FOR_ITCL */
#   define MAY_QUOTE_WORD	1
#   define AFTER_FIRST_WORD	(void) 0
#endif /* AVOID_HACKS_FOR_ITCL */

    TclNewObj(objPtr);
    if (iPtr->flags & INTERP_ALTERNATE_WRONG_ARGS) {
	Tcl_AppendObjToObj(objPtr, Tcl_GetObjResult(interp));
	Tcl_AppendToObj(objPtr, " or \"", -1);
    } else {
	Tcl_AppendToObj(objPtr, "wrong # args: should be \"", -1);
    }

    /*
     * Check to see if we are processing an ensemble implementation, and if so
     * rewrite the results in terms of how the ensemble was invoked.
     */

    if (iPtr->ensembleRewrite.sourceObjs != NULL) {
	int toSkip = iPtr->ensembleRewrite.numInsertedObjs;
	int toPrint = iPtr->ensembleRewrite.numRemovedObjs;
	Tcl_Obj *const *origObjv = iPtr->ensembleRewrite.sourceObjs;

	/*
	 * We only know how to do rewriting if all the replaced objects are
	 * actually arguments (in objv) to this function. Otherwise it just
	 * gets too complicated and we'd be better off just giving a slightly
	 * confusing error message...
	 */

	if (objc < toSkip) {
	    goto addNormalArgumentsToMessage;
	}

	/*
	 * Strip out the actual arguments that the ensemble inserted.
	 */

	objv += toSkip;
	objc -= toSkip;

	/*
	 * We assume no object is of index type.
	 */

	for (i=0 ; i<toPrint ; i++) {
	    /*
	     * Add the element, quoting it if necessary.
	     */

	    if (origObjv[i]->typePtr == &indexType) {
		register IndexRep *indexRep =
			origObjv[i]->internalRep.otherValuePtr;

		elementStr = EXPAND_OF(indexRep);
		elemLen = strlen(elementStr);
	    } else if (origObjv[i]->typePtr == &tclEnsembleCmdType) {
		register EnsembleCmdRep *ecrPtr =
			origObjv[i]->internalRep.otherValuePtr;

		elementStr = ecrPtr->fullSubcmdName;
		elemLen = strlen(elementStr);
	    } else {
		elementStr = TclGetStringFromObj(origObjv[i], &elemLen);
	    }
	    flags = 0;
	    len = TclScanElement(elementStr, elemLen, &flags);

	    if (MAY_QUOTE_WORD && len != elemLen) {
		char *quotedElementStr = TclStackAlloc(interp,
			(unsigned)len + 1);

		len = TclConvertElement(elementStr, elemLen,
			quotedElementStr, flags);
		Tcl_AppendToObj(objPtr, quotedElementStr, len);
		TclStackFree(interp, quotedElementStr);
	    } else {
		Tcl_AppendToObj(objPtr, elementStr, elemLen);
	    }

	    AFTER_FIRST_WORD;

	    /*
	     * Add a space if the word is not the last one (which has a
	     * moderately complex condition here).
	     */

	    if (i<toPrint-1 || objc!=0 || message!=NULL) {
		Tcl_AppendStringsToObj(objPtr, " ", NULL);
	    }
	}
    }

    /*
     * Now add the arguments (other than those rewritten) that the caller took
     * from its calling context.
     */

  addNormalArgumentsToMessage:
    for (i = 0; i < objc; i++) {
	/*
	 * If the object is an index type use the index table which allows for
	 * the correct error message even if the subcommand was abbreviated.
	 * Otherwise, just use the string rep.
	 */

	if (objv[i]->typePtr == &indexType) {
	    register IndexRep *indexRep = objv[i]->internalRep.otherValuePtr;

	    Tcl_AppendStringsToObj(objPtr, EXPAND_OF(indexRep), NULL);
	} else if (objv[i]->typePtr == &tclEnsembleCmdType) {
	    register EnsembleCmdRep *ecrPtr =
		    objv[i]->internalRep.otherValuePtr;

	    Tcl_AppendStringsToObj(objPtr, ecrPtr->fullSubcmdName, NULL);
	} else {
	    /*
	     * Quote the argument if it contains spaces (Bug 942757).
	     */

	    elementStr = TclGetStringFromObj(objv[i], &elemLen);
	    flags = 0;
	    len = TclScanElement(elementStr, elemLen, &flags);

	    if (MAY_QUOTE_WORD && len != elemLen) {
		char *quotedElementStr = TclStackAlloc(interp,
			(unsigned) len + 1);

		len = TclConvertElement(elementStr, elemLen,
			quotedElementStr, flags);
		Tcl_AppendToObj(objPtr, quotedElementStr, len);
		TclStackFree(interp, quotedElementStr);
	    } else {
		Tcl_AppendToObj(objPtr, elementStr, elemLen);
	    }
	}

	AFTER_FIRST_WORD;

	/*
	 * Append a space character (" ") if there is more text to follow
	 * (either another element from objv, or the message string).
	 */

	if (i<objc-1 || message!=NULL) {
	    Tcl_AppendStringsToObj(objPtr, " ", NULL);
	}
    }

    /*
     * Add any trailing message bits and set the resulting string as the
     * interpreter result. Caller is responsible for reporting this as an
     * actual error.
     */

    if (message != NULL) {
	Tcl_AppendStringsToObj(objPtr, message, NULL);
    }
    Tcl_AppendStringsToObj(objPtr, "\"", NULL);
    Tcl_SetObjResult(interp, objPtr);
#undef MAY_QUOTE_WORD
#undef AFTER_FIRST_WORD
}

/*
 * Local Variables:
 * mode: c
 * c-basic-offset: 4
 * fill-column: 78
 * End:
 */<|MERGE_RESOLUTION|>--- conflicted
+++ resolved
@@ -53,12 +53,12 @@
  * The following macros greatly simplify moving through a table...
  */
 
-#define STRING_AT(table, offset, index) \
-	(*((const char *const *)(((char *)(table)) + ((offset) * (index)))))
+#define STRING_AT(table, offset) \
+	(*((const char *const *)(((char *)(table)) + (offset))))
 #define NEXT_ENTRY(table, offset) \
-	(&(STRING_AT(table, offset, 1)))
+	(&(STRING_AT(table, offset)))
 #define EXPAND_OF(indexRep) \
-	STRING_AT((indexRep)->tablePtr, (indexRep)->offset, (indexRep)->index)
+	STRING_AT((indexRep)->tablePtr, (indexRep)->offset*(indexRep)->index)
  
 /*
@@ -134,25 +134,13 @@
  *	the strings are embedded in some other kind of array.
  *
  * Results:
-<<<<<<< HEAD
  *	If the value of objPtr is identical to or a unique abbreviation for
  *	one of the entries in objPtr, then the return value is TCL_OK and the
  *	index of the matching entry is stored at *indexPtr. If there isn't a
  *	proper match, then TCL_ERROR is returned and an error message is left
  *	in interp's result (unless interp is NULL). The msg argument is used
  *	in the error message; for example, if msg has the value "option" then
- *	the error message will say something flag 'bad option "foo": must be
-=======
- *
- *	If the value of objPtr is identical to or a unique abbreviation
- *	for one of the entries in objPtr, then the return value is
- *	TCL_OK and the index of the matching entry is stored at
- *	*indexPtr.  If there isn't a proper match, then TCL_ERROR is
- *	returned and an error message is left in interp's result (unless
- *	interp is NULL).  The msg argument is used in the error
- *	message; for example, if msg has the value "option" then the
- *	error message will say something like 'bad option "foo": must be
->>>>>>> a21d2229
+ *	the error message will say something like 'bad option "foo": must be
  *	...'
  *
  * Side effects:
