--- conflicted
+++ resolved
@@ -2404,16 +2404,8 @@
 		}
 		TclFixupForwardJump(envPtr, &jumpPtr->jump,
 			jumpPtr->next->jump.codeOffset + 2 -jumpPtr->jump.codeOffset, 127);
-<<<<<<< HEAD
-		convert |= jumpPtr->convert;
 		BA_JumpList_Detach(stack, &jumpPtr);
 		BA_JumpList_Detach(stack, &jumpPtr);
-=======
-		freePtr = jumpPtr;
-		jumpPtr = jumpPtr->next;
-		TclStackFree(interp, freePtr);
-		freePtr = jumpPtr;
->>>>>>> b5f0f7ab
 		jumpPtr = jumpPtr->next;
 		break;
 	    case AND:
