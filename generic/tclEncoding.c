--- conflicted
+++ resolved
@@ -315,11 +315,7 @@
 	    return TCL_ERROR;
 	}
 	TclFreeIntRep(objPtr);
-<<<<<<< HEAD
-	objPtr->internalRep.otherValuePtr = encoding;
-=======
-	objPtr->internalRep.twoPtrValue.ptr1 = (VOID *) encoding;
->>>>>>> 357c7cda
+	objPtr->internalRep.twoPtrValue.ptr1 = encoding;
 	objPtr->typePtr = &encodingType;
     }
     *encodingPtr = Tcl_GetEncoding(NULL, name);
@@ -341,11 +337,7 @@
 FreeEncodingIntRep(
     Tcl_Obj *objPtr)
 {
-<<<<<<< HEAD
-    Tcl_FreeEncoding(objPtr->internalRep.otherValuePtr);
-=======
-    Tcl_FreeEncoding((Tcl_Encoding) objPtr->internalRep.twoPtrValue.ptr1);
->>>>>>> 357c7cda
+    Tcl_FreeEncoding(objPtr->internalRep.twoPtrValue.ptr1);
     objPtr->typePtr = NULL;
 }
 @@ -365,12 +357,7 @@
     Tcl_Obj *srcPtr,
     Tcl_Obj *dupPtr)
 {
-<<<<<<< HEAD
-    dupPtr->internalRep.otherValuePtr = Tcl_GetEncoding(NULL, srcPtr->bytes);
-=======
-    dupPtr->internalRep.twoPtrValue.ptr1 = (VOID *)
-	    Tcl_GetEncoding(NULL, srcPtr->bytes);
->>>>>>> 357c7cda
+    dupPtr->internalRep.twoPtrValue.ptr1 = Tcl_GetEncoding(NULL, srcPtr->bytes);
 }
  
