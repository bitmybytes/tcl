/*
 * tclNamesp.c --
 *
 *	Contains support for namespaces, which provide a separate context of
 *	commands and global variables. The global :: namespace is the
 *	traditional Tcl "global" scope. Other namespaces are created as
 *	children of the global namespace. These other namespaces contain
 *	special-purpose commands and variables for packages. Also includes the
 *	TIP#112 ensemble machinery.
 *
 * Copyright (c) 1993-1997 Lucent Technologies.
 * Copyright (c) 1997 Sun Microsystems, Inc.
 * Copyright (c) 1998-1999 by Scriptics Corporation.
 * Copyright (c) 2002-2005 Donal K. Fellows.
 * Copyright (c) 2006 Neil Madden.
 * Contributions from Don Porter, NIST, 2007. (not subject to US copyright)
 *
 * Originally implemented by
 *   Michael J. McLennan
 *   Bell Labs Innovations for Lucent Technologies
 *   mmclennan@lucent.com
 *
 * See the file "license.terms" for information on usage and redistribution of
 * this file, and for a DISCLAIMER OF ALL WARRANTIES.
 */

#include "tclInt.h"

/*
 * Thread-local storage used to avoid having a global lock on data that is not
 * limited to a single interpreter.
 */

typedef struct ThreadSpecificData {
    long numNsCreated;		/* Count of the number of namespaces created
				 * within the thread. This value is used as a
				 * unique id for each namespace. Cannot be
				 * per-interp because the nsId is used to
				 * distinguish objects which can be passed
				 * around between interps in the same thread,
				 * but does not need to be global because
				 * object internal reps are always per-thread
				 * anyway. */
} ThreadSpecificData;

static Tcl_ThreadDataKey dataKey;

/*
 * This structure contains a cached pointer to a namespace that is the result
 * of resolving the namespace's name in some other namespace. It is the
 * internal representation for a nsName object. It contains the pointer along
 * with some information that is used to check the cached pointer's validity.
 */

typedef struct ResolvedNsName {
    Namespace *nsPtr;          /* A cached pointer to the Namespace that the
                                * name resolved to. */
    Namespace *refNsPtr;       /* Points to the namespace context in which the
                                * name was resolved. NULL if the name is fully
                                * qualified and thus the resolution does not
                                * depend on the context. */
    int refCount;		/* Reference count: 1 for each nsName object
				 * that has a pointer to this ResolvedNsName
				 * structure as its internal rep. This
				 * structure can be freed when refCount
				 * becomes zero. */
} ResolvedNsName;

/*
 * The client data for an ensemble command. This consists of the table of
 * commands that are actually exported by the namespace, and an epoch counter
 * that, combined with the exportLookupEpoch field of the namespace structure,
 * defines whether the table contains valid data or will need to be recomputed
 * next time the ensemble command is called.
 */

typedef struct EnsembleConfig {
    Namespace *nsPtr;		/* The namspace backing this ensemble up. */
    Tcl_Command token;		/* The token for the command that provides
				 * ensemble support for the namespace, or NULL
				 * if the command has been deleted (or never
				 * existed; the global namespace never has an
				 * ensemble command.) */
    int epoch;			/* The epoch at which this ensemble's table of
				 * exported commands is valid. */
    char **subcommandArrayPtr;	/* Array of ensemble subcommand names. At all
				 * consistent points, this will have the same
				 * number of entries as there are entries in
				 * the subcommandTable hash. */
    Tcl_HashTable subcommandTable;
				/* Hash table of ensemble subcommand names,
				 * which are its keys so this also provides
				 * the storage management for those subcommand
				 * names. The contents of the entry values are
				 * object version the prefix lists to use when
				 * substituting for the command/subcommand to
				 * build the ensemble implementation command.
				 * Has to be stored here as well as in
				 * subcommandDict because that field is NULL
				 * when we are deriving the ensemble from the
				 * namespace exports list. FUTURE WORK: use
				 * object hash table here. */
    struct EnsembleConfig *next;/* The next ensemble in the linked list of
				 * ensembles associated with a namespace. If
				 * this field points to this ensemble, the
				 * structure has already been unlinked from
				 * all lists, and cannot be found by scanning
				 * the list from the namespace's ensemble
				 * field. */
    int flags;			/* ORed combo of TCL_ENSEMBLE_PREFIX, ENS_DEAD
				 * and ENSEMBLE_COMPILE. */

    /* OBJECT FIELDS FOR ENSEMBLE CONFIGURATION */

    Tcl_Obj *subcommandDict;	/* Dictionary providing mapping from
				 * subcommands to their implementing command
				 * prefixes, or NULL if we are to build the
				 * map automatically from the namespace
				 * exports. */
    Tcl_Obj *subcmdList;	/* List of commands that this ensemble
				 * actually provides, and whose implementation
				 * will be built using the subcommandDict (if
				 * present and defined) and by simple mapping
				 * to the namespace otherwise. If NULL,
				 * indicates that we are using the (dynamic)
				 * list of currently exported commands. */
    Tcl_Obj *unknownHandler;	/* Script prefix used to handle the case when
				 * no match is found (according to the rule
				 * defined by flag bit TCL_ENSEMBLE_PREFIX) or
				 * NULL to use the default error-generating
				 * behaviour. The script execution gets all
				 * the arguments to the ensemble command
				 * (including objv[0]) and will have the
				 * results passed directly back to the caller
				 * (including the error code) unless the code
				 * is TCL_CONTINUE in which case the
				 * subcommand will be reparsed by the ensemble
				 * core, presumably because the ensemble
				 * itself has been updated. */
} EnsembleConfig;

#define ENS_DEAD	0x1	/* Flag value to say that the ensemble is dead
				 * and on its way out. */

/*
 * Declarations for functions local to this file:
 */

static void		DeleteImportedCmd(ClientData clientData);
static int		DoImport(Tcl_Interp *interp,
			    Namespace *nsPtr, Tcl_HashEntry *hPtr,
			    const char *cmdName, const char *pattern,
			    Namespace *importNsPtr, int allowOverwrite);
static void		DupNsNameInternalRep(Tcl_Obj *objPtr,Tcl_Obj *copyPtr);
static char *		ErrorCodeRead(ClientData clientData,Tcl_Interp *interp,
			    const char *name1, const char *name2, int flags);
static char *		ErrorInfoRead(ClientData clientData,Tcl_Interp *interp,
			    const char *name1, const char *name2, int flags);
static char *		EstablishErrorCodeTraces(ClientData clientData,
			    Tcl_Interp *interp, const char *name1,
			    const char *name2, int flags);
static char *		EstablishErrorInfoTraces(ClientData clientData,
			    Tcl_Interp *interp, const char *name1,
			    const char *name2, int flags);
static void		FreeNsNameInternalRep(Tcl_Obj *objPtr);
static int		GetNamespaceFromObj(Tcl_Interp *interp,
			    Tcl_Obj *objPtr, Tcl_Namespace **nsPtrPtr);
static int		InvokeImportedCmd(ClientData clientData,
			    Tcl_Interp *interp,int objc,Tcl_Obj *const objv[]);
static int		NamespaceChildrenCmd(ClientData dummy,
			    Tcl_Interp *interp,int objc,Tcl_Obj *const objv[]);
static int		NamespaceCodeCmd(ClientData dummy, Tcl_Interp *interp,
			    int objc, Tcl_Obj *const objv[]);
static int		NamespaceCurrentCmd(ClientData dummy,
			    Tcl_Interp *interp,int objc,Tcl_Obj *const objv[]);
static int		NamespaceDeleteCmd(ClientData dummy,Tcl_Interp *interp,
			    int objc, Tcl_Obj *const objv[]);
static int		NamespaceEnsembleCmd(ClientData dummy,
			    Tcl_Interp *interp,int objc,Tcl_Obj *const objv[]);
static int		NamespaceEvalCmd(ClientData dummy, Tcl_Interp *interp,
			    int objc, Tcl_Obj *const objv[]);
static int		NamespaceExistsCmd(ClientData dummy,Tcl_Interp *interp,
			    int objc, Tcl_Obj *const objv[]);
static int		NamespaceExportCmd(ClientData dummy,Tcl_Interp *interp,
			    int objc, Tcl_Obj *const objv[]);
static int		NamespaceForgetCmd(ClientData dummy,Tcl_Interp *interp,
			    int objc, Tcl_Obj *const objv[]);
static void		NamespaceFree(Namespace *nsPtr);
static int		NamespaceImportCmd(ClientData dummy,Tcl_Interp *interp,
			    int objc, Tcl_Obj *const objv[]);
static int		NamespaceInscopeCmd(ClientData dummy,
			    Tcl_Interp *interp,int objc,Tcl_Obj *const objv[]);
static int		NamespaceOriginCmd(ClientData dummy,Tcl_Interp *interp,
			    int objc, Tcl_Obj *const objv[]);
static int		NamespaceParentCmd(ClientData dummy,Tcl_Interp *interp,
			    int objc, Tcl_Obj *const objv[]);
static int		NamespacePathCmd(ClientData dummy, Tcl_Interp *interp,
			    int objc, Tcl_Obj *const objv[]);
static int		NamespaceQualifiersCmd(ClientData dummy,
			    Tcl_Interp *interp,int objc,Tcl_Obj *const objv[]);
static int		NamespaceTailCmd(ClientData dummy, Tcl_Interp *interp,
			    int objc, Tcl_Obj *const objv[]);
static int		NamespaceUpvarCmd(ClientData dummy, Tcl_Interp *interp,
			    int objc, Tcl_Obj *const objv[]);
static int		NamespaceUnknownCmd(ClientData dummy,
			    Tcl_Interp *interp, int objc,
			    Tcl_Obj *const objv[]);
static int		NamespaceWhichCmd(ClientData dummy, Tcl_Interp *interp,
			    int objc, Tcl_Obj *const objv[]);
static int		SetNsNameFromAny(Tcl_Interp *interp, Tcl_Obj *objPtr);
static int		NsEnsembleImplementationCmd(ClientData clientData,
			    Tcl_Interp *interp,int objc,Tcl_Obj *const objv[]);
static void		BuildEnsembleConfig(EnsembleConfig *ensemblePtr);
static int		NsEnsembleStringOrder(const void *strPtr1,
			    const void *strPtr2);
static void		DeleteEnsembleConfig(ClientData clientData);
static void		MakeCachedEnsembleCommand(Tcl_Obj *objPtr,
			    EnsembleConfig *ensemblePtr,
			    const char *subcmdName, Tcl_Obj *prefixObjPtr);
static void		FreeEnsembleCmdRep(Tcl_Obj *objPtr);
static void		DupEnsembleCmdRep(Tcl_Obj *objPtr, Tcl_Obj *copyPtr);
static void		StringOfEnsembleCmdRep(Tcl_Obj *objPtr);
static void		UnlinkNsPath(Namespace *nsPtr);

/*
 * This structure defines a Tcl object type that contains a namespace
 * reference. It is used in commands that take the name of a namespace as an
 * argument. The namespace reference is resolved, and the result in cached in
 * the object.
 */

static Tcl_ObjType nsNameType = {
    "nsName",			/* the type's name */
    FreeNsNameInternalRep,	/* freeIntRepProc */
    DupNsNameInternalRep,	/* dupIntRepProc */
    NULL,			/* updateStringProc */
    SetNsNameFromAny		/* setFromAnyProc */
};

/*
 * This structure defines a Tcl object type that contains a reference to an
 * ensemble subcommand (e.g. the "length" in [string length ab]). It is used
 * to cache the mapping between the subcommand itself and the real command
 * that implements it.
 */

Tcl_ObjType tclEnsembleCmdType = {
    "ensembleCommand",		/* the type's name */
    FreeEnsembleCmdRep,		/* freeIntRepProc */
    DupEnsembleCmdRep,		/* dupIntRepProc */
    StringOfEnsembleCmdRep,	/* updateStringProc */
    NULL			/* setFromAnyProc */
};

/*
 *----------------------------------------------------------------------
 *
 * TclInitNamespaceSubsystem --
 *
 *	This function is called to initialize all the structures that are used
 *	by namespaces on a per-process basis.
 *
 * Results:
 *	None.
 *
 * Side effects:
 *	None.
 *
 *----------------------------------------------------------------------
 */

void
TclInitNamespaceSubsystem(void)
{
    /*
     * Does nothing for now.
     */
}

/*
 *----------------------------------------------------------------------
 *
 * Tcl_GetCurrentNamespace --
 *
 *	Returns a pointer to an interpreter's currently active namespace.
 *
 * Results:
 *	Returns a pointer to the interpreter's current namespace.
 *
 * Side effects:
 *	None.
 *
 *----------------------------------------------------------------------
 */

Tcl_Namespace *
Tcl_GetCurrentNamespace(
    register Tcl_Interp *interp)/* Interpreter whose current namespace is
				 * being queried. */
{
    return TclGetCurrentNamespace(interp);
}

/*
 *----------------------------------------------------------------------
 *
 * Tcl_GetGlobalNamespace --
 *
 *	Returns a pointer to an interpreter's global :: namespace.
 *
 * Results:
 *	Returns a pointer to the specified interpreter's global namespace.
 *
 * Side effects:
 *	None.
 *
 *----------------------------------------------------------------------
 */

Tcl_Namespace *
Tcl_GetGlobalNamespace(
    register Tcl_Interp *interp)/* Interpreter whose global namespace should
				 * be returned. */
{
    return TclGetGlobalNamespace(interp);
}

/*
 *----------------------------------------------------------------------
 *
 * Tcl_PushCallFrame --
 *
 *	Pushes a new call frame onto the interpreter's Tcl call stack. Called
 *	when executing a Tcl procedure or a "namespace eval" or "namespace
 *	inscope" command.
 *
 * Results:
 *	Returns TCL_OK if successful, or TCL_ERROR (along with an error
 *	message in the interpreter's result object) if something goes wrong.
 *
 * Side effects:
 *	Modifies the interpreter's Tcl call stack.
 *
 *----------------------------------------------------------------------
 */

int
Tcl_PushCallFrame(
    Tcl_Interp *interp,		/* Interpreter in which the new call frame is
				 * to be pushed. */
    Tcl_CallFrame *callFramePtr,/* Points to a call frame structure to push.
				 * Storage for this has already been allocated
				 * by the caller; typically this is the
				 * address of a CallFrame structure allocated
				 * on the caller's C stack. The call frame
				 * will be initialized by this function. The
				 * caller can pop the frame later with
				 * Tcl_PopCallFrame, and it is responsible for
				 * freeing the frame's storage. */
    Tcl_Namespace *namespacePtr,/* Points to the namespace in which the frame
				 * will execute. If NULL, the interpreter's
				 * current namespace will be used. */
    int isProcCallFrame)	/* If nonzero, the frame represents a called
				 * Tcl procedure and may have local vars. Vars
				 * will ordinarily be looked up in the frame.
				 * If new variables are created, they will be
				 * created in the frame. If 0, the frame is
				 * for a "namespace eval" or "namespace
				 * inscope" command and var references are
				 * treated as references to namespace
				 * variables. */
{
    Interp *iPtr = (Interp *) interp;
    register CallFrame *framePtr = (CallFrame *) callFramePtr;
    register Namespace *nsPtr;

    if (namespacePtr == NULL) {
	nsPtr = (Namespace *) TclGetCurrentNamespace(interp);
    } else {
	nsPtr = (Namespace *) namespacePtr;

	/*
	 * TODO: Examine whether it would be better to guard based on NS_DYING
	 * or NS_KILLED. It appears that these are not tested because they can
	 * be set in a global interp that has been [namespace delete]d, but
	 * which never really completely goes away because of lingering global
	 * things like ::errorInfo and [::unknown] and hidden commands.
	 * Review of those designs might permit stricter checking here.
	 */

	if (nsPtr->flags & NS_DEAD) {
	    Tcl_Panic("Trying to push call frame for dead namespace");
	    /*NOTREACHED*/
	}
    }

    nsPtr->activationCount++;
    framePtr->nsPtr = nsPtr;
    framePtr->isProcCallFrame = isProcCallFrame;
    framePtr->objc = 0;
    framePtr->objv = NULL;
    framePtr->callerPtr = iPtr->framePtr;
    framePtr->callerVarPtr = iPtr->varFramePtr;
    if (iPtr->varFramePtr != NULL) {
	framePtr->level = (iPtr->varFramePtr->level + 1);
    } else {
	framePtr->level = 0;
    }
    framePtr->procPtr = NULL;		/* no called procedure */
    framePtr->varTablePtr = NULL;	/* and no local variables */
    framePtr->numCompiledLocals = 0;
    framePtr->compiledLocals = NULL;
    framePtr->clientData = NULL;
    framePtr->localCachePtr = NULL;

    /*
     * Push the new call frame onto the interpreter's stack of procedure call
     * frames making it the current frame.
     */

    iPtr->framePtr = framePtr;
    iPtr->varFramePtr = framePtr;
    return TCL_OK;
}

/*
 *----------------------------------------------------------------------
 *
 * Tcl_PopCallFrame --
 *
 *	Removes a call frame from the Tcl call stack for the interpreter.
 *	Called to remove a frame previously pushed by Tcl_PushCallFrame.
 *
 * Results:
 *	None.
 *
 * Side effects:
 *	Modifies the call stack of the interpreter. Resets various fields of
 *	the popped call frame. If a namespace has been deleted and has no more
 *	activations on the call stack, the namespace is destroyed.
 *
 *----------------------------------------------------------------------
 */

void
Tcl_PopCallFrame(
    Tcl_Interp *interp)		/* Interpreter with call frame to pop. */
{
    register Interp *iPtr = (Interp *) interp;
    register CallFrame *framePtr = iPtr->framePtr;
    Namespace *nsPtr;

    /*
     * It's important to remove the call frame from the interpreter's stack of
     * call frames before deleting local variables, so that traces invoked by
     * the variable deletion don't see the partially-deleted frame.
     */

    if (framePtr->callerPtr) {
	iPtr->framePtr = framePtr->callerPtr;
	iPtr->varFramePtr = framePtr->callerVarPtr;
    } else {
	/* Tcl_PopCallFrame: trying to pop rootCallFrame! */
    }

    if (framePtr->varTablePtr != NULL) {
	TclDeleteVars(iPtr, framePtr->varTablePtr);
	ckfree((char *) framePtr->varTablePtr);
	framePtr->varTablePtr = NULL;
    }
    if (framePtr->numCompiledLocals > 0) {
	TclDeleteCompiledLocalVars(iPtr, framePtr);
	if (--framePtr->localCachePtr->refCount == 0) {
	    TclFreeLocalCache(interp, framePtr->localCachePtr);
	}
	framePtr->localCachePtr = NULL;
    }

    /*
     * Decrement the namespace's count of active call frames. If the namespace
     * is "dying" and there are no more active call frames, call
     * Tcl_DeleteNamespace to destroy it.
     */

    nsPtr = framePtr->nsPtr;
    nsPtr->activationCount--;
    if ((nsPtr->flags & NS_DYING)
	    && (nsPtr->activationCount - (nsPtr == iPtr->globalNsPtr) == 0)) {
	Tcl_DeleteNamespace((Tcl_Namespace *) nsPtr);
    }
    framePtr->nsPtr = NULL;
}

/*
 *----------------------------------------------------------------------
 *
 * TclPushStackFrame --
 *
 *	Allocates a new call frame in the interpreter's execution stack, then
 *	pushes it onto the interpreter's Tcl call stack. Called when executing
 *	a Tcl procedure or a "namespace eval" or "namespace inscope" command.
 *
 * Results:
 *	Returns TCL_OK if successful, or TCL_ERROR (along with an error
 *	message in the interpreter's result object) if something goes wrong.
 *
 * Side effects:
 *	Modifies the interpreter's Tcl call stack.
 *
 *----------------------------------------------------------------------
 */

int
TclPushStackFrame(
    Tcl_Interp *interp,		/* Interpreter in which the new call frame is
				 * to be pushed. */
    Tcl_CallFrame **framePtrPtr,/* Place to store a pointer to the stack
				 * allocated call frame. */
    Tcl_Namespace *namespacePtr,/* Points to the namespace in which the frame
				 * will execute. If NULL, the interpreter's
				 * current namespace will be used. */
    int isProcCallFrame)	/* If nonzero, the frame represents a called
				 * Tcl procedure and may have local vars. Vars
				 * will ordinarily be looked up in the frame.
				 * If new variables are created, they will be
				 * created in the frame. If 0, the frame is
				 * for a "namespace eval" or "namespace
				 * inscope" command and var references are
				 * treated as references to namespace
				 * variables. */
{
    *framePtrPtr = (Tcl_CallFrame *) TclStackAlloc(interp, sizeof(CallFrame));
    return Tcl_PushCallFrame(interp, *framePtrPtr, namespacePtr,
	    isProcCallFrame);
}

void
TclPopStackFrame(
    Tcl_Interp *interp)		/* Interpreter with call frame to pop. */
{
    CallFrame *freePtr = ((Interp *)interp)->framePtr;

    Tcl_PopCallFrame(interp);
    TclStackFree(interp, freePtr);
}

/*
 *----------------------------------------------------------------------
 *
 * EstablishErrorCodeTraces --
 *
 *	Creates traces on the ::errorCode variable to keep its value
 *	consistent with the expectations of legacy code.
 *
 * Results:
 *	None.
 *
 * Side effects:
 *	Read and unset traces are established on ::errorCode.
 *
 *----------------------------------------------------------------------
 */

static char *
EstablishErrorCodeTraces(
    ClientData clientData,
    Tcl_Interp *interp,
    const char *name1,
    const char *name2,
    int flags)
{
    Tcl_TraceVar(interp, "errorCode", TCL_GLOBAL_ONLY | TCL_TRACE_READS,
	    ErrorCodeRead, NULL);
    Tcl_TraceVar(interp, "errorCode", TCL_GLOBAL_ONLY | TCL_TRACE_UNSETS,
	    EstablishErrorCodeTraces, NULL);
    return NULL;
}

/*
 *----------------------------------------------------------------------
 *
 * ErrorCodeRead --
 *
 *	Called when the ::errorCode variable is read. Copies the current value
 *	of the interp's errorCode field into ::errorCode.
 *
 * Results:
 *	None.
 *
 * Side effects:
 *	None.
 *
 *----------------------------------------------------------------------
 */

static char *
ErrorCodeRead(
    ClientData clientData,
    Tcl_Interp *interp,
    const char *name1,
    const char *name2,
    int flags)
{
    Interp *iPtr = (Interp *)interp;

    if (Tcl_InterpDeleted(interp) || !(iPtr->flags & ERR_LEGACY_COPY)) {
	return NULL;
    }
    if (iPtr->errorCode) {
	Tcl_ObjSetVar2(interp, iPtr->ecVar, NULL,
		iPtr->errorCode, TCL_GLOBAL_ONLY);
	return NULL;
    }
    if (NULL == Tcl_ObjGetVar2(interp, iPtr->ecVar, NULL, TCL_GLOBAL_ONLY)) {
	Tcl_ObjSetVar2(interp, iPtr->ecVar, NULL,
		Tcl_NewObj(), TCL_GLOBAL_ONLY);
    }
    return NULL;
}

/*
 *----------------------------------------------------------------------
 *
 * EstablishErrorInfoTraces --
 *
 *	Creates traces on the ::errorInfo variable to keep its value
 *	consistent with the expectations of legacy code.
 *
 * Results:
 *	None.
 *
 * Side effects:
 *	Read and unset traces are established on ::errorInfo.
 *
 *----------------------------------------------------------------------
 */

static char *
EstablishErrorInfoTraces(
    ClientData clientData,
    Tcl_Interp *interp,
    const char *name1,
    const char *name2,
    int flags)
{
    Tcl_TraceVar(interp, "errorInfo", TCL_GLOBAL_ONLY | TCL_TRACE_READS,
	    ErrorInfoRead, NULL);
    Tcl_TraceVar(interp, "errorInfo", TCL_GLOBAL_ONLY | TCL_TRACE_UNSETS,
	    EstablishErrorInfoTraces, NULL);
    return NULL;
}

/*
 *----------------------------------------------------------------------
 *
 * ErrorInfoRead --
 *
 *	Called when the ::errorInfo variable is read. Copies the current value
 *	of the interp's errorInfo field into ::errorInfo.
 *
 * Results:
 *	None.
 *
 * Side effects:
 *	None.
 *
 *----------------------------------------------------------------------
 */

static char *
ErrorInfoRead(
    ClientData clientData,
    Tcl_Interp *interp,
    const char *name1,
    const char *name2,
    int flags)
{
    Interp *iPtr = (Interp *) interp;

    if (Tcl_InterpDeleted(interp) || !(iPtr->flags & ERR_LEGACY_COPY)) {
	return NULL;
    }
    if (iPtr->errorInfo) {
	Tcl_ObjSetVar2(interp, iPtr->eiVar, NULL,
		iPtr->errorInfo, TCL_GLOBAL_ONLY);
	return NULL;
    }
    if (NULL == Tcl_ObjGetVar2(interp, iPtr->eiVar, NULL, TCL_GLOBAL_ONLY)) {
	Tcl_ObjSetVar2(interp, iPtr->eiVar, NULL,
		Tcl_NewObj(), TCL_GLOBAL_ONLY);
    }
    return NULL;
}

/*
 *----------------------------------------------------------------------
 *
 * Tcl_CreateNamespace --
 *
 *	Creates a new namespace with the given name. If there is no active
 *	namespace (i.e., the interpreter is being initialized), the global ::
 *	namespace is created and returned.
 *
 * Results:
 *	Returns a pointer to the new namespace if successful. If the namespace
 *	already exists or if another error occurs, this routine returns NULL,
 *	along with an error message in the interpreter's result object.
 *
 * Side effects:
 *	If the name contains "::" qualifiers and a parent namespace does not
 *	already exist, it is automatically created.
 *
 *----------------------------------------------------------------------
 */

Tcl_Namespace *
Tcl_CreateNamespace(
    Tcl_Interp *interp,		/* Interpreter in which a new namespace is
				 * being created. Also used for error
				 * reporting. */
    const char *name,		/* Name for the new namespace. May be a
				 * qualified name with names of ancestor
				 * namespaces separated by "::"s. */
    ClientData clientData,	/* One-word value to store with namespace. */
    Tcl_NamespaceDeleteProc *deleteProc)
				/* Function called to delete client data when
				 * the namespace is deleted. NULL if no
				 * function should be called. */
{
    Interp *iPtr = (Interp *) interp;
    register Namespace *nsPtr, *ancestorPtr;
    Namespace *parentPtr, *dummy1Ptr, *dummy2Ptr;
    Namespace *globalNsPtr = iPtr->globalNsPtr;
    const char *simpleName;
    Tcl_HashEntry *entryPtr;
    Tcl_DString buffer1, buffer2;
    Tcl_DString *namePtr, *buffPtr;
    int newEntry, nameLen;
    ThreadSpecificData *tsdPtr = TCL_TSD_INIT(&dataKey);

    /*
     * If there is no active namespace, the interpreter is being initialized.
     */

    if ((globalNsPtr == NULL) && (iPtr->varFramePtr == NULL)) {
	/*
	 * Treat this namespace as the global namespace, and avoid looking for
	 * a parent.
	 */

	parentPtr = NULL;
	simpleName = "";
    } else if (*name == '\0') {
	Tcl_ResetResult(interp);
	Tcl_AppendResult(interp, "can't create namespace \"\": "
		"only global namespace can have empty name", NULL);
	return NULL;
    } else {
	/*
	 * Find the parent for the new namespace.
	 */

	TclGetNamespaceForQualName(interp, name, NULL,
		/*flags*/ (TCL_CREATE_NS_IF_UNKNOWN | TCL_LEAVE_ERR_MSG),
		&parentPtr, &dummy1Ptr, &dummy2Ptr, &simpleName);

	/*
	 * If the unqualified name at the end is empty, there were trailing
	 * "::"s after the namespace's name which we ignore. The new namespace
	 * was already (recursively) created and is pointed to by parentPtr.
	 */

	if (*simpleName == '\0') {
	    return (Tcl_Namespace *) parentPtr;
	}

	/*
	 * Check for a bad namespace name and make sure that the name does not
	 * already exist in the parent namespace.
	 */

	if (Tcl_FindHashEntry(&parentPtr->childTable, simpleName) != NULL) {
	    Tcl_AppendResult(interp, "can't create namespace \"", name,
		    "\": already exists", NULL);
	    return NULL;
	}
    }

    /*
     * Create the new namespace and root it in its parent. Increment the count
     * of namespaces created.
     */

    nsPtr = (Namespace *) ckalloc(sizeof(Namespace));
    nsPtr->name = ckalloc((unsigned) (strlen(simpleName)+1));
    strcpy(nsPtr->name, simpleName);
    nsPtr->fullName = NULL;		/* Set below. */
    nsPtr->clientData = clientData;
    nsPtr->deleteProc = deleteProc;
    nsPtr->parentPtr = parentPtr;
    Tcl_InitHashTable(&nsPtr->childTable, TCL_STRING_KEYS);
    nsPtr->nsId = ++(tsdPtr->numNsCreated);
    nsPtr->interp = interp;
    nsPtr->flags = 0;
    nsPtr->activationCount = 0;
    nsPtr->refCount = 0;
    Tcl_InitHashTable(&nsPtr->cmdTable, TCL_STRING_KEYS);
    TclInitVarHashTable(&nsPtr->varTable, nsPtr);
    nsPtr->exportArrayPtr = NULL;
    nsPtr->numExportPatterns = 0;
    nsPtr->maxExportPatterns = 0;
    nsPtr->cmdRefEpoch = 0;
    nsPtr->resolverEpoch = 0;
    nsPtr->cmdResProc = NULL;
    nsPtr->varResProc = NULL;
    nsPtr->compiledVarResProc = NULL;
    nsPtr->exportLookupEpoch = 0;
    nsPtr->ensembles = NULL;
    nsPtr->unknownHandlerPtr = NULL;
    nsPtr->commandPathLength = 0;
    nsPtr->commandPathArray = NULL;
    nsPtr->commandPathSourceList = NULL;

    if (parentPtr != NULL) {
	entryPtr = Tcl_CreateHashEntry(&parentPtr->childTable, simpleName,
		&newEntry);
	Tcl_SetHashValue(entryPtr, nsPtr);
    } else {
	/*
	 * In the global namespace create traces to maintain the ::errorInfo
	 * and ::errorCode variables.
	 */

	iPtr->globalNsPtr = nsPtr;
	EstablishErrorInfoTraces(NULL, interp, NULL, NULL, 0);
	EstablishErrorCodeTraces(NULL, interp, NULL, NULL, 0);
    }

    /*
     * Build the fully qualified name for this namespace.
     */

    Tcl_DStringInit(&buffer1);
    Tcl_DStringInit(&buffer2);
    namePtr = &buffer1;
    buffPtr = &buffer2;
    for (ancestorPtr = nsPtr; ancestorPtr != NULL;
	    ancestorPtr = ancestorPtr->parentPtr) {
	if (ancestorPtr != globalNsPtr) {
	    register Tcl_DString *tempPtr = namePtr;

	    Tcl_DStringAppend(buffPtr, "::", 2);
	    Tcl_DStringAppend(buffPtr, ancestorPtr->name, -1);
	    Tcl_DStringAppend(buffPtr, Tcl_DStringValue(namePtr),
		    Tcl_DStringLength(namePtr));

	    /*
	     * Clear the unwanted buffer or we end up appending to previous
	     * results, making the namespace fullNames of nested namespaces
	     * very wrong (and strange).
	     */

	    Tcl_DStringSetLength(namePtr, 0);

	    /*
	     * Now swap the buffer pointers so that we build in the other
	     * buffer. This is faster than repeated copying back and forth
	     * between buffers.
	     */

	    namePtr = buffPtr;
	    buffPtr = tempPtr;
	}
    }

    name = Tcl_DStringValue(namePtr);
    nameLen = Tcl_DStringLength(namePtr);
    nsPtr->fullName = ckalloc((unsigned) (nameLen+1));
    memcpy(nsPtr->fullName, name, (unsigned) nameLen + 1);

    Tcl_DStringFree(&buffer1);
    Tcl_DStringFree(&buffer2);

    /*
     * Return a pointer to the new namespace.
     */

    return (Tcl_Namespace *) nsPtr;
}

/*
 *----------------------------------------------------------------------
 *
 * Tcl_DeleteNamespace --
 *
 *	Deletes a namespace and all of the commands, variables, and other
 *	namespaces within it.
 *
 * Results:
 *	None.
 *
 * Side effects:
 *	When a namespace is deleted, it is automatically removed as a child of
 *	its parent namespace. Also, all its commands, variables and child
 *	namespaces are deleted.
 *
 *----------------------------------------------------------------------
 */

void
Tcl_DeleteNamespace(
    Tcl_Namespace *namespacePtr)/* Points to the namespace to delete. */
{
    register Namespace *nsPtr = (Namespace *) namespacePtr;
    Interp *iPtr = (Interp *) nsPtr->interp;
    Namespace *globalNsPtr = (Namespace *)
	    TclGetGlobalNamespace((Tcl_Interp *) iPtr);
    Tcl_HashEntry *entryPtr;

    /*
     * If the namespace has associated ensemble commands, delete them first.
     * This leaves the actual contents of the namespace alone (unless they are
     * linked ensemble commands, of course). Note that this code is actually
     * reentrant so command delete traces won't purturb things badly.
     */

    while (nsPtr->ensembles != NULL) {
	EnsembleConfig *ensemblePtr = (EnsembleConfig *) nsPtr->ensembles;

	/*
	 * Splice out and link to indicate that we've already been killed.
	 */

	nsPtr->ensembles = (Tcl_Ensemble *) ensemblePtr->next;
	ensemblePtr->next = ensemblePtr;
	Tcl_DeleteCommandFromToken(nsPtr->interp, ensemblePtr->token);
    }

    /*
     * If the namespace has a registered unknown handler (TIP 181), then free
     * it here.
     */

    if (nsPtr->unknownHandlerPtr != NULL) {
	Tcl_DecrRefCount(nsPtr->unknownHandlerPtr);
	nsPtr->unknownHandlerPtr = NULL;
    }

    /*
     * If the namespace is on the call frame stack, it is marked as "dying"
     * (NS_DYING is OR'd into its flags): the namespace can't be looked up by
     * name but its commands and variables are still usable by those active
     * call frames. When all active call frames referring to the namespace
     * have been popped from the Tcl stack, Tcl_PopCallFrame will call this
     * function again to delete everything in the namespace. If no nsName
     * objects refer to the namespace (i.e., if its refCount is zero), its
     * commands and variables are deleted and the storage for its namespace
     * structure is freed. Otherwise, if its refCount is nonzero, the
     * namespace's commands and variables are deleted but the structure isn't
     * freed. Instead, NS_DEAD is OR'd into the structure's flags to allow the
     * namespace resolution code to recognize that the namespace is "deleted".
     * The structure's storage is freed by FreeNsNameInternalRep when its
     * refCount reaches 0.
     */

    if (nsPtr->activationCount - (nsPtr == globalNsPtr) > 0) {
	nsPtr->flags |= NS_DYING;
	if (nsPtr->parentPtr != NULL) {
	    entryPtr = Tcl_FindHashEntry(&nsPtr->parentPtr->childTable,
		    nsPtr->name);
	    if (entryPtr != NULL) {
		Tcl_DeleteHashEntry(entryPtr);
	    }
	}
	nsPtr->parentPtr = NULL;
    } else if (!(nsPtr->flags & NS_KILLED)) {
	/*
	 * Delete the namespace and everything in it. If this is the global
	 * namespace, then clear it but don't free its storage unless the
	 * interpreter is being torn down. Set the NS_KILLED flag to avoid
	 * recursive calls here - if the namespace is really in the process of
	 * being deleted, ignore any second call.
	 */

	nsPtr->flags |= (NS_DYING|NS_KILLED);

	TclTeardownNamespace(nsPtr);

	if ((nsPtr != globalNsPtr) || (iPtr->flags & DELETED)) {
	    /*
	     * If this is the global namespace, then it may have residual
	     * "errorInfo" and "errorCode" variables for errors that occurred
	     * while it was being torn down. Try to clear the variable list
	     * one last time.
	     */

	    TclDeleteNamespaceVars(nsPtr);

	    Tcl_DeleteHashTable(&nsPtr->childTable);
	    Tcl_DeleteHashTable(&nsPtr->cmdTable);

	    /*
	     * If the reference count is 0, then discard the namespace.
	     * Otherwise, mark it as "dead" so that it can't be used.
	     */

	    if (nsPtr->refCount == 0) {
		NamespaceFree(nsPtr);
	    } else {
		nsPtr->flags |= NS_DEAD;
	    }
	} else {
	    /*
	     * Restore the ::errorInfo and ::errorCode traces.
	     */

	    EstablishErrorInfoTraces(NULL, nsPtr->interp, NULL, NULL, 0);
	    EstablishErrorCodeTraces(NULL, nsPtr->interp, NULL, NULL, 0);

	    /*
	     * We didn't really kill it, so remove the KILLED marks, so it can
	     * get killed later, avoiding mem leaks.
	     */

	    nsPtr->flags &= ~(NS_DYING|NS_KILLED);
	}
    }
}

/*
 *----------------------------------------------------------------------
 *
 * TclTeardownNamespace --
 *
 *	Used internally to dismantle and unlink a namespace when it is
 *	deleted. Divorces the namespace from its parent, and deletes all
 *	commands, variables, and child namespaces.
 *
 *	This is kept separate from Tcl_DeleteNamespace so that the global
 *	namespace can be handled specially.
 *
 * Results:
 *	None.
 *
 * Side effects:
 *	Removes this namespace from its parent's child namespace hashtable.
 *	Deletes all commands, variables and namespaces in this namespace.
 *
 *----------------------------------------------------------------------
 */

void
TclTeardownNamespace(
    register Namespace *nsPtr)	/* Points to the namespace to be dismantled
				 * and unlinked from its parent. */
{
    Interp *iPtr = (Interp *) nsPtr->interp;
    register Tcl_HashEntry *entryPtr;
    Tcl_HashSearch search;
    Tcl_Namespace *childNsPtr;
    Tcl_Command cmd;
    int i;

    /*
     * Start by destroying the namespace's variable table, since variables
     * might trigger traces. Variable table should be cleared but not freed!
     * TclDeleteNamespaceVars frees it, so we reinitialize it afterwards.
     */

    TclDeleteNamespaceVars(nsPtr);
    TclInitVarHashTable(&nsPtr->varTable, nsPtr);

    /*
     * Delete all commands in this namespace. Be careful when traversing the
     * hash table: when each command is deleted, it removes itself from the
     * command table.
     *
     * Don't optimize to Tcl_NextHashEntry() because of traces.
     */

    for (entryPtr = Tcl_FirstHashEntry(&nsPtr->cmdTable, &search);
	    entryPtr != NULL;
	    entryPtr = Tcl_FirstHashEntry(&nsPtr->cmdTable, &search)) {
	cmd = Tcl_GetHashValue(entryPtr);
	Tcl_DeleteCommandFromToken((Tcl_Interp *) iPtr, cmd);
    }
    Tcl_DeleteHashTable(&nsPtr->cmdTable);
    Tcl_InitHashTable(&nsPtr->cmdTable, TCL_STRING_KEYS);

    /*
     * Remove the namespace from its parent's child hashtable.
     */

    if (nsPtr->parentPtr != NULL) {
	entryPtr = Tcl_FindHashEntry(&nsPtr->parentPtr->childTable,
		nsPtr->name);
	if (entryPtr != NULL) {
	    Tcl_DeleteHashEntry(entryPtr);
	}
    }
    nsPtr->parentPtr = NULL;

    /*
     * Delete the namespace path if one is installed.
     */

    if (nsPtr->commandPathLength != 0) {
	UnlinkNsPath(nsPtr);
	nsPtr->commandPathLength = 0;
    }
    if (nsPtr->commandPathSourceList != NULL) {
	NamespacePathEntry *nsPathPtr = nsPtr->commandPathSourceList;
	do {
	    if (nsPathPtr->nsPtr != NULL && nsPathPtr->creatorNsPtr != NULL) {
		nsPathPtr->creatorNsPtr->cmdRefEpoch++;
	    }
	    nsPathPtr->nsPtr = NULL;
	    nsPathPtr = nsPathPtr->nextPtr;
	} while (nsPathPtr != NULL);
	nsPtr->commandPathSourceList = NULL;
    }

    /*
     * Delete all the child namespaces.
     *
     * BE CAREFUL: When each child is deleted, it will divorce itself from its
     * parent. You can't traverse a hash table properly if its elements are
     * being deleted. We use only the Tcl_FirstHashEntry function to be safe.
     *
     * Don't optimize to Tcl_NextHashEntry() because of traces.
     */

    for (entryPtr = Tcl_FirstHashEntry(&nsPtr->childTable, &search);
	    entryPtr != NULL;
	    entryPtr = Tcl_FirstHashEntry(&nsPtr->childTable, &search)) {
	childNsPtr = Tcl_GetHashValue(entryPtr);
	Tcl_DeleteNamespace(childNsPtr);
    }

    /*
     * Free the namespace's export pattern array.
     */

    if (nsPtr->exportArrayPtr != NULL) {
	for (i = 0;  i < nsPtr->numExportPatterns;  i++) {
	    ckfree(nsPtr->exportArrayPtr[i]);
	}
	ckfree((char *) nsPtr->exportArrayPtr);
	nsPtr->exportArrayPtr = NULL;
	nsPtr->numExportPatterns = 0;
	nsPtr->maxExportPatterns = 0;
    }

    /*
     * Free any client data associated with the namespace.
     */

    if (nsPtr->deleteProc != NULL) {
	(*nsPtr->deleteProc)(nsPtr->clientData);
    }
    nsPtr->deleteProc = NULL;
    nsPtr->clientData = NULL;

    /*
     * Reset the namespace's id field to ensure that this namespace won't be
     * interpreted as valid by, e.g., the cache validation code for cached
     * command references in Tcl_GetCommandFromObj.
     */

    nsPtr->nsId = 0;
}

/*
 *----------------------------------------------------------------------
 *
 * NamespaceFree --
 *
 *	Called after a namespace has been deleted, when its reference count
 *	reaches 0. Frees the data structure representing the namespace.
 *
 * Results:
 *	None.
 *
 * Side effects:
 *	None.
 *
 *----------------------------------------------------------------------
 */

static void
NamespaceFree(
    register Namespace *nsPtr)	/* Points to the namespace to free. */
{
    /*
     * Most of the namespace's contents are freed when the namespace is
     * deleted by Tcl_DeleteNamespace. All that remains is to free its names
     * (for error messages), and the structure itself.
     */

    ckfree(nsPtr->name);
    ckfree(nsPtr->fullName);

    ckfree((char *) nsPtr);
}

/*
 *----------------------------------------------------------------------
 *
 * Tcl_Export --
 *
 *	Makes all the commands matching a pattern available to later be
 *	imported from the namespace specified by namespacePtr (or the current
 *	namespace if namespacePtr is NULL). The specified pattern is appended
 *	onto the namespace's export pattern list, which is optionally cleared
 *	beforehand.
 *
 * Results:
 *	Returns TCL_OK if successful, or TCL_ERROR (along with an error
 *	message in the interpreter's result) if something goes wrong.
 *
 * Side effects:
 *	Appends the export pattern onto the namespace's export list.
 *	Optionally reset the namespace's export pattern list.
 *
 *----------------------------------------------------------------------
 */

int
Tcl_Export(
    Tcl_Interp *interp,		/* Current interpreter. */
    Tcl_Namespace *namespacePtr,/* Points to the namespace from which commands
				 * are to be exported. NULL for the current
				 * namespace. */
    const char *pattern,	/* String pattern indicating which commands to
				 * export. This pattern may not include any
				 * namespace qualifiers; only commands in the
				 * specified namespace may be exported. */
    int resetListFirst)		/* If nonzero, resets the namespace's export
				 * list before appending. */
{
#define INIT_EXPORT_PATTERNS 5
    Namespace *nsPtr, *exportNsPtr, *dummyPtr;
    Namespace *currNsPtr = (Namespace *) TclGetCurrentNamespace(interp);
    const char *simplePattern;
    char *patternCpy;
    int neededElems, len, i;

    /*
     * If the specified namespace is NULL, use the current namespace.
     */

    if (namespacePtr == NULL) {
	nsPtr = (Namespace *) currNsPtr;
    } else {
	nsPtr = (Namespace *) namespacePtr;
    }

    /*
     * If resetListFirst is true (nonzero), clear the namespace's export
     * pattern list.
     */

    if (resetListFirst) {
	if (nsPtr->exportArrayPtr != NULL) {
	    for (i = 0;  i < nsPtr->numExportPatterns;  i++) {
		ckfree(nsPtr->exportArrayPtr[i]);
	    }
	    ckfree((char *) nsPtr->exportArrayPtr);
	    nsPtr->exportArrayPtr = NULL;
	    TclInvalidateNsCmdLookup(nsPtr);
	    nsPtr->numExportPatterns = 0;
	    nsPtr->maxExportPatterns = 0;
	}
    }

    /*
     * Check that the pattern doesn't have namespace qualifiers.
     */

    TclGetNamespaceForQualName(interp, pattern, nsPtr,
	    /*flags*/ (TCL_LEAVE_ERR_MSG | TCL_NAMESPACE_ONLY),
	    &exportNsPtr, &dummyPtr, &dummyPtr, &simplePattern);

    if ((exportNsPtr != nsPtr) || (strcmp(pattern, simplePattern) != 0)) {
	Tcl_AppendResult(interp, "invalid export pattern \"", pattern,
		"\": pattern can't specify a namespace", NULL);
	return TCL_ERROR;
    }

    /*
     * Make sure that we don't already have the pattern in the array
     */

    if (nsPtr->exportArrayPtr != NULL) {
	for (i = 0;  i < nsPtr->numExportPatterns;  i++) {
	    if (strcmp(pattern, nsPtr->exportArrayPtr[i]) == 0) {
		/*
		 * The pattern already exists in the list.
		 */

		return TCL_OK;
	    }
	}
    }

    /*
     * Make sure there is room in the namespace's pattern array for the new
     * pattern.
     */

    neededElems = nsPtr->numExportPatterns + 1;
    if (neededElems > nsPtr->maxExportPatterns) {
	nsPtr->maxExportPatterns = nsPtr->maxExportPatterns ?
		2 * nsPtr->maxExportPatterns : INIT_EXPORT_PATTERNS;
	nsPtr->exportArrayPtr = (char **)
		ckrealloc((char *) nsPtr->exportArrayPtr,
		sizeof(char *) * nsPtr->maxExportPatterns);
    }

    /*
     * Add the pattern to the namespace's array of export patterns.
     */

    len = strlen(pattern);
    patternCpy = ckalloc((unsigned) (len + 1));
    memcpy(patternCpy, pattern, (unsigned) len + 1);

    nsPtr->exportArrayPtr[nsPtr->numExportPatterns] = patternCpy;
    nsPtr->numExportPatterns++;

    /*
     * The list of commands actually exported from the namespace might have
     * changed (probably will have!) However, we do not need to recompute this
     * just yet; next time we need the info will be soon enough.
     */

    TclInvalidateNsCmdLookup(nsPtr);

    return TCL_OK;
#undef INIT_EXPORT_PATTERNS
}

/*
 *----------------------------------------------------------------------
 *
 * Tcl_AppendExportList --
 *
 *	Appends onto the argument object the list of export patterns for the
 *	specified namespace.
 *
 * Results:
 *	The return value is normally TCL_OK; in this case the object
 *	referenced by objPtr has each export pattern appended to it. If an
 *	error occurs, TCL_ERROR is returned and the interpreter's result holds
 *	an error message.
 *
 * Side effects:
 *	If necessary, the object referenced by objPtr is converted into a list
 *	object.
 *
 *----------------------------------------------------------------------
 */

int
Tcl_AppendExportList(
    Tcl_Interp *interp,		/* Interpreter used for error reporting. */
    Tcl_Namespace *namespacePtr,/* Points to the namespace whose export
				 * pattern list is appended onto objPtr. NULL
				 * for the current namespace. */
    Tcl_Obj *objPtr)		/* Points to the Tcl object onto which the
				 * export pattern list is appended. */
{
    Namespace *nsPtr;
    int i, result;

    /*
     * If the specified namespace is NULL, use the current namespace.
     */

    if (namespacePtr == NULL) {
	nsPtr = (Namespace *) TclGetCurrentNamespace(interp);
    } else {
	nsPtr = (Namespace *) namespacePtr;
    }

    /*
     * Append the export pattern list onto objPtr.
     */

    for (i = 0;  i < nsPtr->numExportPatterns;  i++) {
	result = Tcl_ListObjAppendElement(interp, objPtr,
		Tcl_NewStringObj(nsPtr->exportArrayPtr[i], -1));
	if (result != TCL_OK) {
	    return result;
	}
    }
    return TCL_OK;
}

/*
 *----------------------------------------------------------------------
 *
 * Tcl_Import --
 *
 *	Imports all of the commands matching a pattern into the namespace
 *	specified by namespacePtr (or the current namespace if contextNsPtr is
 *	NULL). This is done by creating a new command (the "imported command")
 *	that points to the real command in its original namespace.
 *
 *	If matching commands are on the autoload path but haven't been loaded
 *	yet, this command forces them to be loaded, then creates the links to
 *	them.
 *
 * Results:
 *	Returns TCL_OK if successful, or TCL_ERROR (along with an error
 *	message in the interpreter's result) if something goes wrong.
 *
 * Side effects:
 *	Creates new commands in the importing namespace. These indirect calls
 *	back to the real command and are deleted if the real commands are
 *	deleted.
 *
 *----------------------------------------------------------------------
 */

int
Tcl_Import(
    Tcl_Interp *interp,		/* Current interpreter. */
    Tcl_Namespace *namespacePtr,/* Points to the namespace into which the
				 * commands are to be imported. NULL for the
				 * current namespace. */
    const char *pattern,	/* String pattern indicating which commands to
				 * import. This pattern should be qualified by
				 * the name of the namespace from which to
				 * import the command(s). */
    int allowOverwrite)		/* If nonzero, allow existing commands to be
				 * overwritten by imported commands. If 0,
				 * return an error if an imported cmd
				 * conflicts with an existing one. */
{
    Namespace *nsPtr, *importNsPtr, *dummyPtr;
    const char *simplePattern;
    register Tcl_HashEntry *hPtr;
    Tcl_HashSearch search;

    /*
     * If the specified namespace is NULL, use the current namespace.
     */

    if (namespacePtr == NULL) {
	nsPtr = (Namespace *) TclGetCurrentNamespace(interp);
    } else {
	nsPtr = (Namespace *) namespacePtr;
    }

    /*
     * First, invoke the "auto_import" command with the pattern being
     * imported. This command is part of the Tcl library. It looks for
     * imported commands in autoloaded libraries and loads them in. That way,
     * they will be found when we try to create links below.
     *
     * Note that we don't just call Tcl_EvalObjv() directly because we do not
     * want absence of the command to be a failure case.
     */

    if (Tcl_FindCommand(interp,"auto_import",NULL,TCL_GLOBAL_ONLY) != NULL) {
	Tcl_Obj *objv[2];
	int result;

	TclNewLiteralStringObj(objv[0], "auto_import");
	objv[1] = Tcl_NewStringObj(pattern, -1);

	Tcl_IncrRefCount(objv[0]);
	Tcl_IncrRefCount(objv[1]);
	result = Tcl_EvalObjv(interp, 2, objv, TCL_GLOBAL_ONLY);
	Tcl_DecrRefCount(objv[0]);
	Tcl_DecrRefCount(objv[1]);

	if (result != TCL_OK) {
	    return TCL_ERROR;
	}
	Tcl_ResetResult(interp);
    }

    /*
     * From the pattern, find the namespace from which we are importing and
     * get the simple pattern (no namespace qualifiers or ::'s) at the end.
     */

    if (strlen(pattern) == 0) {
	Tcl_SetObjResult(interp, Tcl_NewStringObj("empty import pattern", -1));
	return TCL_ERROR;
    }
    TclGetNamespaceForQualName(interp, pattern, nsPtr,
	    /*flags*/ (TCL_LEAVE_ERR_MSG | TCL_NAMESPACE_ONLY),
	    &importNsPtr, &dummyPtr, &dummyPtr, &simplePattern);

    if (importNsPtr == NULL) {
	Tcl_AppendResult(interp, "unknown namespace in import pattern \"",
		pattern, "\"", NULL);
	Tcl_SetErrorCode(interp, "TCL", "LOOKUP", "NAMESPACE", pattern, NULL);
	return TCL_ERROR;
    }
    if (importNsPtr == nsPtr) {
	if (pattern == simplePattern) {
	    Tcl_AppendResult(interp,
		    "no namespace specified in import pattern \"", pattern,
		    "\"", NULL);
	} else {
	    Tcl_AppendResult(interp, "import pattern \"", pattern,
		    "\" tries to import from namespace \"",
		    importNsPtr->name, "\" into itself", NULL);
	}
	return TCL_ERROR;
    }

    /*
     * Scan through the command table in the source namespace and look for
     * exported commands that match the string pattern. Create an "imported
     * command" in the current namespace for each imported command; these
     * commands redirect their invocations to the "real" command.
     */

    if ((simplePattern != NULL) && TclMatchIsTrivial(simplePattern)) {
	hPtr = Tcl_FindHashEntry(&importNsPtr->cmdTable, simplePattern);
	if (hPtr == NULL) {
	    return TCL_OK;
	}
	return DoImport(interp, nsPtr, hPtr, simplePattern, pattern,
		importNsPtr, allowOverwrite);
    }
    for (hPtr = Tcl_FirstHashEntry(&importNsPtr->cmdTable, &search);
	    (hPtr != NULL); hPtr = Tcl_NextHashEntry(&search)) {
	char *cmdName = Tcl_GetHashKey(&importNsPtr->cmdTable, hPtr);
	if (Tcl_StringMatch(cmdName, simplePattern) &&
		DoImport(interp, nsPtr, hPtr, cmdName, pattern, importNsPtr,
		allowOverwrite) == TCL_ERROR) {
	    return TCL_ERROR;
	}
    }
    return TCL_OK;
}

/*
 *----------------------------------------------------------------------
 *
 * DoImport --
 *
 *	Import a particular command from one namespace into another. Helper
 *	for Tcl_Import().
 *
 * Results:
 *	Standard Tcl result code. If TCL_ERROR, appends an error message to
 *	the interpreter result.
 *
 * Side effects:
 *	A new command is created in the target namespace unless this is a
 *	reimport of exactly the same command as before.
 *
 *----------------------------------------------------------------------
 */

static int
DoImport(
    Tcl_Interp *interp,
    Namespace *nsPtr,
    Tcl_HashEntry *hPtr,
    const char *cmdName,
    const char *pattern,
    Namespace *importNsPtr,
    int allowOverwrite)
{
    int i = 0, exported = 0;
    Tcl_HashEntry *found;

    /*
     * The command cmdName in the source namespace matches the pattern. Check
     * whether it was exported. If it wasn't, we ignore it.
     */

    while (!exported && (i < importNsPtr->numExportPatterns)) {
	exported |= Tcl_StringMatch(cmdName, importNsPtr->exportArrayPtr[i++]);
    }
    if (!exported) {
	return TCL_OK;
    }

    /*
     * Unless there is a name clash, create an imported command in the current
     * namespace that refers to cmdPtr.
     */

    found = Tcl_FindHashEntry(&nsPtr->cmdTable, cmdName);
    if ((found == NULL) || allowOverwrite) {
	/*
	 * Create the imported command and its client data. To create the new
	 * command in the current namespace, generate a fully qualified name
	 * for it.
	 */

	Tcl_DString ds;
	Tcl_Command importedCmd;
	ImportedCmdData *dataPtr;
	Command *cmdPtr;
	ImportRef *refPtr;

	Tcl_DStringInit(&ds);
	Tcl_DStringAppend(&ds, nsPtr->fullName, -1);
	if (nsPtr != ((Interp *) interp)->globalNsPtr) {
	    Tcl_DStringAppend(&ds, "::", 2);
	}
	Tcl_DStringAppend(&ds, cmdName, -1);

	/*
	 * Check whether creating the new imported command in the current
	 * namespace would create a cycle of imported command references.
	 */

	cmdPtr = Tcl_GetHashValue(hPtr);
	if (found != NULL && cmdPtr->deleteProc == DeleteImportedCmd) {
	    Command *overwrite = Tcl_GetHashValue(found);
	    Command *link = cmdPtr;

	    while (link->deleteProc == DeleteImportedCmd) {
		ImportedCmdData *dataPtr = link->objClientData;

		link = dataPtr->realCmdPtr;
		if (overwrite == link) {
		    Tcl_AppendResult(interp, "import pattern \"", pattern,
			    "\" would create a loop containing command \"",
			    Tcl_DStringValue(&ds), "\"", NULL);
		    Tcl_DStringFree(&ds);
		    return TCL_ERROR;
		}
	    }
	}

	dataPtr = (ImportedCmdData *) ckalloc(sizeof(ImportedCmdData));
	importedCmd = Tcl_CreateObjCommand(interp, Tcl_DStringValue(&ds),
		InvokeImportedCmd, dataPtr, DeleteImportedCmd);
	dataPtr->realCmdPtr = cmdPtr;
	dataPtr->selfPtr = (Command *) importedCmd;
	dataPtr->selfPtr->compileProc = cmdPtr->compileProc;
	Tcl_DStringFree(&ds);

	/*
	 * Create an ImportRef structure describing this new import command
	 * and add it to the import ref list in the "real" command.
	 */

	refPtr = (ImportRef *) ckalloc(sizeof(ImportRef));
	refPtr->importedCmdPtr = (Command *) importedCmd;
	refPtr->nextPtr = cmdPtr->importRefPtr;
	cmdPtr->importRefPtr = refPtr;
    } else {
	Command *overwrite = Tcl_GetHashValue(found);

	if (overwrite->deleteProc == DeleteImportedCmd) {
	    ImportedCmdData *dataPtr = overwrite->objClientData;

	    if (dataPtr->realCmdPtr == Tcl_GetHashValue(hPtr)) {
		/*
		 * Repeated import of same command is acceptable.
		 */

		return TCL_OK;
	    }
	}
	Tcl_AppendResult(interp, "can't import command \"", cmdName,
		"\": already exists", NULL);
	return TCL_ERROR;
    }
    return TCL_OK;
}

/*
 *----------------------------------------------------------------------
 *
 * Tcl_ForgetImport --
 *
 *	Deletes commands previously imported into the namespace indicated.
 *	The by namespacePtr, or the current namespace of interp, when
 *	namespacePtr is NULL. The pattern controls which imported commands are
 *	deleted. A simple pattern, one without namespace separators, matches
 *	the current command names of imported commands in the namespace.
 *	Matching imported commands are deleted. A qualified pattern is
 *	interpreted as deletion selection on the basis of where the command is
 *	imported from. The original command and "first link" command for each
 *	imported command are determined, and they are matched against the
 *	pattern. A match leads to deletion of the imported command.
 *
 * Results:
 *	Returns TCL_ERROR and records an error message in the interp result if
 *	a namespace qualified pattern refers to a namespace that does not
 *	exist. Otherwise, returns TCL_OK.
 *
 * Side effects:
 *	May delete commands.
 *
 *----------------------------------------------------------------------
 */

int
Tcl_ForgetImport(
    Tcl_Interp *interp,		/* Current interpreter. */
    Tcl_Namespace *namespacePtr,/* Points to the namespace from which
				 * previously imported commands should be
				 * removed. NULL for current namespace. */
    const char *pattern)	/* String pattern indicating which imported
				 * commands to remove. */
{
    Namespace *nsPtr, *sourceNsPtr, *dummyPtr;
    const char *simplePattern;
    char *cmdName;
    register Tcl_HashEntry *hPtr;
    Tcl_HashSearch search;

    /*
     * If the specified namespace is NULL, use the current namespace.
     */

    if (namespacePtr == NULL) {
	nsPtr = (Namespace *) TclGetCurrentNamespace(interp);
    } else {
	nsPtr = (Namespace *) namespacePtr;
    }

    /*
     * Parse the pattern into its namespace-qualification (if any) and the
     * simple pattern.
     */

    TclGetNamespaceForQualName(interp, pattern, nsPtr,
	    /*flags*/ (TCL_LEAVE_ERR_MSG | TCL_NAMESPACE_ONLY),
	    &sourceNsPtr, &dummyPtr, &dummyPtr, &simplePattern);

    if (sourceNsPtr == NULL) {
	Tcl_AppendResult(interp,
		"unknown namespace in namespace forget pattern \"",
		pattern, "\"", NULL);
	Tcl_SetErrorCode(interp, "TCL", "LOOKUP", "NAMESPACE", pattern, NULL);
	return TCL_ERROR;
    }

    if (strcmp(pattern, simplePattern) == 0) {
	/*
	 * The pattern is simple. Delete any imported commands that match it.
	 */

	if (TclMatchIsTrivial(simplePattern)) {
	    Command *cmdPtr;

	    hPtr = Tcl_FindHashEntry(&nsPtr->cmdTable, simplePattern);
	    if ((hPtr != NULL)
		    && (cmdPtr = Tcl_GetHashValue(hPtr))
		    && (cmdPtr->deleteProc == DeleteImportedCmd)) {
		Tcl_DeleteCommandFromToken(interp, (Tcl_Command) cmdPtr);
	    }
	    return TCL_OK;
	}
	for (hPtr = Tcl_FirstHashEntry(&nsPtr->cmdTable, &search);
		(hPtr != NULL); hPtr = Tcl_NextHashEntry(&search)) {
	    Command *cmdPtr = Tcl_GetHashValue(hPtr);

	    if (cmdPtr->deleteProc != DeleteImportedCmd) {
		continue;
	    }
	    cmdName = Tcl_GetHashKey(&nsPtr->cmdTable, hPtr);
	    if (Tcl_StringMatch(cmdName, simplePattern)) {
		Tcl_DeleteCommandFromToken(interp, (Tcl_Command) cmdPtr);
	    }
	}
	return TCL_OK;
    }

    /*
     * The pattern was namespace-qualified.
     */

    for (hPtr = Tcl_FirstHashEntry(&nsPtr->cmdTable, &search); (hPtr != NULL);
	    hPtr = Tcl_NextHashEntry(&search)) {
	Tcl_CmdInfo info;
	Tcl_Command token = Tcl_GetHashValue(hPtr);
	Tcl_Command origin = TclGetOriginalCommand(token);

	if (Tcl_GetCommandInfoFromToken(origin, &info) == 0) {
	    continue;			/* Not an imported command. */
	}
	if (info.namespacePtr != (Tcl_Namespace *) sourceNsPtr) {
	    /*
	     * Original not in namespace we're matching. Check the first link
	     * in the import chain.
	     */

	    Command *cmdPtr = (Command *) token;
	    ImportedCmdData *dataPtr = cmdPtr->objClientData;
	    Tcl_Command firstToken = (Tcl_Command) dataPtr->realCmdPtr;

	    if (firstToken == origin) {
		continue;
	    }
	    Tcl_GetCommandInfoFromToken(firstToken, &info);
	    if (info.namespacePtr != (Tcl_Namespace *) sourceNsPtr) {
		continue;
	    }
	    origin = firstToken;
	}
	if (Tcl_StringMatch(Tcl_GetCommandName(NULL, origin), simplePattern)) {
	    Tcl_DeleteCommandFromToken(interp, token);
	}
    }
    return TCL_OK;
}

/*
 *----------------------------------------------------------------------
 *
 * TclGetOriginalCommand --
 *
 *	An imported command is created in an namespace when a "real" command
 *	is imported from another namespace. If the specified command is an
 *	imported command, this function returns the original command it refers
 *	to.
 *
 * Results:
 *	If the command was imported into a sequence of namespaces a, b,...,n
 *	where each successive namespace just imports the command from the
 *	previous namespace, this function returns the Tcl_Command token in the
 *	first namespace, a. Otherwise, if the specified command is not an
 *	imported command, the function returns NULL.
 *
 * Side effects:
 *	None.
 *
 *----------------------------------------------------------------------
 */

Tcl_Command
TclGetOriginalCommand(
    Tcl_Command command)	/* The imported command for which the original
				 * command should be returned. */
{
    register Command *cmdPtr = (Command *) command;
    ImportedCmdData *dataPtr;

    if (cmdPtr->deleteProc != DeleteImportedCmd) {
	return NULL;
    }

    while (cmdPtr->deleteProc == DeleteImportedCmd) {
	dataPtr = cmdPtr->objClientData;
	cmdPtr = dataPtr->realCmdPtr;
    }
    return (Tcl_Command) cmdPtr;
}

/*
 *----------------------------------------------------------------------
 *
 * InvokeImportedCmd --
 *
 *	Invoked by Tcl whenever the user calls an imported command that was
 *	created by Tcl_Import. Finds the "real" command (in another
 *	namespace), and passes control to it.
 *
 * Results:
 *	Returns TCL_OK if successful, and TCL_ERROR if anything goes wrong.
 *
 * Side effects:
 *	Returns a result in the interpreter's result object. If anything goes
 *	wrong, the result object is set to an error message.
 *
 *----------------------------------------------------------------------
 */

static int
InvokeImportedCmd(
    ClientData clientData,	/* Points to the imported command's
				 * ImportedCmdData structure. */
    Tcl_Interp *interp,		/* Current interpreter. */
    int objc,			/* Number of arguments. */
    Tcl_Obj *const objv[])	/* The argument objects. */
{
    register ImportedCmdData *dataPtr = clientData;
    register Command *realCmdPtr = dataPtr->realCmdPtr;

    return (*realCmdPtr->objProc)(realCmdPtr->objClientData, interp,
	    objc, objv);
}

/*
 *----------------------------------------------------------------------
 *
 * DeleteImportedCmd --
 *
 *	Invoked by Tcl whenever an imported command is deleted. The "real"
 *	command keeps a list of all the imported commands that refer to it, so
 *	those imported commands can be deleted when the real command is
 *	deleted. This function removes the imported command reference from the
 *	real command's list, and frees up the memory associated with the
 *	imported command.
 *
 * Results:
 *	None.
 *
 * Side effects:
 *	Removes the imported command from the real command's import list.
 *
 *----------------------------------------------------------------------
 */

static void
DeleteImportedCmd(
    ClientData clientData)	/* Points to the imported command's
				 * ImportedCmdData structure. */
{
    ImportedCmdData *dataPtr = clientData;
    Command *realCmdPtr = dataPtr->realCmdPtr;
    Command *selfPtr = dataPtr->selfPtr;
    register ImportRef *refPtr, *prevPtr;

    prevPtr = NULL;
    for (refPtr = realCmdPtr->importRefPtr; refPtr != NULL;
	    refPtr = refPtr->nextPtr) {
	if (refPtr->importedCmdPtr == selfPtr) {
	    /*
	     * Remove *refPtr from real command's list of imported commands
	     * that refer to it.
	     */

	    if (prevPtr == NULL) { /* refPtr is first in list. */
		realCmdPtr->importRefPtr = refPtr->nextPtr;
	    } else {
		prevPtr->nextPtr = refPtr->nextPtr;
	    }
	    ckfree((char *) refPtr);
	    ckfree((char *) dataPtr);
	    return;
	}
	prevPtr = refPtr;
    }

    Tcl_Panic("DeleteImportedCmd: did not find cmd in real cmd's list of import references");
}

/*
 *----------------------------------------------------------------------
 *
 * TclGetNamespaceForQualName --
 *
 *	Given a qualified name specifying a command, variable, or namespace,
 *	and a namespace in which to resolve the name, this function returns a
 *	pointer to the namespace that contains the item. A qualified name
 *	consists of the "simple" name of an item qualified by the names of an
 *	arbitrary number of containing namespace separated by "::"s. If the
 *	qualified name starts with "::", it is interpreted absolutely from the
 *	global namespace. Otherwise, it is interpreted relative to the
 *	namespace specified by cxtNsPtr if it is non-NULL. If cxtNsPtr is
 *	NULL, the name is interpreted relative to the current namespace.
 *
 *	A relative name like "foo::bar::x" can be found starting in either the
 *	current namespace or in the global namespace. So each search usually
 *	follows two tracks, and two possible namespaces are returned. If the
 *	function sets either *nsPtrPtr or *altNsPtrPtr to NULL, then that path
 *	failed.
 *
 *	If "flags" contains TCL_GLOBAL_ONLY, the relative qualified name is
 *	sought only in the global :: namespace. The alternate search (also)
 *	starting from the global namespace is ignored and *altNsPtrPtr is set
 *	NULL.
 *
 *	If "flags" contains TCL_NAMESPACE_ONLY, the relative qualified name is
 *	sought only in the namespace specified by cxtNsPtr. The alternate
 *	search starting from the global namespace is ignored and *altNsPtrPtr
 *	is set NULL. If both TCL_GLOBAL_ONLY and TCL_NAMESPACE_ONLY are
 *	specified, TCL_GLOBAL_ONLY is ignored and the search starts from the
 *	namespace specified by cxtNsPtr.
 *
 *	If "flags" contains TCL_CREATE_NS_IF_UNKNOWN, all namespace components
 *	of the qualified name that cannot be found are automatically created
 *	within their specified parent. This makes sure that functions like
 *	Tcl_CreateCommand always succeed. There is no alternate search path,
 *	so *altNsPtrPtr is set NULL.
 *
 *	If "flags" contains TCL_FIND_ONLY_NS, the qualified name is treated as
 *	a reference to a namespace, and the entire qualified name is followed.
 *	If the name is relative, the namespace is looked up only in the
 *	current namespace. A pointer to the namespace is stored in *nsPtrPtr
 *	and NULL is stored in *simpleNamePtr. Otherwise, if TCL_FIND_ONLY_NS
 *	is not specified, only the leading components are treated as namespace
 *	names, and a pointer to the simple name of the final component is
 *	stored in *simpleNamePtr.
 *
 * Results:
 *	It sets *nsPtrPtr and *altNsPtrPtr to point to the two possible
 *	namespaces which represent the last (containing) namespace in the
 *	qualified name. If the function sets either *nsPtrPtr or *altNsPtrPtr
 *	to NULL, then the search along that path failed. The function also
 *	stores a pointer to the simple name of the final component in
 *	*simpleNamePtr. If the qualified name is "::" or was treated as a
 *	namespace reference (TCL_FIND_ONLY_NS), the function stores a pointer
 *	to the namespace in *nsPtrPtr, NULL in *altNsPtrPtr, and sets
 *	*simpleNamePtr to point to an empty string.
 *
 *	If there is an error, this function returns TCL_ERROR. If "flags"
 *	contains TCL_LEAVE_ERR_MSG, an error message is returned in the
 *	interpreter's result object. Otherwise, the interpreter's result
 *	object is left unchanged.
 *
 *	*actualCxtPtrPtr is set to the actual context namespace. It is set to
 *	the input context namespace pointer in cxtNsPtr. If cxtNsPtr is NULL,
 *	it is set to the current namespace context.
 *
 *	For backwards compatibility with the TclPro byte code loader, this
 *	function always returns TCL_OK.
 *
 * Side effects:
 *	If "flags" contains TCL_CREATE_NS_IF_UNKNOWN, new namespaces may be
 *	created.
 *
 *----------------------------------------------------------------------
 */

int
TclGetNamespaceForQualName(
    Tcl_Interp *interp,		/* Interpreter in which to find the namespace
				 * containing qualName. */
    const char *qualName,	/* A namespace-qualified name of an command,
				 * variable, or namespace. */
    Namespace *cxtNsPtr,	/* The namespace in which to start the search
				 * for qualName's namespace. If NULL start
				 * from the current namespace. Ignored if
				 * TCL_GLOBAL_ONLY is set. */
    int flags,			/* Flags controlling the search: an OR'd
				 * combination of TCL_GLOBAL_ONLY,
				 * TCL_NAMESPACE_ONLY, TCL_FIND_ONLY_NS, and
				 * TCL_CREATE_NS_IF_UNKNOWN. */
    Namespace **nsPtrPtr,	/* Address where function stores a pointer to
				 * containing namespace if qualName is found
				 * starting from *cxtNsPtr or, if
				 * TCL_GLOBAL_ONLY is set, if qualName is
				 * found in the global :: namespace. NULL is
				 * stored otherwise. */
    Namespace **altNsPtrPtr,	/* Address where function stores a pointer to
				 * containing namespace if qualName is found
				 * starting from the global :: namespace.
				 * NULL is stored if qualName isn't found
				 * starting from :: or if the TCL_GLOBAL_ONLY,
				 * TCL_NAMESPACE_ONLY, TCL_FIND_ONLY_NS,
				 * TCL_CREATE_NS_IF_UNKNOWN flag is set. */
    Namespace **actualCxtPtrPtr,/* Address where function stores a pointer to
				 * the actual namespace from which the search
				 * started. This is either cxtNsPtr, the ::
				 * namespace if TCL_GLOBAL_ONLY was specified,
				 * or the current namespace if cxtNsPtr was
				 * NULL. */
    const char **simpleNamePtr) /* Address where function stores the simple
				 * name at end of the qualName, or NULL if
				 * qualName is "::" or the flag
				 * TCL_FIND_ONLY_NS was specified. */
{
    Interp *iPtr = (Interp *) interp;
    Namespace *nsPtr = cxtNsPtr;
    Namespace *altNsPtr;
    Namespace *globalNsPtr = iPtr->globalNsPtr;
    const char *start, *end;
    const char *nsName;
    Tcl_HashEntry *entryPtr;
    Tcl_DString buffer;
    int len;

    /*
     * Determine the context namespace nsPtr in which to start the primary
     * search. If the qualName name starts with a "::" or TCL_GLOBAL_ONLY was
     * specified, search from the global namespace. Otherwise, use the
     * namespace given in cxtNsPtr, or if that is NULL, use the current
     * namespace context. Note that we always treat two or more adjacent ":"s
     * as a namespace separator.
     */

    if (flags & TCL_GLOBAL_ONLY) {
	nsPtr = globalNsPtr;
    } else if (nsPtr == NULL) {
	nsPtr = iPtr->varFramePtr->nsPtr;
    }

    start = qualName;			/* Points to start of qualifying
					 * namespace. */
    if ((*qualName == ':') && (*(qualName+1) == ':')) {
	start = qualName+2;		/* Skip over the initial :: */
	while (*start == ':') {
	    start++;			/* Skip over a subsequent : */
	}
	nsPtr = globalNsPtr;
	if (*start == '\0') {		/* qualName is just two or more
					 * ":"s. */
	    *nsPtrPtr = globalNsPtr;
	    *altNsPtrPtr = NULL;
	    *actualCxtPtrPtr = globalNsPtr;
	    *simpleNamePtr = start;	/* Points to empty string. */
	    return TCL_OK;
	}
    }
    *actualCxtPtrPtr = nsPtr;

    /*
     * Start an alternate search path starting with the global namespace.
     * However, if the starting context is the global namespace, or if the
     * flag is set to search only the namespace *cxtNsPtr, ignore the
     * alternate search path.
     */

    altNsPtr = globalNsPtr;
    if ((nsPtr == globalNsPtr)
	    || (flags & (TCL_NAMESPACE_ONLY | TCL_FIND_ONLY_NS))) {
	altNsPtr = NULL;
    }

    /*
     * Loop to resolve each namespace qualifier in qualName.
     */

    Tcl_DStringInit(&buffer);
    end = start;
    while (*start != '\0') {
	/*
	 * Find the next namespace qualifier (i.e., a name ending in "::") or
	 * the end of the qualified name (i.e., a name ending in "\0"). Set
	 * len to the number of characters, starting from start, in the name;
	 * set end to point after the "::"s or at the "\0".
	 */

	len = 0;
	for (end = start;  *end != '\0';  end++) {
	    if ((*end == ':') && (*(end+1) == ':')) {
		end += 2;		/* Skip over the initial :: */
		while (*end == ':') {
		    end++;		/* Skip over the subsequent : */
		}
		break;			/* Exit for loop; end is after ::'s */
	    }
	    len++;
	}

	if (*end=='\0' && !(end-start>=2 && *(end-1)==':' && *(end-2)==':')) {
	    /*
	     * qualName ended with a simple name at start. If TCL_FIND_ONLY_NS
	     * was specified, look this up as a namespace. Otherwise, start is
	     * the name of a cmd or var and we are done.
	     */

	    if (flags & TCL_FIND_ONLY_NS) {
		nsName = start;
	    } else {
		*nsPtrPtr = nsPtr;
		*altNsPtrPtr = altNsPtr;
		*simpleNamePtr = start;
		Tcl_DStringFree(&buffer);
		return TCL_OK;
	    }
	} else {
	    /*
	     * start points to the beginning of a namespace qualifier ending
	     * in "::". end points to the start of a name in that namespace
	     * that might be empty. Copy the namespace qualifier to a buffer
	     * so it can be null terminated. We can't modify the incoming
	     * qualName since it may be a string constant.
	     */

	    Tcl_DStringSetLength(&buffer, 0);
	    Tcl_DStringAppend(&buffer, start, len);
	    nsName = Tcl_DStringValue(&buffer);
	}

	/*
	 * Look up the namespace qualifier nsName in the current namespace
	 * context. If it isn't found but TCL_CREATE_NS_IF_UNKNOWN is set,
	 * create that qualifying namespace. This is needed for functions like
	 * Tcl_CreateCommand that cannot fail.
	 */

	if (nsPtr != NULL) {
	    entryPtr = Tcl_FindHashEntry(&nsPtr->childTable, nsName);
	    if (entryPtr != NULL) {
		nsPtr = Tcl_GetHashValue(entryPtr);
	    } else if (flags & TCL_CREATE_NS_IF_UNKNOWN) {
		Tcl_CallFrame *framePtr;

		(void) TclPushStackFrame(interp, &framePtr,
			(Tcl_Namespace *) nsPtr, /*isProcCallFrame*/ 0);

		nsPtr = (Namespace *) Tcl_CreateNamespace(interp, nsName,
			NULL, NULL);
		TclPopStackFrame(interp);

		if (nsPtr == NULL) {
		    Tcl_Panic("Could not create namespace '%s'", nsName);
		}
	    } else {			/* Namespace not found and was not
					 * created. */
		nsPtr = NULL;
	    }
	}

	/*
	 * Look up the namespace qualifier in the alternate search path too.
	 */

	if (altNsPtr != NULL) {
	    entryPtr = Tcl_FindHashEntry(&altNsPtr->childTable, nsName);
	    if (entryPtr != NULL) {
		altNsPtr = Tcl_GetHashValue(entryPtr);
	    } else {
		altNsPtr = NULL;
	    }
	}

	/*
	 * If both search paths have failed, return NULL results.
	 */

	if ((nsPtr == NULL) && (altNsPtr == NULL)) {
	    *nsPtrPtr = NULL;
	    *altNsPtrPtr = NULL;
	    *simpleNamePtr = NULL;
	    Tcl_DStringFree(&buffer);
	    return TCL_OK;
	}

	start = end;
    }

    /*
     * We ignore trailing "::"s in a namespace name, but in a command or
     * variable name, trailing "::"s refer to the cmd or var named {}.
     */

    if ((flags & TCL_FIND_ONLY_NS) || (end>start && *(end-1)!=':')) {
	*simpleNamePtr = NULL;		/* Found namespace name. */
    } else {
	*simpleNamePtr = end;		/* Found cmd/var: points to empty
					 * string. */
    }

    /*
     * As a special case, if we are looking for a namespace and qualName is ""
     * and the current active namespace (nsPtr) is not the global namespace,
     * return NULL (no namespace was found). This is because namespaces can
     * not have empty names except for the global namespace.
     */

    if ((flags & TCL_FIND_ONLY_NS) && (*qualName == '\0')
	    && (nsPtr != globalNsPtr)) {
	nsPtr = NULL;
    }

    *nsPtrPtr = nsPtr;
    *altNsPtrPtr = altNsPtr;
    Tcl_DStringFree(&buffer);
    return TCL_OK;
}

/*
 *----------------------------------------------------------------------
 *
 * Tcl_FindNamespace --
 *
 *	Searches for a namespace.
 *
 * Results:
 *	Returns a pointer to the namespace if it is found. Otherwise, returns
 *	NULL and leaves an error message in the interpreter's result object if
 *	"flags" contains TCL_LEAVE_ERR_MSG.
 *
 * Side effects:
 *	None.
 *
 *----------------------------------------------------------------------
 */

Tcl_Namespace *
Tcl_FindNamespace(
    Tcl_Interp *interp,		/* The interpreter in which to find the
				 * namespace. */
    const char *name,		/* Namespace name. If it starts with "::",
				 * will be looked up in global namespace.
				 * Else, looked up first in contextNsPtr
				 * (current namespace if contextNsPtr is
				 * NULL), then in global namespace. */
    Tcl_Namespace *contextNsPtr,/* Ignored if TCL_GLOBAL_ONLY flag is set or
				 * if the name starts with "::". Otherwise,
				 * points to namespace in which to resolve
				 * name; if NULL, look up name in the current
				 * namespace. */
    register int flags)		/* Flags controlling namespace lookup: an OR'd
				 * combination of TCL_GLOBAL_ONLY and
				 * TCL_LEAVE_ERR_MSG flags. */
{
    Namespace *nsPtr, *dummy1Ptr, *dummy2Ptr;
    const char *dummy;

    /*
     * Find the namespace(s) that contain the specified namespace name. Add
     * the TCL_FIND_ONLY_NS flag to resolve the name all the way down to its
     * last component, a namespace.
     */

    TclGetNamespaceForQualName(interp, name, (Namespace *) contextNsPtr,
	    flags|TCL_FIND_ONLY_NS, &nsPtr, &dummy1Ptr, &dummy2Ptr, &dummy);

    if (nsPtr != NULL) {
	return (Tcl_Namespace *) nsPtr;
    } else if (flags & TCL_LEAVE_ERR_MSG) {
	Tcl_ResetResult(interp);
	Tcl_AppendResult(interp, "unknown namespace \"", name, "\"", NULL);
	Tcl_SetErrorCode(interp, "TCL", "LOOKUP", "NAMESPACE", name, NULL);
    }
    return NULL;
}

/*
 *----------------------------------------------------------------------
 *
 * Tcl_FindCommand --
 *
 *	Searches for a command.
 *
 * Results:
 *	Returns a token for the command if it is found. Otherwise, if it can't
 *	be found or there is an error, returns NULL and leaves an error
 *	message in the interpreter's result object if "flags" contains
 *	TCL_LEAVE_ERR_MSG.
 *
 * Side effects:
 *	None.
 *
 *----------------------------------------------------------------------
 */

Tcl_Command
Tcl_FindCommand(
    Tcl_Interp *interp,		/* The interpreter in which to find the
				 * command and to report errors. */
    const char *name,		/* Command's name. If it starts with "::",
				 * will be looked up in global namespace.
				 * Else, looked up first in contextNsPtr
				 * (current namespace if contextNsPtr is
				 * NULL), then in global namespace. */
    Tcl_Namespace *contextNsPtr,/* Ignored if TCL_GLOBAL_ONLY flag set.
				 * Otherwise, points to namespace in which to
				 * resolve name. If NULL, look up name in the
				 * current namespace. */
    int flags)			/* An OR'd combination of flags:
				 * TCL_GLOBAL_ONLY (look up name only in
				 * global namespace), TCL_NAMESPACE_ONLY (look
				 * up only in contextNsPtr, or the current
				 * namespace if contextNsPtr is NULL), and
				 * TCL_LEAVE_ERR_MSG. If both TCL_GLOBAL_ONLY
				 * and TCL_NAMESPACE_ONLY are given,
				 * TCL_GLOBAL_ONLY is ignored. */
{
    Interp *iPtr = (Interp *) interp;
    Namespace *cxtNsPtr;
    register Tcl_HashEntry *entryPtr;
    register Command *cmdPtr;
    const char *simpleName;
    int result;

    /*
     * If this namespace has a command resolver, then give it first crack at
     * the command resolution. If the interpreter has any command resolvers,
     * consult them next. The command resolver functions may return a
     * Tcl_Command value, they may signal to continue onward, or they may
     * signal an error.
     */

    if ((flags & TCL_GLOBAL_ONLY) || !strncmp(name, "::", 2)) {
	cxtNsPtr = (Namespace *) TclGetGlobalNamespace(interp);
    } else if (contextNsPtr != NULL) {
	cxtNsPtr = (Namespace *) contextNsPtr;
    } else {
	cxtNsPtr = (Namespace *) TclGetCurrentNamespace(interp);
    }

    if (cxtNsPtr->cmdResProc != NULL || iPtr->resolverPtr != NULL) {
	ResolverScheme *resPtr = iPtr->resolverPtr;
	Tcl_Command cmd;

	if (cxtNsPtr->cmdResProc) {
	    result = (*cxtNsPtr->cmdResProc)(interp, name,
		    (Tcl_Namespace *) cxtNsPtr, flags, &cmd);
	} else {
	    result = TCL_CONTINUE;
	}

	while (result == TCL_CONTINUE && resPtr) {
	    if (resPtr->cmdResProc) {
		result = (*resPtr->cmdResProc)(interp, name,
			(Tcl_Namespace *) cxtNsPtr, flags, &cmd);
	    }
	    resPtr = resPtr->nextPtr;
	}

	if (result == TCL_OK) {
	    return cmd;
	} else if (result != TCL_CONTINUE) {
	    return NULL;
	}
    }

    /*
     * Find the namespace(s) that contain the command.
     */

    cmdPtr = NULL;
    if (cxtNsPtr->commandPathLength!=0 && strncmp(name, "::", 2)
	    && !(flags & TCL_NAMESPACE_ONLY)) {
	int i;
	Namespace *pathNsPtr, *realNsPtr, *dummyNsPtr;

	(void) TclGetNamespaceForQualName(interp, name, cxtNsPtr,
		TCL_NAMESPACE_ONLY, &realNsPtr, &dummyNsPtr, &dummyNsPtr,
		&simpleName);
	if ((realNsPtr != NULL) && (simpleName != NULL)) {
	    if ((cxtNsPtr == realNsPtr)
		    || !(realNsPtr->flags & NS_DYING)) {
		entryPtr = Tcl_FindHashEntry(&realNsPtr->cmdTable, simpleName);
		if (entryPtr != NULL) {
		    cmdPtr = Tcl_GetHashValue(entryPtr);
		}
	    }
	}

	/*
	 * Next, check along the path.
	 */

	for (i=0 ; i<cxtNsPtr->commandPathLength && cmdPtr==NULL ; i++) {
	    pathNsPtr = cxtNsPtr->commandPathArray[i].nsPtr;
	    if (pathNsPtr == NULL) {
		continue;
	    }
	    (void) TclGetNamespaceForQualName(interp, name, pathNsPtr,
		    TCL_NAMESPACE_ONLY, &realNsPtr, &dummyNsPtr, &dummyNsPtr,
		    &simpleName);
	    if ((realNsPtr != NULL) && (simpleName != NULL)
		    && !(realNsPtr->flags & NS_DYING)) {
		entryPtr = Tcl_FindHashEntry(&realNsPtr->cmdTable, simpleName);
		if (entryPtr != NULL) {
		    cmdPtr = Tcl_GetHashValue(entryPtr);
		}
	    }
	}

	/*
	 * If we've still not found the command, look in the global namespace
	 * as a last resort.
	 */

	if (cmdPtr == NULL) {
	    (void) TclGetNamespaceForQualName(interp, name, NULL,
		    TCL_GLOBAL_ONLY, &realNsPtr, &dummyNsPtr, &dummyNsPtr,
		    &simpleName);
	    if ((realNsPtr != NULL) && (simpleName != NULL)
		    && !(realNsPtr->flags & NS_DYING)) {
		entryPtr = Tcl_FindHashEntry(&realNsPtr->cmdTable, simpleName);
		if (entryPtr != NULL) {
		    cmdPtr = Tcl_GetHashValue(entryPtr);
		}
	    }
	}
    } else {
	Namespace *nsPtr[2];
	register int search;

	TclGetNamespaceForQualName(interp, name, (Namespace *) contextNsPtr,
		flags, &nsPtr[0], &nsPtr[1], &cxtNsPtr, &simpleName);

	/*
	 * Look for the command in the command table of its namespace. Be sure
	 * to check both possible search paths: from the specified namespace
	 * context and from the global namespace.
	 */

	for (search = 0;  (search < 2) && (cmdPtr == NULL);  search++) {
	    if ((nsPtr[search] != NULL) && (simpleName != NULL)) {
		entryPtr = Tcl_FindHashEntry(&nsPtr[search]->cmdTable,
			simpleName);
		if (entryPtr != NULL) {
		    cmdPtr = Tcl_GetHashValue(entryPtr);
		}
	    }
	}
    }

    if (cmdPtr != NULL) {
	return (Tcl_Command) cmdPtr;
    }

    if (flags & TCL_LEAVE_ERR_MSG) {
	Tcl_ResetResult(interp);
	Tcl_AppendResult(interp, "unknown command \"", name, "\"", NULL);
	Tcl_SetErrorCode(interp, "TCL", "LOOKUP", "COMMAND", name, NULL);
    }
    return NULL;
}

/*
 *----------------------------------------------------------------------
 *
 * TclResetShadowedCmdRefs --
 *
 *	Called when a command is added to a namespace to check for existing
 *	command references that the new command may invalidate. Consider the
 *	following cases that could happen when you add a command "foo" to a
 *	namespace "b":
 *	   1. It could shadow a command named "foo" at the global scope. If
 *	      it does, all command references in the namespace "b" are
 *	      suspect.
 *	   2. Suppose the namespace "b" resides in a namespace "a". Then to
 *	      "a" the new command "b::foo" could shadow another command
 *	      "b::foo" in the global namespace. If so, then all command
 *	      references in "a" * are suspect.
 *	The same checks are applied to all parent namespaces, until we reach
 *	the global :: namespace.
 *
 * Results:
 *	None.
 *
 * Side effects:
 *	If the new command shadows an existing command, the cmdRefEpoch
 *	counter is incremented in each namespace that sees the shadow. This
 *	invalidates all command references that were previously cached in that
 *	namespace. The next time the commands are used, they are resolved from
 *	scratch.
 *
 *----------------------------------------------------------------------
 */

void
TclResetShadowedCmdRefs(
    Tcl_Interp *interp,		/* Interpreter containing the new command. */
    Command *newCmdPtr)		/* Points to the new command. */
{
    char *cmdName;
    Tcl_HashEntry *hPtr;
    register Namespace *nsPtr;
    Namespace *trailNsPtr, *shadowNsPtr;
    Namespace *globalNsPtr = (Namespace *) TclGetGlobalNamespace(interp);
    int found, i;
    int trailFront = -1;
    int trailSize = 5;		/* Formerly NUM_TRAIL_ELEMS. */
    Namespace **trailPtr = (Namespace **)
	    TclStackAlloc(interp, trailSize * sizeof(Namespace *));

    /*
     * Start at the namespace containing the new command, and work up through
     * the list of parents. Stop just before the global namespace, since the
     * global namespace can't "shadow" its own entries.
     *
     * The namespace "trail" list we build consists of the names of each
     * namespace that encloses the new command, in order from outermost to
     * innermost: for example, "a" then "b". Each iteration of this loop
     * eventually extends the trail upwards by one namespace, nsPtr. We use
     * this trail list to see if nsPtr (e.g. "a" in 2. above) could have
     * now-invalid cached command references. This will happen if nsPtr
     * (e.g. "a") contains a sequence of child namespaces (e.g. "b") such that
     * there is a identically-named sequence of child namespaces starting from
     * :: (e.g. "::b") whose tail namespace contains a command also named
     * cmdName.
     */

    cmdName = Tcl_GetHashKey(newCmdPtr->hPtr->tablePtr, newCmdPtr->hPtr);
    for (nsPtr=newCmdPtr->nsPtr ; (nsPtr!=NULL) && (nsPtr!=globalNsPtr) ;
	    nsPtr=nsPtr->parentPtr) {
	/*
	 * Find the maximal sequence of child namespaces contained in nsPtr
	 * such that there is a identically-named sequence of child namespaces
	 * starting from ::. shadowNsPtr will be the tail of this sequence, or
	 * the deepest namespace under :: that might contain a command now
	 * shadowed by cmdName. We check below if shadowNsPtr actually
	 * contains a command cmdName.
	 */

	found = 1;
	shadowNsPtr = globalNsPtr;

	for (i = trailFront;  i >= 0;  i--) {
	    trailNsPtr = trailPtr[i];
	    hPtr = Tcl_FindHashEntry(&shadowNsPtr->childTable,
		    trailNsPtr->name);
	    if (hPtr != NULL) {
		shadowNsPtr = Tcl_GetHashValue(hPtr);
	    } else {
		found = 0;
		break;
	    }
	}

	/*
	 * If shadowNsPtr contains a command named cmdName, we invalidate all
	 * of the command refs cached in nsPtr. As a boundary case,
	 * shadowNsPtr is initially :: and we check for case 1. above.
	 */

	if (found) {
	    hPtr = Tcl_FindHashEntry(&shadowNsPtr->cmdTable, cmdName);
	    if (hPtr != NULL) {
		nsPtr->cmdRefEpoch++;
		TclInvalidateNsPath(nsPtr);

		/*
		 * If the shadowed command was compiled to bytecodes, we
		 * invalidate all the bytecodes in nsPtr, to force a new
		 * compilation. We use the resolverEpoch to signal the need
		 * for a fresh compilation of every bytecode.
		 */

		if (((Command *)Tcl_GetHashValue(hPtr))->compileProc != NULL) {
		    nsPtr->resolverEpoch++;
		}
	    }
	}

	/*
	 * Insert nsPtr at the front of the trail list: i.e., at the end of
	 * the trailPtr array.
	 */

	trailFront++;
	if (trailFront == trailSize) {
	    int newSize = 2 * trailSize;
	    trailPtr = (Namespace **) TclStackRealloc(interp,
		    trailPtr, newSize * sizeof(Namespace *));
	    trailSize = newSize;
	}
	trailPtr[trailFront] = nsPtr;
    }
    TclStackFree(interp, trailPtr);
}

/*
 *----------------------------------------------------------------------
 *
 * TclGetNamespaceFromObj, GetNamespaceFromObj --
 *
 *	Gets the namespace specified by the name in a Tcl_Obj.
 *
 * Results:
 *	Returns TCL_OK if the namespace was resolved successfully, and stores
 *	a pointer to the namespace in the location specified by nsPtrPtr. If
 *	the namespace can't be found, or anything else goes wrong, this
 *	function returns TCL_ERROR and writes an error message to interp,
 *	if non-NULL.
 *
 * Side effects:
 *	May update the internal representation for the object, caching the
 *	namespace reference. The next time this function is called, the
 *	namespace value can be found quickly.
 *
 *----------------------------------------------------------------------
 */

int
TclGetNamespaceFromObj(
    Tcl_Interp *interp,		/* The current interpreter. */
    Tcl_Obj *objPtr,		/* The object to be resolved as the name of a
				 * namespace. */
    Tcl_Namespace **nsPtrPtr)	/* Result namespace pointer goes here. */
{
    if (GetNamespaceFromObj(interp, objPtr, nsPtrPtr) == TCL_ERROR) {
	const char *name = TclGetString(objPtr);

	if ((name[0] == ':') && (name[1] == ':')) {
	    Tcl_SetObjResult(interp, Tcl_ObjPrintf(
		    "namespace \"%s\" not found", name));
	} else {
	    /*
	     * Get the current namespace name.
	     */

	    NamespaceCurrentCmd(NULL, interp, 2, NULL);
	    Tcl_SetObjResult(interp, Tcl_ObjPrintf(
		    "namespace \"%s\" not found in \"%s\"", name,
		    Tcl_GetStringResult(interp)));
	}
	Tcl_SetErrorCode(interp, "TCL", "LOOKUP", "NAMESPACE", name, NULL);
	return TCL_ERROR;
    }
    return TCL_OK;
}

static int
GetNamespaceFromObj(
    Tcl_Interp *interp,		/* The current interpreter. */
    Tcl_Obj *objPtr,		/* The object to be resolved as the name of a
				 * namespace. */
    Tcl_Namespace **nsPtrPtr)	/* Result namespace pointer goes here. */
{
    ResolvedNsName *resNamePtr;
    Namespace *nsPtr, *refNsPtr;

    if (objPtr->typePtr == &nsNameType) {
	/*
	 * Check that the ResolvedNsName is still valid; avoid letting the ref 
	 * cross interps.
	 */

	resNamePtr = (ResolvedNsName *) objPtr->internalRep.twoPtrValue.ptr1;
	nsPtr = resNamePtr->nsPtr;
	refNsPtr = resNamePtr->refNsPtr;
	if (!(nsPtr->flags & NS_DYING) && (interp == nsPtr->interp) &&
		(!refNsPtr || ((interp == refNsPtr->interp) &&
		 (refNsPtr== (Namespace *) Tcl_GetCurrentNamespace(interp))))) {
	    *nsPtrPtr = (Tcl_Namespace *) nsPtr;
	    return TCL_OK;
	}
    }
    if (SetNsNameFromAny(interp, objPtr) == TCL_OK) {
	resNamePtr = (ResolvedNsName *) objPtr->internalRep.twoPtrValue.ptr1;
	*nsPtrPtr = (Tcl_Namespace *) resNamePtr->nsPtr;
	return TCL_OK;
    }
    return TCL_ERROR;
}

/*
 *----------------------------------------------------------------------
 *
 * Tcl_NamespaceObjCmd --
 *
 *	Invoked to implement the "namespace" command that creates, deletes, or
 *	manipulates Tcl namespaces. Handles the following syntax:
 *
 *	    namespace children ?name? ?pattern?
 *	    namespace code arg
 *	    namespace current
 *	    namespace delete ?name name...?
 *	    namespace ensemble subcommand ?arg...?
 *	    namespace eval name arg ?arg...?
 *	    namespace exists name
 *	    namespace export ?-clear? ?pattern pattern...?
 *	    namespace forget ?pattern pattern...?
 *	    namespace import ?-force? ?pattern pattern...?
 *	    namespace inscope name arg ?arg...?
 *	    namespace origin name
 *	    namespace parent ?name?
 *	    namespace qualifiers string
 *	    namespace tail string
 *	    namespace which ?-command? ?-variable? name
 *
 * Results:
 *	Returns TCL_OK if the command is successful. Returns TCL_ERROR if
 *	anything goes wrong.
 *
 * Side effects:
 *	Based on the subcommand name (e.g., "import"), this function
 *	dispatches to a corresponding function NamespaceXXXCmd defined
 *	statically in this file. This function's side effects depend on
 *	whatever that subcommand function does. If there is an error, this
 *	function returns an error message in the interpreter's result object.
 *	Otherwise it may return a result in the interpreter's result object.
 *
 *----------------------------------------------------------------------
 */

int
Tcl_NamespaceObjCmd(
    ClientData clientData,	/* Arbitrary value passed to cmd. */
    Tcl_Interp *interp,		/* Current interpreter. */
    int objc,			/* Number of arguments. */
    Tcl_Obj *const objv[])	/* Argument objects. */
{
    static const char *subCmds[] = {
	"children", "code", "current", "delete", "ensemble",
	"eval", "exists", "export", "forget", "import",
	"inscope", "origin", "parent", "path", "qualifiers",
	"tail", "unknown", "upvar", "which", NULL
    };
    enum NSSubCmdIdx {
	NSChildrenIdx, NSCodeIdx, NSCurrentIdx, NSDeleteIdx, NSEnsembleIdx,
	NSEvalIdx, NSExistsIdx, NSExportIdx, NSForgetIdx, NSImportIdx,
	NSInscopeIdx, NSOriginIdx, NSParentIdx, NSPathIdx, NSQualifiersIdx,
	NSTailIdx, NSUnknownIdx, NSUpvarIdx, NSWhichIdx
    };
    int index, result;

    if (objc < 2) {
	Tcl_WrongNumArgs(interp, 1, objv, "subcommand ?arg ...?");
	return TCL_ERROR;
    }

    /*
     * Return an index reflecting the particular subcommand.
     */

    result = Tcl_GetIndexFromObj((Tcl_Interp *) interp, objv[1], subCmds,
	    "option", /*flags*/ 0, (int *) &index);
    if (result != TCL_OK) {
	return result;
    }

    switch (index) {
    case NSChildrenIdx:
	result = NamespaceChildrenCmd(clientData, interp, objc, objv);
	break;
    case NSCodeIdx:
	result = NamespaceCodeCmd(clientData, interp, objc, objv);
	break;
    case NSCurrentIdx:
	result = NamespaceCurrentCmd(clientData, interp, objc, objv);
	break;
    case NSDeleteIdx:
	result = NamespaceDeleteCmd(clientData, interp, objc, objv);
	break;
    case NSEnsembleIdx:
	result = NamespaceEnsembleCmd(clientData, interp, objc, objv);
	break;
    case NSEvalIdx:
	result = NamespaceEvalCmd(clientData, interp, objc, objv);
	break;
    case NSExistsIdx:
	result = NamespaceExistsCmd(clientData, interp, objc, objv);
	break;
    case NSExportIdx:
	result = NamespaceExportCmd(clientData, interp, objc, objv);
	break;
    case NSForgetIdx:
	result = NamespaceForgetCmd(clientData, interp, objc, objv);
	break;
    case NSImportIdx:
	result = NamespaceImportCmd(clientData, interp, objc, objv);
	break;
    case NSInscopeIdx:
	result = NamespaceInscopeCmd(clientData, interp, objc, objv);
	break;
    case NSOriginIdx:
	result = NamespaceOriginCmd(clientData, interp, objc, objv);
	break;
    case NSParentIdx:
	result = NamespaceParentCmd(clientData, interp, objc, objv);
	break;
    case NSPathIdx:
	result = NamespacePathCmd(clientData, interp, objc, objv);
	break;
    case NSQualifiersIdx:
	result = NamespaceQualifiersCmd(clientData, interp, objc, objv);
	break;
    case NSTailIdx:
	result = NamespaceTailCmd(clientData, interp, objc, objv);
	break;
    case NSUpvarIdx:
	result = NamespaceUpvarCmd(clientData, interp, objc, objv);
	break;
    case NSUnknownIdx:
	result = NamespaceUnknownCmd(clientData, interp, objc, objv);
	break;
    case NSWhichIdx:
	result = NamespaceWhichCmd(clientData, interp, objc, objv);
	break;
    }
    return result;
}

/*
 *----------------------------------------------------------------------
 *
 * NamespaceChildrenCmd --
 *
 *	Invoked to implement the "namespace children" command that returns a
 *	list containing the fully-qualified names of the child namespaces of a
 *	given namespace. Handles the following syntax:
 *
 *	    namespace children ?name? ?pattern?
 *
 * Results:
 *	Returns TCL_OK if successful, and TCL_ERROR if anything goes wrong.
 *
 * Side effects:
 *	Returns a result in the interpreter's result object. If anything goes
 *	wrong, the result is an error message.
 *
 *----------------------------------------------------------------------
 */

static int
NamespaceChildrenCmd(
    ClientData dummy,		/* Not used. */
    Tcl_Interp *interp,		/* Current interpreter. */
    int objc,			/* Number of arguments. */
    Tcl_Obj *const objv[])	/* Argument objects. */
{
    Tcl_Namespace *namespacePtr;
    Namespace *nsPtr, *childNsPtr;
    Namespace *globalNsPtr = (Namespace *) TclGetGlobalNamespace(interp);
    char *pattern = NULL;
    Tcl_DString buffer;
    register Tcl_HashEntry *entryPtr;
    Tcl_HashSearch search;
    Tcl_Obj *listPtr, *elemPtr;

    /*
     * Get a pointer to the specified namespace, or the current namespace.
     */

    if (objc == 2) {
	nsPtr = (Namespace *) TclGetCurrentNamespace(interp);
    } else if ((objc == 3) || (objc == 4)) {
	if (TclGetNamespaceFromObj(interp, objv[2], &namespacePtr) != TCL_OK) {
	    return TCL_ERROR;
	}
	nsPtr = (Namespace *) namespacePtr;
    } else {
	Tcl_WrongNumArgs(interp, 2, objv, "?name? ?pattern?");
	return TCL_ERROR;
    }

    /*
     * Get the glob-style pattern, if any, used to narrow the search.
     */

    Tcl_DStringInit(&buffer);
    if (objc == 4) {
	char *name = TclGetString(objv[3]);

	if ((*name == ':') && (*(name+1) == ':')) {
	    pattern = name;
	} else {
	    Tcl_DStringAppend(&buffer, nsPtr->fullName, -1);
	    if (nsPtr != globalNsPtr) {
		Tcl_DStringAppend(&buffer, "::", 2);
	    }
	    Tcl_DStringAppend(&buffer, name, -1);
	    pattern = Tcl_DStringValue(&buffer);
	}
    }

    /*
     * Create a list containing the full names of all child namespaces whose
     * names match the specified pattern, if any.
     */

    listPtr = Tcl_NewListObj(0, NULL);
    if ((pattern != NULL) && TclMatchIsTrivial(pattern)) {
	unsigned int length = strlen(nsPtr->fullName);

	if (strncmp(pattern, nsPtr->fullName, length) != 0) {
	    goto searchDone;
	}
	if (Tcl_FindHashEntry(&nsPtr->childTable, pattern+length) != NULL) {
	    Tcl_ListObjAppendElement(interp, listPtr,
		    Tcl_NewStringObj(pattern, -1));
	}
	goto searchDone;
    }
    entryPtr = Tcl_FirstHashEntry(&nsPtr->childTable, &search);
    while (entryPtr != NULL) {
	childNsPtr = Tcl_GetHashValue(entryPtr);
	if ((pattern == NULL)
		|| Tcl_StringMatch(childNsPtr->fullName, pattern)) {
	    elemPtr = Tcl_NewStringObj(childNsPtr->fullName, -1);
	    Tcl_ListObjAppendElement(interp, listPtr, elemPtr);
	}
	entryPtr = Tcl_NextHashEntry(&search);
    }

  searchDone:
    Tcl_SetObjResult(interp, listPtr);
    Tcl_DStringFree(&buffer);
    return TCL_OK;
}

/*
 *----------------------------------------------------------------------
 *
 * NamespaceCodeCmd --
 *
 *	Invoked to implement the "namespace code" command to capture the
 *	namespace context of a command. Handles the following syntax:
 *
 *	    namespace code arg
 *
 *	Here "arg" can be a list. "namespace code arg" produces a result
 *	equivalent to that produced by the command
 *
 *	    list ::namespace inscope [namespace current] $arg
 *
 *	However, if "arg" is itself a scoped value starting with "::namespace
 *	inscope", then the result is just "arg".
 *
 * Results:
 *	Returns TCL_OK if successful, and TCL_ERROR if anything goes wrong.
 *
 * Side effects:
 *	If anything goes wrong, this function returns an error message as the
 *	result in the interpreter's result object.
 *
 *----------------------------------------------------------------------
 */

static int
NamespaceCodeCmd(
    ClientData dummy,		/* Not used. */
    Tcl_Interp *interp,		/* Current interpreter. */
    int objc,			/* Number of arguments. */
    Tcl_Obj *const objv[])	/* Argument objects. */
{
    Namespace *currNsPtr;
    Tcl_Obj *listPtr, *objPtr;
    register char *arg;
    int length;

    if (objc != 3) {
	Tcl_WrongNumArgs(interp, 2, objv, "arg");
	return TCL_ERROR;
    }

    /*
     * If "arg" is already a scoped value, then return it directly.
     * Take care to only check for scoping in precisely the style that
     * [::namespace code] generates it.  Anything more forgiving can have
     * the effect of failing in namespaces that contain their own custom
     " "namespace" command.  [Bug 3202171].
     */

    arg = TclGetStringFromObj(objv[2], &length);
    if (*arg==':' && length > 20 
	    && strncmp(arg, "::namespace inscope ", 20) == 0) {
	Tcl_SetObjResult(interp, objv[2]);
	return TCL_OK;
    }

    /*
     * Otherwise, construct a scoped command by building a list with
     * "namespace inscope", the full name of the current namespace, and the
     * argument "arg". By constructing a list, we ensure that scoped commands
     * are interpreted properly when they are executed later, by the
     * "namespace inscope" command.
     */

    TclNewObj(listPtr);
    TclNewLiteralStringObj(objPtr, "::namespace");
    Tcl_ListObjAppendElement(interp, listPtr, objPtr);
    TclNewLiteralStringObj(objPtr, "inscope");
    Tcl_ListObjAppendElement(interp, listPtr, objPtr);

    currNsPtr = (Namespace *) TclGetCurrentNamespace(interp);
    if (currNsPtr == (Namespace *) TclGetGlobalNamespace(interp)) {
	TclNewLiteralStringObj(objPtr, "::");
    } else {
	objPtr = Tcl_NewStringObj(currNsPtr->fullName, -1);
    }
    Tcl_ListObjAppendElement(interp, listPtr, objPtr);

    Tcl_ListObjAppendElement(interp, listPtr, objv[2]);

    Tcl_SetObjResult(interp, listPtr);
    return TCL_OK;
}

/*
 *----------------------------------------------------------------------
 *
 * NamespaceCurrentCmd --
 *
 *	Invoked to implement the "namespace current" command which returns the
 *	fully-qualified name of the current namespace. Handles the following
 *	syntax:
 *
 *	    namespace current
 *
 * Results:
 *	Returns TCL_OK if successful, and TCL_ERROR if anything goes wrong.
 *
 * Side effects:
 *	Returns a result in the interpreter's result object. If anything goes
 *	wrong, the result is an error message.
 *
 *----------------------------------------------------------------------
 */

static int
NamespaceCurrentCmd(
    ClientData dummy,		/* Not used. */
    Tcl_Interp *interp,		/* Current interpreter. */
    int objc,			/* Number of arguments. */
    Tcl_Obj *const objv[])	/* Argument objects. */
{
    register Namespace *currNsPtr;

    if (objc != 2) {
	Tcl_WrongNumArgs(interp, 2, objv, NULL);
	return TCL_ERROR;
    }

    /*
     * The "real" name of the global namespace ("::") is the null string, but
     * we return "::" for it as a convenience to programmers. Note that "" and
     * "::" are treated as synonyms by the namespace code so that it is still
     * easy to do things like:
     *
     *    namespace [namespace current]::bar { ... }
     */

    currNsPtr = (Namespace *) TclGetCurrentNamespace(interp);
    if (currNsPtr == (Namespace *) TclGetGlobalNamespace(interp)) {
	Tcl_SetObjResult(interp, Tcl_NewStringObj("::", 2));
    } else {
	Tcl_SetObjResult(interp, Tcl_NewStringObj(currNsPtr->fullName, -1));
    }
    return TCL_OK;
}

/*
 *----------------------------------------------------------------------
 *
 * NamespaceDeleteCmd --
 *
 *	Invoked to implement the "namespace delete" command to delete
 *	namespace(s). Handles the following syntax:
 *
 *	    namespace delete ?name name...?
 *
 *	Each name identifies a namespace. It may include a sequence of
 *	namespace qualifiers separated by "::"s. If a namespace is found, it
 *	is deleted: all variables and procedures contained in that namespace
 *	are deleted. If that namespace is being used on the call stack, it is
 *	kept alive (but logically deleted) until it is removed from the call
 *	stack: that is, it can no longer be referenced by name but any
 *	currently executing procedure that refers to it is allowed to do so
 *	until the procedure returns. If the namespace can't be found, this
 *	function returns an error. If no namespaces are specified, this
 *	command does nothing.
 *
 * Results:
 *	Returns TCL_OK if successful, and TCL_ERROR if anything goes wrong.
 *
 * Side effects:
 *	Deletes the specified namespaces. If anything goes wrong, this
 *	function returns an error message in the interpreter's result object.
 *
 *----------------------------------------------------------------------
 */

static int
NamespaceDeleteCmd(
    ClientData dummy,		/* Not used. */
    Tcl_Interp *interp,		/* Current interpreter. */
    int objc,			/* Number of arguments. */
    Tcl_Obj *const objv[])	/* Argument objects. */
{
    Tcl_Namespace *namespacePtr;
    char *name;
    register int i;

    if (objc < 2) {
	Tcl_WrongNumArgs(interp, 2, objv, "?name name...?");
	return TCL_ERROR;
    }

    /*
     * Destroying one namespace may cause another to be destroyed. Break this
     * into two passes: first check to make sure that all namespaces on the
     * command line are valid, and report any errors.
     */

    for (i = 2;  i < objc;  i++) {
	name = TclGetString(objv[i]);
	namespacePtr = Tcl_FindNamespace(interp, name, NULL, /*flags*/ 0);
	if ((namespacePtr == NULL)
		|| (((Namespace *)namespacePtr)->flags & NS_KILLED)) {
	    Tcl_AppendResult(interp, "unknown namespace \"",
		    TclGetString(objv[i]),
		    "\" in namespace delete command", NULL);
	    Tcl_SetErrorCode(interp, "TCL", "LOOKUP", "NAMESPACE",
		    TclGetString(objv[i]), NULL);
	    return TCL_ERROR;
	}
    }

    /*
     * Okay, now delete each namespace.
     */

    for (i = 2;  i < objc;  i++) {
	name = TclGetString(objv[i]);
	namespacePtr = Tcl_FindNamespace(interp, name, NULL, /* flags */ 0);
	if (namespacePtr) {
	    Tcl_DeleteNamespace(namespacePtr);
	}
    }
    return TCL_OK;
}

/*
 *----------------------------------------------------------------------
 *
 * NamespaceEvalCmd --
 *
 *	Invoked to implement the "namespace eval" command. Executes commands
 *	in a namespace. If the namespace does not already exist, it is
 *	created. Handles the following syntax:
 *
 *	    namespace eval name arg ?arg...?
 *
 *	If more than one arg argument is specified, the command that is
 *	executed is the result of concatenating the arguments together with a
 *	space between each argument.
 *
 * Results:
 *	Returns TCL_OK if the namespace is found and the commands are executed
 *	successfully. Returns TCL_ERROR if anything goes wrong.
 *
 * Side effects:
 *	Returns the result of the command in the interpreter's result object.
 *	If anything goes wrong, this function returns an error message as the
 *	result.
 *
 *----------------------------------------------------------------------
 */

static int
NamespaceEvalCmd(
    ClientData dummy,		/* Not used. */
    Tcl_Interp *interp,		/* Current interpreter. */
    int objc,			/* Number of arguments. */
    Tcl_Obj *const objv[])	/* Argument objects. */
{
    Tcl_Namespace *namespacePtr;
    CallFrame *framePtr, **framePtrPtr;
    Tcl_Obj *objPtr;
    int result;

    if (objc < 4) {
	Tcl_WrongNumArgs(interp, 2, objv, "name arg ?arg...?");
	return TCL_ERROR;
    }

    /*
     * Try to resolve the namespace reference, caching the result in the
     * namespace object along the way.
     */

    result = GetNamespaceFromObj(interp, objv[2], &namespacePtr);

    /*
     * If the namespace wasn't found, try to create it.
     */

    if (result == TCL_ERROR) {
	char *name = TclGetString(objv[2]);

	namespacePtr = Tcl_CreateNamespace(interp, name, NULL, NULL);
	if (namespacePtr == NULL) {
	    return TCL_ERROR;
	}
    }

    /*
     * Make the specified namespace the current namespace and evaluate the
     * command(s).
     */

    /* This is needed to satisfy GCC 3.3's strict aliasing rules */
    framePtrPtr = &framePtr;
    result = TclPushStackFrame(interp, (Tcl_CallFrame **) framePtrPtr,
	    namespacePtr, /*isProcCallFrame*/ 0);
    if (result != TCL_OK) {
	return TCL_ERROR;
    }

    framePtr->objc = objc;
    framePtr->objv = objv;

    if (objc == 4) {
	/*
	 * TIP #280: Make actual argument location available to eval'd script.
	 */

	Interp *iPtr      = (Interp *) interp;
	CmdFrame* invoker = iPtr->cmdFramePtr;
	int word          = 3;

	TclArgumentGet (interp, objv[3], &invoker, &word);
	result = TclEvalObjEx(interp, objv[3], 0, invoker, word);
    } else {
	/*
	 * More than one argument: concatenate them together with spaces
	 * between, then evaluate the result. Tcl_EvalObjEx will delete the
	 * object when it decrements its refcount after eval'ing it.
	 */

	objPtr = Tcl_ConcatObj(objc-3, objv+3);

	/*
	 * TIP #280: Make invoking context available to eval'd script.
	 */

	result = TclEvalObjEx(interp, objPtr, TCL_EVAL_DIRECT, NULL, 0);
    }

    if (result == TCL_ERROR) {
	int length = strlen(namespacePtr->fullName);
	int limit = 200;
	int overflow = (length > limit);

	Tcl_AppendObjToErrorInfo(interp, Tcl_ObjPrintf(
		"\n    (in namespace eval \"%.*s%s\" script line %d)",
		(overflow ? limit : length), namespacePtr->fullName,
		(overflow ? "..." : ""), interp->errorLine));
    }

    /*
     * Restore the previous "current" namespace.
     */

    TclPopStackFrame(interp);
    return result;
}

/*
 *----------------------------------------------------------------------
 *
 * NamespaceExistsCmd --
 *
 *	Invoked to implement the "namespace exists" command that returns true
 *	if the given namespace currently exists, and false otherwise. Handles
 *	the following syntax:
 *
 *	    namespace exists name
 *
 * Results:
 *	Returns TCL_OK if successful, and TCL_ERROR if anything goes wrong.
 *
 * Side effects:
 *	Returns a result in the interpreter's result object. If anything goes
 *	wrong, the result is an error message.
 *
 *----------------------------------------------------------------------
 */

static int
NamespaceExistsCmd(
    ClientData dummy,		/* Not used. */
    Tcl_Interp *interp,		/* Current interpreter. */
    int objc,			/* Number of arguments. */
    Tcl_Obj *const objv[])	/* Argument objects. */
{
    Tcl_Namespace *namespacePtr;

    if (objc != 3) {
	Tcl_WrongNumArgs(interp, 2, objv, "name");
	return TCL_ERROR;
    }

    Tcl_SetObjResult(interp, Tcl_NewBooleanObj(
	    GetNamespaceFromObj(interp, objv[2], &namespacePtr) == TCL_OK));
    return TCL_OK;
}

/*
 *----------------------------------------------------------------------
 *
 * NamespaceExportCmd --
 *
 *	Invoked to implement the "namespace export" command that specifies
 *	which commands are exported from a namespace. The exported commands
 *	are those that can be imported into another namespace using "namespace
 *	import". Both commands defined in a namespace and commands the
 *	namespace has imported can be exported by a namespace. This command
 *	has the following syntax:
 *
 *	    namespace export ?-clear? ?pattern pattern...?
 *
 *	Each pattern may contain "string match"-style pattern matching special
 *	characters, but the pattern may not include any namespace qualifiers:
 *	that is, the pattern must specify commands in the current (exporting)
 *	namespace. The specified patterns are appended onto the namespace's
 *	list of export patterns.
 *
 *	To reset the namespace's export pattern list, specify the "-clear"
 *	flag.
 *
 *	If there are no export patterns and the "-clear" flag isn't given,
 *	this command returns the namespace's current export list.
 *
 * Results:
 *	Returns TCL_OK if successful, and TCL_ERROR if anything goes wrong.
 *
 * Side effects:
 *	Returns a result in the interpreter's result object. If anything goes
 *	wrong, the result is an error message.
 *
 *----------------------------------------------------------------------
 */

static int
NamespaceExportCmd(
    ClientData dummy,		/* Not used. */
    Tcl_Interp *interp,		/* Current interpreter. */
    int objc,			/* Number of arguments. */
    Tcl_Obj *const objv[])	/* Argument objects. */
{
    Namespace *currNsPtr = (Namespace *) TclGetCurrentNamespace(interp);
    char *pattern, *string;
    int resetListFirst = 0;
    int firstArg, patternCt, i, result;

    if (objc < 2) {
	Tcl_WrongNumArgs(interp, 2, objv, "?-clear? ?pattern pattern...?");
	return TCL_ERROR;
    }

    /*
     * Process the optional "-clear" argument.
     */

    firstArg = 2;
    if (firstArg < objc) {
	string = TclGetString(objv[firstArg]);
	if (strcmp(string, "-clear") == 0) {
	    resetListFirst = 1;
	    firstArg++;
	}
    }

    /*
     * If no pattern arguments are given, and "-clear" isn't specified, return
     * the namespace's current export pattern list.
     */

    patternCt = (objc - firstArg);
    if (patternCt == 0) {
	if (firstArg > 2) {
	    return TCL_OK;
	} else {
	    /*
	     * Create list with export patterns.
	     */

	    Tcl_Obj *listPtr = Tcl_NewListObj(0, NULL);
	    result = Tcl_AppendExportList(interp, (Tcl_Namespace *) currNsPtr,
		    listPtr);
	    if (result != TCL_OK) {
		return result;
	    }
	    Tcl_SetObjResult(interp, listPtr);
	    return TCL_OK;
	}
    }

    /*
     * Add each pattern to the namespace's export pattern list.
     */

    for (i = firstArg;  i < objc;  i++) {
	pattern = TclGetString(objv[i]);
	result = Tcl_Export(interp, (Tcl_Namespace *) currNsPtr, pattern,
		((i == firstArg)? resetListFirst : 0));
	if (result != TCL_OK) {
	    return result;
	}
    }
    return TCL_OK;
}

/*
 *----------------------------------------------------------------------
 *
 * NamespaceForgetCmd --
 *
 *	Invoked to implement the "namespace forget" command to remove imported
 *	commands from a namespace. Handles the following syntax:
 *
 *	    namespace forget ?pattern pattern...?
 *
 *	Each pattern is a name like "foo::*" or "a::b::x*". That is, the
 *	pattern may include the special pattern matching characters recognized
 *	by the "string match" command, but only in the command name at the end
 *	of the qualified name; the special pattern characters may not appear
 *	in a namespace name. All of the commands that match that pattern are
 *	checked to see if they have an imported command in the current
 *	namespace that refers to the matched command. If there is an alias, it
 *	is removed.
 *
 * Results:
 *	Returns TCL_OK if successful, and TCL_ERROR if anything goes wrong.
 *
 * Side effects:
 *	Imported commands are removed from the current namespace. If anything
 *	goes wrong, this function returns an error message in the
 *	interpreter's result object.
 *
 *----------------------------------------------------------------------
 */

static int
NamespaceForgetCmd(
    ClientData dummy,		/* Not used. */
    Tcl_Interp *interp,		/* Current interpreter. */
    int objc,			/* Number of arguments. */
    Tcl_Obj *const objv[])	/* Argument objects. */
{
    char *pattern;
    register int i, result;

    if (objc < 2) {
	Tcl_WrongNumArgs(interp, 2, objv, "?pattern pattern...?");
	return TCL_ERROR;
    }

    for (i = 2;  i < objc;  i++) {
	pattern = TclGetString(objv[i]);
	result = Tcl_ForgetImport(interp, NULL, pattern);
	if (result != TCL_OK) {
	    return result;
	}
    }
    return TCL_OK;
}

/*
 *----------------------------------------------------------------------
 *
 * NamespaceImportCmd --
 *
 *	Invoked to implement the "namespace import" command that imports
 *	commands into a namespace. Handles the following syntax:
 *
 *	    namespace import ?-force? ?pattern pattern...?
 *
 *	Each pattern is a namespace-qualified name like "foo::*", "a::b::x*",
 *	or "bar::p". That is, the pattern may include the special pattern
 *	matching characters recognized by the "string match" command, but only
 *	in the command name at the end of the qualified name; the special
 *	pattern characters may not appear in a namespace name. All of the
 *	commands that match the pattern and which are exported from their
 *	namespace are made accessible from the current namespace context. This
 *	is done by creating a new "imported command" in the current namespace
 *	that points to the real command in its original namespace; when the
 *	imported command is called, it invokes the real command.
 *
 *	If an imported command conflicts with an existing command, it is
 *	treated as an error. But if the "-force" option is included, then
 *	existing commands are overwritten by the imported commands.
 *
 *	If there are no pattern arguments and the "-force" flag isn't given,
 *	this command returns the list of commands currently imported in
 *	the current namespace.
 *
 * Results:
 *	Returns TCL_OK if successful, and TCL_ERROR if anything goes wrong.
 *
 * Side effects:
 *	Adds imported commands to the current namespace. If anything goes
 *	wrong, this function returns an error message in the interpreter's
 *	result object.
 *
 *----------------------------------------------------------------------
 */

static int
NamespaceImportCmd(
    ClientData dummy,		/* Not used. */
    Tcl_Interp *interp,		/* Current interpreter. */
    int objc,			/* Number of arguments. */
    Tcl_Obj *const objv[])	/* Argument objects. */
{
    int allowOverwrite = 0;
    char *string, *pattern;
    register int i, result;
    int firstArg;

    if (objc < 2) {
	Tcl_WrongNumArgs(interp, 2, objv, "?-force? ?pattern pattern...?");
	return TCL_ERROR;
    }

    /*
     * Skip over the optional "-force" as the first argument.
     */

    firstArg = 2;
    if (firstArg < objc) {
	string = TclGetString(objv[firstArg]);
	if ((*string == '-') && (strcmp(string, "-force") == 0)) {
	    allowOverwrite = 1;
	    firstArg++;
	}
    } else {
	/*
	 * When objc == 2, command is just [namespace import]. Introspection
	 * form to return list of imported commands.
	 */

	Tcl_HashEntry *hPtr;
	Tcl_HashSearch search;
	Namespace *nsPtr = (Namespace *) TclGetCurrentNamespace(interp);
	Tcl_Obj *listPtr;

	TclNewObj(listPtr);
	for (hPtr = Tcl_FirstHashEntry(&nsPtr->cmdTable, &search);
		hPtr != NULL; hPtr = Tcl_NextHashEntry(&search)) {
	    Command *cmdPtr = Tcl_GetHashValue(hPtr);

	    if (cmdPtr->deleteProc == DeleteImportedCmd) {
		Tcl_ListObjAppendElement(NULL, listPtr, Tcl_NewStringObj(
			Tcl_GetHashKey(&nsPtr->cmdTable, hPtr) ,-1));
	    }
	}
	Tcl_SetObjResult(interp, listPtr);
	return TCL_OK;
    }

    /*
     * Handle the imports for each of the patterns.
     */

    for (i = firstArg;  i < objc;  i++) {
	pattern = TclGetString(objv[i]);
	result = Tcl_Import(interp, NULL, pattern, allowOverwrite);
	if (result != TCL_OK) {
	    return result;
	}
    }
    return TCL_OK;
}

/*
 *----------------------------------------------------------------------
 *
 * NamespaceInscopeCmd --
 *
 *	Invoked to implement the "namespace inscope" command that executes a
 *	script in the context of a particular namespace. This command is not
 *	expected to be used directly by programmers; calls to it are generated
 *	implicitly when programs use "namespace code" commands to register
 *	callback scripts. Handles the following syntax:
 *
 *	    namespace inscope name arg ?arg...?
 *
 *	The "namespace inscope" command is much like the "namespace eval"
 *	command except that it has lappend semantics and the namespace must
 *	already exist. It treats the first argument as a list, and appends any
 *	arguments after the first onto the end as proper list elements. For
 *	example,
 *
 *	    namespace inscope ::foo {a b} c d e
 *
 *	is equivalent to
 *
 *	    namespace eval ::foo [concat {a b} [list c d e]]
 *
 *	This lappend semantics is important because many callback scripts are
 *	actually prefixes.
 *
 * Results:
 *	Returns TCL_OK to indicate success, or TCL_ERROR to indicate failure.
 *
 * Side effects:
 *	Returns a result in the Tcl interpreter's result object.
 *
 *----------------------------------------------------------------------
 */

static int
NamespaceInscopeCmd(
    ClientData dummy,		/* Not used. */
    Tcl_Interp *interp,		/* Current interpreter. */
    int objc,			/* Number of arguments. */
    Tcl_Obj *const objv[])	/* Argument objects. */
{
    Tcl_Namespace *namespacePtr;
    CallFrame *framePtr, **framePtrPtr;
    int i, result;

    if (objc < 4) {
	Tcl_WrongNumArgs(interp, 2, objv, "name arg ?arg...?");
	return TCL_ERROR;
    }

    /*
     * Resolve the namespace reference.
     */

    if (TclGetNamespaceFromObj(interp, objv[2], &namespacePtr) != TCL_OK) {
	return TCL_ERROR;
    }

    /*
     * Make the specified namespace the current namespace.
     */

    framePtrPtr = &framePtr;		/* This is needed to satisfy GCC's
					 * strict aliasing rules. */
    result = TclPushStackFrame(interp, (Tcl_CallFrame **) framePtrPtr,
	    namespacePtr, /*isProcCallFrame*/ 0);
    if (result != TCL_OK) {
	return result;
    }

    framePtr->objc = objc;
    framePtr->objv = objv;

    /*
     * Execute the command. If there is just one argument, just treat it as a
     * script and evaluate it. Otherwise, create a list from the arguments
     * after the first one, then concatenate the first argument and the list
     * of extra arguments to form the command to evaluate.
     */

    if (objc == 4) {
	result = Tcl_EvalObjEx(interp, objv[3], 0);
    } else {
	Tcl_Obj *concatObjv[2];
	register Tcl_Obj *listPtr, *cmdObjPtr;

	listPtr = Tcl_NewListObj(0, NULL);
	for (i = 4;  i < objc;  i++) {
	    if (Tcl_ListObjAppendElement(interp, listPtr, objv[i]) != TCL_OK) {
		Tcl_DecrRefCount(listPtr);	/* Free unneeded obj. */
		return TCL_ERROR;
	    }
	}

	concatObjv[0] = objv[3];
	concatObjv[1] = listPtr;
	cmdObjPtr = Tcl_ConcatObj(2, concatObjv);
	result = Tcl_EvalObjEx(interp, cmdObjPtr, TCL_EVAL_DIRECT);
	Tcl_DecrRefCount(listPtr);    /* We're done with the list object. */
    }

    if (result == TCL_ERROR) {
	int length = strlen(namespacePtr->fullName);
	int limit = 200;
	int overflow = (length > limit);

	Tcl_AppendObjToErrorInfo(interp, Tcl_ObjPrintf(
		"\n    (in namespace inscope \"%.*s%s\" script line %d)",
		(overflow ? limit : length), namespacePtr->fullName,
		(overflow ? "..." : ""), interp->errorLine));
    }

    /*
     * Restore the previous "current" namespace.
     */

    TclPopStackFrame(interp);
    return result;
}

/*
 *----------------------------------------------------------------------
 *
 * NamespaceOriginCmd --
 *
 *	Invoked to implement the "namespace origin" command to return the
 *	fully-qualified name of the "real" command to which the specified
 *	"imported command" refers. Handles the following syntax:
 *
 *	    namespace origin name
 *
 * Results:
 *	An imported command is created in an namespace when that namespace
 *	imports a command from another namespace. If a command is imported
 *	into a sequence of namespaces a, b,...,n where each successive
 *	namespace just imports the command from the previous namespace, this
 *	command returns the fully-qualified name of the original command in
 *	the first namespace, a. If "name" does not refer to an alias, its
 *	fully-qualified name is returned. The returned name is stored in the
 *	interpreter's result object. This function returns TCL_OK if
 *	successful, and TCL_ERROR if anything goes wrong.
 *
 * Side effects:
 *	If anything goes wrong, this function returns an error message in the
 *	interpreter's result object.
 *
 *----------------------------------------------------------------------
 */

static int
NamespaceOriginCmd(
    ClientData dummy,		/* Not used. */
    Tcl_Interp *interp,		/* Current interpreter. */
    int objc,			/* Number of arguments. */
    Tcl_Obj *const objv[])	/* Argument objects. */
{
    Tcl_Command command, origCommand;
    Tcl_Obj *resultPtr;

    if (objc != 3) {
	Tcl_WrongNumArgs(interp, 2, objv, "name");
	return TCL_ERROR;
    }

    command = Tcl_GetCommandFromObj(interp, objv[2]);
    if (command == NULL) {
	Tcl_AppendResult(interp, "invalid command name \"",
		TclGetString(objv[2]), "\"", NULL);
	Tcl_SetErrorCode(interp, "TCL", "LOOKUP", "COMMAND",
		TclGetString(objv[2]), NULL);
	return TCL_ERROR;
    }
    origCommand = TclGetOriginalCommand(command);
    TclNewObj(resultPtr);
    if (origCommand == NULL) {
	/*
	 * The specified command isn't an imported command. Return the
	 * command's name qualified by the full name of the namespace it was
	 * defined in.
	 */

	Tcl_GetCommandFullName(interp, command, resultPtr);
    } else {
	Tcl_GetCommandFullName(interp, origCommand, resultPtr);
    }
    Tcl_SetObjResult(interp, resultPtr);
    return TCL_OK;
}

/*
 *----------------------------------------------------------------------
 *
 * NamespaceParentCmd --
 *
 *	Invoked to implement the "namespace parent" command that returns the
 *	fully-qualified name of the parent namespace for a specified
 *	namespace. Handles the following syntax:
 *
 *	    namespace parent ?name?
 *
 * Results:
 *	Returns TCL_OK if successful, and TCL_ERROR if anything goes wrong.
 *
 * Side effects:
 *	Returns a result in the interpreter's result object. If anything goes
 *	wrong, the result is an error message.
 *
 *----------------------------------------------------------------------
 */

static int
NamespaceParentCmd(
    ClientData dummy,		/* Not used. */
    Tcl_Interp *interp,		/* Current interpreter. */
    int objc,			/* Number of arguments. */
    Tcl_Obj *const objv[])	/* Argument objects. */
{
    Tcl_Namespace *nsPtr;

    if (objc == 2) {
	nsPtr = TclGetCurrentNamespace(interp);
    } else if (objc == 3) {
	if (TclGetNamespaceFromObj(interp, objv[2], &nsPtr) != TCL_OK) {
	    return TCL_ERROR;
	}
    } else {
	Tcl_WrongNumArgs(interp, 2, objv, "?name?");
	return TCL_ERROR;
    }

    /*
     * Report the parent of the specified namespace.
     */

    if (nsPtr->parentPtr != NULL) {
	Tcl_SetObjResult(interp, Tcl_NewStringObj(
		nsPtr->parentPtr->fullName, -1));
    }
    return TCL_OK;
}

/*
 *----------------------------------------------------------------------
 *
 * NamespacePathCmd --
 *
 *	Invoked to implement the "namespace path" command that reads and
 *	writes the current namespace's command resolution path. Has one
 *	optional argument: if present, it is a list of named namespaces to set
 *	the path to, and if absent, the current path should be returned.
 *	Handles the following syntax:
 *
 *	    namespace path ?nsList?
 *
 * Results:
 *	Returns TCL_OK if successful, and TCL_ERROR if anything goes wrong
 *	(most notably if the namespace list contains the name of something
 *	other than a namespace). In the successful-exit case, may set the
 *	interpreter result to the list of names of the namespaces on the
 *	current namespace's path.
 *
 * Side effects:
 *	May update the namespace path (triggering a recomputing of all command
 *	names that depend on the namespace for resolution).
 *
 *----------------------------------------------------------------------
 */

static int
NamespacePathCmd(
    ClientData dummy,		/* Not used. */
    Tcl_Interp *interp,		/* Current interpreter. */
    int objc,			/* Number of arguments. */
    Tcl_Obj *const objv[])	/* Argument objects. */
{
    Namespace *nsPtr = (Namespace *) TclGetCurrentNamespace(interp);
    int i, nsObjc, result = TCL_ERROR;
    Tcl_Obj **nsObjv;
    Tcl_Namespace **namespaceList = NULL;

    if (objc > 3) {
	Tcl_WrongNumArgs(interp, 2, objv, "?pathList?");
	return TCL_ERROR;
    }

    /*
     * If no path is given, return the current path.
     */

    if (objc == 2) {
	/*
	 * Not a very fast way to compute this, but easy to get right.
	 */

	for (i=0 ; i<nsPtr->commandPathLength ; i++) {
	    if (nsPtr->commandPathArray[i].nsPtr != NULL) {
		Tcl_AppendElement(interp,
			nsPtr->commandPathArray[i].nsPtr->fullName);
	    }
	}
	return TCL_OK;
    }

    /*
     * There is a path given, so parse it into an array of namespace pointers.
     */

    if (TclListObjGetElements(interp, objv[2], &nsObjc, &nsObjv) != TCL_OK) {
	goto badNamespace;
    }
    if (nsObjc != 0) {
	namespaceList = (Tcl_Namespace **)
		TclStackAlloc(interp, sizeof(Tcl_Namespace *) * nsObjc);

	for (i=0 ; i<nsObjc ; i++) {
	    if (TclGetNamespaceFromObj(interp, nsObjv[i],
		    &namespaceList[i]) != TCL_OK) {
		goto badNamespace;
	    }
	}
    }

    /*
     * Now we have the list of valid namespaces, install it as the path.
     */

    TclSetNsPath(nsPtr, nsObjc, namespaceList);

    result = TCL_OK;
  badNamespace:
    if (namespaceList != NULL) {
	TclStackFree(interp, namespaceList);
    }
    return result;
}

/*
 *----------------------------------------------------------------------
 *
 * TclSetNsPath --
 *
 *	Sets the namespace command name resolution path to the given list of
 *	namespaces. If the list is empty (of zero length) the path is set to
 *	empty and the default old-style behaviour of command name resolution
 *	is used.
 *
 * Results:
 *	nothing
 *
 * Side effects:
 *	Invalidates the command name resolution caches for any command
 *	resolved in the given namespace.
 *
 *----------------------------------------------------------------------
 */

void
TclSetNsPath(
    Namespace *nsPtr,		/* Namespace whose path is to be set. */
    int pathLength,		/* Length of pathAry. */
    Tcl_Namespace *pathAry[])	/* Array of namespaces that are the path. */
{
    if (pathLength != 0) {
	NamespacePathEntry *tmpPathArray = (NamespacePathEntry *)
		ckalloc(sizeof(NamespacePathEntry) * pathLength);
	int i;

	for (i=0 ; i<pathLength ; i++) {
	    tmpPathArray[i].nsPtr = (Namespace *) pathAry[i];
	    tmpPathArray[i].creatorNsPtr = nsPtr;
	    tmpPathArray[i].prevPtr = NULL;
	    tmpPathArray[i].nextPtr =
		    tmpPathArray[i].nsPtr->commandPathSourceList;
	    if (tmpPathArray[i].nextPtr != NULL) {
		tmpPathArray[i].nextPtr->prevPtr = &tmpPathArray[i];
	    }
	    tmpPathArray[i].nsPtr->commandPathSourceList = &tmpPathArray[i];
	}
	if (nsPtr->commandPathLength != 0) {
	    UnlinkNsPath(nsPtr);
	}
	nsPtr->commandPathArray = tmpPathArray;
    } else {
	if (nsPtr->commandPathLength != 0) {
	    UnlinkNsPath(nsPtr);
	}
    }

    nsPtr->commandPathLength = pathLength;
    nsPtr->cmdRefEpoch++;
    nsPtr->resolverEpoch++;
}

/*
 *----------------------------------------------------------------------
 *
 * UnlinkNsPath --
 *
 *	Delete the given namespace's command name resolution path. Only call
 *	if the path is non-empty. Caller must reset the counter containing the
 *	path size.
 *
 * Results:
 *	nothing
 *
 * Side effects:
 *	Deletes the array of path entries and unlinks those path entries from
 *	the target namespace's list of interested namespaces.
 *
 *----------------------------------------------------------------------
 */

static void
UnlinkNsPath(
    Namespace *nsPtr)
{
    int i;
    for (i=0 ; i<nsPtr->commandPathLength ; i++) {
	NamespacePathEntry *nsPathPtr = &nsPtr->commandPathArray[i];
	if (nsPathPtr->prevPtr != NULL) {
	    nsPathPtr->prevPtr->nextPtr = nsPathPtr->nextPtr;
	}
	if (nsPathPtr->nextPtr != NULL) {
	    nsPathPtr->nextPtr->prevPtr = nsPathPtr->prevPtr;
	}
	if (nsPathPtr->nsPtr != NULL) {
	    if (nsPathPtr->nsPtr->commandPathSourceList == nsPathPtr) {
		nsPathPtr->nsPtr->commandPathSourceList = nsPathPtr->nextPtr;
	    }
	}
    }
    ckfree((char *) nsPtr->commandPathArray);
}

/*
 *----------------------------------------------------------------------
 *
 * TclInvalidateNsPath --
 *
 *	Invalidate the name resolution caches for all names looked up in
 *	namespaces whose name path includes the given namespace.
 *
 * Results:
 *	nothing
 *
 * Side effects:
 *	Increments the command reference epoch in each namespace whose path
 *	includes the given namespace. This causes any cached resolved names
 *	whose root cacheing context starts at that namespace to be recomputed
 *	the next time they are used.
 *
 *----------------------------------------------------------------------
 */

void
TclInvalidateNsPath(
    Namespace *nsPtr)
{
    NamespacePathEntry *nsPathPtr = nsPtr->commandPathSourceList;
    while (nsPathPtr != NULL) {
	if (nsPathPtr->nsPtr != NULL) {
	    nsPathPtr->creatorNsPtr->cmdRefEpoch++;
	}
	nsPathPtr = nsPathPtr->nextPtr;
    }
}

/*
 *----------------------------------------------------------------------
 *
 * NamespaceQualifiersCmd --
 *
 *	Invoked to implement the "namespace qualifiers" command that returns
 *	any leading namespace qualifiers in a string. These qualifiers are
 *	namespace names separated by "::"s. For example, for "::foo::p" this
 *	command returns "::foo", and for "::" it returns "". This command is
 *	the complement of the "namespace tail" command. Note that this command
 *	does not check whether the "namespace" names are, in fact, the names
 *	of currently defined namespaces. Handles the following syntax:
 *
 *	    namespace qualifiers string
 *
 * Results:
 *	Returns TCL_OK if successful, and TCL_ERROR if anything goes wrong.
 *
 * Side effects:
 *	Returns a result in the interpreter's result object. If anything goes
 *	wrong, the result is an error message.
 *
 *----------------------------------------------------------------------
 */

static int
NamespaceQualifiersCmd(
    ClientData dummy,		/* Not used. */
    Tcl_Interp *interp,		/* Current interpreter. */
    int objc,			/* Number of arguments. */
    Tcl_Obj *const objv[])	/* Argument objects. */
{
    register char *name, *p;
    int length;

    if (objc != 3) {
	Tcl_WrongNumArgs(interp, 2, objv, "string");
	return TCL_ERROR;
    }

    /*
     * Find the end of the string, then work backward and find the start of
     * the last "::" qualifier.
     */

    name = TclGetString(objv[2]);
    for (p = name;  *p != '\0';  p++) {
	/* empty body */
    }
    while (--p >= name) {
	if ((*p == ':') && (p > name) && (*(p-1) == ':')) {
	    p -= 2;			/* Back up over the :: */
	    while ((p >= name) && (*p == ':')) {
		p--;			/* Back up over the preceeding : */
	    }
	    break;
	}
    }

    if (p >= name) {
	length = p-name+1;
	Tcl_SetObjResult(interp, Tcl_NewStringObj(name, length));
    }
    return TCL_OK;
}

/*
 *----------------------------------------------------------------------
 *
 * NamespaceUnknownCmd --
 *
 *	Invoked to implement the "namespace unknown" command (TIP 181) that
 *	sets or queries a per-namespace unknown command handler. This handler
 *	is called when command lookup fails (current and global ns). The
 *	default handler for the global namespace is ::unknown. The default
 *	handler for other namespaces is to call the global namespace unknown
 *	handler. Passing an empty list results in resetting the handler to its
 *	default.
 *
 *	    namespace unknown ?handler?
 *
 * Results:
 *	Returns TCL_OK if successful, and TCL_ERROR if anything goes wrong.
 *
 * Side effects:
 *	If no handler is specified, returns a result in the interpreter's
 *	result object, otherwise it sets the unknown handler pointer in the
 *	current namespace to the script fragment provided. If anything goes
 *	wrong, the result is an error message.
 *
 *----------------------------------------------------------------------
 */

static int
NamespaceUnknownCmd(
    ClientData dummy,		/* Not used. */
    Tcl_Interp *interp,		/* Current interpreter. */
    int objc,			/* Number of arguments. */
    Tcl_Obj *const objv[])	/* Argument objects. */
{
<<<<<<< HEAD
    Tcl_Namespace *currNsPtr;
    Tcl_Obj *resultPtr;
    int rc;
=======
    register Tcl_ObjType *oldTypePtr = objPtr->typePtr;
    char *name;
    CONST char *dummy;
    Namespace *nsPtr, *dummy1Ptr, *dummy2Ptr;
    register ResolvedNsName *resNamePtr;

    if (interp == NULL) {
	return TCL_ERROR;
    }

    /*
     * Get the string representation. Make it up-to-date if necessary.
     */
>>>>>>> 4bda2ed1

    if (objc > 3) {
	Tcl_WrongNumArgs(interp, 2, objv, "?script?");
	return TCL_ERROR;
    }

    currNsPtr = TclGetCurrentNamespace(interp);

    if (objc == 2) {
	/*
	 * Introspection - return the current namespace handler.
	 */

	resultPtr = Tcl_GetNamespaceUnknownHandler(interp, currNsPtr);
	if (resultPtr == NULL) {
	    TclNewObj(resultPtr);
	}
	Tcl_SetObjResult(interp, resultPtr);
    } else {
	rc = Tcl_SetNamespaceUnknownHandler(interp, currNsPtr, objv[2]);
	if (rc == TCL_OK) {
	    Tcl_SetObjResult(interp, objv[2]);
	}
	return rc;
    }
    return TCL_OK;
}

/*
 *----------------------------------------------------------------------
 *
 * Tcl_GetNamespaceUnknownHandler --
 *
 *	Returns the unknown command handler registered for the given
 *	namespace.
 *
 * Results:
 *	Returns the current unknown command handler, or NULL if none exists
 *	for the namespace.
 *
 * Side effects:
 *	None.
 *
 *----------------------------------------------------------------------
 */

Tcl_Obj *
Tcl_GetNamespaceUnknownHandler(
    Tcl_Interp *interp,		/* The interpreter in which the namespace
				 * exists. */
    Tcl_Namespace *nsPtr)	/* The namespace. */
{
    Namespace *currNsPtr = (Namespace *)nsPtr;

    if (currNsPtr->unknownHandlerPtr == NULL &&
	    currNsPtr == ((Interp *)interp)->globalNsPtr) {
	/*
	 * Default handler for global namespace is "::unknown". For all other
	 * namespaces, it is NULL (which falls back on the global unknown
	 * handler).
	 */

	TclNewLiteralStringObj(currNsPtr->unknownHandlerPtr, "::unknown");
	Tcl_IncrRefCount(currNsPtr->unknownHandlerPtr);
    }
    return currNsPtr->unknownHandlerPtr;
}

/*
 *----------------------------------------------------------------------
 *
 * Tcl_SetNamespaceUnknownHandler --
 *
 *	Sets the unknown command handler for the given namespace to the
 *	command prefix passed.
 *
 * Results:
 *	Returns TCL_OK if successful, and TCL_ERROR if anything goes wrong.
 *
 * Side effects:
 *	Sets the namespace unknown command handler. If the passed in handler
 *	is NULL or an empty list, then the handler is reset to its default. If
 *	an error occurs, then an error message is left in the interpreter
 *	result.
 *
 *----------------------------------------------------------------------
 */

int
Tcl_SetNamespaceUnknownHandler(
    Tcl_Interp *interp,		/* Interpreter in which the namespace
				 * exists. */
    Tcl_Namespace *nsPtr,	/* Namespace which is being updated. */
    Tcl_Obj *handlerPtr)	/* The new handler, or NULL to reset. */
{
    int lstlen = 0;
    Namespace *currNsPtr = (Namespace *)nsPtr;

    /*
     * Ensure that we check for errors *first* before we change anything.
     */

    if (handlerPtr != NULL) {
	if (TclListObjLength(interp, handlerPtr, &lstlen) != TCL_OK) {
	    /*
	     * Not a list.
	     */

	    return TCL_ERROR;
	}
	if (lstlen > 0) {
	    /*
	     * We are going to be saving this handler. Increment the reference
	     * count before decrementing the refcount on the previous handler,
	     * so that nothing strange can happen if we are told to set the
	     * handler to the previous value.
	     */

	    Tcl_IncrRefCount(handlerPtr);
	}
    }

    /*
     * Remove old handler next.
     */

    if (currNsPtr->unknownHandlerPtr != NULL) {
	Tcl_DecrRefCount(currNsPtr->unknownHandlerPtr);
    }

    /*
     * Install the new handler.
     */

    if (lstlen > 0) {
	/*
	 * Just store the handler. It already has the correct reference count.
	 */

	currNsPtr->unknownHandlerPtr = handlerPtr;
    } else {
	/*
	 * If NULL or an empty list is passed, this resets to the default
	 * handler.
	 */

	currNsPtr->unknownHandlerPtr = NULL;
    }
    return TCL_OK;
}

/*
 *----------------------------------------------------------------------
 *
 * NamespaceTailCmd --
 *
 *	Invoked to implement the "namespace tail" command that returns the
 *	trailing name at the end of a string with "::" namespace qualifiers.
 *	These qualifiers are namespace names separated by "::"s. For example,
 *	for "::foo::p" this command returns "p", and for "::" it returns "".
 *	This command is the complement of the "namespace qualifiers" command.
 *	Note that this command does not check whether the "namespace" names
 *	are, in fact, the names of currently defined namespaces. Handles the
 *	following syntax:
 *
 *	    namespace tail string
 *
 * Results:
 *	Returns TCL_OK if successful, and TCL_ERROR if anything goes wrong.
 *
 * Side effects:
 *	Returns a result in the interpreter's result object. If anything goes
 *	wrong, the result is an error message.
 *
 *----------------------------------------------------------------------
 */

static int
NamespaceTailCmd(
    ClientData dummy,		/* Not used. */
    Tcl_Interp *interp,		/* Current interpreter. */
    int objc,			/* Number of arguments. */
    Tcl_Obj *const objv[])	/* Argument objects. */
{
    register char *name, *p;

    if (objc != 3) {
	Tcl_WrongNumArgs(interp, 2, objv, "string");
	return TCL_ERROR;
    }

    /*
     * Find the end of the string, then work backward and find the last "::"
     * qualifier.
     */

    name = TclGetString(objv[2]);
    for (p = name;  *p != '\0';  p++) {
	/* empty body */
    }
    while (--p > name) {
	if ((*p == ':') && (*(p-1) == ':')) {
	    p++;			/* Just after the last "::" */
	    break;
	}
    }

    if (p >= name) {
	Tcl_SetObjResult(interp, Tcl_NewStringObj(p, -1));
    }
    return TCL_OK;
}

/*
 *----------------------------------------------------------------------
 *
 * NamespaceUpvarCmd --
 *
 *	Invoked to implement the "namespace upvar" command, that creates
 *	variables in the current scope linked to variables in another
 *	namespace. Handles the following syntax:
 *
 *	    namespace upvar ns otherVar myVar ?otherVar myVar ...?
 *
 * Results:
 *	Returns TCL_OK if successful, and TCL_ERROR if anything goes wrong.
 *
 * Side effects:
 *	Creates new variables in the current scope, linked to the
 *	corresponding variables in the stipulated nmamespace. If anything goes
 *	wrong, the result is an error message.
 *
 *----------------------------------------------------------------------
 */

static int
NamespaceUpvarCmd(
    ClientData dummy,		/* Not used. */
    Tcl_Interp *interp,		/* Current interpreter. */
    int objc,			/* Number of arguments. */
    Tcl_Obj *const objv[])	/* Argument objects. */
{
    Interp *iPtr = (Interp *) interp;
    Tcl_Namespace *nsPtr, *savedNsPtr;
    Var *otherPtr, *arrayPtr;
    char *myName;

    if (objc < 5 || !(objc & 1)) {
	Tcl_WrongNumArgs(interp, 2, objv,
		"ns otherVar myVar ?otherVar myVar ...?");
	return TCL_ERROR;
    }

    if (TclGetNamespaceFromObj(interp, objv[2], &nsPtr) != TCL_OK) {
	return TCL_ERROR;
    }

    objc -= 3;
    objv += 3;

    for (; objc>0 ; objc-=2, objv+=2) {
	/*
	 * Locate the other variable
	 */

	savedNsPtr = (Tcl_Namespace *) iPtr->varFramePtr->nsPtr;
	iPtr->varFramePtr->nsPtr = (Namespace *) nsPtr;
	otherPtr = TclObjLookupVarEx(interp, objv[0], NULL,
		(TCL_NAMESPACE_ONLY | TCL_LEAVE_ERR_MSG), "access",
		/*createPart1*/ 1, /*createPart2*/ 1, &arrayPtr);
	iPtr->varFramePtr->nsPtr = (Namespace *) savedNsPtr;
	if (otherPtr == NULL) {
	    return TCL_ERROR;
	}

	/*
	 * Create the new variable and link it to otherPtr.
	 */

	myName = TclGetString(objv[1]);
	if (TclPtrMakeUpvar(interp, otherPtr, myName, 0, -1) != TCL_OK) {
	    return TCL_ERROR;
	}
    }

    return TCL_OK;
}

/*
 *----------------------------------------------------------------------
 *
 * NamespaceWhichCmd --
 *
 *	Invoked to implement the "namespace which" command that returns the
 *	fully-qualified name of a command or variable. If the specified
 *	command or variable does not exist, it returns "". Handles the
 *	following syntax:
 *
 *	    namespace which ?-command? ?-variable? name
 *
 * Results:
 *	Returns TCL_OK if successful, and TCL_ERROR if anything goes wrong.
 *
 * Side effects:
 *	Returns a result in the interpreter's result object. If anything goes
 *	wrong, the result is an error message.
 *
 *----------------------------------------------------------------------
 */

static int
NamespaceWhichCmd(
    ClientData dummy,		/* Not used. */
    Tcl_Interp *interp,		/* Current interpreter. */
    int objc,			/* Number of arguments. */
    Tcl_Obj *const objv[])	/* Argument objects. */
{
    static const char *opts[] = {
	"-command", "-variable", NULL
    };
    int lookupType = 0;
    Tcl_Obj *resultPtr;

    if (objc < 3 || objc > 4) {
    badArgs:
	Tcl_WrongNumArgs(interp, 2, objv, "?-command? ?-variable? name");
	return TCL_ERROR;
    } else if (objc == 4) {
	/*
	 * Look for a flag controlling the lookup.
	 */

	if (Tcl_GetIndexFromObj(interp, objv[2], opts, "option", 0,
		&lookupType) != TCL_OK) {
	    /*
	     * Preserve old style of error message!
	     */

	    Tcl_ResetResult(interp);
	    goto badArgs;
	}
    }

    TclNewObj(resultPtr);
    switch (lookupType) {
    case 0: {				/* -command */
	Tcl_Command cmd = Tcl_GetCommandFromObj(interp, objv[objc-1]);

	if (cmd != NULL) {
	    Tcl_GetCommandFullName(interp, cmd, resultPtr);
	}
	break;
    }
    case 1: {				/* -variable */
	Tcl_Var var = Tcl_FindNamespaceVar(interp,
		TclGetString(objv[objc-1]), NULL, /*flags*/ 0);

	if (var != NULL) {
	    Tcl_GetVariableFullName(interp, var, resultPtr);
	}
	break;
    }
    }
    Tcl_SetObjResult(interp, resultPtr);
    return TCL_OK;
}

/*
 *----------------------------------------------------------------------
 *
 * FreeNsNameInternalRep --
 *
 *	Frees the resources associated with a nsName object's internal
 *	representation.
 *
 * Results:
 *	None.
 *
 * Side effects:
 *	Decrements the ref count of any Namespace structure pointed to by the
 *	nsName's internal representation. If there are no more references to
 *	the namespace, it's structure will be freed.
 *
 *----------------------------------------------------------------------
 */

static void
FreeNsNameInternalRep(
    register Tcl_Obj *objPtr)	/* nsName object with internal representation
				 * to free. */
{
    register ResolvedNsName *resNamePtr = (ResolvedNsName *)
	    objPtr->internalRep.twoPtrValue.ptr1;
    Namespace *nsPtr;

    /*
     * Decrement the reference count of the namespace. If there are no more
     * references, free it up.
     */

    resNamePtr->refCount--;
    if (resNamePtr->refCount == 0) {

	/*
	 * Decrement the reference count for the cached namespace. If the
	 * namespace is dead, and there are no more references to it, free
	 * it.
	 */

	nsPtr = resNamePtr->nsPtr;
	nsPtr->refCount--;
	if ((nsPtr->refCount == 0) && (nsPtr->flags & NS_DEAD)) {
	    NamespaceFree(nsPtr);
	}
	ckfree((char *) resNamePtr);
    }
}

/*
 *----------------------------------------------------------------------
 *
 * DupNsNameInternalRep --
 *
 *	Initializes the internal representation of a nsName object to a copy
 *	of the internal representation of another nsName object.
 *
 * Results:
 *	None.
 *
 * Side effects:
 *	copyPtr's internal rep is set to refer to the same namespace
 *	referenced by srcPtr's internal rep. Increments the ref count of the
 *	ResolvedNsName structure used to hold the namespace reference.
 *
 *----------------------------------------------------------------------
 */

static void
DupNsNameInternalRep(
    Tcl_Obj *srcPtr,		/* Object with internal rep to copy. */
    register Tcl_Obj *copyPtr)	/* Object with internal rep to set. */
{
    register ResolvedNsName *resNamePtr = (ResolvedNsName *)
	    srcPtr->internalRep.twoPtrValue.ptr1;

    copyPtr->internalRep.twoPtrValue.ptr1 = resNamePtr;
    resNamePtr->refCount++;
    copyPtr->typePtr = &nsNameType;
}

/*
 *----------------------------------------------------------------------
 *
 * SetNsNameFromAny --
 *
 *	Attempt to generate a nsName internal representation for a Tcl object.
 *
 * Results:
 *	Returns TCL_OK if the value could be converted to a proper namespace
 *	reference. Otherwise, it returns TCL_ERROR, along with an error
 *	message in the interpreter's result object.
 *
 * Side effects:
 *	If successful, the object is made a nsName object. Its internal rep is
 *	set to point to a ResolvedNsName, which contains a cached pointer to
 *	the Namespace. Reference counts are kept on both the ResolvedNsName
 *	and the Namespace, so we can keep track of their usage and free them
 *	when appropriate.
 *
 *----------------------------------------------------------------------
 */

static int
SetNsNameFromAny(
    Tcl_Interp *interp,		/* Points to the namespace in which to resolve
				 * name. Also used for error reporting if not
				 * NULL. */
    register Tcl_Obj *objPtr)	/* The object to convert. */
{
    const char *dummy;
    Namespace *nsPtr, *dummy1Ptr, *dummy2Ptr;
    register ResolvedNsName *resNamePtr;
    const char *name = TclGetString(objPtr);

    TclGetNamespaceForQualName(interp, name, NULL, TCL_FIND_ONLY_NS,
	     &nsPtr, &dummy1Ptr, &dummy2Ptr, &dummy);

    /*
     * If we found a namespace, then create a new ResolvedNsName structure
     * that holds a reference to it.
     */

    if ((nsPtr == NULL) || (nsPtr->flags & NS_DYING)) {
	/*
	 * Our failed lookup proves any previously cached nsName intrep is no
	 * longer valid. Get rid of it so we no longer waste memory storing
	 * it, nor time determining its invalidity again and again.
	 */

	if (objPtr->typePtr == &nsNameType) {
	    TclFreeIntRep(objPtr);
	    objPtr->typePtr = NULL;
	}
	return TCL_ERROR;
    }

    nsPtr->refCount++;
    resNamePtr = (ResolvedNsName *) ckalloc(sizeof(ResolvedNsName));
    resNamePtr->nsPtr = nsPtr;
    if ((name[0] == ':') && (name[1] == ':')) {
	resNamePtr->refNsPtr = NULL;
    } else {
	resNamePtr->refNsPtr = (Namespace *) Tcl_GetCurrentNamespace(interp);
    }
    resNamePtr->refCount = 1;
    TclFreeIntRep(objPtr);
    objPtr->internalRep.twoPtrValue.ptr1 = resNamePtr;
    objPtr->typePtr = &nsNameType;
    return TCL_OK;
}

/*
 *----------------------------------------------------------------------
 *
 * NamespaceEnsembleCmd --
 *
 *	Invoked to implement the "namespace ensemble" command that creates and
 *	manipulates ensembles built on top of namespaces. Handles the
 *	following syntax:
 *
 *	    namespace ensemble name ?dictionary?
 *
 * Results:
 *	Returns TCL_OK if successful, and TCL_ERROR if anything goes wrong.
 *
 * Side effects:
 *	Creates the ensemble for the namespace if one did not previously
 *	exist. Alternatively, alters the way that the ensemble's subcommand =>
 *	implementation prefix is configured.
 *
 *----------------------------------------------------------------------
 */

static int
NamespaceEnsembleCmd(
    ClientData dummy,
    Tcl_Interp *interp,
    int objc,
    Tcl_Obj *const objv[])
{
    Namespace *nsPtr;
    Tcl_Command token;
    static const char *subcommands[] = {
	"configure", "create", "exists", NULL
    };
    enum EnsSubcmds {
	ENS_CONFIG, ENS_CREATE, ENS_EXISTS
    };
    static const char *createOptions[] = {
	"-command", "-map", "-prefixes", "-subcommands", "-unknown", NULL
    };
    enum EnsCreateOpts {
	CRT_CMD, CRT_MAP, CRT_PREFIX, CRT_SUBCMDS, CRT_UNKNOWN
    };
    static const char *configOptions[] = {
	"-map", "-namespace", "-prefixes", "-subcommands", "-unknown", NULL
    };
    enum EnsConfigOpts {
	CONF_MAP, CONF_NAMESPACE, CONF_PREFIX, CONF_SUBCMDS, CONF_UNKNOWN
    };
    int index;

    nsPtr = (Namespace *) TclGetCurrentNamespace(interp);
    if (nsPtr == NULL || nsPtr->flags & NS_DYING) {
	if (!Tcl_InterpDeleted(interp)) {
	    Tcl_AppendResult(interp,
		    "tried to manipulate ensemble of deleted namespace", NULL);
	}
	return TCL_ERROR;
    }

    if (objc < 3) {
	Tcl_WrongNumArgs(interp, 2, objv, "subcommand ?arg ...?");
	return TCL_ERROR;
    }
    if (Tcl_GetIndexFromObj(interp, objv[2], subcommands, "subcommand", 0,
	    &index) != TCL_OK) {
	return TCL_ERROR;
    }

    switch ((enum EnsSubcmds) index) {
    case ENS_CREATE: {
	char *name;
	Tcl_DictSearch search;
	Tcl_Obj *listObj;
	int done, len, allocatedMapFlag = 0;
	/*
	 * Defaults
	 */
	Tcl_Obj *subcmdObj = NULL;
	Tcl_Obj *mapObj = NULL;
	int permitPrefix = 1;
	Tcl_Obj *unknownObj = NULL;

	objv += 3;
	objc -= 3;

	/*
	 * Work out what name to use for the command to create. If supplied,
	 * it is either fully specified or relative to the current namespace.
	 * If not supplied, it is exactly the name of the current namespace.
	 */

	name = nsPtr->fullName;

	/*
	 * Parse the option list, applying type checks as we go. Note that we
	 * are not incrementing any reference counts in the objects at this
	 * stage, so the presence of an option multiple times won't cause any
	 * memory leaks.
	 */

	for (; objc>1 ; objc-=2,objv+=2 ) {
	    if (Tcl_GetIndexFromObj(interp, objv[0], createOptions, "option",
		    0, &index) != TCL_OK) {
		if (allocatedMapFlag) {
		    Tcl_DecrRefCount(mapObj);
		}
		return TCL_ERROR;
	    }
	    switch ((enum EnsCreateOpts) index) {
	    case CRT_CMD:
		name = TclGetString(objv[1]);
		continue;
	    case CRT_SUBCMDS:
		if (TclListObjLength(interp, objv[1], &len) != TCL_OK) {
		    if (allocatedMapFlag) {
			Tcl_DecrRefCount(mapObj);
		    }
		    return TCL_ERROR;
		}
		subcmdObj = (len > 0 ? objv[1] : NULL);
		continue;
	    case CRT_MAP: {
		Tcl_Obj *patchedDict = NULL, *subcmdObj;

		/*
		 * Verify that the map is sensible.
		 */

		if (Tcl_DictObjFirst(interp, objv[1], &search,
			&subcmdObj, &listObj, &done) != TCL_OK) {
		    if (allocatedMapFlag) {
			Tcl_DecrRefCount(mapObj);
		    }
		    return TCL_ERROR;
		}
		if (done) {
		    mapObj = NULL;
		    continue;
		}
		do {
		    Tcl_Obj **listv;
		    char *cmd;

		    if (TclListObjGetElements(interp, listObj, &len,
			    &listv) != TCL_OK) {
			Tcl_DictObjDone(&search);
			if (patchedDict) {
			    Tcl_DecrRefCount(patchedDict);
			}
			if (allocatedMapFlag) {
			    Tcl_DecrRefCount(mapObj);
			}
			return TCL_ERROR;
		    }
		    if (len < 1) {
			Tcl_SetResult(interp,
				"ensemble subcommand implementations "
				"must be non-empty lists", TCL_STATIC);
			Tcl_DictObjDone(&search);
			if (patchedDict) {
			    Tcl_DecrRefCount(patchedDict);
			}
			if (allocatedMapFlag) {
			    Tcl_DecrRefCount(mapObj);
			}
			return TCL_ERROR;
		    }
		    cmd = TclGetString(listv[0]);
		    if (!(cmd[0] == ':' && cmd[1] == ':')) {
			Tcl_Obj *newList = Tcl_NewListObj(len, listv);
			Tcl_Obj *newCmd = Tcl_NewStringObj(nsPtr->fullName,-1);

			if (nsPtr->parentPtr) {
			    Tcl_AppendStringsToObj(newCmd, "::", NULL);
			}
			Tcl_AppendObjToObj(newCmd, listv[0]);
			Tcl_ListObjReplace(NULL, newList, 0, 1, 1, &newCmd);
			if (patchedDict == NULL) {
			    patchedDict = Tcl_DuplicateObj(objv[1]);
			}
			Tcl_DictObjPut(NULL, patchedDict, subcmdObj, newList);
		    }
		    Tcl_DictObjNext(&search, &subcmdObj, &listObj, &done);
		} while (!done);

		if (allocatedMapFlag) {
		    Tcl_DecrRefCount(mapObj);
		}
		mapObj = (patchedDict ? patchedDict : objv[1]);
		if (patchedDict) {
		    allocatedMapFlag = 1;
		}
		continue;
	    }
	    case CRT_PREFIX:
		if (Tcl_GetBooleanFromObj(interp, objv[1],
			&permitPrefix) != TCL_OK) {
		    if (allocatedMapFlag) {
			Tcl_DecrRefCount(mapObj);
		    }
		    return TCL_ERROR;
		}
		continue;
	    case CRT_UNKNOWN:
		if (TclListObjLength(interp, objv[1], &len) != TCL_OK) {
		    if (allocatedMapFlag) {
			Tcl_DecrRefCount(mapObj);
		    }
		    return TCL_ERROR;
		}
		unknownObj = (len > 0 ? objv[1] : NULL);
		continue;
	    }
	}

	/*
	 * Create the ensemble. Note that this might delete another ensemble
	 * linked to the same namespace, so we must be careful. However, we
	 * should be OK because we only link the namespace into the list once
	 * we've created it (and after any deletions have occurred.)
	 */

	token = Tcl_CreateEnsemble(interp, name, NULL,
		(permitPrefix ? TCL_ENSEMBLE_PREFIX : 0));
	Tcl_SetEnsembleSubcommandList(interp, token, subcmdObj);
	Tcl_SetEnsembleMappingDict(interp, token, mapObj);
	Tcl_SetEnsembleUnknownHandler(interp, token, unknownObj);

	/*
	 * Tricky! Must ensure that the result is not shared (command delete
	 * traces could have corrupted the pristine object that we started
	 * with). [Snit test rename-1.5]
	 */

	Tcl_ResetResult(interp);
	Tcl_GetCommandFullName(interp, token, Tcl_GetObjResult(interp));
	return TCL_OK;
    }

    case ENS_EXISTS:
	if (objc != 4) {
	    Tcl_WrongNumArgs(interp, 3, objv, "cmdname");
	    return TCL_ERROR;
	}
	Tcl_SetObjResult(interp, Tcl_NewBooleanObj(
		Tcl_FindEnsemble(interp, objv[3], 0) != NULL));
	return TCL_OK;

    case ENS_CONFIG:
	if (objc < 4 || (objc != 5 && objc & 1)) {
	    Tcl_WrongNumArgs(interp, 3, objv, "cmdname ?opt? ?value? ...");
	    return TCL_ERROR;
	}
	token = Tcl_FindEnsemble(interp, objv[3], TCL_LEAVE_ERR_MSG);
	if (token == NULL) {
	    return TCL_ERROR;
	}

	if (objc == 5) {
	    Tcl_Obj *resultObj = NULL;		/* silence gcc 4 warning */

	    if (Tcl_GetIndexFromObj(interp, objv[4], configOptions, "option",
		    0, &index) != TCL_OK) {
		return TCL_ERROR;
	    }
	    switch ((enum EnsConfigOpts) index) {
	    case CONF_SUBCMDS:
		Tcl_GetEnsembleSubcommandList(NULL, token, &resultObj);
		if (resultObj != NULL) {
		    Tcl_SetObjResult(interp, resultObj);
		}
		break;
	    case CONF_MAP:
		Tcl_GetEnsembleMappingDict(NULL, token, &resultObj);
		if (resultObj != NULL) {
		    Tcl_SetObjResult(interp, resultObj);
		}
		break;
	    case CONF_NAMESPACE: {
		Tcl_Namespace *namespacePtr = NULL; /* silence gcc 4 warning */

		Tcl_GetEnsembleNamespace(NULL, token, &namespacePtr);
		Tcl_SetResult(interp, ((Namespace *)namespacePtr)->fullName,
			TCL_VOLATILE);
		break;
	    }
	    case CONF_PREFIX: {
		int flags = 0;			/* silence gcc 4 warning */

		Tcl_GetEnsembleFlags(NULL, token, &flags);
		Tcl_SetObjResult(interp,
			Tcl_NewBooleanObj(flags & TCL_ENSEMBLE_PREFIX));
		break;
	    }
	    case CONF_UNKNOWN:
		Tcl_GetEnsembleUnknownHandler(NULL, token, &resultObj);
		if (resultObj != NULL) {
		    Tcl_SetObjResult(interp, resultObj);
		}
		break;
	    }
	    return TCL_OK;

	} else if (objc == 4) {
	    /*
	     * Produce list of all information.
	     */

	    Tcl_Obj *resultObj, *tmpObj = NULL;	/* silence gcc 4 warning */
	    Tcl_Namespace *namespacePtr = NULL;	/* silence gcc 4 warning */
	    int flags = 0;			/* silence gcc 4 warning */

	    TclNewObj(resultObj);

	    /* -map option */
	    Tcl_ListObjAppendElement(NULL, resultObj,
		    Tcl_NewStringObj(configOptions[CONF_MAP], -1));
	    Tcl_GetEnsembleMappingDict(NULL, token, &tmpObj);
	    Tcl_ListObjAppendElement(NULL, resultObj,
		    (tmpObj != NULL) ? tmpObj : Tcl_NewObj());

	    /* -namespace option */
	    Tcl_ListObjAppendElement(NULL, resultObj,
		    Tcl_NewStringObj(configOptions[CONF_NAMESPACE], -1));
	    Tcl_GetEnsembleNamespace(NULL, token, &namespacePtr);
	    Tcl_ListObjAppendElement(NULL, resultObj,
		    Tcl_NewStringObj(((Namespace *)namespacePtr)->fullName,
		    -1));

	    /* -prefix option */
	    Tcl_ListObjAppendElement(NULL, resultObj,
		    Tcl_NewStringObj(configOptions[CONF_PREFIX], -1));
	    Tcl_GetEnsembleFlags(NULL, token, &flags);
	    Tcl_ListObjAppendElement(NULL, resultObj,
		    Tcl_NewBooleanObj(flags & TCL_ENSEMBLE_PREFIX));

	    /* -subcommands option */
	    Tcl_ListObjAppendElement(NULL, resultObj,
		    Tcl_NewStringObj(configOptions[CONF_SUBCMDS], -1));
	    Tcl_GetEnsembleSubcommandList(NULL, token, &tmpObj);
	    Tcl_ListObjAppendElement(NULL, resultObj,
		    (tmpObj != NULL) ? tmpObj : Tcl_NewObj());

	    /* -unknown option */
	    Tcl_ListObjAppendElement(NULL, resultObj,
		    Tcl_NewStringObj(configOptions[CONF_UNKNOWN], -1));
	    Tcl_GetEnsembleUnknownHandler(NULL, token, &tmpObj);
	    Tcl_ListObjAppendElement(NULL, resultObj,
		    (tmpObj != NULL) ? tmpObj : Tcl_NewObj());

	    Tcl_SetObjResult(interp, resultObj);
	    return TCL_OK;
	} else {
	    Tcl_DictSearch search;
	    Tcl_Obj *listObj;
	    int done, len, allocatedMapFlag = 0;
	    Tcl_Obj *subcmdObj = NULL, *mapObj = NULL,
		    *unknownObj = NULL; /* Defaults, silence gcc 4 warnings */
	    int permitPrefix, flags = 0;	/* silence gcc 4 warning */

	    Tcl_GetEnsembleSubcommandList(NULL, token, &subcmdObj);
	    Tcl_GetEnsembleMappingDict(NULL, token, &mapObj);
	    Tcl_GetEnsembleUnknownHandler(NULL, token, &unknownObj);
	    Tcl_GetEnsembleFlags(NULL, token, &flags);
	    permitPrefix = (flags & TCL_ENSEMBLE_PREFIX) != 0;

	    objv += 4;
	    objc -= 4;

	    /*
	     * Parse the option list, applying type checks as we go. Note that
	     * we are not incrementing any reference counts in the objects at
	     * this stage, so the presence of an option multiple times won't
	     * cause any memory leaks.
	     */

	    for (; objc>0 ; objc-=2,objv+=2 ) {
		if (Tcl_GetIndexFromObj(interp, objv[0], configOptions,
			"option", 0, &index) != TCL_OK) {
		    if (allocatedMapFlag) {
			Tcl_DecrRefCount(mapObj);
		    }
		    return TCL_ERROR;
		}
		switch ((enum EnsConfigOpts) index) {
		case CONF_SUBCMDS:
		    if (TclListObjLength(interp, objv[1], &len) != TCL_OK) {
			if (allocatedMapFlag) {
			    Tcl_DecrRefCount(mapObj);
			}
			return TCL_ERROR;
		    }
		    subcmdObj = (len > 0 ? objv[1] : NULL);
		    continue;
		case CONF_MAP: {
		    Tcl_Obj *patchedDict = NULL, *subcmdObj;

		    /*
		     * Verify that the map is sensible.
		     */

		    if (Tcl_DictObjFirst(interp, objv[1], &search,
			    &subcmdObj, &listObj, &done) != TCL_OK) {
			if (allocatedMapFlag) {
			    Tcl_DecrRefCount(mapObj);
			}
			return TCL_ERROR;
		    }
		    if (done) {
			mapObj = NULL;
			continue;
		    }
		    do {
			Tcl_Obj **listv;
			char *cmd;

			if (TclListObjGetElements(interp, listObj, &len,
				&listv) != TCL_OK) {
			    Tcl_DictObjDone(&search);
			    if (patchedDict) {
				Tcl_DecrRefCount(patchedDict);
			    }
			    if (allocatedMapFlag) {
				Tcl_DecrRefCount(mapObj);
			    }
			    return TCL_ERROR;
			}
			if (len < 1) {
			    Tcl_SetResult(interp,
				    "ensemble subcommand implementations "
				    "must be non-empty lists", TCL_STATIC);
			    Tcl_DictObjDone(&search);
			    if (patchedDict) {
				Tcl_DecrRefCount(patchedDict);
			    }
			    if (allocatedMapFlag) {
				Tcl_DecrRefCount(mapObj);
			    }
			    return TCL_ERROR;
			}
			cmd = TclGetString(listv[0]);
			if (!(cmd[0] == ':' && cmd[1] == ':')) {
			    Tcl_Obj *newList = Tcl_NewListObj(len, listv);
			    Tcl_Obj *newCmd =
				    Tcl_NewStringObj(nsPtr->fullName, -1);
			    if (nsPtr->parentPtr) {
				Tcl_AppendStringsToObj(newCmd, "::", NULL);
			    }
			    Tcl_AppendObjToObj(newCmd, listv[0]);
			    Tcl_ListObjReplace(NULL, newList, 0,1, 1,&newCmd);
			    if (patchedDict == NULL) {
				patchedDict = Tcl_DuplicateObj(objv[1]);
			    }
			    Tcl_DictObjPut(NULL, patchedDict, subcmdObj,
				    newList);
			}
			Tcl_DictObjNext(&search, &subcmdObj, &listObj, &done);
		    } while (!done);
		    if (allocatedMapFlag) {
			Tcl_DecrRefCount(mapObj);
		    }
		    mapObj = (patchedDict ? patchedDict : objv[1]);
		    if (patchedDict) {
			allocatedMapFlag = 1;
		    }
		    continue;
		}
		case CONF_NAMESPACE:
		    if (allocatedMapFlag) {
			Tcl_DecrRefCount(mapObj);
		    }
		    Tcl_AppendResult(interp, "option -namespace is read-only",
			    NULL);
		    return TCL_ERROR;
		case CONF_PREFIX:
		    if (Tcl_GetBooleanFromObj(interp, objv[1],
			    &permitPrefix) != TCL_OK) {
			if (allocatedMapFlag) {
			    Tcl_DecrRefCount(mapObj);
			}
			return TCL_ERROR;
		    }
		    continue;
		case CONF_UNKNOWN:
		    if (TclListObjLength(interp, objv[1], &len) != TCL_OK) {
			if (allocatedMapFlag) {
			    Tcl_DecrRefCount(mapObj);
			}
			return TCL_ERROR;
		    }
		    unknownObj = (len > 0 ? objv[1] : NULL);
		    continue;
		}
	    }

	    /*
	     * Update the namespace now that we've finished the parsing stage.
	     */

	    flags = (permitPrefix ? flags|TCL_ENSEMBLE_PREFIX
		    : flags&~TCL_ENSEMBLE_PREFIX);
	    Tcl_SetEnsembleSubcommandList(interp, token, subcmdObj);
	    Tcl_SetEnsembleMappingDict(interp, token, mapObj);
	    Tcl_SetEnsembleUnknownHandler(interp, token, unknownObj);
	    Tcl_SetEnsembleFlags(interp, token, flags);
	    return TCL_OK;
	}

    default:
	Tcl_Panic("unexpected ensemble command");
    }
    return TCL_OK;
}

/*
 *----------------------------------------------------------------------
 *
 * Tcl_CreateEnsemble --
 *
 *	Create a simple ensemble attached to the given namespace.
 *
 * Results:
 *	The token for the command created.
 *
 * Side effects:
 *	The ensemble is created and marked for compilation.
 *
 *----------------------------------------------------------------------
 */

Tcl_Command
Tcl_CreateEnsemble(
    Tcl_Interp *interp,
    const char *name,
    Tcl_Namespace *namespacePtr,
    int flags)
{
    Namespace *nsPtr = (Namespace *) namespacePtr;
    EnsembleConfig *ensemblePtr = (EnsembleConfig *)
	    ckalloc(sizeof(EnsembleConfig));
    Tcl_Obj *nameObj = NULL;

    if (nsPtr == NULL) {
	nsPtr = (Namespace *) TclGetCurrentNamespace(interp);
    }

    /*
     * Make the name of the ensemble into a fully qualified name. This might
     * allocate a temporary object.
     */

    if (!(name[0] == ':' && name[1] == ':')) {
	nameObj = Tcl_NewStringObj(nsPtr->fullName, -1);
	if (nsPtr->parentPtr == NULL) {
	    Tcl_AppendStringsToObj(nameObj, name, NULL);
	} else {
	    Tcl_AppendStringsToObj(nameObj, "::", name, NULL);
	}
	Tcl_IncrRefCount(nameObj);
	name = TclGetString(nameObj);
    }

    ensemblePtr->nsPtr = nsPtr;
    ensemblePtr->epoch = 0;
    Tcl_InitHashTable(&ensemblePtr->subcommandTable, TCL_STRING_KEYS);
    ensemblePtr->subcommandArrayPtr = NULL;
    ensemblePtr->subcmdList = NULL;
    ensemblePtr->subcommandDict = NULL;
    ensemblePtr->flags = flags;
    ensemblePtr->unknownHandler = NULL;
    ensemblePtr->token = Tcl_CreateObjCommand(interp, name,
	    NsEnsembleImplementationCmd, ensemblePtr, DeleteEnsembleConfig);
    ensemblePtr->next = (EnsembleConfig *) nsPtr->ensembles;
    nsPtr->ensembles = (Tcl_Ensemble *) ensemblePtr;

    /*
     * Trigger an eventual recomputation of the ensemble command set. Note
     * that this is slightly tricky, as it means that we are not actually
     * counting the number of namespace export actions, but it is the simplest
     * way to go!
     */

    nsPtr->exportLookupEpoch++;

    if (flags & ENSEMBLE_COMPILE) {
	((Command *) ensemblePtr->token)->compileProc = TclCompileEnsemble;
    }

    if (nameObj != NULL) {
	TclDecrRefCount(nameObj);
    }
    return ensemblePtr->token;
}

/*
 *----------------------------------------------------------------------
 *
 * Tcl_SetEnsembleSubcommandList --
 *
 *	Set the subcommand list for a particular ensemble.
 *
 * Results:
 *	Tcl result code (error if command token does not indicate an ensemble
 *	or the subcommand list - if non-NULL - is not a list).
 *
 * Side effects:
 *	The ensemble is updated and marked for recompilation.
 *
 *----------------------------------------------------------------------
 */

int
Tcl_SetEnsembleSubcommandList(
    Tcl_Interp *interp,
    Tcl_Command token,
    Tcl_Obj *subcmdList)
{
    Command *cmdPtr = (Command *) token;
    EnsembleConfig *ensemblePtr;
    Tcl_Obj *oldList;

    if (cmdPtr->objProc != NsEnsembleImplementationCmd) {
	Tcl_AppendResult(interp, "command is not an ensemble", NULL);
	return TCL_ERROR;
    }
    if (subcmdList != NULL) {
	int length;

	if (TclListObjLength(interp, subcmdList, &length) != TCL_OK) {
	    return TCL_ERROR;
	}
	if (length < 1) {
	    subcmdList = NULL;
	}
    }

    ensemblePtr = cmdPtr->objClientData;
    oldList = ensemblePtr->subcmdList;
    ensemblePtr->subcmdList = subcmdList;
    if (subcmdList != NULL) {
	Tcl_IncrRefCount(subcmdList);
    }
    if (oldList != NULL) {
	TclDecrRefCount(oldList);
    }

    /*
     * Trigger an eventual recomputation of the ensemble command set. Note
     * that this is slightly tricky, as it means that we are not actually
     * counting the number of namespace export actions, but it is the simplest
     * way to go!
     */

    ensemblePtr->nsPtr->exportLookupEpoch++;

    /*
     * Special hack to make compiling of [info exists] work when the
     * dictionary is modified.
     */

    if (cmdPtr->compileProc != NULL) {
	((Interp *)interp)->compileEpoch++;
    }

    return TCL_OK;
}

/*
 *----------------------------------------------------------------------
 *
 * Tcl_SetEnsembleMappingDict --
 *
 *	Set the mapping dictionary for a particular ensemble.
 *
 * Results:
 *	Tcl result code (error if command token does not indicate an ensemble
 *	or the mapping - if non-NULL - is not a dict).
 *
 * Side effects:
 *	The ensemble is updated and marked for recompilation.
 *
 *----------------------------------------------------------------------
 */

int
Tcl_SetEnsembleMappingDict(
    Tcl_Interp *interp,
    Tcl_Command token,
    Tcl_Obj *mapDict)
{
    Command *cmdPtr = (Command *) token;
    EnsembleConfig *ensemblePtr;
    Tcl_Obj *oldDict;

    if (cmdPtr->objProc != NsEnsembleImplementationCmd) {
	Tcl_AppendResult(interp, "command is not an ensemble", NULL);
	return TCL_ERROR;
    }
    if (mapDict != NULL) {
	int size, done;
	Tcl_DictSearch search;
	Tcl_Obj *valuePtr;

	if (Tcl_DictObjSize(interp, mapDict, &size) != TCL_OK) {
	    return TCL_ERROR;
	}

	for (Tcl_DictObjFirst(NULL, mapDict, &search, NULL, &valuePtr, &done);
		!done; Tcl_DictObjNext(&search, NULL, &valuePtr, &done)) {
	    Tcl_Obj *cmdPtr;
	    const char *bytes;

	    if (Tcl_ListObjIndex(interp, valuePtr, 0, &cmdPtr) != TCL_OK) {
		Tcl_DictObjDone(&search);
		return TCL_ERROR;
	    }
	    bytes = TclGetString(cmdPtr);
	    if (bytes[0] != ':' || bytes[1] != ':') {
		Tcl_AppendResult(interp,
			"ensemble target is not a fully-qualified command",
			NULL);
		Tcl_DictObjDone(&search);
		return TCL_ERROR;
	    }
	}

	if (size < 1) {
	    mapDict = NULL;
	}
    }

    ensemblePtr = cmdPtr->objClientData;
    oldDict = ensemblePtr->subcommandDict;
    ensemblePtr->subcommandDict = mapDict;
    if (mapDict != NULL) {
	Tcl_IncrRefCount(mapDict);
    }
    if (oldDict != NULL) {
	TclDecrRefCount(oldDict);
    }

    /*
     * Trigger an eventual recomputation of the ensemble command set. Note
     * that this is slightly tricky, as it means that we are not actually
     * counting the number of namespace export actions, but it is the simplest
     * way to go!
     */

    ensemblePtr->nsPtr->exportLookupEpoch++;

    /*
     * Special hack to make compiling of [info exists] work when the
     * dictionary is modified.
     */

    if (cmdPtr->compileProc != NULL) {
	((Interp *)interp)->compileEpoch++;
    }

    return TCL_OK;
}

/*
 *----------------------------------------------------------------------
 *
 * Tcl_SetEnsembleUnknownHandler --
 *
 *	Set the unknown handler for a particular ensemble.
 *
 * Results:
 *	Tcl result code (error if command token does not indicate an ensemble
 *	or the unknown handler - if non-NULL - is not a list).
 *
 * Side effects:
 *	The ensemble is updated and marked for recompilation.
 *
 *----------------------------------------------------------------------
 */

int
Tcl_SetEnsembleUnknownHandler(
    Tcl_Interp *interp,
    Tcl_Command token,
    Tcl_Obj *unknownList)
{
    Command *cmdPtr = (Command *) token;
    EnsembleConfig *ensemblePtr;
    Tcl_Obj *oldList;

    if (cmdPtr->objProc != NsEnsembleImplementationCmd) {
	Tcl_AppendResult(interp, "command is not an ensemble", NULL);
	return TCL_ERROR;
    }
    if (unknownList != NULL) {
	int length;

	if (TclListObjLength(interp, unknownList, &length) != TCL_OK) {
	    return TCL_ERROR;
	}
	if (length < 1) {
	    unknownList = NULL;
	}
    }

    ensemblePtr = cmdPtr->objClientData;
    oldList = ensemblePtr->unknownHandler;
    ensemblePtr->unknownHandler = unknownList;
    if (unknownList != NULL) {
	Tcl_IncrRefCount(unknownList);
    }
    if (oldList != NULL) {
	TclDecrRefCount(oldList);
    }

    /*
     * Trigger an eventual recomputation of the ensemble command set. Note
     * that this is slightly tricky, as it means that we are not actually
     * counting the number of namespace export actions, but it is the simplest
     * way to go!
     */

    ensemblePtr->nsPtr->exportLookupEpoch++;

    return TCL_OK;
}

/*
 *----------------------------------------------------------------------
 *
 * Tcl_SetEnsembleFlags --
 *
 *	Set the flags for a particular ensemble.
 *
 * Results:
 *	Tcl result code (error if command token does not indicate an
 *	ensemble).
 *
 * Side effects:
 *	The ensemble is updated and marked for recompilation.
 *
 *----------------------------------------------------------------------
 */

int
Tcl_SetEnsembleFlags(
    Tcl_Interp *interp,
    Tcl_Command token,
    int flags)
{
    Command *cmdPtr = (Command *) token;
    EnsembleConfig *ensemblePtr;
    int wasCompiled;

    if (cmdPtr->objProc != NsEnsembleImplementationCmd) {
	Tcl_AppendResult(interp, "command is not an ensemble", NULL);
	return TCL_ERROR;
    }

    ensemblePtr = cmdPtr->objClientData;
    wasCompiled = ensemblePtr->flags & ENSEMBLE_COMPILE;

    /*
     * This API refuses to set the ENS_DEAD flag...
     */

    ensemblePtr->flags &= ENS_DEAD;
    ensemblePtr->flags |= flags & ~ENS_DEAD;

    /*
     * Trigger an eventual recomputation of the ensemble command set. Note
     * that this is slightly tricky, as it means that we are not actually
     * counting the number of namespace export actions, but it is the simplest
     * way to go!
     */

    ensemblePtr->nsPtr->exportLookupEpoch++;

    /*
     * If the ENSEMBLE_COMPILE flag status was changed, install or remove the
     * compiler function and bump the interpreter's compilation epoch so that
     * bytecode gets regenerated.
     */

    if (flags & ENSEMBLE_COMPILE) {
	if (!wasCompiled) {
	    ((Command*) ensemblePtr->token)->compileProc = TclCompileEnsemble;
	    ((Interp *) interp)->compileEpoch++;
	}
    } else {
	if (wasCompiled) {
	    ((Command*) ensemblePtr->token)->compileProc = NULL;
	    ((Interp *) interp)->compileEpoch++;
	}
    }

    return TCL_OK;
}

/*
 *----------------------------------------------------------------------
 *
 * Tcl_GetEnsembleSubcommandList --
 *
 *	Get the list of subcommands associated with a particular ensemble.
 *
 * Results:
 *	Tcl result code (error if command token does not indicate an
 *	ensemble). The list of subcommands is returned by updating the
 *	variable pointed to by the last parameter (NULL if this is to be
 *	derived from the mapping dictionary or the associated namespace's
 *	exported commands).
 *
 * Side effects:
 *	None
 *
 *----------------------------------------------------------------------
 */

int
Tcl_GetEnsembleSubcommandList(
    Tcl_Interp *interp,
    Tcl_Command token,
    Tcl_Obj **subcmdListPtr)
{
    Command *cmdPtr = (Command *) token;
    EnsembleConfig *ensemblePtr;

    if (cmdPtr->objProc != NsEnsembleImplementationCmd) {
	if (interp != NULL) {
	    Tcl_AppendResult(interp, "command is not an ensemble", NULL);
	}
	return TCL_ERROR;
    }

    ensemblePtr = cmdPtr->objClientData;
    *subcmdListPtr = ensemblePtr->subcmdList;
    return TCL_OK;
}

/*
 *----------------------------------------------------------------------
 *
 * Tcl_GetEnsembleMappingDict --
 *
 *	Get the command mapping dictionary associated with a particular
 *	ensemble.
 *
 * Results:
 *	Tcl result code (error if command token does not indicate an
 *	ensemble). The mapping dict is returned by updating the variable
 *	pointed to by the last parameter (NULL if none is installed).
 *
 * Side effects:
 *	None
 *
 *----------------------------------------------------------------------
 */

int
Tcl_GetEnsembleMappingDict(
    Tcl_Interp *interp,
    Tcl_Command token,
    Tcl_Obj **mapDictPtr)
{
    Command *cmdPtr = (Command *) token;
    EnsembleConfig *ensemblePtr;

    if (cmdPtr->objProc != NsEnsembleImplementationCmd) {
	if (interp != NULL) {
	    Tcl_AppendResult(interp, "command is not an ensemble", NULL);
	}
	return TCL_ERROR;
    }

    ensemblePtr = cmdPtr->objClientData;
    *mapDictPtr = ensemblePtr->subcommandDict;
    return TCL_OK;
}

/*
 *----------------------------------------------------------------------
 *
 * Tcl_GetEnsembleUnknownHandler --
 *
 *	Get the unknown handler associated with a particular ensemble.
 *
 * Results:
 *	Tcl result code (error if command token does not indicate an
 *	ensemble). The unknown handler is returned by updating the variable
 *	pointed to by the last parameter (NULL if no handler is installed).
 *
 * Side effects:
 *	None
 *
 *----------------------------------------------------------------------
 */

int
Tcl_GetEnsembleUnknownHandler(
    Tcl_Interp *interp,
    Tcl_Command token,
    Tcl_Obj **unknownListPtr)
{
    Command *cmdPtr = (Command *) token;
    EnsembleConfig *ensemblePtr;

    if (cmdPtr->objProc != NsEnsembleImplementationCmd) {
	if (interp != NULL) {
	    Tcl_AppendResult(interp, "command is not an ensemble", NULL);
	}
	return TCL_ERROR;
    }

    ensemblePtr = cmdPtr->objClientData;
    *unknownListPtr = ensemblePtr->unknownHandler;
    return TCL_OK;
}

/*
 *----------------------------------------------------------------------
 *
 * Tcl_GetEnsembleFlags --
 *
 *	Get the flags for a particular ensemble.
 *
 * Results:
 *	Tcl result code (error if command token does not indicate an
 *	ensemble). The flags are returned by updating the variable pointed to
 *	by the last parameter.
 *
 * Side effects:
 *	None
 *
 *----------------------------------------------------------------------
 */

int
Tcl_GetEnsembleFlags(
    Tcl_Interp *interp,
    Tcl_Command token,
    int *flagsPtr)
{
    Command *cmdPtr = (Command *) token;
    EnsembleConfig *ensemblePtr;

    if (cmdPtr->objProc != NsEnsembleImplementationCmd) {
	if (interp != NULL) {
	    Tcl_AppendResult(interp, "command is not an ensemble", NULL);
	}
	return TCL_ERROR;
    }

    ensemblePtr = cmdPtr->objClientData;
    *flagsPtr = ensemblePtr->flags;
    return TCL_OK;
}

/*
 *----------------------------------------------------------------------
 *
 * Tcl_GetEnsembleNamespace --
 *
 *	Get the namespace associated with a particular ensemble.
 *
 * Results:
 *	Tcl result code (error if command token does not indicate an
 *	ensemble). Namespace is returned by updating the variable pointed to
 *	by the last parameter.
 *
 * Side effects:
 *	None
 *
 *----------------------------------------------------------------------
 */

int
Tcl_GetEnsembleNamespace(
    Tcl_Interp *interp,
    Tcl_Command token,
    Tcl_Namespace **namespacePtrPtr)
{
    Command *cmdPtr = (Command *) token;
    EnsembleConfig *ensemblePtr;

    if (cmdPtr->objProc != NsEnsembleImplementationCmd) {
	if (interp != NULL) {
	    Tcl_AppendResult(interp, "command is not an ensemble", NULL);
	}
	return TCL_ERROR;
    }

    ensemblePtr = cmdPtr->objClientData;
    *namespacePtrPtr = (Tcl_Namespace *) ensemblePtr->nsPtr;
    return TCL_OK;
}

/*
 *----------------------------------------------------------------------
 *
 * Tcl_FindEnsemble --
 *
 *	Given a command name, get the ensemble token for it, allowing for
 *	[namespace import]s. [Bug 1017022]
 *
 * Results:
 *	The token for the ensemble command with the given name, or NULL if the
 *	command either does not exist or is not an ensemble (when an error
 *	message will be written into the interp if thats non-NULL).
 *
 * Side effects:
 *	None
 *
 *----------------------------------------------------------------------
 */

Tcl_Command
Tcl_FindEnsemble(
    Tcl_Interp *interp,		/* Where to do the lookup, and where to write
				 * the errors if TCL_LEAVE_ERR_MSG is set in
				 * the flags. */
    Tcl_Obj *cmdNameObj,	/* Name of command to look up. */
    int flags)			/* Either 0 or TCL_LEAVE_ERR_MSG; other flags
				 * are probably not useful. */
{
    Command *cmdPtr;

    cmdPtr = (Command *)
	    Tcl_FindCommand(interp, TclGetString(cmdNameObj), NULL, flags);
    if (cmdPtr == NULL) {
	return NULL;
    }

    if (cmdPtr->objProc != NsEnsembleImplementationCmd) {
	/*
	 * Reuse existing infrastructure for following import link chains
	 * rather than duplicating it.
	 */

	cmdPtr = (Command *) TclGetOriginalCommand((Tcl_Command) cmdPtr);

	if (cmdPtr == NULL || cmdPtr->objProc != NsEnsembleImplementationCmd) {
	    if (flags & TCL_LEAVE_ERR_MSG) {
		Tcl_AppendResult(interp, "\"", TclGetString(cmdNameObj),
			"\" is not an ensemble command", NULL);
		Tcl_SetErrorCode(interp, "TCL", "LOOKUP", "ENSEMBLE",
			TclGetString(cmdNameObj), NULL);
	    }
	    return NULL;
	}
    }

    return (Tcl_Command) cmdPtr;
}

/*
 *----------------------------------------------------------------------
 *
 * Tcl_IsEnsemble --
 *
 *	Simple test for ensemble-hood that takes into account imported
 *	ensemble commands as well.
 *
 * Results:
 *	Boolean value
 *
 * Side effects:
 *	None
 *
 *----------------------------------------------------------------------
 */

int
Tcl_IsEnsemble(
    Tcl_Command token)
{
    Command *cmdPtr = (Command *) token;
    if (cmdPtr->objProc == NsEnsembleImplementationCmd) {
	return 1;
    }
    cmdPtr = (Command *) TclGetOriginalCommand((Tcl_Command) cmdPtr);
    if (cmdPtr == NULL || cmdPtr->objProc != NsEnsembleImplementationCmd) {
	return 0;
    }
    return 1;
}

/*
 *----------------------------------------------------------------------
 *
 * TclMakeEnsemble --
 *
 *	Create an ensemble from a table of implementation commands. The
 *	ensemble will be subject to (limited) compilation if any of the
 *	implementation commands are compilable.
 *
 * Results:
 *	Handle for the ensemble, or NULL if creation of it fails.
 *
 * Side effects:
 *	May advance bytecode compilation epoch.
 *
 *----------------------------------------------------------------------
 */

Tcl_Command
TclMakeEnsemble(
    Tcl_Interp *interp,
    const char *name,
    const EnsembleImplMap map[])
{
    Tcl_Command ensemble;	/* The overall ensemble. */
    Tcl_Namespace *tclNsPtr;	/* Reference to the "::tcl" namespace. */
    Tcl_DString buf;

    tclNsPtr = Tcl_FindNamespace(interp, "::tcl", NULL,
	    TCL_CREATE_NS_IF_UNKNOWN);
    if (tclNsPtr == NULL) {
	Tcl_Panic("unable to find or create ::tcl namespace!");
    }
    Tcl_DStringInit(&buf);
    Tcl_DStringAppend(&buf, "::tcl::", -1);
    Tcl_DStringAppend(&buf, name, -1);
    tclNsPtr = Tcl_FindNamespace(interp, Tcl_DStringValue(&buf), NULL,
	    TCL_CREATE_NS_IF_UNKNOWN);
    if (tclNsPtr == NULL) {
	Tcl_Panic("unable to find or create %s namespace!",
		Tcl_DStringValue(&buf));
    }
    ensemble = Tcl_CreateEnsemble(interp, Tcl_DStringValue(&buf)+5, tclNsPtr,
	    TCL_ENSEMBLE_PREFIX);
    Tcl_DStringAppend(&buf, "::", -1);
    if (ensemble != NULL) {
	Tcl_Obj *mapDict;
	int i, compile = 0;

	TclNewObj(mapDict);
	for (i=0 ; map[i].name != NULL ; i++) {
	    Tcl_Obj *fromObj, *toObj;
	    Command *cmdPtr;

	    fromObj = Tcl_NewStringObj(map[i].name, -1);
	    TclNewStringObj(toObj, Tcl_DStringValue(&buf),
		    Tcl_DStringLength(&buf));
	    Tcl_AppendToObj(toObj, map[i].name, -1);
	    Tcl_DictObjPut(NULL, mapDict, fromObj, toObj);
	    cmdPtr = (Command *) Tcl_CreateObjCommand(interp,
		    TclGetString(toObj), map[i].proc, NULL, NULL);
	    cmdPtr->compileProc = map[i].compileProc;
	    compile |= (map[i].compileProc != NULL);
	}
	Tcl_SetEnsembleMappingDict(interp, ensemble, mapDict);
	if (compile) {
	    Tcl_SetEnsembleFlags(interp, ensemble,
		    TCL_ENSEMBLE_PREFIX | ENSEMBLE_COMPILE);
	}
    }
    Tcl_DStringFree(&buf);

    return ensemble;
}

/*
 *----------------------------------------------------------------------
 *
 * NsEnsembleImplementationCmd --
 *
 *	Implements an ensemble of commands (being those exported by a
 *	namespace other than the global namespace) as a command with the same
 *	(short) name as the namespace in the parent namespace.
 *
 * Results:
 *	A standard Tcl result code. Will be TCL_ERROR if the command is not an
 *	unambiguous prefix of any command exported by the ensemble's
 *	namespace.
 *
 * Side effects:
 *	Depends on the command within the namespace that gets executed. If the
 *	ensemble itself returns TCL_ERROR, a descriptive error message will be
 *	placed in the interpreter's result.
 *
 *----------------------------------------------------------------------
 */

static int
NsEnsembleImplementationCmd(
    ClientData clientData,
    Tcl_Interp *interp,
    int objc,
    Tcl_Obj *const objv[])
{
    EnsembleConfig *ensemblePtr = clientData;
				/* The ensemble itself. */
    Tcl_Obj **tempObjv;		/* Space used to construct the list of
				 * arguments to pass to the command that
				 * implements the ensemble subcommand. */
    int result;			/* The result of the subcommand execution. */
    Tcl_Obj *prefixObj;		/* An object containing the prefix words of
				 * the command that implements the
				 * subcommand. */
    Tcl_HashEntry *hPtr;	/* Used for efficient lookup of fully
				 * specified but not yet cached command
				 * names. */
    Tcl_Obj **prefixObjv;	/* The list of objects to substitute in as the
				 * target command prefix. */
    int prefixObjc;		/* Size of prefixObjv of course! */
    int reparseCount = 0;	/* Number of reparses. */

    if (objc < 2) {
	Tcl_WrongNumArgs(interp, 1, objv, "subcommand ?argument ...?");
	return TCL_ERROR;
    }

  restartEnsembleParse:
    if (ensemblePtr->nsPtr->flags & NS_DYING) {
	/*
	 * Don't know how we got here, but make things give up quickly.
	 */

	if (!Tcl_InterpDeleted(interp)) {
	    Tcl_AppendResult(interp,
		    "ensemble activated for deleted namespace", NULL);
	}
	return TCL_ERROR;
    }

    /*
     * Determine if the table of subcommands is right. If so, we can just look
     * up in there and go straight to dispatch.
     */

    if (ensemblePtr->epoch == ensemblePtr->nsPtr->exportLookupEpoch) {
	/*
	 * Table of subcommands is still valid; therefore there might be a
	 * valid cache of discovered information which we can reuse. Do the
	 * check here, and if we're still valid, we can jump straight to the
	 * part where we do the invocation of the subcommand.
	 */

	if (objv[1]->typePtr == &tclEnsembleCmdType) {
	    EnsembleCmdRep *ensembleCmd = objv[1]->internalRep.otherValuePtr;

	    if (ensembleCmd->nsPtr == ensemblePtr->nsPtr &&
		    ensembleCmd->epoch == ensemblePtr->epoch &&
		    ensembleCmd->token == ensemblePtr->token) {
		prefixObj = ensembleCmd->realPrefixObj;
		Tcl_IncrRefCount(prefixObj);
		goto runResultingSubcommand;
	    }
	}
    } else {
	BuildEnsembleConfig(ensemblePtr);
	ensemblePtr->epoch = ensemblePtr->nsPtr->exportLookupEpoch;
    }

    /*
     * Look in the hashtable for the subcommand name; this is the fastest way
     * of all.
     */

    hPtr = Tcl_FindHashEntry(&ensemblePtr->subcommandTable,
	    TclGetString(objv[1]));
    if (hPtr != NULL) {
	char *fullName = Tcl_GetHashKey(&ensemblePtr->subcommandTable, hPtr);

	prefixObj = Tcl_GetHashValue(hPtr);

	/*
	 * Cache for later in the subcommand object.
	 */

	MakeCachedEnsembleCommand(objv[1], ensemblePtr, fullName, prefixObj);
    } else if (!(ensemblePtr->flags & TCL_ENSEMBLE_PREFIX)) {
	/*
	 * Could not map, no prefixing, go to unknown/error handling.
	 */

	goto unknownOrAmbiguousSubcommand;
    } else {
	/*
	 * If we've not already confirmed the command with the hash as part of
	 * building our export table, we need to scan the sorted array for
	 * matches.
	 */

	char *subcmdName;	/* Name of the subcommand, or unique prefix of
				 * it (will be an error for a non-unique
				 * prefix). */
	char *fullName = NULL;	/* Full name of the subcommand. */
	int stringLength, i;
	int tableLength = ensemblePtr->subcommandTable.numEntries;

	subcmdName = TclGetString(objv[1]);
	stringLength = objv[1]->length;
	for (i=0 ; i<tableLength ; i++) {
	    register int cmp = strncmp(subcmdName,
		    ensemblePtr->subcommandArrayPtr[i],
		    (unsigned) stringLength);

	    if (cmp == 0) {
		if (fullName != NULL) {
		    /*
		     * Since there's never the exact-match case to worry about
		     * (hash search filters this), getting here indicates that
		     * our subcommand is an ambiguous prefix of (at least) two
		     * exported subcommands, which is an error case.
		     */

		    goto unknownOrAmbiguousSubcommand;
		}
		fullName = ensemblePtr->subcommandArrayPtr[i];
	    } else if (cmp < 0) {
		/*
		 * Because we are searching a sorted table, we can now stop
		 * searching because we have gone past anything that could
		 * possibly match.
		 */

		break;
	    }
	}
	if (fullName == NULL) {
	    /*
	     * The subcommand is not a prefix of anything, so bail out!
	     */

	    goto unknownOrAmbiguousSubcommand;
	}
	hPtr = Tcl_FindHashEntry(&ensemblePtr->subcommandTable, fullName);
	if (hPtr == NULL) {
	    Tcl_Panic("full name %s not found in supposedly synchronized hash",
		    fullName);
	}
	prefixObj = Tcl_GetHashValue(hPtr);

	/*
	 * Cache for later in the subcommand object.
	 */

	MakeCachedEnsembleCommand(objv[1], ensemblePtr, fullName, prefixObj);
    }

    Tcl_IncrRefCount(prefixObj);
  runResultingSubcommand:

    /*
     * Do the real work of execution of the subcommand by building an array of
     * objects (note that this is potentially not the same length as the
     * number of arguments to this ensemble command), populating it and then
     * feeding it back through the main command-lookup engine. In theory, we
     * could look up the command in the namespace ourselves, as we already
     * have the namespace in which it is guaranteed to exist, but we don't do
     * that (the cacheing of the command object used should help with that.)
     */

    {
	Interp *iPtr = (Interp *) interp;
	int isRootEnsemble;
	Tcl_Obj *copyObj;

	/*
	 * Get the prefix that we're rewriting to. To do this we need to
	 * ensure that the internal representation of the list does not change
	 * so that we can safely keep the internal representations of the
	 * elements in the list.
	 */

	copyObj = TclListObjCopy(NULL, prefixObj);
	TclListObjGetElements(NULL, copyObj, &prefixObjc, &prefixObjv);

	/*
	 * Record what arguments the script sent in so that things like
	 * Tcl_WrongNumArgs can give the correct error message.
	 */

	isRootEnsemble = (iPtr->ensembleRewrite.sourceObjs == NULL);
	if (isRootEnsemble) {
	    iPtr->ensembleRewrite.sourceObjs = objv;
	    iPtr->ensembleRewrite.numRemovedObjs = 2;
	    iPtr->ensembleRewrite.numInsertedObjs = prefixObjc;
	} else {
	    int ni = iPtr->ensembleRewrite.numInsertedObjs;

	    if (ni < 2) {
		iPtr->ensembleRewrite.numRemovedObjs += 2 - ni;
		iPtr->ensembleRewrite.numInsertedObjs += prefixObjc-1;
	    } else {
		iPtr->ensembleRewrite.numInsertedObjs += prefixObjc-2;
	    }
	}

	/*
	 * Allocate a workspace and build the list of arguments to pass to the
	 * target command in it.
	 */

	tempObjv = (Tcl_Obj **) TclStackAlloc(interp,
		(int) sizeof(Tcl_Obj *) * (objc - 2 + prefixObjc));
	memcpy(tempObjv, prefixObjv, sizeof(Tcl_Obj *) * prefixObjc);
	memcpy(tempObjv+prefixObjc, objv+2, sizeof(Tcl_Obj *) * (objc-2));

	/*
	 * Hand off to the target command.
	 */

	result = Tcl_EvalObjv(interp, objc-2+prefixObjc, tempObjv,
		TCL_EVAL_INVOKE);

	/*
	 * Clean up.
	 */

	TclStackFree(interp, tempObjv);
	Tcl_DecrRefCount(copyObj);
	if (isRootEnsemble) {
	    iPtr->ensembleRewrite.sourceObjs = NULL;
	    iPtr->ensembleRewrite.numRemovedObjs = 0;
	    iPtr->ensembleRewrite.numInsertedObjs = 0;
	}
    }
    Tcl_DecrRefCount(prefixObj);
    return result;

  unknownOrAmbiguousSubcommand:
    /*
     * Have not been able to match the subcommand asked for with a real
     * subcommand that we export. See whether a handler has been registered
     * for dealing with this situation. Will only call (at most) once for any
     * particular ensemble invocation.
     */

    if (ensemblePtr->unknownHandler != NULL && reparseCount++ < 1) {
	int paramc, i;
	Tcl_Obj **paramv, *unknownCmd, *ensObj;

	unknownCmd = Tcl_DuplicateObj(ensemblePtr->unknownHandler);
	TclNewObj(ensObj);
	Tcl_GetCommandFullName(interp, ensemblePtr->token, ensObj);
	Tcl_ListObjAppendElement(NULL, unknownCmd, ensObj);
	for (i=1 ; i<objc ; i++) {
	    Tcl_ListObjAppendElement(NULL, unknownCmd, objv[i]);
	}
	TclListObjGetElements(NULL, unknownCmd, &paramc, &paramv);
	Tcl_Preserve(ensemblePtr);
	Tcl_IncrRefCount(unknownCmd);
	result = Tcl_EvalObjv(interp, paramc, paramv, 0);
	if (result == TCL_OK) {
	    prefixObj = Tcl_GetObjResult(interp);
	    Tcl_IncrRefCount(prefixObj);
	    Tcl_DecrRefCount(unknownCmd);
	    Tcl_Release(ensemblePtr);
	    Tcl_ResetResult(interp);
	    if (ensemblePtr->flags & ENS_DEAD) {
		Tcl_DecrRefCount(prefixObj);
		Tcl_SetResult(interp,
			"unknown subcommand handler deleted its ensemble",
			TCL_STATIC);
		return TCL_ERROR;
	    }

	    /*
	     * Namespace is still there. Check if the result is a valid list.
	     * If it is, and it is non-empty, that list is what we are using
	     * as our replacement.
	     */

	    if (TclListObjLength(interp, prefixObj, &prefixObjc) != TCL_OK) {
		Tcl_DecrRefCount(prefixObj);
		Tcl_AddErrorInfo(interp, "\n    while parsing result of "
			"ensemble unknown subcommand handler");
		return TCL_ERROR;
	    }
	    if (prefixObjc > 0) {
		goto runResultingSubcommand;
	    }

	    /*
	     * Namespace alive & empty result => reparse.
	     */

	    Tcl_DecrRefCount(prefixObj);
	    goto restartEnsembleParse;
	}
	if (!Tcl_InterpDeleted(interp)) {
	    if (result != TCL_ERROR) {
		char buf[TCL_INTEGER_SPACE];

		Tcl_ResetResult(interp);
		Tcl_SetResult(interp,
			"unknown subcommand handler returned bad code: ",
			TCL_STATIC);
		switch (result) {
		case TCL_RETURN:
		    Tcl_AppendResult(interp, "return", NULL);
		    break;
		case TCL_BREAK:
		    Tcl_AppendResult(interp, "break", NULL);
		    break;
		case TCL_CONTINUE:
		    Tcl_AppendResult(interp, "continue", NULL);
		    break;
		default:
		    sprintf(buf, "%d", result);
		    Tcl_AppendResult(interp, buf, NULL);
		}
		Tcl_AddErrorInfo(interp, "\n    result of "
			"ensemble unknown subcommand handler: ");
		Tcl_AddErrorInfo(interp, TclGetString(unknownCmd));
	    } else {
		Tcl_AddErrorInfo(interp,
			"\n    (ensemble unknown subcommand handler)");
	    }
	}
	Tcl_DecrRefCount(unknownCmd);
	Tcl_Release(ensemblePtr);
	return TCL_ERROR;
    }

    /*
     * We cannot determine what subcommand to hand off to, so generate a
     * (standard) failure message. Note the one odd case compared with
     * standard ensemble-like command, which is where a namespace has no
     * exported commands at all...
     */

    Tcl_ResetResult(interp);
    Tcl_SetErrorCode(interp, "TCL", "LOOKUP", "ENSEMBLE",
	    TclGetString(objv[1]), NULL);
    if (ensemblePtr->subcommandTable.numEntries == 0) {
	Tcl_AppendResult(interp, "unknown subcommand \"",TclGetString(objv[1]),
		"\": namespace ", ensemblePtr->nsPtr->fullName,
		" does not export any commands", NULL);
	Tcl_SetErrorCode(interp, "TCL", "LOOKUP", "SUBCOMMAND",
		TclGetString(objv[1]), NULL);
	return TCL_ERROR;
    }
    Tcl_AppendResult(interp, "unknown ",
	    (ensemblePtr->flags & TCL_ENSEMBLE_PREFIX ? "or ambiguous " : ""),
	    "subcommand \"", TclGetString(objv[1]), "\": must be ", NULL);
    if (ensemblePtr->subcommandTable.numEntries == 1) {
	Tcl_AppendResult(interp, ensemblePtr->subcommandArrayPtr[0], NULL);
    } else {
	int i;

	for (i=0 ; i<ensemblePtr->subcommandTable.numEntries-1 ; i++) {
	    Tcl_AppendResult(interp,
		    ensemblePtr->subcommandArrayPtr[i], ", ", NULL);
	}
	Tcl_AppendResult(interp, "or ",
		ensemblePtr->subcommandArrayPtr[i], NULL);
    }
    Tcl_SetErrorCode(interp, "TCL", "LOOKUP", "SUBCOMMAND",
	    TclGetString(objv[1]), NULL);
    return TCL_ERROR;
}

/*
 *----------------------------------------------------------------------
 *
 * MakeCachedEnsembleCommand --
 *
 *	Cache what we've computed so far; it's not nice to repeatedly copy
 *	strings about. Note that to do this, we start by deleting any old
 *	representation that there was (though if it was an out of date
 *	ensemble rep, we can skip some of the deallocation process.)
 *
 * Results:
 *	None
 *
 * Side effects:
 *	Alters the internal representation of the first object parameter.
 *
 *----------------------------------------------------------------------
 */

static void
MakeCachedEnsembleCommand(
    Tcl_Obj *objPtr,
    EnsembleConfig *ensemblePtr,
    const char *subcommandName,
    Tcl_Obj *prefixObjPtr)
{
    register EnsembleCmdRep *ensembleCmd;
    int length;

    if (objPtr->typePtr == &tclEnsembleCmdType) {
	ensembleCmd = objPtr->internalRep.otherValuePtr;
	Tcl_DecrRefCount(ensembleCmd->realPrefixObj);
	ensembleCmd->nsPtr->refCount--;
	if ((ensembleCmd->nsPtr->refCount == 0)
		&& (ensembleCmd->nsPtr->flags & NS_DEAD)) {
	    NamespaceFree(ensembleCmd->nsPtr);
	}
	ckfree(ensembleCmd->fullSubcmdName);
    } else {
	/*
	 * Kill the old internal rep, and replace it with a brand new one of
	 * our own.
	 */

	TclFreeIntRep(objPtr);
	ensembleCmd = (EnsembleCmdRep *) ckalloc(sizeof(EnsembleCmdRep));
	objPtr->internalRep.otherValuePtr = ensembleCmd;
	objPtr->typePtr = &tclEnsembleCmdType;
    }

    /*
     * Populate the internal rep.
     */

    ensembleCmd->nsPtr = ensemblePtr->nsPtr;
    ensembleCmd->epoch = ensemblePtr->epoch;
    ensembleCmd->token = ensemblePtr->token;
    ensemblePtr->nsPtr->refCount++;
    ensembleCmd->realPrefixObj = prefixObjPtr;
    length = strlen(subcommandName)+1;
    ensembleCmd->fullSubcmdName = ckalloc((unsigned) length);
    memcpy(ensembleCmd->fullSubcmdName, subcommandName, (unsigned) length);
    Tcl_IncrRefCount(ensembleCmd->realPrefixObj);
}

/*
 *----------------------------------------------------------------------
 *
 * DeleteEnsembleConfig --
 *
 *	Destroys the data structure used to represent an ensemble. This is
 *	called when the ensemble's command is deleted (which happens
 *	automatically if the ensemble's namespace is deleted.) Maintainers
 *	should note that ensembles should be deleted by deleting their
 *	commands.
 *
 * Results:
 *	None.
 *
 * Side effects:
 *	Memory is (eventually) deallocated.
 *
 *----------------------------------------------------------------------
 */

static void
DeleteEnsembleConfig(
    ClientData clientData)
{
    EnsembleConfig *ensemblePtr = clientData;
    Namespace *nsPtr = ensemblePtr->nsPtr;
    Tcl_HashSearch search;
    Tcl_HashEntry *hEnt;

    /*
     * Unlink from the ensemble chain if it has not been marked as having been
     * done already.
     */

    if (ensemblePtr->next != ensemblePtr) {
	EnsembleConfig *ensPtr = (EnsembleConfig *) nsPtr->ensembles;
	if (ensPtr == ensemblePtr) {
	    nsPtr->ensembles = (Tcl_Ensemble *) ensemblePtr->next;
	} else {
	    while (ensPtr != NULL) {
		if (ensPtr->next == ensemblePtr) {
		    ensPtr->next = ensemblePtr->next;
		    break;
		}
		ensPtr = ensPtr->next;
	    }
	}
    }

    /*
     * Mark the namespace as dead so code that uses Tcl_Preserve() can tell
     * whether disaster happened anyway.
     */

    ensemblePtr->flags |= ENS_DEAD;

    /*
     * Kill the pointer-containing fields.
     */

    if (ensemblePtr->subcommandTable.numEntries != 0) {
	ckfree((char *) ensemblePtr->subcommandArrayPtr);
    }
    hEnt = Tcl_FirstHashEntry(&ensemblePtr->subcommandTable, &search);
    while (hEnt != NULL) {
	Tcl_Obj *prefixObj = Tcl_GetHashValue(hEnt);

	Tcl_DecrRefCount(prefixObj);
	hEnt = Tcl_NextHashEntry(&search);
    }
    Tcl_DeleteHashTable(&ensemblePtr->subcommandTable);
    if (ensemblePtr->subcmdList != NULL) {
	Tcl_DecrRefCount(ensemblePtr->subcmdList);
    }
    if (ensemblePtr->subcommandDict != NULL) {
	Tcl_DecrRefCount(ensemblePtr->subcommandDict);
    }
    if (ensemblePtr->unknownHandler != NULL) {
	Tcl_DecrRefCount(ensemblePtr->unknownHandler);
    }

    /*
     * Arrange for the structure to be reclaimed. Note that this is complex
     * because we have to make sure that we can react sensibly when an
     * ensemble is deleted during the process of initialising the ensemble
     * (especially the unknown callback.)
     */

    Tcl_EventuallyFree(ensemblePtr, TCL_DYNAMIC);
}

/*
 *----------------------------------------------------------------------
 *
 * BuildEnsembleConfig --
 *
 *	Create the internal data structures that describe how an ensemble
 *	looks, being a hash mapping from the full command name to the Tcl list
 *	that describes the implementation prefix words, and a sorted array of
 *	all the full command names to allow for reasonably efficient
 *	unambiguous prefix handling.
 *
 * Results:
 *	None.
 *
 * Side effects:
 *	Reallocates and rebuilds the hash table and array stored at the
 *	ensemblePtr argument. For large ensembles or large namespaces, this is
 *	a potentially expensive operation.
 *
 *----------------------------------------------------------------------
 */

static void
BuildEnsembleConfig(
    EnsembleConfig *ensemblePtr)
{
    Tcl_HashSearch search;	/* Used for scanning the set of commands in
				 * the namespace that backs up this
				 * ensemble. */
    int i, j, isNew;
    Tcl_HashTable *hash = &ensemblePtr->subcommandTable;
    Tcl_HashEntry *hPtr;

    if (hash->numEntries != 0) {
	/*
	 * Remove pre-existing table.
	 */

	Tcl_HashSearch search;

	ckfree((char *) ensemblePtr->subcommandArrayPtr);
	hPtr = Tcl_FirstHashEntry(hash, &search);
	while (hPtr != NULL) {
	    Tcl_Obj *prefixObj = Tcl_GetHashValue(hPtr);
	    Tcl_DecrRefCount(prefixObj);
	    hPtr = Tcl_NextHashEntry(&search);
	}
	Tcl_DeleteHashTable(hash);
	Tcl_InitHashTable(hash, TCL_STRING_KEYS);
    }

    /*
     * See if we've got an export list. If so, we will only export exactly
     * those commands, which may be either implemented by the prefix in the
     * subcommandDict or mapped directly onto the namespace's commands.
     */

    if (ensemblePtr->subcmdList != NULL) {
	Tcl_Obj **subcmdv, *target, *cmdObj, *cmdPrefixObj;
	int subcmdc;

	TclListObjGetElements(NULL, ensemblePtr->subcmdList, &subcmdc,
		&subcmdv);
	for (i=0 ; i<subcmdc ; i++) {
	    char *name = TclGetString(subcmdv[i]);

	    hPtr = Tcl_CreateHashEntry(hash, name, &isNew);

	    /*
	     * Skip non-unique cases.
	     */

	    if (!isNew) {
		continue;
	    }

	    /*
	     * Look in our dictionary (if present) for the command.
	     */

	    if (ensemblePtr->subcommandDict != NULL) {
		Tcl_DictObjGet(NULL, ensemblePtr->subcommandDict, subcmdv[i],
			&target);
		if (target != NULL) {
		    Tcl_SetHashValue(hPtr, target);
		    Tcl_IncrRefCount(target);
		    continue;
		}
	    }

	    /*
	     * Not there, so map onto the namespace. Note in this case that we
	     * do not guarantee that the command is actually there; that is
	     * the programmer's responsibility (or [::unknown] of course).
	     */

	    cmdObj = Tcl_NewStringObj(ensemblePtr->nsPtr->fullName, -1);
	    if (ensemblePtr->nsPtr->parentPtr != NULL) {
		Tcl_AppendStringsToObj(cmdObj, "::", name, NULL);
	    } else {
		Tcl_AppendStringsToObj(cmdObj, name, NULL);
	    }
	    cmdPrefixObj = Tcl_NewListObj(1, &cmdObj);
	    Tcl_SetHashValue(hPtr, cmdPrefixObj);
	    Tcl_IncrRefCount(cmdPrefixObj);
	}
    } else if (ensemblePtr->subcommandDict != NULL) {
	/*
	 * No subcmd list, but we do have a mapping dictionary so we should
	 * use the keys of that. Convert the dictionary's contents into the
	 * form required for the ensemble's internal hashtable.
	 */

	Tcl_DictSearch dictSearch;
	Tcl_Obj *keyObj, *valueObj;
	int done;

	Tcl_DictObjFirst(NULL, ensemblePtr->subcommandDict, &dictSearch,
		&keyObj, &valueObj, &done);
	while (!done) {
	    char *name = TclGetString(keyObj);

	    hPtr = Tcl_CreateHashEntry(hash, name, &isNew);
	    Tcl_SetHashValue(hPtr, valueObj);
	    Tcl_IncrRefCount(valueObj);
	    Tcl_DictObjNext(&dictSearch, &keyObj, &valueObj, &done);
	}
    } else {
	/*
	 * Discover what commands are actually exported by the namespace.
	 * What we have is an array of patterns and a hash table whose keys
	 * are the command names exported by the namespace (the contents do
	 * not matter here.) We must find out what commands are actually
	 * exported by filtering each command in the namespace against each of
	 * the patterns in the export list. Note that we use an intermediate
	 * hash table to make memory management easier, and because that makes
	 * exact matching far easier too.
	 *
	 * Suggestion for future enhancement: compute the unique prefixes and
	 * place them in the hash too, which should make for even faster
	 * matching.
	 */

	hPtr = Tcl_FirstHashEntry(&ensemblePtr->nsPtr->cmdTable, &search);
	for (; hPtr!= NULL ; hPtr=Tcl_NextHashEntry(&search)) {
	    char *nsCmdName =		/* Name of command in namespace. */
		    Tcl_GetHashKey(&ensemblePtr->nsPtr->cmdTable, hPtr);

	    for (i=0 ; i<ensemblePtr->nsPtr->numExportPatterns ; i++) {
		if (Tcl_StringMatch(nsCmdName,
			ensemblePtr->nsPtr->exportArrayPtr[i])) {
		    hPtr = Tcl_CreateHashEntry(hash, nsCmdName, &isNew);

		    /*
		     * Remember, hash entries have a full reference to the
		     * substituted part of the command (as a list) as their
		     * content!
		     */

		    if (isNew) {
			Tcl_Obj *cmdObj, *cmdPrefixObj;

			TclNewObj(cmdObj);
			Tcl_AppendStringsToObj(cmdObj,
				ensemblePtr->nsPtr->fullName,
				(ensemblePtr->nsPtr->parentPtr ? "::" : ""),
				nsCmdName, NULL);
			cmdPrefixObj = Tcl_NewListObj(1, &cmdObj);
			Tcl_SetHashValue(hPtr, cmdPrefixObj);
			Tcl_IncrRefCount(cmdPrefixObj);
		    }
		    break;
		}
	    }
	}
    }

    if (hash->numEntries == 0) {
	ensemblePtr->subcommandArrayPtr = NULL;
	return;
    }

    /*
     * Create a sorted array of all subcommands in the ensemble; hash tables
     * are all very well for a quick look for an exact match, but they can't
     * determine things like whether a string is a prefix of another (not
     * without lots of preparation anyway) and they're no good for when we're
     * generating the error message either.
     *
     * We do this by filling an array with the names (we use the hash keys
     * directly to save a copy, since any time we change the array we change
     * the hash too, and vice versa) and running quicksort over the array.
     */

    ensemblePtr->subcommandArrayPtr = (char **)
	    ckalloc(sizeof(char *) * hash->numEntries);

    /*
     * Fill array from both ends as this makes us less likely to end up with
     * performance problems in qsort(), which is good. Note that doing this
     * makes this code much more opaque, but the naive alternatve:
     *
     * for (hPtr=Tcl_FirstHashEntry(hash,&search),i=0 ;
     *	       hPtr!=NULL ; hPtr=Tcl_NextHashEntry(&search),i++) {
     *     ensemblePtr->subcommandArrayPtr[i] = Tcl_GetHashKey(hash, &hPtr);
     * }
     *
     * can produce long runs of precisely ordered table entries when the
     * commands in the namespace are declared in a sorted fashion (an ordering
     * some people like) and the hashing functions (or the command names
     * themselves) are fairly unfortunate. By filling from both ends, it
     * requires active malice (and probably a debugger) to get qsort() to have
     * awful runtime behaviour.
     */

    i = 0;
    j = hash->numEntries;
    hPtr = Tcl_FirstHashEntry(hash, &search);
    while (hPtr != NULL) {
	ensemblePtr->subcommandArrayPtr[i++] = Tcl_GetHashKey(hash, hPtr);
	hPtr = Tcl_NextHashEntry(&search);
	if (hPtr == NULL) {
	    break;
	}
	ensemblePtr->subcommandArrayPtr[--j] = Tcl_GetHashKey(hash, hPtr);
	hPtr = Tcl_NextHashEntry(&search);
    }
    if (hash->numEntries > 1) {
	qsort(ensemblePtr->subcommandArrayPtr, (unsigned)hash->numEntries,
		sizeof(char *), NsEnsembleStringOrder);
    }
}

/*
 *----------------------------------------------------------------------
 *
 * NsEnsembleStringOrder --
 *
 *	Helper function to compare two pointers to two strings for use with
 *	qsort().
 *
 * Results:
 *	-1 if the first string is smaller, 1 if the second string is smaller,
 *	and 0 if they are equal.
 *
 * Side effects:
 *	None.
 *
 *----------------------------------------------------------------------
 */

static int
NsEnsembleStringOrder(
    const void *strPtr1,
    const void *strPtr2)
{
    return strcmp(*(const char **)strPtr1, *(const char **)strPtr2);
}

/*
 *----------------------------------------------------------------------
 *
 * FreeEnsembleCmdRep --
 *
 *	Destroys the internal representation of a Tcl_Obj that has been
 *	holding information about a command in an ensemble.
 *
 * Results:
 *	None.
 *
 * Side effects:
 *	Memory is deallocated. If this held the last reference to a
 *	namespace's main structure, that main structure will also be
 *	destroyed.
 *
 *----------------------------------------------------------------------
 */

static void
FreeEnsembleCmdRep(
    Tcl_Obj *objPtr)
{
    EnsembleCmdRep *ensembleCmd = objPtr->internalRep.otherValuePtr;

    Tcl_DecrRefCount(ensembleCmd->realPrefixObj);
    ckfree(ensembleCmd->fullSubcmdName);
    ensembleCmd->nsPtr->refCount--;
    if ((ensembleCmd->nsPtr->refCount == 0)
	    && (ensembleCmd->nsPtr->flags & NS_DEAD)) {
	NamespaceFree(ensembleCmd->nsPtr);
    }
    ckfree((char *) ensembleCmd);
}

/*
 *----------------------------------------------------------------------
 *
 * DupEnsembleCmdRep --
 *
 *	Makes one Tcl_Obj into a copy of another that is a subcommand of an
 *	ensemble.
 *
 * Results:
 *	None.
 *
 * Side effects:
 *	Memory is allocated, and the namespace that the ensemble is built on
 *	top of gains another reference.
 *
 *----------------------------------------------------------------------
 */

static void
DupEnsembleCmdRep(
    Tcl_Obj *objPtr,
    Tcl_Obj *copyPtr)
{
    EnsembleCmdRep *ensembleCmd = objPtr->internalRep.otherValuePtr;
    EnsembleCmdRep *ensembleCopy = (EnsembleCmdRep *)
	    ckalloc(sizeof(EnsembleCmdRep));
    int length = strlen(ensembleCmd->fullSubcmdName);

    copyPtr->typePtr = &tclEnsembleCmdType;
    copyPtr->internalRep.otherValuePtr = ensembleCopy;
    ensembleCopy->nsPtr = ensembleCmd->nsPtr;
    ensembleCopy->epoch = ensembleCmd->epoch;
    ensembleCopy->token = ensembleCmd->token;
    ensembleCopy->nsPtr->refCount++;
    ensembleCopy->realPrefixObj = ensembleCmd->realPrefixObj;
    Tcl_IncrRefCount(ensembleCopy->realPrefixObj);
    ensembleCopy->fullSubcmdName = ckalloc((unsigned) length+1);
    memcpy(ensembleCopy->fullSubcmdName, ensembleCmd->fullSubcmdName,
	    (unsigned) length+1);
}

/*
 *----------------------------------------------------------------------
 *
 * StringOfEnsembleCmdRep --
 *
 *	Creates a string representation of a Tcl_Obj that holds a subcommand
 *	of an ensemble.
 *
 * Results:
 *	None.
 *
 * Side effects:
 *	The object gains a string (UTF-8) representation.
 *
 *----------------------------------------------------------------------
 */

static void
StringOfEnsembleCmdRep(
    Tcl_Obj *objPtr)
{
    EnsembleCmdRep *ensembleCmd = objPtr->internalRep.otherValuePtr;
    int length = strlen(ensembleCmd->fullSubcmdName);

    objPtr->length = length;
    objPtr->bytes = ckalloc((unsigned) length+1);
    memcpy(objPtr->bytes, ensembleCmd->fullSubcmdName, (unsigned) length+1);
}

/*
 *----------------------------------------------------------------------
 *
 * Tcl_LogCommandInfo --
 *
 *	This function is invoked after an error occurs in an interpreter. It
 *	adds information to iPtr->errorInfo field to describe the command that
 *	was being executed when the error occurred.
 *
 * Results:
 *	None.
 *
 * Side effects:
 *	Information about the command is added to errorInfo and the line
 *	number stored internally in the interpreter is set.
 *
 *----------------------------------------------------------------------
 */

void
Tcl_LogCommandInfo(
    Tcl_Interp *interp,		/* Interpreter in which to log information. */
    const char *script,		/* First character in script containing
				 * command (must be <= command). */
    const char *command,	/* First character in command that generated
				 * the error. */
    int length)			/* Number of bytes in command (-1 means use
				 * all bytes up to first null byte). */
{
    register const char *p;
    Interp *iPtr = (Interp *) interp;
    int overflow, limit = 150;
    Var *varPtr, *arrayPtr;

    if (iPtr->flags & ERR_ALREADY_LOGGED) {
	/*
	 * Someone else has already logged error information for this command;
	 * we shouldn't add anything more.
	 */

	return;
    }

    /*
     * Compute the line number where the error occurred.
     */

    iPtr->errorLine = 1;
    for (p = script; p != command; p++) {
	if (*p == '\n') {
	    iPtr->errorLine++;
	}
    }

    if (length < 0) {
	length = strlen(command);
    }
    overflow = (length > limit);
    Tcl_AppendObjToErrorInfo(interp, Tcl_ObjPrintf(
	    "\n    %s\n\"%.*s%s\"", ((iPtr->errorInfo == NULL)
	    ? "while executing" : "invoked from within"),
	    (overflow ? limit : length), command, (overflow ? "..." : "")));

    varPtr = TclObjLookupVarEx(interp, iPtr->eiVar, NULL, TCL_GLOBAL_ONLY,
	    NULL, 0, 0, &arrayPtr);
    if ((varPtr == NULL) || !TclIsVarTraced(varPtr)) {
	/*
	 * Should not happen.
	 */

	return;
    } else {
	Tcl_HashEntry *hPtr = Tcl_FindHashEntry(&iPtr->varTraces,
		(char *) varPtr);
	VarTrace *tracePtr = Tcl_GetHashValue(hPtr);

	if (tracePtr->traceProc != EstablishErrorInfoTraces) {
	    /*
	     * The most recent trace set on ::errorInfo is not the one the
	     * core itself puts on last. This means some other code is tracing
	     * the variable, and the additional trace(s) might be write traces
	     * that expect the timing of writes to ::errorInfo that existed
	     * Tcl releases before 8.5. To satisfy that compatibility need, we
	     * write the current -errorinfo value to the ::errorInfo variable.
	     */

	    Tcl_ObjSetVar2(interp, iPtr->eiVar, NULL, iPtr->errorInfo,
		    TCL_GLOBAL_ONLY);
	}
    }
}

/*
 * Local Variables:
 * mode: c
 * c-basic-offset: 4
 * fill-column: 78
 * End:
 */<|MERGE_RESOLUTION|>--- conflicted
+++ resolved
@@ -4242,25 +4242,9 @@
     int objc,			/* Number of arguments. */
     Tcl_Obj *const objv[])	/* Argument objects. */
 {
-<<<<<<< HEAD
     Tcl_Namespace *currNsPtr;
     Tcl_Obj *resultPtr;
     int rc;
-=======
-    register Tcl_ObjType *oldTypePtr = objPtr->typePtr;
-    char *name;
-    CONST char *dummy;
-    Namespace *nsPtr, *dummy1Ptr, *dummy2Ptr;
-    register ResolvedNsName *resNamePtr;
-
-    if (interp == NULL) {
-	return TCL_ERROR;
-    }
-
-    /*
-     * Get the string representation. Make it up-to-date if necessary.
-     */
->>>>>>> 4bda2ed1
 
     if (objc > 3) {
 	Tcl_WrongNumArgs(interp, 2, objv, "?script?");
@@ -4751,8 +4735,13 @@
     const char *dummy;
     Namespace *nsPtr, *dummy1Ptr, *dummy2Ptr;
     register ResolvedNsName *resNamePtr;
-    const char *name = TclGetString(objPtr);
-
+    const char *name;
+
+    if (interp == NULL) {
+	return TCL_ERROR;
+    }
+
+    name = TclGetString(objPtr);
     TclGetNamespaceForQualName(interp, name, NULL, TCL_FIND_ONLY_NS,
 	     &nsPtr, &dummy1Ptr, &dummy2Ptr, &dummy);
 
