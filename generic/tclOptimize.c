/*
 * tclOptimize.c --
 *
 *	This file contains the bytecode optimizer.
 *
 * Copyright (c) 2013 by Donal Fellows.
 * Copyright (c) 2013 by Miguel Sofer.
 *
 * See the file "license.terms" for information on usage and redistribution of
 * this file, and for a DISCLAIMER OF ALL WARRANTIES.
 */

#include "tclInt.h"
#include "tclCompile.h"
#include <assert.h>

/*
 * Forward declarations.
 */

static void             CompactCode(CompileEnv *envPtr, int *NEW);

/*
 * Helper macros.
 */

#define AddrLength(address) \
    (tclInstructionTable[*(unsigned char *)(address)].numBytes)
#define InstLength(instruction) \
    (tclInstructionTable[(unsigned char)(instruction)].numBytes)

/*
 * Macros used in the code compactor.
 */

#define GET_INT1_AT_PC(pc)			\
    TclGetInt1AtPtr(envPtr->codeStart + (pc))

#define GET_INT4_AT_PC(pc)				\
    TclGetInt4AtPtr(envPtr->codeStart + (pc))

#define GET_UINT1_AT_PC(pc)				\
    TclGetUInt1AtPtr(envPtr->codeStart + (pc))

#define GET_UINT4_AT_PC(pc)			\
    TclGetUInt4AtPtr(envPtr->codeStart + (pc))

#define SET_INT1_AT_PC(i, pc)			\
    TclStoreInt1AtPtr((i), envPtr->codeStart + (pc))

#define SET_INT4_AT_PC(i, pc)				\
    TclStoreInt4AtPtr((i), envPtr->codeStart + (pc))

#define INST_AT_PC(pc)				\
    (*(envPtr->codeStart + (pc)))

#define NEXT_PC(pc)				\
    pc + InstLength(INST_AT_PC(pc))

/*
 * ----------------------------------------------------------------------
 *
 * CompactCode --
 *
 *	Remove all INST_NOPS and unreachable code. This also shrinks 4-insts
 *	to 1-insts where possible, reduces the code size, and updates all
 *	structs so that the CompileEnv remains consistent.
 *
 * ----------------------------------------------------------------------
 */

static void
CompactCode(
    CompileEnv *envPtr,
    int * NEW)
{
    int pc, nops;
    int inst, i, nextpc;
    int codeSize = (envPtr->codeNext - envPtr->codeStart);

    /*
     * First pass: shrink jumps and push, compute new positions.
     */

    restart:
    pc = 0;
    nops = 0;
    for (pc = 0; pc < codeSize; pc = nextpc) {
	int arg, resize;

	nextpc = NEXT_PC(pc);
	inst = INST_AT_PC(pc);
	NEW[pc] = pc - nops; /* new position */

	resize = 0;
	switch (inst) {
	    case INST_NOP:
		nops++;
		break;

	    case INST_RETURN_CODE_BRANCH:
		/* do not count NOPS in the special jump targets: skip them
		 * altogether */

		for (i = 1; i < 11; i++) {
		    NEW[pc+i] = pc + i - nops;
		}		
		nextpc += 10;
		break;

	    case INST_PUSH4:
	    case INST_LOAD_SCALAR4:
	    case INST_LOAD_ARRAY4:
	    case INST_STORE_SCALAR4:
	    case INST_STORE_ARRAY4:
		arg = GET_UINT4_AT_PC(pc+1);
		resize = (arg < 256);
		break;
				
	    case INST_JUMP4:
	    case INST_JUMP_TRUE4:
	    case INST_JUMP_FALSE4:
		arg = GET_INT4_AT_PC(pc+1);
		resize = ((arg < 127) && (arg > -128));
		break;
	}

	if (resize) {
	    /*
	     * INST_XXX1 is always one less than INST_XXX4 
	     */
	    
	    INST_AT_PC(pc) -= 1;
	    SET_INT1_AT_PC(arg, pc+1);
	    INST_AT_PC(pc+2) = INST_NOP;
	    INST_AT_PC(pc+3) = INST_NOP;
	    INST_AT_PC(pc+4) = INST_NOP;
	    nextpc = pc+2; /* get them counted */
	}
    }

    if (nops == 0) {
	return;
    }
    NEW[codeSize] = codeSize - nops;
    
    /*
     * Second pass: move code, update jump offsets, resize the code.
     */
    
    nops = 0;
    for (pc = 0; pc < codeSize; pc = nextpc) {
	int target, i;

	nextpc = NEXT_PC(pc);
	inst = INST_AT_PC(pc);
	if (inst == INST_NOP) {
	    continue;
	}
	
	/* update jump offsets */

	switch (inst) {
	    int offset;
	    ForeachInfo *infoPtr;
	    JumptableInfo *info2Ptr;
	    Tcl_HashEntry *hPtr;
	    Tcl_HashSearch hSearch;

	    case INST_RETURN_CODE_BRANCH:
		/*
		 * Careful with NOPs in the next 10 bytes: they NEED to stay,
		 * and their jumps NEED to be updated. Currently only JUMP1
		 * or RETURN_STK/DONE are compiled for those destinations so
		 * it is not a problem.
		 * 
		 */
		break;

	    case INST_JUMP1:
	    case INST_JUMP_TRUE1:
	    case INST_JUMP_FALSE1:
		target = pc + GET_INT1_AT_PC(pc+1);
<<<<<<< HEAD
		if (offset == 2) {
		    if (inst == INST_JUMP1) {
			INST_AT_PC(pc) = INST_NOP;
			nops++;
		    } else {
			/* warrants a complete optimization restart? */
			INST_AT_PC(pc) = INST_POP;
		    }
=======
		offset = NEW[target]-NEW[pc];
		if ((offset == 2) && (inst == INST_JUMP1)) {
		    INST_AT_PC(pc) = INST_NOP;
>>>>>>> 058378b3
		    INST_AT_PC(pc+1) = INST_NOP;
		    nops += 2;
		} else {
		    SET_INT1_AT_PC(offset, pc+1);
		}
		break;

	    case INST_JUMP4:
	    case INST_JUMP_TRUE4:
	    case INST_JUMP_FALSE4:
	    case INST_START_CMD:
		target = pc + GET_INT4_AT_PC(pc+1);
		offset = NEW[target]-NEW[pc];
		SET_INT4_AT_PC(offset, pc+1);
		if (inst != INST_START_CMD) {
		    if (offset == 5) {
			if (inst == INST_JUMP4) {
			    INST_AT_PC(pc)   = INST_NOP;
			    INST_AT_PC(pc+1) = INST_NOP;
			} else {
			    INST_AT_PC(pc) -= 1;
			    SET_INT1_AT_PC(2, pc+1);
			}
			goto push3nops;
		    } else if ((offset < 127) && (offset > -128)) {
			INST_AT_PC(pc) -= 1;
			SET_INT1_AT_PC(offset, pc+1);
			push3nops:
			INST_AT_PC(pc+2) = INST_NOP;
			INST_AT_PC(pc+3) = INST_NOP;
			INST_AT_PC(pc+4) = INST_NOP;
			nops += 5;
		    }
		}
		break;

	    case INST_FOREACH_START:
		i = GET_UINT4_AT_PC(pc+1);
		infoPtr = (ForeachInfo *) TclFetchAuxData(envPtr, i);
		target = pc + 5 - infoPtr->loopCtTemp;
		infoPtr->loopCtTemp = NEW[pc] + 5 - NEW[target];
		break;
		
	    case INST_JUMP_TABLE:
		i = GET_UINT4_AT_PC(pc+1);
		info2Ptr = (JumptableInfo *) TclFetchAuxData(envPtr, i);
		hPtr = Tcl_FirstHashEntry(&info2Ptr->hashTable, &hSearch);
		for (; hPtr ; hPtr = Tcl_NextHashEntry(&hSearch)) {
		    target = pc + PTR2INT(Tcl_GetHashValue(hPtr));
		    Tcl_SetHashValue(hPtr, INT2PTR(NEW[target]-NEW[pc]));
		}
		break;
	}

	/* move up opcode and operands, eliminate  */
	for (i=0; pc+i < nextpc; i++) {
	    INST_AT_PC(NEW[pc]+i) = INST_AT_PC(pc+i);
	}
    }
    envPtr->codeNext = envPtr->codeStart + NEW[codeSize];

    /*
     * Update range targets
     */

    for (i=0 ; i<envPtr->exceptArrayNext ; i++) {
	ExceptionRange *rangePtr = &envPtr->exceptArrayPtr[i];
	int target, after;

	target = rangePtr->codeOffset;
	after  = rangePtr->codeOffset + rangePtr->numCodeBytes;
	rangePtr->codeOffset = NEW[target];
	rangePtr->numCodeBytes = NEW[after] - NEW[target];
	
	if (rangePtr->type == CATCH_EXCEPTION_RANGE) {
	    target = rangePtr->catchOffset;
	    rangePtr->catchOffset = NEW[target];
	} else {
	    target = rangePtr->breakOffset;
	    rangePtr->breakOffset = NEW[target];
	    if (rangePtr->continueOffset >= 0) {
		target = rangePtr->continueOffset;
		rangePtr->continueOffset = NEW[target];
	    }
	}
    }

    /*
     * Update CmdLoc data
     */

    {
	CmdLocation *mapPtr = envPtr->cmdMapPtr;

	for (i=0; i < envPtr->numCommands; i++) {
	    /* After the end of this command's code there is either another
	     * instruction, or else the end of the bytecode. Notice that
	     * numCodeBytes may lie miserably: fix that!
	     */
	    
	    int start = mapPtr[i].codeOffset;
	    int next   = start + mapPtr[i].numCodeBytes;

	    if (next > codeSize) {
		next = codeSize;
	    }
	    mapPtr[i].codeOffset = NEW[start];
	    mapPtr[i].numCodeBytes = NEW[next] - NEW[start];
	}
    }

    /*
     * Restart until all done; should be rare. Other possible criteria:
     *  - restart if nops > x*codeSize
     *  - use back jumps as loop indicators, restart only if some backjmp is
     *    reduced in size
     *  - don't restart, bet that there's not much more to be done
     */

    if (nops) {
	codeSize = NEW[codeSize];
	goto restart;
    }
}

/*
 * ----------------------------------------------------------------------
 *
 * TclOptimizeBytecode --
 *
 *	A very simple peephole optimizer for bytecode.
 *
 * ----------------------------------------------------------------------
 */

void
TclOptimizeBytecode(
    CompileEnv *envPtr)
{
    int codeSize = (envPtr->codeNext - envPtr->codeStart);
    int NEW[codeSize + 1];

    CompactCode(envPtr, NEW);
}

/*
 * Local Variables:
 * mode: c
 * c-basic-offset: 4
 * fill-column: 78
 * tab-width: 8
 * End:
 */<|MERGE_RESOLUTION|>--- conflicted
+++ resolved
@@ -182,20 +182,9 @@
 	    case INST_JUMP_TRUE1:
 	    case INST_JUMP_FALSE1:
 		target = pc + GET_INT1_AT_PC(pc+1);
-<<<<<<< HEAD
-		if (offset == 2) {
-		    if (inst == INST_JUMP1) {
-			INST_AT_PC(pc) = INST_NOP;
-			nops++;
-		    } else {
-			/* warrants a complete optimization restart? */
-			INST_AT_PC(pc) = INST_POP;
-		    }
-=======
 		offset = NEW[target]-NEW[pc];
 		if ((offset == 2) && (inst == INST_JUMP1)) {
 		    INST_AT_PC(pc) = INST_NOP;
->>>>>>> 058378b3
 		    INST_AT_PC(pc+1) = INST_NOP;
 		    nops += 2;
 		} else {
