/*
 * tclTestObj.c --
 *
 *	This file contains C command functions for the additional Tcl commands
 *	that are used for testing implementations of the Tcl object types.
 *	These commands are not normally included in Tcl applications; they're
 *	only used for testing.
 *
 * Copyright (c) 1995-1998 Sun Microsystems, Inc.
 * Copyright (c) 1999 by Scriptics Corporation.
 * Copyright (c) 2005 by Kevin B. Kenny.  All rights reserved.
 *
 * See the file "license.terms" for information on usage and redistribution of
 * this file, and for a DISCLAIMER OF ALL WARRANTIES.
<<<<<<< HEAD
 *
 * RCS: @(#) $Id: tclTestObj.c,v 1.12.4.19 2010/03/19 15:26:57 dgp Exp $
=======
>>>>>>> d2834ff4
 */

#ifndef USE_TCL_STUBS
#   define USE_TCL_STUBS
#endif
#include "tclInt.h"
#include "tommath.h"

/*
 * An array of Tcl_Obj pointers used in the commands that operate on or get
 * the values of Tcl object-valued variables. varPtr[i] is the i-th variable's
 * Tcl_Obj *.
 */

#define NUMBER_OF_OBJECT_VARS 20
static Tcl_Obj *varPtr[NUMBER_OF_OBJECT_VARS];

/*
 * Forward declarations for functions defined later in this file:
 */

static int		CheckIfVarUnset(Tcl_Interp *interp, int varIndex);
static int		GetVariableIndex(Tcl_Interp *interp,
			    const char *string, int *indexPtr);
static void		SetVarToObj(int varIndex, Tcl_Obj *objPtr);
static int		TestbignumobjCmd(ClientData dummy, Tcl_Interp *interp,
			    int objc, Tcl_Obj *const objv[]);
static int		TestbooleanobjCmd(ClientData dummy,
			    Tcl_Interp *interp, int objc,
			    Tcl_Obj *const objv[]);
static int		TestdoubleobjCmd(ClientData dummy, Tcl_Interp *interp,
			    int objc, Tcl_Obj *const objv[]);
static int		TestindexobjCmd(ClientData dummy, Tcl_Interp *interp,
			    int objc, Tcl_Obj *const objv[]);
static int		TestintobjCmd(ClientData dummy, Tcl_Interp *interp,
			    int objc, Tcl_Obj *const objv[]);
static int 		TestlistobjCmd(ClientData dummy, Tcl_Interp *interp,
			    int objc, Tcl_Obj *const objv[]);
static int		TestobjCmd(ClientData dummy, Tcl_Interp *interp,
			    int objc, Tcl_Obj *const objv[]);
static int		TeststringobjCmd(ClientData dummy, Tcl_Interp *interp,
			    int objc, Tcl_Obj *const objv[]);

typedef struct TestString {
    int numChars;
    int allocated;
    int maxChars;
    Tcl_UniChar unicode[2];
} TestString;

/*
 *----------------------------------------------------------------------
 *
 * TclObjTest_Init --
 *
 *	This function creates additional commands that are used to test the
 *	Tcl object support.
 *
 * Results:
 *	Returns a standard Tcl completion code, and leaves an error
 *	message in the interp's result if an error occurs.
 *
 * Side effects:
 *	Creates and registers several new testing commands.
 *
 *----------------------------------------------------------------------
 */

int
TclObjTest_Init(
    Tcl_Interp *interp)
{
    register int i;

    for (i = 0;  i < NUMBER_OF_OBJECT_VARS;  i++) {
	varPtr[i] = NULL;
    }

    Tcl_CreateObjCommand(interp, "testbignumobj", TestbignumobjCmd,
	    NULL, NULL);
    Tcl_CreateObjCommand(interp, "testbooleanobj", TestbooleanobjCmd,
	    NULL, NULL);
    Tcl_CreateObjCommand(interp, "testdoubleobj", TestdoubleobjCmd,
	    NULL, NULL);
    Tcl_CreateObjCommand(interp, "testintobj", TestintobjCmd,
	    NULL, NULL);
    Tcl_CreateObjCommand(interp, "testindexobj", TestindexobjCmd,
	    NULL, NULL);
    Tcl_CreateObjCommand(interp, "testlistobj", TestlistobjCmd,
	    NULL, NULL);
    Tcl_CreateObjCommand(interp, "testobj", TestobjCmd, NULL, NULL);
    Tcl_CreateObjCommand(interp, "teststringobj", TeststringobjCmd,
	    NULL, NULL);
    return TCL_OK;
}

/*
 *----------------------------------------------------------------------
 *
 * TestbignumobjCmd --
 *
 *	This function implmenets the "testbignumobj" command.  It is used
 *	to exercise the bignum Tcl object type implementation.
 *
 * Results:
 *	Returns a standard Tcl object result.
 *
 * Side effects:
 *	Creates and frees bignum objects; converts objects to have bignum
 *	type.
 *
 *----------------------------------------------------------------------
 */

static int
TestbignumobjCmd(
    ClientData clientData,	/* unused */
    Tcl_Interp *interp,		/* Tcl interpreter */
    int objc,			/* Argument count */
    Tcl_Obj *const objv[])	/* Argument vector */
{
    const char *const subcmds[] = {
	"set",	    "get",	"mult10",	"div10", NULL
    };
    enum options {
	BIGNUM_SET, BIGNUM_GET,	BIGNUM_MULT10,	BIGNUM_DIV10
    };
    int index, varIndex;
    const char *string;
    mp_int bignumValue, newValue;

    if (objc < 3) {
	Tcl_WrongNumArgs(interp, 1, objv, "option ?arg ...?");
	return TCL_ERROR;
    }
    if (Tcl_GetIndexFromObj(interp, objv[1], subcmds, "option", 0,
	    &index) != TCL_OK) {
	return TCL_ERROR;
    }
    string = Tcl_GetString(objv[2]);
    if (GetVariableIndex(interp, string, &varIndex) != TCL_OK) {
	return TCL_ERROR;
    }

    switch (index) {
    case BIGNUM_SET:
	if (objc != 4) {
	    Tcl_WrongNumArgs(interp, 2, objv, "var value");
	    return TCL_ERROR;
	}
	string = Tcl_GetString(objv[3]);
	if (mp_init(&bignumValue) != MP_OKAY) {
	    Tcl_SetObjResult(interp,
		    Tcl_NewStringObj("error in mp_init", -1));
	    return TCL_ERROR;
	}
	if (mp_read_radix(&bignumValue, string, 10) != MP_OKAY) {
	    mp_clear(&bignumValue);
	    Tcl_SetObjResult(interp,
		    Tcl_NewStringObj("error in mp_read_radix", -1));
	    return TCL_ERROR;
	}

	/*
	 * If the object currently bound to the variable with index varIndex
	 * has ref count 1 (i.e. the object is unshared) we can modify that
	 * object directly.  Otherwise, if RC>1 (i.e. the object is shared),
	 * we must create a new object to modify/set and decrement the old
	 * formerly-shared object's ref count. This is "copy on write".
	 */

	if ((varPtr[varIndex] != NULL) && !Tcl_IsShared(varPtr[varIndex])) {
	    Tcl_SetBignumObj(varPtr[varIndex], &bignumValue);
	} else {
	    SetVarToObj(varIndex, Tcl_NewBignumObj(&bignumValue));
	}
	break;

    case BIGNUM_GET:
	if (objc != 3) {
	    Tcl_WrongNumArgs(interp, 2, objv, "varIndex");
	    return TCL_ERROR;
	}
	if (CheckIfVarUnset(interp, varIndex)) {
	    return TCL_ERROR;
	}
	break;

    case BIGNUM_MULT10:
	if (objc != 3) {
	    Tcl_WrongNumArgs(interp, 2, objv, "varIndex");
	    return TCL_ERROR;
	}
	if (CheckIfVarUnset(interp, varIndex)) {
	    return TCL_ERROR;
	}
	if (Tcl_GetBignumFromObj(interp, varPtr[varIndex],
		&bignumValue) != TCL_OK) {
	    return TCL_ERROR;
	}
	if (mp_init(&newValue) != MP_OKAY
		|| (mp_mul_d(&bignumValue, 10, &newValue) != MP_OKAY)) {
	    mp_clear(&bignumValue);
	    mp_clear(&newValue);
	    Tcl_SetObjResult(interp,
		    Tcl_NewStringObj("error in mp_mul_d", -1));
	    return TCL_ERROR;
	}
	mp_clear(&bignumValue);
	if (!Tcl_IsShared(varPtr[varIndex])) {
	    Tcl_SetBignumObj(varPtr[varIndex], &newValue);
	} else {
	    SetVarToObj(varIndex, Tcl_NewBignumObj(&newValue));
	}
	break;

    case BIGNUM_DIV10:
	if (objc != 3) {
	    Tcl_WrongNumArgs(interp, 2, objv, "varIndex");
	    return TCL_ERROR;
	}
	if (CheckIfVarUnset(interp, varIndex)) {
	    return TCL_ERROR;
	}
	if (Tcl_GetBignumFromObj(interp, varPtr[varIndex],
		&bignumValue) != TCL_OK) {
	    return TCL_ERROR;
	}
	if (mp_init(&newValue) != MP_OKAY
		|| (mp_div_d(&bignumValue, 10, &newValue, NULL) != MP_OKAY)) {
	    mp_clear(&bignumValue);
	    mp_clear(&newValue);
	    Tcl_SetObjResult(interp,
		    Tcl_NewStringObj("error in mp_div_d", -1));
	    return TCL_ERROR;
	}
	mp_clear(&bignumValue);
	if (!Tcl_IsShared(varPtr[varIndex])) {
	    Tcl_SetBignumObj(varPtr[varIndex], &newValue);
	} else {
	    SetVarToObj(varIndex, Tcl_NewBignumObj(&newValue));
	}
    }

    Tcl_SetObjResult(interp, varPtr[varIndex]);
    return TCL_OK;
}

/*
 *----------------------------------------------------------------------
 *
 * TestbooleanobjCmd --
 *
 *	This function implements the "testbooleanobj" command.  It is used to
 *	test the boolean Tcl object type implementation.
 *
 * Results:
 *	A standard Tcl object result.
 *
 * Side effects:
 *	Creates and frees boolean objects, and also converts objects to
 *	have boolean type.
 *
 *----------------------------------------------------------------------
 */

static int
TestbooleanobjCmd(
    ClientData clientData,	/* Not used. */
    Tcl_Interp *interp,		/* Current interpreter. */
    int objc,			/* Number of arguments. */
    Tcl_Obj *const objv[])	/* Argument objects. */
{
    int varIndex, boolValue;
    const char *index, *subCmd;

    if (objc < 3) {
	wrongNumArgs:
	Tcl_WrongNumArgs(interp, 1, objv, "option arg ?arg ...?");
	return TCL_ERROR;
    }

    index = Tcl_GetString(objv[2]);
    if (GetVariableIndex(interp, index, &varIndex) != TCL_OK) {
	return TCL_ERROR;
    }

    subCmd = Tcl_GetString(objv[1]);
    if (strcmp(subCmd, "set") == 0) {
	if (objc != 4) {
	    goto wrongNumArgs;
	}
	if (Tcl_GetBooleanFromObj(interp, objv[3], &boolValue) != TCL_OK) {
	    return TCL_ERROR;
	}

	/*
	 * If the object currently bound to the variable with index varIndex
	 * has ref count 1 (i.e. the object is unshared) we can modify that
	 * object directly. Otherwise, if RC>1 (i.e. the object is shared),
	 * we must create a new object to modify/set and decrement the old
	 * formerly-shared object's ref count. This is "copy on write".
	 */

	if ((varPtr[varIndex] != NULL) && !Tcl_IsShared(varPtr[varIndex])) {
	    Tcl_SetBooleanObj(varPtr[varIndex], boolValue);
	} else {
	    SetVarToObj(varIndex, Tcl_NewBooleanObj(boolValue));
	}
	Tcl_SetObjResult(interp, varPtr[varIndex]);
    } else if (strcmp(subCmd, "get") == 0) {
	if (objc != 3) {
	    goto wrongNumArgs;
	}
	if (CheckIfVarUnset(interp, varIndex)) {
	    return TCL_ERROR;
	}
	Tcl_SetObjResult(interp, varPtr[varIndex]);
    } else if (strcmp(subCmd, "not") == 0) {
	if (objc != 3) {
	    goto wrongNumArgs;
	}
	if (CheckIfVarUnset(interp, varIndex)) {
	    return TCL_ERROR;
	}
	if (Tcl_GetBooleanFromObj(interp, varPtr[varIndex],
				  &boolValue) != TCL_OK) {
	    return TCL_ERROR;
	}
	if (!Tcl_IsShared(varPtr[varIndex])) {
	    Tcl_SetBooleanObj(varPtr[varIndex], !boolValue);
	} else {
	    SetVarToObj(varIndex, Tcl_NewBooleanObj(!boolValue));
	}
	Tcl_SetObjResult(interp, varPtr[varIndex]);
    } else {
	Tcl_AppendStringsToObj(Tcl_GetObjResult(interp),
		"bad option \"", Tcl_GetString(objv[1]),
		"\": must be set, get, or not", NULL);
	return TCL_ERROR;
    }
    return TCL_OK;
}

/*
 *----------------------------------------------------------------------
 *
 * TestdoubleobjCmd --
 *
 *	This function implements the "testdoubleobj" command.  It is used to
 *	test the double-precision floating point Tcl object type
 *	implementation.
 *
 * Results:
 *	A standard Tcl object result.
 *
 * Side effects:
 *	Creates and frees double objects, and also converts objects to
 *	have double type.
 *
 *----------------------------------------------------------------------
 */

static int
TestdoubleobjCmd(
    ClientData clientData,	/* Not used. */
    Tcl_Interp *interp,		/* Current interpreter. */
    int objc,			/* Number of arguments. */
    Tcl_Obj *const objv[])	/* Argument objects. */
{
    int varIndex;
    double doubleValue;
    const char *index, *subCmd, *string;

    if (objc < 3) {
	wrongNumArgs:
	Tcl_WrongNumArgs(interp, 1, objv, "option arg ?arg ...?");
	return TCL_ERROR;
    }

    index = Tcl_GetString(objv[2]);
    if (GetVariableIndex(interp, index, &varIndex) != TCL_OK) {
	return TCL_ERROR;
    }

    subCmd = Tcl_GetString(objv[1]);
    if (strcmp(subCmd, "set") == 0) {
	if (objc != 4) {
	    goto wrongNumArgs;
	}
	string = Tcl_GetString(objv[3]);
	if (Tcl_GetDouble(interp, string, &doubleValue) != TCL_OK) {
	    return TCL_ERROR;
	}

	/*
	 * If the object currently bound to the variable with index varIndex
	 * has ref count 1 (i.e. the object is unshared) we can modify that
	 * object directly. Otherwise, if RC>1 (i.e. the object is shared), we
	 * must create a new object to modify/set and decrement the old
	 * formerly-shared object's ref count. This is "copy on write".
	 */

	if ((varPtr[varIndex] != NULL) && !Tcl_IsShared(varPtr[varIndex])) {
	    Tcl_SetDoubleObj(varPtr[varIndex], doubleValue);
	} else {
	    SetVarToObj(varIndex, Tcl_NewDoubleObj(doubleValue));
	}
	Tcl_SetObjResult(interp, varPtr[varIndex]);
    } else if (strcmp(subCmd, "get") == 0) {
	if (objc != 3) {
	    goto wrongNumArgs;
	}
	if (CheckIfVarUnset(interp, varIndex)) {
	    return TCL_ERROR;
	}
	Tcl_SetObjResult(interp, varPtr[varIndex]);
    } else if (strcmp(subCmd, "mult10") == 0) {
	if (objc != 3) {
	    goto wrongNumArgs;
	}
	if (CheckIfVarUnset(interp, varIndex)) {
	    return TCL_ERROR;
	}
	if (Tcl_GetDoubleFromObj(interp, varPtr[varIndex],
				 &doubleValue) != TCL_OK) {
	    return TCL_ERROR;
	}
	if (!Tcl_IsShared(varPtr[varIndex])) {
	    Tcl_SetDoubleObj(varPtr[varIndex], doubleValue * 10.0);
	} else {
	    SetVarToObj(varIndex, Tcl_NewDoubleObj(doubleValue * 10.0));
	}
	Tcl_SetObjResult(interp, varPtr[varIndex]);
    } else if (strcmp(subCmd, "div10") == 0) {
	if (objc != 3) {
	    goto wrongNumArgs;
	}
	if (CheckIfVarUnset(interp, varIndex)) {
	    return TCL_ERROR;
	}
	if (Tcl_GetDoubleFromObj(interp, varPtr[varIndex],
		&doubleValue) != TCL_OK) {
	    return TCL_ERROR;
	}
	if (!Tcl_IsShared(varPtr[varIndex])) {
	    Tcl_SetDoubleObj(varPtr[varIndex], doubleValue / 10.0);
	} else {
	    SetVarToObj(varIndex, Tcl_NewDoubleObj(doubleValue / 10.0));
	}
	Tcl_SetObjResult(interp, varPtr[varIndex]);
    } else {
	Tcl_AppendStringsToObj(Tcl_GetObjResult(interp),
		"bad option \"", Tcl_GetString(objv[1]),
		"\": must be set, get, mult10, or div10", NULL);
	return TCL_ERROR;
    }
    return TCL_OK;
}

/*
 *----------------------------------------------------------------------
 *
 * TestindexobjCmd --
 *
 *	This function implements the "testindexobj" command. It is used to
 *	test the index Tcl object type implementation.
 *
 * Results:
 *	A standard Tcl object result.
 *
 * Side effects:
 *	Creates and frees int objects, and also converts objects to
 *	have int type.
 *
 *----------------------------------------------------------------------
 */

static int
TestindexobjCmd(
    ClientData clientData,	/* Not used. */
    Tcl_Interp *interp,		/* Current interpreter. */
    int objc,			/* Number of arguments. */
    Tcl_Obj *const objv[])	/* Argument objects. */
{
    int allowAbbrev, index, index2, setError, i, result;
    const char **argv;
    static const char *const tablePtr[] = {"a", "b", "check", NULL};
    /*
     * Keep this structure declaration in sync with tclIndexObj.c
     */
    struct IndexRep {
	void *tablePtr;		/* Pointer to the table of strings. */
	int offset;		/* Offset between table entries. */
	int index;		/* Selected index into table. */
    };
    struct IndexRep *indexRep;

    if ((objc == 3) && (strcmp(Tcl_GetString(objv[1]),
	    "check") == 0)) {
	/*
	 * This code checks to be sure that the results of Tcl_GetIndexFromObj
	 * are properly cached in the object and returned on subsequent
	 * lookups.
	 */

	if (Tcl_GetIntFromObj(interp, objv[2], &index2) != TCL_OK) {
	    return TCL_ERROR;
	}

	Tcl_GetIndexFromObj(NULL, objv[1], tablePtr, "token", 0, &index);
	indexRep = (struct IndexRep *) objv[1]->internalRep.otherValuePtr;
	indexRep->index = index2;
	result = Tcl_GetIndexFromObj(NULL, objv[1],
		tablePtr, "token", 0, &index);
	if (result == TCL_OK) {
	    Tcl_SetIntObj(Tcl_GetObjResult(interp), index);
	}
	return result;
    }

    if (objc < 5) {
	Tcl_AppendToObj(Tcl_GetObjResult(interp), "wrong # args", -1);
	return TCL_ERROR;
    }

    if (Tcl_GetBooleanFromObj(interp, objv[1], &setError) != TCL_OK) {
	return TCL_ERROR;
    }
    if (Tcl_GetBooleanFromObj(interp, objv[2], &allowAbbrev) != TCL_OK) {
	return TCL_ERROR;
    }

    argv = (const char **) ckalloc((unsigned) ((objc-3) * sizeof(char *)));
    for (i = 4; i < objc; i++) {
	argv[i-4] = Tcl_GetString(objv[i]);
    }
    argv[objc-4] = NULL;

    /*
     * Tcl_GetIndexFromObj assumes that the table is statically-allocated so
     * that its address is different for each index object. If we accidently
     * allocate a table at the same address as that cached in the index
     * object, clear out the object's cached state.
     */

    if (objv[3]->typePtr != NULL
	    && !strcmp("index", objv[3]->typePtr->name)) {
	indexRep = (struct IndexRep *) objv[3]->internalRep.otherValuePtr;
	if (indexRep->tablePtr == (void *) argv) {
	    objv[3]->typePtr->freeIntRepProc(objv[3]);
	    objv[3]->typePtr = NULL;
	}
    }

    result = Tcl_GetIndexFromObj((setError? interp : NULL), objv[3],
	    argv, "token", (allowAbbrev? 0 : TCL_EXACT), &index);
    ckfree((char *) argv);
    if (result == TCL_OK) {
	Tcl_SetIntObj(Tcl_GetObjResult(interp), index);
    }
    return result;
}

/*
 *----------------------------------------------------------------------
 *
 * TestintobjCmd --
 *
 *	This function implements the "testintobj" command. It is used to
 *	test the int Tcl object type implementation.
 *
 * Results:
 *	A standard Tcl object result.
 *
 * Side effects:
 *	Creates and frees int objects, and also converts objects to
 *	have int type.
 *
 *----------------------------------------------------------------------
 */

static int
TestintobjCmd(
    ClientData clientData,	/* Not used. */
    Tcl_Interp *interp,		/* Current interpreter. */
    int objc,			/* Number of arguments. */
    Tcl_Obj *const objv[])	/* Argument objects. */
{
    int intValue, varIndex, i;
    long longValue;
    const char *index, *subCmd, *string;

    if (objc < 3) {
	wrongNumArgs:
	Tcl_WrongNumArgs(interp, 1, objv, "option arg ?arg ...?");
	return TCL_ERROR;
    }

    index = Tcl_GetString(objv[2]);
    if (GetVariableIndex(interp, index, &varIndex) != TCL_OK) {
	return TCL_ERROR;
    }

    subCmd = Tcl_GetString(objv[1]);
    if (strcmp(subCmd, "set") == 0) {
	if (objc != 4) {
	    goto wrongNumArgs;
	}
	string = Tcl_GetString(objv[3]);
	if (Tcl_GetInt(interp, string, &i) != TCL_OK) {
	    return TCL_ERROR;
	}
	intValue = i;

	/*
	 * If the object currently bound to the variable with index varIndex
	 * has ref count 1 (i.e. the object is unshared) we can modify that
	 * object directly. Otherwise, if RC>1 (i.e. the object is shared), we
	 * must create a new object to modify/set and decrement the old
	 * formerly-shared object's ref count. This is "copy on write".
	 */

	if ((varPtr[varIndex] != NULL) && !Tcl_IsShared(varPtr[varIndex])) {
	    Tcl_SetIntObj(varPtr[varIndex], intValue);
	} else {
	    SetVarToObj(varIndex, Tcl_NewIntObj(intValue));
	}
	Tcl_SetObjResult(interp, varPtr[varIndex]);
    } else if (strcmp(subCmd, "set2") == 0) { /* doesn't set result */
	if (objc != 4) {
	    goto wrongNumArgs;
	}
	string = Tcl_GetString(objv[3]);
	if (Tcl_GetInt(interp, string, &i) != TCL_OK) {
	    return TCL_ERROR;
	}
	intValue = i;
	if ((varPtr[varIndex] != NULL) && !Tcl_IsShared(varPtr[varIndex])) {
	    Tcl_SetIntObj(varPtr[varIndex], intValue);
	} else {
	    SetVarToObj(varIndex, Tcl_NewIntObj(intValue));
	}
    } else if (strcmp(subCmd, "setlong") == 0) {
	if (objc != 4) {
	    goto wrongNumArgs;
	}
	string = Tcl_GetString(objv[3]);
	if (Tcl_GetInt(interp, string, &i) != TCL_OK) {
	    return TCL_ERROR;
	}
	intValue = i;
	if ((varPtr[varIndex] != NULL) && !Tcl_IsShared(varPtr[varIndex])) {
	    Tcl_SetLongObj(varPtr[varIndex], intValue);
	} else {
	    SetVarToObj(varIndex, Tcl_NewLongObj(intValue));
	}
	Tcl_SetObjResult(interp, varPtr[varIndex]);
    } else if (strcmp(subCmd, "setmaxlong") == 0) {
	long maxLong = LONG_MAX;
	if (objc != 3) {
	    goto wrongNumArgs;
	}
	if ((varPtr[varIndex] != NULL) && !Tcl_IsShared(varPtr[varIndex])) {
	    Tcl_SetLongObj(varPtr[varIndex], maxLong);
	} else {
	    SetVarToObj(varIndex, Tcl_NewLongObj(maxLong));
	}
    } else if (strcmp(subCmd, "ismaxlong") == 0) {
	if (objc != 3) {
	    goto wrongNumArgs;
	}
	if (CheckIfVarUnset(interp, varIndex)) {
	    return TCL_ERROR;
	}
	if (Tcl_GetLongFromObj(interp, varPtr[varIndex], &longValue) != TCL_OK) {
	    return TCL_ERROR;
	}
	Tcl_AppendToObj(Tcl_GetObjResult(interp),
		((longValue == LONG_MAX)? "1" : "0"), -1);
    } else if (strcmp(subCmd, "get") == 0) {
	if (objc != 3) {
	    goto wrongNumArgs;
	}
	if (CheckIfVarUnset(interp, varIndex)) {
	    return TCL_ERROR;
	}
	Tcl_SetObjResult(interp, varPtr[varIndex]);
    } else if (strcmp(subCmd, "get2") == 0) {
	if (objc != 3) {
	    goto wrongNumArgs;
	}
	if (CheckIfVarUnset(interp, varIndex)) {
	    return TCL_ERROR;
	}
	string = Tcl_GetString(varPtr[varIndex]);
	Tcl_AppendToObj(Tcl_GetObjResult(interp), string, -1);
    } else if (strcmp(subCmd, "inttoobigtest") == 0) {
	/*
	 * If long ints have more bits than ints on this platform, verify that
	 * Tcl_GetIntFromObj returns an error if the long int held in an
	 * integer object's internal representation is too large to fit in an
	 * int.
	 */

	if (objc != 3) {
	    goto wrongNumArgs;
	}
#if (INT_MAX == LONG_MAX)   /* int is same size as long int */
	Tcl_AppendToObj(Tcl_GetObjResult(interp), "1", -1);
#else
	if ((varPtr[varIndex] != NULL) && !Tcl_IsShared(varPtr[varIndex])) {
	    Tcl_SetLongObj(varPtr[varIndex], LONG_MAX);
	} else {
	    SetVarToObj(varIndex, Tcl_NewLongObj(LONG_MAX));
	}
	if (Tcl_GetIntFromObj(interp, varPtr[varIndex], &i) != TCL_OK) {
	    Tcl_ResetResult(interp);
	    Tcl_AppendToObj(Tcl_GetObjResult(interp), "1", -1);
	    return TCL_OK;
	}
	Tcl_AppendToObj(Tcl_GetObjResult(interp), "0", -1);
#endif
    } else if (strcmp(subCmd, "mult10") == 0) {
	if (objc != 3) {
	    goto wrongNumArgs;
	}
	if (CheckIfVarUnset(interp, varIndex)) {
	    return TCL_ERROR;
	}
	if (Tcl_GetIntFromObj(interp, varPtr[varIndex],
		&intValue) != TCL_OK) {
	    return TCL_ERROR;
	}
	if (!Tcl_IsShared(varPtr[varIndex])) {
	    Tcl_SetIntObj(varPtr[varIndex], intValue * 10);
	} else {
	    SetVarToObj(varIndex, Tcl_NewIntObj(intValue * 10));
	}
	Tcl_SetObjResult(interp, varPtr[varIndex]);
    } else if (strcmp(subCmd, "div10") == 0) {
	if (objc != 3) {
	    goto wrongNumArgs;
	}
	if (CheckIfVarUnset(interp, varIndex)) {
	    return TCL_ERROR;
	}
	if (Tcl_GetIntFromObj(interp, varPtr[varIndex],
		&intValue) != TCL_OK) {
	    return TCL_ERROR;
	}
	if (!Tcl_IsShared(varPtr[varIndex])) {
	    Tcl_SetIntObj(varPtr[varIndex], intValue / 10);
	} else {
	    SetVarToObj(varIndex, Tcl_NewIntObj(intValue / 10));
	}
	Tcl_SetObjResult(interp, varPtr[varIndex]);
    } else {
	Tcl_AppendStringsToObj(Tcl_GetObjResult(interp),
		"bad option \"", Tcl_GetString(objv[1]),
		"\": must be set, get, get2, mult10, or div10", NULL);
	return TCL_ERROR;
    }
    return TCL_OK;
}

/*
 *-----------------------------------------------------------------------------
 *
 * TestlistobjCmd --
 *
 *	This function implements the 'testlistobj' command. It is used to
 *	test a few possible corner cases in list object manipulation from
 *	C code that cannot occur at the Tcl level.
 *
 * Results:
 *	A standard Tcl object result.
 *
 * Side effects:
 *	Creates, manipulates and frees list objects.
 *
 *-----------------------------------------------------------------------------
 */

static int
TestlistobjCmd(
    ClientData clientData,	/* Not used */
    Tcl_Interp *interp,		/* Tcl interpreter */
    int objc,			/* Number of arguments */
    Tcl_Obj *const objv[])	/* Argument objects */
{
    /* Subcommands supported by this command */
    const char* subcommands[] = {
	"set",
	"get",
	"replace"
    };
    enum listobjCmdIndex {
	LISTOBJ_SET,
	LISTOBJ_GET,
	LISTOBJ_REPLACE
    };

    const char* index;		/* Argument giving the variable number */
    int varIndex;		/* Variable number converted to binary */
    int cmdIndex;		/* Ordinal number of the subcommand */
    int first;			/* First index in the list */
    int count;			/* Count of elements in a list */

    if (objc < 3) {
	Tcl_WrongNumArgs(interp, 1, objv, "option arg ?arg...?");
	return TCL_ERROR;
    }
    index = Tcl_GetString(objv[2]);
    if (GetVariableIndex(interp, index, &varIndex) != TCL_OK) {
	return TCL_ERROR;
    }
    if (Tcl_GetIndexFromObj(interp, objv[1], subcommands, "command",
			    0, &cmdIndex) != TCL_OK) {
	return TCL_ERROR;
    }
    switch(cmdIndex) {
    case LISTOBJ_SET:
	if ((varPtr[varIndex] != NULL) && !Tcl_IsShared(varPtr[varIndex])) {
	    Tcl_SetListObj(varPtr[varIndex], objc-3, objv+3);
	} else {
	    SetVarToObj(varIndex, Tcl_NewListObj(objc-3, objv+3));
	}
	Tcl_SetObjResult(interp, varPtr[varIndex]);
	break;

    case LISTOBJ_GET:
	if (objc != 3) {
	    Tcl_WrongNumArgs(interp, 2, objv, "varIndex");
	    return TCL_ERROR;
	}
	if (CheckIfVarUnset(interp, varIndex)) {
	    return TCL_ERROR;
	}
	Tcl_SetObjResult(interp, varPtr[varIndex]);
	break;

    case LISTOBJ_REPLACE:
	if (objc < 5) {
	    Tcl_WrongNumArgs(interp, 2, objv,
			     "varIndex start count ?element...?");
	    return TCL_ERROR;
	}
	if (Tcl_GetIntFromObj(interp, objv[3], &first) != TCL_OK
	    || Tcl_GetIntFromObj(interp, objv[4], &count) != TCL_OK) {
	    return TCL_ERROR;
	}
	if (Tcl_IsShared(varPtr[varIndex])) {
	    SetVarToObj(varIndex, Tcl_DuplicateObj(varPtr[varIndex]));
	}
	Tcl_ResetResult(interp);
	return Tcl_ListObjReplace(interp, varPtr[varIndex], first, count,
				  objc-5, objv+5);
    }
    return TCL_OK;
}

/*
 *----------------------------------------------------------------------
 *
 * TestobjCmd --
 *
 *	This function implements the "testobj" command. It is used to test
 *	the type-independent portions of the Tcl object type implementation.
 *
 * Results:
 *	A standard Tcl object result.
 *
 * Side effects:
 *	Creates and frees objects.
 *
 *----------------------------------------------------------------------
 */

static int
TestobjCmd(
    ClientData clientData,	/* Not used. */
    Tcl_Interp *interp,		/* Current interpreter. */
    int objc,			/* Number of arguments. */
    Tcl_Obj *const objv[])	/* Argument objects. */
{
    int varIndex, destIndex, i;
    const char *index, *subCmd, *string;
    const Tcl_ObjType *targetType;

    if (objc < 2) {
	wrongNumArgs:
	Tcl_WrongNumArgs(interp, 1, objv, "option arg ?arg ...?");
	return TCL_ERROR;
    }

    subCmd = Tcl_GetString(objv[1]);
    if (strcmp(subCmd, "assign") == 0) {
	if (objc != 4) {
	    goto wrongNumArgs;
	}
	index = Tcl_GetString(objv[2]);
	if (GetVariableIndex(interp, index, &varIndex) != TCL_OK) {
	    return TCL_ERROR;
	}
	if (CheckIfVarUnset(interp, varIndex)) {
	    return TCL_ERROR;
	}
	string = Tcl_GetString(objv[3]);
	if (GetVariableIndex(interp, string, &destIndex) != TCL_OK) {
	    return TCL_ERROR;
	}
	SetVarToObj(destIndex, varPtr[varIndex]);
	Tcl_SetObjResult(interp, varPtr[destIndex]);
    } else if (strcmp(subCmd, "convert") == 0) {
	const char *typeName;

	if (objc != 4) {
	    goto wrongNumArgs;
	}
	index = Tcl_GetString(objv[2]);
	if (GetVariableIndex(interp, index, &varIndex) != TCL_OK) {
	    return TCL_ERROR;
	}
	if (CheckIfVarUnset(interp, varIndex)) {
	    return TCL_ERROR;
	}
	typeName = Tcl_GetString(objv[3]);
	if ((targetType = Tcl_GetObjType(typeName)) == NULL) {
	    Tcl_AppendStringsToObj(Tcl_GetObjResult(interp),
		    "no type ", typeName, " found", NULL);
	    return TCL_ERROR;
	}
	if (Tcl_ConvertToType(interp, varPtr[varIndex], targetType)
		!= TCL_OK) {
	    return TCL_ERROR;
	}
	Tcl_SetObjResult(interp, varPtr[varIndex]);
    } else if (strcmp(subCmd, "duplicate") == 0) {
	if (objc != 4) {
	    goto wrongNumArgs;
	}
	index = Tcl_GetString(objv[2]);
	if (GetVariableIndex(interp, index, &varIndex) != TCL_OK) {
	    return TCL_ERROR;
	}
	if (CheckIfVarUnset(interp, varIndex)) {
	    return TCL_ERROR;
	}
	string = Tcl_GetString(objv[3]);
	if (GetVariableIndex(interp, string, &destIndex) != TCL_OK) {
	    return TCL_ERROR;
	}
	SetVarToObj(destIndex, Tcl_DuplicateObj(varPtr[varIndex]));
	Tcl_SetObjResult(interp, varPtr[destIndex]);
    } else if (strcmp(subCmd, "freeallvars") == 0) {
	if (objc != 2) {
	    goto wrongNumArgs;
	}
	for (i = 0;  i < NUMBER_OF_OBJECT_VARS;  i++) {
	    if (varPtr[i] != NULL) {
		Tcl_DecrRefCount(varPtr[i]);
		varPtr[i] = NULL;
	    }
	}
    } else if (strcmp(subCmd, "invalidateStringRep") == 0) {
	if (objc != 3) {
	    goto wrongNumArgs;
	}
	index = Tcl_GetString(objv[2]);
	if (GetVariableIndex(interp, index, &varIndex) != TCL_OK) {
	    return TCL_ERROR;
	}
	if (CheckIfVarUnset(interp, varIndex)) {
	    return TCL_ERROR;
	}
	Tcl_InvalidateStringRep(varPtr[varIndex]);
	Tcl_SetObjResult(interp, varPtr[varIndex]);
    } else if (strcmp(subCmd, "newobj") == 0) {
	if (objc != 3) {
	    goto wrongNumArgs;
	}
	index = Tcl_GetString(objv[2]);
	if (GetVariableIndex(interp, index, &varIndex) != TCL_OK) {
	    return TCL_ERROR;
	}
	SetVarToObj(varIndex, Tcl_NewObj());
	Tcl_SetObjResult(interp, varPtr[varIndex]);
    } else if (strcmp(subCmd, "objtype") == 0) {
	const char *typeName;

	/*
	 * Return an object containing the name of the argument's type of
	 * internal rep. If none exists, return "none".
	 */

	if (objc != 3) {
	    goto wrongNumArgs;
	}
	if (objv[2]->typePtr == NULL) {
	    Tcl_SetObjResult(interp, Tcl_NewStringObj("none", -1));
	} else {
	    typeName = objv[2]->typePtr->name;
	    Tcl_SetObjResult(interp, Tcl_NewStringObj(typeName, -1));
	}
    } else if (strcmp(subCmd, "refcount") == 0) {
	if (objc != 3) {
	    goto wrongNumArgs;
	}
	index = Tcl_GetString(objv[2]);
	if (GetVariableIndex(interp, index, &varIndex) != TCL_OK) {
	    return TCL_ERROR;
	}
	if (CheckIfVarUnset(interp, varIndex)) {
	    return TCL_ERROR;
	}
	Tcl_SetObjResult(interp, Tcl_NewIntObj(varPtr[varIndex]->refCount));
    } else if (strcmp(subCmd, "type") == 0) {
	if (objc != 3) {
	    goto wrongNumArgs;
	}
	index = Tcl_GetString(objv[2]);
	if (GetVariableIndex(interp, index, &varIndex) != TCL_OK) {
	    return TCL_ERROR;
	}
	if (CheckIfVarUnset(interp, varIndex)) {
	    return TCL_ERROR;
	}
	if (varPtr[varIndex]->typePtr == NULL) { /* a string! */
	    Tcl_AppendToObj(Tcl_GetObjResult(interp), "string", -1);
	} else {
	    Tcl_AppendToObj(Tcl_GetObjResult(interp),
		    varPtr[varIndex]->typePtr->name, -1);
	}
    } else if (strcmp(subCmd, "types") == 0) {
	if (objc != 2) {
	    goto wrongNumArgs;
	}
	if (Tcl_AppendAllObjTypes(interp,
		Tcl_GetObjResult(interp)) != TCL_OK) {
	    return TCL_ERROR;
	}
    } else {
	Tcl_AppendStringsToObj(Tcl_GetObjResult(interp),
		"bad option \"", Tcl_GetString(objv[1]),
		"\": must be assign, convert, duplicate, freeallvars, "
		"newobj, objcount, objtype, refcount, type, or types", NULL);
	return TCL_ERROR;
    }
    return TCL_OK;
}

/*
 *----------------------------------------------------------------------
 *
 * TeststringobjCmd --
 *
 *	This function implements the "teststringobj" command. It is used to
 *	test the string Tcl object type implementation.
 *
 * Results:
 *	A standard Tcl object result.
 *
 * Side effects:
 *	Creates and frees string objects, and also converts objects to
 *	have string type.
 *
 *----------------------------------------------------------------------
 */

static int
TeststringobjCmd(
    ClientData clientData,	/* Not used. */
    Tcl_Interp *interp,		/* Current interpreter. */
    int objc,			/* Number of arguments. */
    Tcl_Obj *const objv[])	/* Argument objects. */
{
    Tcl_UniChar *unicode;
    int varIndex, option, i, length;
#define MAX_STRINGS 11
    const char *index, *string, *strings[MAX_STRINGS+1];
    TestString *strPtr;
    static const char *const options[] = {
	"append", "appendstrings", "get", "get2", "length", "length2",
	"set", "set2", "setlength", "maxchars", "getunicode",
	"appendself", "appendself2", NULL
    };

    if (objc < 3) {
	wrongNumArgs:
	Tcl_WrongNumArgs(interp, 1, objv, "option arg ?arg ...?");
	return TCL_ERROR;
    }

    index = Tcl_GetString(objv[2]);
    if (GetVariableIndex(interp, index, &varIndex) != TCL_OK) {
	return TCL_ERROR;
    }

    if (Tcl_GetIndexFromObj(interp, objv[1], options, "option", 0, &option)
	    != TCL_OK) {
	return TCL_ERROR;
    }
    switch (option) {
	case 0:				/* append */
	    if (objc != 5) {
		goto wrongNumArgs;
	    }
	    if (Tcl_GetIntFromObj(interp, objv[4], &length) != TCL_OK) {
		return TCL_ERROR;
	    }
	    if (varPtr[varIndex] == NULL) {
		SetVarToObj(varIndex, Tcl_NewObj());
	    }

	    /*
	     * If the object bound to variable "varIndex" is shared, we must
	     * "copy on write" and append to a copy of the object.
	     */

	    if (Tcl_IsShared(varPtr[varIndex])) {
		SetVarToObj(varIndex, Tcl_DuplicateObj(varPtr[varIndex]));
	    }
	    string = Tcl_GetString(objv[3]);
	    Tcl_AppendToObj(varPtr[varIndex], string, length);
	    Tcl_SetObjResult(interp, varPtr[varIndex]);
	    break;
	case 1:				/* appendstrings */
	    if (objc > (MAX_STRINGS+3)) {
		goto wrongNumArgs;
	    }
	    if (varPtr[varIndex] == NULL) {
		SetVarToObj(varIndex, Tcl_NewObj());
	    }

	    /*
	     * If the object bound to variable "varIndex" is shared, we must
	     * "copy on write" and append to a copy of the object.
	     */

	    if (Tcl_IsShared(varPtr[varIndex])) {
		SetVarToObj(varIndex, Tcl_DuplicateObj(varPtr[varIndex]));
	    }
	    for (i = 3;  i < objc;  i++) {
		strings[i-3] = Tcl_GetString(objv[i]);
	    }
	    for ( ; i < 12 + 3; i++) {
		strings[i - 3] = NULL;
	    }
	    Tcl_AppendStringsToObj(varPtr[varIndex], strings[0], strings[1],
		    strings[2], strings[3], strings[4], strings[5],
		    strings[6], strings[7], strings[8], strings[9],
		    strings[10], strings[11]);
	    Tcl_SetObjResult(interp, varPtr[varIndex]);
	    break;
	case 2:				/* get */
	    if (objc != 3) {
		goto wrongNumArgs;
	    }
	    if (CheckIfVarUnset(interp, varIndex)) {
		return TCL_ERROR;
	    }
	    Tcl_SetObjResult(interp, varPtr[varIndex]);
	    break;
	case 3:				/* get2 */
	    if (objc != 3) {
		goto wrongNumArgs;
	    }
	    if (CheckIfVarUnset(interp, varIndex)) {
		return TCL_ERROR;
	    }
	    string = Tcl_GetString(varPtr[varIndex]);
	    Tcl_AppendToObj(Tcl_GetObjResult(interp), string, -1);
	    break;
	case 4:				/* length */
	    if (objc != 3) {
		goto wrongNumArgs;
	    }
	    Tcl_SetIntObj(Tcl_GetObjResult(interp), (varPtr[varIndex] != NULL)
		    ? varPtr[varIndex]->length : -1);
	    break;
	case 5:				/* length2 */
	    if (objc != 3) {
		goto wrongNumArgs;
	    }
	    if (varPtr[varIndex] != NULL) {
		Tcl_ConvertToType(NULL, varPtr[varIndex],
			Tcl_GetObjType("string"));
		strPtr = (TestString *)
		    (varPtr[varIndex])->internalRep.otherValuePtr;
		length = (int) strPtr->allocated;
	    } else {
		length = -1;
	    }
	    Tcl_SetIntObj(Tcl_GetObjResult(interp), length);
	    break;
	case 6:				/* set */
	    if (objc != 4) {
		goto wrongNumArgs;
	    }

	    /*
	     * If the object currently bound to the variable with index
	     * varIndex has ref count 1 (i.e. the object is unshared) we can
	     * modify that object directly. Otherwise, if RC>1 (i.e. the
	     * object is shared), we must create a new object to modify/set
	     * and decrement the old formerly-shared object's ref count. This
	     * is "copy on write".
	     */

	    string = Tcl_GetStringFromObj(objv[3], &length);
	    if ((varPtr[varIndex] != NULL)
		    && !Tcl_IsShared(varPtr[varIndex])) {
		Tcl_SetStringObj(varPtr[varIndex], string, length);
	    } else {
		SetVarToObj(varIndex, Tcl_NewStringObj(string, length));
	    }
	    Tcl_SetObjResult(interp, varPtr[varIndex]);
	    break;
	case 7:				/* set2 */
	    if (objc != 4) {
		goto wrongNumArgs;
	    }
	    SetVarToObj(varIndex, objv[3]);
	    break;
	case 8:				/* setlength */
	    if (objc != 4) {
		goto wrongNumArgs;
	    }
	    if (Tcl_GetIntFromObj(interp, objv[3], &length) != TCL_OK) {
		return TCL_ERROR;
	    }
	    if (varPtr[varIndex] != NULL) {
		Tcl_SetObjLength(varPtr[varIndex], length);
	    }
	    break;
	case 9:				/* maxchars */
	    if (objc != 3) {
		goto wrongNumArgs;
	    }
	    if (varPtr[varIndex] != NULL) {
		Tcl_ConvertToType(NULL, varPtr[varIndex],
			Tcl_GetObjType("string"));
		strPtr = (TestString *)
		    (varPtr[varIndex])->internalRep.otherValuePtr;
		length = strPtr->maxChars;
	    } else {
		length = -1;
	    }
	    Tcl_SetIntObj(Tcl_GetObjResult(interp), length);
	    break;
	case 10:			/* getunicode */
	    if (objc != 3) {
		goto wrongNumArgs;
	    }
	    Tcl_GetUnicodeFromObj(varPtr[varIndex], NULL);
	    break;
	case 11:			/* appendself */
	    if (objc != 4) {
		goto wrongNumArgs;
	    }
	    if (varPtr[varIndex] == NULL) {
		SetVarToObj(varIndex, Tcl_NewObj());
	    }

	    /*
	     * If the object bound to variable "varIndex" is shared, we must
	     * "copy on write" and append to a copy of the object.
	     */

	    if (Tcl_IsShared(varPtr[varIndex])) {
		SetVarToObj(varIndex, Tcl_DuplicateObj(varPtr[varIndex]));
	    }

	    string = Tcl_GetStringFromObj(varPtr[varIndex], &length);

	    if (Tcl_GetIntFromObj(interp, objv[3], &i) != TCL_OK) {
		return TCL_ERROR;
	    }
	    if ((i < 0) || (i > length)) {
		Tcl_SetObjResult(interp, Tcl_NewStringObj(
			"index value out of range", -1));
		return TCL_ERROR;
	    }

	    Tcl_AppendToObj(varPtr[varIndex], string + i, length - i);
	    Tcl_SetObjResult(interp, varPtr[varIndex]);
	    break;
	case 12:			/* appendself2 */
	    if (objc != 4) {
		goto wrongNumArgs;
	    }
	    if (varPtr[varIndex] == NULL) {
		SetVarToObj(varIndex, Tcl_NewObj());
	    }

	    /*
	     * If the object bound to variable "varIndex" is shared, we must
	     * "copy on write" and append to a copy of the object.
	     */

	    if (Tcl_IsShared(varPtr[varIndex])) {
		SetVarToObj(varIndex, Tcl_DuplicateObj(varPtr[varIndex]));
	    }

	    unicode = Tcl_GetUnicodeFromObj(varPtr[varIndex], &length);

	    if (Tcl_GetIntFromObj(interp, objv[3], &i) != TCL_OK) {
		return TCL_ERROR;
	    }
	    if ((i < 0) || (i > length)) {
		Tcl_SetObjResult(interp, Tcl_NewStringObj(
			"index value out of range", -1));
		return TCL_ERROR;
	    }

	    Tcl_AppendUnicodeToObj(varPtr[varIndex], unicode + i, length - i);
	    Tcl_SetObjResult(interp, varPtr[varIndex]);
	    break;
    }

    return TCL_OK;
}

/*
 *----------------------------------------------------------------------
 *
 * SetVarToObj --
 *
 *	Utility routine to assign a Tcl_Obj* to a test variable. The
 *	Tcl_Obj* can be NULL.
 *
 * Results:
 *	None.
 *
 * Side effects:
 *	This routine handles ref counting details for assignment: i.e. the old
 *	value's ref count must be decremented (if not NULL) and the new one
 *	incremented (also if not NULL).
 *
 *----------------------------------------------------------------------
 */

static void
SetVarToObj(
    int varIndex,		/* Designates the assignment variable. */
    Tcl_Obj *objPtr)		/* Points to object to assign to var. */
{
    if (varPtr[varIndex] != NULL) {
	Tcl_DecrRefCount(varPtr[varIndex]);
    }
    varPtr[varIndex] = objPtr;
    if (objPtr != NULL) {
	Tcl_IncrRefCount(objPtr);
    }
}

/*
 *----------------------------------------------------------------------
 *
 * GetVariableIndex --
 *
 *	Utility routine to get a test variable index from the command line.
 *
 * Results:
 *	A standard Tcl object result.
 *
 * Side effects:
 *	None.
 *
 *----------------------------------------------------------------------
 */

static int
GetVariableIndex(
    Tcl_Interp *interp,		/* Interpreter for error reporting. */
    const char *string,		/* String containing a variable index
				 * specified as a nonnegative number less than
				 * NUMBER_OF_OBJECT_VARS. */
    int *indexPtr)		/* Place to store converted result. */
{
    int index;

    if (Tcl_GetInt(interp, string, &index) != TCL_OK) {
	return TCL_ERROR;
    }
    if (index < 0 || index >= NUMBER_OF_OBJECT_VARS) {
	Tcl_ResetResult(interp);
	Tcl_AppendToObj(Tcl_GetObjResult(interp), "bad variable index", -1);
	return TCL_ERROR;
    }

    *indexPtr = index;
    return TCL_OK;
}

/*
 *----------------------------------------------------------------------
 *
 * CheckIfVarUnset --
 *
 *	Utility function that checks whether a test variable is readable:
 *	i.e., that varPtr[varIndex] is non-NULL.
 *
 * Results:
 *	1 if the test variable is unset (NULL); 0 otherwise.
 *
 * Side effects:
 *	Sets the interpreter result to an error message if the variable is
 *	unset (NULL).
 *
 *----------------------------------------------------------------------
 */

static int
CheckIfVarUnset(
    Tcl_Interp *interp,		/* Interpreter for error reporting. */
    int varIndex)		/* Index of the test variable to check. */
{
    if (varPtr[varIndex] == NULL) {
	char buf[32 + TCL_INTEGER_SPACE];

	sprintf(buf, "variable %d is unset (NULL)", varIndex);
	Tcl_ResetResult(interp);
	Tcl_AppendToObj(Tcl_GetObjResult(interp), buf, -1);
	return 1;
    }
    return 0;
}

/*
 * Local Variables:
 * mode: c
 * c-basic-offset: 4
 * fill-column: 78
 * End:
 */<|MERGE_RESOLUTION|>--- conflicted
+++ resolved
@@ -12,11 +12,6 @@
  *
  * See the file "license.terms" for information on usage and redistribution of
  * this file, and for a DISCLAIMER OF ALL WARRANTIES.
-<<<<<<< HEAD
- *
- * RCS: @(#) $Id: tclTestObj.c,v 1.12.4.19 2010/03/19 15:26:57 dgp Exp $
-=======
->>>>>>> d2834ff4
  */
 
 #ifndef USE_TCL_STUBS
