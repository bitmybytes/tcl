--- conflicted
+++ resolved
@@ -561,11 +561,7 @@
 	}
 
 	Tcl_GetIndexFromObj(NULL, objv[1], tablePtr, "token", 0, &index);
-<<<<<<< HEAD
-	indexRep = objv[1]->internalRep.otherValuePtr;
-=======
-	indexRep = (struct IndexRep *) objv[1]->internalRep.twoPtrValue.ptr1;
->>>>>>> 357c7cda
+	indexRep = objv[1]->internalRep.twoPtrValue.ptr1;
 	indexRep->index = index2;
 	result = Tcl_GetIndexFromObj(NULL, objv[1],
 		tablePtr, "token", 0, &index);
@@ -600,20 +596,11 @@
      * object, clear out the object's cached state.
      */
 
-<<<<<<< HEAD
     if (objv[3]->typePtr != NULL
 	    && !strcmp("index", objv[3]->typePtr->name)) {
-	indexRep = objv[3]->internalRep.otherValuePtr;
+	indexRep = objv[3]->internalRep.twoPtrValue.ptr1;
 	if (indexRep->tablePtr == (void *) argv) {
 	    TclFreeIntRep(objv[3]);
-=======
-    if ( objv[3]->typePtr != NULL
-	 && !strcmp( "index", objv[3]->typePtr->name ) ) {
-	indexRep = (struct IndexRep *) objv[3]->internalRep.twoPtrValue.ptr1;
-	if (indexRep->tablePtr == (VOID *) argv) {
-	    objv[3]->typePtr->freeIntRepProc(objv[3]);
-	    objv[3]->typePtr = NULL;
->>>>>>> 357c7cda
 	}
     }
 
@@ -1271,14 +1258,9 @@
 		goto wrongNumArgs;
 	    }
 	    if (varPtr[varIndex] != NULL) {
-<<<<<<< HEAD
 		Tcl_ConvertToType(NULL, varPtr[varIndex],
 			Tcl_GetObjType("string"));
-		strPtr = varPtr[varIndex]->internalRep.otherValuePtr;
-=======
-		strPtr = (TestString *)
-		    (varPtr[varIndex])->internalRep.twoPtrValue.ptr1;
->>>>>>> 357c7cda
+		strPtr = varPtr[varIndex]->internalRep.twoPtrValue.ptr1;
 		length = (int) strPtr->allocated;
 	    } else {
 		length = -1;
@@ -1330,16 +1312,10 @@
 		goto wrongNumArgs;
 	    }
 	    if (varPtr[varIndex] != NULL) {
-<<<<<<< HEAD
 		Tcl_ConvertToType(NULL, varPtr[varIndex],
 			Tcl_GetObjType("string"));
-		strPtr = varPtr[varIndex]->internalRep.otherValuePtr;
+		strPtr = varPtr[varIndex]->internalRep.twoPtrValue.ptr1;
 		length = strPtr->maxChars;
-=======
-		strPtr = (TestString *)
-		    (varPtr[varIndex])->internalRep.twoPtrValue.ptr1;
-		length = (int) strPtr->uallocated;
->>>>>>> 357c7cda
 	    } else {
 		length = -1;
 	    }
