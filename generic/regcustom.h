/*
 * Copyright (c) 1998, 1999 Henry Spencer.  All rights reserved.
 *
 * Development of this software was funded, in part, by Cray Research Inc.,
 * UUNET Communications Services Inc., Sun Microsystems Inc., and Scriptics
 * Corporation, none of whom are responsible for the results. The author
 * thanks all of them.
 *
 * Redistribution and use in source and binary forms - with or without
 * modification - are permitted for any purpose, provided that redistributions
 * in source form retain this entire copyright notice and indicate the origin
 * and nature of any modifications.
 *
 * I'd appreciate being given credit for this package in the documentation of
 * software which uses it, but that is not a requirement.
 *
 * THIS SOFTWARE IS PROVIDED ``AS IS'' AND ANY EXPRESS OR IMPLIED WARRANTIES,
 * INCLUDING, BUT NOT LIMITED TO, THE IMPLIED WARRANTIES OF MERCHANTABILITY
 * AND FITNESS FOR A PARTICULAR PURPOSE ARE DISCLAIMED. IN NO EVENT SHALL
 * HENRY SPENCER BE LIABLE FOR ANY DIRECT, INDIRECT, INCIDENTAL, SPECIAL,
 * EXEMPLARY, OR CONSEQUENTIAL DAMAGES (INCLUDING, BUT NOT LIMITED TO,
 * PROCUREMENT OF SUBSTITUTE GOODS OR SERVICES; LOSS OF USE, DATA, OR PROFITS;
 * OR BUSINESS INTERRUPTION) HOWEVER CAUSED AND ON ANY THEORY OF LIABILITY,
 * WHETHER IN CONTRACT, STRICT LIABILITY, OR TORT (INCLUDING NEGLIGENCE OR
 * OTHERWISE) ARISING IN ANY WAY OUT OF THE USE OF THIS SOFTWARE, EVEN IF
 * ADVISED OF THE POSSIBILITY OF SUCH DAMAGE.
 */

/*
 * Headers if any.
 */

#include "tclInt.h"

/*
 * Overrides for regguts.h definitions, if any.
 */

#define	FUNCPTR(name, args)	(*name)args
#define	MALLOC(n)		ckalloc(n)
#define	FREE(p)			ckfree(VS(p))
#define	REALLOC(p,n)		ckrealloc(VS(p),n)

/*
 * Do not insert extras between the "begin" and "end" lines - this chunk is
 * automatically extracted to be fitted into regex.h.
 */

/* --- begin --- */
/* Ensure certain things don't sneak in from system headers. */
#ifdef __REG_WIDE_T
#undef __REG_WIDE_T
#endif
#ifdef __REG_WIDE_COMPILE
#undef __REG_WIDE_COMPILE
#endif
#ifdef __REG_WIDE_EXEC
#undef __REG_WIDE_EXEC
#endif
#ifdef __REG_REGOFF_T
#undef __REG_REGOFF_T
#endif
#ifdef __REG_VOID_T
#undef __REG_VOID_T
#endif
#ifdef __REG_CONST
#undef __REG_CONST
#endif
#ifdef __REG_NOFRONT
#undef __REG_NOFRONT
#endif
#ifdef __REG_NOCHAR
#undef __REG_NOCHAR
#endif
/* Interface types */
#define	__REG_WIDE_T	Tcl_UniChar
#define	__REG_REGOFF_T	long	/* Not really right, but good enough... */
#define	__REG_VOID_T	void
#define	__REG_CONST	const
/* Names and declarations */
#define	__REG_WIDE_COMPILE	TclReComp
#define	__REG_WIDE_EXEC		TclReExec
#define	__REG_NOFRONT		/* Don't want regcomp() and regexec() */
#define	__REG_NOCHAR		/* Or the char versions */
#define	regfree		TclReFree
#define	regerror	TclReError
/* --- end --- */

/*
 * Internal character type and related.
 */

<<<<<<< HEAD
typedef Tcl_UniChar chr;	/* The type itself. */
typedef int pchr;		/* What it promotes to. */
typedef unsigned uchr;		/* Unsigned type that will hold a chr. */
typedef int celt;		/* Type to hold chr, or NOCELT */
#define	NOCELT (-1)		/* Celt value which is not valid chr */
#define	CHR(c) (UCHAR(c))	/* Turn char literal into chr literal */
#define	DIGITVAL(c) ((c)-'0')	/* Turn chr digit into its value */
#if TCL_UTF_MAX > 3
#define	CHRBITS	32		/* Bits in a chr; must not use sizeof */
#define	CHR_MIN	0x00000000	/* Smallest and largest chr; the value */
#define	CHR_MAX	0xffffffff	/* CHR_MAX-CHR_MIN+1 should fit in uchr */
=======

/* internal character type and related */
typedef Tcl_UniChar chr;	/* the type itself */
typedef int pchr;		/* what it promotes to */
typedef unsigned uchr;		/* unsigned type that will hold a chr */
typedef int celt;		/* type to hold chr, MCCE number, or NOCELT */
#define	NOCELT	(-1)		/* celt value which is not valid chr or MCCE */
#define	CHR(c)	(UCHAR(c))	/* turn char literal into chr literal */
#define	DIGITVAL(c)	((c)-'0')	/* turn chr digit into its value */
#if TCL_UTF_MAX > 4
#define	CHRBITS	32		/* bits in a chr; must not use sizeof */
#define	CHR_MIN	0x00000000	/* smallest and largest chr; the value */
#define	CHR_MAX	0xffffffff	/*  CHR_MAX-CHR_MIN+1 should fit in uchr */
>>>>>>> 8d5cf100
#else
#define	CHRBITS	16		/* Bits in a chr; must not use sizeof */
#define	CHR_MIN	0x0000		/* Smallest and largest chr; the value */
#define	CHR_MAX	0xffff		/* CHR_MAX-CHR_MIN+1 should fit in uchr */
#endif

/*
 * Functions operating on chr.
 */

#define	iscalnum(x)	Tcl_UniCharIsAlnum(x)
#define	iscalpha(x)	Tcl_UniCharIsAlpha(x)
#define	iscdigit(x)	Tcl_UniCharIsDigit(x)
#define	iscspace(x)	Tcl_UniCharIsSpace(x)

/*
 * Name the external functions.
 */

#define	compile		TclReComp
#define	exec		TclReExec

/*
& Enable/disable debugging code (by whether REG_DEBUG is defined or not).
*/

#if 0				/* No debug unless requested by makefile. */
#define	REG_DEBUG	/* */
#endif

/*
 * Method of allocating a local workspace. We used a thread-specific data
 * space to store this because the regular expression engine is never
 * reentered from the same thread; it doesn't make any callbacks.
 */

#if 1
#define AllocVars(vPtr) \
    static Tcl_ThreadDataKey varsKey; \
    register struct vars *vPtr = (struct vars *) \
	    Tcl_GetThreadData(&varsKey, sizeof(struct vars))
#else
/*
 * This strategy for allocating workspace is "more proper" in some sense, but
 * quite a bit slower. Using TSD (as above) leads to code that is quite a bit
 * faster in practice (measured!)
 */
#define AllocVars(vPtr) \
    register struct vars *vPtr = (struct vars *) MALLOC(sizeof(struct vars))
#define FreeVars(vPtr) \
    FREE(vPtr)
#endif

/*
 * And pick up the standard header.
 */

#include "regex.h"<|MERGE_RESOLUTION|>--- conflicted
+++ resolved
@@ -90,7 +90,6 @@
  * Internal character type and related.
  */
 
-<<<<<<< HEAD
 typedef Tcl_UniChar chr;	/* The type itself. */
 typedef int pchr;		/* What it promotes to. */
 typedef unsigned uchr;		/* Unsigned type that will hold a chr. */
@@ -98,25 +97,10 @@
 #define	NOCELT (-1)		/* Celt value which is not valid chr */
 #define	CHR(c) (UCHAR(c))	/* Turn char literal into chr literal */
 #define	DIGITVAL(c) ((c)-'0')	/* Turn chr digit into its value */
-#if TCL_UTF_MAX > 3
+#if TCL_UTF_MAX > 4
 #define	CHRBITS	32		/* Bits in a chr; must not use sizeof */
 #define	CHR_MIN	0x00000000	/* Smallest and largest chr; the value */
 #define	CHR_MAX	0xffffffff	/* CHR_MAX-CHR_MIN+1 should fit in uchr */
-=======
-
-/* internal character type and related */
-typedef Tcl_UniChar chr;	/* the type itself */
-typedef int pchr;		/* what it promotes to */
-typedef unsigned uchr;		/* unsigned type that will hold a chr */
-typedef int celt;		/* type to hold chr, MCCE number, or NOCELT */
-#define	NOCELT	(-1)		/* celt value which is not valid chr or MCCE */
-#define	CHR(c)	(UCHAR(c))	/* turn char literal into chr literal */
-#define	DIGITVAL(c)	((c)-'0')	/* turn chr digit into its value */
-#if TCL_UTF_MAX > 4
-#define	CHRBITS	32		/* bits in a chr; must not use sizeof */
-#define	CHR_MIN	0x00000000	/* smallest and largest chr; the value */
-#define	CHR_MAX	0xffffffff	/*  CHR_MAX-CHR_MIN+1 should fit in uchr */
->>>>>>> 8d5cf100
 #else
 #define	CHRBITS	16		/* Bits in a chr; must not use sizeof */
 #define	CHR_MIN	0x0000		/* Smallest and largest chr; the value */
