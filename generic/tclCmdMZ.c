--- conflicted
+++ resolved
@@ -12,15 +12,8 @@
  * Copyright (c) 2002 ActiveState Corporation.
  * Copyright (c) 2003 Donal K. Fellows.
  *
-<<<<<<< HEAD
  * See the file "license.terms" for information on usage and redistribution of
  * this file, and for a DISCLAIMER OF ALL WARRANTIES.
- *
- * RCS: @(#) $Id: tclCmdMZ.c,v 1.163.2.9 2010/08/12 08:55:38 dkf Exp $
-=======
- * See the file "license.terms" for information on usage and redistribution
- * of this file, and for a DISCLAIMER OF ALL WARRANTIES.
->>>>>>> e25ebfc2
  */
 
 #include "tclInt.h"
