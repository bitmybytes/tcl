/*
 * tclParse.c --
 *
 *	This file contains functions that parse Tcl scripts. They do so in a
 *	general-purpose fashion that can be used for many different purposes,
 *	including compilation, direct execution, code analysis, etc.
 *
 * Copyright (c) 1997 Sun Microsystems, Inc.
 * Copyright (c) 1998-2000 Ajuba Solutions.
 * Contributions from Don Porter, NIST, 2002. (not subject to US copyright)
 *
 * See the file "license.terms" for information on usage and redistribution of
 * this file, and for a DISCLAIMER OF ALL WARRANTIES.
 */
 
#include "tclInt.h"

/*
 * The following table provides parsing information about each possible 8-bit
 * character. The table is designed to be referenced with either signed or
 * unsigned characters, so it has 384 entries. The first 128 entries
 * correspond to negative character values, the next 256 correspond to
 * positive character values. The last 128 entries are identical to the first
 * 128. The table is always indexed with a 128-byte offset (the 128th entry
 * corresponds to a character value of 0).
 *
 * The macro CHAR_TYPE is used to index into the table and return information
 * about its character argument. The following return values are defined.
 *
 * TYPE_NORMAL -	All characters that don't have special significance to
 *			the Tcl parser.
 * TYPE_SPACE -		The character is a whitespace character other than
 *			newline.
 * TYPE_COMMAND_END -	Character is newline or semicolon.
 * TYPE_SUBS -		Character begins a substitution or has other special
 *			meaning in ParseTokens: backslash, dollar sign, or
 *			open bracket.
 * TYPE_QUOTE -		Character is a double quote.
 * TYPE_CLOSE_PAREN -	Character is a right parenthesis.
 * TYPE_CLOSE_BRACK -	Character is a right square bracket.
 * TYPE_BRACE -		Character is a curly brace (either left or right).
 */

#define TYPE_NORMAL		0
#define TYPE_SPACE		0x1
#define TYPE_COMMAND_END	0x2
#define TYPE_SUBS		0x4
#define TYPE_QUOTE		0x8
#define TYPE_CLOSE_PAREN	0x10
#define TYPE_CLOSE_BRACK	0x20
#define TYPE_BRACE		0x40

#define CHAR_TYPE(c) (charTypeTable+128)[(int)(c)]

static const char charTypeTable[] = {
    /*
     * Negative character values, from -128 to -1:
     */

    TYPE_NORMAL,      TYPE_NORMAL,      TYPE_NORMAL,      TYPE_NORMAL,
    TYPE_NORMAL,      TYPE_NORMAL,      TYPE_NORMAL,      TYPE_NORMAL,
    TYPE_NORMAL,      TYPE_NORMAL,      TYPE_NORMAL,      TYPE_NORMAL,
    TYPE_NORMAL,      TYPE_NORMAL,      TYPE_NORMAL,      TYPE_NORMAL,
    TYPE_NORMAL,      TYPE_NORMAL,      TYPE_NORMAL,      TYPE_NORMAL,
    TYPE_NORMAL,      TYPE_NORMAL,      TYPE_NORMAL,      TYPE_NORMAL,
    TYPE_NORMAL,      TYPE_NORMAL,      TYPE_NORMAL,      TYPE_NORMAL,
    TYPE_NORMAL,      TYPE_NORMAL,      TYPE_NORMAL,      TYPE_NORMAL,
    TYPE_NORMAL,      TYPE_NORMAL,      TYPE_NORMAL,      TYPE_NORMAL,
    TYPE_NORMAL,      TYPE_NORMAL,      TYPE_NORMAL,      TYPE_NORMAL,
    TYPE_NORMAL,      TYPE_NORMAL,      TYPE_NORMAL,      TYPE_NORMAL,
    TYPE_NORMAL,      TYPE_NORMAL,      TYPE_NORMAL,      TYPE_NORMAL,
    TYPE_NORMAL,      TYPE_NORMAL,      TYPE_NORMAL,      TYPE_NORMAL,
    TYPE_NORMAL,      TYPE_NORMAL,      TYPE_NORMAL,      TYPE_NORMAL,
    TYPE_NORMAL,      TYPE_NORMAL,      TYPE_NORMAL,      TYPE_NORMAL,
    TYPE_NORMAL,      TYPE_NORMAL,      TYPE_NORMAL,      TYPE_NORMAL,
    TYPE_NORMAL,      TYPE_NORMAL,      TYPE_NORMAL,      TYPE_NORMAL,
    TYPE_NORMAL,      TYPE_NORMAL,      TYPE_NORMAL,      TYPE_NORMAL,
    TYPE_NORMAL,      TYPE_NORMAL,      TYPE_NORMAL,      TYPE_NORMAL,
    TYPE_NORMAL,      TYPE_NORMAL,      TYPE_NORMAL,      TYPE_NORMAL,
    TYPE_NORMAL,      TYPE_NORMAL,      TYPE_NORMAL,      TYPE_NORMAL,
    TYPE_NORMAL,      TYPE_NORMAL,      TYPE_NORMAL,      TYPE_NORMAL,
    TYPE_NORMAL,      TYPE_NORMAL,      TYPE_NORMAL,      TYPE_NORMAL,
    TYPE_NORMAL,      TYPE_NORMAL,      TYPE_NORMAL,      TYPE_NORMAL,
    TYPE_NORMAL,      TYPE_NORMAL,      TYPE_NORMAL,      TYPE_NORMAL,
    TYPE_NORMAL,      TYPE_NORMAL,      TYPE_NORMAL,      TYPE_NORMAL,
    TYPE_NORMAL,      TYPE_NORMAL,      TYPE_NORMAL,      TYPE_NORMAL,
    TYPE_NORMAL,      TYPE_NORMAL,      TYPE_NORMAL,      TYPE_NORMAL,
    TYPE_NORMAL,      TYPE_NORMAL,      TYPE_NORMAL,      TYPE_NORMAL,
    TYPE_NORMAL,      TYPE_NORMAL,      TYPE_NORMAL,      TYPE_NORMAL,
    TYPE_NORMAL,      TYPE_NORMAL,      TYPE_NORMAL,      TYPE_NORMAL,
    TYPE_NORMAL,      TYPE_NORMAL,      TYPE_NORMAL,      TYPE_NORMAL,

    /*
     * Positive character values, from 0-127:
     */

    TYPE_SUBS,        TYPE_NORMAL,      TYPE_NORMAL,      TYPE_NORMAL,
    TYPE_NORMAL,      TYPE_NORMAL,      TYPE_NORMAL,      TYPE_NORMAL,
    TYPE_NORMAL,      TYPE_SPACE,       TYPE_COMMAND_END, TYPE_SPACE,
    TYPE_SPACE,       TYPE_SPACE,       TYPE_NORMAL,      TYPE_NORMAL,
    TYPE_NORMAL,      TYPE_NORMAL,      TYPE_NORMAL,      TYPE_NORMAL,
    TYPE_NORMAL,      TYPE_NORMAL,      TYPE_NORMAL,      TYPE_NORMAL,
    TYPE_NORMAL,      TYPE_NORMAL,      TYPE_NORMAL,      TYPE_NORMAL,
    TYPE_NORMAL,      TYPE_NORMAL,      TYPE_NORMAL,      TYPE_NORMAL,
    TYPE_SPACE,       TYPE_NORMAL,      TYPE_QUOTE,       TYPE_NORMAL,
    TYPE_SUBS,        TYPE_NORMAL,      TYPE_NORMAL,      TYPE_NORMAL,
    TYPE_NORMAL,      TYPE_CLOSE_PAREN, TYPE_NORMAL,      TYPE_NORMAL,
    TYPE_NORMAL,      TYPE_NORMAL,      TYPE_NORMAL,      TYPE_NORMAL,
    TYPE_NORMAL,      TYPE_NORMAL,      TYPE_NORMAL,      TYPE_NORMAL,
    TYPE_NORMAL,      TYPE_NORMAL,      TYPE_NORMAL,      TYPE_NORMAL,
    TYPE_NORMAL,      TYPE_NORMAL,      TYPE_NORMAL,      TYPE_COMMAND_END,
    TYPE_NORMAL,      TYPE_NORMAL,      TYPE_NORMAL,      TYPE_NORMAL,
    TYPE_NORMAL,      TYPE_NORMAL,      TYPE_NORMAL,      TYPE_NORMAL,
    TYPE_NORMAL,      TYPE_NORMAL,      TYPE_NORMAL,      TYPE_NORMAL,
    TYPE_NORMAL,      TYPE_NORMAL,      TYPE_NORMAL,      TYPE_NORMAL,
    TYPE_NORMAL,      TYPE_NORMAL,      TYPE_NORMAL,      TYPE_NORMAL,
    TYPE_NORMAL,      TYPE_NORMAL,      TYPE_NORMAL,      TYPE_NORMAL,
    TYPE_NORMAL,      TYPE_NORMAL,      TYPE_NORMAL,      TYPE_NORMAL,
    TYPE_NORMAL,      TYPE_NORMAL,      TYPE_NORMAL,      TYPE_SUBS,
    TYPE_SUBS,        TYPE_CLOSE_BRACK, TYPE_NORMAL,      TYPE_NORMAL,
    TYPE_NORMAL,      TYPE_NORMAL,      TYPE_NORMAL,      TYPE_NORMAL,
    TYPE_NORMAL,      TYPE_NORMAL,      TYPE_NORMAL,      TYPE_NORMAL,
    TYPE_NORMAL,      TYPE_NORMAL,      TYPE_NORMAL,      TYPE_NORMAL,
    TYPE_NORMAL,      TYPE_NORMAL,      TYPE_NORMAL,      TYPE_NORMAL,
    TYPE_NORMAL,      TYPE_NORMAL,      TYPE_NORMAL,      TYPE_NORMAL,
    TYPE_NORMAL,      TYPE_NORMAL,      TYPE_NORMAL,      TYPE_NORMAL,
    TYPE_NORMAL,      TYPE_NORMAL,      TYPE_NORMAL,      TYPE_BRACE,
    TYPE_NORMAL,      TYPE_BRACE,       TYPE_NORMAL,      TYPE_NORMAL,

    /*
     * Large unsigned character values, from 128-255:
     */

    TYPE_NORMAL,      TYPE_NORMAL,      TYPE_NORMAL,      TYPE_NORMAL,
    TYPE_NORMAL,      TYPE_NORMAL,      TYPE_NORMAL,      TYPE_NORMAL,
    TYPE_NORMAL,      TYPE_NORMAL,      TYPE_NORMAL,      TYPE_NORMAL,
    TYPE_NORMAL,      TYPE_NORMAL,      TYPE_NORMAL,      TYPE_NORMAL,
    TYPE_NORMAL,      TYPE_NORMAL,      TYPE_NORMAL,      TYPE_NORMAL,
    TYPE_NORMAL,      TYPE_NORMAL,      TYPE_NORMAL,      TYPE_NORMAL,
    TYPE_NORMAL,      TYPE_NORMAL,      TYPE_NORMAL,      TYPE_NORMAL,
    TYPE_NORMAL,      TYPE_NORMAL,      TYPE_NORMAL,      TYPE_NORMAL,
    TYPE_NORMAL,      TYPE_NORMAL,      TYPE_NORMAL,      TYPE_NORMAL,
    TYPE_NORMAL,      TYPE_NORMAL,      TYPE_NORMAL,      TYPE_NORMAL,
    TYPE_NORMAL,      TYPE_NORMAL,      TYPE_NORMAL,      TYPE_NORMAL,
    TYPE_NORMAL,      TYPE_NORMAL,      TYPE_NORMAL,      TYPE_NORMAL,
    TYPE_NORMAL,      TYPE_NORMAL,      TYPE_NORMAL,      TYPE_NORMAL,
    TYPE_NORMAL,      TYPE_NORMAL,      TYPE_NORMAL,      TYPE_NORMAL,
    TYPE_NORMAL,      TYPE_NORMAL,      TYPE_NORMAL,      TYPE_NORMAL,
    TYPE_NORMAL,      TYPE_NORMAL,      TYPE_NORMAL,      TYPE_NORMAL,
    TYPE_NORMAL,      TYPE_NORMAL,      TYPE_NORMAL,      TYPE_NORMAL,
    TYPE_NORMAL,      TYPE_NORMAL,      TYPE_NORMAL,      TYPE_NORMAL,
    TYPE_NORMAL,      TYPE_NORMAL,      TYPE_NORMAL,      TYPE_NORMAL,
    TYPE_NORMAL,      TYPE_NORMAL,      TYPE_NORMAL,      TYPE_NORMAL,
    TYPE_NORMAL,      TYPE_NORMAL,      TYPE_NORMAL,      TYPE_NORMAL,
    TYPE_NORMAL,      TYPE_NORMAL,      TYPE_NORMAL,      TYPE_NORMAL,
    TYPE_NORMAL,      TYPE_NORMAL,      TYPE_NORMAL,      TYPE_NORMAL,
    TYPE_NORMAL,      TYPE_NORMAL,      TYPE_NORMAL,      TYPE_NORMAL,
    TYPE_NORMAL,      TYPE_NORMAL,      TYPE_NORMAL,      TYPE_NORMAL,
    TYPE_NORMAL,      TYPE_NORMAL,      TYPE_NORMAL,      TYPE_NORMAL,
    TYPE_NORMAL,      TYPE_NORMAL,      TYPE_NORMAL,      TYPE_NORMAL,
    TYPE_NORMAL,      TYPE_NORMAL,      TYPE_NORMAL,      TYPE_NORMAL,
    TYPE_NORMAL,      TYPE_NORMAL,      TYPE_NORMAL,      TYPE_NORMAL,
    TYPE_NORMAL,      TYPE_NORMAL,      TYPE_NORMAL,      TYPE_NORMAL,
    TYPE_NORMAL,      TYPE_NORMAL,      TYPE_NORMAL,      TYPE_NORMAL,
    TYPE_NORMAL,      TYPE_NORMAL,      TYPE_NORMAL,      TYPE_NORMAL,
};

/* Set of parsing error messages */

static const char *parseErrorMsg[] = {
    "",
    "extra characters after close-quote",
    "extra characters after close-brace",
    "missing close-brace",
    "missing close-bracket",
    "missing )",
    "missing \"",
    "missing close-brace for variable name",
    "syntax error in expression",
    "bad number in expression"
};

/*
 * Prototypes for local functions defined in this file:
 */

static int		CommandComplete(const char *script, int numBytes);
static int		ParseBraces(Tcl_Interp *interp, CONST char *start,
			    int numBytes, Tcl_Parse *parsePtr, int flags,
			    CONST char **termPtr);
static int		ParseCommand(Tcl_Interp *interp, CONST char *start,
			    int numBytes, int flags, Tcl_Parse *parsePtr);
static int		ParseComment(const char *src, int numBytes,
			    Tcl_Parse *parsePtr);
static int		ParseQuotedString(Tcl_Interp *interp,
			    CONST char *start, int numBytes,
			    Tcl_Parse *parsePtr, int flags,
			    CONST char **termPtr);
void			ParseScript(CONST char *script, int numBytes,
			    int flags, Tcl_Parse *parsePtr);
static int		ParseTokens(const char *src, int numBytes, int mask,
			    int flags, Tcl_Parse *parsePtr);
static int		ParseVarName(Tcl_Interp *interp, CONST char *start,
			    int numBytes, Tcl_Parse *parsePtr, int flags);
static int		ParseWhiteSpace(const char *src, int numBytes,
			    int *incompletePtr, char *typePtr);

/*
 * Prototypes for the Tokens object type.
 */

static void             DupTokensInternalRep(Tcl_Obj *objPtr, Tcl_Obj *copyPtr);
static void             FreeTokensInternalRep(Tcl_Obj *objPtr);
static int              SetTokensFromAny(Tcl_Interp *interp, Tcl_Obj *objPtr);

/*
 * The structure below defines the "tokens" Tcl object type.
 */

static Tcl_ObjType tokensType = {
    "tokens",                           /* name */
    FreeTokensInternalRep,              /* freeIntRepProc */
    DupTokensInternalRep,               /* dupIntRepProc */
    (Tcl_UpdateStringProc *) NULL,      /* updateStringProc */
    SetTokensFromAny                   /* setFromAnyProc */
};


/*
 *----------------------------------------------------------------------
 *
 * FreeTokensInternalRep --
 *
 *      Frees the resources associated with a tokens object's internal
 *      representation.
 *
 * Results:
 *      None.
 *
 * Side effects:
 *      Frees the cached Tcl_Token array.
 *
 *----------------------------------------------------------------------
 */

static void
FreeTokensInternalRep(objPtr)
    Tcl_Obj *objPtr;
{
    /* Free the Tcl_Token array */
    ckfree((char *) objPtr->internalRep.twoPtrValue.ptr1);
}

/*
 *----------------------------------------------------------------------
 *
 * DupTokensInternalRep --
 *
 *      Do not copy the internal Tcl_Token array, because it contains
 *      pointers into the original string rep.  Instead, leave the copied
 *      Tcl_Obj untyped with only the string value.  If the new copied
 *      value gets used as a script, new parsing will be done to produce
 *      a new Tcl_Token array intrep tied to the copied string.
 *
 * Results:
 *      None.
 *
 * Side effects:
 *      None.
 *
 *----------------------------------------------------------------------
 */

static void
DupTokensInternalRep(srcPtr, dupPtr)
    Tcl_Obj *srcPtr;            /* Object with internal rep to copy. */
    Tcl_Obj *dupPtr;            /* Object with internal rep to set. */
{
    return;
}

/*
 *----------------------------------------------------------------------
 *
 * SetTokensFromAny --
 *
 *      Generates an internal representation, an array of Tcl_Token's,
 *      by parsing the string representation as a Tcl script.
 *
 * Results:
 *      Returns TCL_OK.  (Parsing always succeeds, in the sense that
 *      a sequence of Tcl_Token's is always generated.  Parse errors
 *      get represented by a special Tcl_Token type.)
 *
 * Side effects:
 *      Frees the old internal representation.  Sets the first pointer
 *      of the twoPtrValue field of the internal rep to a (Tcl_Token *)
 *      pointing to an array of Tcl_Token's from the parse, and the
 *      second pointer to point to the last token in the array.
 *
 *----------------------------------------------------------------------
 */

static int
SetTokensFromAny (interp, objPtr)
    Tcl_Interp *interp;	/* Not used. */
    Tcl_Obj *objPtr;	/* Value for which to generate Tcl_Token array by
			 * parsing the string value */
{
    int numBytes;
    CONST char *script = Tcl_GetStringFromObj(objPtr, &numBytes);
    Tcl_Token *tokenPtr;

    /*
     * Free the old internal rep, parse the string as a Tcl script, and
     * save the Tcl_Token array as the new internal rep
     */

    if ((objPtr->typePtr != NULL) 
	    && (objPtr->typePtr->freeIntRepProc != NULL)) {
	(*objPtr->typePtr->freeIntRepProc)(objPtr);
    }
    objPtr->internalRep.twoPtrValue.ptr1 = 
	    (VOID *) TclParseScript(interp, script, numBytes, 0, &tokenPtr, NULL);
    objPtr->internalRep.twoPtrValue.ptr2 = tokenPtr;
    objPtr->typePtr = &tokensType;
    return TCL_OK;
}

/*
 *-------------------------------------------------------------------------
 *
 * TclGetTokensFromObj --
 *
 *      Returns a Tcl_Token sequence derived from parsing a Tcl_Obj.
 *
 * Results:
 *      Parses the string rep of the Tcl_Obj, if not already done.
 *
 * Side effects:
 *      Initializes the table of defined object types "typeTable" with
 *      builtin object types defined in this file.
 *
 *-------------------------------------------------------------------------
 */

Tcl_Token *
TclGetTokensFromObj(objPtr,lastTokenPtrPtr)
    Tcl_Obj *objPtr;   		 /* Value to parse and return tokens for */
    Tcl_Token **lastTokenPtrPtr; /* If not NULL, fill with pointer to last
				  * token in the token array */
{
    if (objPtr->typePtr != &tokensType) {
	SetTokensFromAny(NULL, objPtr);
    }
    if (lastTokenPtrPtr != NULL) {
	*lastTokenPtrPtr = (Tcl_Token *) objPtr->internalRep.twoPtrValue.ptr2;
    }
    return (Tcl_Token *) objPtr->internalRep.twoPtrValue.ptr1;
}

/*
 *----------------------------------------------------------------------
 *
 * TclParseScript --
 *
 * Results:
 *
 * Side effects:
 *
 *----------------------------------------------------------------------
 */

Tcl_Token *
TclParseScript(interp, script, numBytes, flags, lastTokenPtrPtr, termPtr)
    Tcl_Interp *interp;
    CONST char *script;		/* The string to parse */
    int numBytes;		/* Length of string in bytes */
    int flags;			/* Bit flags that control parsing details. */
    Tcl_Token **lastTokenPtrPtr;/* Return pointer to last token */
    CONST char **termPtr;	/* Return the terminating character in string */
{
    Tcl_Parse *parsePtr = (Tcl_Parse *) TclStackAlloc(interp, sizeof(Tcl_Parse));
    Tcl_Token *result;

    if (numBytes < 0) {
	numBytes = strlen(script);
    }
    TclParseInit(NULL, script, numBytes, parsePtr);
    ParseScript(script, numBytes, flags, parsePtr);

    if (termPtr != NULL) {
	*termPtr = parsePtr->term;
    }
    /*
     * Note no call to Tcl_FreeParse().
     * We'll transfer the tokens to the caller.
     */
    if (parsePtr->tokenPtr != parsePtr->staticTokens) {
	result = (Tcl_Token *) ckrealloc((VOID *)parsePtr->tokenPtr,
		(unsigned int) (parsePtr->numTokens * sizeof(Tcl_Token)));
    } else {
	result = (Tcl_Token *)
		ckalloc((unsigned int) (parsePtr->numTokens * sizeof(Tcl_Token)));
	memcpy(result, parsePtr->tokenPtr, 
		(size_t) (parsePtr->numTokens * sizeof(Tcl_Token)));
    }

    if (lastTokenPtrPtr != NULL) {
	*lastTokenPtrPtr = &(result[parsePtr->numTokens - 1]);
    }
    TclStackFree(interp, parsePtr);
    return result;
}

void
ParseScript(script, numBytes, flags, parsePtr)
    CONST char *script;		/* The string to parse */
    int numBytes;		/* Length of string in bytes */
    int flags;			/* Bit flags that control parsing details. */
    Tcl_Parse *parsePtr;
{
    CONST char *p, *end;
    int nested = (flags & PARSE_NESTED);
    int scriptToken, numValidTokens;
    Tcl_Token *scriptTokenPtr;

    TclGrowParseTokenArray(parsePtr, 1);
    scriptToken = parsePtr->numTokens++;
    scriptTokenPtr = &parsePtr->tokenPtr[scriptToken];
    scriptTokenPtr->type = TCL_TOKEN_SCRIPT;
    scriptTokenPtr->start = script;
    scriptTokenPtr->size = numBytes;
    scriptTokenPtr->numComponents = 0;

    p = script;
    end = p + numBytes;
    numValidTokens = parsePtr->numTokens;
    parsePtr->errorType =
	    nested ? TCL_PARSE_MISSING_BRACKET : TCL_PARSE_SUCCESS;

    while (p < end) {
	int cmdToken;
	Tcl_Token *cmdTokenPtr;

	TclGrowParseTokenArray(parsePtr, 1);
	cmdToken = parsePtr->numTokens++;

	parsePtr->errorType = TCL_PARSE_SUCCESS;
	if (TCL_OK != ParseCommand(parsePtr->interp, p, (int) (end - p),
		flags | PARSE_APPEND | PARSE_USE_INTERNAL_TOKENS, parsePtr)) {
	    break;
	}

	/*
	 * Check for missing close-brace for nested script substitution.
	 * If close-brace is missing, blame it on the last command parsed,
	 * and do not add it to the token array.
	 */

	if (nested && (parsePtr->term >= end)) {
	    parsePtr->errorType = TCL_PARSE_MISSING_BRACKET;
	    break;
	}

	cmdTokenPtr = &parsePtr->tokenPtr[cmdToken];
	cmdTokenPtr->type = TCL_TOKEN_CMD;
	cmdTokenPtr->start = parsePtr->commandStart;
	if (parsePtr->commandStart + parsePtr->commandSize == parsePtr->term) {
	    cmdTokenPtr->size = parsePtr->commandSize;
	} else {
	    cmdTokenPtr->size = parsePtr->commandSize - 1;
	}
	cmdTokenPtr->numComponents = parsePtr->numWords;

	scriptTokenPtr = &parsePtr->tokenPtr[scriptToken];
	scriptTokenPtr->numComponents++;	/* Another command parsed */
	numValidTokens = parsePtr->numTokens;

	p = parsePtr->commandStart + parsePtr->commandSize;

	if (nested && (*parsePtr->term == ']') && (parsePtr->term < end)) {
	    scriptTokenPtr->size = parsePtr->term - scriptTokenPtr->start;
	    break;
	}
    }
    if (nested && (p >= end) && (*parsePtr->term != ']')) {
	parsePtr->errorType = TCL_PARSE_MISSING_BRACKET;
    }

    parsePtr->numTokens = numValidTokens;

    if ((parsePtr->errorType != TCL_PARSE_SUCCESS)) {
	int errorToken;
	Tcl_Token *errorTokenPtr;

	TclGrowParseTokenArray(parsePtr, 1);
	errorToken = parsePtr->numTokens++;
	errorTokenPtr = &parsePtr->tokenPtr[errorToken];
	errorTokenPtr->type = TCL_TOKEN_ERROR;
	errorTokenPtr->start = parsePtr->commandStart;
	errorTokenPtr->size = end - parsePtr->commandStart;
	errorTokenPtr->numComponents = parsePtr->errorType;
    }
}

/*
 *----------------------------------------------------------------------
 *
 * TclParseInit --
 *
 *	Initialize the fields of a Tcl_Parse struct.
 *
 * Results:
 *	None.
 *
 * Side effects:
 *	The Tcl_Parse struct pointed to by parsePtr gets initialized.
 *
 *----------------------------------------------------------------------
 */

void
TclParseInit(
    Tcl_Interp *interp,		/* Interpreter to use for error reporting */
    const char *start,		/* Start of string to be parsed. */
    int numBytes,		/* Total number of bytes in string. If < 0,
				 * the script consists of all bytes up to the
				 * first null character. */
    Tcl_Parse *parsePtr)	/* Points to struct to initialize */
{
    parsePtr->numWords = 0;
    parsePtr->tokenPtr = parsePtr->staticTokens;
    parsePtr->numTokens = 0;
    parsePtr->tokensAvailable = NUM_STATIC_TOKENS;
    parsePtr->string = start;
    parsePtr->end = start + numBytes;
    parsePtr->term = parsePtr->end;
    parsePtr->interp = interp;
    parsePtr->incomplete = 0;
    parsePtr->errorType = TCL_PARSE_SUCCESS;
}

/*
 *----------------------------------------------------------------------
 *
 * Tcl_ParseCommand --
 *
 *	Given a string, this function parses the first Tcl command in the
 *	string and returns information about the structure of the command.
 *
 * Results:
 *	The return value is TCL_OK if the command was parsed successfully and
 *	TCL_ERROR otherwise. If an error occurs and interp isn't NULL then an
 *	error message is left in its result. On a successful return, parsePtr
 *	is filled in with information about the command that was parsed.
 *
 * Side effects:
 *	If there is insufficient space in parsePtr to hold all the information
 *	about the command, then additional space is malloc-ed. If the function
 *	returns TCL_OK then the caller must eventually invoke Tcl_FreeParse to
 *	release any additional space that was allocated.
 *
 *----------------------------------------------------------------------
 */

int
Tcl_ParseCommand(
    Tcl_Interp *interp,		/* See ParseCommand */
    CONST char *start,		/* See ParseCommand */
    register int numBytes,	/* See ParseCommand */
    int nested,			/* Non-zero means this is a nested command:
				 * close bracket should be considered
				 * a command terminator. If zero, then close
				 * bracket has no special meaning. */
    register Tcl_Parse *parsePtr)
    				/* See ParseCommand */
{
    int code = ParseCommand(interp, start, numBytes,
	    (nested != 0) ? PARSE_NESTED : 0, parsePtr);
    if (code == TCL_ERROR) {
	Tcl_FreeParse(parsePtr);
    }
    return code;
}

int
ParseCommand(
    Tcl_Interp *interp,		/* Interpreter to use for error reporting; if
				 * NULL, then no error message is provided. */
    const char *start,		/* First character of string containing one or
				 * more Tcl commands. */
    register int numBytes,	/* Total number of bytes in string. If < 0,
				 * the script consists of all bytes up to the
				 * first null character. */
    int flags,			/* Bit flags to control details of the parsing.
				 * Only the PARSE_NESTED flag has an effect
				 * here.  Other flags are passed along. */
    register Tcl_Parse *parsePtr)
				/* Structure to fill in with information about
				 * the parsed command; any previous
				 * information in the structure is ignored. */
{
    register const char *src;	/* Points to current character in the
				 * command. */
    char type;			/* Result returned by CHAR_TYPE(*src). */
    Tcl_Token *tokenPtr;	/* Pointer to token being filled in. */
    int wordIndex;		/* Index of word token for current word. */
    int terminators;		/* CHAR_TYPE bits that indicate the end of a
				 * command. */
    const char *termPtr;	/* Set by Tcl_ParseBraces/QuotedString to
				 * point to char after terminating one. */
    int scanned;
    int nested = (flags & PARSE_NESTED);
    int append = (flags & PARSE_APPEND);
    CONST char *commandStart;
    int numWords = 0;

    if ((start == NULL) && (numBytes != 0)) {
	if (interp != NULL) {
	    Tcl_SetResult(interp, "can't parse a NULL pointer", TCL_STATIC);
	}
	return TCL_ERROR;
    }
    if (numBytes < 0) {
	numBytes = strlen(start);
    }
    if (!append) {
	TclParseInit(interp, start, numBytes, parsePtr);
	parsePtr->commentStart = NULL;
	parsePtr->commentSize = 0;
	parsePtr->commandStart = NULL;
	parsePtr->commandSize = 0;
    }
    if (nested != 0) {
	terminators = TYPE_COMMAND_END | TYPE_CLOSE_BRACK;
    } else {
	terminators = TYPE_COMMAND_END;
    }

    /*
     * Parse any leading space and comments before the first word of the
     * command.
     */

    scanned = ParseComment(start, numBytes, parsePtr);
    src = (start + scanned);
    numBytes -= scanned;
    if (numBytes == 0) {
	if (nested) {
	    parsePtr->incomplete = nested;
	}
    }

    /*
     * The following loop parses the words of the command, one word in each
     * iteration through the loop.
     */

    commandStart = parsePtr->commandStart = src;
    while (1) {
	int expandWord = 0;

	/*
	 * Create the token for the word.
	 */

	TclGrowParseTokenArray(parsePtr, 1);
	wordIndex = parsePtr->numTokens;
	tokenPtr = &parsePtr->tokenPtr[wordIndex];
	tokenPtr->type = TCL_TOKEN_WORD;

	/*
	 * Skip white space before the word. Also skip a backslash-newline
	 * sequence: it should be treated just like white space.
	 */

	scanned = ParseWhiteSpace(src,numBytes, &parsePtr->incomplete, &type);
	src += scanned;
	numBytes -= scanned;
	if (numBytes == 0) {
	    parsePtr->term = src;
	    break;
	}
	if ((type & terminators) != 0) {
	    parsePtr->term = src;
	    src++;
	    break;
	}
	tokenPtr->start = src;
	parsePtr->numTokens++;
	numWords++;

	/*
	 * At this point the word can have one of four forms: something
	 * enclosed in quotes, something enclosed in braces, and expanding
	 * word, or an unquoted word (anything else).
	 */

    parseWord:
	if (*src == '"') {
	    if (ParseQuotedString(interp, src, numBytes, parsePtr,
		    flags | PARSE_APPEND, &termPtr) != TCL_OK) {
		goto error;
	    }
	    src = termPtr;
	    numBytes = parsePtr->end - src;
	} else if (*src == '{') {
	    int expIdx = wordIndex + 1;
	    Tcl_Token *expPtr;

	    if (ParseBraces(interp, src, numBytes, parsePtr,
		    flags | PARSE_APPEND, &termPtr) != TCL_OK) {
		goto error;
	    }
	    src = termPtr;
	    numBytes = parsePtr->end - src;

	    /*
	     * Check whether the braces contained the word expansion prefix
	     * {*}
	     */

	    expPtr = &parsePtr->tokenPtr[expIdx];
	    if ((0 == expandWord)
		    /* Haven't seen prefix already */
		    && (1 == parsePtr->numTokens - expIdx)
		    /* Only one token */
		    && (((1 == (size_t) expPtr->size)
			    /* Same length as prefix */
			    && (expPtr->start[0] == '*')))
			    /* Is the prefix */
		    && (numBytes > 0) && (0 == ParseWhiteSpace(termPtr,
			    numBytes, &parsePtr->incomplete, &type))
		    && (type != TYPE_COMMAND_END)
		    /* Non-whitespace follows */) {
		expandWord = 1;
		parsePtr->numTokens--;
		goto parseWord;
	    }
	} else {
	    /*
	     * This is an unquoted word. Call ParseTokens and let it do all of
	     * the work.
	     */

	    if (ParseTokens(src, numBytes, TYPE_SPACE|terminators,
		    flags | TCL_SUBST_ALL, parsePtr) != TCL_OK) {
		goto error;
	    }
	    src = parsePtr->term;
	    numBytes = parsePtr->end - src;
	}

	/*
	 * Finish filling in the token for the word and check for the special
	 * case of a word consisting of a single range of literal text.
	 */

	tokenPtr = &parsePtr->tokenPtr[wordIndex];
	tokenPtr->size = src - tokenPtr->start;
	tokenPtr->numComponents = parsePtr->numTokens - (wordIndex + 1);
	if (expandWord) {
	    int i, isLiteral = 1;

	    /*
	     * When a command includes a word that is an expanded literal; for
	     * example, {*}{1 2 3}, the parser performs that expansion
	     * immediately, generating several TCL_TOKEN_SIMPLE_WORDs instead
	     * of a single TCL_TOKEN_EXPAND_WORD that the Tcl_ParseCommand()
	     * caller might have to expand. This notably makes it simpler for
	     * those callers that wish to track line endings, such as those
	     * that implement key parts of TIP 280.
	     *
	     * First check whether the thing to be expanded is a literal,
	     * in the sense of being composed entirely of TCL_TOKEN_TEXT
	     * tokens.
	     */

	    for (i = 1; i <= tokenPtr->numComponents; i++) {
		if (tokenPtr[i].type != TCL_TOKEN_TEXT) {
		    isLiteral = 0;
		    break;
		}
	    }

	    if (isLiteral) {
		int elemCount = 0, code = TCL_OK, nakedbs = 0;
		const char *nextElem, *listEnd, *elemStart;

		/*
		 * The word to be expanded is a literal, so determine the
		 * boundaries of the literal string to be treated as a list
		 * and expanded. That literal string starts at
		 * tokenPtr[1].start, and includes all bytes up to, but not
		 * including (tokenPtr[tokenPtr->numComponents].start +
		 * tokenPtr[tokenPtr->numComponents].size)
		 */

		listEnd = (tokenPtr[tokenPtr->numComponents].start +
			tokenPtr[tokenPtr->numComponents].size);
		nextElem = tokenPtr[1].start;

		/*
		 * Step through the literal string, parsing and counting list
		 * elements.
		 */

		while (nextElem < listEnd) {
		    int size, brace;

		    code = TclFindElement(NULL, nextElem, listEnd - nextElem,
			    &elemStart, &nextElem, &size, &brace);
		    if (code != TCL_OK) {
			break;
		    }
		    if (!brace) {
			const char *s;

			for(s=elemStart;size>0;s++,size--) {
			    if ((*s)=='\\') {
				nakedbs = 1;
				break;
			    }
			}
		    }
		    if (elemStart < listEnd) {
			elemCount++;
		    }
		}

		if ((code != TCL_OK) || nakedbs) {
		    /*
		     * Some list element could not be parsed, or contained
		     * naked backslashes. This means the literal string was
		     * not in fact a valid nor canonical list. Defer the
		     * handling of this to compile/eval time, where code is
		     * already in place to report the "attempt to expand a
		     * non-list" error or expand lists that require
		     * substitution.
		     */

		    tokenPtr->type = TCL_TOKEN_EXPAND_WORD;
		} else if (elemCount == 0) {
		    /*
		     * We are expanding a literal empty list. This means that
		     * the expanding word completely disappears, leaving no
		     * word generated this pass through the loop. Adjust
		     * accounting appropriately.
		     */

		    numWords--;
		    parsePtr->numTokens = wordIndex;
		} else {
		    /*
		     * Recalculate the number of Tcl_Tokens needed to store
		     * tokens representing the expanded list.
		     */

		    int growthNeeded = wordIndex + 2*elemCount
			    - parsePtr->numTokens;

		    numWords += elemCount - 1;
		    if (growthNeeded > 0) {
			TclGrowParseTokenArray(parsePtr, growthNeeded);
			tokenPtr = &parsePtr->tokenPtr[wordIndex];
		    }
		    parsePtr->numTokens = wordIndex + 2*elemCount;

		    /*
		     * Generate a TCL_TOKEN_SIMPLE_WORD token sequence for
		     * each element of the literal list we are expanding in
		     * place. Take care with the start and size fields of each
		     * token so they point to the right literal characters in
		     * the original script to represent the right expanded
		     * word value.
		     */

		    nextElem = tokenPtr[1].start;
		    while (isspace(UCHAR(*nextElem))) {
			nextElem++;
		    }
		    while (nextElem < listEnd) {
			tokenPtr->type = TCL_TOKEN_SIMPLE_WORD;
			tokenPtr->numComponents = 1;
			tokenPtr->start = nextElem;

			tokenPtr++;
			tokenPtr->type = TCL_TOKEN_TEXT;
			tokenPtr->numComponents = 0;
			TclFindElement(NULL, nextElem, listEnd - nextElem,
				&(tokenPtr->start), &nextElem,
				&(tokenPtr->size), NULL);
			if (tokenPtr->start + tokenPtr->size == listEnd) {
			    tokenPtr[-1].size = listEnd - tokenPtr[-1].start;
			} else {
			    tokenPtr[-1].size = tokenPtr->start
				    + tokenPtr->size - tokenPtr[-1].start;
			    tokenPtr[-1].size += (isspace(UCHAR(
				tokenPtr->start[tokenPtr->size])) == 0);
			}

			tokenPtr++;
		    }
		}
	    } else {
		/*
		 * The word to be expanded is not a literal, so defer
		 * expansion to compile/eval time by marking with a
		 * TCL_TOKEN_EXPAND_WORD token.
		 */

		tokenPtr->type = TCL_TOKEN_EXPAND_WORD;
	    }
	} else if ((tokenPtr->numComponents == 1)
		&& (tokenPtr[1].type == TCL_TOKEN_TEXT)) {
	    tokenPtr->type = TCL_TOKEN_SIMPLE_WORD;
	}

	/*
	 * Do two additional checks: (a) make sure we're really at the end of
	 * a word (there might have been garbage left after a quoted or braced
	 * word), and (b) check for the end of the command.
	 */

	scanned = ParseWhiteSpace(src,numBytes, &parsePtr->incomplete, &type);
	if (scanned) {
	    src += scanned;
	    numBytes -= scanned;
	    continue;
	}

	if (numBytes == 0) {
	    parsePtr->term = src;
	    break;
	}
	if ((type & terminators) != 0) {
	    parsePtr->term = src;
	    src++;
	    break;
	}
	if (src[-1] == '"') {
	    if (interp != NULL) {
		Tcl_SetResult(interp, "extra characters after close-quote",
			TCL_STATIC);
	    }
	    parsePtr->errorType = TCL_PARSE_QUOTE_EXTRA;
	} else {
	    if (interp != NULL) {
		Tcl_SetResult(interp, "extra characters after close-brace",
			TCL_STATIC);
	    }
	    parsePtr->errorType = TCL_PARSE_BRACE_EXTRA;
	}
	parsePtr->term = src;
	goto error;
    }

    parsePtr->numWords = numWords;
    parsePtr->commandStart = commandStart;
    parsePtr->commandSize = src - parsePtr->commandStart;
    return TCL_OK;

  error:
    parsePtr->numWords = numWords;
    parsePtr->commandStart = commandStart;
    parsePtr->commandSize = parsePtr->end - parsePtr->commandStart;
    return TCL_ERROR;
}

/*
 *----------------------------------------------------------------------
 *
 * ParseWhiteSpace --
 *
 *	Scans up to numBytes bytes starting at src, consuming white space
 *	between words as defined by Tcl's parsing rules.
 *
 * Results:
 *	Returns the number of bytes recognized as white space. Records at
 *	parsePtr, information about the parse. Records at typePtr the
 *	character type of the non-whitespace character that terminated the
 *	scan.
 *
 * Side effects:
 *	None.
 *
 *----------------------------------------------------------------------
 */

static int
ParseWhiteSpace(
    const char *src,		/* First character to parse. */
    register int numBytes,	/* Max number of bytes to scan. */
    int *incompletePtr,		/* Set this boolean memory to true if parsing
				 * indicates an incomplete command. */
    char *typePtr)		/* Points to location to store character type
				 * of character that ends run of whitespace */
{
    register char type = TYPE_NORMAL;
    register const char *p = src;

    while (1) {
	while (numBytes && ((type = CHAR_TYPE(*p)) & TYPE_SPACE)) {
	    numBytes--;
	    p++;
	}
	if (numBytes && (type & TYPE_SUBS)) {
	    if (*p != '\\') {
		break;
	    }
	    if (--numBytes == 0) {
		break;
	    }
	    if (p[1] != '\n') {
		break;
	    }
	    p += 2;
	    if (--numBytes == 0) {
		*incompletePtr = 1;
		break;
	    }
	    continue;
	}
	break;
    }
    *typePtr = type;
    return (p - src);
}

/*
 *----------------------------------------------------------------------
 *
 * TclParseAllWhiteSpace --
 *
 *	Scans up to numBytes bytes starting at src, consuming all white space
 *	including the command-terminating newline characters.
 *
 * Results:
 *	Returns the number of bytes recognized as white space.
 *
 *----------------------------------------------------------------------
 */

int
TclParseAllWhiteSpace(
    const char *src,		/* First character to parse. */
    int numBytes)		/* Max number of byes to scan */
{
    int dummy;
    char type;
    const char *p = src;

    do {
	int scanned = ParseWhiteSpace(p, numBytes, &dummy, &type);

	p += scanned;
	numBytes -= scanned;
    } while (numBytes && (*p == '\n') && (p++, --numBytes));
    return (p-src);
}

/*
 *----------------------------------------------------------------------
 *
 * TclParseHex --
 *
 *	Scans a hexadecimal number as a Tcl_UniChar value (e.g., for parsing
 *	\x and \u escape sequences). At most numBytes bytes are scanned.
 *
 * Results:
 *	The numeric value is stored in *resultPtr. Returns the number of bytes
 *	consumed.
 *
 * Notes:
 *	Relies on the following properties of the ASCII character set, with
 *	which UTF-8 is compatible:
 *
 *	The digits '0' .. '9' and the letters 'A' .. 'Z' and 'a' .. 'z' occupy
 *	consecutive code points, and '0' < 'A' < 'a'.
 *
 *----------------------------------------------------------------------
 */

int
TclParseHex(
    const char *src,		/* First character to parse. */
    int numBytes,		/* Max number of byes to scan */
    Tcl_UniChar *resultPtr)	/* Points to storage provided by caller where
				 * the Tcl_UniChar resulting from the
				 * conversion is to be written. */
{
    Tcl_UniChar result = 0;
    register const char *p = src;

    while (numBytes--) {
	unsigned char digit = UCHAR(*p);

	if (!isxdigit(digit)) {
	    break;
	}

	p++;
	result <<= 4;

	if (digit >= 'a') {
	    result |= (10 + digit - 'a');
	} else if (digit >= 'A') {
	    result |= (10 + digit - 'A');
	} else {
	    result |= (digit - '0');
	}
    }

    *resultPtr = result;
    return (p - src);
}

/*
 *----------------------------------------------------------------------
 *
 * TclParseBackslash --
 *
 *	Scans up to numBytes bytes starting at src, consuming a backslash
 *	sequence as defined by Tcl's parsing rules.
 *
 * Results:
 *	Records at readPtr the number of bytes making up the backslash
 *	sequence. Records at dst the UTF-8 encoded equivalent of that
 *	backslash sequence. Returns the number of bytes written to dst, at
 *	most TCL_UTF_MAX. Either readPtr or dst may be NULL, if the results
 *	are not needed, but the return value is the same either way.
 *
 * Side effects:
 *	None.
 *
 *----------------------------------------------------------------------
 */

int
TclParseBackslash(
    const char *src,		/* Points to the backslash character of a a
				 * backslash sequence. */
    int numBytes,		/* Max number of bytes to scan. */
    int *readPtr,		/* NULL, or points to storage where the number
				 * of bytes scanned should be written. */
    char *dst)			/* NULL, or points to buffer where the UTF-8
				 * encoding of the backslash sequence is to be
				 * written. At most TCL_UTF_MAX bytes will be
				 * written there. */
{
    register const char *p = src+1;
    Tcl_UniChar result;
    int count;
    char buf[TCL_UTF_MAX];

    if (numBytes == 0) {
	if (readPtr != NULL) {
	    *readPtr = 0;
	}
	return 0;
    }

    if (dst == NULL) {
	dst = buf;
    }

    if (numBytes == 1) {
	/*
	 * Can only scan the backslash, so return it.
	 */

	result = '\\';
	count = 1;
	goto done;
    }

    count = 2;
    switch (*p) {
	/*
	 * Note: in the conversions below, use absolute values (e.g., 0xa)
	 * rather than symbolic values (e.g. \n) that get converted by the
	 * compiler. It's possible that compilers on some platforms will do
	 * the symbolic conversions differently, which could result in
	 * non-portable Tcl scripts.
	 */

    case 'a':
	result = 0x7;
	break;
    case 'b':
	result = 0x8;
	break;
    case 'f':
	result = 0xc;
	break;
    case 'n':
	result = 0xa;
	break;
    case 'r':
	result = 0xd;
	break;
    case 't':
	result = 0x9;
	break;
    case 'v':
	result = 0xb;
	break;
    case 'x':
	count += TclParseHex(p+1, numBytes-2, &result);
	if (count == 2) {
	    /*
	     * No hexadigits -> This is just "x".
	     */

	    result = 'x';
	} else {
	    /*
	     * Keep only the last byte (2 hex digits).
	     */
	    result = (unsigned char) result;
	}
	break;
    case 'u':
	count += TclParseHex(p+1, (numBytes > 5) ? 4 : numBytes-2, &result);
	if (count == 2) {
	    /*
	     * No hexadigits -> This is just "u".
	     */
	    result = 'u';
	}
	break;
    case '\n':
	count--;
	do {
	    p++;
	    count++;
	} while ((count < numBytes) && ((*p == ' ') || (*p == '\t')));
	result = ' ';
	break;
    case 0:
	result = '\\';
	count = 1;
	break;
    default:
	/*
	 * Check for an octal number \oo?o?
	 */

	if (isdigit(UCHAR(*p)) && (UCHAR(*p) < '8')) {	/* INTL: digit */
	    result = UCHAR(*p - '0');
	    p++;
	    if ((numBytes == 2) || !isdigit(UCHAR(*p))	/* INTL: digit */
		    || (UCHAR(*p) >= '8')) {
		break;
	    }
	    count = 3;
	    result = UCHAR((result << 3) + (*p - '0'));
	    p++;
	    if ((numBytes == 3) || !isdigit(UCHAR(*p))	/* INTL: digit */
		    || (UCHAR(*p) >= '8')) {
		break;
	    }
	    count = 4;
	    result = UCHAR((result << 3) + (*p - '0'));
	    break;
	}

	/*
	 * We have to convert here in case the user has put a backslash in
	 * front of a multi-byte utf-8 character. While this means nothing
	 * special, we shouldn't break up a correct utf-8 character. [Bug
	 * #217987] test subst-3.2
	 */

	if (Tcl_UtfCharComplete(p, numBytes - 1)) {
	    count = Tcl_UtfToUniChar(p, &result) + 1;	/* +1 for '\' */
	} else {
	    char utfBytes[TCL_UTF_MAX];

	    memcpy(utfBytes, p, (size_t) (numBytes - 1));
	    utfBytes[numBytes - 1] = '\0';
	    count = Tcl_UtfToUniChar(utfBytes, &result) + 1;
	}
	break;
    }

  done:
    if (readPtr != NULL) {
	*readPtr = count;
    }
    return Tcl_UniCharToUtf((int) result, dst);
}

/*
 *----------------------------------------------------------------------
 *
 * ParseComment --
 *
 *	Scans up to numBytes bytes starting at src, consuming a Tcl comment as
 *	defined by Tcl's parsing rules.
 *
 * Results:
 *	Records in parsePtr information about the parse. Returns the number of
 *	bytes consumed.
 *
 * Side effects:
 *	None.
 *
 *----------------------------------------------------------------------
 */

static int
ParseComment(
    const char *src,		/* First character to parse. */
    register int numBytes,	/* Max number of bytes to scan. */
    Tcl_Parse *parsePtr)	/* Information about parse in progress.
				 * Updated if parsing indicates an incomplete
				 * command. */
{
    register const char *p = src;

    while (numBytes) {
	char type;
	int scanned;

	do {
	    scanned = ParseWhiteSpace(p, numBytes,
		    &parsePtr->incomplete, &type);
	    p += scanned;
	    numBytes -= scanned;
	} while (numBytes && (*p == '\n') && (p++,numBytes--));

	if ((numBytes == 0) || (*p != '#')) {
	    break;
	}
	if (parsePtr->commentStart == NULL) {
	    parsePtr->commentStart = p;
	}

	while (numBytes) {
	    if (*p == '\\') {
		scanned = ParseWhiteSpace(p, numBytes, &parsePtr->incomplete,
			&type);
		if (scanned) {
		    p += scanned;
		    numBytes -= scanned;
		} else {
		    /*
		     * General backslash substitution in comments isn't part
		     * of the formal spec, but test parse-15.47 and history
		     * indicate that it has been the de facto rule. Don't
		     * change it now.
		     */

		    TclParseBackslash(p, numBytes, &scanned, NULL);
		    p += scanned;
		    numBytes -= scanned;
		}
	    } else {
		p++;
		numBytes--;
		if (p[-1] == '\n') {
		    break;
		}
	    }
	}
	parsePtr->commentSize = p - parsePtr->commentStart;
    }
    return (p - src);
}

/*
 *----------------------------------------------------------------------
 *
 * ParseTokens --
 *
 *	This function forms the heart of the Tcl parser. It parses one or more
 *	tokens from a string, up to a termination point specified by the
 *	caller. This function is used to parse unquoted command words (those
 *	not in quotes or braces), words in quotes, and array indices for
 *	variables. No more than numBytes bytes will be scanned.
 *
 * Results:
 *	Tokens are added to parsePtr and parsePtr->term is filled in with the
 *	address of the character that terminated the parse (the first one
 *	whose CHAR_TYPE matched mask or the character at parsePtr->end). The
 *	return value is TCL_OK if the parse completed successfully and
 *	TCL_ERROR otherwise. If a parse error occurs and parsePtr->interp is
 *	not NULL, then an error message is left in the interpreter's result.
 *
 * Side effects:
 *	None.
 *
 *----------------------------------------------------------------------
 */

static int
ParseTokens(
    register const char *src,	/* First character to parse. */
    register int numBytes,	/* Max number of bytes to scan. */
    int mask,			/* Specifies when to stop parsing. The parse
				 * stops at the first unquoted character whose
				 * CHAR_TYPE contains any of the bits in
				 * mask. */
    int flags,			/* OR-ed bits indicating what substitutions to
				 * perform: TCL_SUBST_COMMANDS,
				 * TCL_SUBST_VARIABLES, and
				 * TCL_SUBST_BACKSLASHES */
    Tcl_Parse *parsePtr)	/* Information about parse in progress.
				 * Updated with additional tokens and
				 * termination information. */
{
    char type;
    int originalTokens;
    int noSubstCmds = !(flags & TCL_SUBST_COMMANDS);
    int noSubstVars = !(flags & TCL_SUBST_VARIABLES);
    int noSubstBS = !(flags & TCL_SUBST_BACKSLASHES);
    int useInternalTokens = (flags & PARSE_USE_INTERNAL_TOKENS);
    Tcl_Token *tokenPtr;

    /*
     * Each iteration through the following loop adds one token of type
     * TCL_TOKEN_TEXT, TCL_TOKEN_BS, TCL_TOKEN_COMMAND, or TCL_TOKEN_VARIABLE
     * to parsePtr. For TCL_TOKEN_VARIABLE tokens, additional tokens are added
     * for the parsed variable name.
     */

    originalTokens = parsePtr->numTokens;
    while (numBytes && !((type = CHAR_TYPE(*src)) & mask)) {
	TclGrowParseTokenArray(parsePtr, 1);
	tokenPtr = &parsePtr->tokenPtr[parsePtr->numTokens];
	tokenPtr->start = src;
	tokenPtr->numComponents = 0;

	if ((type & TYPE_SUBS) == 0) {
	    /*
	     * This is a simple range of characters. Scan to find the end of
	     * the range.
	     */

	    while ((++src, --numBytes)
		    && !(CHAR_TYPE(*src) & (mask | TYPE_SUBS))) {
		/* empty loop */
	    }
	    tokenPtr->type = TCL_TOKEN_TEXT;
	    tokenPtr->size = src - tokenPtr->start;
	    parsePtr->numTokens++;
	} else if (*src == '$') {
	    int varToken;

	    if (noSubstVars) {
		tokenPtr->type = TCL_TOKEN_TEXT;
		tokenPtr->size = 1;
		parsePtr->numTokens++;
		src++;
		numBytes--;
		continue;
	    }

	    /*
<<<<<<< HEAD
	     * This is a variable reference.  Call ParseVarName to do all the
	     * dirty work of parsing the name.
=======
	     * This is a variable reference. Call Tcl_ParseVarName to do all
	     * the dirty work of parsing the name.
>>>>>>> 9ca0cb53
	     */

	    varToken = parsePtr->numTokens;
	    if (ParseVarName(parsePtr->interp, src, numBytes, parsePtr,
		    flags | PARSE_APPEND) != TCL_OK) {
		return TCL_ERROR;
	    }
	    src += parsePtr->tokenPtr[varToken].size;
	    numBytes -= parsePtr->tokenPtr[varToken].size;
	} else if (*src == '[') {
	    Tcl_Parse *nestedPtr;

	    if (noSubstCmds) {
		tokenPtr->type = TCL_TOKEN_TEXT;
		tokenPtr->size = 1;
		parsePtr->numTokens++;
		src++;
		numBytes--;
		continue;
	    }

	    /*
<<<<<<< HEAD
	     * Command substitution.  Call Tcl_ParseCommand recursively (and
	     * repeatedly) to parse the nested command(s).  If internal tokens
	     * are acceptable, keep all the parsing information; otherwise,
	     * throw away the nested parse information.
=======
	     * Command substitution. Call Tcl_ParseCommand recursively (and
	     * repeatedly) to parse the nested command(s), then throw away the
	     * parse information.
>>>>>>> 9ca0cb53
	     */

	    src++;
	    numBytes--;
	    if (useInternalTokens) {
		int scriptToken;
		Tcl_Token *scriptTokenPtr;

		TclGrowParseTokenArray(parsePtr, 1);
		scriptToken = parsePtr->numTokens++;
		ParseScript(src, numBytes, flags | PARSE_NESTED, parsePtr);
		scriptTokenPtr = &parsePtr->tokenPtr[scriptToken];
		scriptTokenPtr->type = TCL_TOKEN_SCRIPT_SUBST;
		scriptTokenPtr->size = parsePtr->term - src + 2;
		scriptTokenPtr->numComponents = parsePtr->numTokens 
			- scriptToken - 1;
		if (parsePtr->errorType != TCL_PARSE_SUCCESS) {
		    parsePtr->incomplete = 1;
		    return TCL_ERROR;
		}
		src = parsePtr->term + 1;
		numBytes = parsePtr->end - src;
		continue;
	    }

	    nestedPtr = TclStackAlloc(parsePtr->interp, sizeof(Tcl_Parse));
	    while (1) {
		if (TCL_OK != ParseCommand(parsePtr->interp, src, numBytes,
			(flags | PARSE_NESTED) & ~PARSE_APPEND, nestedPtr)) {
		    parsePtr->errorType = nestedPtr->errorType;
		    parsePtr->term = nestedPtr->term;
		    parsePtr->incomplete = nestedPtr->incomplete;
		    TclStackFree(parsePtr->interp, nestedPtr);
		    return TCL_ERROR;
		}
		src = nestedPtr->commandStart + nestedPtr->commandSize;
		numBytes = parsePtr->end - src;
		Tcl_FreeParse(nestedPtr);

		/*
		 * Check for the closing ']' that ends the command
		 * substitution. It must have been the last character of the
		 * parsed command.
		 */

		if ((nestedPtr->term < parsePtr->end)
			&& (*(nestedPtr->term) == ']')
			&& !(nestedPtr->incomplete)) {
		    break;
		}
		if (numBytes == 0) {
		    if (parsePtr->interp != NULL) {
			Tcl_SetResult(parsePtr->interp,
				"missing close-bracket", TCL_STATIC);
		    }
		    parsePtr->errorType = TCL_PARSE_MISSING_BRACKET;
		    parsePtr->term = tokenPtr->start;
		    parsePtr->incomplete = 1;
		    TclStackFree(parsePtr->interp, nestedPtr);
		    return TCL_ERROR;
		}
	    }
	    TclStackFree(parsePtr->interp, nestedPtr);
	    tokenPtr->type = TCL_TOKEN_COMMAND;
	    tokenPtr->size = src - tokenPtr->start;
	    parsePtr->numTokens++;
	} else if (*src == '\\') {
	    if (noSubstBS) {
		tokenPtr->type = TCL_TOKEN_TEXT;
		tokenPtr->size = 1;
		parsePtr->numTokens++;
		src++;
		numBytes--;
		continue;
	    }

	    /*
	     * Backslash substitution.
	     */

	    TclParseBackslash(src, numBytes, &tokenPtr->size, NULL);

	    if (tokenPtr->size == 1) {
		/*
		 * Just a backslash, due to end of string.
		 */

		tokenPtr->type = TCL_TOKEN_TEXT;
		parsePtr->numTokens++;
		src++;
		numBytes--;
		continue;
	    }

	    if (src[1] == '\n') {
		if (numBytes == 2) {
		    parsePtr->incomplete = 1;
		}

		/*
		 * Note: backslash-newline is special in that it is treated
		 * the same as a space character would be. This means that it
		 * could terminate the token.
		 */

		if (mask & TYPE_SPACE) {
		    if (parsePtr->numTokens == originalTokens) {
			goto finishToken;
		    }
		    break;
		}
	    }

	    tokenPtr->type = TCL_TOKEN_BS;
	    parsePtr->numTokens++;
	    src += tokenPtr->size;
	    numBytes -= tokenPtr->size;
	} else if (*src == 0) {
	    tokenPtr->type = TCL_TOKEN_TEXT;
	    tokenPtr->size = 1;
	    parsePtr->numTokens++;
	    src++;
	    numBytes--;
	} else {
	    Tcl_Panic("ParseTokens encountered unknown character");
	}
    }
    if (parsePtr->numTokens == originalTokens) {
	/*
	 * There was nothing in this range of text. Add an empty token for the
	 * empty range, so that there is always at least one token added.
	 */

	TclGrowParseTokenArray(parsePtr, 1);
	tokenPtr = &parsePtr->tokenPtr[parsePtr->numTokens];
	tokenPtr->start = src;
	tokenPtr->numComponents = 0;

    finishToken:
	tokenPtr->type = TCL_TOKEN_TEXT;
	tokenPtr->size = 0;
	parsePtr->numTokens++;
    }
    parsePtr->term = src;
    return TCL_OK;
}

/*
 *----------------------------------------------------------------------
 *
 * Tcl_FreeParse --
 *
 *	This function is invoked to free any dynamic storage that may have
 *	been allocated by a previous call to Tcl_ParseCommand.
 *
 * Results:
 *	None.
 *
 * Side effects:
 *	If there is any dynamically allocated memory in *parsePtr, it is
 *	freed.
 *
 *----------------------------------------------------------------------
 */

void
Tcl_FreeParse(
    Tcl_Parse *parsePtr)	/* Structure that was filled in by a previous
				 * call to Tcl_ParseCommand. */
{
    if (parsePtr->tokenPtr != parsePtr->staticTokens) {
	ckfree((char *) parsePtr->tokenPtr);
	parsePtr->tokenPtr = parsePtr->staticTokens;
    }
}

/*
 *----------------------------------------------------------------------
 *
 * Tcl_ParseVarName --
 *
 *	Given a string starting with a $ sign, parse off a variable name and
 *	return information about the parse. No more than numBytes bytes will
 *	be scanned.
 *
 * Results:
 *	The return value is TCL_OK if the command was parsed successfully and
 *	TCL_ERROR otherwise. If an error occurs and interp isn't NULL then an
 *	error message is left in its result. On a successful return, tokenPtr
 *	and numTokens fields of parsePtr are filled in with information about
 *	the variable name that was parsed. The "size" field of the first new
 *	token gives the total number of bytes in the variable name. Other
 *	fields in parsePtr are undefined.
 *
 * Side effects:
 *	If there is insufficient space in parsePtr to hold all the information
 *	about the command, then additional space is malloc-ed. If the function
 *	returns TCL_OK then the caller must eventually invoke Tcl_FreeParse to
 *	release any additional space that was allocated.
 *
 *----------------------------------------------------------------------
 */

int
Tcl_ParseVarName(
    Tcl_Interp *interp,		/* See ParseVarName */
    CONST char *start,		/* See ParseVarName */
    register int numBytes,	/* See ParseVarName */
    Tcl_Parse *parsePtr,	/* See ParseVarName */
    int append)			/* Non-zero means append tokens to existing
				 * information in parsePtr; zero means ignore
				 * existing tokens in parsePtr and reinitialize
				 * it. */
{
    int code = ParseVarName(interp, start, numBytes, parsePtr,
	    (append != 0) ? PARSE_APPEND : 0);
    if (code == TCL_ERROR) {
	Tcl_FreeParse(parsePtr);
    }
    return code;
}

int
ParseVarName(
    Tcl_Interp *interp,		/* Interpreter to use for error reporting; if
				 * NULL, then no error message is provided. */
    const char *start,		/* Start of variable substitution string.
				 * First character must be "$". */
    register int numBytes,	/* Total number of bytes in string. If < 0,
				 * the string consists of all bytes up to the
				 * first null character. */
    Tcl_Parse *parsePtr,	/* Structure to fill in with information about
				 * the variable name. */
    int flags)			/* Bit flags to control details of the parsing.
				 * Only the PARSE_APPEND flag has an effect
				 * here.  Other flags are passed along. */
{
    Tcl_Token *tokenPtr;
    register const char *src;
    unsigned char c;
    int varIndex, offset;
    Tcl_UniChar ch;
    unsigned array;
    int append = (flags & PARSE_APPEND);

    if ((numBytes == 0) || (start == NULL)) {
	return TCL_ERROR;
    }
    if (numBytes < 0) {
	numBytes = strlen(start);
    }

    if (!append) {
	TclParseInit(interp, start, numBytes, parsePtr);
    }

    /*
     * Generate one token for the variable, an additional token for the name,
     * plus any number of additional tokens for the index, if there is one.
     */

    src = start;
    TclGrowParseTokenArray(parsePtr, 2);
    tokenPtr = &parsePtr->tokenPtr[parsePtr->numTokens];
    tokenPtr->type = TCL_TOKEN_VARIABLE;
    tokenPtr->start = src;
    varIndex = parsePtr->numTokens;
    parsePtr->numTokens++;
    tokenPtr++;
    src++;
    numBytes--;
    if (numBytes == 0) {
	goto justADollarSign;
    }
    tokenPtr->type = TCL_TOKEN_TEXT;
    tokenPtr->start = src;
    tokenPtr->numComponents = 0;

    /*
     * The name of the variable can have three forms:
     * 1. The $ sign is followed by an open curly brace. Then the variable
     *	  name is everything up to the next close curly brace, and the
     *	  variable is a scalar variable.
     * 2. The $ sign is not followed by an open curly brace. Then the variable
     *	  name is everything up to the next character that isn't a letter,
     *	  digit, or underscore. :: sequences are also considered part of the
     *	  variable name, in order to support namespaces. If the following
     *	  character is an open parenthesis, then the information between
     *	  parentheses is the array element name.
     * 3. The $ sign is followed by something that isn't a letter, digit, or
     *	  underscore: in this case, there is no variable name and the token is
     *	  just "$".
     */

    if (*src == '{') {
	src++;
	numBytes--;
	tokenPtr->type = TCL_TOKEN_TEXT;
	tokenPtr->start = src;
	tokenPtr->numComponents = 0;

	while (numBytes && (*src != '}')) {
	    numBytes--;
	    src++;
	}
	if (numBytes == 0) {
	    if (parsePtr->interp != NULL) {
		Tcl_SetResult(parsePtr->interp,
			"missing close-brace for variable name", TCL_STATIC);
	    }
	    parsePtr->errorType = TCL_PARSE_MISSING_VAR_BRACE;
	    parsePtr->term = tokenPtr->start-1;
	    parsePtr->incomplete = 1;
	    goto error;
	}
	tokenPtr->size = src - tokenPtr->start;
	tokenPtr[-1].size = src - tokenPtr[-1].start;
	parsePtr->numTokens++;
	src++;
    } else {
	tokenPtr->type = TCL_TOKEN_TEXT;
	tokenPtr->start = src;
	tokenPtr->numComponents = 0;

	while (numBytes) {
	    if (Tcl_UtfCharComplete(src, numBytes)) {
		offset = Tcl_UtfToUniChar(src, &ch);
	    } else {
		char utfBytes[TCL_UTF_MAX];

		memcpy(utfBytes, src, (size_t) numBytes);
		utfBytes[numBytes] = '\0';
		offset = Tcl_UtfToUniChar(utfBytes, &ch);
	    }
	    c = UCHAR(ch);
	    if (isalnum(c) || (c == '_')) {	/* INTL: ISO only, UCHAR. */
		src += offset;
		numBytes -= offset;
		continue;
	    }
	    if ((c == ':') && (numBytes != 1) && (src[1] == ':')) {
		src += 2;
		numBytes -= 2;
		while (numBytes && (*src == ':')) {
		    src++;
		    numBytes--;
		}
		continue;
	    }
	    break;
	}

	/*
	 * Support for empty array names here.
	 */

	array = (numBytes && (*src == '('));
	tokenPtr->size = src - tokenPtr->start;
	if ((tokenPtr->size == 0) && !array) {
	    goto justADollarSign;
	}
	parsePtr->numTokens++;
	if (array) {
	    /*
	     * This is a reference to an array element. Call ParseTokens
	     * recursively to parse the element name, since it could contain
	     * any number of substitutions.
	     */

	    if (TCL_OK != ParseTokens(src+1, numBytes-1, TYPE_CLOSE_PAREN,
		    flags | TCL_SUBST_ALL, parsePtr)) {
		goto error;
	    }
	    if ((parsePtr->term == src+numBytes) || (*parsePtr->term != ')')){
		if (parsePtr->interp != NULL) {
		    Tcl_SetResult(parsePtr->interp, "missing )",
			    TCL_STATIC);
		}
		parsePtr->errorType = TCL_PARSE_MISSING_PAREN;
		parsePtr->term = src;
		parsePtr->incomplete = 1;
		goto error;
	    }
	    src = parsePtr->term + 1;
	}
    }
    tokenPtr = &parsePtr->tokenPtr[varIndex];
    tokenPtr->size = src - tokenPtr->start;
    tokenPtr->numComponents = parsePtr->numTokens - (varIndex + 1);
    return TCL_OK;

    /*
     * The dollar sign isn't followed by a variable name. Replace the
     * TCL_TOKEN_VARIABLE token with a TCL_TOKEN_TEXT token for the dollar
     * sign.
     */

  justADollarSign:
    tokenPtr = &parsePtr->tokenPtr[varIndex];
    tokenPtr->type = TCL_TOKEN_TEXT;
    tokenPtr->size = 1;
    tokenPtr->numComponents = 0;
    return TCL_OK;

  error:
    /* Convert variable substitution token to error token */
    tokenPtr = &parsePtr->tokenPtr[varIndex];
    tokenPtr->type = TCL_TOKEN_ERROR;
    tokenPtr->numComponents = parsePtr->errorType;
    tokenPtr->size = parsePtr->end - tokenPtr->start;
    return TCL_ERROR;
}

/*
 *----------------------------------------------------------------------
 *
 * Tcl_ParseVar --
 *
 *	Given a string starting with a $ sign, parse off a variable name and
 *	return its value.
 *
 * Results:
 *	The return value is the contents of the variable given by the leading
 *	characters of string. If termPtr isn't NULL, *termPtr gets filled in
 *	with the address of the character just after the last one in the
 *	variable specifier. If the variable doesn't exist, then the return
 *	value is NULL and an error message will be left in interp's result.
 *
 * Side effects:
 *	None.
 *
 *----------------------------------------------------------------------
 */

const char *
Tcl_ParseVar(
    Tcl_Interp *interp,		/* Context for looking up variable. */
    register const char *start,	/* Start of variable substitution. First
				 * character must be "$". */
    const char **termPtr)	/* If non-NULL, points to word to fill in with
				 * character just after last one in the
				 * variable specifier. */
{
    register Tcl_Obj *objPtr;
    int code;
    Tcl_Parse *parsePtr = TclStackAlloc(interp, sizeof(Tcl_Parse));

    if (Tcl_ParseVarName(interp, start, -1, parsePtr, 0) != TCL_OK) {
	TclStackFree(interp, parsePtr);
	return NULL;
    }

    if (termPtr != NULL) {
	*termPtr = start + parsePtr->tokenPtr->size;
    }
    if (parsePtr->numTokens == 1) {
	/*
	 * There isn't a variable name after all: the $ is just a $.
	 */

	TclStackFree(interp, parsePtr);
	return "$";
    }

    code = TclSubstTokens(interp, parsePtr->tokenPtr, parsePtr->numTokens,
	    NULL, 1, NULL, NULL, 0);
    TclStackFree(interp, parsePtr);
    if (code != TCL_OK) {
	return NULL;
    }
    objPtr = Tcl_GetObjResult(interp);

    /*
     * At this point we should have an object containing the value of a
     * variable. Just return the string from that object.
     *
     * This should have returned the object for the user to manage, but
     * instead we have some weak reference to the string value in the object,
     * which is why we make sure the object exists after resetting the result.
     * This isn't ideal, but it's the best we can do with the current
     * documented interface. -- hobbs
     */

    if (!Tcl_IsShared(objPtr)) {
	Tcl_IncrRefCount(objPtr);
    }
    Tcl_ResetResult(interp);
    return TclGetString(objPtr);
}

/*
 *----------------------------------------------------------------------
 *
 * Tcl_ParseBraces --
 *
 *	Given a string in braces such as a Tcl command argument or a string
 *	value in a Tcl expression, this function parses the string and returns
 *	information about the parse. No more than numBytes bytes will be
 *	scanned.
 *
 * Results:
 *	The return value is TCL_OK if the string was parsed successfully and
 *	TCL_ERROR otherwise. If an error occurs and interp isn't NULL then an
 *	error message is left in its result. On a successful return, tokenPtr
 *	and numTokens fields of parsePtr are filled in with information about
 *	the string that was parsed. Other fields in parsePtr are undefined.
 *	termPtr is set to point to the character just after the last one in
 *	the braced string.
 *
 * Side effects:
 *	If there is insufficient space in parsePtr to hold all the information
 *	about the command, then additional space is malloc-ed. If the function
 *	returns TCL_OK then the caller must eventually invoke Tcl_FreeParse to
 *	release any additional space that was allocated.
 *
 *----------------------------------------------------------------------
 */

int
Tcl_ParseBraces(
    Tcl_Interp *interp,		/* See ParseBraces */
    CONST char *start,		/* See ParseBraces */
    register int numBytes,	/* See ParseBraces */
    register Tcl_Parse *parsePtr,
    				/* See ParseBraces */
    int append,			/* Non-zero means append tokens to existing
				 * information in parsePtr; zero means
				 * ignore existing tokens in parsePtr and
				 * reinitialize it. */
    CONST char **termPtr)	/* See ParseBraces */

{
    int code = ParseBraces(interp, start, numBytes, parsePtr,
	    (append != 0) ? PARSE_APPEND : 0, termPtr);
    if (code == TCL_ERROR) {
	Tcl_FreeParse(parsePtr);
    }
    return code;
}

static int
ParseBraces(
    Tcl_Interp *interp,		/* Interpreter to use for error reporting; if
				 * NULL, then no error message is provided. */
    const char *start,		/* Start of string enclosed in braces. The
				 * first character must be {'. */
    register int numBytes,	/* Total number of bytes in string. If < 0,
				 * the string consists of all bytes up to the
				 * first null character. */
    register Tcl_Parse *parsePtr,
				/* Structure to fill in with information about
				 * the string. */
    int flags,			/* Bit flags to control details of the parsing.
				 * Only the PARSE_APPEND flag has an effect
				 * here.  Other flags are passed along. */
    const char **termPtr)	/* If non-NULL, points to word in which to
				 * store a pointer to the character just after
				 * the terminating '}' if the parse was
				 * successful. */
{
    Tcl_Token *tokenPtr;
    register const char *src;
    int startIndex, level, length;
    int append = (flags & PARSE_APPEND);

    if ((numBytes == 0) || (start == NULL)) {
	return TCL_ERROR;
    }
    if (numBytes < 0) {
	numBytes = strlen(start);
    }

    if (!append) {
	TclParseInit(interp, start, numBytes, parsePtr);
    }

    src = start;
    startIndex = parsePtr->numTokens;

    TclGrowParseTokenArray(parsePtr, 1);
    tokenPtr = &parsePtr->tokenPtr[startIndex];
    tokenPtr->type = TCL_TOKEN_TEXT;
    tokenPtr->start = src+1;
    tokenPtr->numComponents = 0;
    level = 1;
    while (1) {
	while (++src, --numBytes) {
	    if (CHAR_TYPE(*src) != TYPE_NORMAL) {
		break;
	    }
	}
	if (numBytes == 0) {
	    goto missingBraceError;
	}

	switch (*src) {
	case '{':
	    level++;
	    break;
	case '}':
	    if (--level == 0) {
		/*
		 * Decide if we need to finish emitting a partially-finished
		 * token. There are 3 cases:
		 *     {abc \newline xyz} or {xyz}
		 *		- finish emitting "xyz" token
		 *     {abc \newline}
		 *		- don't emit token after \newline
		 *     {}	- finish emitting zero-sized token
		 *
		 * The last case ensures that there is a token (even if empty)
		 * that describes the braced string.
		 */

		if ((src != tokenPtr->start)
			|| (parsePtr->numTokens == startIndex)) {
		    tokenPtr->size = (src - tokenPtr->start);
		    parsePtr->numTokens++;
		}
		if (termPtr != NULL) {
		    *termPtr = src+1;
		}
		return TCL_OK;
	    }
	    break;
	case '\\':
	    TclParseBackslash(src, numBytes, &length, NULL);
	    if ((length > 1) && (src[1] == '\n')) {
		/*
		 * A backslash-newline sequence must be collapsed, even inside
		 * braces, so we have to split the word into multiple tokens
		 * so that the backslash-newline can be represented
		 * explicitly.
		 */

		if (numBytes == 2) {
		    parsePtr->incomplete = 1;
		}
		tokenPtr->size = (src - tokenPtr->start);
		if (tokenPtr->size != 0) {
		    parsePtr->numTokens++;
		}
		TclGrowParseTokenArray(parsePtr, 2);
		tokenPtr = &parsePtr->tokenPtr[parsePtr->numTokens];
		tokenPtr->type = TCL_TOKEN_BS;
		tokenPtr->start = src;
		tokenPtr->size = length;
		tokenPtr->numComponents = 0;
		parsePtr->numTokens++;

		src += length - 1;
		numBytes -= length - 1;
		tokenPtr++;
		tokenPtr->type = TCL_TOKEN_TEXT;
		tokenPtr->start = src + 1;
		tokenPtr->numComponents = 0;
	    } else {
		src += length - 1;
		numBytes -= length - 1;
	    }
	    break;
	}
    }

  missingBraceError:
    parsePtr->errorType = TCL_PARSE_MISSING_BRACE;
    parsePtr->term = start;
    parsePtr->incomplete = 1;
    if (parsePtr->interp == NULL) {
	/*
	 * Skip straight to the exit code since we have no interpreter to put
	 * error message in.
	 */

	goto error;
    }

    Tcl_SetResult(parsePtr->interp, "missing close-brace", TCL_STATIC);

    /*
     * Guess if the problem is due to comments by searching the source string
     * for a possible open brace within the context of a comment. Since we
     * aren't performing a full Tcl parse, just look for an open brace
     * preceded by a '<whitespace>#' on the same line.
     */

    {
	register int openBrace = 0;

	while (--src > start) {
	    switch (*src) {
	    case '{':
		openBrace = 1;
		break;
	    case '\n':
		openBrace = 0;
		break;
	    case '#' :
		if (openBrace && isspace(UCHAR(src[-1]))) {
		    Tcl_AppendResult(parsePtr->interp,
			    ": possible unbalanced brace in comment", NULL);
		    goto error;
		}
		break;
	    }
	}
    }

  error:
    return TCL_ERROR;
}

/*
 *----------------------------------------------------------------------
 *
 * Tcl_ParseQuotedString --
 *
 *	Given a double-quoted string such as a quoted Tcl command argument or
 *	a quoted value in a Tcl expression, this function parses the string
 *	and returns information about the parse. No more than numBytes bytes
 *	will be scanned.
 *
 * Results:
 *	The return value is TCL_OK if the string was parsed successfully and
 *	TCL_ERROR otherwise. If an error occurs and interp isn't NULL then an
 *	error message is left in its result. On a successful return, tokenPtr
 *	and numTokens fields of parsePtr are filled in with information about
 *	the string that was parsed. Other fields in parsePtr are undefined.
 *	termPtr is set to point to the character just after the quoted
 *	string's terminating close-quote.
 *
 * Side effects:
 *	If there is insufficient space in parsePtr to hold all the information
 *	about the command, then additional space is malloc-ed. If the function
 *	returns TCL_OK then the caller must eventually invoke Tcl_FreeParse to
 *	release any additional space that was allocated.
 *
 *----------------------------------------------------------------------
 */

int
Tcl_ParseQuotedString(
    Tcl_Interp *interp,		/* See ParseQuotedString */
    CONST char *start,		/* See ParseQuotedString */
    int numBytes,		/* See ParseQuotedString */
    Tcl_Parse *parsePtr,
    				/* See ParseQuotedString */
    int append,			/* Non-zero means append tokens to existing
				 * information in parsePtr; zero means
				 * ignore existing tokens in parsePtr and
				 * reinitialize it. */
    CONST char **termPtr)	/* See ParseQuotedString */
{
    int code = ParseQuotedString(interp, start, numBytes, parsePtr,
	    (append != 0) ? PARSE_APPEND : 0, termPtr);
    if (code == TCL_ERROR) {
	Tcl_FreeParse(parsePtr);
    }
    return code;
}

int
ParseQuotedString(
    Tcl_Interp *interp,		/* Interpreter to use for error reporting; if
				 * NULL, then no error message is provided. */
    const char *start,		/* Start of the quoted string. The first
				 * character must be '"'. */
    register int numBytes,	/* Total number of bytes in string. If < 0,
				 * the string consists of all bytes up to the
				 * first null character. */
    register Tcl_Parse *parsePtr,
				/* Structure to fill in with information about
				 * the string. */
    int flags,			/* Bit flags to control details of the parsing.
				 * Only the PARSE_APPEND flag has an effect
				 * here.  Other flags are passed along. */
    const char **termPtr)	/* If non-NULL, points to word in which to
				 * store a pointer to the character just after
				 * the quoted string's terminating close-quote
				 * if the parse succeeds. */
{
    int append = (flags & PARSE_APPEND);

    if ((numBytes == 0) || (start == NULL)) {
	return TCL_ERROR;
    }
    if (numBytes < 0) {
	numBytes = strlen(start);
    }

    if (!append) {
	TclParseInit(interp, start, numBytes, parsePtr);
    }

    if (TCL_OK != ParseTokens(start+1, numBytes-1, TYPE_QUOTE,
	    flags | TCL_SUBST_ALL, parsePtr)) {
	goto error;
    }
    if (*parsePtr->term != '"') {
	if (parsePtr->interp != NULL) {
	    Tcl_SetResult(parsePtr->interp, "missing \"", TCL_STATIC);
	}
	parsePtr->errorType = TCL_PARSE_MISSING_QUOTE;
	parsePtr->term = start;
	parsePtr->incomplete = 1;
	goto error;
    }
    if (termPtr != NULL) {
	*termPtr = (parsePtr->term + 1);
    }
    return TCL_OK;

  error:
    return TCL_ERROR;
}

/*
 *----------------------------------------------------------------------
 *
 * TclSubstParse --
 *
 *	Token parser used by the [subst] command. Parses the string made up of
 *	'numBytes' bytes starting at 'bytes'. Parsing is controlled by the
 *	flags argument to provide support for the -nobackslashes, -nocommands,
 *	and -novariables options, as represented by the flag values
 *	TCL_SUBST_BACKSLASHES, TCL_SUBST_COMMANDS, TCL_SUBST_VARIABLES.
 *	
 * Results:
 *	None.
 *
 * Side effects:
 *	The Tcl_Parse struct '*parsePtr' is filled with parse results.
 *	The caller is expected to eventually call Tcl_FreeParse() to properly
 *	cleanup the value written there.
<<<<<<< HEAD
=======
 *
 *	If a parse error occurs, the Tcl_InterpState value '*statePtr' is
 *	filled with the state created by that error. When *statePtr is written
 *	to, the caller is expected to make the required calls to either
 *	Tcl_RestoreInterpState() or Tcl_DiscardInterpState() to dispose of the
 *	value written there.
>>>>>>> 9ca0cb53
 *
 *----------------------------------------------------------------------
 */

void
TclSubstParse(
    Tcl_Interp *interp,
    const char *bytes,
    int numBytes,
    int flags,
    Tcl_Parse *parsePtr)
{
    TclParseInit(interp, bytes, numBytes, parsePtr);
    flags &= TCL_SUBST_ALL;
    flags |= PARSE_USE_INTERNAL_TOKENS;
    ParseTokens(bytes, numBytes, /* mask */ 0, flags, parsePtr);
}

/*
 *----------------------------------------------------------------------
 *
 * TclSubstTokens --
 *
 *	Accepts an array of count Tcl_Token's, and creates a result value in
 *	the interp from concatenating the results of performing Tcl
 *	substitution on each Tcl_Token. Substitution is interrupted if any
 *	non-TCL_OK completion code arises.
 *
 * Results:
 *	The return value is a standard Tcl completion code. The result in
 *	interp is the substituted value, or an error message if TCL_ERROR is
 *	returned. If tokensLeftPtr is not NULL, then it points to an int where
 *	the number of tokens remaining to be processed is written.
 *
 * Side effects:
 *	Can be anything, depending on the types of substitution done.
 *
 *----------------------------------------------------------------------
 */

int
TclSubstTokens(
    Tcl_Interp *interp,		/* Interpreter in which to lookup variables,
				 * execute nested commands, and report
				 * errors. */
    Tcl_Token *tokenPtr,	/* Pointer to first in an array of tokens to
				 * evaluate and concatenate. */
    int count,			/* Number of tokens to consider at tokenPtr.
				 * Must be at least 1. */
    int *tokensLeftPtr,		/* If not NULL, points to memory where an
				 * integer representing the number of tokens
				 * left to be substituted will be written */
    int line,			/* The line the script starts on. */
    int *clNextOuter,		/* Information about an outer context for */
    const char *outerScript,	/* continuation line data. This is set by
				 * EvalEx() to properly handle [...]-nested
				 * commands. The 'outerScript' refers to the
				 * most-outer script containing the embedded
				 * command, which is refered to by 'script'.
				 * The 'clNextOuter' refers to the current
				 * entry in the table of continuation lines in
				 * this "master script", and the character
				 * offsets are relative to the 'outerScript'
				 * as well.
				 *
				 * If outerScript == script, then this call is
				 * for words in the outer-most script or
				 * command. See Tcl_EvalEx and TclEvalObjEx
				 * for the places generating arguments for
				 * which this is true. */
    int flags)
{
    Tcl_Obj *result;
    int code = TCL_OK;
#define NUM_STATIC_POS 20
    int isLiteral, maxNumCL, numCL, i, adjust;
    int *clPosition = NULL;
    Interp *iPtr = (Interp *) interp;
    int inFile = iPtr->evalFlags & TCL_EVAL_FILE;

    /*
     * Each pass through this loop will substitute one token, and its
     * components, if any. The only thing tricky here is that we go to some
     * effort to pass Tcl_Obj's through untouched, to avoid string copying and
     * Tcl_Obj creation if possible, to aid performance and limit shimmering.
     *
     * Further optimization opportunities might be to check for the equivalent
     * of Tcl_SetObjResult(interp, Tcl_GetObjResult(interp)) and omit them.
     */

    /*
     * For the handling of continuation lines in literals we first check if
     * this is actually a literal. For if not we can forego the additional
     * processing. Otherwise we pre-allocate a small table to store the
     * locations of all continuation lines we find in this literal, if any.
     * The table is extended if needed.
     */

    numCL = 0;
    maxNumCL = 0;
    isLiteral = 1;
    for (i=0 ; i < count; i++) {
	if ((tokenPtr[i].type != TCL_TOKEN_TEXT)
		&& (tokenPtr[i].type != TCL_TOKEN_BS)) {
	    isLiteral = 0;
	    break;
	}
    }

    if (isLiteral) {
	maxNumCL = NUM_STATIC_POS;
	clPosition = (int *) ckalloc(maxNumCL * sizeof(int));
    }

    adjust = 0;
    result = NULL;
    for (; count>0 && code==TCL_OK ; count--, tokenPtr++) {
	Tcl_Obj *appendObj = NULL;
	const char *append = NULL;
	int appendByteLength = 0;
	char utfCharBytes[TCL_UTF_MAX];

	switch (tokenPtr->type) {
	case TCL_TOKEN_TEXT:
	    append = tokenPtr->start;
	    appendByteLength = tokenPtr->size;
	    break;

	case TCL_TOKEN_BS:
	    appendByteLength = TclParseBackslash(tokenPtr->start,
		    tokenPtr->size, NULL, utfCharBytes);
	    append = utfCharBytes;

	    /*
	     * If the backslash sequence we found is in a literal, and
	     * represented a continuation line, we compute and store its
	     * location (as char offset to the beginning of the _result_
	     * script). We may have to extend the table of locations.
	     *
	     * Note that the continuation line information is relevant even if
	     * the word we are processing is not a literal, as it can affect
	     * nested commands. See the branch for TCL_TOKEN_COMMAND below,
	     * where the adjustment we are tracking here is taken into
	     * account. The good thing is that we do not need a table of
	     * everything, just the number of lines we have to add as
	     * correction.
	     */

	    if ((appendByteLength == 1) && (utfCharBytes[0] == ' ')
		    && (tokenPtr->start[1] == '\n')) {
		if (isLiteral) {
		    int clPos;

		    if (result == 0) {
			clPos = 0;
		    } else {
			Tcl_GetStringFromObj(result, &clPos);
		    }

		    if (numCL >= maxNumCL) {
			maxNumCL *= 2;
			clPosition = (int *) ckrealloc((char *) clPosition,
				maxNumCL * sizeof(int));
		    }
		    clPosition[numCL] = clPos;
		    numCL++;
		}
		adjust++;
	    }
	    break;

	case TCL_TOKEN_COMMAND: {
	    /* TIP #280: Transfer line information to nested command */
	    iPtr->numLevels++;
	    code = TclInterpReady(interp);
	    if (code == TCL_OK) {
		/*
		 * Test cases: info-30.{6,8,9}
		 */

		int theline;

		TclAdvanceContinuations(&line, &clNextOuter,
			tokenPtr->start - outerScript);
		theline = line + adjust;
		code = TclEvalEx(interp, tokenPtr->start+1, tokenPtr->size-2,
			flags, theline, clNextOuter, outerScript);

		TclAdvanceLines(&line, tokenPtr->start+1,
			tokenPtr->start + tokenPtr->size - 1);

		/*
		 * Restore flag reset by nested eval for future bracketed
		 * commands and their cmdframe setup
		 */

		if (inFile) {
		    iPtr->evalFlags |= TCL_EVAL_FILE;
		}
	    }
	    iPtr->numLevels--;
	    TclResetCancellation(interp, 0);
	    appendObj = Tcl_GetObjResult(interp);
	    break;
	}

	case TCL_TOKEN_VARIABLE: {
	    Tcl_Obj *arrayIndex = NULL;
	    Tcl_Obj *varName = NULL;

	    if (count <= tokenPtr->numComponents) {
		Tcl_Panic("token components overflow token array");
	    }
	    if (tokenPtr->numComponents > 1) {
		/*
		 * Subst the index part of an array variable reference.
		 */

		code = TclSubstTokens(interp, tokenPtr+2,
			tokenPtr->numComponents - 1, NULL, line, NULL, NULL,
			flags);
		arrayIndex = Tcl_GetObjResult(interp);
		Tcl_IncrRefCount(arrayIndex);
	    }

	    if (code == TCL_OK) {
		varName = Tcl_NewStringObj(tokenPtr[1].start,
			tokenPtr[1].size);
		appendObj = Tcl_ObjGetVar2(interp, varName, arrayIndex,
			TCL_LEAVE_ERR_MSG |
			((flags & TCL_EVAL_GLOBAL) ? TCL_GLOBAL_ONLY : 0));
		Tcl_DecrRefCount(varName);
		if (appendObj == NULL) {
		    code = TCL_ERROR;
		}
	    }

	    switch (code) {
	    case TCL_OK:	/* Got value */
	    case TCL_ERROR:	/* Already have error message */
	    case TCL_BREAK:	/* Will not substitute anyway */
	    case TCL_CONTINUE:	/* Will not substitute anyway */
		break;
	    default:
		/*
		 * All other return codes, we will subst the ulesult from the
		 * code-throwing evaluation.
		 */

		appendObj = Tcl_GetObjResult(interp);
	    }

	    if (arrayIndex != NULL) {
		Tcl_DecrRefCount(arrayIndex);
	    }
	    count -= tokenPtr->numComponents;
	    tokenPtr += tokenPtr->numComponents;
	    break;
	}

	case TCL_TOKEN_SCRIPT_SUBST: {
	    Interp *iPtr = (Interp *) interp;
	    iPtr->numLevels++;
	    code = TclInterpReady(interp);
	    if (code == TCL_OK) {
		int theline;
		if (count <= tokenPtr->numComponents) {
		    Tcl_Panic("token components overflow token array");
		}
		TclAdvanceContinuations (&line, &clNextOuter,
					 tokenPtr->start - outerScript);
		theline = line + adjust;
		code = TclEvalScriptTokens(interp, tokenPtr+1,
			tokenPtr->numComponents, flags, line,
			clNextOuter, outerScript);

		TclAdvanceLines(&line, tokenPtr->start+1,
			tokenPtr->start + tokenPtr->size - 1);

		/*
		 * Restore flag reset by nested eval for future bracketed
		 * commands and their cmdframe setup
		 */
	        if (inFile) {
		    iPtr->evalFlags |= TCL_EVAL_FILE;
		}
		count -= tokenPtr->numComponents;
		tokenPtr += tokenPtr->numComponents;
	    }
	    iPtr->numLevels--;
	    appendObj = Tcl_GetObjResult(interp);
	    break;
	}

	case TCL_TOKEN_ERROR:
	    Tcl_SetResult(interp, (char *)
		    parseErrorMsg[tokenPtr->numComponents], TCL_STATIC);
	    code = TCL_ERROR;
	    break;

	default:
	    Tcl_Panic("unexpected token type in TclSubstTokens: %d",
		    tokenPtr->type);
	}

	if ((code == TCL_BREAK) || (code == TCL_CONTINUE)) {
	    /*
	     * Inhibit substitution.
	     */
	    continue;
	}

	if (result == NULL) {
	    /*
	     * First pass through. If we have a Tcl_Obj, just use it. If not,
	     * create one from our string.
	     */

	    if (appendObj != NULL) {
		result = appendObj;
	    } else {
		result = Tcl_NewStringObj(append, appendByteLength);
	    }
	    Tcl_IncrRefCount(result);
	} else {
	    /*
	     * Subsequent passes. Append to result.
	     */

	    if (Tcl_IsShared(result)) {
		Tcl_DecrRefCount(result);
		result = Tcl_DuplicateObj(result);
		Tcl_IncrRefCount(result);
	    }
	    if (appendObj != NULL) {
		Tcl_AppendObjToObj(result, appendObj);
	    } else {
		Tcl_AppendToObj(result, append, appendByteLength);
	    }
	}
    }

    if (code != TCL_ERROR) {		/* Keep error message in result! */
	if (result != NULL) {
	    Tcl_SetObjResult(interp, result);

	    /*
	     * If the code found continuation lines (which implies that this
	     * word is a literal), then we store the accumulated table of
	     * locations in the thread-global data structure for the bytecode
	     * compiler to find later, assuming that the literal is a script
	     * which will be compiled.
	     */

	    if (numCL) {
		TclContinuationsEnter(result, numCL, clPosition);
	    }

	    /*
	     * Release the temp table we used to collect the locations of
	     * continuation lines, if any.
	     */

	    if (maxNumCL) {
		ckfree((char *) clPosition);
	    }
	} else {
	    Tcl_ResetResult(interp);
	}
    }
    if (tokensLeftPtr != NULL) {
	*tokensLeftPtr = count;
    }
    if (result != NULL) {
	Tcl_DecrRefCount(result);
    }
    return code;
}

/*
 *----------------------------------------------------------------------
 *
 * CommandComplete --
 *
 *	This function is shared by TclCommandComplete and
 *	Tcl_ObjCommandComplete; it does all the real work of seeing whether a
 *	script is complete
 *
 * Results:
 *	1 is returned if the script is complete, 0 if there are open
 *	delimiters such as " or (. 1 is also returned if there is a parse
 *	error in the script other than unmatched delimiters.
 *
 * Side effects:
 *	None.
 *
 *----------------------------------------------------------------------
 */

static inline int
CommandComplete(
    const char *script,		/* Script to check. */
    int numBytes)		/* Number of bytes in script. */
{
    Tcl_Parse parse;
    const char *p, *end;

    /*
     * NOTE: This set of routines should not be converted to make use of
     * TclParseScript, because [info complete] is defined to operate only
     * one parsing level deep, while TclParseScript digs out parsing errors
     * in nested script substitutions.  See test parse-6.8, etc.
     */

    p = script;
    end = p + numBytes;
    parse.incomplete = 0;
    while ((p < end)
	    && (Tcl_ParseCommand(NULL, p, end - p, 0, &parse)) == TCL_OK) {
        p = parse.commandStart + parse.commandSize;
        Tcl_FreeParse(&parse);
    }
    return (parse.incomplete == 0);
}

/*
 *----------------------------------------------------------------------
 *
 * Tcl_CommandComplete --
 *
 *	Given a partial or complete Tcl script, this function determines
 *	whether the script is complete in the sense of having matched braces
 *	and quotes and brackets.
 *
 * Results:
 *	1 is returned if the script is complete, 0 otherwise. 1 is also
 *	returned if there is a parse error in the script other than unmatched
 *	delimiters.
 *
 * Side effects:
 *	None.
 *
 *----------------------------------------------------------------------
 */

int
Tcl_CommandComplete(
    const char *script)		/* Script to check. */
{
    return CommandComplete(script, (int) strlen(script));
}

/*
 *----------------------------------------------------------------------
 *
 * TclObjCommandComplete --
 *
 *	Given a partial or complete Tcl command in a Tcl object, this function
 *	determines whether the command is complete in the sense of having
 *	matched braces and quotes and brackets.
 *
 * Results:
 *	1 is returned if the command is complete, 0 otherwise.
 *
 * Side effects:
 *	None.
 *
 *----------------------------------------------------------------------
 */

int
TclObjCommandComplete(
    Tcl_Obj *objPtr)		/* Points to object holding script to
				 * check. */
{
    int length;
    const char *script = Tcl_GetStringFromObj(objPtr, &length);

    return CommandComplete(script, length);
}

/*
 *----------------------------------------------------------------------
 *
 * TclIsLocalScalar --
 *
 *	Check to see if a given string is a legal scalar variable name with no
 *	namespace qualifiers or substitutions.
 *
 * Results:
 *	Returns 1 if the variable is a local scalar.
 *
 * Side effects:
 *	None.
 *
 *----------------------------------------------------------------------
 */

int
TclIsLocalScalar(
    const char *src,
    int len)
{
    const char *p;
    const char *lastChar = src + (len - 1);

    for (p=src ; p<=lastChar ; p++) {
	if ((CHAR_TYPE(*p) != TYPE_NORMAL)
		&& (CHAR_TYPE(*p) != TYPE_COMMAND_END)) {
	    /*
	     * TCL_COMMAND_END is returned for the last character of the
	     * string. By this point we know it isn't an array or namespace
	     * reference.
	     */

	    return 0;
	}
	if (*p == '(') {
	    if (*lastChar == ')') {	/* We have an array element */
		return 0;
	    }
	} else if (*p == ':') {
	    if ((p != lastChar) && *(p+1) == ':') {	/* qualified name */
		return 0;
	    }
	}
    }

    return 1;
}

/*
 * Local Variables:
 * mode: c
 * c-basic-offset: 4
 * fill-column: 78
 * End:
 */<|MERGE_RESOLUTION|>--- conflicted
+++ resolved
@@ -1469,13 +1469,8 @@
 	    }
 
 	    /*
-<<<<<<< HEAD
-	     * This is a variable reference.  Call ParseVarName to do all the
-	     * dirty work of parsing the name.
-=======
 	     * This is a variable reference. Call Tcl_ParseVarName to do all
 	     * the dirty work of parsing the name.
->>>>>>> 9ca0cb53
 	     */
 
 	    varToken = parsePtr->numTokens;
@@ -1498,16 +1493,10 @@
 	    }
 
 	    /*
-<<<<<<< HEAD
-	     * Command substitution.  Call Tcl_ParseCommand recursively (and
+	     * Command substitution. Call Tcl_ParseCommand recursively (and
 	     * repeatedly) to parse the nested command(s).  If internal tokens
 	     * are acceptable, keep all the parsing information; otherwise,
 	     * throw away the nested parse information.
-=======
-	     * Command substitution. Call Tcl_ParseCommand recursively (and
-	     * repeatedly) to parse the nested command(s), then throw away the
-	     * parse information.
->>>>>>> 9ca0cb53
 	     */
 
 	    src++;
@@ -2348,15 +2337,6 @@
  *	The Tcl_Parse struct '*parsePtr' is filled with parse results.
  *	The caller is expected to eventually call Tcl_FreeParse() to properly
  *	cleanup the value written there.
-<<<<<<< HEAD
-=======
- *
- *	If a parse error occurs, the Tcl_InterpState value '*statePtr' is
- *	filled with the state created by that error. When *statePtr is written
- *	to, the caller is expected to make the required calls to either
- *	Tcl_RestoreInterpState() or Tcl_DiscardInterpState() to dispose of the
- *	value written there.
->>>>>>> 9ca0cb53
  *
  *----------------------------------------------------------------------
  */
