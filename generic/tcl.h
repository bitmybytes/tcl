--- conflicted
+++ resolved
@@ -2307,11 +2307,7 @@
  * stubs tables.
  */
 
-<<<<<<< HEAD
-#define TCL_STUB_MAGIC		((int) 0xFCA3BACB + sizeof(TCL_SIZE_T))
-=======
 #define TCL_STUB_MAGIC		((int) (0xFCA3BACB + sizeof(size_t)))
->>>>>>> cbb18ca7
 
 /*
  * The following function is required to be defined in all stubs aware
