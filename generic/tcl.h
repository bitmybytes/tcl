--- conflicted
+++ resolved
@@ -53,7 +53,6 @@
  * tools/tcl.hpj.in	(not patchlevel, for windows installer)
  */
 
-<<<<<<< HEAD
 #define TCL_MAJOR_VERSION   9
 #define TCL_MINOR_VERSION   0
 #define TCL_RELEASE_LEVEL   TCL_ALPHA_RELEASE
@@ -61,15 +60,6 @@
 
 #define TCL_VERSION	    "9.0"
 #define TCL_PATCH_LEVEL	    "9.0a0"
-=======
-#define TCL_MAJOR_VERSION   8
-#define TCL_MINOR_VERSION   6
-#define TCL_RELEASE_LEVEL   TCL_FINAL_RELEASE
-#define TCL_RELEASE_SERIAL  0
-
-#define TCL_VERSION	    "8.6"
-#define TCL_PATCH_LEVEL	    "8.6.0"
->>>>>>> 95f494fb
  
 /*
@@ -2428,16 +2418,12 @@
  */
 
 #ifndef TCL_NO_DEPRECATED
-<<<<<<< HEAD
 #   undef  Tcl_EvalObj
 #   define Tcl_EvalObj(interp,objPtr) \
 	Tcl_EvalObjEx((interp),(objPtr),0)
-=======
-/*
- * These function have been renamed. The old names are deprecated, but we
- * define these macros for backwards compatibilty.
- */
->>>>>>> 95f494fb
+#   undef  Tcl_GlobalEvalObj
+#   define Tcl_GlobalEvalObj(interp,objPtr) \
+	Tcl_EvalObjEx((interp),(objPtr),TCL_EVAL_GLOBAL)
 
 #endif /* !TCL_NO_DEPRECATED */
 
