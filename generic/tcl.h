/*
 * tcl.h --
 *
 *	This header file describes the externally-visible facilities of the
 *	Tcl interpreter.
 *
 * Copyright (c) 1987-1994 The Regents of the University of California.
 * Copyright (c) 1993-1996 Lucent Technologies.
 * Copyright (c) 1994-1998 Sun Microsystems, Inc.
 * Copyright (c) 1998-2000 by Scriptics Corporation.
 * Copyright (c) 2002 by Kevin B. Kenny.  All rights reserved.
 *
 * See the file "license.terms" for information on usage and redistribution of
 * this file, and for a DISCLAIMER OF ALL WARRANTIES.
 */

#ifndef _TCL
#define _TCL

/*
 * For C++ compilers, use extern "C"
 */

#ifdef __cplusplus
extern "C" {
#endif

/*
 * The following defines are used to indicate the various release levels.
 */

#define TCL_ALPHA_RELEASE	0
#define TCL_BETA_RELEASE	1
#define TCL_FINAL_RELEASE	2

/*
 * When version numbers change here, must also go into the following files and
 * update the version numbers:
 *
 * library/init.tcl	(1 LOC patch)
 * unix/configure.in	(2 LOC Major, 2 LOC minor, 1 LOC patch)
 * win/configure.in	(as above)
 * win/tcl.m4		(not patchlevel)
 * win/makefile.bc	(not patchlevel) 2 LOC
 * README		(sections 0 and 2, with and without separator)
 * macosx/Tcl.pbproj/project.pbxproj (not patchlevel) 1 LOC
 * macosx/Tcl.pbproj/default.pbxuser (not patchlevel) 1 LOC
 * macosx/Tcl.xcode/project.pbxproj (not patchlevel) 2 LOC
 * macosx/Tcl.xcode/default.pbxuser (not patchlevel) 1 LOC
 * macosx/Tcl-Common.xcconfig (not patchlevel) 1 LOC
 * win/README		(not patchlevel) (sections 0 and 2)
 * unix/tcl.spec	(1 LOC patch)
 * tools/tcl.hpj.in	(not patchlevel, for windows installer)
 * tools/tcl.wse.in	(for windows installer)
 * tools/tclSplash.bmp	(not patchlevel)
 */

#define TCL_MAJOR_VERSION   8
#define TCL_MINOR_VERSION   5
#define TCL_RELEASE_LEVEL   TCL_FINAL_RELEASE
#define TCL_RELEASE_SERIAL  11

#define TCL_VERSION	    "8.5"
#define TCL_PATCH_LEVEL	    "8.5.11"

/*
 * The following definitions set up the proper options for Windows compilers.
 * We use this method because there is no autoconf equivalent.
 */

#ifndef __WIN32__
#   if defined(_WIN32) || defined(WIN32) || defined(__MINGW32__) || defined(__BORLANDC__) || (defined(__WATCOMC__) && defined(__WINDOWS_386__))
#	define __WIN32__
#	ifndef WIN32
#	    define WIN32
#	endif
#	ifndef _WIN32
#	    define _WIN32
#	endif
#   endif
#endif

/*
 * STRICT: See MSDN Article Q83456
 */

#ifdef __WIN32__
#   ifndef STRICT
#	define STRICT
#   endif
#endif /* __WIN32__ */

/*
 * Utility macros: STRINGIFY takes an argument and wraps it in "" (double
 * quotation marks), JOIN joins two arguments.
 */

#ifndef STRINGIFY
#  define STRINGIFY(x) STRINGIFY1(x)
#  define STRINGIFY1(x) #x
#endif
#ifndef JOIN
#  define JOIN(a,b) JOIN1(a,b)
#  define JOIN1(a,b) a##b
#endif

/*
 * A special definition used to allow this header file to be included from
 * windows resource files so that they can obtain version information.
 * RC_INVOKED is defined by default by the windows RC tool.
 *
 * Resource compilers don't like all the C stuff, like typedefs and function
 * declarations, that occur below, so block them out.
 */

#ifndef RC_INVOKED

/*
 * Special macro to define mutexes, that doesn't do anything if we are not
 * using threads.
 */

#ifdef TCL_THREADS
#define TCL_DECLARE_MUTEX(name) static Tcl_Mutex name;
#else
#define TCL_DECLARE_MUTEX(name)
#endif

/*
 * Tcl's public routine Tcl_FSSeek() uses the values SEEK_SET, SEEK_CUR, and
 * SEEK_END, all #define'd by stdio.h .
 *
 * Also, many extensions need stdio.h, and they've grown accustomed to tcl.h
 * providing it for them rather than #include-ing it themselves as they
 * should, so also for their sake, we keep the #include to be consistent with
 * prior Tcl releases.
 */

#include <stdio.h>

/*
 * Support for functions with a variable number of arguments.
 *
 * The following TCL_VARARGS* macros are to support old extensions
 * written for older versions of Tcl where the macros permitted
 * support for the varargs.h system as well as stdarg.h .
 *
 * New code should just directly be written to use stdarg.h conventions.
 */

#include <stdarg.h>
#ifndef TCL_NO_DEPRECATED
#    define TCL_VARARGS(type, name) (type name, ...)
#    define TCL_VARARGS_DEF(type, name) (type name, ...)
#    define TCL_VARARGS_START(type, name, list) (va_start(list, name), name)
#endif

/*
 * Macros used to declare a function to be exported by a DLL. Used by Windows,
 * maps to no-op declarations on non-Windows systems. The default build on
 * windows is for a DLL, which causes the DLLIMPORT and DLLEXPORT macros to be
 * nonempty. To build a static library, the macro STATIC_BUILD should be
 * defined.
 *
 * Note: when building static but linking dynamically to MSVCRT we must still
 *       correctly decorate the C library imported function.  Use CRTIMPORT
 *       for this purpose.  _DLL is defined by the compiler when linking to
 *       MSVCRT.
 */

#if (defined(__WIN32__) && (defined(_MSC_VER) || (__BORLANDC__ >= 0x0550) || defined(__LCC__) || defined(__WATCOMC__) || (defined(__GNUC__) && defined(__declspec))))
#   define HAVE_DECLSPEC 1
#   ifdef STATIC_BUILD
#       define DLLIMPORT
#       define DLLEXPORT
#       ifdef _DLL
#           define CRTIMPORT __declspec(dllimport)
#       else
#           define CRTIMPORT
#       endif
#   else
#       define DLLIMPORT __declspec(dllimport)
#       define DLLEXPORT __declspec(dllexport)
#       define CRTIMPORT __declspec(dllimport)
#   endif
#else
#   define DLLIMPORT
#   if defined(__GNUC__) && __GNUC__ > 3
#       define DLLEXPORT __attribute__ ((visibility("default")))
#   else
#       define DLLEXPORT
#   endif
#   define CRTIMPORT
#endif

/*
 * These macros are used to control whether functions are being declared for
 * import or export. If a function is being declared while it is being built
 * to be included in a shared library, then it should have the DLLEXPORT
 * storage class. If is being declared for use by a module that is going to
 * link against the shared library, then it should have the DLLIMPORT storage
 * class. If the symbol is beind declared for a static build or for use from a
 * stub library, then the storage class should be empty.
 *
 * The convention is that a macro called BUILD_xxxx, where xxxx is the name of
 * a library we are building, is set on the compile line for sources that are
 * to be placed in the library. When this macro is set, the storage class will
 * be set to DLLEXPORT. At the end of the header file, the storage class will
 * be reset to DLLIMPORT.
 */

#undef TCL_STORAGE_CLASS
#ifdef BUILD_tcl
#   define TCL_STORAGE_CLASS DLLEXPORT
#else
#   ifdef USE_TCL_STUBS
#      define TCL_STORAGE_CLASS
#   else
#      define TCL_STORAGE_CLASS DLLIMPORT
#   endif
#endif

/*
 * Definitions that allow this header file to be used either with or without
 * ANSI C features like function prototypes.
 */

#undef _ANSI_ARGS_
#undef CONST
#ifndef INLINE
#   define INLINE
#endif

#ifndef NO_CONST
#   define CONST const
#else
#   define CONST
#endif

#ifndef NO_PROTOTYPES
#   define _ANSI_ARGS_(x)	x
#else
#   define _ANSI_ARGS_(x)	()
#endif

#ifdef USE_NON_CONST
#   ifdef USE_COMPAT_CONST
#      error define at most one of USE_NON_CONST and USE_COMPAT_CONST
#   endif
#   define CONST84
#   define CONST84_RETURN
#else
#   ifdef USE_COMPAT_CONST
#      define CONST84
#      define CONST84_RETURN CONST
#   else
#      define CONST84 CONST
#      define CONST84_RETURN CONST
#   endif
#endif

/*
 * Make sure EXTERN isn't defined elsewhere.
 */

#ifdef EXTERN
#   undef EXTERN
#endif /* EXTERN */

#ifdef __cplusplus
#   define EXTERN extern "C" TCL_STORAGE_CLASS
#else
#   define EXTERN extern TCL_STORAGE_CLASS
#endif

/*
 * The following code is copied from winnt.h. If we don't replicate it here,
 * then <windows.h> can't be included after tcl.h, since tcl.h also defines
 * VOID. This block is skipped under Cygwin and Mingw.
 */

#if defined(__WIN32__) && !defined(HAVE_WINNT_IGNORE_VOID)
#ifndef VOID
#define VOID void
typedef char CHAR;
typedef short SHORT;
typedef long LONG;
#endif
#endif /* __WIN32__ && !HAVE_WINNT_IGNORE_VOID */

/*
 * Macro to use instead of "void" for arguments that must have type "void *"
 * in ANSI C; maps them to type "char *" in non-ANSI systems.
 */

#ifndef NO_VOID
#define VOID	void
#else
#define VOID	char
#endif

/*
 * Miscellaneous declarations.
 */

#ifndef _CLIENTDATA
#   ifndef NO_VOID
	typedef void *ClientData;
#   else
	typedef int *ClientData;
#   endif
#   define _CLIENTDATA
#endif

/*
 * Darwin specific configure overrides (to support fat compiles, where
 * configure runs only once for multiple architectures):
 */

#ifdef __APPLE__
#   ifdef __LP64__
#	undef TCL_WIDE_INT_TYPE
#	define TCL_WIDE_INT_IS_LONG 1
#	define TCL_CFG_DO64BIT 1
#    else /* !__LP64__ */
#	define TCL_WIDE_INT_TYPE long long
#	undef TCL_WIDE_INT_IS_LONG
#	undef TCL_CFG_DO64BIT
#    endif /* __LP64__ */
#    undef HAVE_STRUCT_STAT64
#endif /* __APPLE__ */

/*
 * Define Tcl_WideInt to be a type that is (at least) 64-bits wide, and define
 * Tcl_WideUInt to be the unsigned variant of that type (assuming that where
 * we have one, we can have the other.)
 *
 * Also defines the following macros:
 * TCL_WIDE_INT_IS_LONG - if wide ints are really longs (i.e. we're on a real
 *	64-bit system.)
 * Tcl_WideAsLong - forgetful converter from wideInt to long.
 * Tcl_LongAsWide - sign-extending converter from long to wideInt.
 * Tcl_WideAsDouble - converter from wideInt to double.
 * Tcl_DoubleAsWide - converter from double to wideInt.
 *
 * The following invariant should hold for any long value 'longVal':
 *	longVal == Tcl_WideAsLong(Tcl_LongAsWide(longVal))
 *
 * Note on converting between Tcl_WideInt and strings. This implementation (in
 * tclObj.c) depends on the function
 * sprintf(...,"%" TCL_LL_MODIFIER "d",...).
 */

#if !defined(TCL_WIDE_INT_TYPE)&&!defined(TCL_WIDE_INT_IS_LONG)
#   if defined(__WIN32__)
#      define TCL_WIDE_INT_TYPE __int64
#      ifdef __BORLANDC__
#         define TCL_LL_MODIFIER	"L"
#      else /* __BORLANDC__ */
#         define TCL_LL_MODIFIER	"I64"
#      endif /* __BORLANDC__ */
#   elif defined(__GNUC__)
#      define TCL_WIDE_INT_TYPE long long
#      define TCL_LL_MODIFIER	"ll"
<<<<<<< HEAD
#      if defined(__WIN32__)
typedef struct _stat32i64 Tcl_StatBuf;
#      else
typedef struct stat	Tcl_StatBuf;
#      endif
=======
#      define TCL_LL_MODIFIER_SIZE	2
>>>>>>> 655b0dbb
#   else /* ! __WIN32__ && ! __GNUC__ */
/*
 * Don't know what platform it is and configure hasn't discovered what is
 * going on for us. Try to guess...
 */
#      ifdef NO_LIMITS_H
#	  error please define either TCL_WIDE_INT_TYPE or TCL_WIDE_INT_IS_LONG
#      else /* !NO_LIMITS_H */
#	  include <limits.h>
#	  if (INT_MAX < LONG_MAX)
#	     define TCL_WIDE_INT_IS_LONG	1
#	  else
#	     define TCL_WIDE_INT_TYPE long long
#         endif
#      endif /* NO_LIMITS_H */
#   endif /* __WIN32__ */
#endif /* !TCL_WIDE_INT_TYPE & !TCL_WIDE_INT_IS_LONG */
#ifdef TCL_WIDE_INT_IS_LONG
#   undef TCL_WIDE_INT_TYPE
#   define TCL_WIDE_INT_TYPE	long
#endif /* TCL_WIDE_INT_IS_LONG */

typedef TCL_WIDE_INT_TYPE		Tcl_WideInt;
typedef unsigned TCL_WIDE_INT_TYPE	Tcl_WideUInt;

#ifdef TCL_WIDE_INT_IS_LONG
#   define Tcl_WideAsLong(val)		((long)(val))
#   define Tcl_LongAsWide(val)		((long)(val))
#   define Tcl_WideAsDouble(val)	((double)((long)(val)))
#   define Tcl_DoubleAsWide(val)	((long)((double)(val)))
#   ifndef TCL_LL_MODIFIER
#      define TCL_LL_MODIFIER		"l"
#   endif /* !TCL_LL_MODIFIER */
#else /* TCL_WIDE_INT_IS_LONG */
/*
 * The next short section of defines are only done when not running on Windows
 * or some other strange platform.
 */
#   ifndef TCL_LL_MODIFIER
#      define TCL_LL_MODIFIER		"ll"
#   endif /* !TCL_LL_MODIFIER */
#   define Tcl_WideAsLong(val)		((long)((Tcl_WideInt)(val)))
#   define Tcl_LongAsWide(val)		((Tcl_WideInt)((long)(val)))
#   define Tcl_WideAsDouble(val)	((double)((Tcl_WideInt)(val)))
#   define Tcl_DoubleAsWide(val)	((Tcl_WideInt)((double)(val)))
#endif /* TCL_WIDE_INT_IS_LONG */

#if defined(__WIN32__)
#   ifdef __BORLANDC__
	typedef struct stati64 Tcl_StatBuf;
#   elif defined(_WIN64)
	typedef struct __stat64 Tcl_StatBuf;
#   elif (defined(_MSC_VER) && (_MSC_VER < 1400)) || defined(_USE_32BIT_TIME_T)
	typedef struct _stati64	Tcl_StatBuf;
#   else
	typedef struct _stat32i64 Tcl_StatBuf;
#   endif /* _MSC_VER < 1400 */
#elif defined(__CYGWIN__)
    typedef struct _stat32i64 {
	dev_t st_dev;
	unsigned short st_ino;
	unsigned short st_mode;
	short st_nlink;
	short st_uid;
	short st_gid;
	/* Here is a 2-byte gap */
	dev_t st_rdev;
	/* Here is a 4-byte gap */
	long long st_size;
	struct {long tv_sec;} st_atim;
	struct {long tv_sec;} st_mtim;
	struct {long tv_sec;} st_ctim;
	/* Here is a 4-byte gap */
    } Tcl_StatBuf;
#elif defined(HAVE_STRUCT_STAT64)
    typedef struct stat64 Tcl_StatBuf;
#else
    typedef struct stat Tcl_StatBuf;
#endif

/*
 * Data structures defined opaquely in this module. The definitions below just
 * provide dummy types. A few fields are made visible in Tcl_Interp
 * structures, namely those used for returning a string result from commands.
 * Direct access to the result field is discouraged in Tcl 8.0. The
 * interpreter result is either an object or a string, and the two values are
 * kept consistent unless some C code sets interp->result directly.
 * Programmers should use either the function Tcl_GetObjResult() or
 * Tcl_GetStringResult() to read the interpreter's result. See the SetResult
 * man page for details.
 *
 * Note: any change to the Tcl_Interp definition below must be mirrored in the
 * "real" definition in tclInt.h.
 *
 * Note: Tcl_ObjCmdProc functions do not directly set result and freeProc.
 * Instead, they set a Tcl_Obj member in the "real" structure that can be
 * accessed with Tcl_GetObjResult() and Tcl_SetObjResult().
 */

typedef struct Tcl_Interp {
    char *result;		/* If the last command returned a string
				 * result, this points to it. */
    void (*freeProc) _ANSI_ARGS_((char *blockPtr));
				/* Zero means the string result is statically
				 * allocated. TCL_DYNAMIC means it was
				 * allocated with ckalloc and should be freed
				 * with ckfree. Other values give the address
				 * of function to invoke to free the result.
				 * Tcl_Eval must free it before executing next
				 * command. */
    int errorLine;		/* When TCL_ERROR is returned, this gives the
				 * line number within the command where the
				 * error occurred (1 if first line). */
} Tcl_Interp;

typedef struct Tcl_AsyncHandler_ *Tcl_AsyncHandler;
typedef struct Tcl_Channel_ *Tcl_Channel;
typedef struct Tcl_ChannelTypeVersion_ *Tcl_ChannelTypeVersion;
typedef struct Tcl_Command_ *Tcl_Command;
typedef struct Tcl_Condition_ *Tcl_Condition;
typedef struct Tcl_Dict_ *Tcl_Dict;
typedef struct Tcl_EncodingState_ *Tcl_EncodingState;
typedef struct Tcl_Encoding_ *Tcl_Encoding;
typedef struct Tcl_Event Tcl_Event;
typedef struct Tcl_InterpState_ *Tcl_InterpState;
typedef struct Tcl_LoadHandle_ *Tcl_LoadHandle;
typedef struct Tcl_Mutex_ *Tcl_Mutex;
typedef struct Tcl_Pid_ *Tcl_Pid;
typedef struct Tcl_RegExp_ *Tcl_RegExp;
typedef struct Tcl_ThreadDataKey_ *Tcl_ThreadDataKey;
typedef struct Tcl_ThreadId_ *Tcl_ThreadId;
typedef struct Tcl_TimerToken_ *Tcl_TimerToken;
typedef struct Tcl_Trace_ *Tcl_Trace;
typedef struct Tcl_Var_ *Tcl_Var;

/*
 * Definition of the interface to functions implementing threads. A function
 * following this definition is given to each call of 'Tcl_CreateThread' and
 * will be called as the main fuction of the new thread created by that call.
 */

#if defined __WIN32__
typedef unsigned (__stdcall Tcl_ThreadCreateProc) _ANSI_ARGS_((ClientData clientData));
#else
typedef void (Tcl_ThreadCreateProc) _ANSI_ARGS_((ClientData clientData));
#endif

/*
 * Threading function return types used for abstracting away platform
 * differences when writing a Tcl_ThreadCreateProc. See the NewThread function
 * in generic/tclThreadTest.c for it's usage.
 */

#if defined __WIN32__
#   define Tcl_ThreadCreateType		unsigned __stdcall
#   define TCL_THREAD_CREATE_RETURN	return 0
#else
#   define Tcl_ThreadCreateType		void
#   define TCL_THREAD_CREATE_RETURN
#endif

/*
 * Definition of values for default stacksize and the possible flags to be
 * given to Tcl_CreateThread.
 */

#define TCL_THREAD_STACK_DEFAULT (0)    /* Use default size for stack. */
#define TCL_THREAD_NOFLAGS	 (0000) /* Standard flags, default
					 * behaviour. */
#define TCL_THREAD_JOINABLE	 (0001) /* Mark the thread as joinable. */

/*
 * Flag values passed to Tcl_StringCaseMatch.
 */

#define TCL_MATCH_NOCASE	(1<<0)

/*
 * Flag values passed to Tcl_GetRegExpFromObj.
 */

#define	TCL_REG_BASIC		000000	/* BREs (convenience). */
#define	TCL_REG_EXTENDED	000001	/* EREs. */
#define	TCL_REG_ADVF		000002	/* Advanced features in EREs. */
#define	TCL_REG_ADVANCED	000003	/* AREs (which are also EREs). */
#define	TCL_REG_QUOTE		000004	/* No special characters, none. */
#define	TCL_REG_NOCASE		000010	/* Ignore case. */
#define	TCL_REG_NOSUB		000020	/* Don't care about subexpressions. */
#define	TCL_REG_EXPANDED	000040	/* Expanded format, white space &
					 * comments. */
#define	TCL_REG_NLSTOP		000100  /* \n doesn't match . or [^ ] */
#define	TCL_REG_NLANCH		000200  /* ^ matches after \n, $ before. */
#define	TCL_REG_NEWLINE		000300  /* Newlines are line terminators. */
#define	TCL_REG_CANMATCH	001000  /* Report details on partial/limited
					 * matches. */

/*
 * Flags values passed to Tcl_RegExpExecObj.
 */

#define	TCL_REG_NOTBOL	0001	/* Beginning of string does not match ^.  */
#define	TCL_REG_NOTEOL	0002	/* End of string does not match $. */

/*
 * Structures filled in by Tcl_RegExpInfo. Note that all offset values are
 * relative to the start of the match string, not the beginning of the entire
 * string.
 */

typedef struct Tcl_RegExpIndices {
    long start;			/* Character offset of first character in
				 * match. */
    long end;			/* Character offset of first character after
				 * the match. */
} Tcl_RegExpIndices;

typedef struct Tcl_RegExpInfo {
    int nsubs;			/* Number of subexpressions in the compiled
				 * expression. */
    Tcl_RegExpIndices *matches;	/* Array of nsubs match offset pairs. */
    long extendStart;		/* The offset at which a subsequent match
				 * might begin. */
    long reserved;		/* Reserved for later use. */
} Tcl_RegExpInfo;

/*
 * Picky compilers complain if this typdef doesn't appear before the struct's
 * reference in tclDecls.h.
 */

typedef Tcl_StatBuf *Tcl_Stat_;
typedef struct stat *Tcl_OldStat_;

/*
 * When a TCL command returns, the interpreter contains a result from the
 * command. Programmers are strongly encouraged to use one of the functions
 * Tcl_GetObjResult() or Tcl_GetStringResult() to read the interpreter's
 * result. See the SetResult man page for details. Besides this result, the
 * command function returns an integer code, which is one of the following:
 *
 * TCL_OK		Command completed normally; the interpreter's result
 *			contains the command's result.
 * TCL_ERROR		The command couldn't be completed successfully; the
 *			interpreter's result describes what went wrong.
 * TCL_RETURN		The command requests that the current function return;
 *			the interpreter's result contains the function's
 *			return value.
 * TCL_BREAK		The command requests that the innermost loop be
 *			exited; the interpreter's result is meaningless.
 * TCL_CONTINUE		Go on to the next iteration of the current loop; the
 *			interpreter's result is meaningless.
 */

#define TCL_OK			0
#define TCL_ERROR		1
#define TCL_RETURN		2
#define TCL_BREAK		3
#define TCL_CONTINUE		4

#define TCL_RESULT_SIZE		200

/*
 * Flags to control what substitutions are performed by Tcl_SubstObj():
 */

#define TCL_SUBST_COMMANDS	001
#define TCL_SUBST_VARIABLES	002
#define TCL_SUBST_BACKSLASHES	004
#define TCL_SUBST_ALL		007

/*
 * Argument descriptors for math function callbacks in expressions:
 */

typedef enum {
    TCL_INT, TCL_DOUBLE, TCL_EITHER, TCL_WIDE_INT
} Tcl_ValueType;

typedef struct Tcl_Value {
    Tcl_ValueType type;		/* Indicates intValue or doubleValue is valid,
				 * or both. */
    long intValue;		/* Integer value. */
    double doubleValue;		/* Double-precision floating value. */
    Tcl_WideInt wideValue;	/* Wide (min. 64-bit) integer value. */
} Tcl_Value;

/*
 * Forward declaration of Tcl_Obj to prevent an error when the forward
 * reference to Tcl_Obj is encountered in the function types declared below.
 */

struct Tcl_Obj;

/*
 * Function types defined by Tcl:
 */

typedef int (Tcl_AppInitProc) _ANSI_ARGS_((Tcl_Interp *interp));
typedef int (Tcl_AsyncProc) _ANSI_ARGS_((ClientData clientData,
	Tcl_Interp *interp, int code));
typedef void (Tcl_ChannelProc) _ANSI_ARGS_((ClientData clientData, int mask));
typedef void (Tcl_CloseProc) _ANSI_ARGS_((ClientData data));
typedef void (Tcl_CmdDeleteProc) _ANSI_ARGS_((ClientData clientData));
typedef int (Tcl_CmdProc) _ANSI_ARGS_((ClientData clientData,
	Tcl_Interp *interp, int argc, CONST84 char *argv[]));
typedef void (Tcl_CmdTraceProc) _ANSI_ARGS_((ClientData clientData,
	Tcl_Interp *interp, int level, char *command, Tcl_CmdProc *proc,
	ClientData cmdClientData, int argc, CONST84 char *argv[]));
typedef int (Tcl_CmdObjTraceProc) _ANSI_ARGS_((ClientData clientData,
	Tcl_Interp *interp, int level, CONST char *command,
	Tcl_Command commandInfo, int objc, struct Tcl_Obj * CONST * objv));
typedef void (Tcl_CmdObjTraceDeleteProc) _ANSI_ARGS_((ClientData clientData));
typedef void (Tcl_DupInternalRepProc) _ANSI_ARGS_((struct Tcl_Obj *srcPtr,
	struct Tcl_Obj *dupPtr));
typedef int (Tcl_EncodingConvertProc)_ANSI_ARGS_((ClientData clientData,
	CONST char *src, int srcLen, int flags, Tcl_EncodingState *statePtr,
	char *dst, int dstLen, int *srcReadPtr, int *dstWrotePtr,
	int *dstCharsPtr));
typedef void (Tcl_EncodingFreeProc)_ANSI_ARGS_((ClientData clientData));
typedef int (Tcl_EventProc) _ANSI_ARGS_((Tcl_Event *evPtr, int flags));
typedef void (Tcl_EventCheckProc) _ANSI_ARGS_((ClientData clientData,
	int flags));
typedef int (Tcl_EventDeleteProc) _ANSI_ARGS_((Tcl_Event *evPtr,
	ClientData clientData));
typedef void (Tcl_EventSetupProc) _ANSI_ARGS_((ClientData clientData,
	int flags));
typedef void (Tcl_ExitProc) _ANSI_ARGS_((ClientData clientData));
typedef void (Tcl_FileProc) _ANSI_ARGS_((ClientData clientData, int mask));
typedef void (Tcl_FileFreeProc) _ANSI_ARGS_((ClientData clientData));
typedef void (Tcl_FreeInternalRepProc) _ANSI_ARGS_((struct Tcl_Obj *objPtr));
typedef void (Tcl_FreeProc) _ANSI_ARGS_((char *blockPtr));
typedef void (Tcl_IdleProc) _ANSI_ARGS_((ClientData clientData));
typedef void (Tcl_InterpDeleteProc) _ANSI_ARGS_((ClientData clientData,
	Tcl_Interp *interp));
typedef int (Tcl_MathProc) _ANSI_ARGS_((ClientData clientData,
	Tcl_Interp *interp, Tcl_Value *args, Tcl_Value *resultPtr));
typedef void (Tcl_NamespaceDeleteProc) _ANSI_ARGS_((ClientData clientData));
typedef int (Tcl_ObjCmdProc) _ANSI_ARGS_((ClientData clientData,
	Tcl_Interp *interp, int objc, struct Tcl_Obj * CONST * objv));
typedef int (Tcl_PackageInitProc) _ANSI_ARGS_((Tcl_Interp *interp));
typedef int (Tcl_PackageUnloadProc) _ANSI_ARGS_((Tcl_Interp *interp,
	int flags));
typedef void (Tcl_PanicProc) _ANSI_ARGS_((CONST char *format, ...));
typedef void (Tcl_TcpAcceptProc) _ANSI_ARGS_((ClientData callbackData,
	Tcl_Channel chan, char *address, int port));
typedef void (Tcl_TimerProc) _ANSI_ARGS_((ClientData clientData));
typedef int (Tcl_SetFromAnyProc) _ANSI_ARGS_((Tcl_Interp *interp,
	struct Tcl_Obj *objPtr));
typedef void (Tcl_UpdateStringProc) _ANSI_ARGS_((struct Tcl_Obj *objPtr));
typedef char *(Tcl_VarTraceProc) _ANSI_ARGS_((ClientData clientData,
	Tcl_Interp *interp, CONST84 char *part1, CONST84 char *part2,
	int flags));
typedef void (Tcl_CommandTraceProc) _ANSI_ARGS_((ClientData clientData,
	Tcl_Interp *interp, CONST char *oldName, CONST char *newName,
	int flags));
typedef void (Tcl_CreateFileHandlerProc) _ANSI_ARGS_((int fd, int mask,
	Tcl_FileProc *proc, ClientData clientData));
typedef void (Tcl_DeleteFileHandlerProc) _ANSI_ARGS_((int fd));
typedef void (Tcl_AlertNotifierProc) _ANSI_ARGS_((ClientData clientData));
typedef void (Tcl_ServiceModeHookProc) _ANSI_ARGS_((int mode));
typedef ClientData (Tcl_InitNotifierProc) _ANSI_ARGS_((VOID));
typedef void (Tcl_FinalizeNotifierProc) _ANSI_ARGS_((ClientData clientData));
typedef void (Tcl_MainLoopProc) _ANSI_ARGS_((void));

/*
 * The following structure represents a type of object, which is a particular
 * internal representation for an object plus a set of functions that provide
 * standard operations on objects of that type.
 */

typedef struct Tcl_ObjType {
    char *name;			/* Name of the type, e.g. "int". */
    Tcl_FreeInternalRepProc *freeIntRepProc;
				/* Called to free any storage for the type's
				 * internal rep. NULL if the internal rep does
				 * not need freeing. */
    Tcl_DupInternalRepProc *dupIntRepProc;
				/* Called to create a new object as a copy of
				 * an existing object. */
    Tcl_UpdateStringProc *updateStringProc;
				/* Called to update the string rep from the
				 * type's internal representation. */
    Tcl_SetFromAnyProc *setFromAnyProc;
				/* Called to convert the object's internal rep
				 * to this type. Frees the internal rep of the
				 * old type. Returns TCL_ERROR on failure. */
} Tcl_ObjType;

/*
 * One of the following structures exists for each object in the Tcl system.
 * An object stores a value as either a string, some internal representation,
 * or both.
 */

typedef struct Tcl_Obj {
    int refCount;		/* When 0 the object will be freed. */
    char *bytes;		/* This points to the first byte of the
				 * object's string representation. The array
				 * must be followed by a null byte (i.e., at
				 * offset length) but may also contain
				 * embedded null characters. The array's
				 * storage is allocated by ckalloc. NULL means
				 * the string rep is invalid and must be
				 * regenerated from the internal rep.  Clients
				 * should use Tcl_GetStringFromObj or
				 * Tcl_GetString to get a pointer to the byte
				 * array as a readonly value. */
    int length;			/* The number of bytes at *bytes, not
				 * including the terminating null. */
    Tcl_ObjType *typePtr;	/* Denotes the object's type. Always
				 * corresponds to the type of the object's
				 * internal rep. NULL indicates the object has
				 * no internal rep (has no type). */
    union {			/* The internal representation: */
	long longValue;		/*   - an long integer value. */
	double doubleValue;	/*   - a double-precision floating value. */
	VOID *otherValuePtr;	/*   - another, type-specific value. */
	Tcl_WideInt wideValue;	/*   - a long long value. */
	struct {		/*   - internal rep as two pointers. */
	    VOID *ptr1;
	    VOID *ptr2;
	} twoPtrValue;
	struct {		/*   - internal rep as a wide int, tightly
				 *     packed fields. */
	    VOID *ptr;		/* Pointer to digits. */
	    unsigned long value;/* Alloc, used, and signum packed into a
				 * single word. */
	} ptrAndLongRep;
    } internalRep;
} Tcl_Obj;

/*
 * Macros to increment and decrement a Tcl_Obj's reference count, and to test
 * whether an object is shared (i.e. has reference count > 1). Note: clients
 * should use Tcl_DecrRefCount() when they are finished using an object, and
 * should never call TclFreeObj() directly. TclFreeObj() is only defined and
 * made public in tcl.h to support Tcl_DecrRefCount's macro definition. Note
 * also that Tcl_DecrRefCount() refers to the parameter "obj" twice. This
 * means that you should avoid calling it with an expression that is expensive
 * to compute or has side effects.
 */

void		Tcl_IncrRefCount _ANSI_ARGS_((Tcl_Obj *objPtr));
void		Tcl_DecrRefCount _ANSI_ARGS_((Tcl_Obj *objPtr));
int		Tcl_IsShared _ANSI_ARGS_((Tcl_Obj *objPtr));

/*
 * The following structure contains the state needed by Tcl_SaveResult. No-one
 * outside of Tcl should access any of these fields. This structure is
 * typically allocated on the stack.
 */

typedef struct Tcl_SavedResult {
    char *result;
    Tcl_FreeProc *freeProc;
    Tcl_Obj *objResultPtr;
    char *appendResult;
    int appendAvl;
    int appendUsed;
    char resultSpace[TCL_RESULT_SIZE+1];
} Tcl_SavedResult;

/*
 * The following definitions support Tcl's namespace facility. Note: the first
 * five fields must match exactly the fields in a Namespace structure (see
 * tclInt.h).
 */

typedef struct Tcl_Namespace {
    char *name;			/* The namespace's name within its parent
				 * namespace. This contains no ::'s. The name
				 * of the global namespace is "" although "::"
				 * is an synonym. */
    char *fullName;		/* The namespace's fully qualified name. This
				 * starts with ::. */
    ClientData clientData;	/* Arbitrary value associated with this
				 * namespace. */
    Tcl_NamespaceDeleteProc *deleteProc;
				/* Function invoked when deleting the
				 * namespace to, e.g., free clientData. */
    struct Tcl_Namespace *parentPtr;
				/* Points to the namespace that contains this
				 * one. NULL if this is the global
				 * namespace. */
} Tcl_Namespace;

/*
 * The following structure represents a call frame, or activation record. A
 * call frame defines a naming context for a procedure call: its local scope
 * (for local variables) and its namespace scope (used for non-local
 * variables; often the global :: namespace). A call frame can also define the
 * naming context for a namespace eval or namespace inscope command: the
 * namespace in which the command's code should execute. The Tcl_CallFrame
 * structures exist only while procedures or namespace eval/inscope's are
 * being executed, and provide a Tcl call stack.
 *
 * A call frame is initialized and pushed using Tcl_PushCallFrame and popped
 * using Tcl_PopCallFrame. Storage for a Tcl_CallFrame must be provided by the
 * Tcl_PushCallFrame caller, and callers typically allocate them on the C call
 * stack for efficiency. For this reason, Tcl_CallFrame is defined as a
 * structure and not as an opaque token. However, most Tcl_CallFrame fields
 * are hidden since applications should not access them directly; others are
 * declared as "dummyX".
 *
 * WARNING!! The structure definition must be kept consistent with the
 * CallFrame structure in tclInt.h. If you change one, change the other.
 */

typedef struct Tcl_CallFrame {
    Tcl_Namespace *nsPtr;
    int dummy1;
    int dummy2;
    VOID *dummy3;
    VOID *dummy4;
    VOID *dummy5;
    int dummy6;
    VOID *dummy7;
    VOID *dummy8;
    int dummy9;
    VOID *dummy10;
    VOID *dummy11;
    VOID *dummy12;
    VOID *dummy13;
} Tcl_CallFrame;

/*
 * Information about commands that is returned by Tcl_GetCommandInfo and
 * passed to Tcl_SetCommandInfo. objProc is an objc/objv object-based command
 * function while proc is a traditional Tcl argc/argv string-based function.
 * Tcl_CreateObjCommand and Tcl_CreateCommand ensure that both objProc and
 * proc are non-NULL and can be called to execute the command. However, it may
 * be faster to call one instead of the other. The member isNativeObjectProc
 * is set to 1 if an object-based function was registered by
 * Tcl_CreateObjCommand, and to 0 if a string-based function was registered by
 * Tcl_CreateCommand. The other function is typically set to a compatibility
 * wrapper that does string-to-object or object-to-string argument conversions
 * then calls the other function.
 */

typedef struct Tcl_CmdInfo {
    int isNativeObjectProc;	/* 1 if objProc was registered by a call to
				 * Tcl_CreateObjCommand; 0 otherwise.
				 * Tcl_SetCmdInfo does not modify this
				 * field. */
    Tcl_ObjCmdProc *objProc;	/* Command's object-based function. */
    ClientData objClientData;	/* ClientData for object proc. */
    Tcl_CmdProc *proc;		/* Command's string-based function. */
    ClientData clientData;	/* ClientData for string proc. */
    Tcl_CmdDeleteProc *deleteProc;
				/* Function to call when command is
				 * deleted. */
    ClientData deleteData;	/* Value to pass to deleteProc (usually the
				 * same as clientData). */
    Tcl_Namespace *namespacePtr;/* Points to the namespace that contains this
				 * command. Note that Tcl_SetCmdInfo will not
				 * change a command's namespace; use
				 * TclRenameCommand or Tcl_Eval (of 'rename')
				 * to do that. */
} Tcl_CmdInfo;

/*
 * The structure defined below is used to hold dynamic strings. The only
 * fields that clients should use are string and length, accessible via the
 * macros Tcl_DStringValue and Tcl_DStringLength.
 */

#define TCL_DSTRING_STATIC_SIZE 200
typedef struct Tcl_DString {
    char *string;		/* Points to beginning of string: either
				 * staticSpace below or a malloced array. */
    int length;			/* Number of non-NULL characters in the
				 * string. */
    int spaceAvl;		/* Total number of bytes available for the
				 * string and its terminating NULL char. */
    char staticSpace[TCL_DSTRING_STATIC_SIZE];
				/* Space to use in common case where string is
				 * small. */
} Tcl_DString;

#define Tcl_DStringLength(dsPtr) ((dsPtr)->length)
#define Tcl_DStringValue(dsPtr) ((dsPtr)->string)
#define Tcl_DStringTrunc Tcl_DStringSetLength

/*
 * Definitions for the maximum number of digits of precision that may be
 * specified in the "tcl_precision" variable, and the number of bytes of
 * buffer space required by Tcl_PrintDouble.
 */

#define TCL_MAX_PREC		17
#define TCL_DOUBLE_SPACE	(TCL_MAX_PREC+10)

/*
 * Definition for a number of bytes of buffer space sufficient to hold the
 * string representation of an integer in base 10 (assuming the existence of
 * 64-bit integers).
 */

#define TCL_INTEGER_SPACE	24

/*
 * Flag values passed to Tcl_ConvertElement.
 * TCL_DONT_USE_BRACES forces it not to enclose the element in braces, but to
 *	use backslash quoting instead.
 * TCL_DONT_QUOTE_HASH disables the default quoting of the '#' character. It
 *	is safe to leave the hash unquoted when the element is not the first
 *	element of a list, and this flag can be used by the caller to indicate
 *	that condition.
 */

#define TCL_DONT_USE_BRACES	1
#define TCL_DONT_QUOTE_HASH	8

/*
 * Flag that may be passed to Tcl_GetIndexFromObj to force it to disallow
 * abbreviated strings.
 */

#define TCL_EXACT	1

/*
 * Flag values passed to Tcl_RecordAndEval, Tcl_EvalObj, Tcl_EvalObjv.
 * WARNING: these bit choices must not conflict with the bit choices for
 * evalFlag bits in tclInt.h!
 *
 * Meanings:
 *	TCL_NO_EVAL:		Just record this command
 *	TCL_EVAL_GLOBAL:	Execute script in global namespace
 *	TCL_EVAL_DIRECT:	Do not compile this script
 *	TCL_EVAL_INVOKE:	Magical Tcl_EvalObjv mode for aliases/ensembles
 *				o Run in iPtr->lookupNsPtr or global namespace
 *				o Cut out of error traces
 *				o Don't reset the flags controlling ensemble
 *				  error message rewriting.
 */
#define TCL_NO_EVAL		0x10000
#define TCL_EVAL_GLOBAL		0x20000
#define TCL_EVAL_DIRECT		0x40000
#define TCL_EVAL_INVOKE		0x80000

/*
 * Special freeProc values that may be passed to Tcl_SetResult (see the man
 * page for details):
 */

#define TCL_VOLATILE		((Tcl_FreeProc *) 1)
#define TCL_STATIC		((Tcl_FreeProc *) 0)
#define TCL_DYNAMIC		((Tcl_FreeProc *) 3)

/*
 * Flag values passed to variable-related functions.
 */

#define TCL_GLOBAL_ONLY		 1
#define TCL_NAMESPACE_ONLY	 2
#define TCL_APPEND_VALUE	 4
#define TCL_LIST_ELEMENT	 8
#define TCL_TRACE_READS		 0x10
#define TCL_TRACE_WRITES	 0x20
#define TCL_TRACE_UNSETS	 0x40
#define TCL_TRACE_DESTROYED	 0x80
#define TCL_INTERP_DESTROYED	 0x100
#define TCL_LEAVE_ERR_MSG	 0x200
#define TCL_TRACE_ARRAY		 0x800
#ifndef TCL_REMOVE_OBSOLETE_TRACES
/* Required to support old variable/vdelete/vinfo traces */
#define TCL_TRACE_OLD_STYLE	 0x1000
#endif
/* Indicate the semantics of the result of a trace */
#define TCL_TRACE_RESULT_DYNAMIC 0x8000
#define TCL_TRACE_RESULT_OBJECT  0x10000

/*
 * Flag values for ensemble commands.
 */

#define TCL_ENSEMBLE_PREFIX 0x02/* Flag value to say whether to allow
				 * unambiguous prefixes of commands or to
				 * require exact matches for command names. */

/*
 * Flag values passed to command-related functions.
 */

#define TCL_TRACE_RENAME 0x2000
#define TCL_TRACE_DELETE 0x4000

#define TCL_ALLOW_INLINE_COMPILATION 0x20000

/*
 * The TCL_PARSE_PART1 flag is deprecated and has no effect. The part1 is now
 * always parsed whenever the part2 is NULL. (This is to avoid a common error
 * when converting code to use the new object based APIs and forgetting to
 * give the flag)
 */

#ifndef TCL_NO_DEPRECATED
#   define TCL_PARSE_PART1	0x400
#endif

/*
 * Types for linked variables:
 */

#define TCL_LINK_INT		1
#define TCL_LINK_DOUBLE		2
#define TCL_LINK_BOOLEAN	3
#define TCL_LINK_STRING		4
#define TCL_LINK_WIDE_INT	5
#define TCL_LINK_CHAR		6
#define TCL_LINK_UCHAR		7
#define TCL_LINK_SHORT		8
#define TCL_LINK_USHORT		9
#define TCL_LINK_UINT		10
#define TCL_LINK_LONG		11
#define TCL_LINK_ULONG		12
#define TCL_LINK_FLOAT		13
#define TCL_LINK_WIDE_UINT	14
#define TCL_LINK_READ_ONLY	0x80

/*
 * Forward declarations of Tcl_HashTable and related types.
 */

typedef struct Tcl_HashKeyType Tcl_HashKeyType;
typedef struct Tcl_HashTable Tcl_HashTable;
typedef struct Tcl_HashEntry Tcl_HashEntry;

typedef unsigned int (Tcl_HashKeyProc) _ANSI_ARGS_((Tcl_HashTable *tablePtr,
	VOID *keyPtr));
typedef int (Tcl_CompareHashKeysProc) _ANSI_ARGS_((VOID *keyPtr,
	Tcl_HashEntry *hPtr));
typedef Tcl_HashEntry *(Tcl_AllocHashEntryProc) _ANSI_ARGS_((
	Tcl_HashTable *tablePtr, VOID *keyPtr));
typedef void (Tcl_FreeHashEntryProc) _ANSI_ARGS_((Tcl_HashEntry *hPtr));

/*
 * This flag controls whether the hash table stores the hash of a key, or
 * recalculates it. There should be no reason for turning this flag off as it
 * is completely binary and source compatible unless you directly access the
 * bucketPtr member of the Tcl_HashTableEntry structure. This member has been
 * removed and the space used to store the hash value.
 */

#ifndef TCL_HASH_KEY_STORE_HASH
#   define TCL_HASH_KEY_STORE_HASH 1
#endif

/*
 * Structure definition for an entry in a hash table. No-one outside Tcl
 * should access any of these fields directly; use the macros defined below.
 */

struct Tcl_HashEntry {
    Tcl_HashEntry *nextPtr;	/* Pointer to next entry in this hash bucket,
				 * or NULL for end of chain. */
    Tcl_HashTable *tablePtr;	/* Pointer to table containing entry. */
#if TCL_HASH_KEY_STORE_HASH
    VOID *hash;			/* Hash value, stored as pointer to ensure
				 * that the offsets of the fields in this
				 * structure are not changed. */
#else
    Tcl_HashEntry **bucketPtr;	/* Pointer to bucket that points to first
				 * entry in this entry's chain: used for
				 * deleting the entry. */
#endif
    ClientData clientData;	/* Application stores something here with
				 * Tcl_SetHashValue. */
    union {			/* Key has one of these forms: */
	char *oneWordValue;	/* One-word value for key. */
	Tcl_Obj *objPtr;	/* Tcl_Obj * key value. */
	int words[1];		/* Multiple integer words for key. The actual
				 * size will be as large as necessary for this
				 * table's keys. */
	char string[4];		/* String for key. The actual size will be as
				 * large as needed to hold the key. */
    } key;			/* MUST BE LAST FIELD IN RECORD!! */
};

/*
 * Flags used in Tcl_HashKeyType.
 *
 * TCL_HASH_KEY_RANDOMIZE_HASH -
 *				There are some things, pointers for example
 *				which don't hash well because they do not use
 *				the lower bits. If this flag is set then the
 *				hash table will attempt to rectify this by
 *				randomising the bits and then using the upper
 *				N bits as the index into the table.
 * TCL_HASH_KEY_SYSTEM_HASH -	If this flag is set then all memory internally
 *                              allocated for the hash table that is not for an
 *                              entry will use the system heap.
 */

#define TCL_HASH_KEY_RANDOMIZE_HASH 0x1
#define TCL_HASH_KEY_SYSTEM_HASH    0x2

/*
 * Structure definition for the methods associated with a hash table key type.
 */

#define TCL_HASH_KEY_TYPE_VERSION 1
struct Tcl_HashKeyType {
    int version;		/* Version of the table. If this structure is
				 * extended in future then the version can be
				 * used to distinguish between different
				 * structures. */
    int flags;			/* Flags, see above for details. */
    Tcl_HashKeyProc *hashKeyProc;
				/* Calculates a hash value for the key. If
				 * this is NULL then the pointer itself is
				 * used as a hash value. */
    Tcl_CompareHashKeysProc *compareKeysProc;
				/* Compares two keys and returns zero if they
				 * do not match, and non-zero if they do. If
				 * this is NULL then the pointers are
				 * compared. */
    Tcl_AllocHashEntryProc *allocEntryProc;
				/* Called to allocate memory for a new entry,
				 * i.e. if the key is a string then this could
				 * allocate a single block which contains
				 * enough space for both the entry and the
				 * string. Only the key field of the allocated
				 * Tcl_HashEntry structure needs to be filled
				 * in. If something else needs to be done to
				 * the key, i.e. incrementing a reference
				 * count then that should be done by this
				 * function. If this is NULL then Tcl_Alloc is
				 * used to allocate enough space for a
				 * Tcl_HashEntry and the key pointer is
				 * assigned to key.oneWordValue. */
    Tcl_FreeHashEntryProc *freeEntryProc;
				/* Called to free memory associated with an
				 * entry. If something else needs to be done
				 * to the key, i.e. decrementing a reference
				 * count then that should be done by this
				 * function. If this is NULL then Tcl_Free is
				 * used to free the Tcl_HashEntry. */
};

/*
 * Structure definition for a hash table.  Must be in tcl.h so clients can
 * allocate space for these structures, but clients should never access any
 * fields in this structure.
 */

#define TCL_SMALL_HASH_TABLE 4
struct Tcl_HashTable {
    Tcl_HashEntry **buckets;	/* Pointer to bucket array. Each element
				 * points to first entry in bucket's hash
				 * chain, or NULL. */
    Tcl_HashEntry *staticBuckets[TCL_SMALL_HASH_TABLE];
				/* Bucket array used for small tables (to
				 * avoid mallocs and frees). */
    int numBuckets;		/* Total number of buckets allocated at
				 * **bucketPtr. */
    int numEntries;		/* Total number of entries present in
				 * table. */
    int rebuildSize;		/* Enlarge table when numEntries gets to be
				 * this large. */
    int downShift;		/* Shift count used in hashing function.
				 * Designed to use high-order bits of
				 * randomized keys. */
    int mask;			/* Mask value used in hashing function. */
    int keyType;		/* Type of keys used in this table. It's
				 * either TCL_CUSTOM_KEYS, TCL_STRING_KEYS,
				 * TCL_ONE_WORD_KEYS, or an integer giving the
				 * number of ints that is the size of the
				 * key. */
    Tcl_HashEntry *(*findProc) _ANSI_ARGS_((Tcl_HashTable *tablePtr,
	    CONST char *key));
    Tcl_HashEntry *(*createProc) _ANSI_ARGS_((Tcl_HashTable *tablePtr,
	    CONST char *key, int *newPtr));
    Tcl_HashKeyType *typePtr;	/* Type of the keys used in the
				 * Tcl_HashTable. */
};

/*
 * Structure definition for information used to keep track of searches through
 * hash tables:
 */

typedef struct Tcl_HashSearch {
    Tcl_HashTable *tablePtr;	/* Table being searched. */
    int nextIndex;		/* Index of next bucket to be enumerated after
				 * present one. */
    Tcl_HashEntry *nextEntryPtr;/* Next entry to be enumerated in the current
				 * bucket. */
} Tcl_HashSearch;

/*
 * Acceptable key types for hash tables:
 *
 * TCL_STRING_KEYS:		The keys are strings, they are copied into the
 *				entry.
 * TCL_ONE_WORD_KEYS:		The keys are pointers, the pointer is stored
 *				in the entry.
 * TCL_CUSTOM_TYPE_KEYS:	The keys are arbitrary types which are copied
 *				into the entry.
 * TCL_CUSTOM_PTR_KEYS:		The keys are pointers to arbitrary types, the
 *				pointer is stored in the entry.
 *
 * While maintaining binary compatability the above have to be distinct values
 * as they are used to differentiate between old versions of the hash table
 * which don't have a typePtr and new ones which do. Once binary compatability
 * is discarded in favour of making more wide spread changes TCL_STRING_KEYS
 * can be the same as TCL_CUSTOM_TYPE_KEYS, and TCL_ONE_WORD_KEYS can be the
 * same as TCL_CUSTOM_PTR_KEYS because they simply determine how the key is
 * accessed from the entry and not the behaviour.
 */

#define TCL_STRING_KEYS		0
#define TCL_ONE_WORD_KEYS	1
#define TCL_CUSTOM_TYPE_KEYS	-2
#define TCL_CUSTOM_PTR_KEYS	-1

/*
 * Structure definition for information used to keep track of searches through
 * dictionaries. These fields should not be accessed by code outside
 * tclDictObj.c
 */

typedef struct {
    void *next;			/* Search position for underlying hash
				 * table. */
    int epoch;			/* Epoch marker for dictionary being searched,
				 * or -1 if search has terminated. */
    Tcl_Dict dictionaryPtr;	/* Reference to dictionary being searched. */
} Tcl_DictSearch;

/*
 * Flag values to pass to Tcl_DoOneEvent to disable searches for some kinds of
 * events:
 */

#define TCL_DONT_WAIT		(1<<1)
#define TCL_WINDOW_EVENTS	(1<<2)
#define TCL_FILE_EVENTS		(1<<3)
#define TCL_TIMER_EVENTS	(1<<4)
#define TCL_IDLE_EVENTS		(1<<5)	/* WAS 0x10 ???? */
#define TCL_ALL_EVENTS		(~TCL_DONT_WAIT)

/*
 * The following structure defines a generic event for the Tcl event system.
 * These are the things that are queued in calls to Tcl_QueueEvent and
 * serviced later by Tcl_DoOneEvent. There can be many different kinds of
 * events with different fields, corresponding to window events, timer events,
 * etc. The structure for a particular event consists of a Tcl_Event header
 * followed by additional information specific to that event.
 */

struct Tcl_Event {
    Tcl_EventProc *proc;	/* Function to call to service this event. */
    struct Tcl_Event *nextPtr;	/* Next in list of pending events, or NULL. */
};

/*
 * Positions to pass to Tcl_QueueEvent:
 */

typedef enum {
    TCL_QUEUE_TAIL, TCL_QUEUE_HEAD, TCL_QUEUE_MARK
} Tcl_QueuePosition;

/*
 * Values to pass to Tcl_SetServiceMode to specify the behavior of notifier
 * event routines.
 */

#define TCL_SERVICE_NONE 0
#define TCL_SERVICE_ALL 1

/*
 * The following structure keeps is used to hold a time value, either as an
 * absolute time (the number of seconds from the epoch) or as an elapsed time.
 * On Unix systems the epoch is Midnight Jan 1, 1970 GMT.
 */

typedef struct Tcl_Time {
    long sec;			/* Seconds. */
    long usec;			/* Microseconds. */
} Tcl_Time;

typedef void (Tcl_SetTimerProc) _ANSI_ARGS_((Tcl_Time *timePtr));
typedef int (Tcl_WaitForEventProc) _ANSI_ARGS_((Tcl_Time *timePtr));

/*
 * TIP #233 (Virtualized Time)
 */

typedef void (Tcl_GetTimeProc)   _ANSI_ARGS_((Tcl_Time *timebuf,
	ClientData clientData));
typedef void (Tcl_ScaleTimeProc) _ANSI_ARGS_((Tcl_Time *timebuf,
	ClientData clientData));

/*
 * Bits to pass to Tcl_CreateFileHandler and Tcl_CreateChannelHandler to
 * indicate what sorts of events are of interest:
 */

#define TCL_READABLE		(1<<1)
#define TCL_WRITABLE		(1<<2)
#define TCL_EXCEPTION		(1<<3)

/*
 * Flag values to pass to Tcl_OpenCommandChannel to indicate the disposition
 * of the stdio handles. TCL_STDIN, TCL_STDOUT, TCL_STDERR, are also used in
 * Tcl_GetStdChannel.
 */

#define TCL_STDIN		(1<<1)
#define TCL_STDOUT		(1<<2)
#define TCL_STDERR		(1<<3)
#define TCL_ENFORCE_MODE	(1<<4)

/*
 * Bits passed to Tcl_DriverClose2Proc to indicate which side of a channel
 * should be closed.
 */

#define TCL_CLOSE_READ		(1<<1)
#define TCL_CLOSE_WRITE		(1<<2)

/*
 * Value to use as the closeProc for a channel that supports the close2Proc
 * interface.
 */

#define TCL_CLOSE2PROC		((Tcl_DriverCloseProc *) 1)

/*
 * Channel version tag. This was introduced in 8.3.2/8.4.
 */

#define TCL_CHANNEL_VERSION_1	((Tcl_ChannelTypeVersion) 0x1)
#define TCL_CHANNEL_VERSION_2	((Tcl_ChannelTypeVersion) 0x2)
#define TCL_CHANNEL_VERSION_3	((Tcl_ChannelTypeVersion) 0x3)
#define TCL_CHANNEL_VERSION_4	((Tcl_ChannelTypeVersion) 0x4)
#define TCL_CHANNEL_VERSION_5	((Tcl_ChannelTypeVersion) 0x5)

/*
 * TIP #218: Channel Actions, Ids for Tcl_DriverThreadActionProc.
 */

#define TCL_CHANNEL_THREAD_INSERT (0)
#define TCL_CHANNEL_THREAD_REMOVE (1)

/*
 * Typedefs for the various operations in a channel type:
 */

typedef int	(Tcl_DriverBlockModeProc) _ANSI_ARGS_((
		    ClientData instanceData, int mode));
typedef int	(Tcl_DriverCloseProc) _ANSI_ARGS_((ClientData instanceData,
		    Tcl_Interp *interp));
typedef int	(Tcl_DriverClose2Proc) _ANSI_ARGS_((ClientData instanceData,
		    Tcl_Interp *interp, int flags));
typedef int	(Tcl_DriverInputProc) _ANSI_ARGS_((ClientData instanceData,
		    char *buf, int toRead, int *errorCodePtr));
typedef int	(Tcl_DriverOutputProc) _ANSI_ARGS_((ClientData instanceData,
		    CONST84 char *buf, int toWrite, int *errorCodePtr));
typedef int	(Tcl_DriverSeekProc) _ANSI_ARGS_((ClientData instanceData,
		    long offset, int mode, int *errorCodePtr));
typedef int	(Tcl_DriverSetOptionProc) _ANSI_ARGS_((
		    ClientData instanceData, Tcl_Interp *interp,
		    CONST char *optionName, CONST char *value));
typedef int	(Tcl_DriverGetOptionProc) _ANSI_ARGS_((
		    ClientData instanceData, Tcl_Interp *interp,
		    CONST84 char *optionName, Tcl_DString *dsPtr));
typedef void	(Tcl_DriverWatchProc) _ANSI_ARGS_((
		    ClientData instanceData, int mask));
typedef int	(Tcl_DriverGetHandleProc) _ANSI_ARGS_((
		    ClientData instanceData, int direction,
		    ClientData *handlePtr));
typedef int	(Tcl_DriverFlushProc) _ANSI_ARGS_((ClientData instanceData));
typedef int	(Tcl_DriverHandlerProc) _ANSI_ARGS_((
		    ClientData instanceData, int interestMask));
typedef Tcl_WideInt (Tcl_DriverWideSeekProc) _ANSI_ARGS_((
		    ClientData instanceData, Tcl_WideInt offset,
		    int mode, int *errorCodePtr));
/*
 * TIP #218, Channel Thread Actions
 */
typedef void	(Tcl_DriverThreadActionProc) _ANSI_ARGS_ ((
		    ClientData instanceData, int action));
/*
 * TIP #208, File Truncation (etc.)
 */
typedef int	(Tcl_DriverTruncateProc) _ANSI_ARGS_((
		    ClientData instanceData, Tcl_WideInt length));

/*
 * struct Tcl_ChannelType:
 *
 * One such structure exists for each type (kind) of channel. It collects
 * together in one place all the functions that are part of the specific
 * channel type.
 *
 * It is recommend that the Tcl_Channel* functions are used to access elements
 * of this structure, instead of direct accessing.
 */

typedef struct Tcl_ChannelType {
    char *typeName;		/* The name of the channel type in Tcl
				 * commands. This storage is owned by channel
				 * type. */
    Tcl_ChannelTypeVersion version;
				/* Version of the channel type. */
    Tcl_DriverCloseProc *closeProc;
				/* Function to call to close the channel, or
				 * TCL_CLOSE2PROC if the close2Proc should be
				 * used instead. */
    Tcl_DriverInputProc *inputProc;
				/* Function to call for input on channel. */
    Tcl_DriverOutputProc *outputProc;
				/* Function to call for output on channel. */
    Tcl_DriverSeekProc *seekProc;
				/* Function to call to seek on the channel.
				 * May be NULL. */
    Tcl_DriverSetOptionProc *setOptionProc;
				/* Set an option on a channel. */
    Tcl_DriverGetOptionProc *getOptionProc;
				/* Get an option from a channel. */
    Tcl_DriverWatchProc *watchProc;
				/* Set up the notifier to watch for events on
				 * this channel. */
    Tcl_DriverGetHandleProc *getHandleProc;
				/* Get an OS handle from the channel or NULL
				 * if not supported. */
    Tcl_DriverClose2Proc *close2Proc;
				/* Function to call to close the channel if
				 * the device supports closing the read &
				 * write sides independently. */
    Tcl_DriverBlockModeProc *blockModeProc;
				/* Set blocking mode for the raw channel. May
				 * be NULL. */
    /*
     * Only valid in TCL_CHANNEL_VERSION_2 channels or later.
     */
    Tcl_DriverFlushProc *flushProc;
				/* Function to call to flush a channel. May be
				 * NULL. */
    Tcl_DriverHandlerProc *handlerProc;
				/* Function to call to handle a channel event.
				 * This will be passed up the stacked channel
				 * chain. */
    /*
     * Only valid in TCL_CHANNEL_VERSION_3 channels or later.
     */
    Tcl_DriverWideSeekProc *wideSeekProc;
				/* Function to call to seek on the channel
				 * which can handle 64-bit offsets. May be
				 * NULL, and must be NULL if seekProc is
				 * NULL. */
    /*
     * Only valid in TCL_CHANNEL_VERSION_4 channels or later.
     * TIP #218, Channel Thread Actions.
     */
    Tcl_DriverThreadActionProc *threadActionProc;
				/* Function to call to notify the driver of
				 * thread specific activity for a channel. May
				 * be NULL. */

    /*
     * Only valid in TCL_CHANNEL_VERSION_5 channels or later.
     * TIP #208, File Truncation.
     */
    Tcl_DriverTruncateProc *truncateProc;
				/* Function to call to truncate the underlying
				 * file to a particular length. May be NULL if
				 * the channel does not support truncation. */
} Tcl_ChannelType;

/*
 * The following flags determine whether the blockModeProc above should set
 * the channel into blocking or nonblocking mode. They are passed as arguments
 * to the blockModeProc function in the above structure.
 */

#define TCL_MODE_BLOCKING	0	/* Put channel into blocking mode. */
#define TCL_MODE_NONBLOCKING	1	/* Put channel into nonblocking
					 * mode. */

/*
 * Enum for different types of file paths.
 */

typedef enum Tcl_PathType {
    TCL_PATH_ABSOLUTE,
    TCL_PATH_RELATIVE,
    TCL_PATH_VOLUME_RELATIVE
} Tcl_PathType;

/*
 * The following structure is used to pass glob type data amongst the various
 * glob routines and Tcl_FSMatchInDirectory.
 */

typedef struct Tcl_GlobTypeData {
    int type;			/* Corresponds to bcdpfls as in 'find -t'. */
    int perm;			/* Corresponds to file permissions. */
    Tcl_Obj *macType;		/* Acceptable Mac type. */
    Tcl_Obj *macCreator;	/* Acceptable Mac creator. */
} Tcl_GlobTypeData;

/*
 * Type and permission definitions for glob command.
 */

#define TCL_GLOB_TYPE_BLOCK		(1<<0)
#define TCL_GLOB_TYPE_CHAR		(1<<1)
#define TCL_GLOB_TYPE_DIR		(1<<2)
#define TCL_GLOB_TYPE_PIPE		(1<<3)
#define TCL_GLOB_TYPE_FILE		(1<<4)
#define TCL_GLOB_TYPE_LINK		(1<<5)
#define TCL_GLOB_TYPE_SOCK		(1<<6)
#define TCL_GLOB_TYPE_MOUNT		(1<<7)

#define TCL_GLOB_PERM_RONLY		(1<<0)
#define TCL_GLOB_PERM_HIDDEN		(1<<1)
#define TCL_GLOB_PERM_R			(1<<2)
#define TCL_GLOB_PERM_W			(1<<3)
#define TCL_GLOB_PERM_X			(1<<4)

/*
 * Flags for the unload callback function.
 */

#define TCL_UNLOAD_DETACH_FROM_INTERPRETER	(1<<0)
#define TCL_UNLOAD_DETACH_FROM_PROCESS		(1<<1)

/*
 * Typedefs for the various filesystem operations:
 */

typedef int (Tcl_FSStatProc) _ANSI_ARGS_((Tcl_Obj *pathPtr, Tcl_StatBuf *buf));
typedef int (Tcl_FSAccessProc) _ANSI_ARGS_((Tcl_Obj *pathPtr, int mode));
typedef Tcl_Channel (Tcl_FSOpenFileChannelProc) _ANSI_ARGS_((
	Tcl_Interp *interp, Tcl_Obj *pathPtr, int mode, int permissions));
typedef int (Tcl_FSMatchInDirectoryProc) _ANSI_ARGS_((Tcl_Interp *interp,
	Tcl_Obj *result, Tcl_Obj *pathPtr, CONST char *pattern,
	Tcl_GlobTypeData * types));
typedef Tcl_Obj * (Tcl_FSGetCwdProc) _ANSI_ARGS_((Tcl_Interp *interp));
typedef int (Tcl_FSChdirProc) _ANSI_ARGS_((Tcl_Obj *pathPtr));
typedef int (Tcl_FSLstatProc) _ANSI_ARGS_((Tcl_Obj *pathPtr,
	Tcl_StatBuf *buf));
typedef int (Tcl_FSCreateDirectoryProc) _ANSI_ARGS_((Tcl_Obj *pathPtr));
typedef int (Tcl_FSDeleteFileProc) _ANSI_ARGS_((Tcl_Obj *pathPtr));
typedef int (Tcl_FSCopyDirectoryProc) _ANSI_ARGS_((Tcl_Obj *srcPathPtr,
	Tcl_Obj *destPathPtr, Tcl_Obj **errorPtr));
typedef int (Tcl_FSCopyFileProc) _ANSI_ARGS_((Tcl_Obj *srcPathPtr,
	Tcl_Obj *destPathPtr));
typedef int (Tcl_FSRemoveDirectoryProc) _ANSI_ARGS_((Tcl_Obj *pathPtr,
	int recursive, Tcl_Obj **errorPtr));
typedef int (Tcl_FSRenameFileProc) _ANSI_ARGS_((Tcl_Obj *srcPathPtr,
	Tcl_Obj *destPathPtr));
typedef void (Tcl_FSUnloadFileProc) _ANSI_ARGS_((Tcl_LoadHandle loadHandle));
typedef Tcl_Obj * (Tcl_FSListVolumesProc) _ANSI_ARGS_((void));
/* We have to declare the utime structure here. */
struct utimbuf;
typedef int (Tcl_FSUtimeProc) _ANSI_ARGS_((Tcl_Obj *pathPtr,
	struct utimbuf *tval));
typedef int (Tcl_FSNormalizePathProc) _ANSI_ARGS_((Tcl_Interp *interp,
	Tcl_Obj *pathPtr, int nextCheckpoint));
typedef int (Tcl_FSFileAttrsGetProc) _ANSI_ARGS_((Tcl_Interp *interp,
	int index, Tcl_Obj *pathPtr, Tcl_Obj **objPtrRef));
typedef CONST char ** (Tcl_FSFileAttrStringsProc) _ANSI_ARGS_((
	Tcl_Obj *pathPtr, Tcl_Obj **objPtrRef));
typedef int (Tcl_FSFileAttrsSetProc) _ANSI_ARGS_((Tcl_Interp *interp,
	int index, Tcl_Obj *pathPtr, Tcl_Obj *objPtr));
typedef Tcl_Obj * (Tcl_FSLinkProc) _ANSI_ARGS_((Tcl_Obj *pathPtr,
	Tcl_Obj *toPtr, int linkType));
typedef int (Tcl_FSLoadFileProc) _ANSI_ARGS_((Tcl_Interp * interp,
	Tcl_Obj *pathPtr, Tcl_LoadHandle *handlePtr,
	Tcl_FSUnloadFileProc **unloadProcPtr));
typedef int (Tcl_FSPathInFilesystemProc) _ANSI_ARGS_((Tcl_Obj *pathPtr,
	ClientData *clientDataPtr));
typedef Tcl_Obj * (Tcl_FSFilesystemPathTypeProc) _ANSI_ARGS_((
	Tcl_Obj *pathPtr));
typedef Tcl_Obj * (Tcl_FSFilesystemSeparatorProc) _ANSI_ARGS_((
	Tcl_Obj *pathPtr));
typedef void (Tcl_FSFreeInternalRepProc) _ANSI_ARGS_((ClientData clientData));
typedef ClientData (Tcl_FSDupInternalRepProc) _ANSI_ARGS_((
	ClientData clientData));
typedef Tcl_Obj * (Tcl_FSInternalToNormalizedProc) _ANSI_ARGS_((
	ClientData clientData));
typedef ClientData (Tcl_FSCreateInternalRepProc) _ANSI_ARGS_((
	Tcl_Obj *pathPtr));

typedef struct Tcl_FSVersion_ *Tcl_FSVersion;

/*
 *----------------------------------------------------------------
 * Data structures related to hooking into the filesystem
 *----------------------------------------------------------------
 */

/*
 * Filesystem version tag.  This was introduced in 8.4.
 */
#define TCL_FILESYSTEM_VERSION_1	((Tcl_FSVersion) 0x1)

/*
 * struct Tcl_Filesystem:
 *
 * One such structure exists for each type (kind) of filesystem. It collects
 * together in one place all the functions that are part of the specific
 * filesystem. Tcl always accesses the filesystem through one of these
 * structures.
 *
 * Not all entries need be non-NULL; any which are NULL are simply ignored.
 * However, a complete filesystem should provide all of these functions. The
 * explanations in the structure show the importance of each function.
 */

typedef struct Tcl_Filesystem {
    CONST char *typeName;	/* The name of the filesystem. */
    int structureLength;	/* Length of this structure, so future binary
				 * compatibility can be assured. */
    Tcl_FSVersion version;	/* Version of the filesystem type. */
    Tcl_FSPathInFilesystemProc *pathInFilesystemProc;
				/* Function to check whether a path is in this
				 * filesystem. This is the most important
				 * filesystem function. */
    Tcl_FSDupInternalRepProc *dupInternalRepProc;
				/* Function to duplicate internal fs rep. May
				 * be NULL (but then fs is less efficient). */
    Tcl_FSFreeInternalRepProc *freeInternalRepProc;
				/* Function to free internal fs rep. Must be
				 * implemented if internal representations
				 * need freeing, otherwise it can be NULL. */
    Tcl_FSInternalToNormalizedProc *internalToNormalizedProc;
				/* Function to convert internal representation
				 * to a normalized path. Only required if the
				 * fs creates pure path objects with no
				 * string/path representation. */
    Tcl_FSCreateInternalRepProc *createInternalRepProc;
				/* Function to create a filesystem-specific
				 * internal representation. May be NULL if
				 * paths have no internal representation, or
				 * if the Tcl_FSPathInFilesystemProc for this
				 * filesystem always immediately creates an
				 * internal representation for paths it
				 * accepts. */
    Tcl_FSNormalizePathProc *normalizePathProc;
				/* Function to normalize a path.  Should be
				 * implemented for all filesystems which can
				 * have multiple string representations for
				 * the same path object. */
    Tcl_FSFilesystemPathTypeProc *filesystemPathTypeProc;
				/* Function to determine the type of a path in
				 * this filesystem. May be NULL. */
    Tcl_FSFilesystemSeparatorProc *filesystemSeparatorProc;
				/* Function to return the separator
				 * character(s) for this filesystem. Must be
				 * implemented. */
    Tcl_FSStatProc *statProc;	/* Function to process a 'Tcl_FSStat()' call.
				 * Must be implemented for any reasonable
				 * filesystem. */
    Tcl_FSAccessProc *accessProc;
				/* Function to process a 'Tcl_FSAccess()'
				 * call. Must be implemented for any
				 * reasonable filesystem. */
    Tcl_FSOpenFileChannelProc *openFileChannelProc;
				/* Function to process a
				 * 'Tcl_FSOpenFileChannel()' call. Must be
				 * implemented for any reasonable
				 * filesystem. */
    Tcl_FSMatchInDirectoryProc *matchInDirectoryProc;
				/* Function to process a
				 * 'Tcl_FSMatchInDirectory()'.  If not
				 * implemented, then glob and recursive copy
				 * functionality will be lacking in the
				 * filesystem. */
    Tcl_FSUtimeProc *utimeProc;	/* Function to process a 'Tcl_FSUtime()' call.
				 * Required to allow setting (not reading) of
				 * times with 'file mtime', 'file atime' and
				 * the open-r/open-w/fcopy implementation of
				 * 'file copy'. */
    Tcl_FSLinkProc *linkProc;	/* Function to process a 'Tcl_FSLink()' call.
				 * Should be implemented only if the
				 * filesystem supports links (reading or
				 * creating). */
    Tcl_FSListVolumesProc *listVolumesProc;
				/* Function to list any filesystem volumes
				 * added by this filesystem. Should be
				 * implemented only if the filesystem adds
				 * volumes at the head of the filesystem. */
    Tcl_FSFileAttrStringsProc *fileAttrStringsProc;
				/* Function to list all attributes strings
				 * which are valid for this filesystem. If not
				 * implemented the filesystem will not support
				 * the 'file attributes' command. This allows
				 * arbitrary additional information to be
				 * attached to files in the filesystem. */
    Tcl_FSFileAttrsGetProc *fileAttrsGetProc;
				/* Function to process a
				 * 'Tcl_FSFileAttrsGet()' call, used by 'file
				 * attributes'. */
    Tcl_FSFileAttrsSetProc *fileAttrsSetProc;
				/* Function to process a
				 * 'Tcl_FSFileAttrsSet()' call, used by 'file
				 * attributes'.  */
    Tcl_FSCreateDirectoryProc *createDirectoryProc;
				/* Function to process a
				 * 'Tcl_FSCreateDirectory()' call. Should be
				 * implemented unless the FS is read-only. */
    Tcl_FSRemoveDirectoryProc *removeDirectoryProc;
				/* Function to process a
				 * 'Tcl_FSRemoveDirectory()' call. Should be
				 * implemented unless the FS is read-only. */
    Tcl_FSDeleteFileProc *deleteFileProc;
				/* Function to process a 'Tcl_FSDeleteFile()'
				 * call. Should be implemented unless the FS
				 * is read-only. */
    Tcl_FSCopyFileProc *copyFileProc;
				/* Function to process a 'Tcl_FSCopyFile()'
				 * call. If not implemented Tcl will fall back
				 * on open-r, open-w and fcopy as a copying
				 * mechanism, for copying actions initiated in
				 * Tcl (not C). */
    Tcl_FSRenameFileProc *renameFileProc;
				/* Function to process a 'Tcl_FSRenameFile()'
				 * call. If not implemented, Tcl will fall
				 * back on a copy and delete mechanism, for
				 * rename actions initiated in Tcl (not C). */
    Tcl_FSCopyDirectoryProc *copyDirectoryProc;
				/* Function to process a
				 * 'Tcl_FSCopyDirectory()' call. If not
				 * implemented, Tcl will fall back on a
				 * recursive create-dir, file copy mechanism,
				 * for copying actions initiated in Tcl (not
				 * C). */
    Tcl_FSLstatProc *lstatProc;	/* Function to process a 'Tcl_FSLstat()' call.
				 * If not implemented, Tcl will attempt to use
				 * the 'statProc' defined above instead. */
    Tcl_FSLoadFileProc *loadFileProc;
				/* Function to process a 'Tcl_FSLoadFile()'
				 * call. If not implemented, Tcl will fall
				 * back on a copy to native-temp followed by a
				 * Tcl_FSLoadFile on that temporary copy. */
    Tcl_FSGetCwdProc *getCwdProc;
				/* Function to process a 'Tcl_FSGetCwd()'
				 * call. Most filesystems need not implement
				 * this. It will usually only be called once,
				 * if 'getcwd' is called before 'chdir'. May
				 * be NULL. */
    Tcl_FSChdirProc *chdirProc;	/* Function to process a 'Tcl_FSChdir()' call.
				 * If filesystems do not implement this, it
				 * will be emulated by a series of directory
				 * access checks. Otherwise, virtual
				 * filesystems which do implement it need only
				 * respond with a positive return result if
				 * the dirName is a valid directory in their
				 * filesystem. They need not remember the
				 * result, since that will be automatically
				 * remembered for use by GetCwd. Real
				 * filesystems should carry out the correct
				 * action (i.e. call the correct system
				 * 'chdir' api). If not implemented, then 'cd'
				 * and 'pwd' will fail inside the
				 * filesystem. */
} Tcl_Filesystem;

/*
 * The following definitions are used as values for the 'linkAction' flag to
 * Tcl_FSLink, or the linkProc of any filesystem. Any combination of flags can
 * be given. For link creation, the linkProc should create a link which
 * matches any of the types given.
 *
 * TCL_CREATE_SYMBOLIC_LINK -	Create a symbolic or soft link.
 * TCL_CREATE_HARD_LINK -	Create a hard link.
 */

#define TCL_CREATE_SYMBOLIC_LINK	0x01
#define TCL_CREATE_HARD_LINK		0x02

/*
 * The following structure represents the Notifier functions that you can
 * override with the Tcl_SetNotifier call.
 */

typedef struct Tcl_NotifierProcs {
    Tcl_SetTimerProc *setTimerProc;
    Tcl_WaitForEventProc *waitForEventProc;
    Tcl_CreateFileHandlerProc *createFileHandlerProc;
    Tcl_DeleteFileHandlerProc *deleteFileHandlerProc;
    Tcl_InitNotifierProc *initNotifierProc;
    Tcl_FinalizeNotifierProc *finalizeNotifierProc;
    Tcl_AlertNotifierProc *alertNotifierProc;
    Tcl_ServiceModeHookProc *serviceModeHookProc;
} Tcl_NotifierProcs;

/*
 * The following structure represents a user-defined encoding. It collects
 * together all the functions that are used by the specific encoding.
 */

typedef struct Tcl_EncodingType {
    CONST char *encodingName;	/* The name of the encoding, e.g. "euc-jp".
				 * This name is the unique key for this
				 * encoding type. */
    Tcl_EncodingConvertProc *toUtfProc;
				/* Function to convert from external encoding
				 * into UTF-8. */
    Tcl_EncodingConvertProc *fromUtfProc;
				/* Function to convert from UTF-8 into
				 * external encoding. */
    Tcl_EncodingFreeProc *freeProc;
				/* If non-NULL, function to call when this
				 * encoding is deleted. */
    ClientData clientData;	/* Arbitrary value associated with encoding
				 * type. Passed to conversion functions. */
    int nullSize;		/* Number of zero bytes that signify
				 * end-of-string in this encoding. This number
				 * is used to determine the source string
				 * length when the srcLen argument is
				 * negative. Must be 1 or 2. */
} Tcl_EncodingType;

/*
 * The following definitions are used as values for the conversion control
 * flags argument when converting text from one character set to another:
 *
 * TCL_ENCODING_START -		Signifies that the source buffer is the first
 *				block in a (potentially multi-block) input
 *				stream. Tells the conversion function to reset
 *				to an initial state and perform any
 *				initialization that needs to occur before the
 *				first byte is converted. If the source buffer
 *				contains the entire input stream to be
 *				converted, this flag should be set.
 * TCL_ENCODING_END -		Signifies that the source buffer is the last
 *				block in a (potentially multi-block) input
 *				stream. Tells the conversion routine to
 *				perform any finalization that needs to occur
 *				after the last byte is converted and then to
 *				reset to an initial state. If the source
 *				buffer contains the entire input stream to be
 *				converted, this flag should be set.
 * TCL_ENCODING_STOPONERROR -	If set, then the converter will return
 *				immediately upon encountering an invalid byte
 *				sequence or a source character that has no
 *				mapping in the target encoding. If clear, then
 *				the converter will skip the problem,
 *				substituting one or more "close" characters in
 *				the destination buffer and then continue to
 *				convert the source.
 */

#define TCL_ENCODING_START		0x01
#define TCL_ENCODING_END		0x02
#define TCL_ENCODING_STOPONERROR	0x04

/*
 * The following data structures and declarations are for the new Tcl parser.
 */

/*
 * For each word of a command, and for each piece of a word such as a variable
 * reference, one of the following structures is created to describe the
 * token.
 */

typedef struct Tcl_Token {
    int type;			/* Type of token, such as TCL_TOKEN_WORD; see
				 * below for valid types. */
    CONST char *start;		/* First character in token. */
    int size;			/* Number of bytes in token. */
    int numComponents;		/* If this token is composed of other tokens,
				 * this field tells how many of them there are
				 * (including components of components, etc.).
				 * The component tokens immediately follow
				 * this one. */
} Tcl_Token;

/*
 * Type values defined for Tcl_Token structures. These values are defined as
 * mask bits so that it's easy to check for collections of types.
 *
 * TCL_TOKEN_WORD -		The token describes one word of a command,
 *				from the first non-blank character of the word
 *				(which may be " or {) up to but not including
 *				the space, semicolon, or bracket that
 *				terminates the word. NumComponents counts the
 *				total number of sub-tokens that make up the
 *				word. This includes, for example, sub-tokens
 *				of TCL_TOKEN_VARIABLE tokens.
 * TCL_TOKEN_SIMPLE_WORD -	This token is just like TCL_TOKEN_WORD except
 *				that the word is guaranteed to consist of a
 *				single TCL_TOKEN_TEXT sub-token.
 * TCL_TOKEN_TEXT -		The token describes a range of literal text
 *				that is part of a word. NumComponents is
 *				always 0.
 * TCL_TOKEN_BS -		The token describes a backslash sequence that
 *				must be collapsed. NumComponents is always 0.
 * TCL_TOKEN_COMMAND -		The token describes a command whose result
 *				must be substituted into the word. The token
 *				includes the enclosing brackets. NumComponents
 *				is always 0.
 * TCL_TOKEN_VARIABLE -		The token describes a variable substitution,
 *				including the dollar sign, variable name, and
 *				array index (if there is one) up through the
 *				right parentheses. NumComponents tells how
 *				many additional tokens follow to represent the
 *				variable name. The first token will be a
 *				TCL_TOKEN_TEXT token that describes the
 *				variable name. If the variable is an array
 *				reference then there will be one or more
 *				additional tokens, of type TCL_TOKEN_TEXT,
 *				TCL_TOKEN_BS, TCL_TOKEN_COMMAND, and
 *				TCL_TOKEN_VARIABLE, that describe the array
 *				index; numComponents counts the total number
 *				of nested tokens that make up the variable
 *				reference, including sub-tokens of
 *				TCL_TOKEN_VARIABLE tokens.
 * TCL_TOKEN_SUB_EXPR -		The token describes one subexpression of an
 *				expression, from the first non-blank character
 *				of the subexpression up to but not including
 *				the space, brace, or bracket that terminates
 *				the subexpression. NumComponents counts the
 *				total number of following subtokens that make
 *				up the subexpression; this includes all
 *				subtokens for any nested TCL_TOKEN_SUB_EXPR
 *				tokens. For example, a numeric value used as a
 *				primitive operand is described by a
 *				TCL_TOKEN_SUB_EXPR token followed by a
 *				TCL_TOKEN_TEXT token. A binary subexpression
 *				is described by a TCL_TOKEN_SUB_EXPR token
 *				followed by the TCL_TOKEN_OPERATOR token for
 *				the operator, then TCL_TOKEN_SUB_EXPR tokens
 *				for the left then the right operands.
 * TCL_TOKEN_OPERATOR -		The token describes one expression operator.
 *				An operator might be the name of a math
 *				function such as "abs". A TCL_TOKEN_OPERATOR
 *				token is always preceeded by one
 *				TCL_TOKEN_SUB_EXPR token for the operator's
 *				subexpression, and is followed by zero or more
 *				TCL_TOKEN_SUB_EXPR tokens for the operator's
 *				operands. NumComponents is always 0.
 * TCL_TOKEN_EXPAND_WORD -	This token is just like TCL_TOKEN_WORD except
 *				that it marks a word that began with the
 *				literal character prefix "{*}". This word is
 *				marked to be expanded - that is, broken into
 *				words after substitution is complete.
 */

#define TCL_TOKEN_WORD		1
#define TCL_TOKEN_SIMPLE_WORD	2
#define TCL_TOKEN_TEXT		4
#define TCL_TOKEN_BS		8
#define TCL_TOKEN_COMMAND	16
#define TCL_TOKEN_VARIABLE	32
#define TCL_TOKEN_SUB_EXPR	64
#define TCL_TOKEN_OPERATOR	128
#define TCL_TOKEN_EXPAND_WORD	256

/*
 * Parsing error types. On any parsing error, one of these values will be
 * stored in the error field of the Tcl_Parse structure defined below.
 */

#define TCL_PARSE_SUCCESS		0
#define TCL_PARSE_QUOTE_EXTRA		1
#define TCL_PARSE_BRACE_EXTRA		2
#define TCL_PARSE_MISSING_BRACE		3
#define TCL_PARSE_MISSING_BRACKET	4
#define TCL_PARSE_MISSING_PAREN		5
#define TCL_PARSE_MISSING_QUOTE		6
#define TCL_PARSE_MISSING_VAR_BRACE	7
#define TCL_PARSE_SYNTAX		8
#define TCL_PARSE_BAD_NUMBER		9

/*
 * A structure of the following type is filled in by Tcl_ParseCommand. It
 * describes a single command parsed from an input string.
 */

#define NUM_STATIC_TOKENS 20

typedef struct Tcl_Parse {
    CONST char *commentStart;	/* Pointer to # that begins the first of one
				 * or more comments preceding the command. */
    int commentSize;		/* Number of bytes in comments (up through
				 * newline character that terminates the last
				 * comment). If there were no comments, this
				 * field is 0. */
    CONST char *commandStart;	/* First character in first word of
				 * command. */
    int commandSize;		/* Number of bytes in command, including first
				 * character of first word, up through the
				 * terminating newline, close bracket, or
				 * semicolon. */
    int numWords;		/* Total number of words in command. May be
				 * 0. */
    Tcl_Token *tokenPtr;	/* Pointer to first token representing the
				 * words of the command. Initially points to
				 * staticTokens, but may change to point to
				 * malloc-ed space if command exceeds space in
				 * staticTokens. */
    int numTokens;		/* Total number of tokens in command. */
    int tokensAvailable;	/* Total number of tokens available at
				 * *tokenPtr. */
    int errorType;		/* One of the parsing error types defined
				 * above. */

    /*
     * The fields below are intended only for the private use of the parser.
     * They should not be used by functions that invoke Tcl_ParseCommand.
     */

    CONST char *string;		/* The original command string passed to
				 * Tcl_ParseCommand. */
    CONST char *end;		/* Points to the character just after the last
				 * one in the command string. */
    Tcl_Interp *interp;		/* Interpreter to use for error reporting, or
				 * NULL. */
    CONST char *term;		/* Points to character in string that
				 * terminated most recent token. Filled in by
				 * ParseTokens. If an error occurs, points to
				 * beginning of region where the error
				 * occurred (e.g. the open brace if the close
				 * brace is missing). */
    int incomplete;		/* This field is set to 1 by Tcl_ParseCommand
				 * if the command appears to be incomplete.
				 * This information is used by
				 * Tcl_CommandComplete. */
    Tcl_Token staticTokens[NUM_STATIC_TOKENS];
				/* Initial space for tokens for command. This
				 * space should be large enough to accommodate
				 * most commands; dynamic space is allocated
				 * for very large commands that don't fit
				 * here. */
} Tcl_Parse;

/*
 * The following definitions are the error codes returned by the conversion
 * routines:
 *
 * TCL_OK -			All characters were converted.
 * TCL_CONVERT_NOSPACE -	The output buffer would not have been large
 *				enough for all of the converted data; as many
 *				characters as could fit were converted though.
 * TCL_CONVERT_MULTIBYTE -	The last few bytes in the source string were
 *				the beginning of a multibyte sequence, but
 *				more bytes were needed to complete this
 *				sequence. A subsequent call to the conversion
 *				routine should pass the beginning of this
 *				unconverted sequence plus additional bytes
 *				from the source stream to properly convert the
 *				formerly split-up multibyte sequence.
 * TCL_CONVERT_SYNTAX -		The source stream contained an invalid
 *				character sequence. This may occur if the
 *				input stream has been damaged or if the input
 *				encoding method was misidentified. This error
 *				is reported only if TCL_ENCODING_STOPONERROR
 *				was specified.
 * TCL_CONVERT_UNKNOWN -	The source string contained a character that
 *				could not be represented in the target
 *				encoding. This error is reported only if
 *				TCL_ENCODING_STOPONERROR was specified.
 */

#define TCL_CONVERT_MULTIBYTE	-1
#define TCL_CONVERT_SYNTAX	-2
#define TCL_CONVERT_UNKNOWN	-3
#define TCL_CONVERT_NOSPACE	-4

/*
 * The maximum number of bytes that are necessary to represent a single
 * Unicode character in UTF-8. The valid values should be 3 or 6 (or perhaps 1
 * if we want to support a non-unicode enabled core). If 3, then Tcl_UniChar
 * must be 2-bytes in size (UCS-2) (the default). If 6, then Tcl_UniChar must
 * be 4-bytes in size (UCS-4). At this time UCS-2 mode is the default and
 * recommended mode. UCS-4 is experimental and not recommended. It works for
 * the core, but most extensions expect UCS-2.
 */

#ifndef TCL_UTF_MAX
#define TCL_UTF_MAX		3
#endif

/*
 * This represents a Unicode character. Any changes to this should also be
 * reflected in regcustom.h.
 */

#if TCL_UTF_MAX > 4
    /*
     * unsigned int isn't 100% accurate as it should be a strict 4-byte value
     * (perhaps wchar_t). 64-bit systems may have troubles. The size of this
     * value must be reflected correctly in regcustom.h and
     * in tclEncoding.c.
     * XXX: Tcl is currently UCS-2 and planning UTF-16 for the Unicode
     * XXX: string rep that Tcl_UniChar represents.  Changing the size
     * XXX: of Tcl_UniChar is /not/ supported.
     */
typedef unsigned int Tcl_UniChar;
#else
typedef unsigned short Tcl_UniChar;
#endif

/*
 * TIP #59: The following structure is used in calls 'Tcl_RegisterConfig' to
 * provide the system with the embedded configuration data.
 */

typedef struct Tcl_Config {
    CONST char *key;		/* Configuration key to register. ASCII
				 * encoded, thus UTF-8. */
    CONST char *value;		/* The value associated with the key. System
				 * encoding. */
} Tcl_Config;

/*
 * Flags for TIP#143 limits, detailing which limits are active in an
 * interpreter. Used for Tcl_{Add,Remove}LimitHandler type argument.
 */

#define TCL_LIMIT_COMMANDS	0x01
#define TCL_LIMIT_TIME		0x02

/*
 * Structure containing information about a limit handler to be called when a
 * command- or time-limit is exceeded by an interpreter.
 */

typedef void (Tcl_LimitHandlerProc) _ANSI_ARGS_((ClientData clientData,
	Tcl_Interp *interp));
typedef void (Tcl_LimitHandlerDeleteProc) _ANSI_ARGS_((ClientData clientData));

typedef struct mp_int mp_int;
#define MP_INT_DECLARED
typedef unsigned int mp_digit;
#define MP_DIGIT_DECLARED

/*
 * The following constant is used to test for older versions of Tcl in the
 * stubs tables.
 *
 * Jan Nijtman's plus patch uses 0xFCA1BACF, so we need to pick a different
 * value since the stubs tables don't match.
 */

#define TCL_STUB_MAGIC		((int) 0xFCA3BACF)

/*
 * The following function is required to be defined in all stubs aware
 * extensions. The function is actually implemented in the stub library, not
 * the main Tcl library, although there is a trivial implementation in the
 * main library in case an extension is statically linked into an application.
 */

EXTERN CONST char *	Tcl_InitStubs _ANSI_ARGS_((Tcl_Interp *interp,
			    CONST char *version, int exact));
EXTERN CONST char *	TclTomMathInitializeStubs _ANSI_ARGS_((
			    Tcl_Interp *interp, CONST char *version,
			    int epoch, int revision));

#ifndef USE_TCL_STUBS

/*
 * When not using stubs, make it a macro.
 */

#define Tcl_InitStubs(interp, version, exact) \
    Tcl_PkgInitStubsCheck(interp, version, exact)

#endif

    /*
     * TODO - tommath stubs export goes here!
     */


/*
 * Public functions that are not accessible via the stubs table.
 * Tcl_GetMemoryInfo is needed for AOLserver. [Bug 1868171]
 */

EXTERN void		Tcl_Main _ANSI_ARGS_((int argc, char **argv,
			    Tcl_AppInitProc *appInitProc));
EXTERN CONST char *	Tcl_PkgInitStubsCheck _ANSI_ARGS_((Tcl_Interp *interp,
			    CONST char *version, int exact));
#if defined(TCL_THREADS) && defined(USE_THREAD_ALLOC)
EXTERN void		Tcl_GetMemoryInfo _ANSI_ARGS_((Tcl_DString *dsPtr));
#endif

/*
 * Include the public function declarations that are accessible via the stubs
 * table.
 */

#include "tclDecls.h"

/*
 * Include platform specific public function declarations that are accessible
 * via the stubs table.
 */

#include "tclPlatDecls.h"

/*
 * The following declarations either map ckalloc and ckfree to malloc and
 * free, or they map them to functions with all sorts of debugging hooks
 * defined in tclCkalloc.c.
 */

#ifdef TCL_MEM_DEBUG

#   define ckalloc(x) Tcl_DbCkalloc(x, __FILE__, __LINE__)
#   define ckfree(x)  Tcl_DbCkfree(x, __FILE__, __LINE__)
#   define ckrealloc(x,y) Tcl_DbCkrealloc((x), (y),__FILE__, __LINE__)
#   define attemptckalloc(x) Tcl_AttemptDbCkalloc(x, __FILE__, __LINE__)
#   define attemptckrealloc(x,y) Tcl_AttemptDbCkrealloc((x), (y), __FILE__, __LINE__)

#else /* !TCL_MEM_DEBUG */

/*
 * If we are not using the debugging allocator, we should call the Tcl_Alloc,
 * et al. routines in order to guarantee that every module is using the same
 * memory allocator both inside and outside of the Tcl library.
 */

#   define ckalloc(x) Tcl_Alloc(x)
#   define ckfree(x) Tcl_Free(x)
#   define ckrealloc(x,y) Tcl_Realloc(x,y)
#   define attemptckalloc(x) Tcl_AttemptAlloc(x)
#   define attemptckrealloc(x,y) Tcl_AttemptRealloc(x,y)
#   undef  Tcl_InitMemory
#   define Tcl_InitMemory(x)
#   undef  Tcl_DumpActiveMemory
#   define Tcl_DumpActiveMemory(x)
#   undef  Tcl_ValidateAllMemory
#   define Tcl_ValidateAllMemory(x,y)

#endif /* !TCL_MEM_DEBUG */

#ifdef TCL_MEM_DEBUG
#   define Tcl_IncrRefCount(objPtr) \
	Tcl_DbIncrRefCount(objPtr, __FILE__, __LINE__)
#   define Tcl_DecrRefCount(objPtr) \
	Tcl_DbDecrRefCount(objPtr, __FILE__, __LINE__)
#   define Tcl_IsShared(objPtr) \
	Tcl_DbIsShared(objPtr, __FILE__, __LINE__)
#else
#   define Tcl_IncrRefCount(objPtr) \
	++(objPtr)->refCount
    /*
     * Use do/while0 idiom for optimum correctness without compiler warnings.
     * http://c2.com/cgi/wiki?TrivialDoWhileLoop
     */
#   define Tcl_DecrRefCount(objPtr) \
	do { if (--(objPtr)->refCount <= 0) TclFreeObj(objPtr); } while(0)
#   define Tcl_IsShared(objPtr) \
	((objPtr)->refCount > 1)
#endif

/*
 * Macros and definitions that help to debug the use of Tcl objects. When
 * TCL_MEM_DEBUG is defined, the Tcl_New declarations are overridden to call
 * debugging versions of the object creation functions.
 */

#ifdef TCL_MEM_DEBUG
#  undef  Tcl_NewBignumObj
#  define Tcl_NewBignumObj(val) \
     Tcl_DbNewBignumObj(val, __FILE__, __LINE__)
#  undef  Tcl_NewBooleanObj
#  define Tcl_NewBooleanObj(val) \
     Tcl_DbNewBooleanObj(val, __FILE__, __LINE__)
#  undef  Tcl_NewByteArrayObj
#  define Tcl_NewByteArrayObj(bytes, len) \
     Tcl_DbNewByteArrayObj(bytes, len, __FILE__, __LINE__)
#  undef  Tcl_NewDoubleObj
#  define Tcl_NewDoubleObj(val) \
     Tcl_DbNewDoubleObj(val, __FILE__, __LINE__)
#  undef  Tcl_NewIntObj
#  define Tcl_NewIntObj(val) \
     Tcl_DbNewLongObj(val, __FILE__, __LINE__)
#  undef  Tcl_NewListObj
#  define Tcl_NewListObj(objc, objv) \
     Tcl_DbNewListObj(objc, objv, __FILE__, __LINE__)
#  undef  Tcl_NewLongObj
#  define Tcl_NewLongObj(val) \
     Tcl_DbNewLongObj(val, __FILE__, __LINE__)
#  undef  Tcl_NewObj
#  define Tcl_NewObj() \
     Tcl_DbNewObj(__FILE__, __LINE__)
#  undef  Tcl_NewStringObj
#  define Tcl_NewStringObj(bytes, len) \
     Tcl_DbNewStringObj(bytes, len, __FILE__, __LINE__)
#  undef  Tcl_NewWideIntObj
#  define Tcl_NewWideIntObj(val) \
     Tcl_DbNewWideIntObj(val, __FILE__, __LINE__)
#endif /* TCL_MEM_DEBUG */

/*
 * Macros for clients to use to access fields of hash entries:
 */

#define Tcl_GetHashValue(h) ((h)->clientData)
#define Tcl_SetHashValue(h, value) ((h)->clientData = (ClientData) (value))
#define Tcl_GetHashKey(tablePtr, h) \
	((char *) (((tablePtr)->keyType == TCL_ONE_WORD_KEYS || \
		    (tablePtr)->keyType == TCL_CUSTOM_PTR_KEYS) \
		   ? (h)->key.oneWordValue \
		   : (h)->key.string))

/*
 * Macros to use for clients to use to invoke find and create functions for
 * hash tables:
 */

#undef  Tcl_FindHashEntry
#define Tcl_FindHashEntry(tablePtr, key) \
	(*((tablePtr)->findProc))(tablePtr, key)
#undef  Tcl_CreateHashEntry
#define Tcl_CreateHashEntry(tablePtr, key, newPtr) \
	(*((tablePtr)->createProc))(tablePtr, key, newPtr)

/*
 * Macros that eliminate the overhead of the thread synchronization functions
 * when compiling without thread support.
 */

#ifndef TCL_THREADS
#undef  Tcl_MutexLock
#define Tcl_MutexLock(mutexPtr)
#undef  Tcl_MutexUnlock
#define Tcl_MutexUnlock(mutexPtr)
#undef  Tcl_MutexFinalize
#define Tcl_MutexFinalize(mutexPtr)
#undef  Tcl_ConditionNotify
#define Tcl_ConditionNotify(condPtr)
#undef  Tcl_ConditionWait
#define Tcl_ConditionWait(condPtr, mutexPtr, timePtr)
#undef  Tcl_ConditionFinalize
#define Tcl_ConditionFinalize(condPtr)
#endif /* TCL_THREADS */

#ifndef TCL_NO_DEPRECATED
    /*
     * Deprecated Tcl functions:
     */

#   undef  Tcl_EvalObj
#   define Tcl_EvalObj(interp,objPtr) \
	Tcl_EvalObjEx((interp),(objPtr),0)
#   undef  Tcl_GlobalEvalObj
#   define Tcl_GlobalEvalObj(interp,objPtr) \
	Tcl_EvalObjEx((interp),(objPtr),TCL_EVAL_GLOBAL)

    /*
     * These function have been renamed. The old names are deprecated, but we
     * define these macros for backwards compatibilty.
     */

#   define Tcl_Ckalloc		Tcl_Alloc
#   define Tcl_Ckfree		Tcl_Free
#   define Tcl_Ckrealloc	Tcl_Realloc
#   define Tcl_Return		Tcl_SetResult
#   define Tcl_TildeSubst	Tcl_TranslateFileName
#   define panic		Tcl_Panic
#   define panicVA		Tcl_PanicVA
#endif

/*
 * Convenience declaration of Tcl_AppInit for backwards compatibility. This
 * function is not *implemented* by the tcl library, so the storage class is
 * neither DLLEXPORT nor DLLIMPORT.
 */

#undef TCL_STORAGE_CLASS
#define TCL_STORAGE_CLASS

EXTERN int		Tcl_AppInit _ANSI_ARGS_((Tcl_Interp *interp));

#undef TCL_STORAGE_CLASS
#define TCL_STORAGE_CLASS DLLIMPORT

#endif /* RC_INVOKED */

/*
 * end block for C++
 */

#ifdef __cplusplus
}
#endif

#endif /* _TCL */

/*
 * Local Variables:
 * mode: c
 * c-basic-offset: 4
 * fill-column: 78
 * End:
 */<|MERGE_RESOLUTION|>--- conflicted
+++ resolved
@@ -362,15 +362,6 @@
 #   elif defined(__GNUC__)
 #      define TCL_WIDE_INT_TYPE long long
 #      define TCL_LL_MODIFIER	"ll"
-<<<<<<< HEAD
-#      if defined(__WIN32__)
-typedef struct _stat32i64 Tcl_StatBuf;
-#      else
-typedef struct stat	Tcl_StatBuf;
-#      endif
-=======
-#      define TCL_LL_MODIFIER_SIZE	2
->>>>>>> 655b0dbb
 #   else /* ! __WIN32__ && ! __GNUC__ */
 /*
  * Don't know what platform it is and configure hasn't discovered what is
