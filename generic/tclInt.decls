--- conflicted
+++ resolved
@@ -753,16 +753,6 @@
 #	    const char *file, int line)
 #}
 
-<<<<<<< HEAD
-# TclpGmtime and TclpLocaltime promoted to the generic interface from unix
-
-declare 182 {
-    struct tm *TclpLocaltime(const time_t *clock)
-}
-declare 183 {
-    struct tm *TclpGmtime(const time_t *clock)
-}
-=======
 # Removed in 9.0
 #declare 182 {
 #     struct tm *TclpLocaltime(const time_t *clock)
@@ -771,7 +761,6 @@
 #declare 183 {
 #     struct tm *TclpGmtime(const time_t *clock)
 #}
->>>>>>> 7341fab2
 
 # For the new "Thread Storage" subsystem.
 
