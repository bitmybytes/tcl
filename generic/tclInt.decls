--- conflicted
+++ resolved
@@ -1265,13 +1265,7 @@
 }
 # On non-cygwin, this is actually a reference to TclpCreateProcess
 declare 4 unix {
-<<<<<<< HEAD
-    int TclpCreateProcess(Tcl_Interp *interp, int argc, const char **argv,
-	    TclFile inputFile, TclFile outputFile, TclFile errorFile,
-	    Tcl_Pid *pidPtr)
-=======
     int TclWinGetTclInstance(void)
->>>>>>> 1f06c113
 }
 # Signature changed in 8.1:
 #  declare 5 unix {
@@ -1284,12 +1278,8 @@
 }
 # On non-cygwin, this is actually a reference to TclpOpenFile
 declare 7 unix {
-<<<<<<< HEAD
-    TclFile TclpOpenFile(const char *fname, int mode)
-=======
     int TclWinSetSockOpt(int s, int level, int optname,
-	    CONST char *optval, int optlen)
->>>>>>> 1f06c113
+	    const char *optval, int optlen)
 }
 declare 8 unix {
     int TclUnixWaitForFile(int fd, int mask, int timeout)
@@ -1308,12 +1298,8 @@
     Tcl_DirEntry *TclpReaddir(DIR *dir)
 }
 # Slots 11 and 12 are forwarders for functions that were promoted to
-<<<<<<< HEAD
 # Stubs
-=======
-# generic Stubs
 # On cygwin, this is actually a reference to TclGetAndDetachPids
->>>>>>> 1f06c113
 declare 11 unix {
     struct tm *TclpLocaltime_unix(const time_t *clock)
 }
@@ -1330,13 +1316,6 @@
 declare 14 unix {
     int TclUnixCopyFile(const char *src, const char *dst,
 	    const Tcl_StatBuf *statBufPtr, int dontCopyAtts)
-}
-
-declare 22 unix {
-    TclFile TclpCreateTempFile(const char *contents)
-}
-declare 29 unix {
-    int TclWinCPUID(unsigned int index, unsigned int *regs)
 }
 
 ################################
@@ -1355,30 +1334,21 @@
     int TclMacOSXCopyFileAttributes(const char *src, const char *dst,
 	    const Tcl_StatBuf *statBufPtr)
 }
-<<<<<<< HEAD
-declare 18 macosx {
+#On cygwin, TclpMakeFile is here
+declare 18 {unix macosx} {
     int TclMacOSXMatchType(Tcl_Interp *interp, const char *pathName,
 	    const char *fileName, Tcl_StatBuf *statBufPtr,
 	    Tcl_GlobTypeData *types)
 }
-declare 19 macosx {
-    void TclMacOSXNotifierAddRunLoopMode(const void *runLoopMode)
-=======
-#On cygwin, TclpMakeFile is here
-declare 18 {unix macosx} {
-    int TclMacOSXMatchType(Tcl_Interp *interp, CONST char *pathName,
-	    CONST char *fileName, Tcl_StatBuf *statBufPtr,
-	    Tcl_GlobTypeData *types)
-}
 #On cygwin, TclpOpenFile is here
 declare 19 {unix macosx} {
-    void TclMacOSXNotifierAddRunLoopMode(CONST void *runLoopMode)
+   void TclMacOSXNotifierAddRunLoopMode(const void *runLoopMode)
 }
 declare 20 unix {
     void TclWinAddProcess(void *hProcess, unsigned long id)
 }
 declare 22 unix {
-    TclFile TclpCreateTempFile(CONST char *contents)
+    TclFile TclpCreateTempFile(const char *contents)
 }
 declare 23 unix {
     char *TclpGetTZName(int isdst)
@@ -1397,7 +1367,6 @@
 }
 declare 29 unix {
     int TclWinCPUID(unsigned int index, unsigned int *regs)
->>>>>>> 1f06c113
 }
 declare 30 unix {
     void TclGetAndDetachPids(Tcl_Interp *interp, Tcl_Channel chan)
