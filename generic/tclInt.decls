# tclInt.decls --
#
#	This file contains the declarations for all unsupported
#	functions that are exported by the Tcl library.  This file
#	is used to generate the tclIntDecls.h, tclIntPlatDecls.h,
#	tclIntStub.c, tclPlatStub.c, tclCompileDecls.h and tclCompileStub.c
#	files
#
# Copyright (c) 1998-1999 by Scriptics Corporation.
# Copyright (c) 2001 by Kevin B. Kenny.  All rights reserved.
# Copyright (c) 2007 Daniel A. Steffen <das@users.sourceforge.net>
#
# See the file "license.terms" for information on usage and redistribution
# of this file, and for a DISCLAIMER OF ALL WARRANTIES.

library tcl

# Define the unsupported generic interfaces.

interface tclInt

# Declare each of the functions in the unsupported internal Tcl
# interface.  These interfaces are allowed to changed between versions.
# Use at your own risk.  Note that the position of functions should not
# be changed between versions to avoid gratuitous incompatibilities.

# Replaced by Tcl_FSAccess in 8.4:
#declare 0 {
#    int TclAccess(const char *path, int mode)
#}
#declare 1 {
#    int TclAccessDeleteProc(TclAccessProc_ *proc)
#}
#declare 2 {
#    int TclAccessInsertProc(TclAccessProc_ *proc)
#}
declare 3 {
    void TclAllocateFreeObjects(void)
}
# Replaced by TclpChdir in 8.1:
#  declare 4 {
#      int TclChdir(Tcl_Interp *interp, char *dirName)
#  }
declare 5 {
    int TclCleanupChildren(Tcl_Interp *interp, int numPids, Tcl_Pid *pidPtr,
	    Tcl_Channel errorChan)
}
declare 6 {
    void TclCleanupCommand(Command *cmdPtr)
}
declare 7 {
    int TclCopyAndCollapse(int count, const char *src, char *dst)
}
declare 8 {
    int TclCopyChannel(Tcl_Interp *interp, Tcl_Channel inChan,
	    Tcl_Channel outChan, int toRead, Tcl_Obj *cmdPtr)
}

# TclCreatePipeline unofficially exported for use by BLT.

declare 9 {
    int TclCreatePipeline(Tcl_Interp *interp, int argc, const char **argv,
	    Tcl_Pid **pidArrayPtr, TclFile *inPipePtr, TclFile *outPipePtr,
	    TclFile *errFilePtr)
}
declare 10 {
    int TclCreateProc(Tcl_Interp *interp, Namespace *nsPtr,
	    const char *procName,
	    Tcl_Obj *argsPtr, Tcl_Obj *bodyPtr, Proc **procPtrPtr)
}
declare 11 {
    void TclDeleteCompiledLocalVars(Interp *iPtr, CallFrame *framePtr)
}
declare 12 {
    void TclDeleteVars(Interp *iPtr, TclVarHashTable *tablePtr)
}
# Removed in 8.5
#declare 13 {
#    int TclDoGlob(Tcl_Interp *interp, char *separators,
#	    Tcl_DString *headPtr, char *tail, Tcl_GlobTypeData *types)
#}
declare 14 {
    int TclDumpMemoryInfo(ClientData clientData, int flags)
}
# Removed in 8.1:
#  declare 15 {
#      void TclExpandParseValue(ParseValue *pvPtr, int needed)
#  }
declare 16 {
    void TclExprFloatError(Tcl_Interp *interp, double value)
}
# Removed in 8.4
#declare 17 {
#    int TclFileAttrsCmd(Tcl_Interp *interp, int objc, Tcl_Obj *const objv[])
#}
#declare 18 {
#    int TclFileCopyCmd(Tcl_Interp *interp, int argc, char **argv)
#}
#declare 19 {
#    int TclFileDeleteCmd(Tcl_Interp *interp, int argc, char **argv)
#}
#declare 20 {
#    int TclFileMakeDirsCmd(Tcl_Interp *interp, int argc, char **argv)
#}
#declare 21 {
#    int TclFileRenameCmd(Tcl_Interp *interp, int argc, char **argv)
#}
declare 22 {
    int TclFindElement(Tcl_Interp *interp, const char *listStr,
	    int listLength, const char **elementPtr, const char **nextPtr,
	    int *sizePtr, int *bracePtr)
}
declare 23 {
    Proc *TclFindProc(Interp *iPtr, const char *procName)
}
# Replaced with macro (see tclInt.h) in Tcl 8.5.0, restored in 8.5.10
declare 24 {
    int TclFormatInt(char *buffer, long n)
}
declare 25 {
    void TclFreePackageInfo(Interp *iPtr)
}
# Removed in 8.1:
#  declare 26 {
#      char *TclGetCwd(Tcl_Interp *interp)
#  }
# Removed in 8.5
#declare 27 {
#    int TclGetDate(char *p, Tcl_WideInt now, long zone,
#	    Tcl_WideInt *timePtr)
#}
declare 28 {
    Tcl_Channel TclpGetDefaultStdChannel(int type)
}
# Removed in 8.4b2:
#declare 29 {
#    Tcl_Obj *TclGetElementOfIndexedArray(Tcl_Interp *interp,
#	    int localIndex, Tcl_Obj *elemPtr, int flags)
#}
# Replaced by char *TclGetEnv(const char *name, Tcl_DString *valuePtr) in 8.1:
#  declare 30 {
#      char *TclGetEnv(const char *name)
#  }
declare 31 {
    const char *TclGetExtension(const char *name)
}
declare 32 {
    int TclGetFrame(Tcl_Interp *interp, const char *str,
	    CallFrame **framePtrPtr)
}
# Removed in Tcl 8.5
#declare 33 {
#    TclCmdProcType TclGetInterpProc(void)
#}
declare 34 {
    int TclGetIntForIndex(Tcl_Interp *interp, Tcl_Obj *objPtr,
	    int endValue, int *indexPtr)
}
# Removed in 8.4b2:
#declare 35 {
#    Tcl_Obj *TclGetIndexedScalar(Tcl_Interp *interp, int localIndex,
#	    int flags)
#}
declare 36 {
    int TclGetLong(Tcl_Interp *interp, const char *str, long *longPtr)
}
declare 37 {
    int TclGetLoadedPackages(Tcl_Interp *interp, char *targetName)
}
declare 38 {
    int TclGetNamespaceForQualName(Tcl_Interp *interp, const char *qualName,
	    Namespace *cxtNsPtr, int flags, Namespace **nsPtrPtr,
	    Namespace **altNsPtrPtr, Namespace **actualCxtPtrPtr,
	    const char **simpleNamePtr)
}
declare 39 {
    TclObjCmdProcType TclGetObjInterpProc(void)
}
declare 40 {
    int TclGetOpenMode(Tcl_Interp *interp, const char *str, int *seekFlagPtr)
}
declare 41 {
    Tcl_Command TclGetOriginalCommand(Tcl_Command command)
}
declare 42 {
    char *TclpGetUserHome(const char *name, Tcl_DString *bufferPtr)
}
# Removed in Tcl 8.5a2
#declare 43 {
#    int TclGlobalInvoke(Tcl_Interp *interp, int argc, const char **argv,
#	    int flags)
#}
declare 44 {
    int TclGuessPackageName(const char *fileName, Tcl_DString *bufPtr)
}
declare 45 {
    int TclHideUnsafeCommands(Tcl_Interp *interp)
}
declare 46 {
    int TclInExit(void)
}
# Removed in 8.4b2:
#declare 47 {
#    Tcl_Obj *TclIncrElementOfIndexedArray(Tcl_Interp *interp,
#	    int localIndex, Tcl_Obj *elemPtr, long incrAmount)
#}
# Removed in 8.4b2:
#declare 48 {
#    Tcl_Obj *TclIncrIndexedScalar(Tcl_Interp *interp, int localIndex,
#	    long incrAmount)
#}
#declare 49 {
#    Tcl_Obj *TclIncrVar2(Tcl_Interp *interp, Tcl_Obj *part1Ptr,
#	    Tcl_Obj *part2Ptr, long incrAmount, int part1NotParsed)
#}
declare 50 {
    void TclInitCompiledLocals(Tcl_Interp *interp, CallFrame *framePtr,
	    Namespace *nsPtr)
}
declare 51 {
    int TclInterpInit(Tcl_Interp *interp)
}
# Removed in Tcl 8.5a2
#declare 52 {
#    int TclInvoke(Tcl_Interp *interp, int argc, const char **argv,
#	    int flags)
#}
declare 53 {
    int TclInvokeObjectCommand(ClientData clientData, Tcl_Interp *interp,
	    int argc, CONST84 char **argv)
}
declare 54 {
    int TclInvokeStringCommand(ClientData clientData, Tcl_Interp *interp,
	    int objc, Tcl_Obj *const objv[])
}
declare 55 {
    Proc *TclIsProc(Command *cmdPtr)
}
# Replaced with TclpLoadFile in 8.1:
#  declare 56 {
#      int TclLoadFile(Tcl_Interp *interp, char *fileName, char *sym1,
#  	    char *sym2, Tcl_PackageInitProc **proc1Ptr,
#  	    Tcl_PackageInitProc **proc2Ptr)
#  }
# Signature changed to take a length in 8.1:
#  declare 57 {
#      int TclLooksLikeInt(char *p)
#  }
declare 58 {
    Var *TclLookupVar(Tcl_Interp *interp, const char *part1, const char *part2,
	    int flags, const char *msg, int createPart1, int createPart2,
	    Var **arrayPtrPtr)
}
# Replaced by Tcl_FSMatchInDirectory in 8.4
#declare 59 {
#    int TclpMatchFiles(Tcl_Interp *interp, char *separators,
#	    Tcl_DString *dirPtr, char *pattern, char *tail)
#}
declare 60 {
    int TclNeedSpace(const char *start, const char *end)
}
declare 61 {
    Tcl_Obj *TclNewProcBodyObj(Proc *procPtr)
}
declare 62 {
    int TclObjCommandComplete(Tcl_Obj *cmdPtr)
}
declare 63 {
    int TclObjInterpProc(ClientData clientData, Tcl_Interp *interp,
	    int objc, Tcl_Obj *const objv[])
}
declare 64 {
    int TclObjInvoke(Tcl_Interp *interp, int objc, Tcl_Obj *const objv[],
	    int flags)
}
# Removed in Tcl 8.5a2
#declare 65 {
#    int TclObjInvokeGlobal(Tcl_Interp *interp, int objc,
#	    Tcl_Obj *const objv[], int flags)
#}
#declare 66 {
#    int TclOpenFileChannelDeleteProc(TclOpenFileChannelProc_ *proc)
#}
#declare 67 {
#    int TclOpenFileChannelInsertProc(TclOpenFileChannelProc_ *proc)
#}
# Replaced by Tcl_FSAccess in 8.4:
#declare 68 {
#    int TclpAccess(const char *path, int mode)
#}
declare 69 {
    char *TclpAlloc(unsigned int size)
}
#declare 70 {
#    int TclpCopyFile(const char *source, const char *dest)
#}
#declare 71 {
#    int TclpCopyDirectory(const char *source, const char *dest,
#	    Tcl_DString *errorPtr)
#}
#declare 72 {
#    int TclpCreateDirectory(const char *path)
#}
#declare 73 {
#    int TclpDeleteFile(const char *path)
#}
declare 74 {
    void TclpFree(char *ptr)
}
declare 75 {
    unsigned long TclpGetClicks(void)
}
declare 76 {
    unsigned long TclpGetSeconds(void)
}

# deprecated
declare 77 {
    void TclpGetTime(Tcl_Time *time)
}
declare 78 {
    int TclpGetTimeZone(unsigned long time)
}
# Replaced by Tcl_FSListVolumes in 8.4:
#declare 79 {
#    int TclpListVolumes(Tcl_Interp *interp)
#}
# Replaced by Tcl_FSOpenFileChannel in 8.4:
#declare 80 {
#    Tcl_Channel TclpOpenFileChannel(Tcl_Interp *interp, char *fileName,
#	    char *modeString, int permissions)
#}
declare 81 {
    char *TclpRealloc(char *ptr, unsigned int size)
}
#declare 82 {
#    int TclpRemoveDirectory(const char *path, int recursive,
#	    Tcl_DString *errorPtr)
#}
#declare 83 {
#    int TclpRenameFile(const char *source, const char *dest)
#}
# Removed in 8.1:
#  declare 84 {
#      int TclParseBraces(Tcl_Interp *interp, char *str, char **termPtr,
#  	    ParseValue *pvPtr)
#  }
#  declare 85 {
#      int TclParseNestedCmd(Tcl_Interp *interp, char *str, int flags,
#  	    char **termPtr, ParseValue *pvPtr)
#  }
#  declare 86 {
#      int TclParseQuotes(Tcl_Interp *interp, char *str, int termChar,
#  	    int flags, char **termPtr, ParseValue *pvPtr)
#  }
#  declare 87 {
#      void TclPlatformInit(Tcl_Interp *interp)
#  }
declare 88 {
    char *TclPrecTraceProc(ClientData clientData, Tcl_Interp *interp,
	    const char *name1, const char *name2, int flags)
}
declare 89 {
    int TclPreventAliasLoop(Tcl_Interp *interp, Tcl_Interp *cmdInterp,
	    Tcl_Command cmd)
}
# Removed in 8.1 (only available if compiled with TCL_COMPILE_DEBUG):
#  declare 90 {
#      void TclPrintByteCodeObj(Tcl_Interp *interp, Tcl_Obj *objPtr)
#  }
declare 91 {
    void TclProcCleanupProc(Proc *procPtr)
}
declare 92 {
    int TclProcCompileProc(Tcl_Interp *interp, Proc *procPtr,
	    Tcl_Obj *bodyPtr, Namespace *nsPtr, const char *description,
	    const char *procName)
}
declare 93 {
    void TclProcDeleteProc(ClientData clientData)
}
# Removed in Tcl 8.5:
#declare 94 {
#    int TclProcInterpProc(ClientData clientData, Tcl_Interp *interp,
#	    int argc, const char **argv)
#}
# Replaced by Tcl_FSStat in 8.4:
#declare 95 {
#    int TclpStat(const char *path, Tcl_StatBuf *buf)
#}
declare 96 {
    int TclRenameCommand(Tcl_Interp *interp, const char *oldName,
            const char *newName)
}
declare 97 {
    void TclResetShadowedCmdRefs(Tcl_Interp *interp, Command *newCmdPtr)
}
declare 98 {
    int TclServiceIdle(void)
}
# Removed in 8.4b2:
#declare 99 {
#    Tcl_Obj *TclSetElementOfIndexedArray(Tcl_Interp *interp, int localIndex,
#	    Tcl_Obj *elemPtr, Tcl_Obj *objPtr, int flags)
#}
# Removed in 8.4b2:
#declare 100 {
#    Tcl_Obj *TclSetIndexedScalar(Tcl_Interp *interp, int localIndex,
#	    Tcl_Obj *objPtr, int flags)
#}
declare 101 {
    char *TclSetPreInitScript(char *string)
}
declare 102 {
    void TclSetupEnv(Tcl_Interp *interp)
}
declare 103 {
    int TclSockGetPort(Tcl_Interp *interp, const char *str, const char *proto,
	    int *portPtr)
}
<<<<<<< HEAD
declare 104 {
    int TclSockMinimumBuffers(int sock, int size)
=======
declare 104 {unix win} {
    int TclSockMinimumBuffersOld(int sock, int size)
}
declare 110 {unix win} {
    int TclSockMinimumBuffers(void *sock, int size)
>>>>>>> df3921d5
}
# Replaced by Tcl_FSStat in 8.4:
#declare 105 {
#    int TclStat(const char *path, Tcl_StatBuf *buf)
#}
#declare 106 {
#    int TclStatDeleteProc(TclStatProc_ *proc)
#}
#declare 107 {
#    int TclStatInsertProc(TclStatProc_ *proc)
#}
declare 108 {
    void TclTeardownNamespace(Namespace *nsPtr)
}
declare 109 {
    int TclUpdateReturnInfo(Interp *iPtr)
}
# Removed in 8.1:
#  declare 110 {
#      char *TclWordEnd(char *start, char *lastChar, int nested, int *semiPtr)
#  }

# Procedures used in conjunction with Tcl namespaces. They are
# defined here instead of in tcl.decls since they are not stable yet.

declare 111 {
    void Tcl_AddInterpResolvers(Tcl_Interp *interp, const char *name,
	    Tcl_ResolveCmdProc *cmdProc, Tcl_ResolveVarProc *varProc,
	    Tcl_ResolveCompiledVarProc *compiledVarProc)
}
declare 112 {
    int Tcl_AppendExportList(Tcl_Interp *interp, Tcl_Namespace *nsPtr,
	    Tcl_Obj *objPtr)
}
declare 113 {
    Tcl_Namespace *Tcl_CreateNamespace(Tcl_Interp *interp, const char *name,
	    ClientData clientData, Tcl_NamespaceDeleteProc *deleteProc)
}
declare 114 {
    void Tcl_DeleteNamespace(Tcl_Namespace *nsPtr)
}
declare 115 {
    int Tcl_Export(Tcl_Interp *interp, Tcl_Namespace *nsPtr,
	    const char *pattern, int resetListFirst)
}
declare 116 {
    Tcl_Command Tcl_FindCommand(Tcl_Interp *interp, const char *name,
	    Tcl_Namespace *contextNsPtr, int flags)
}
declare 117 {
    Tcl_Namespace *Tcl_FindNamespace(Tcl_Interp *interp, const char *name,
	    Tcl_Namespace *contextNsPtr, int flags)
}
declare 118 {
    int Tcl_GetInterpResolvers(Tcl_Interp *interp, const char *name,
	    Tcl_ResolverInfo *resInfo)
}
declare 119 {
    int Tcl_GetNamespaceResolvers(Tcl_Namespace *namespacePtr,
	    Tcl_ResolverInfo *resInfo)
}
declare 120 {
    Tcl_Var Tcl_FindNamespaceVar(Tcl_Interp *interp, const char *name,
	    Tcl_Namespace *contextNsPtr, int flags)
}
declare 121 {
    int Tcl_ForgetImport(Tcl_Interp *interp, Tcl_Namespace *nsPtr,
	    const char *pattern)
}
declare 122 {
    Tcl_Command Tcl_GetCommandFromObj(Tcl_Interp *interp, Tcl_Obj *objPtr)
}
declare 123 {
    void Tcl_GetCommandFullName(Tcl_Interp *interp, Tcl_Command command,
	    Tcl_Obj *objPtr)
}
declare 124 {
    Tcl_Namespace *Tcl_GetCurrentNamespace(Tcl_Interp *interp)
}
declare 125 {
    Tcl_Namespace *Tcl_GetGlobalNamespace(Tcl_Interp *interp)
}
declare 126 {
    void Tcl_GetVariableFullName(Tcl_Interp *interp, Tcl_Var variable,
	    Tcl_Obj *objPtr)
}
declare 127 {
    int Tcl_Import(Tcl_Interp *interp, Tcl_Namespace *nsPtr,
	    const char *pattern, int allowOverwrite)
}
declare 128 {
    void Tcl_PopCallFrame(Tcl_Interp *interp)
}
declare 129 {
    int Tcl_PushCallFrame(Tcl_Interp *interp, Tcl_CallFrame *framePtr,
	    Tcl_Namespace *nsPtr, int isProcCallFrame)
}
declare 130 {
    int Tcl_RemoveInterpResolvers(Tcl_Interp *interp, const char *name)
}
declare 131 {
    void Tcl_SetNamespaceResolvers(Tcl_Namespace *namespacePtr,
	    Tcl_ResolveCmdProc *cmdProc, Tcl_ResolveVarProc *varProc,
	    Tcl_ResolveCompiledVarProc *compiledVarProc)
}
declare 132 {
    int TclpHasSockets(Tcl_Interp *interp)
}
declare 133 {
    struct tm *TclpGetDate(const time_t *time, int useGMT)
}
# Removed in 8.5
#declare 134 {
#    size_t TclpStrftime(char *s, size_t maxsize, const char *format,
#	    const struct tm *t, int useGMT)
#}
#declare 135 {
#    int TclpCheckStackSpace(void)
#}

# Added in 8.1:

#declare 137 {
#   int TclpChdir(const char *dirName)
#}
declare 138 {
    CONST84_RETURN char *TclGetEnv(const char *name, Tcl_DString *valuePtr)
}
#declare 139 {
#    int TclpLoadFile(Tcl_Interp *interp, char *fileName, char *sym1,
#	    char *sym2, Tcl_PackageInitProc **proc1Ptr,
#	    Tcl_PackageInitProc **proc2Ptr, ClientData *clientDataPtr)
#}
#declare 140 {
#    int TclLooksLikeInt(const char *bytes, int length)
#}
# This is used by TclX, but should otherwise be considered private
declare 141 {
    CONST84_RETURN char *TclpGetCwd(Tcl_Interp *interp, Tcl_DString *cwdPtr)
}
declare 142 {
    int TclSetByteCodeFromAny(Tcl_Interp *interp, Tcl_Obj *objPtr,
	    CompileHookProc *hookProc, ClientData clientData)
}
declare 143 {
    int TclAddLiteralObj(struct CompileEnv *envPtr, Tcl_Obj *objPtr,
	    LiteralEntry **litPtrPtr)
}
declare 144 {
    void TclHideLiteral(Tcl_Interp *interp, struct CompileEnv *envPtr,
	    int index)
}
declare 145 {
    struct AuxDataType *TclGetAuxDataType(char *typeName)
}
declare 146 {
    TclHandle TclHandleCreate(void *ptr)
}
declare 147 {
    void TclHandleFree(TclHandle handle)
}
declare 148 {
    TclHandle TclHandlePreserve(TclHandle handle)
}
declare 149 {
    void TclHandleRelease(TclHandle handle)
}

# Added for Tcl 8.2

declare 150 {
    int TclRegAbout(Tcl_Interp *interp, Tcl_RegExp re)
}
declare 151 {
    void TclRegExpRangeUniChar(Tcl_RegExp re, int index, int *startPtr,
	    int *endPtr)
}
declare 152 {
    void TclSetLibraryPath(Tcl_Obj *pathPtr)
}
declare 153 {
    Tcl_Obj *TclGetLibraryPath(void)
}

# moved to tclTest.c (static) in 8.3.2/8.4a2
#declare 154 {
#    int TclTestChannelCmd(ClientData clientData,
#    Tcl_Interp *interp, int argc, char **argv)
#}
#declare 155 {
#    int TclTestChannelEventCmd(ClientData clientData,
#	     Tcl_Interp *interp, int argc, char **argv)
#}

declare 156 {
    void TclRegError(Tcl_Interp *interp, const char *msg,
	    int status)
}
declare 157 {
    Var *TclVarTraceExists(Tcl_Interp *interp, const char *varName)
}
declare 158 {
    void TclSetStartupScriptFileName(const char *filename)
}
declare 159 {
    CONST84_RETURN char *TclGetStartupScriptFileName(void)
}
#declare 160 {
#    int TclpMatchFilesTypes(Tcl_Interp *interp, char *separators,
#	    Tcl_DString *dirPtr, char *pattern, char *tail,
#	    GlobTypeData *types)
#}

# new in 8.3.2/8.4a2
declare 161 {
    int TclChannelTransform(Tcl_Interp *interp, Tcl_Channel chan,
	    Tcl_Obj *cmdObjPtr)
}
declare 162 {
    void TclChannelEventScriptInvoker(ClientData clientData, int flags)
}

# ALERT: The result of 'TclGetInstructionTable' is actually a
# "const InstructionDesc*" but we do not want to describe this structure in
# "tclInt.h". It is described in "tclCompile.h". Use a cast to the
# correct type when calling this procedure.

declare 163 {
    void *TclGetInstructionTable(void)
}

# ALERT: The argument of 'TclExpandCodeArray' is actually a
# "CompileEnv*" but we do not want to describe this structure in
# "tclInt.h". It is described in "tclCompile.h".

declare 164 {
    void TclExpandCodeArray(void *envPtr)
}

# These functions are vfs aware, but are generally only useful internally.
declare 165 {
    void TclpSetInitialEncodings(void)
}

# New function due to TIP #33
declare 166 {
    int TclListObjSetElement(Tcl_Interp *interp, Tcl_Obj *listPtr,
	    int index, Tcl_Obj *valuePtr)
}

# VFS-aware versions of Tcl*StartupScriptFileName (158 and 159 above)
declare 167 {
    void TclSetStartupScriptPath(Tcl_Obj *pathPtr)
}
declare 168 {
    Tcl_Obj *TclGetStartupScriptPath(void)
}
# variant of Tcl_UtfNCmp that takes n as bytes, not chars
declare 169 {
    int TclpUtfNcmp2(const char *s1, const char *s2, unsigned long n)
}
declare 170 {
    int TclCheckInterpTraces(Tcl_Interp *interp, const char *command,
	    int numChars, Command *cmdPtr, int result, int traceFlags,
	    int objc, Tcl_Obj *const objv[])
}
declare 171 {
    int TclCheckExecutionTraces(Tcl_Interp *interp, const char *command,
	    int numChars, Command *cmdPtr, int result, int traceFlags,
	    int objc, Tcl_Obj *const objv[])
}
declare 172 {
    int TclInThreadExit(void)
}

# added for 8.4.2

declare 173 {
    int TclUniCharMatch(const Tcl_UniChar *string, int strLen,
	    const Tcl_UniChar *pattern, int ptnLen, int flags)
}

# added for 8.4.3

#declare 174 {
#    Tcl_Obj *TclIncrWideVar2(Tcl_Interp *interp, Tcl_Obj *part1Ptr,
#	    Tcl_Obj *part2Ptr, Tcl_WideInt wideIncrAmount, int part1NotParsed)
#}

# Factoring out of trace code

declare 175 {
    int TclCallVarTraces(Interp *iPtr, Var *arrayPtr, Var *varPtr,
	    const char *part1, const char *part2, int flags, int leaveErrMsg)
}
declare 176 {
    void TclCleanupVar(Var *varPtr, Var *arrayPtr)
}
declare 177 {
    void TclVarErrMsg(Tcl_Interp *interp, const char *part1, const char *part2,
	    const char *operation, const char *reason)
}
declare 178 {
    void Tcl_SetStartupScript(Tcl_Obj *pathPtr, const char* encodingName)
}
declare 179 {
    Tcl_Obj *Tcl_GetStartupScript(const char **encodingNamePtr)
}

# TclpGmtime and TclpLocaltime promoted to the generic interface from unix

declare 182 {
     struct tm *TclpLocaltime(const time_t *clock)
}
declare 183 {
     struct tm *TclpGmtime(const time_t *clock)
}

# For the new "Thread Storage" subsystem.

### REMOVED on grounds it should never have been exposed. All these
### functions are now either static in tclThreadStorage.c or
### MODULE_SCOPE.
# declare 184 {
#      void TclThreadStorageLockInit(void)
# }
# declare 185 {
#      void TclThreadStorageLock(void)
# }
# declare 186 {
#      void TclThreadStorageUnlock(void)
# }
# declare 187 {
#      void TclThreadStoragePrint(FILE *outFile, int flags)
# }
# declare 188 {
#      Tcl_HashTable *TclThreadStorageGetHashTable(Tcl_ThreadId id)
# }
# declare 189 {
#      Tcl_HashTable *TclThreadStorageInit(Tcl_ThreadId id, void *reserved)
# }
# declare 190 {
#      void TclThreadStorageDataKeyInit(Tcl_ThreadDataKey *keyPtr)
# }
# declare 191 {
#      void *TclThreadStorageDataKeyGet(Tcl_ThreadDataKey *keyPtr)
# }
# declare 192 {
#      void TclThreadStorageDataKeySet(Tcl_ThreadDataKey *keyPtr, void *data)
# }
# declare 193 {
#      void TclFinalizeThreadStorageThread(Tcl_ThreadId id)
# }
# declare 194 {
#      void TclFinalizeThreadStorage(void)
# }
# declare 195 {
#      void TclFinalizeThreadStorageData(Tcl_ThreadDataKey *keyPtr)
# }
# declare 196 {
#      void TclFinalizeThreadStorageDataKey(Tcl_ThreadDataKey *keyPtr)
# }

#
# Added in tcl8.5a5 for compiler/executor experimentation.
# Disabled in Tcl 8.5.1; experiments terminated. :/
#
#declare 197 {
#    int TclCompEvalObj(Tcl_Interp *interp, Tcl_Obj *objPtr,
#		        const CmdFrame *invoker, int word)
#}
declare 198 {
    int TclObjGetFrame(Tcl_Interp *interp, Tcl_Obj *objPtr,
	    CallFrame **framePtrPtr)
}

#declare 199 {
#    int TclMatchIsTrivial(const char *pattern)
#}

# 200-208 exported for use by the test suite [Bug 1054748]
declare 200 {
    int TclpObjRemoveDirectory(Tcl_Obj *pathPtr, int recursive,
	Tcl_Obj **errorPtr)
}
declare 201 {
    int TclpObjCopyDirectory(Tcl_Obj *srcPathPtr, Tcl_Obj *destPathPtr,
	Tcl_Obj **errorPtr)
}
declare 202 {
    int TclpObjCreateDirectory(Tcl_Obj *pathPtr)
}
declare 203 {
    int TclpObjDeleteFile(Tcl_Obj *pathPtr)
}
declare 204 {
    int TclpObjCopyFile(Tcl_Obj *srcPathPtr, Tcl_Obj *destPathPtr)
}
declare 205 {
    int TclpObjRenameFile(Tcl_Obj *srcPathPtr, Tcl_Obj *destPathPtr)
}
declare 206 {
    int TclpObjStat(Tcl_Obj *pathPtr, Tcl_StatBuf *buf)
}
declare 207 {
    int TclpObjAccess(Tcl_Obj *pathPtr, int mode)
}
declare 208 {
    Tcl_Channel TclpOpenFileChannel(Tcl_Interp *interp,
	    Tcl_Obj *pathPtr, int mode, int permissions)
}
# Made public by TIP 258
#declare 209 {
#    Tcl_Obj *TclGetEncodingSearchPath(void)
#}
#declare 210 {
#    int TclSetEncodingSearchPath(Tcl_Obj *searchPath)
#}
#declare 211 {
#    const char *TclpGetEncodingNameFromEnvironment(Tcl_DString *bufPtr)
#}
declare 212 {
    void TclpFindExecutable(const char *argv0)
}
declare 213 {
    Tcl_Obj *TclGetObjNameOfExecutable(void)
}
declare 214 {
    void TclSetObjNameOfExecutable(Tcl_Obj *name, Tcl_Encoding encoding)
}
declare 215 {
    void *TclStackAlloc(Tcl_Interp *interp, int numBytes)
}
declare 216 {
    void TclStackFree(Tcl_Interp *interp, void *freePtr)
}
declare 217 {
    int TclPushStackFrame(Tcl_Interp *interp, Tcl_CallFrame **framePtrPtr,
            Tcl_Namespace *namespacePtr, int isProcCallFrame)
}
declare 218 {
    void TclPopStackFrame(Tcl_Interp *interp)
}

# for use in tclTest.c
declare 224 {
    TclPlatformType *TclGetPlatform(void)
}

#
declare 225 {
    Tcl_Obj *TclTraceDictPath(Tcl_Interp *interp, Tcl_Obj *rootPtr,
	    int keyc, Tcl_Obj *const keyv[], int flags)
}
declare 226 {
    int TclObjBeingDeleted(Tcl_Obj *objPtr)
}
declare 227 {
    void TclSetNsPath(Namespace *nsPtr, int pathLength,
            Tcl_Namespace *pathAry[])
}
declare 228 {
    int TclObjInterpProcCore(register Tcl_Interp *interp, Tcl_Obj *procNameObj,
             int skip, ProcErrorProc errorProc)
}
declare 229 {
    int	TclPtrMakeUpvar(Tcl_Interp *interp, Var *otherP1Ptr,
	    const char *myName, int myFlags, int index)
}
declare 230 {
    Var *TclObjLookupVar(Tcl_Interp *interp, Tcl_Obj *part1Ptr,
	    const char *part2, int flags, const char *msg,
	    const int createPart1, const int createPart2, Var **arrayPtrPtr)
}
declare 231 {
    int	TclGetNamespaceFromObj(Tcl_Interp *interp, Tcl_Obj *objPtr,
	    Tcl_Namespace **nsPtrPtr)
}

# Bits and pieces of TIP#280's guts
declare 232 {
    int TclEvalObjEx(Tcl_Interp *interp, Tcl_Obj *objPtr, int flags,
	    const CmdFrame *invoker, int word)
}
declare 233 {
    void TclGetSrcInfoForPc(CmdFrame *contextPtr)
}

# Exports for VarReform compat: Itcl, XOTcl like to peek into our varTables :(
declare 234 {
    Var *TclVarHashCreateVar(TclVarHashTable *tablePtr, const char *key,
             int *newPtr)
}
declare 235 {
    void TclInitVarHashTable(TclVarHashTable *tablePtr, Namespace *nsPtr)
}


# TIP 337 made this one public
declare 236 {
    void TclBackgroundException(Tcl_Interp *interp, int code)
}

# Tcl_Obj leak detection support.
declare 243 {
    void TclDbDumpActiveObjects(FILE *outFile)
}

declare 249 {
    char* TclDoubleDigits(double dv, int ndigits, int flags,
			  int* decpt, int* signum, char** endPtr)
}

##############################################################################

# Define the platform specific internal Tcl interface. These functions are
# only available on the designated platform.

interface tclIntPlat

################################
# Windows specific functions

declare 0 win {
    void TclWinConvertError(DWORD errCode)
}
declare 1 win {
    void TclWinConvertWSAError(DWORD errCode)
}
declare 2 win {
    struct servent *TclWinGetServByName(const char *nm,
	    const char *proto)
}
declare 3 win {
    int TclWinGetSockOpt(SOCKET s, int level, int optname,
	    char *optval, int *optlen)
}
declare 4 win {
    HINSTANCE TclWinGetTclInstance(void)
}
# Removed in 8.1:
#  declare 5 win {
#      HINSTANCE TclWinLoadLibrary(char *name)
#  }
declare 6 win {
    u_short TclWinNToHS(u_short ns)
}
declare 7 win {
    int TclWinSetSockOpt(SOCKET s, int level, int optname,
	    const char *optval, int optlen)
}
declare 8 win {
    unsigned long TclpGetPid(Tcl_Pid pid)
}
declare 9 win {
    int TclWinGetPlatformId(void)
}
# Removed in 8.3.1 (for Win32s only)
#declare 10 win {
#    int TclWinSynchSpawn(void *args, int type, void **trans, Tcl_Pid *pidPtr)
#}

# Pipe channel functions

declare 11 win {
    void TclGetAndDetachPids(Tcl_Interp *interp, Tcl_Channel chan)
}
declare 12 win {
    int TclpCloseFile(TclFile file)
}
declare 13 win {
    Tcl_Channel TclpCreateCommandChannel(TclFile readFile,
	    TclFile writeFile, TclFile errorFile, int numPids, Tcl_Pid *pidPtr)
}
declare 14 win {
    int TclpCreatePipe(TclFile *readPipe, TclFile *writePipe)
}
declare 15 win {
    int TclpCreateProcess(Tcl_Interp *interp, int argc, const char **argv,
	    TclFile inputFile, TclFile outputFile, TclFile errorFile,
	    Tcl_Pid *pidPtr)
}
# Signature changed in 8.1:
#  declare 16 win {
#      TclFile TclpCreateTempFile(char *contents, Tcl_DString *namePtr)
#  }
#  declare 17 win {
#      char *TclpGetTZName(void)
#  }
declare 18 win {
    TclFile TclpMakeFile(Tcl_Channel channel, int direction)
}
declare 19 win {
    TclFile TclpOpenFile(const char *fname, int mode)
}
declare 20 win {
    void TclWinAddProcess(HANDLE hProcess, DWORD id)
}

# removed permanently for 8.4
#declare 21 win {
#    void TclpAsyncMark(Tcl_AsyncHandler async)
#}

# Added in 8.1:
declare 22 win {
    TclFile TclpCreateTempFile(const char *contents)
}
declare 23 win {
    char *TclpGetTZName(int isdst)
}
declare 24 win {
    char *TclWinNoBackslash(char *path)
}
# replaced by generic TclGetPlatform
#declare 25 win {
#    TclPlatformType *TclWinGetPlatform(void)
#}
declare 26 win {
    void TclWinSetInterfaces(int wide)
}

# Added in Tcl 8.3.3 / 8.4

declare 27 win {
    void TclWinFlushDirtyChannels(void)
}

# Added in 8.4.2

declare 28 win {
    void TclWinResetInterfaces(void)
}
declare 29 win {
    int TclWinCPUID(unsigned int index, unsigned int *regs)
}

################################
# Unix specific functions

# Pipe channel functions

# On non-cygwin, this is actually a reference to TclGetAndDetachPids
declare 0 unix {
    void TclWinConvertError(unsigned int errCode)
}
# On non-cygwin, this is actually a reference to TclpCloseFile
declare 1 unix {
    void TclWinConvertWSAError(unsigned int errCode)
}
declare 2 unix {
    Tcl_Channel TclpCreateCommandChannel(TclFile readFile,
	    TclFile writeFile, TclFile errorFile, int numPids, Tcl_Pid *pidPtr)
}
declare 3 unix {
    int TclpCreatePipe(TclFile *readPipe, TclFile *writePipe)
}
# On non-cygwin, this is actually a reference to TclpCreateProcess
declare 4 unix {
    void *TclWinGetTclInstance(void)
}
# Signature changed in 8.1:
#  declare 5 unix {
#      TclFile TclpCreateTempFile(char *contents, Tcl_DString *namePtr)
#  }

# On non-cygwin, this is actually a reference to TclpMakeFile
declare 6 unix {
    unsigned short TclWinNToHS(unsigned short ns)
}
# On non-cygwin, this is actually a reference to TclpOpenFile
declare 7 unix {
    int TclWinSetSockOpt(void *s, int level, int optname,
	    const char *optval, int optlen)
}
declare 8 unix {
    int TclUnixWaitForFile(int fd, int mask, int timeout)
}

# Added in 8.1:

# On non-cygwin, this is actually a reference to TclpCreateTempFile
declare 9 unix {
    int TclWinGetPlatformId(void)
}

# Added in 8.4:

declare 10 unix {
    Tcl_DirEntry *TclpReaddir(DIR *dir)
}
# Slots 11 and 12 are forwarders for functions that were promoted to
# generic Stubs
# On cygwin, this is actually a reference to TclGetAndDetachPids
declare 11 unix {
    struct tm *TclpLocaltime_unix(const time_t *clock)
}
# On cygwin, this is actually a reference to TclpCloseFile
declare 12 unix {
    struct tm *TclpGmtime_unix(const time_t *clock)
}
declare 13 unix {
    char *TclpInetNtoa(struct in_addr addr)
}

# Added in 8.5:

declare 14 unix {
    int TclUnixCopyFile(const char *src, const char *dst,
	    const Tcl_StatBuf *statBufPtr, int dontCopyAtts)
}

################################
# Mac OS X specific functions

#On cygwin, TclpCreateProcess is here
declare 15 {unix macosx} {
    int TclMacOSXGetFileAttribute(Tcl_Interp *interp, int objIndex,
	    Tcl_Obj *fileName, Tcl_Obj **attributePtrPtr)
}
declare 16 macosx {
    int TclMacOSXSetFileAttribute(Tcl_Interp *interp, int objIndex,
	    Tcl_Obj *fileName, Tcl_Obj *attributePtr)
}
declare 17 macosx {
    int TclMacOSXCopyFileAttributes(const char *src, const char *dst,
	    const Tcl_StatBuf *statBufPtr)
}
#On cygwin, TclpMakeFile is here
declare 18 {unix macosx} {
    int TclMacOSXMatchType(Tcl_Interp *interp, const char *pathName,
	    const char *fileName, Tcl_StatBuf *statBufPtr,
	    Tcl_GlobTypeData *types)
}
#On cygwin, TclpOpenFile is here
declare 19 {unix macosx} {
    void TclMacOSXNotifierAddRunLoopMode(const void *runLoopMode)
}
declare 20 unix {
    void TclWinAddProcess(void *hProcess, unsigned int id)
}
declare 22 unix {
    TclFile TclpCreateTempFile(const char *contents)
}
declare 24 unix {
    char *TclWinNoBackslash(char *path)
}
declare 26 unix {
    void TclWinSetInterfaces(int wide)
}
declare 27 unix {
    void TclWinFlushDirtyChannels(void)
}
declare 28 unix {
    void TclWinResetInterfaces(void)
}
declare 29 unix {
    int TclWinCPUID(unsigned int index, unsigned int *regs)
}
declare 30 unix {
    void TclGetAndDetachPids(Tcl_Interp *interp, Tcl_Channel chan)
}
declare 31 unix {
    int TclpCloseFile(TclFile file)
}


# Local Variables:
# mode: tcl
# End:<|MERGE_RESOLUTION|>--- conflicted
+++ resolved
@@ -419,16 +419,11 @@
     int TclSockGetPort(Tcl_Interp *interp, const char *str, const char *proto,
 	    int *portPtr)
 }
-<<<<<<< HEAD
 declare 104 {
-    int TclSockMinimumBuffers(int sock, int size)
-=======
-declare 104 {unix win} {
     int TclSockMinimumBuffersOld(int sock, int size)
 }
 declare 110 {unix win} {
     int TclSockMinimumBuffers(void *sock, int size)
->>>>>>> df3921d5
 }
 # Replaced by Tcl_FSStat in 8.4:
 #declare 105 {
