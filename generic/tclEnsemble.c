/*
 * tclEnsemble.c --
 *
 *	Contains support for ensembles (see TIP#112), which provide simple
 *	mechanism for creating composite commands on top of namespaces.
 *
 * Copyright (c) 2005-2013 Donal K. Fellows.
 *
 * See the file "license.terms" for information on usage and redistribution of
 * this file, and for a DISCLAIMER OF ALL WARRANTIES.
 */

#include "tclInt.h"
#include "tclCompile.h"

/*
 * Declarations for functions local to this file:
 */

static inline Tcl_Obj *	NewNsObj(Tcl_Namespace *namespacePtr);
static inline int	EnsembleUnknownCallback(Tcl_Interp *interp,
			    EnsembleConfig *ensemblePtr, int objc,
			    Tcl_Obj *const objv[], Tcl_Obj **prefixObjPtr);
static int		NsEnsembleImplementationCmd(ClientData clientData,
			    Tcl_Interp *interp,int objc,Tcl_Obj *const objv[]);
static int		NsEnsembleImplementationCmdNR(ClientData clientData,
			    Tcl_Interp *interp,int objc,Tcl_Obj *const objv[]);
static void		BuildEnsembleConfig(EnsembleConfig *ensemblePtr);
static int		NsEnsembleStringOrder(const void *strPtr1,
			    const void *strPtr2);
static void		DeleteEnsembleConfig(ClientData clientData);
static void		MakeCachedEnsembleCommand(Tcl_Obj *objPtr,
			    EnsembleConfig *ensemblePtr,
			    const char *subcmdName, Tcl_Obj *prefixObjPtr);
static void		FreeEnsembleCmdRep(Tcl_Obj *objPtr);
static void		DupEnsembleCmdRep(Tcl_Obj *objPtr, Tcl_Obj *copyPtr);
static void		StringOfEnsembleCmdRep(Tcl_Obj *objPtr);
static int		CompileToCompiledCommand(Tcl_Interp *interp,
			    Tcl_Parse *parsePtr, int depth, Command *cmdPtr,
			    CompileEnv *envPtr);
static void		CompileToInvokedCommand(Tcl_Interp *interp,
			    Tcl_Parse *parsePtr, Tcl_Obj *replacements,
			    Command *cmdPtr, CompileEnv *envPtr);
static int		CompileBasicNArgCommand(Tcl_Interp *interp,
			    Tcl_Parse *parsePtr, Command *cmdPtr,
			    CompileEnv *envPtr);

/*
 * The lists of subcommands and options for the [namespace ensemble] command.
 */

static const char *const ensembleSubcommands[] = {
    "configure", "create", "exists", NULL
};
enum EnsSubcmds {
    ENS_CONFIG, ENS_CREATE, ENS_EXISTS
};

static const char *const ensembleCreateOptions[] = {
    "-command", "-map", "-parameters", "-prefixes", "-subcommands",
    "-unknown", NULL
};
enum EnsCreateOpts {
    CRT_CMD, CRT_MAP, CRT_PARAM, CRT_PREFIX, CRT_SUBCMDS, CRT_UNKNOWN
};

static const char *const ensembleConfigOptions[] = {
    "-map", "-namespace", "-parameters", "-prefixes", "-subcommands",
    "-unknown", NULL
};
enum EnsConfigOpts {
    CONF_MAP, CONF_NAMESPACE, CONF_PARAM, CONF_PREFIX, CONF_SUBCMDS,
    CONF_UNKNOWN
};

/*
 * This structure defines a Tcl object type that contains a reference to an
 * ensemble subcommand (e.g. the "length" in [string length ab]). It is used
 * to cache the mapping between the subcommand itself and the real command
 * that implements it.
 */

const Tcl_ObjType tclEnsembleCmdType = {
    "ensembleCommand",		/* the type's name */
    FreeEnsembleCmdRep,		/* freeIntRepProc */
    DupEnsembleCmdRep,		/* dupIntRepProc */
    StringOfEnsembleCmdRep,	/* updateStringProc */
    NULL			/* setFromAnyProc */
};


static inline Tcl_Obj *
NewNsObj(
    Tcl_Namespace *namespacePtr)
{
    register Namespace *nsPtr = (Namespace *) namespacePtr;

    if (namespacePtr == TclGetGlobalNamespace(nsPtr->interp)) {
	return Tcl_NewStringObj("::", 2);
    } else {
	return Tcl_NewStringObj(nsPtr->fullName, -1);
    }
}

/*
 *----------------------------------------------------------------------
 *
 * TclNamespaceEnsembleCmd --
 *
 *	Invoked to implement the "namespace ensemble" command that creates and
 *	manipulates ensembles built on top of namespaces. Handles the
 *	following syntax:
 *
 *	    namespace ensemble name ?dictionary?
 *
 * Results:
 *	Returns TCL_OK if successful, and TCL_ERROR if anything goes wrong.
 *
 * Side effects:
 *	Creates the ensemble for the namespace if one did not previously
 *	exist. Alternatively, alters the way that the ensemble's subcommand =>
 *	implementation prefix is configured.
 *
 *----------------------------------------------------------------------
 */

int
TclNamespaceEnsembleCmd(
    ClientData dummy,
    Tcl_Interp *interp,
    int objc,
    Tcl_Obj *const objv[])
{
    Tcl_Namespace *namespacePtr;
    Namespace *nsPtr = (Namespace *) TclGetCurrentNamespace(interp);
    Tcl_Command token;
    Tcl_DictSearch search;
    Tcl_Obj *listObj;
    int index, done;

    if (nsPtr == NULL || nsPtr->flags & NS_DYING) {
	if (!Tcl_InterpDeleted(interp)) {
	    Tcl_SetObjResult(interp, Tcl_NewStringObj(
		    "tried to manipulate ensemble of deleted namespace",
		    -1));
	    Tcl_SetErrorCode(interp, "TCL", "ENSEMBLE", "DEAD", NULL);
	}
	return TCL_ERROR;
    }

    if (objc < 2) {
	Tcl_WrongNumArgs(interp, 1, objv, "subcommand ?arg ...?");
	return TCL_ERROR;
    }
    if (Tcl_GetIndexFromObj(interp, objv[1], ensembleSubcommands,
	    "subcommand", 0, &index) != TCL_OK) {
	return TCL_ERROR;
    }

    switch ((enum EnsSubcmds) index) {
    case ENS_CREATE: {
	const char *name;
	int len, allocatedMapFlag = 0;
	/*
	 * Defaults
	 */
	Tcl_Obj *subcmdObj = NULL;
	Tcl_Obj *mapObj = NULL;
	int permitPrefix = 1;
	Tcl_Obj *unknownObj = NULL;
	Tcl_Obj *paramObj = NULL;

	/*
	 * Check that we've got option-value pairs... [Bug 1558654]
	 */

	if (objc & 1) {
	    Tcl_WrongNumArgs(interp, 2, objv, "?option value ...?");
	    return TCL_ERROR;
	}
	objv += 2;
	objc -= 2;

	/*
	 * Work out what name to use for the command to create. If supplied,
	 * it is either fully specified or relative to the current namespace.
	 * If not supplied, it is exactly the name of the current namespace.
	 */

	name = nsPtr->fullName;

	/*
	 * Parse the option list, applying type checks as we go. Note that we
	 * are not incrementing any reference counts in the objects at this
	 * stage, so the presence of an option multiple times won't cause any
	 * memory leaks.
	 */

	for (; objc>1 ; objc-=2,objv+=2) {
	    if (Tcl_GetIndexFromObj(interp, objv[0], ensembleCreateOptions,
		    "option", 0, &index) != TCL_OK) {
		if (allocatedMapFlag) {
		    Tcl_DecrRefCount(mapObj);
		}
		return TCL_ERROR;
	    }
	    switch ((enum EnsCreateOpts) index) {
	    case CRT_CMD:
		name = TclGetString(objv[1]);
		continue;
	    case CRT_SUBCMDS:
		if (TclListObjLength(interp, objv[1], &len) != TCL_OK) {
		    if (allocatedMapFlag) {
			Tcl_DecrRefCount(mapObj);
		    }
		    return TCL_ERROR;
		}
		subcmdObj = (len > 0 ? objv[1] : NULL);
		continue;
	    case CRT_PARAM:
		if (TclListObjLength(interp, objv[1], &len) != TCL_OK) {
		    if (allocatedMapFlag) {
			Tcl_DecrRefCount(mapObj);
		    }
		    return TCL_ERROR;
		}
		paramObj = (len > 0 ? objv[1] : NULL);
		continue;
	    case CRT_MAP: {
		Tcl_Obj *patchedDict = NULL, *subcmdWordsObj;

		/*
		 * Verify that the map is sensible.
		 */

		if (Tcl_DictObjFirst(interp, objv[1], &search,
			&subcmdWordsObj, &listObj, &done) != TCL_OK) {
		    if (allocatedMapFlag) {
			Tcl_DecrRefCount(mapObj);
		    }
		    return TCL_ERROR;
		}
		if (done) {
		    mapObj = NULL;
		    continue;
		}
		do {
		    Tcl_Obj **listv;
		    const char *cmd;

		    if (TclListObjGetElements(interp, listObj, &len,
			    &listv) != TCL_OK) {
			Tcl_DictObjDone(&search);
			if (patchedDict) {
			    Tcl_DecrRefCount(patchedDict);
			}
			if (allocatedMapFlag) {
			    Tcl_DecrRefCount(mapObj);
			}
			return TCL_ERROR;
		    }
		    if (len < 1) {
			Tcl_SetObjResult(interp, Tcl_NewStringObj(
				"ensemble subcommand implementations "
				"must be non-empty lists", -1));
			Tcl_SetErrorCode(interp, "TCL", "ENSEMBLE",
				"EMPTY_TARGET", NULL);
			Tcl_DictObjDone(&search);
			if (patchedDict) {
			    Tcl_DecrRefCount(patchedDict);
			}
			if (allocatedMapFlag) {
			    Tcl_DecrRefCount(mapObj);
			}
			return TCL_ERROR;
		    }
		    cmd = TclGetString(listv[0]);
		    if (!(cmd[0] == ':' && cmd[1] == ':')) {
			Tcl_Obj *newList = Tcl_NewListObj(len, listv);
			Tcl_Obj *newCmd = NewNsObj((Tcl_Namespace *) nsPtr);

			if (nsPtr->parentPtr) {
			    Tcl_AppendStringsToObj(newCmd, "::", NULL);
			}
			Tcl_AppendObjToObj(newCmd, listv[0]);
			Tcl_ListObjReplace(NULL, newList, 0, 1, 1, &newCmd);
			if (patchedDict == NULL) {
			    patchedDict = Tcl_DuplicateObj(objv[1]);
			}
			Tcl_DictObjPut(NULL, patchedDict, subcmdWordsObj,
				newList);
		    }
		    Tcl_DictObjNext(&search, &subcmdWordsObj,&listObj, &done);
		} while (!done);

		if (allocatedMapFlag) {
		    Tcl_DecrRefCount(mapObj);
		}
		mapObj = (patchedDict ? patchedDict : objv[1]);
		if (patchedDict) {
		    allocatedMapFlag = 1;
		}
		continue;
	    }
	    case CRT_PREFIX:
		if (Tcl_GetBooleanFromObj(interp, objv[1],
			&permitPrefix) != TCL_OK) {
		    if (allocatedMapFlag) {
			Tcl_DecrRefCount(mapObj);
		    }
		    return TCL_ERROR;
		}
		continue;
	    case CRT_UNKNOWN:
		if (TclListObjLength(interp, objv[1], &len) != TCL_OK) {
		    if (allocatedMapFlag) {
			Tcl_DecrRefCount(mapObj);
		    }
		    return TCL_ERROR;
		}
		unknownObj = (len > 0 ? objv[1] : NULL);
		continue;
	    }
	}

	/*
	 * Create the ensemble. Note that this might delete another ensemble
	 * linked to the same namespace, so we must be careful. However, we
	 * should be OK because we only link the namespace into the list once
	 * we've created it (and after any deletions have occurred.)
	 */

	token = Tcl_CreateEnsemble(interp, name, NULL,
		(permitPrefix ? TCL_ENSEMBLE_PREFIX : 0));
	Tcl_SetEnsembleSubcommandList(interp, token, subcmdObj);
	Tcl_SetEnsembleMappingDict(interp, token, mapObj);
	Tcl_SetEnsembleUnknownHandler(interp, token, unknownObj);
	Tcl_SetEnsembleParameterList(interp, token, paramObj);

	/*
	 * Tricky! Must ensure that the result is not shared (command delete
	 * traces could have corrupted the pristine object that we started
	 * with). [Snit test rename-1.5]
	 */

	Tcl_ResetResult(interp);
	Tcl_GetCommandFullName(interp, token, Tcl_GetObjResult(interp));
	return TCL_OK;
    }

    case ENS_EXISTS:
	if (objc != 3) {
	    Tcl_WrongNumArgs(interp, 2, objv, "cmdname");
	    return TCL_ERROR;
	}
	Tcl_SetObjResult(interp, Tcl_NewBooleanObj(
		Tcl_FindEnsemble(interp, objv[2], 0) != NULL));
	return TCL_OK;

    case ENS_CONFIG:
	if (objc < 3 || (objc != 4 && !(objc & 1))) {
	    Tcl_WrongNumArgs(interp, 2, objv,
		    "cmdname ?-option value ...? ?arg ...?");
	    return TCL_ERROR;
	}
	token = Tcl_FindEnsemble(interp, objv[2], TCL_LEAVE_ERR_MSG);
	if (token == NULL) {
	    return TCL_ERROR;
	}

	if (objc == 4) {
	    Tcl_Obj *resultObj = NULL;		/* silence gcc 4 warning */

	    if (Tcl_GetIndexFromObj(interp, objv[3], ensembleConfigOptions,
		    "option", 0, &index) != TCL_OK) {
		return TCL_ERROR;
	    }
	    switch ((enum EnsConfigOpts) index) {
	    case CONF_SUBCMDS:
		Tcl_GetEnsembleSubcommandList(NULL, token, &resultObj);
		if (resultObj != NULL) {
		    Tcl_SetObjResult(interp, resultObj);
		}
		break;
	    case CONF_PARAM:
		Tcl_GetEnsembleParameterList(NULL, token, &resultObj);
		if (resultObj != NULL) {
		    Tcl_SetObjResult(interp, resultObj);
		}
		break;
	    case CONF_MAP:
		Tcl_GetEnsembleMappingDict(NULL, token, &resultObj);
		if (resultObj != NULL) {
		    Tcl_SetObjResult(interp, resultObj);
		}
		break;
	    case CONF_NAMESPACE:
		namespacePtr = NULL;		/* silence gcc 4 warning */
		Tcl_GetEnsembleNamespace(NULL, token, &namespacePtr);
		Tcl_SetObjResult(interp, NewNsObj(namespacePtr));
		break;
	    case CONF_PREFIX: {
		int flags = 0;			/* silence gcc 4 warning */

		Tcl_GetEnsembleFlags(NULL, token, &flags);
		Tcl_SetObjResult(interp,
			Tcl_NewBooleanObj(flags & TCL_ENSEMBLE_PREFIX));
		break;
	    }
	    case CONF_UNKNOWN:
		Tcl_GetEnsembleUnknownHandler(NULL, token, &resultObj);
		if (resultObj != NULL) {
		    Tcl_SetObjResult(interp, resultObj);
		}
		break;
	    }
	} else if (objc == 3) {
	    /*
	     * Produce list of all information.
	     */

	    Tcl_Obj *resultObj, *tmpObj = NULL;	/* silence gcc 4 warning */
	    int flags = 0;			/* silence gcc 4 warning */

	    TclNewObj(resultObj);

	    /* -map option */
	    Tcl_ListObjAppendElement(NULL, resultObj,
		    Tcl_NewStringObj(ensembleConfigOptions[CONF_MAP], -1));
	    Tcl_GetEnsembleMappingDict(NULL, token, &tmpObj);
	    Tcl_ListObjAppendElement(NULL, resultObj,
		    (tmpObj != NULL) ? tmpObj : Tcl_NewObj());

	    /* -namespace option */
	    Tcl_ListObjAppendElement(NULL, resultObj,
		    Tcl_NewStringObj(ensembleConfigOptions[CONF_NAMESPACE],
			    -1));
	    namespacePtr = NULL;		/* silence gcc 4 warning */
	    Tcl_GetEnsembleNamespace(NULL, token, &namespacePtr);
	    Tcl_ListObjAppendElement(NULL, resultObj, NewNsObj(namespacePtr));

	    /* -parameters option */
	    Tcl_ListObjAppendElement(NULL, resultObj,
		    Tcl_NewStringObj(ensembleConfigOptions[CONF_PARAM], -1));
	    Tcl_GetEnsembleParameterList(NULL, token, &tmpObj);
	    Tcl_ListObjAppendElement(NULL, resultObj,
		    (tmpObj != NULL) ? tmpObj : Tcl_NewObj());

	    /* -prefix option */
	    Tcl_ListObjAppendElement(NULL, resultObj,
		    Tcl_NewStringObj(ensembleConfigOptions[CONF_PREFIX], -1));
	    Tcl_GetEnsembleFlags(NULL, token, &flags);
	    Tcl_ListObjAppendElement(NULL, resultObj,
		    Tcl_NewBooleanObj(flags & TCL_ENSEMBLE_PREFIX));

	    /* -subcommands option */
	    Tcl_ListObjAppendElement(NULL, resultObj,
		    Tcl_NewStringObj(ensembleConfigOptions[CONF_SUBCMDS],-1));
	    Tcl_GetEnsembleSubcommandList(NULL, token, &tmpObj);
	    Tcl_ListObjAppendElement(NULL, resultObj,
		    (tmpObj != NULL) ? tmpObj : Tcl_NewObj());

	    /* -unknown option */
	    Tcl_ListObjAppendElement(NULL, resultObj,
		    Tcl_NewStringObj(ensembleConfigOptions[CONF_UNKNOWN],-1));
	    Tcl_GetEnsembleUnknownHandler(NULL, token, &tmpObj);
	    Tcl_ListObjAppendElement(NULL, resultObj,
		    (tmpObj != NULL) ? tmpObj : Tcl_NewObj());

	    Tcl_SetObjResult(interp, resultObj);
	} else {
	    int len, allocatedMapFlag = 0;
	    Tcl_Obj *subcmdObj = NULL, *mapObj = NULL, *paramObj = NULL,
		    *unknownObj = NULL; /* Defaults, silence gcc 4 warnings */
	    int permitPrefix, flags = 0;	/* silence gcc 4 warning */

	    Tcl_GetEnsembleSubcommandList(NULL, token, &subcmdObj);
	    Tcl_GetEnsembleMappingDict(NULL, token, &mapObj);
	    Tcl_GetEnsembleParameterList(NULL, token, &paramObj);
	    Tcl_GetEnsembleUnknownHandler(NULL, token, &unknownObj);
	    Tcl_GetEnsembleFlags(NULL, token, &flags);
	    permitPrefix = (flags & TCL_ENSEMBLE_PREFIX) != 0;

	    objv += 3;
	    objc -= 3;

	    /*
	     * Parse the option list, applying type checks as we go. Note that
	     * we are not incrementing any reference counts in the objects at
	     * this stage, so the presence of an option multiple times won't
	     * cause any memory leaks.
	     */

	    for (; objc>0 ; objc-=2,objv+=2) {
		if (Tcl_GetIndexFromObj(interp, objv[0],ensembleConfigOptions,
			"option", 0, &index) != TCL_OK) {
		freeMapAndError:
		    if (allocatedMapFlag) {
			Tcl_DecrRefCount(mapObj);
		    }
		    return TCL_ERROR;
		}
		switch ((enum EnsConfigOpts) index) {
		case CONF_SUBCMDS:
		    if (TclListObjLength(interp, objv[1], &len) != TCL_OK) {
			goto freeMapAndError;
		    }
		    subcmdObj = (len > 0 ? objv[1] : NULL);
		    continue;
		case CONF_PARAM:
		    if (TclListObjLength(interp, objv[1], &len) != TCL_OK) {
			goto freeMapAndError;
		    }
		    paramObj = (len > 0 ? objv[1] : NULL);
		    continue;
		case CONF_MAP: {
		    Tcl_Obj *patchedDict = NULL, *subcmdWordsObj, **listv;
		    const char *cmd;

		    /*
		     * Verify that the map is sensible.
		     */

		    if (Tcl_DictObjFirst(interp, objv[1], &search,
			    &subcmdWordsObj, &listObj, &done) != TCL_OK) {
			goto freeMapAndError;
		    }
		    if (done) {
			mapObj = NULL;
			continue;
		    }
		    do {
			if (TclListObjGetElements(interp, listObj, &len,
				&listv) != TCL_OK) {
			    Tcl_DictObjDone(&search);
			    if (patchedDict) {
				Tcl_DecrRefCount(patchedDict);
			    }
			    goto freeMapAndError;
			}
			if (len < 1) {
			    Tcl_SetObjResult(interp, Tcl_NewStringObj(
				    "ensemble subcommand implementations "
				    "must be non-empty lists", -1));
			    Tcl_SetErrorCode(interp, "TCL", "ENSEMBLE",
				    "EMPTY_TARGET", NULL);
			    Tcl_DictObjDone(&search);
			    if (patchedDict) {
				Tcl_DecrRefCount(patchedDict);
			    }
			    goto freeMapAndError;
			}
			cmd = TclGetString(listv[0]);
			if (!(cmd[0] == ':' && cmd[1] == ':')) {
			    Tcl_Obj *newList = Tcl_DuplicateObj(listObj);
			    Tcl_Obj *newCmd = NewNsObj((Tcl_Namespace*)nsPtr);

			    if (nsPtr->parentPtr) {
				Tcl_AppendStringsToObj(newCmd, "::", NULL);
			    }
			    Tcl_AppendObjToObj(newCmd, listv[0]);
			    Tcl_ListObjReplace(NULL, newList, 0,1, 1,&newCmd);
			    if (patchedDict == NULL) {
				patchedDict = Tcl_DuplicateObj(objv[1]);
			    }
			    Tcl_DictObjPut(NULL, patchedDict, subcmdWordsObj,
				    newList);
			}
			Tcl_DictObjNext(&search, &subcmdWordsObj, &listObj,
				&done);
		    } while (!done);
		    if (allocatedMapFlag) {
			Tcl_DecrRefCount(mapObj);
		    }
		    mapObj = (patchedDict ? patchedDict : objv[1]);
		    if (patchedDict) {
			allocatedMapFlag = 1;
		    }
		    continue;
		}
		case CONF_NAMESPACE:
		    Tcl_SetObjResult(interp, Tcl_NewStringObj(
			    "option -namespace is read-only", -1));
		    Tcl_SetErrorCode(interp, "TCL", "ENSEMBLE", "READ_ONLY",
			    NULL);
		    goto freeMapAndError;
		case CONF_PREFIX:
		    if (Tcl_GetBooleanFromObj(interp, objv[1],
			    &permitPrefix) != TCL_OK) {
			goto freeMapAndError;
		    }
		    continue;
		case CONF_UNKNOWN:
		    if (TclListObjLength(interp, objv[1], &len) != TCL_OK) {
			goto freeMapAndError;
		    }
		    unknownObj = (len > 0 ? objv[1] : NULL);
		    continue;
		}
	    }

	    /*
	     * Update the namespace now that we've finished the parsing stage.
	     */

	    flags = (permitPrefix ? flags|TCL_ENSEMBLE_PREFIX
		    : flags&~TCL_ENSEMBLE_PREFIX);
	    Tcl_SetEnsembleSubcommandList(interp, token, subcmdObj);
	    Tcl_SetEnsembleMappingDict(interp, token, mapObj);
	    Tcl_SetEnsembleParameterList(interp, token, paramObj);
	    Tcl_SetEnsembleUnknownHandler(interp, token, unknownObj);
	    Tcl_SetEnsembleFlags(interp, token, flags);
	}
	return TCL_OK;

    default:
	Tcl_Panic("unexpected ensemble command");
    }
    return TCL_OK;
}

/*
 *----------------------------------------------------------------------
 *
 * Tcl_CreateEnsemble --
 *
 *	Create a simple ensemble attached to the given namespace.
 *
 * Results:
 *	The token for the command created.
 *
 * Side effects:
 *	The ensemble is created and marked for compilation.
 *
 *----------------------------------------------------------------------
 */

Tcl_Command
Tcl_CreateEnsemble(
    Tcl_Interp *interp,
    const char *name,
    Tcl_Namespace *namespacePtr,
    int flags)
{
    Namespace *nsPtr = (Namespace *) namespacePtr;
    EnsembleConfig *ensemblePtr = ckalloc(sizeof(EnsembleConfig));
    Tcl_Obj *nameObj = NULL;

    if (nsPtr == NULL) {
	nsPtr = (Namespace *) TclGetCurrentNamespace(interp);
    }

    /*
     * Make the name of the ensemble into a fully qualified name. This might
     * allocate a temporary object.
     */

    if (!(name[0] == ':' && name[1] == ':')) {
	nameObj = NewNsObj((Tcl_Namespace *) nsPtr);
	if (nsPtr->parentPtr == NULL) {
	    Tcl_AppendStringsToObj(nameObj, name, NULL);
	} else {
	    Tcl_AppendStringsToObj(nameObj, "::", name, NULL);
	}
	Tcl_IncrRefCount(nameObj);
	name = TclGetString(nameObj);
    }

    ensemblePtr->nsPtr = nsPtr;
    ensemblePtr->epoch = 0;
    Tcl_InitHashTable(&ensemblePtr->subcommandTable, TCL_STRING_KEYS);
    ensemblePtr->subcommandArrayPtr = NULL;
    ensemblePtr->subcmdList = NULL;
    ensemblePtr->subcommandDict = NULL;
    ensemblePtr->flags = flags;
    ensemblePtr->numParameters = 0;
    ensemblePtr->parameterList = NULL;
    ensemblePtr->unknownHandler = NULL;
    ensemblePtr->token = Tcl_NRCreateCommand(interp, name,
	    NsEnsembleImplementationCmd, NsEnsembleImplementationCmdNR,
	    ensemblePtr, DeleteEnsembleConfig);
    ensemblePtr->next = (EnsembleConfig *) nsPtr->ensembles;
    nsPtr->ensembles = (Tcl_Ensemble *) ensemblePtr;

    /*
     * Trigger an eventual recomputation of the ensemble command set. Note
     * that this is slightly tricky, as it means that we are not actually
     * counting the number of namespace export actions, but it is the simplest
     * way to go!
     */

    nsPtr->exportLookupEpoch++;

    if (flags & ENSEMBLE_COMPILE) {
	((Command *) ensemblePtr->token)->compileProc = TclCompileEnsemble;
    }

    if (nameObj != NULL) {
	TclDecrRefCount(nameObj);
    }
    return ensemblePtr->token;
}

/*
 *----------------------------------------------------------------------
 *
 * Tcl_SetEnsembleSubcommandList --
 *
 *	Set the subcommand list for a particular ensemble.
 *
 * Results:
 *	Tcl result code (error if command token does not indicate an ensemble
 *	or the subcommand list - if non-NULL - is not a list).
 *
 * Side effects:
 *	The ensemble is updated and marked for recompilation.
 *
 *----------------------------------------------------------------------
 */

int
Tcl_SetEnsembleSubcommandList(
    Tcl_Interp *interp,
    Tcl_Command token,
    Tcl_Obj *subcmdList)
{
    Command *cmdPtr = (Command *) token;
    EnsembleConfig *ensemblePtr;
    Tcl_Obj *oldList;

    if (cmdPtr->objProc != NsEnsembleImplementationCmd) {
	Tcl_SetObjResult(interp, Tcl_NewStringObj(
		"command is not an ensemble", -1));
	Tcl_SetErrorCode(interp, "TCL", "ENSEMBLE", "NOT_ENSEMBLE", NULL);
	return TCL_ERROR;
    }
    if (subcmdList != NULL) {
	int length;

	if (TclListObjLength(interp, subcmdList, &length) != TCL_OK) {
	    return TCL_ERROR;
	}
	if (length < 1) {
	    subcmdList = NULL;
	}
    }

    ensemblePtr = cmdPtr->objClientData;
    oldList = ensemblePtr->subcmdList;
    ensemblePtr->subcmdList = subcmdList;
    if (subcmdList != NULL) {
	Tcl_IncrRefCount(subcmdList);
    }
    if (oldList != NULL) {
	TclDecrRefCount(oldList);
    }

    /*
     * Trigger an eventual recomputation of the ensemble command set. Note
     * that this is slightly tricky, as it means that we are not actually
     * counting the number of namespace export actions, but it is the simplest
     * way to go!
     */

    ensemblePtr->nsPtr->exportLookupEpoch++;

    /*
     * Special hack to make compiling of [info exists] work when the
     * dictionary is modified.
     */

    if (cmdPtr->compileProc != NULL) {
	((Interp *) interp)->compileEpoch++;
    }

    return TCL_OK;
}

/*
 *----------------------------------------------------------------------
 *
 * Tcl_SetEnsembleParameterList --
 *
 *	Set the parameter list for a particular ensemble.
 *
 * Results:
 *	Tcl result code (error if command token does not indicate an ensemble
 *	or the parameter list - if non-NULL - is not a list).
 *
 * Side effects:
 *	The ensemble is updated and marked for recompilation.
 *
 *----------------------------------------------------------------------
 */

int
Tcl_SetEnsembleParameterList(
    Tcl_Interp *interp,
    Tcl_Command token,
    Tcl_Obj *paramList)
{
    Command *cmdPtr = (Command *) token;
    EnsembleConfig *ensemblePtr;
    Tcl_Obj *oldList;
    int length;

    if (cmdPtr->objProc != NsEnsembleImplementationCmd) {
	Tcl_SetObjResult(interp, Tcl_NewStringObj(
		"command is not an ensemble", -1));
	Tcl_SetErrorCode(interp, "TCL", "ENSEMBLE", "NOT_ENSEMBLE", NULL);
	return TCL_ERROR;
    }
    if (paramList == NULL) {
	length = 0;
    } else {
	if (TclListObjLength(interp, paramList, &length) != TCL_OK) {
	    return TCL_ERROR;
	}
	if (length < 1) {
	    paramList = NULL;
	}
    }

    ensemblePtr = cmdPtr->objClientData;
    oldList = ensemblePtr->parameterList;
    ensemblePtr->parameterList = paramList;
    if (paramList != NULL) {
	Tcl_IncrRefCount(paramList);
    }
    if (oldList != NULL) {
	TclDecrRefCount(oldList);
    }
    ensemblePtr->numParameters = length;

    /*
     * Trigger an eventual recomputation of the ensemble command set. Note
     * that this is slightly tricky, as it means that we are not actually
     * counting the number of namespace export actions, but it is the simplest
     * way to go!
     */

    ensemblePtr->nsPtr->exportLookupEpoch++;

    /*
     * Special hack to make compiling of [info exists] work when the
     * dictionary is modified.
     */

    if (cmdPtr->compileProc != NULL) {
	((Interp *) interp)->compileEpoch++;
    }

    return TCL_OK;
}

/*
 *----------------------------------------------------------------------
 *
 * Tcl_SetEnsembleMappingDict --
 *
 *	Set the mapping dictionary for a particular ensemble.
 *
 * Results:
 *	Tcl result code (error if command token does not indicate an ensemble
 *	or the mapping - if non-NULL - is not a dict).
 *
 * Side effects:
 *	The ensemble is updated and marked for recompilation.
 *
 *----------------------------------------------------------------------
 */

int
Tcl_SetEnsembleMappingDict(
    Tcl_Interp *interp,
    Tcl_Command token,
    Tcl_Obj *mapDict)
{
    Command *cmdPtr = (Command *) token;
    EnsembleConfig *ensemblePtr;
    Tcl_Obj *oldDict;

    if (cmdPtr->objProc != NsEnsembleImplementationCmd) {
	Tcl_SetObjResult(interp, Tcl_NewStringObj(
		"command is not an ensemble", -1));
	Tcl_SetErrorCode(interp, "TCL", "ENSEMBLE", "NOT_ENSEMBLE", NULL);
	return TCL_ERROR;
    }
    if (mapDict != NULL) {
	int size, done;
	Tcl_DictSearch search;
	Tcl_Obj *valuePtr;

	if (Tcl_DictObjSize(interp, mapDict, &size) != TCL_OK) {
	    return TCL_ERROR;
	}

	for (Tcl_DictObjFirst(NULL, mapDict, &search, NULL, &valuePtr, &done);
		!done; Tcl_DictObjNext(&search, NULL, &valuePtr, &done)) {
	    Tcl_Obj *cmdObjPtr;
	    const char *bytes;

	    if (Tcl_ListObjIndex(interp, valuePtr, 0, &cmdObjPtr) != TCL_OK) {
		Tcl_DictObjDone(&search);
		return TCL_ERROR;
	    }
	    bytes = TclGetString(cmdObjPtr);
	    if (bytes[0] != ':' || bytes[1] != ':') {
		Tcl_SetObjResult(interp, Tcl_NewStringObj(
			"ensemble target is not a fully-qualified command",
			-1));
		Tcl_SetErrorCode(interp, "TCL", "ENSEMBLE",
			"UNQUALIFIED_TARGET", NULL);
		Tcl_DictObjDone(&search);
		return TCL_ERROR;
	    }
	}

	if (size < 1) {
	    mapDict = NULL;
	}
    }

    ensemblePtr = cmdPtr->objClientData;
    oldDict = ensemblePtr->subcommandDict;
    ensemblePtr->subcommandDict = mapDict;
    if (mapDict != NULL) {
	Tcl_IncrRefCount(mapDict);
    }
    if (oldDict != NULL) {
	TclDecrRefCount(oldDict);
    }

    /*
     * Trigger an eventual recomputation of the ensemble command set. Note
     * that this is slightly tricky, as it means that we are not actually
     * counting the number of namespace export actions, but it is the simplest
     * way to go!
     */

    ensemblePtr->nsPtr->exportLookupEpoch++;

    /*
     * Special hack to make compiling of [info exists] work when the
     * dictionary is modified.
     */

    if (cmdPtr->compileProc != NULL) {
	((Interp *) interp)->compileEpoch++;
    }

    return TCL_OK;
}

/*
 *----------------------------------------------------------------------
 *
 * Tcl_SetEnsembleUnknownHandler --
 *
 *	Set the unknown handler for a particular ensemble.
 *
 * Results:
 *	Tcl result code (error if command token does not indicate an ensemble
 *	or the unknown handler - if non-NULL - is not a list).
 *
 * Side effects:
 *	The ensemble is updated and marked for recompilation.
 *
 *----------------------------------------------------------------------
 */

int
Tcl_SetEnsembleUnknownHandler(
    Tcl_Interp *interp,
    Tcl_Command token,
    Tcl_Obj *unknownList)
{
    Command *cmdPtr = (Command *) token;
    EnsembleConfig *ensemblePtr;
    Tcl_Obj *oldList;

    if (cmdPtr->objProc != NsEnsembleImplementationCmd) {
	Tcl_SetObjResult(interp, Tcl_NewStringObj(
		"command is not an ensemble", -1));
	Tcl_SetErrorCode(interp, "TCL", "ENSEMBLE", "NOT_ENSEMBLE", NULL);
	return TCL_ERROR;
    }
    if (unknownList != NULL) {
	int length;

	if (TclListObjLength(interp, unknownList, &length) != TCL_OK) {
	    return TCL_ERROR;
	}
	if (length < 1) {
	    unknownList = NULL;
	}
    }

    ensemblePtr = cmdPtr->objClientData;
    oldList = ensemblePtr->unknownHandler;
    ensemblePtr->unknownHandler = unknownList;
    if (unknownList != NULL) {
	Tcl_IncrRefCount(unknownList);
    }
    if (oldList != NULL) {
	TclDecrRefCount(oldList);
    }

    /*
     * Trigger an eventual recomputation of the ensemble command set. Note
     * that this is slightly tricky, as it means that we are not actually
     * counting the number of namespace export actions, but it is the simplest
     * way to go!
     */

    ensemblePtr->nsPtr->exportLookupEpoch++;

    return TCL_OK;
}

/*
 *----------------------------------------------------------------------
 *
 * Tcl_SetEnsembleFlags --
 *
 *	Set the flags for a particular ensemble.
 *
 * Results:
 *	Tcl result code (error if command token does not indicate an
 *	ensemble).
 *
 * Side effects:
 *	The ensemble is updated and marked for recompilation.
 *
 *----------------------------------------------------------------------
 */

int
Tcl_SetEnsembleFlags(
    Tcl_Interp *interp,
    Tcl_Command token,
    int flags)
{
    Command *cmdPtr = (Command *) token;
    EnsembleConfig *ensemblePtr;
    int wasCompiled;

    if (cmdPtr->objProc != NsEnsembleImplementationCmd) {
	Tcl_SetObjResult(interp, Tcl_NewStringObj(
		"command is not an ensemble", -1));
	Tcl_SetErrorCode(interp, "TCL", "ENSEMBLE", "NOT_ENSEMBLE", NULL);
	return TCL_ERROR;
    }

    ensemblePtr = cmdPtr->objClientData;
    wasCompiled = ensemblePtr->flags & ENSEMBLE_COMPILE;

    /*
     * This API refuses to set the ENSEMBLE_DEAD flag...
     */

    ensemblePtr->flags &= ENSEMBLE_DEAD;
    ensemblePtr->flags |= flags & ~ENSEMBLE_DEAD;

    /*
     * Trigger an eventual recomputation of the ensemble command set. Note
     * that this is slightly tricky, as it means that we are not actually
     * counting the number of namespace export actions, but it is the simplest
     * way to go!
     */

    ensemblePtr->nsPtr->exportLookupEpoch++;

    /*
     * If the ENSEMBLE_COMPILE flag status was changed, install or remove the
     * compiler function and bump the interpreter's compilation epoch so that
     * bytecode gets regenerated.
     */

    if (flags & ENSEMBLE_COMPILE) {
	if (!wasCompiled) {
	    ((Command*) ensemblePtr->token)->compileProc = TclCompileEnsemble;
	    ((Interp *) interp)->compileEpoch++;
	}
    } else {
	if (wasCompiled) {
	    ((Command *) ensemblePtr->token)->compileProc = NULL;
	    ((Interp *) interp)->compileEpoch++;
	}
    }

    return TCL_OK;
}

/*
 *----------------------------------------------------------------------
 *
 * Tcl_GetEnsembleSubcommandList --
 *
 *	Get the list of subcommands associated with a particular ensemble.
 *
 * Results:
 *	Tcl result code (error if command token does not indicate an
 *	ensemble). The list of subcommands is returned by updating the
 *	variable pointed to by the last parameter (NULL if this is to be
 *	derived from the mapping dictionary or the associated namespace's
 *	exported commands).
 *
 * Side effects:
 *	None
 *
 *----------------------------------------------------------------------
 */

int
Tcl_GetEnsembleSubcommandList(
    Tcl_Interp *interp,
    Tcl_Command token,
    Tcl_Obj **subcmdListPtr)
{
    Command *cmdPtr = (Command *) token;
    EnsembleConfig *ensemblePtr;

    if (cmdPtr->objProc != NsEnsembleImplementationCmd) {
	if (interp != NULL) {
	    Tcl_SetObjResult(interp, Tcl_NewStringObj(
		    "command is not an ensemble", -1));
	    Tcl_SetErrorCode(interp, "TCL", "ENSEMBLE", "NOT_ENSEMBLE", NULL);
	}
	return TCL_ERROR;
    }

    ensemblePtr = cmdPtr->objClientData;
    *subcmdListPtr = ensemblePtr->subcmdList;
    return TCL_OK;
}

/*
 *----------------------------------------------------------------------
 *
 * Tcl_GetEnsembleParameterList --
 *
 *	Get the list of parameters associated with a particular ensemble.
 *
 * Results:
 *	Tcl result code (error if command token does not indicate an
 *	ensemble). The list of parameters is returned by updating the
 *	variable pointed to by the last parameter (NULL if there are
 *	no parameters).
 *
 * Side effects:
 *	None
 *
 *----------------------------------------------------------------------
 */

int
Tcl_GetEnsembleParameterList(
    Tcl_Interp *interp,
    Tcl_Command token,
    Tcl_Obj **paramListPtr)
{
    Command *cmdPtr = (Command *) token;
    EnsembleConfig *ensemblePtr;

    if (cmdPtr->objProc != NsEnsembleImplementationCmd) {
	if (interp != NULL) {
	    Tcl_SetObjResult(interp, Tcl_NewStringObj(
		    "command is not an ensemble", -1));
	    Tcl_SetErrorCode(interp, "TCL", "ENSEMBLE", "NOT_ENSEMBLE", NULL);
	}
	return TCL_ERROR;
    }

    ensemblePtr = cmdPtr->objClientData;
    *paramListPtr = ensemblePtr->parameterList;
    return TCL_OK;
}

/*
 *----------------------------------------------------------------------
 *
 * Tcl_GetEnsembleMappingDict --
 *
 *	Get the command mapping dictionary associated with a particular
 *	ensemble.
 *
 * Results:
 *	Tcl result code (error if command token does not indicate an
 *	ensemble). The mapping dict is returned by updating the variable
 *	pointed to by the last parameter (NULL if none is installed).
 *
 * Side effects:
 *	None
 *
 *----------------------------------------------------------------------
 */

int
Tcl_GetEnsembleMappingDict(
    Tcl_Interp *interp,
    Tcl_Command token,
    Tcl_Obj **mapDictPtr)
{
    Command *cmdPtr = (Command *) token;
    EnsembleConfig *ensemblePtr;

    if (cmdPtr->objProc != NsEnsembleImplementationCmd) {
	if (interp != NULL) {
	    Tcl_SetObjResult(interp, Tcl_NewStringObj(
		    "command is not an ensemble", -1));
	    Tcl_SetErrorCode(interp, "TCL", "ENSEMBLE", "NOT_ENSEMBLE", NULL);
	}
	return TCL_ERROR;
    }

    ensemblePtr = cmdPtr->objClientData;
    *mapDictPtr = ensemblePtr->subcommandDict;
    return TCL_OK;
}

/*
 *----------------------------------------------------------------------
 *
 * Tcl_GetEnsembleUnknownHandler --
 *
 *	Get the unknown handler associated with a particular ensemble.
 *
 * Results:
 *	Tcl result code (error if command token does not indicate an
 *	ensemble). The unknown handler is returned by updating the variable
 *	pointed to by the last parameter (NULL if no handler is installed).
 *
 * Side effects:
 *	None
 *
 *----------------------------------------------------------------------
 */

int
Tcl_GetEnsembleUnknownHandler(
    Tcl_Interp *interp,
    Tcl_Command token,
    Tcl_Obj **unknownListPtr)
{
    Command *cmdPtr = (Command *) token;
    EnsembleConfig *ensemblePtr;

    if (cmdPtr->objProc != NsEnsembleImplementationCmd) {
	if (interp != NULL) {
	    Tcl_SetObjResult(interp, Tcl_NewStringObj(
		    "command is not an ensemble", -1));
	    Tcl_SetErrorCode(interp, "TCL", "ENSEMBLE", "NOT_ENSEMBLE", NULL);
	}
	return TCL_ERROR;
    }

    ensemblePtr = cmdPtr->objClientData;
    *unknownListPtr = ensemblePtr->unknownHandler;
    return TCL_OK;
}

/*
 *----------------------------------------------------------------------
 *
 * Tcl_GetEnsembleFlags --
 *
 *	Get the flags for a particular ensemble.
 *
 * Results:
 *	Tcl result code (error if command token does not indicate an
 *	ensemble). The flags are returned by updating the variable pointed to
 *	by the last parameter.
 *
 * Side effects:
 *	None
 *
 *----------------------------------------------------------------------
 */

int
Tcl_GetEnsembleFlags(
    Tcl_Interp *interp,
    Tcl_Command token,
    int *flagsPtr)
{
    Command *cmdPtr = (Command *) token;
    EnsembleConfig *ensemblePtr;

    if (cmdPtr->objProc != NsEnsembleImplementationCmd) {
	if (interp != NULL) {
	    Tcl_SetObjResult(interp, Tcl_NewStringObj(
		    "command is not an ensemble", -1));
	    Tcl_SetErrorCode(interp, "TCL", "ENSEMBLE", "NOT_ENSEMBLE", NULL);
	}
	return TCL_ERROR;
    }

    ensemblePtr = cmdPtr->objClientData;
    *flagsPtr = ensemblePtr->flags;
    return TCL_OK;
}

/*
 *----------------------------------------------------------------------
 *
 * Tcl_GetEnsembleNamespace --
 *
 *	Get the namespace associated with a particular ensemble.
 *
 * Results:
 *	Tcl result code (error if command token does not indicate an
 *	ensemble). Namespace is returned by updating the variable pointed to
 *	by the last parameter.
 *
 * Side effects:
 *	None
 *
 *----------------------------------------------------------------------
 */

int
Tcl_GetEnsembleNamespace(
    Tcl_Interp *interp,
    Tcl_Command token,
    Tcl_Namespace **namespacePtrPtr)
{
    Command *cmdPtr = (Command *) token;
    EnsembleConfig *ensemblePtr;

    if (cmdPtr->objProc != NsEnsembleImplementationCmd) {
	if (interp != NULL) {
	    Tcl_SetObjResult(interp, Tcl_NewStringObj(
		    "command is not an ensemble", -1));
	    Tcl_SetErrorCode(interp, "TCL", "ENSEMBLE", "NOT_ENSEMBLE", NULL);
	}
	return TCL_ERROR;
    }

    ensemblePtr = cmdPtr->objClientData;
    *namespacePtrPtr = (Tcl_Namespace *) ensemblePtr->nsPtr;
    return TCL_OK;
}

/*
 *----------------------------------------------------------------------
 *
 * Tcl_FindEnsemble --
 *
 *	Given a command name, get the ensemble token for it, allowing for
 *	[namespace import]s. [Bug 1017022]
 *
 * Results:
 *	The token for the ensemble command with the given name, or NULL if the
 *	command either does not exist or is not an ensemble (when an error
 *	message will be written into the interp if thats non-NULL).
 *
 * Side effects:
 *	None
 *
 *----------------------------------------------------------------------
 */

Tcl_Command
Tcl_FindEnsemble(
    Tcl_Interp *interp,		/* Where to do the lookup, and where to write
				 * the errors if TCL_LEAVE_ERR_MSG is set in
				 * the flags. */
    Tcl_Obj *cmdNameObj,	/* Name of command to look up. */
    int flags)			/* Either 0 or TCL_LEAVE_ERR_MSG; other flags
				 * are probably not useful. */
{
    Command *cmdPtr;

    cmdPtr = (Command *)
	    Tcl_FindCommand(interp, TclGetString(cmdNameObj), NULL, flags);
    if (cmdPtr == NULL) {
	return NULL;
    }

    if (cmdPtr->objProc != NsEnsembleImplementationCmd) {
	/*
	 * Reuse existing infrastructure for following import link chains
	 * rather than duplicating it.
	 */

	cmdPtr = (Command *) TclGetOriginalCommand((Tcl_Command) cmdPtr);

	if (cmdPtr == NULL || cmdPtr->objProc != NsEnsembleImplementationCmd){
	    if (flags & TCL_LEAVE_ERR_MSG) {
		Tcl_SetObjResult(interp, Tcl_ObjPrintf(
			"\"%s\" is not an ensemble command",
			TclGetString(cmdNameObj)));
		Tcl_SetErrorCode(interp, "TCL", "LOOKUP", "ENSEMBLE",
			TclGetString(cmdNameObj), NULL);
	    }
	    return NULL;
	}
    }

    return (Tcl_Command) cmdPtr;
}

/*
 *----------------------------------------------------------------------
 *
 * Tcl_IsEnsemble --
 *
 *	Simple test for ensemble-hood that takes into account imported
 *	ensemble commands as well.
 *
 * Results:
 *	Boolean value
 *
 * Side effects:
 *	None
 *
 *----------------------------------------------------------------------
 */

int
Tcl_IsEnsemble(
    Tcl_Command token)
{
    Command *cmdPtr = (Command *) token;

    if (cmdPtr->objProc == NsEnsembleImplementationCmd) {
	return 1;
    }
    cmdPtr = (Command *) TclGetOriginalCommand((Tcl_Command) cmdPtr);
    if (cmdPtr == NULL || cmdPtr->objProc != NsEnsembleImplementationCmd) {
	return 0;
    }
    return 1;
}

/*
 *----------------------------------------------------------------------
 *
 * TclMakeEnsemble --
 *
 *	Create an ensemble from a table of implementation commands. The
 *	ensemble will be subject to (limited) compilation if any of the
 *	implementation commands are compilable.
 *
 *	The 'name' parameter may be a single command name or a list if
 *	creating an ensemble subcommand (see the binary implementation).
 *
 *	Currently, the TCL_ENSEMBLE_PREFIX ensemble flag is only used on
 *	top-level ensemble commands.
 *
 * Results:
 *	Handle for the new ensemble, or NULL on failure.
 *
 * Side effects:
 *	May advance the bytecode compilation epoch.
 *
 *----------------------------------------------------------------------
 */

Tcl_Command
TclMakeEnsemble(
    Tcl_Interp *interp,
    const char *name,		 /* The ensemble name (as explained above) */
    const EnsembleImplMap map[]) /* The subcommands to create */
{
    Tcl_Command ensemble;
    Tcl_Namespace *ns;
    Tcl_DString buf, hiddenBuf;
    const char **nameParts = NULL;
    const char *cmdName = NULL;
    int i, nameCount = 0, ensembleFlags = 0, hiddenLen;

    /*
     * Construct the path for the ensemble namespace and create it.
     */

    Tcl_DStringInit(&buf);
    Tcl_DStringInit(&hiddenBuf);
    TclDStringAppendLiteral(&hiddenBuf, "tcl:");
    Tcl_DStringAppend(&hiddenBuf, name, -1);
    TclDStringAppendLiteral(&hiddenBuf, ":");
    hiddenLen = Tcl_DStringLength(&hiddenBuf);
    if (name[0] == ':' && name[1] == ':') {
	/*
	 * An absolute name, so use it directly.
	 */

	cmdName = name;
	Tcl_DStringAppend(&buf, name, -1);
	ensembleFlags = TCL_ENSEMBLE_PREFIX;
    } else {
	/*
	 * Not an absolute name, so do munging of it. Note that this treats a
	 * multi-word list differently to a single word.
	 */

	TclDStringAppendLiteral(&buf, "::tcl");

	if (Tcl_SplitList(NULL, name, &nameCount, &nameParts) != TCL_OK) {
	    Tcl_Panic("invalid ensemble name '%s'", name);
	}

	for (i = 0; i < nameCount; ++i) {
	    TclDStringAppendLiteral(&buf, "::");
	    Tcl_DStringAppend(&buf, nameParts[i], -1);
	}
    }

    ns = Tcl_FindNamespace(interp, Tcl_DStringValue(&buf), NULL,
	    TCL_CREATE_NS_IF_UNKNOWN);
    if (!ns) {
	Tcl_Panic("unable to find or create %s namespace!",
		Tcl_DStringValue(&buf));
    }

    /*
     * Create the named ensemble in the correct namespace
     */

    if (cmdName == NULL) {
	if (nameCount == 1) {
	    ensembleFlags = TCL_ENSEMBLE_PREFIX;
	    cmdName = Tcl_DStringValue(&buf) + 5;
	} else {
	    ns = ns->parentPtr;
	    cmdName = nameParts[nameCount - 1];
	}
    }
    ensemble = Tcl_CreateEnsemble(interp, cmdName, ns, ensembleFlags);

    /*
     * Create the ensemble mapping dictionary and the ensemble command procs.
     */

    if (ensemble != NULL) {
	Tcl_Obj *mapDict, *fromObj, *toObj;
	Command *cmdPtr;

	TclDStringAppendLiteral(&buf, "::");
	TclNewObj(mapDict);
	for (i=0 ; map[i].name != NULL ; i++) {
	    fromObj = Tcl_NewStringObj(map[i].name, -1);
	    TclNewStringObj(toObj, Tcl_DStringValue(&buf),
		    Tcl_DStringLength(&buf));
	    Tcl_AppendToObj(toObj, map[i].name, -1);
	    Tcl_DictObjPut(NULL, mapDict, fromObj, toObj);

	    if (map[i].proc || map[i].nreProc) {
		/*
		 * If the command is unsafe, hide it when we're in a safe
		 * interpreter. The code to do this is really hokey! It also
		 * doesn't work properly yet; this function is always
		 * currently called before the safe-interp flag is set so the
		 * Tcl_IsSafe check fails.
		 */

		if (map[i].unsafe && Tcl_IsSafe(interp)) {
		    cmdPtr = (Command *)
			    Tcl_NRCreateCommand(interp, "___tmp", map[i].proc,
			    map[i].nreProc, map[i].clientData, NULL);
		    Tcl_DStringSetLength(&hiddenBuf, hiddenLen);
		    if (Tcl_HideCommand(interp, "___tmp",
			    Tcl_DStringAppend(&hiddenBuf, map[i].name, -1))) {
			Tcl_Panic("%s", Tcl_GetString(Tcl_GetObjResult(interp)));
		    }
		} else {
		    /*
		     * Not hidden, so just create it. Yay!
		     */

		    cmdPtr = (Command *)
			    Tcl_NRCreateCommand(interp, TclGetString(toObj),
			    map[i].proc, map[i].nreProc, map[i].clientData,
			    NULL);
		}
		cmdPtr->compileProc = map[i].compileProc;
	    }
	}
	Tcl_SetEnsembleMappingDict(interp, ensemble, mapDict);

	/*
	 * Switch on compilation always for core ensembles now that we can do
	 * nice bytecode things with them.
	 */

	Tcl_SetEnsembleFlags(interp, ensemble,
		ensembleFlags | ENSEMBLE_COMPILE);
    }

    Tcl_DStringFree(&buf);
    Tcl_DStringFree(&hiddenBuf);
    if (nameParts != NULL) {
	ckfree((char *) nameParts);
    }
    return ensemble;
}

/*
 *----------------------------------------------------------------------
 *
 * NsEnsembleImplementationCmd --
 *
 *	Implements an ensemble of commands (being those exported by a
 *	namespace other than the global namespace) as a command with the same
 *	(short) name as the namespace in the parent namespace.
 *
 * Results:
 *	A standard Tcl result code. Will be TCL_ERROR if the command is not an
 *	unambiguous prefix of any command exported by the ensemble's
 *	namespace.
 *
 * Side effects:
 *	Depends on the command within the namespace that gets executed. If the
 *	ensemble itself returns TCL_ERROR, a descriptive error message will be
 *	placed in the interpreter's result.
 *
 *----------------------------------------------------------------------
 */

static int
NsEnsembleImplementationCmd(
    ClientData clientData,
    Tcl_Interp *interp,
    int objc,
    Tcl_Obj *const objv[])
{
    return Tcl_NRCallObjProc(interp, NsEnsembleImplementationCmdNR,
	    clientData, objc, objv);
}

static int
NsEnsembleImplementationCmdNR(
    ClientData clientData,
    Tcl_Interp *interp,
    int objc,
    Tcl_Obj *const objv[])
{
    EnsembleConfig *ensemblePtr = clientData;
				/* The ensemble itself. */
    Tcl_Obj *prefixObj;		/* An object containing the prefix words of
				 * the command that implements the
				 * subcommand. */
    Tcl_HashEntry *hPtr;	/* Used for efficient lookup of fully
				 * specified but not yet cached command
				 * names. */
    int reparseCount = 0;	/* Number of reparses. */
    Tcl_Obj *errorObj;		/* Used for building error messages. */

    /*
     * Must recheck objc, since numParameters might have changed. Cf. test
     * namespace-53.9.
     */

  restartEnsembleParse:
    if (objc < 2 + ensemblePtr->numParameters) {
	/*
	 * We don't have a subcommand argument. Make error message.
	 */

	Tcl_DString buf;	/* Message being built */
	Tcl_Obj **elemPtrs;	/* Parameter names */
	int len;		/* Number of parameters to append */

	Tcl_DStringInit(&buf);
	if (ensemblePtr->parameterList == NULL) {
	    len = 0;
	} else if (TclListObjGetElements(NULL, ensemblePtr->parameterList,
		&len, &elemPtrs) != TCL_OK) {
	    Tcl_Panic("List of ensemble parameters is not a list");
	}
	for (; len>0; len--,elemPtrs++) {
	    TclDStringAppendObj(&buf, *elemPtrs);
	    TclDStringAppendLiteral(&buf, " ");
	}
	TclDStringAppendLiteral(&buf, "subcommand ?arg ...?");
	Tcl_WrongNumArgs(interp, 1, objv, Tcl_DStringValue(&buf));
	Tcl_DStringFree(&buf);

	return TCL_ERROR;
    }

    if (ensemblePtr->nsPtr->flags & NS_DYING) {
	/*
	 * Don't know how we got here, but make things give up quickly.
	 */

	if (!Tcl_InterpDeleted(interp)) {
	    Tcl_SetObjResult(interp, Tcl_NewStringObj(
		    "ensemble activated for deleted namespace", -1));
	    Tcl_SetErrorCode(interp, "TCL", "ENSEMBLE", "DEAD", NULL);
	}
	return TCL_ERROR;
    }

    /*
     * Determine if the table of subcommands is right. If so, we can just look
     * up in there and go straight to dispatch.
     */

    if (ensemblePtr->epoch == ensemblePtr->nsPtr->exportLookupEpoch) {
	/*
	 * Table of subcommands is still valid; therefore there might be a
	 * valid cache of discovered information which we can reuse. Do the
	 * check here, and if we're still valid, we can jump straight to the
	 * part where we do the invocation of the subcommand.
	 */

	if (objv[1+ensemblePtr->numParameters]->typePtr==&tclEnsembleCmdType){
	    EnsembleCmdRep *ensembleCmd = objv[1+ensemblePtr->numParameters]
		    ->internalRep.otherValuePtr;

	    if (ensembleCmd->nsPtr == ensemblePtr->nsPtr &&
		    ensembleCmd->epoch == ensemblePtr->epoch &&
		    ensembleCmd->token == ensemblePtr->token) {
		prefixObj = ensembleCmd->realPrefixObj;
		Tcl_IncrRefCount(prefixObj);
		goto runResultingSubcommand;
	    }
	}
    } else {
	BuildEnsembleConfig(ensemblePtr);
	ensemblePtr->epoch = ensemblePtr->nsPtr->exportLookupEpoch;
    }

    /*
     * Look in the hashtable for the subcommand name; this is the fastest way
     * of all if there is no cache in operation.
     */

    hPtr = Tcl_FindHashEntry(&ensemblePtr->subcommandTable,
	    TclGetString(objv[1 + ensemblePtr->numParameters]));
    if (hPtr != NULL) {
	char *fullName = Tcl_GetHashKey(&ensemblePtr->subcommandTable, hPtr);

	prefixObj = Tcl_GetHashValue(hPtr);

	/*
	 * Cache for later in the subcommand object.
	 */

	MakeCachedEnsembleCommand(objv[1 + ensemblePtr->numParameters],
		ensemblePtr, fullName, prefixObj);
    } else if (!(ensemblePtr->flags & TCL_ENSEMBLE_PREFIX)) {
	/*
	 * Could not map, no prefixing, go to unknown/error handling.
	 */

	goto unknownOrAmbiguousSubcommand;
    } else {
	/*
	 * If we've not already confirmed the command with the hash as part of
	 * building our export table, we need to scan the sorted array for
	 * matches.
	 */

	const char *subcmdName; /* Name of the subcommand, or unique prefix of
				 * it (will be an error for a non-unique
				 * prefix). */
	char *fullName = NULL;	/* Full name of the subcommand. */
	int stringLength, i;
	int tableLength = ensemblePtr->subcommandTable.numEntries;

	subcmdName = TclGetString(objv[1 + ensemblePtr->numParameters]);
	stringLength = objv[1 + ensemblePtr->numParameters]->length;
	for (i=0 ; i<tableLength ; i++) {
	    register int cmp = strncmp(subcmdName,
		    ensemblePtr->subcommandArrayPtr[i],
		    (unsigned) stringLength);

	    if (cmp == 0) {
		if (fullName != NULL) {
		    /*
		     * Since there's never the exact-match case to worry about
		     * (hash search filters this), getting here indicates that
		     * our subcommand is an ambiguous prefix of (at least) two
		     * exported subcommands, which is an error case.
		     */

		    goto unknownOrAmbiguousSubcommand;
		}
		fullName = ensemblePtr->subcommandArrayPtr[i];
	    } else if (cmp < 0) {
		/*
		 * Because we are searching a sorted table, we can now stop
		 * searching because we have gone past anything that could
		 * possibly match.
		 */

		break;
	    }
	}
	if (fullName == NULL) {
	    /*
	     * The subcommand is not a prefix of anything, so bail out!
	     */

	    goto unknownOrAmbiguousSubcommand;
	}
	hPtr = Tcl_FindHashEntry(&ensemblePtr->subcommandTable, fullName);
	if (hPtr == NULL) {
	    Tcl_Panic("full name %s not found in supposedly synchronized hash",
		    fullName);
	}
	prefixObj = Tcl_GetHashValue(hPtr);

	/*
	 * Cache for later in the subcommand object.
	 */

	MakeCachedEnsembleCommand(objv[1 + ensemblePtr->numParameters],
		ensemblePtr, fullName, prefixObj);
    }

    Tcl_IncrRefCount(prefixObj);
  runResultingSubcommand:

    /*
     * Do the real work of execution of the subcommand by building an array of
     * objects (note that this is potentially not the same length as the
     * number of arguments to this ensemble command), populating it and then
     * feeding it back through the main command-lookup engine. In theory, we
     * could look up the command in the namespace ourselves, as we already
     * have the namespace in which it is guaranteed to exist,
     *
     *   ((Q: That's not true if the -map option is used, is it?))
     *
     * but we don't do that (the cacheing of the command object used should
     * help with that.)
     */

    {
	Tcl_Obj **prefixObjv;	/* The list of objects to substitute in as the
				 * target command prefix. */
	Tcl_Obj *copyPtr;	/* The actual list of words to dispatch to.
				 * Will be freed by the dispatch engine. */
	int prefixObjc, copyObjc;
	Interp *iPtr = (Interp *) interp;

	/*
	 * Get the prefix that we're rewriting to. To do this we need to
	 * ensure that the internal representation of the list does not change
	 * so that we can safely keep the internal representations of the
	 * elements in the list.
	 *
	 * TODO: Use conventional list operations to make this code sane!
	 */

	TclListObjGetElements(NULL, prefixObj, &prefixObjc, &prefixObjv);

	copyObjc = objc - 2 + prefixObjc;
	copyPtr = Tcl_NewListObj(copyObjc, NULL);
	if (copyObjc > 0) {
	    register Tcl_Obj **copyObjv;
				/* Space used to construct the list of
				 * arguments to pass to the command that
				 * implements the ensemble subcommand. */
	    register List *listRepPtr = copyPtr->internalRep.twoPtrValue.ptr1;
	    register int i;

	    listRepPtr->elemCount = copyObjc;
	    copyObjv = &listRepPtr->elements;
	    memcpy(copyObjv, prefixObjv, sizeof(Tcl_Obj *) * prefixObjc);
	    memcpy(copyObjv+prefixObjc, objv+1,
		    sizeof(Tcl_Obj *) * ensemblePtr->numParameters);
	    memcpy(copyObjv+prefixObjc+ensemblePtr->numParameters,
		    objv+ensemblePtr->numParameters+2,
		    sizeof(Tcl_Obj *) * (objc-ensemblePtr->numParameters-2));

	    for (i=0; i < copyObjc; i++) {
		Tcl_IncrRefCount(copyObjv[i]);
	    }
	}
	TclDecrRefCount(prefixObj);

	/*
	 * Record what arguments the script sent in so that things like
	 * Tcl_WrongNumArgs can give the correct error message. Parameters
	 * count both as inserted and removed arguments.
	 */

	if (iPtr->ensembleRewrite.sourceObjs == NULL) {
	    iPtr->ensembleRewrite.sourceObjs = objv;
	    iPtr->ensembleRewrite.numRemovedObjs =
		    2 + ensemblePtr->numParameters;
	    iPtr->ensembleRewrite.numInsertedObjs =
		    prefixObjc + ensemblePtr->numParameters;
	    Tcl_NRAddCallback(interp, TclClearRootEnsemble, NULL, NULL, NULL,
		    NULL);
	} else {
	    register int ni = 2 + ensemblePtr->numParameters
		    - iPtr->ensembleRewrite.numInsertedObjs;
				/* Position in objv of new front of insertion
				 * relative to old one. */
	    if (ni > 0) {
		iPtr->ensembleRewrite.numRemovedObjs += ni;
		iPtr->ensembleRewrite.numInsertedObjs += prefixObjc-1;
	    } else {
		iPtr->ensembleRewrite.numInsertedObjs += prefixObjc-2;
	    }
	}

	/*
	 * Hand off to the target command.
	 */

<<<<<<< HEAD
	iPtr->evalFlags |= TCL_EVAL_REDIRECT;
	return TclNREvalObjEx(interp, copyPtr, TCL_EVAL_INVOKE);
=======
	TclDeferCallbacks(interp, /* skip tailcalls */ 1);
	return TclNREvalObjEx(interp, copyPtr, TCL_EVAL_INVOKE, NULL,INT_MIN);
>>>>>>> 2c195504
    }

  unknownOrAmbiguousSubcommand:
    /*
     * Have not been able to match the subcommand asked for with a real
     * subcommand that we export. See whether a handler has been registered
     * for dealing with this situation. Will only call (at most) once for any
     * particular ensemble invocation.
     */

    if (ensemblePtr->unknownHandler != NULL && reparseCount++ < 1) {
	switch (EnsembleUnknownCallback(interp, ensemblePtr, objc, objv,
		&prefixObj)) {
	case TCL_OK:
	    goto runResultingSubcommand;
	case TCL_ERROR:
	    return TCL_ERROR;
	case TCL_CONTINUE:
	    goto restartEnsembleParse;
	}
    }

    /*
     * We cannot determine what subcommand to hand off to, so generate a
     * (standard) failure message. Note the one odd case compared with
     * standard ensemble-like command, which is where a namespace has no
     * exported commands at all...
     */

    Tcl_ResetResult(interp);
    Tcl_SetErrorCode(interp, "TCL", "LOOKUP", "SUBCOMMAND",
	    TclGetString(objv[1+ensemblePtr->numParameters]), NULL);
    if (ensemblePtr->subcommandTable.numEntries == 0) {
	Tcl_SetObjResult(interp, Tcl_ObjPrintf(
		"unknown subcommand \"%s\": namespace %s does not"
		" export any commands",
		TclGetString(objv[1+ensemblePtr->numParameters]),
		ensemblePtr->nsPtr->fullName));
	Tcl_SetErrorCode(interp, "TCL", "LOOKUP", "SUBCOMMAND",
		TclGetString(objv[1+ensemblePtr->numParameters]), NULL);
	return TCL_ERROR;
    }
    errorObj = Tcl_ObjPrintf("unknown%s subcommand \"%s\": must be ",
	    (ensemblePtr->flags & TCL_ENSEMBLE_PREFIX ? " or ambiguous" : ""),
	    TclGetString(objv[1+ensemblePtr->numParameters]));
    if (ensemblePtr->subcommandTable.numEntries == 1) {
	Tcl_AppendToObj(errorObj, ensemblePtr->subcommandArrayPtr[0], -1);
    } else {
	int i;

	for (i=0 ; i<ensemblePtr->subcommandTable.numEntries-1 ; i++) {
	    Tcl_AppendToObj(errorObj, ensemblePtr->subcommandArrayPtr[i], -1);
	    Tcl_AppendToObj(errorObj, ", ", 2);
	}
	Tcl_AppendPrintfToObj(errorObj, "or %s",
		ensemblePtr->subcommandArrayPtr[i]);
    }
    Tcl_SetObjResult(interp, errorObj);
    return TCL_ERROR;
}

int
TclClearRootEnsemble(
    ClientData data[],
    Tcl_Interp *interp,
    int result)
{
    TclResetRewriteEnsemble(interp, 1);
    return result;
}

/*
 *----------------------------------------------------------------------
 *
 * TclInitRewriteEnsemble --
 *
 *	Applies a rewrite of arguments so that an ensemble subcommand will
 *	report error messages correctly for the overall command.
 *
 * Results:
 *	Whether this is the first rewrite applied, a value which must be
 *	passed to TclResetRewriteEnsemble when undoing this command's
 *	behaviour.
 *
 * Side effects:
 *	None.
 *
 *----------------------------------------------------------------------
 */

int
TclInitRewriteEnsemble(
    Tcl_Interp *interp,
    int numRemoved,
    int numInserted,
    Tcl_Obj *const *objv)
{
    Interp *iPtr = (Interp *) interp;

    int isRootEnsemble = (iPtr->ensembleRewrite.sourceObjs == NULL);

    if (isRootEnsemble) {
	iPtr->ensembleRewrite.sourceObjs = objv;
	iPtr->ensembleRewrite.numRemovedObjs = numRemoved;
	iPtr->ensembleRewrite.numInsertedObjs = numInserted;
    } else {
	int numIns = iPtr->ensembleRewrite.numInsertedObjs;

	if (numIns < numRemoved) {
	    iPtr->ensembleRewrite.numRemovedObjs += numRemoved - numIns;
	    iPtr->ensembleRewrite.numInsertedObjs += numInserted - 1;
	} else {
	    iPtr->ensembleRewrite.numInsertedObjs += numInserted - numRemoved;
	}
    }
    return isRootEnsemble;
}

/*
 *----------------------------------------------------------------------
 *
 * TclResetRewriteEnsemble --
 *
 *	Removes any rewrites applied to support proper reporting of error
 *	messages used in ensembles. Should be paired with
 *	TclInitRewriteEnsemble.
 *
 * Results:
 *	None.
 *
 * Side effects:
 *	None.
 *
 *----------------------------------------------------------------------
 */

void
TclResetRewriteEnsemble(
    Tcl_Interp *interp,
    int isRootEnsemble)
{
    Interp *iPtr = (Interp *) interp;

    if (isRootEnsemble) {
	iPtr->ensembleRewrite.sourceObjs = NULL;
	iPtr->ensembleRewrite.numRemovedObjs = 0;
	iPtr->ensembleRewrite.numInsertedObjs = 0;
    }
}

/*
 * ----------------------------------------------------------------------
 *
 * EnsmebleUnknownCallback --
 *
 *	Helper for the ensemble engine that handles the procesing of unknown
 *	callbacks. See the user documentation of the ensemble unknown handler
 *	for details; this function is only ever called when such a function is
 *	defined, and is only ever called once per ensemble dispatch (i.e. if a
 *	reparse still fails, this isn't called again).
 *
 * Results:
 *	TCL_OK -	*prefixObjPtr contains the command words to dispatch
 *			to.
 *	TCL_CONTINUE -	Need to reparse (*prefixObjPtr is invalid).
 *	TCL_ERROR -	Something went wrong! Error message in interpreter.
 *
 * Side effects:
 *	Calls the Tcl interpreter, so arbitrary.
 *
 * ----------------------------------------------------------------------
 */

static inline int
EnsembleUnknownCallback(
    Tcl_Interp *interp,
    EnsembleConfig *ensemblePtr,
    int objc,
    Tcl_Obj *const objv[],
    Tcl_Obj **prefixObjPtr)
{
    int paramc, i, result, prefixObjc;
    Tcl_Obj **paramv, *unknownCmd, *ensObj;

    /*
     * Create the unknown command callback to determine what to do.
     */

    unknownCmd = Tcl_DuplicateObj(ensemblePtr->unknownHandler);
    TclNewObj(ensObj);
    Tcl_GetCommandFullName(interp, ensemblePtr->token, ensObj);
    Tcl_ListObjAppendElement(NULL, unknownCmd, ensObj);
    for (i=1 ; i<objc ; i++) {
	Tcl_ListObjAppendElement(NULL, unknownCmd, objv[i]);
    }
    TclListObjGetElements(NULL, unknownCmd, &paramc, &paramv);
    Tcl_IncrRefCount(unknownCmd);

    /*
     * Now call the unknown handler. (We don't bother NRE-enabling this; deep
     * recursing through unknown handlers is horribly perverse.) Note that it
     * is always an error for an unknown handler to delete its ensemble; don't
     * do that!
     */

    Tcl_Preserve(ensemblePtr);
    TclDeferCallbacks (interp, /*skip tailcalls */ 1);
    result = Tcl_EvalObjv(interp, paramc, paramv, 0);
    if ((result == TCL_OK) && (ensemblePtr->flags & ENSEMBLE_DEAD)) {
	if (!Tcl_InterpDeleted(interp)) {
	    Tcl_SetObjResult(interp, Tcl_NewStringObj(
		    "unknown subcommand handler deleted its ensemble", -1));
	    Tcl_SetErrorCode(interp, "TCL", "ENSEMBLE", "UNKNOWN_DELETED",
		    NULL);
	}
	result = TCL_ERROR;
    }
    Tcl_Release(ensemblePtr);

    /*
     * If we succeeded, we should either have a list of words that form the
     * command to be executed, or an empty list. In the empty-list case, the
     * ensemble is believed to be updated so we should ask the ensemble engine
     * to reparse the original command.
     */

    if (result == TCL_OK) {
	*prefixObjPtr = Tcl_GetObjResult(interp);
	Tcl_IncrRefCount(*prefixObjPtr);
	TclDecrRefCount(unknownCmd);
	Tcl_ResetResult(interp);

	/*
	 * Namespace is still there. Check if the result is a valid list. If
	 * it is, and it is non-empty, that list is what we are using as our
	 * replacement.
	 */

	if (TclListObjLength(interp, *prefixObjPtr, &prefixObjc) != TCL_OK) {
	    TclDecrRefCount(*prefixObjPtr);
	    Tcl_AddErrorInfo(interp, "\n    while parsing result of "
		    "ensemble unknown subcommand handler");
	    return TCL_ERROR;
	}
	if (prefixObjc > 0) {
	    return TCL_OK;
	}

	/*
	 * Namespace alive & empty result => reparse.
	 */

	TclDecrRefCount(*prefixObjPtr);
	return TCL_CONTINUE;
    }

    /*
     * Oh no! An exceptional result. Convert to an error.
     */

    if (!Tcl_InterpDeleted(interp)) {
	if (result != TCL_ERROR) {
	    Tcl_ResetResult(interp);
	    Tcl_SetObjResult(interp, Tcl_NewStringObj(
		    "unknown subcommand handler returned bad code: ", -1));
	    switch (result) {
	    case TCL_RETURN:
		Tcl_AppendToObj(Tcl_GetObjResult(interp), "return", -1);
		break;
	    case TCL_BREAK:
		Tcl_AppendToObj(Tcl_GetObjResult(interp), "break", -1);
		break;
	    case TCL_CONTINUE:
		Tcl_AppendToObj(Tcl_GetObjResult(interp), "continue", -1);
		break;
	    default:
		Tcl_AppendPrintfToObj(Tcl_GetObjResult(interp), "%d", result);
	    }
	    Tcl_AddErrorInfo(interp, "\n    result of "
		    "ensemble unknown subcommand handler: ");
	    Tcl_AddErrorInfo(interp, TclGetString(unknownCmd));
	    Tcl_SetErrorCode(interp, "TCL", "ENSEMBLE", "UNKNOWN_RESULT",
		    NULL);
	} else {
	    Tcl_AddErrorInfo(interp,
		    "\n    (ensemble unknown subcommand handler)");
	}
    }
    TclDecrRefCount(unknownCmd);
    return TCL_ERROR;
}

/*
 *----------------------------------------------------------------------
 *
 * MakeCachedEnsembleCommand --
 *
 *	Cache what we've computed so far; it's not nice to repeatedly copy
 *	strings about. Note that to do this, we start by deleting any old
 *	representation that there was (though if it was an out of date
 *	ensemble rep, we can skip some of the deallocation process.)
 *
 * Results:
 *	None
 *
 * Side effects:
 *	Alters the internal representation of the first object parameter.
 *
 *----------------------------------------------------------------------
 */

static void
MakeCachedEnsembleCommand(
    Tcl_Obj *objPtr,
    EnsembleConfig *ensemblePtr,
    const char *subcommandName,
    Tcl_Obj *prefixObjPtr)
{
    register EnsembleCmdRep *ensembleCmd;
    int length;

    if (objPtr->typePtr == &tclEnsembleCmdType) {
	ensembleCmd = objPtr->internalRep.otherValuePtr;
	Tcl_DecrRefCount(ensembleCmd->realPrefixObj);
	TclNsDecrRefCount(ensembleCmd->nsPtr);
	ckfree(ensembleCmd->fullSubcmdName);
    } else {
	/*
	 * Kill the old internal rep, and replace it with a brand new one of
	 * our own.
	 */

	TclFreeIntRep(objPtr);
	ensembleCmd = ckalloc(sizeof(EnsembleCmdRep));
	objPtr->internalRep.otherValuePtr = ensembleCmd;
	objPtr->typePtr = &tclEnsembleCmdType;
    }

    /*
     * Populate the internal rep.
     */

    ensembleCmd->nsPtr = ensemblePtr->nsPtr;
    ensembleCmd->epoch = ensemblePtr->epoch;
    ensembleCmd->token = ensemblePtr->token;
    ensemblePtr->nsPtr->refCount++;
    ensembleCmd->realPrefixObj = prefixObjPtr;
    length = strlen(subcommandName)+1;
    ensembleCmd->fullSubcmdName = ckalloc(length);
    memcpy(ensembleCmd->fullSubcmdName, subcommandName, (unsigned) length);
    Tcl_IncrRefCount(ensembleCmd->realPrefixObj);
}

/*
 *----------------------------------------------------------------------
 *
 * DeleteEnsembleConfig --
 *
 *	Destroys the data structure used to represent an ensemble. This is
 *	called when the ensemble's command is deleted (which happens
 *	automatically if the ensemble's namespace is deleted.) Maintainers
 *	should note that ensembles should be deleted by deleting their
 *	commands.
 *
 * Results:
 *	None.
 *
 * Side effects:
 *	Memory is (eventually) deallocated.
 *
 *----------------------------------------------------------------------
 */

static void
DeleteEnsembleConfig(
    ClientData clientData)
{
    EnsembleConfig *ensemblePtr = clientData;
    Namespace *nsPtr = ensemblePtr->nsPtr;
    Tcl_HashSearch search;
    Tcl_HashEntry *hEnt;

    /*
     * Unlink from the ensemble chain if it has not been marked as having been
     * done already.
     */

    if (ensemblePtr->next != ensemblePtr) {
	EnsembleConfig *ensPtr = (EnsembleConfig *) nsPtr->ensembles;

	if (ensPtr == ensemblePtr) {
	    nsPtr->ensembles = (Tcl_Ensemble *) ensemblePtr->next;
	} else {
	    while (ensPtr != NULL) {
		if (ensPtr->next == ensemblePtr) {
		    ensPtr->next = ensemblePtr->next;
		    break;
		}
		ensPtr = ensPtr->next;
	    }
	}
    }

    /*
     * Mark the namespace as dead so code that uses Tcl_Preserve() can tell
     * whether disaster happened anyway.
     */

    ensemblePtr->flags |= ENSEMBLE_DEAD;

    /*
     * Kill the pointer-containing fields.
     */

    if (ensemblePtr->subcommandTable.numEntries != 0) {
	ckfree(ensemblePtr->subcommandArrayPtr);
    }
    hEnt = Tcl_FirstHashEntry(&ensemblePtr->subcommandTable, &search);
    while (hEnt != NULL) {
	Tcl_Obj *prefixObj = Tcl_GetHashValue(hEnt);

	Tcl_DecrRefCount(prefixObj);
	hEnt = Tcl_NextHashEntry(&search);
    }
    Tcl_DeleteHashTable(&ensemblePtr->subcommandTable);
    if (ensemblePtr->subcmdList != NULL) {
	Tcl_DecrRefCount(ensemblePtr->subcmdList);
    }
    if (ensemblePtr->parameterList != NULL) {
	Tcl_DecrRefCount(ensemblePtr->parameterList);
    }
    if (ensemblePtr->subcommandDict != NULL) {
	Tcl_DecrRefCount(ensemblePtr->subcommandDict);
    }
    if (ensemblePtr->unknownHandler != NULL) {
	Tcl_DecrRefCount(ensemblePtr->unknownHandler);
    }

    /*
     * Arrange for the structure to be reclaimed. Note that this is complex
     * because we have to make sure that we can react sensibly when an
     * ensemble is deleted during the process of initialising the ensemble
     * (especially the unknown callback.)
     */

    Tcl_EventuallyFree(ensemblePtr, TCL_DYNAMIC);
}

/*
 *----------------------------------------------------------------------
 *
 * BuildEnsembleConfig --
 *
 *	Create the internal data structures that describe how an ensemble
 *	looks, being a hash mapping from the full command name to the Tcl list
 *	that describes the implementation prefix words, and a sorted array of
 *	all the full command names to allow for reasonably efficient
 *	unambiguous prefix handling.
 *
 * Results:
 *	None.
 *
 * Side effects:
 *	Reallocates and rebuilds the hash table and array stored at the
 *	ensemblePtr argument. For large ensembles or large namespaces, this is
 *	a potentially expensive operation.
 *
 *----------------------------------------------------------------------
 */

static void
BuildEnsembleConfig(
    EnsembleConfig *ensemblePtr)
{
    Tcl_HashSearch search;	/* Used for scanning the set of commands in
				 * the namespace that backs up this
				 * ensemble. */
    int i, j, isNew;
    Tcl_HashTable *hash = &ensemblePtr->subcommandTable;
    Tcl_HashEntry *hPtr;

    if (hash->numEntries != 0) {
	/*
	 * Remove pre-existing table.
	 */

	ckfree(ensemblePtr->subcommandArrayPtr);
	hPtr = Tcl_FirstHashEntry(hash, &search);
	while (hPtr != NULL) {
	    Tcl_Obj *prefixObj = Tcl_GetHashValue(hPtr);

	    Tcl_DecrRefCount(prefixObj);
	    hPtr = Tcl_NextHashEntry(&search);
	}
	Tcl_DeleteHashTable(hash);
	Tcl_InitHashTable(hash, TCL_STRING_KEYS);
    }

    /*
     * See if we've got an export list. If so, we will only export exactly
     * those commands, which may be either implemented by the prefix in the
     * subcommandDict or mapped directly onto the namespace's commands.
     */

    if (ensemblePtr->subcmdList != NULL) {
	Tcl_Obj **subcmdv, *target, *cmdObj, *cmdPrefixObj;
	int subcmdc;

	TclListObjGetElements(NULL, ensemblePtr->subcmdList, &subcmdc,
		&subcmdv);
	for (i=0 ; i<subcmdc ; i++) {
	    const char *name = TclGetString(subcmdv[i]);

	    hPtr = Tcl_CreateHashEntry(hash, name, &isNew);

	    /*
	     * Skip non-unique cases.
	     */

	    if (!isNew) {
		continue;
	    }

	    /*
	     * Look in our dictionary (if present) for the command.
	     */

	    if (ensemblePtr->subcommandDict != NULL) {
		Tcl_DictObjGet(NULL, ensemblePtr->subcommandDict, subcmdv[i],
			&target);
		if (target != NULL) {
		    Tcl_SetHashValue(hPtr, target);
		    Tcl_IncrRefCount(target);
		    continue;
		}
	    }

	    /*
	     * Not there, so map onto the namespace. Note in this case that we
	     * do not guarantee that the command is actually there; that is
	     * the programmer's responsibility (or [::unknown] of course).
	     */

	    cmdObj = NewNsObj((Tcl_Namespace *) ensemblePtr->nsPtr);
	    if (ensemblePtr->nsPtr->parentPtr != NULL) {
		Tcl_AppendStringsToObj(cmdObj, "::", name, NULL);
	    } else {
		Tcl_AppendStringsToObj(cmdObj, name, NULL);
	    }
	    cmdPrefixObj = Tcl_NewListObj(1, &cmdObj);
	    Tcl_SetHashValue(hPtr, cmdPrefixObj);
	    Tcl_IncrRefCount(cmdPrefixObj);
	}
    } else if (ensemblePtr->subcommandDict != NULL) {
	/*
	 * No subcmd list, but we do have a mapping dictionary so we should
	 * use the keys of that. Convert the dictionary's contents into the
	 * form required for the ensemble's internal hashtable.
	 */

	Tcl_DictSearch dictSearch;
	Tcl_Obj *keyObj, *valueObj;
	int done;

	Tcl_DictObjFirst(NULL, ensemblePtr->subcommandDict, &dictSearch,
		&keyObj, &valueObj, &done);
	while (!done) {
	    const char *name = TclGetString(keyObj);

	    hPtr = Tcl_CreateHashEntry(hash, name, &isNew);
	    Tcl_SetHashValue(hPtr, valueObj);
	    Tcl_IncrRefCount(valueObj);
	    Tcl_DictObjNext(&dictSearch, &keyObj, &valueObj, &done);
	}
    } else {
	/*
	 * Discover what commands are actually exported by the namespace.
	 * What we have is an array of patterns and a hash table whose keys
	 * are the command names exported by the namespace (the contents do
	 * not matter here.) We must find out what commands are actually
	 * exported by filtering each command in the namespace against each of
	 * the patterns in the export list. Note that we use an intermediate
	 * hash table to make memory management easier, and because that makes
	 * exact matching far easier too.
	 *
	 * Suggestion for future enhancement: compute the unique prefixes and
	 * place them in the hash too, which should make for even faster
	 * matching.
	 */

	hPtr = Tcl_FirstHashEntry(&ensemblePtr->nsPtr->cmdTable, &search);
	for (; hPtr!= NULL ; hPtr=Tcl_NextHashEntry(&search)) {
	    char *nsCmdName =		/* Name of command in namespace. */
		    Tcl_GetHashKey(&ensemblePtr->nsPtr->cmdTable, hPtr);

	    for (i=0 ; i<ensemblePtr->nsPtr->numExportPatterns ; i++) {
		if (Tcl_StringMatch(nsCmdName,
			ensemblePtr->nsPtr->exportArrayPtr[i])) {
		    hPtr = Tcl_CreateHashEntry(hash, nsCmdName, &isNew);

		    /*
		     * Remember, hash entries have a full reference to the
		     * substituted part of the command (as a list) as their
		     * content!
		     */

		    if (isNew) {
			Tcl_Obj *cmdObj, *cmdPrefixObj;

			TclNewObj(cmdObj);
			Tcl_AppendStringsToObj(cmdObj,
				ensemblePtr->nsPtr->fullName,
				(ensemblePtr->nsPtr->parentPtr ? "::" : ""),
				nsCmdName, NULL);
			cmdPrefixObj = Tcl_NewListObj(1, &cmdObj);
			Tcl_SetHashValue(hPtr, cmdPrefixObj);
			Tcl_IncrRefCount(cmdPrefixObj);
		    }
		    break;
		}
	    }
	}
    }

    if (hash->numEntries == 0) {
	ensemblePtr->subcommandArrayPtr = NULL;
	return;
    }

    /*
     * Create a sorted array of all subcommands in the ensemble; hash tables
     * are all very well for a quick look for an exact match, but they can't
     * determine things like whether a string is a prefix of another (not
     * without lots of preparation anyway) and they're no good for when we're
     * generating the error message either.
     *
     * We do this by filling an array with the names (we use the hash keys
     * directly to save a copy, since any time we change the array we change
     * the hash too, and vice versa) and running quicksort over the array.
     */

    ensemblePtr->subcommandArrayPtr =
	    ckalloc(sizeof(char *) * hash->numEntries);

    /*
     * Fill array from both ends as this makes us less likely to end up with
     * performance problems in qsort(), which is good. Note that doing this
     * makes this code much more opaque, but the naive alternatve:
     *
     * for (hPtr=Tcl_FirstHashEntry(hash,&search),i=0 ;
     *	       hPtr!=NULL ; hPtr=Tcl_NextHashEntry(&search),i++) {
     *     ensemblePtr->subcommandArrayPtr[i] = Tcl_GetHashKey(hash, &hPtr);
     * }
     *
     * can produce long runs of precisely ordered table entries when the
     * commands in the namespace are declared in a sorted fashion (an ordering
     * some people like) and the hashing functions (or the command names
     * themselves) are fairly unfortunate. By filling from both ends, it
     * requires active malice (and probably a debugger) to get qsort() to have
     * awful runtime behaviour.
     */

    i = 0;
    j = hash->numEntries;
    hPtr = Tcl_FirstHashEntry(hash, &search);
    while (hPtr != NULL) {
	ensemblePtr->subcommandArrayPtr[i++] = Tcl_GetHashKey(hash, hPtr);
	hPtr = Tcl_NextHashEntry(&search);
	if (hPtr == NULL) {
	    break;
	}
	ensemblePtr->subcommandArrayPtr[--j] = Tcl_GetHashKey(hash, hPtr);
	hPtr = Tcl_NextHashEntry(&search);
    }
    if (hash->numEntries > 1) {
	qsort(ensemblePtr->subcommandArrayPtr, (unsigned) hash->numEntries,
		sizeof(char *), NsEnsembleStringOrder);
    }
}

/*
 *----------------------------------------------------------------------
 *
 * NsEnsembleStringOrder --
 *
 *	Helper function to compare two pointers to two strings for use with
 *	qsort().
 *
 * Results:
 *	-1 if the first string is smaller, 1 if the second string is smaller,
 *	and 0 if they are equal.
 *
 * Side effects:
 *	None.
 *
 *----------------------------------------------------------------------
 */

static int
NsEnsembleStringOrder(
    const void *strPtr1,
    const void *strPtr2)
{
    return strcmp(*(const char **)strPtr1, *(const char **)strPtr2);
}

/*
 *----------------------------------------------------------------------
 *
 * FreeEnsembleCmdRep --
 *
 *	Destroys the internal representation of a Tcl_Obj that has been
 *	holding information about a command in an ensemble.
 *
 * Results:
 *	None.
 *
 * Side effects:
 *	Memory is deallocated. If this held the last reference to a
 *	namespace's main structure, that main structure will also be
 *	destroyed.
 *
 *----------------------------------------------------------------------
 */

static void
FreeEnsembleCmdRep(
    Tcl_Obj *objPtr)
{
    EnsembleCmdRep *ensembleCmd = objPtr->internalRep.otherValuePtr;

    Tcl_DecrRefCount(ensembleCmd->realPrefixObj);
    ckfree(ensembleCmd->fullSubcmdName);
    TclNsDecrRefCount(ensembleCmd->nsPtr);
    ckfree(ensembleCmd);
    objPtr->typePtr = NULL;
}

/*
 *----------------------------------------------------------------------
 *
 * DupEnsembleCmdRep --
 *
 *	Makes one Tcl_Obj into a copy of another that is a subcommand of an
 *	ensemble.
 *
 * Results:
 *	None.
 *
 * Side effects:
 *	Memory is allocated, and the namespace that the ensemble is built on
 *	top of gains another reference.
 *
 *----------------------------------------------------------------------
 */

static void
DupEnsembleCmdRep(
    Tcl_Obj *objPtr,
    Tcl_Obj *copyPtr)
{
    EnsembleCmdRep *ensembleCmd = objPtr->internalRep.otherValuePtr;
    EnsembleCmdRep *ensembleCopy = ckalloc(sizeof(EnsembleCmdRep));
    int length = strlen(ensembleCmd->fullSubcmdName);

    copyPtr->typePtr = &tclEnsembleCmdType;
    copyPtr->internalRep.otherValuePtr = ensembleCopy;
    ensembleCopy->nsPtr = ensembleCmd->nsPtr;
    ensembleCopy->epoch = ensembleCmd->epoch;
    ensembleCopy->token = ensembleCmd->token;
    ensembleCopy->nsPtr->refCount++;
    ensembleCopy->realPrefixObj = ensembleCmd->realPrefixObj;
    Tcl_IncrRefCount(ensembleCopy->realPrefixObj);
    ensembleCopy->fullSubcmdName = ckalloc(length + 1);
    memcpy(ensembleCopy->fullSubcmdName, ensembleCmd->fullSubcmdName,
	    (unsigned) length+1);
}

/*
 *----------------------------------------------------------------------
 *
 * StringOfEnsembleCmdRep --
 *
 *	Creates a string representation of a Tcl_Obj that holds a subcommand
 *	of an ensemble.
 *
 * Results:
 *	None.
 *
 * Side effects:
 *	The object gains a string (UTF-8) representation.
 *
 *----------------------------------------------------------------------
 */

static void
StringOfEnsembleCmdRep(
    Tcl_Obj *objPtr)
{
    EnsembleCmdRep *ensembleCmd = objPtr->internalRep.otherValuePtr;
    int length = strlen(ensembleCmd->fullSubcmdName);

    objPtr->length = length;
    objPtr->bytes = ckalloc(length + 1);
    memcpy(objPtr->bytes, ensembleCmd->fullSubcmdName, (unsigned) length+1);
}

/*
 *----------------------------------------------------------------------
 *
 * TclCompileEnsemble --
 *
 *	Procedure called to compile an ensemble command. Note that most
 *	ensembles are not compiled, since modifying a compiled ensemble causes
 *	a invalidation of all existing bytecode (expensive!) which is not
 *	normally warranted.
 *
 * Results:
 *	Returns TCL_OK for a successful compile. Returns TCL_ERROR to defer
 *	evaluation to runtime.
 *
 * Side effects:
 *	Instructions are added to envPtr to execute the subcommands of the
 *	ensemble at runtime if a compile-time mapping is possible.
 *
 *----------------------------------------------------------------------
 */

int
TclCompileEnsemble(
    Tcl_Interp *interp,		/* Used for error reporting. */
    Tcl_Parse *parsePtr,	/* Points to a parse structure for the command
				 * created by Tcl_ParseCommand. */
    Command *cmdPtr,		/* Points to defintion of command being
				 * compiled. */
    CompileEnv *envPtr)		/* Holds resulting instructions. */
{
    Tcl_Token *tokenPtr = TokenAfter(parsePtr->tokenPtr);
    Tcl_Obj *mapObj, *subcmdObj, *targetCmdObj, *listObj, **elems;
    Tcl_Obj *replaced = Tcl_NewObj(), *replacement;
    Tcl_Command ensemble = (Tcl_Command) cmdPtr;
    Command *oldCmdPtr = cmdPtr, *newCmdPtr;
    int len, result, flags = 0, i, depth = 1, invokeAnyway = 0;
    int ourResult = TCL_ERROR;
    unsigned numBytes;
    const char *word;

    Tcl_IncrRefCount(replaced);

    /*
     * This is where we return to if we are parsing multiple nested compiled
     * ensembles. [info object] is such a beast.
     */

  checkNextWord:
    if (parsePtr->numWords < depth + 1) {
	goto failed;
    }
    if (tokenPtr->type != TCL_TOKEN_SIMPLE_WORD) {
	/*
	 * Too hard.
	 */

	goto failed;
    }

    word = tokenPtr[1].start;
    numBytes = tokenPtr[1].size;

    /*
     * There's a sporting chance we'll be able to compile this. But now we
     * must check properly. To do that, check that we're compiling an ensemble
     * that has a compilable command as its appropriate subcommand.
     */

    if (Tcl_GetEnsembleMappingDict(NULL, ensemble, &mapObj) != TCL_OK
	    || mapObj == NULL) {
	/*
	 * Either not an ensemble or a mapping isn't installed. Crud. Too hard
	 * to proceed.
	 */

	goto failed;
    }

    /*
     * Also refuse to compile anything that uses a formal parameter list for
     * now, on the grounds that it is too complex.
     */

    if (Tcl_GetEnsembleParameterList(NULL, ensemble, &listObj) != TCL_OK
	    || listObj != NULL) {
	/*
	 * Figuring out how to compile this has become too much. Bail out.
	 */

	goto failed;
    }

    /*
     * Next, get the flags. We need them on several code paths so that we can
     * know whether we're to do prefix matching.
     */

    (void) Tcl_GetEnsembleFlags(NULL, ensemble, &flags);

    /*
     * Check to see if there's also a subcommand list; must check to see if
     * the subcommand we are calling is in that list if it exists, since that
     * list filters the entries in the map.
     */

    (void) Tcl_GetEnsembleSubcommandList(NULL, ensemble, &listObj);
    if (listObj != NULL) {
	int sclen;
	const char *str;
	Tcl_Obj *matchObj = NULL;

	if (Tcl_ListObjGetElements(NULL, listObj, &len, &elems) != TCL_OK) {
	    goto failed;
	}
	for (i=0 ; i<len ; i++) {
	    str = Tcl_GetStringFromObj(elems[i], &sclen);
	    if ((sclen == (int) numBytes) && !memcmp(word, str, numBytes)) {
		/*
		 * Exact match! Excellent!
		 */

		result = Tcl_DictObjGet(NULL, mapObj,elems[i], &targetCmdObj);
		if (result != TCL_OK || targetCmdObj == NULL) {
		    goto failed;
		}
		replacement = elems[i];
		goto doneMapLookup;
	    }

	    /*
	     * Check to see if we've got a prefix match. A single prefix match
	     * is fine, and allows us to refine our dictionary lookup, but
	     * multiple prefix matches is a Bad Thing and will prevent us from
	     * making progress. Note that we cannot do the lookup immediately
	     * in the prefix case; might be another entry later in the list
	     * that causes things to fail.
	     */

	    if ((flags & TCL_ENSEMBLE_PREFIX)
		    && strncmp(word, str, numBytes) == 0) {
		if (matchObj != NULL) {
		    goto failed;
		}
		matchObj = elems[i];
	    }
	}
	if (matchObj == NULL) {
	    goto failed;
	}
	result = Tcl_DictObjGet(NULL, mapObj, matchObj, &targetCmdObj);
	if (result != TCL_OK || targetCmdObj == NULL) {
	    goto failed;
	}
	replacement = matchObj;
    } else {
	Tcl_DictSearch s;
	int done, matched;
	Tcl_Obj *tmpObj;

	/*
	 * No map, so check the dictionary directly.
	 */

	TclNewStringObj(subcmdObj, word, (int) numBytes);
	result = Tcl_DictObjGet(NULL, mapObj, subcmdObj, &targetCmdObj);
	if (result == TCL_OK && targetCmdObj != NULL) {
	    /*
	     * Got it. Skip the fiddling around with prefixes.
	     */

	    replacement = subcmdObj;
	    goto doneMapLookup;
	}
	TclDecrRefCount(subcmdObj);

	/*
	 * We've not literally got a valid subcommand. But maybe we have a
	 * prefix. Check if prefix matches are allowed.
	 */

	if (!(flags & TCL_ENSEMBLE_PREFIX)) {
	    goto failed;
	}

	/*
	 * Iterate over the keys in the dictionary, checking to see if we're a
	 * prefix.
	 */

	Tcl_DictObjFirst(NULL, mapObj, &s, &subcmdObj, &tmpObj, &done);
	matched = 0;
	replacement = NULL;		/* Silence, fool compiler! */
	while (!done) {
	    if (strncmp(TclGetString(subcmdObj), word, numBytes) == 0) {
		if (matched++) {
		    /*
		     * Must have matched twice! Not unique, so no point
		     * looking further.
		     */

		    break;
		}
		replacement = subcmdObj;
		targetCmdObj = tmpObj;
	    }
	    Tcl_DictObjNext(&s, &subcmdObj, &tmpObj, &done);
	}
	Tcl_DictObjDone(&s);

	/*
	 * If we have anything other than a single match, we've failed the
	 * unique prefix check.
	 */

	if (matched != 1) {
	    invokeAnyway = 1;
	    goto failed;
	}
    }

    /*
     * OK, we definitely map to something. But what?
     *
     * The command we map to is the first word out of the map element. Note
     * that we also reject dealing with multi-element rewrites if we are in a
     * safe interpreter, as there is otherwise a (highly gnarly!) way to make
     * Tcl crash open to exploit.
     */

  doneMapLookup:
    Tcl_ListObjAppendElement(NULL, replaced, replacement);
    if (Tcl_ListObjGetElements(NULL, targetCmdObj, &len, &elems) != TCL_OK) {
	goto failed;
    } else if (len != 1) {
	/*
	 * Note that at this point we know we can't issue any special
	 * instruction sequence as the mapping isn't one that we support at
	 * the compiled level.
	 */

	goto cleanup;
    }
    targetCmdObj = elems[0];

    oldCmdPtr = cmdPtr;
    Tcl_IncrRefCount(targetCmdObj);
    newCmdPtr = (Command *) Tcl_GetCommandFromObj(interp, targetCmdObj);
    TclDecrRefCount(targetCmdObj);
    if (newCmdPtr == NULL || Tcl_IsSafe(interp)
	    || newCmdPtr->nsPtr->flags & NS_SUPPRESS_COMPILATION
	    || newCmdPtr->flags & CMD_HAS_EXEC_TRACES
	    || ((Interp *)interp)->flags & DONT_COMPILE_CMDS_INLINE) {
	/*
	 * Maps to an undefined command or a command without a compiler.
	 * Cannot compile.
	 */

	goto cleanup;
    }
    cmdPtr = newCmdPtr;
    depth++;

    /*
     * See whether we have a nested ensemble. If we do, we can go round the
     * mulberry bush again, consuming the next word.
     */

    if (cmdPtr->compileProc == TclCompileEnsemble) {
	tokenPtr = TokenAfter(tokenPtr);
	ensemble = (Tcl_Command) cmdPtr;
	goto checkNextWord;
    }

    /*
     * Now we've done the mapping process, can now actually try to compile.
     * If there is a subcommand compiler and that successfully produces code,
     * we'll use that. Otherwise, we fall back to generating opcodes to do the
     * invoke at runtime.
     */

    invokeAnyway = 1;
    if (CompileToCompiledCommand(interp, parsePtr, depth, cmdPtr,
	    envPtr) == TCL_OK) {
	ourResult = TCL_OK;
	goto cleanup;
    }

    /*
     * Failed to do a full compile for some reason. Try to do a direct invoke
     * instead of going through the ensemble lookup process again.
     */

  failed:
    if (depth < 250) {
	if (depth > 1) {
	    if (!invokeAnyway) {
		cmdPtr = oldCmdPtr;
		depth--;
	    }
	    (void) Tcl_ListObjReplace(NULL, replaced, depth, 2, 0, NULL);
	}
	CompileToInvokedCommand(interp, parsePtr, replaced, cmdPtr, envPtr);
	ourResult = TCL_OK;
    }

    /*
     * Release the memory we allocated. If we've got here, we've either done
     * something useful or we're in a case that we can't compile at all and
     * we're just giving up.
     */

  cleanup:
    Tcl_DecrRefCount(replaced);
    return ourResult;
}

/*
 * How to compile a subcommand using its own command compiler. To do that, we
 * have to perform some trickery to rewrite the arguments, as compilers *must*
 * have parse tokens that refer to addresses in the original script.
 */

static int
CompileToCompiledCommand(
    Tcl_Interp *interp,
    Tcl_Parse *parsePtr,
    int depth,
    Command *cmdPtr,
    CompileEnv *envPtr)		/* Holds resulting instructions. */
{
    Tcl_Parse synthetic;
    Tcl_Token *tokenPtr;
    int result, i;

    if (cmdPtr->compileProc == NULL) {
	return TCL_ERROR;
    }

    TclParseInit(interp, NULL, 0, &synthetic);
    synthetic.numWords = parsePtr->numWords - depth + 1;
    TclGrowParseTokenArray(&synthetic, 2);
    synthetic.numTokens = 2;

    /*
     * Now we have the space to work in, install something rewritten. The
     * first word will "officially" be the bytes of the structured ensemble
     * name. That's technically wrong, but nobody will care; we just need
     * *something* here...
     */

    synthetic.tokenPtr[0].type = TCL_TOKEN_SIMPLE_WORD;
    synthetic.tokenPtr[0].start = parsePtr->tokenPtr[0].start;
    synthetic.tokenPtr[0].numComponents = 1;
    synthetic.tokenPtr[1].type = TCL_TOKEN_TEXT;
    synthetic.tokenPtr[1].start = parsePtr->tokenPtr[0].start;
    synthetic.tokenPtr[1].numComponents = 0;
    for (i=0,tokenPtr=parsePtr->tokenPtr ; i<depth ; i++) {
	int sclen = (tokenPtr->start - synthetic.tokenPtr[0].start)
		+ tokenPtr->size;

	synthetic.tokenPtr[0].size = sclen;
	synthetic.tokenPtr[1].size = sclen;
	tokenPtr = TokenAfter(tokenPtr);
    }

    /*
     * Copy over the real argument tokens.
     */

    for (i=1; i<synthetic.numWords; i++) {
	int toCopy;

	toCopy = tokenPtr->numComponents + 1;
	TclGrowParseTokenArray(&synthetic, toCopy);
	memcpy(synthetic.tokenPtr + synthetic.numTokens, tokenPtr,
		sizeof(Tcl_Token) * toCopy);
	synthetic.numTokens += toCopy;
	tokenPtr = TokenAfter(tokenPtr);
    }

    /*
     * Hand off compilation to the subcommand compiler. At last!
     */

    result = cmdPtr->compileProc(interp, &synthetic, cmdPtr, envPtr);

    /*
     * Clean up if necessary.
     */

    Tcl_FreeParse(&synthetic);
    return result;
}

/*
 * How to compile a subcommand to a _replacing_ invoke of its implementation
 * command.
 */

static void
CompileToInvokedCommand(
    Tcl_Interp *interp,
    Tcl_Parse *parsePtr,
    Tcl_Obj *replacements,
    Command *cmdPtr,
    CompileEnv *envPtr)		/* Holds resulting instructions. */
{
    Tcl_Token *tokPtr;
    Tcl_Obj *objPtr, **words;
    char *bytes;
    int length, i, numWords, cmdLit;

    /*
     * Push the words of the command. Take care; the command words may be
     * scripts that have backslashes in them, and [info frame 0] can see the
     * difference. Hence the call to TclContinuationsEnterDerived...
     */

    Tcl_ListObjGetElements(NULL, replacements, &numWords, &words);
    for (i=0,tokPtr=parsePtr->tokenPtr ; i<parsePtr->numWords ; i++) {
	if (i > 0 && i < numWords+1) {
	    bytes = Tcl_GetStringFromObj(words[i-1], &length);
	    PushLiteral(envPtr, bytes, length);
	} else if (tokPtr->type == TCL_TOKEN_SIMPLE_WORD) {
	    int literal = TclRegisterNewLiteral(envPtr,
		    tokPtr[1].start, tokPtr[1].size);

	    TclEmitPush(literal, envPtr);
	} else {
	    CompileTokens(envPtr, tokPtr, interp);
	}
	tokPtr = TokenAfter(tokPtr);
    }

    /*
     * Push the name of the command we're actually dispatching to as part of
     * the implementation.
     */

    objPtr = Tcl_NewObj();
    Tcl_GetCommandFullName(interp, (Tcl_Command) cmdPtr, objPtr);
    bytes = Tcl_GetStringFromObj(objPtr, &length);
    cmdLit = TclRegisterNewCmdLiteral(envPtr, bytes, length);
    TclSetCmdNameObj(interp, envPtr->literalArrayPtr[cmdLit].objPtr, cmdPtr);
    TclEmitPush(cmdLit, envPtr);
    TclDecrRefCount(objPtr);

    /*
     * Do the replacing dispatch.
     */

    TclEmitInstInt4(INST_INVOKE_REPLACE, parsePtr->numWords, envPtr);
    TclEmitInt1(numWords+1, envPtr);
    TclAdjustStackDepth(-1, envPtr);	/* Correction to stack depth calcs. */
}

/*
 * Helpers that do issuing of instructions for commands that "don't have
 * compilers" (well, they do; these). They all work by just generating base
 * code to invoke the command; they're intended for ensemble subcommands so
 * that the costs of INST_INVOKE_REPLACE can be avoided where we can work out
 * that they're not needed.
 *
 * Note that these are NOT suitable for commands where there's an argument
 * that is a script, as an [info level] or [info frame] in the inner context
 * can see the difference.
 */

static int
CompileBasicNArgCommand(
    Tcl_Interp *interp,		/* Used for error reporting. */
    Tcl_Parse *parsePtr,	/* Points to a parse structure for the command
				 * created by Tcl_ParseCommand. */
    Command *cmdPtr,		/* Points to defintion of command being
				 * compiled. */
    CompileEnv *envPtr)		/* Holds resulting instructions. */
{
    Tcl_Token *tokenPtr;
    Tcl_Obj *objPtr;
    char *bytes;
    int length, i, literal;

    /*
     * Push the name of the command we're actually dispatching to as part of
     * the implementation.
     */

    objPtr = Tcl_NewObj();
    Tcl_GetCommandFullName(interp, (Tcl_Command) cmdPtr, objPtr);
    bytes = Tcl_GetStringFromObj(objPtr, &length);
    literal = TclRegisterNewCmdLiteral(envPtr, bytes, length);
    TclSetCmdNameObj(interp, envPtr->literalArrayPtr[literal].objPtr, cmdPtr);
    TclEmitPush(literal, envPtr);
    TclDecrRefCount(objPtr);

    /*
     * Push the words of the command.
     */

    tokenPtr = TokenAfter(parsePtr->tokenPtr);
    for (i=1 ; i<parsePtr->numWords ; i++) {
	if (tokenPtr->type == TCL_TOKEN_SIMPLE_WORD) {
	    PushLiteral(envPtr, tokenPtr[1].start, tokenPtr[1].size);
	} else {
	    CompileTokens(envPtr, tokenPtr, interp);
	}
	tokenPtr = TokenAfter(tokenPtr);
    }

    /*
     * Do the standard dispatch.
     */

    if (i <= 255) {
	TclEmitInstInt1(INST_INVOKE_STK1, i, envPtr);
    } else {
	TclEmitInstInt4(INST_INVOKE_STK4, i, envPtr);
    }
    return TCL_OK;
}

int
TclCompileBasic0ArgCmd(
    Tcl_Interp *interp,		/* Used for error reporting. */
    Tcl_Parse *parsePtr,	/* Points to a parse structure for the command
				 * created by Tcl_ParseCommand. */
    Command *cmdPtr,		/* Points to defintion of command being
				 * compiled. */
    CompileEnv *envPtr)		/* Holds resulting instructions. */
{
    /*
     * Verify that the number of arguments is correct; that's the only case
     * that we know will avoid the call to Tcl_WrongNumArgs() at invoke time,
     * which is the only code that sees the shenanigans of ensemble dispatch.
     */

    if (parsePtr->numWords != 1) {
	return TCL_ERROR;
    }

    return CompileBasicNArgCommand(interp, parsePtr, cmdPtr, envPtr);
}

int
TclCompileBasic1ArgCmd(
    Tcl_Interp *interp,		/* Used for error reporting. */
    Tcl_Parse *parsePtr,	/* Points to a parse structure for the command
				 * created by Tcl_ParseCommand. */
    Command *cmdPtr,		/* Points to defintion of command being
				 * compiled. */
    CompileEnv *envPtr)		/* Holds resulting instructions. */
{
    /*
     * Verify that the number of arguments is correct; that's the only case
     * that we know will avoid the call to Tcl_WrongNumArgs() at invoke time,
     * which is the only code that sees the shenanigans of ensemble dispatch.
     */

    if (parsePtr->numWords != 2) {
	return TCL_ERROR;
    }

    return CompileBasicNArgCommand(interp, parsePtr, cmdPtr, envPtr);
}

int
TclCompileBasic2ArgCmd(
    Tcl_Interp *interp,		/* Used for error reporting. */
    Tcl_Parse *parsePtr,	/* Points to a parse structure for the command
				 * created by Tcl_ParseCommand. */
    Command *cmdPtr,		/* Points to defintion of command being
				 * compiled. */
    CompileEnv *envPtr)		/* Holds resulting instructions. */
{
    /*
     * Verify that the number of arguments is correct; that's the only case
     * that we know will avoid the call to Tcl_WrongNumArgs() at invoke time,
     * which is the only code that sees the shenanigans of ensemble dispatch.
     */

    if (parsePtr->numWords != 3) {
	return TCL_ERROR;
    }

    return CompileBasicNArgCommand(interp, parsePtr, cmdPtr, envPtr);
}

int
TclCompileBasic3ArgCmd(
    Tcl_Interp *interp,		/* Used for error reporting. */
    Tcl_Parse *parsePtr,	/* Points to a parse structure for the command
				 * created by Tcl_ParseCommand. */
    Command *cmdPtr,		/* Points to defintion of command being
				 * compiled. */
    CompileEnv *envPtr)		/* Holds resulting instructions. */
{
    /*
     * Verify that the number of arguments is correct; that's the only case
     * that we know will avoid the call to Tcl_WrongNumArgs() at invoke time,
     * which is the only code that sees the shenanigans of ensemble dispatch.
     */

    if (parsePtr->numWords != 4) {
	return TCL_ERROR;
    }

    return CompileBasicNArgCommand(interp, parsePtr, cmdPtr, envPtr);
}

int
TclCompileBasic0Or1ArgCmd(
    Tcl_Interp *interp,		/* Used for error reporting. */
    Tcl_Parse *parsePtr,	/* Points to a parse structure for the command
				 * created by Tcl_ParseCommand. */
    Command *cmdPtr,		/* Points to defintion of command being
				 * compiled. */
    CompileEnv *envPtr)		/* Holds resulting instructions. */
{
    /*
     * Verify that the number of arguments is correct; that's the only case
     * that we know will avoid the call to Tcl_WrongNumArgs() at invoke time,
     * which is the only code that sees the shenanigans of ensemble dispatch.
     */

    if (parsePtr->numWords != 1 && parsePtr->numWords != 2) {
	return TCL_ERROR;
    }

    return CompileBasicNArgCommand(interp, parsePtr, cmdPtr, envPtr);
}

int
TclCompileBasic1Or2ArgCmd(
    Tcl_Interp *interp,		/* Used for error reporting. */
    Tcl_Parse *parsePtr,	/* Points to a parse structure for the command
				 * created by Tcl_ParseCommand. */
    Command *cmdPtr,		/* Points to defintion of command being
				 * compiled. */
    CompileEnv *envPtr)		/* Holds resulting instructions. */
{
    /*
     * Verify that the number of arguments is correct; that's the only case
     * that we know will avoid the call to Tcl_WrongNumArgs() at invoke time,
     * which is the only code that sees the shenanigans of ensemble dispatch.
     */

    if (parsePtr->numWords != 2 && parsePtr->numWords != 3) {
	return TCL_ERROR;
    }

    return CompileBasicNArgCommand(interp, parsePtr, cmdPtr, envPtr);
}

int
TclCompileBasic2Or3ArgCmd(
    Tcl_Interp *interp,		/* Used for error reporting. */
    Tcl_Parse *parsePtr,	/* Points to a parse structure for the command
				 * created by Tcl_ParseCommand. */
    Command *cmdPtr,		/* Points to defintion of command being
				 * compiled. */
    CompileEnv *envPtr)		/* Holds resulting instructions. */
{
    /*
     * Verify that the number of arguments is correct; that's the only case
     * that we know will avoid the call to Tcl_WrongNumArgs() at invoke time,
     * which is the only code that sees the shenanigans of ensemble dispatch.
     */

    if (parsePtr->numWords != 3 && parsePtr->numWords != 4) {
	return TCL_ERROR;
    }

    return CompileBasicNArgCommand(interp, parsePtr, cmdPtr, envPtr);
}

int
TclCompileBasic0To2ArgCmd(
    Tcl_Interp *interp,		/* Used for error reporting. */
    Tcl_Parse *parsePtr,	/* Points to a parse structure for the command
				 * created by Tcl_ParseCommand. */
    Command *cmdPtr,		/* Points to defintion of command being
				 * compiled. */
    CompileEnv *envPtr)		/* Holds resulting instructions. */
{
    /*
     * Verify that the number of arguments is correct; that's the only case
     * that we know will avoid the call to Tcl_WrongNumArgs() at invoke time,
     * which is the only code that sees the shenanigans of ensemble dispatch.
     */

    if (parsePtr->numWords < 1 || parsePtr->numWords > 3) {
	return TCL_ERROR;
    }

    return CompileBasicNArgCommand(interp, parsePtr, cmdPtr, envPtr);
}

int
TclCompileBasic1To3ArgCmd(
    Tcl_Interp *interp,		/* Used for error reporting. */
    Tcl_Parse *parsePtr,	/* Points to a parse structure for the command
				 * created by Tcl_ParseCommand. */
    Command *cmdPtr,		/* Points to defintion of command being
				 * compiled. */
    CompileEnv *envPtr)		/* Holds resulting instructions. */
{
    /*
     * Verify that the number of arguments is correct; that's the only case
     * that we know will avoid the call to Tcl_WrongNumArgs() at invoke time,
     * which is the only code that sees the shenanigans of ensemble dispatch.
     */

    if (parsePtr->numWords < 2 || parsePtr->numWords > 4) {
	return TCL_ERROR;
    }

    return CompileBasicNArgCommand(interp, parsePtr, cmdPtr, envPtr);
}

int
TclCompileBasicMin0ArgCmd(
    Tcl_Interp *interp,		/* Used for error reporting. */
    Tcl_Parse *parsePtr,	/* Points to a parse structure for the command
				 * created by Tcl_ParseCommand. */
    Command *cmdPtr,		/* Points to defintion of command being
				 * compiled. */
    CompileEnv *envPtr)		/* Holds resulting instructions. */
{
    /*
     * Verify that the number of arguments is correct; that's the only case
     * that we know will avoid the call to Tcl_WrongNumArgs() at invoke time,
     * which is the only code that sees the shenanigans of ensemble dispatch.
     */

    if (parsePtr->numWords < 1) {
	return TCL_ERROR;
    }

    return CompileBasicNArgCommand(interp, parsePtr, cmdPtr, envPtr);
}

int
TclCompileBasicMin1ArgCmd(
    Tcl_Interp *interp,		/* Used for error reporting. */
    Tcl_Parse *parsePtr,	/* Points to a parse structure for the command
				 * created by Tcl_ParseCommand. */
    Command *cmdPtr,		/* Points to defintion of command being
				 * compiled. */
    CompileEnv *envPtr)		/* Holds resulting instructions. */
{
    /*
     * Verify that the number of arguments is correct; that's the only case
     * that we know will avoid the call to Tcl_WrongNumArgs() at invoke time,
     * which is the only code that sees the shenanigans of ensemble dispatch.
     */

    if (parsePtr->numWords < 2) {
	return TCL_ERROR;
    }

    return CompileBasicNArgCommand(interp, parsePtr, cmdPtr, envPtr);
}

int
TclCompileBasicMin2ArgCmd(
    Tcl_Interp *interp,		/* Used for error reporting. */
    Tcl_Parse *parsePtr,	/* Points to a parse structure for the command
				 * created by Tcl_ParseCommand. */
    Command *cmdPtr,		/* Points to defintion of command being
				 * compiled. */
    CompileEnv *envPtr)		/* Holds resulting instructions. */
{
    /*
     * Verify that the number of arguments is correct; that's the only case
     * that we know will avoid the call to Tcl_WrongNumArgs() at invoke time,
     * which is the only code that sees the shenanigans of ensemble dispatch.
     */

    if (parsePtr->numWords < 3) {
	return TCL_ERROR;
    }

    return CompileBasicNArgCommand(interp, parsePtr, cmdPtr, envPtr);
}

/*
 * Local Variables:
 * mode: c
 * c-basic-offset: 4
 * fill-column: 78
 * End:
 */<|MERGE_RESOLUTION|>--- conflicted
+++ resolved
@@ -1922,13 +1922,8 @@
 	 * Hand off to the target command.
 	 */
 
-<<<<<<< HEAD
-	iPtr->evalFlags |= TCL_EVAL_REDIRECT;
+	TclDeferCallbacks(interp, /* skip tailcalls */ 1);
 	return TclNREvalObjEx(interp, copyPtr, TCL_EVAL_INVOKE);
-=======
-	TclDeferCallbacks(interp, /* skip tailcalls */ 1);
-	return TclNREvalObjEx(interp, copyPtr, TCL_EVAL_INVOKE, NULL,INT_MIN);
->>>>>>> 2c195504
     }
 
   unknownOrAmbiguousSubcommand:
