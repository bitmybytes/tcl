--- conflicted
+++ resolved
@@ -1911,13 +1911,8 @@
 	 * Hand off to the target command.
 	 */
 
-<<<<<<< HEAD
-	iPtr->evalFlags |= TCL_EVAL_REDIRECT;
+	TclSkipTailcall(interp);
 	return TclNREvalObjEx(interp, copyPtr, TCL_EVAL_INVOKE);
-=======
-	TclSkipTailcall(interp);
-	return TclNREvalObjEx(interp, copyPtr, TCL_EVAL_INVOKE, NULL,INT_MIN);
->>>>>>> f6045e6e
     }
 
   unknownOrAmbiguousSubcommand:
