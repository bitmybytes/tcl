--- conflicted
+++ resolved
@@ -1430,14 +1430,7 @@
      * this point.
      */
 
-<<<<<<< HEAD
-    CompileWord(envPtr, dictTokenPtr, interp, 3);
-=======
     CompileWord(envPtr, dictTokenPtr, interp, 2);
-    TclEmitInstInt4( INST_DICT_FIRST, infoIndex,		envPtr);
-    emptyTargetOffset = CurrentOffset(envPtr);
-    TclEmitInstInt4( INST_JUMP_TRUE4, 0,			envPtr);
->>>>>>> a4a2a33d
 
     /*
      * Now we catch errors from here on so that we can finalize the search
