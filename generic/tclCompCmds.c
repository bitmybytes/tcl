/*
 * tclCompCmds.c --
 *
 *	This file contains compilation procedures that compile various Tcl
 *	commands into a sequence of instructions ("bytecodes").
 *
 * Copyright (c) 1997-1998 Sun Microsystems, Inc.
 * Copyright (c) 2001 by Kevin B. Kenny.  All rights reserved.
 * Copyright (c) 2002 ActiveState Corporation.
 * Copyright (c) 2004-2006 by Donal K. Fellows.
 *
 * See the file "license.terms" for information on usage and redistribution of
 * this file, and for a DISCLAIMER OF ALL WARRANTIES.
 */

#include "tclInt.h"
#include "tclCompile.h"
#include <assert.h>

/*
 * Prototypes for procedures defined later in this file:
 */

static ClientData	DupDictUpdateInfo(ClientData clientData);
static void		FreeDictUpdateInfo(ClientData clientData);
static void		PrintDictUpdateInfo(ClientData clientData,
			    Tcl_Obj *appendObj, ByteCode *codePtr,
			    unsigned int pcOffset);
static ClientData	DupForeachInfo(ClientData clientData);
static void		FreeForeachInfo(ClientData clientData);
static void		PrintForeachInfo(ClientData clientData,
			    Tcl_Obj *appendObj, ByteCode *codePtr,
			    unsigned int pcOffset);
static void		CompileReturnInternal(CompileEnv *envPtr,
			    unsigned char op, int code, int level,
			    Tcl_Obj *returnOpts);
static int		IndexTailVarIfKnown(Tcl_Interp *interp,
			    Tcl_Token *varTokenPtr, CompileEnv *envPtr);
static int		PushVarName(Tcl_Interp *interp,
			    Tcl_Token *varTokenPtr, CompileEnv *envPtr,
			    int flags, int *localIndexPtr,
			    int *simpleVarNamePtr, int *isScalarPtr);
static int		CompileEachloopCmd(Tcl_Interp *interp,
			    Tcl_Parse *parsePtr, Command *cmdPtr,
			    CompileEnv *envPtr, int collect);
static int		CompileDictEachCmd(Tcl_Interp *interp,
			    Tcl_Parse *parsePtr, Command *cmdPtr,
			    struct CompileEnv *envPtr, int collect);


/*
 * Macro that encapsulates an efficiency trick that avoids a function call for
 * the simplest of compiles. The ANSI C "prototype" for this macro is:
 *
 * static void		CompileWord(CompileEnv *envPtr, Tcl_Token *tokenPtr,
 *			    Tcl_Interp *interp);
 */

#define CompileWord(envPtr, tokenPtr, interp) \
    if ((tokenPtr)->type == TCL_TOKEN_SIMPLE_WORD) {			\
	TclEmitPush(TclRegisterNewLiteral((envPtr), (tokenPtr)[1].start, \
		(tokenPtr)[1].size), (envPtr));				\
    } else {								\
	TclCompileTokens((interp), (tokenPtr)+1, (tokenPtr)->numComponents, \
		(envPtr));						\
    }

/*
 * Often want to issue one of two versions of an instruction based on whether
 * the argument will fit in a single byte or not. This makes it much clearer.
 */

#define Emit14Inst(nm,idx,envPtr) \
    if (idx <= 255) {							\
	TclEmitInstInt1(nm##1,idx,envPtr);				\
    } else {								\
	TclEmitInstInt4(nm##4,idx,envPtr);				\
    }

/*
 * Flags bits used by PushVarName.
 */

#define TCL_NO_LARGE_INDEX 1	/* Do not return localIndex value > 255 */

/*
 * The structures below define the AuxData types defined in this file.
 */

const AuxDataType tclForeachInfoType = {
    "ForeachInfo",		/* name */
    DupForeachInfo,		/* dupProc */
    FreeForeachInfo,		/* freeProc */
    PrintForeachInfo		/* printProc */
};

const AuxDataType tclDictUpdateInfoType = {
    "DictUpdateInfo",		/* name */
    DupDictUpdateInfo,		/* dupProc */
    FreeDictUpdateInfo,		/* freeProc */
    PrintDictUpdateInfo		/* printProc */
};

/*
 *----------------------------------------------------------------------
 *
 * TclCompileAppendCmd --
 *
 *	Procedure called to compile the "append" command.
 *
 * Results:
 *	Returns TCL_OK for a successful compile. Returns TCL_ERROR to defer
 *	evaluation to runtime.
 *
 * Side effects:
 *	Instructions are added to envPtr to execute the "append" command at
 *	runtime.
 *
 *----------------------------------------------------------------------
 */

int
TclCompileAppendCmd(
    Tcl_Interp *interp,		/* Used for error reporting. */
    Tcl_Parse *parsePtr,	/* Points to a parse structure for the command
				 * created by Tcl_ParseCommand. */
    Command *cmdPtr,		/* Points to defintion of command being
				 * compiled. */
    CompileEnv *envPtr)		/* Holds resulting instructions. */
{
    Tcl_Token *varTokenPtr, *valueTokenPtr;
    int simpleVarName, isScalar, localIndex, numWords;

    numWords = parsePtr->numWords;
    if (numWords == 1) {
	return TCL_ERROR;
    } else if (numWords == 2) {
	/*
	 * append varName == set varName
	 */

	return TclCompileSetCmd(interp, parsePtr, cmdPtr, envPtr);
    } else if (numWords > 3) {
	/*
	 * APPEND instructions currently only handle one value.
	 */

	return TCL_ERROR;
    }

    /*
     * Decide if we can use a frame slot for the var/array name or if we need
     * to emit code to compute and push the name at runtime. We use a frame
     * slot (entry in the array of local vars) if we are compiling a procedure
     * body and if the name is simple text that does not include namespace
     * qualifiers.
     */

    varTokenPtr = TokenAfter(parsePtr->tokenPtr);

    PushVarName(interp, varTokenPtr, envPtr, 0,
	    &localIndex, &simpleVarName, &isScalar);

    /*
     * We are doing an assignment, otherwise TclCompileSetCmd was called, so
     * push the new value. This will need to be extended to push a value for
     * each argument.
     */

    if (numWords > 2) {
	valueTokenPtr = TokenAfter(varTokenPtr);
	CompileWord(envPtr, valueTokenPtr, interp);
    }

    /*
     * Emit instructions to set/get the variable.
     */

    if (simpleVarName) {
	if (isScalar) {
	    if (localIndex < 0) {
		TclEmitOpcode(INST_APPEND_STK, envPtr);
	    } else {
		Emit14Inst(INST_APPEND_SCALAR, localIndex, envPtr);
	    }
	} else {
	    if (localIndex < 0) {
		TclEmitOpcode(INST_APPEND_ARRAY_STK, envPtr);
	    } else {
		Emit14Inst(INST_APPEND_ARRAY, localIndex, envPtr);
	    }
	}
    } else {
	TclEmitOpcode(INST_APPEND_STK, envPtr);
    }

    return TCL_OK;
}

/*
 *----------------------------------------------------------------------
 *
 * TclCompileArray*Cmd --
 *
 *	Functions called to compile "array" sucommands.
 *
 * Results:
 *	All return TCL_OK for a successful compile, and TCL_ERROR to defer
 *	evaluation to runtime.
 *
 * Side effects:
 *	Instructions are added to envPtr to execute the "array" subcommand at
 *	runtime.
 *
 *----------------------------------------------------------------------
 */

int
TclCompileArrayExistsCmd(
    Tcl_Interp *interp,		/* Used for looking up stuff. */
    Tcl_Parse *parsePtr,	/* Points to a parse structure for the command
				 * created by Tcl_ParseCommand. */
    Command *cmdPtr,		/* Points to defintion of command being
				 * compiled. */
    CompileEnv *envPtr)		/* Holds resulting instructions. */
{
    Tcl_Token *tokenPtr;
    int simpleVarName, isScalar, localIndex;

    if (parsePtr->numWords != 2) {
	return TCL_ERROR;
    }

    tokenPtr = TokenAfter(parsePtr->tokenPtr);
    PushVarName(interp, tokenPtr, envPtr, 0,
	    &localIndex, &simpleVarName, &isScalar);
    if (!isScalar) {
	return TCL_ERROR;
    }

    if (localIndex >= 0) {
	TclEmitInstInt4(INST_ARRAY_EXISTS_IMM, localIndex,	envPtr);
    } else {
	TclEmitOpcode(	INST_ARRAY_EXISTS_STK,			envPtr);
    }
    return TCL_OK;
}

int
TclCompileArraySetCmd(
    Tcl_Interp *interp,		/* Used for looking up stuff. */
    Tcl_Parse *parsePtr,	/* Points to a parse structure for the command
				 * created by Tcl_ParseCommand. */
    Command *cmdPtr,		/* Points to defintion of command being
				 * compiled. */
    CompileEnv *envPtr)		/* Holds resulting instructions. */
{
    Tcl_Token *tokenPtr;
    int simpleVarName, isScalar, localIndex;
    int dataVar, iterVar, keyVar, valVar, infoIndex;
    int back, fwd, offsetBack, offsetFwd, savedStackDepth;
    ForeachInfo *infoPtr;

    if (parsePtr->numWords != 3) {
	return TCL_ERROR;
    }

    tokenPtr = TokenAfter(parsePtr->tokenPtr);
    PushVarName(interp, tokenPtr, envPtr, 0,
	    &localIndex, &simpleVarName, &isScalar);
    if (!isScalar) {
	return TCL_ERROR;
    }
    tokenPtr = TokenAfter(tokenPtr);

    /*
     * Special case: literal empty value argument is just an "ensure array"
     * operation.
     */

    if (tokenPtr->type == TCL_TOKEN_SIMPLE_WORD && tokenPtr[1].size == 0) {
	if (localIndex >= 0) {
	    TclEmitInstInt4(INST_ARRAY_EXISTS_IMM, localIndex,	envPtr);
	    TclEmitInstInt1(INST_JUMP_TRUE1, 7,			envPtr);
	    TclEmitInstInt4(INST_ARRAY_MAKE_IMM, localIndex,	envPtr);
	} else {
	    TclEmitOpcode(  INST_DUP,				envPtr);
	    TclEmitOpcode(  INST_ARRAY_EXISTS_STK,		envPtr);
	    TclEmitInstInt1(INST_JUMP_TRUE1, 5,			envPtr);
	    savedStackDepth = envPtr->currStackDepth;
	    TclEmitOpcode(  INST_ARRAY_MAKE_STK,		envPtr);
	    TclEmitInstInt1(INST_JUMP1, 3,			envPtr);
	    envPtr->currStackDepth = savedStackDepth;
	    TclEmitOpcode(  INST_POP,				envPtr);
	}
	PushLiteral(envPtr, "", 0);
	return TCL_OK;
    }

    /*
     * Prepare for the internal foreach.
     */

    if (envPtr->procPtr == NULL) {
	return TCL_ERROR;
    }
    dataVar = TclFindCompiledLocal(NULL, 0, 1, envPtr);
    iterVar = TclFindCompiledLocal(NULL, 0, 1, envPtr);
    keyVar = TclFindCompiledLocal(NULL, 0, 1, envPtr);
    valVar = TclFindCompiledLocal(NULL, 0, 1, envPtr);

    infoPtr = ckalloc(sizeof(ForeachInfo) + sizeof(ForeachVarList *));
    infoPtr->numLists = 1;
    infoPtr->firstValueTemp = dataVar;
    infoPtr->loopCtTemp = iterVar;
    infoPtr->varLists[0] = ckalloc(sizeof(ForeachVarList) * 2*sizeof(int));
    infoPtr->varLists[0]->numVars = 2;
    infoPtr->varLists[0]->varIndexes[0] = keyVar;
    infoPtr->varLists[0]->varIndexes[1] = valVar;
    infoIndex = TclCreateAuxData(infoPtr, &tclForeachInfoType, envPtr);

    /*
     * Start issuing instructions to write to the array.
     */

    CompileWord(envPtr, tokenPtr, interp);
    TclEmitOpcode(	INST_DUP,				envPtr);
    TclEmitOpcode(	INST_LIST_LENGTH,			envPtr);
    PushLiteral(envPtr, "1", 1);
    TclEmitOpcode(	INST_BITAND,				envPtr);
    offsetFwd = CurrentOffset(envPtr);
    TclEmitInstInt1(	INST_JUMP_FALSE1, 0,			envPtr);
    savedStackDepth = envPtr->currStackDepth;
    PushLiteral(envPtr, "list must have an even number of elements",
	    strlen("list must have an even number of elements"));
    PushLiteral(envPtr, "-errorCode {TCL ARGUMENT FORMAT}",
	    strlen("-errorCode {TCL ARGUMENT FORMAT}"));
    TclEmitInstInt4(	INST_RETURN_IMM, 1,			envPtr);
    TclEmitInt4(		0,				envPtr);
    envPtr->currStackDepth = savedStackDepth;
    fwd = CurrentOffset(envPtr) - offsetFwd;
    TclStoreInt1AtPtr(fwd, envPtr->codeStart+offsetFwd+1);
    Emit14Inst(		INST_STORE_SCALAR, dataVar,		envPtr);
    TclEmitOpcode(	INST_POP,				envPtr);

    if (localIndex >= 0) {
	TclEmitInstInt4(INST_ARRAY_EXISTS_IMM, localIndex,	envPtr);
	TclEmitInstInt1(INST_JUMP_TRUE1, 7,			envPtr);
	TclEmitInstInt4(INST_ARRAY_MAKE_IMM, localIndex,	envPtr);
	TclEmitInstInt4(INST_FOREACH_START4, infoIndex,		envPtr);
	offsetBack = CurrentOffset(envPtr);
	TclEmitInstInt4(INST_FOREACH_STEP4, infoIndex,		envPtr);
	offsetFwd = CurrentOffset(envPtr);
	TclEmitInstInt1(INST_JUMP_FALSE1, 0,			envPtr);
	savedStackDepth = envPtr->currStackDepth;
	Emit14Inst(	INST_LOAD_SCALAR, keyVar,		envPtr);
	Emit14Inst(	INST_LOAD_SCALAR, valVar,		envPtr);
	Emit14Inst(	INST_STORE_ARRAY, localIndex,		envPtr);
	TclEmitOpcode(	INST_POP,				envPtr);
	back = offsetBack - CurrentOffset(envPtr);
	TclEmitInstInt1(INST_JUMP1, back,			envPtr);
	fwd = CurrentOffset(envPtr) - offsetFwd;
	TclStoreInt1AtPtr(fwd, envPtr->codeStart+offsetFwd+1);
	envPtr->currStackDepth = savedStackDepth;
    } else {
	TclEmitOpcode(	INST_DUP,				envPtr);
	TclEmitOpcode(	INST_ARRAY_EXISTS_STK,			envPtr);
	TclEmitInstInt1(INST_JUMP_TRUE1, 4,			envPtr);
	TclEmitOpcode(	INST_DUP,				envPtr);
	TclEmitOpcode(	INST_ARRAY_MAKE_STK,			envPtr);
	TclEmitInstInt4(INST_FOREACH_START4, infoIndex,		envPtr);
	offsetBack = CurrentOffset(envPtr);
	TclEmitInstInt4(INST_FOREACH_STEP4, infoIndex,		envPtr);
	offsetFwd = CurrentOffset(envPtr);
	TclEmitInstInt1(INST_JUMP_FALSE1, 0,			envPtr);
	savedStackDepth = envPtr->currStackDepth;
	TclEmitOpcode(	INST_DUP,				envPtr);
	Emit14Inst(	INST_LOAD_SCALAR, keyVar,		envPtr);
	Emit14Inst(	INST_LOAD_SCALAR, valVar,		envPtr);
	TclEmitOpcode(	INST_STORE_ARRAY_STK,			envPtr);
	TclEmitOpcode(	INST_POP,				envPtr);
	back = offsetBack - CurrentOffset(envPtr);
	TclEmitInstInt1(INST_JUMP1, back,			envPtr);
	fwd = CurrentOffset(envPtr) - offsetFwd;
	TclStoreInt1AtPtr(fwd, envPtr->codeStart+offsetFwd+1);
	envPtr->currStackDepth = savedStackDepth;
	TclEmitOpcode(	INST_POP,				envPtr);
    }
    TclEmitInstInt1(	INST_UNSET_SCALAR, 0,			envPtr);
    TclEmitInt4(		dataVar,			envPtr);
    PushLiteral(envPtr,	"", 0);
    return TCL_OK;
}

int
TclCompileArrayUnsetCmd(
    Tcl_Interp *interp,		/* Used for looking up stuff. */
    Tcl_Parse *parsePtr,	/* Points to a parse structure for the command
				 * created by Tcl_ParseCommand. */
    Command *cmdPtr,		/* Points to defintion of command being
				 * compiled. */
    CompileEnv *envPtr)		/* Holds resulting instructions. */
{
    Tcl_Token *tokenPtr = TokenAfter(parsePtr->tokenPtr);
    int simpleVarName, isScalar, localIndex, savedStackDepth;

    if (parsePtr->numWords != 2) {
	return TCL_ERROR;
    }

    PushVarName(interp, tokenPtr, envPtr, 0,
	    &localIndex, &simpleVarName, &isScalar);
    if (!isScalar) {
	return TCL_ERROR;
    }

    if (localIndex >= 0) {
	TclEmitInstInt4(INST_ARRAY_EXISTS_IMM, localIndex,	envPtr);
	TclEmitInstInt1(INST_JUMP_FALSE1, 8,			envPtr);
	TclEmitInstInt1(INST_UNSET_SCALAR, 1,			envPtr);
	TclEmitInt4(		localIndex,			envPtr);
    } else {
	TclEmitOpcode(	INST_DUP,				envPtr);
	TclEmitOpcode(	INST_ARRAY_EXISTS_STK,			envPtr);
	TclEmitInstInt1(INST_JUMP_FALSE1, 6,			envPtr);
	savedStackDepth = envPtr->currStackDepth;
	TclEmitInstInt1(INST_UNSET_STK, 1,			envPtr);
	TclEmitInstInt1(INST_JUMP1, 3,				envPtr);
	envPtr->currStackDepth = savedStackDepth;
	TclEmitOpcode(	INST_POP,				envPtr);
    }
    PushLiteral(envPtr,	"", 0);
    return TCL_OK;
}

/*
 *----------------------------------------------------------------------
 *
 * TclCompileBreakCmd --
 *
 *	Procedure called to compile the "break" command.
 *
 * Results:
 *	Returns TCL_OK for a successful compile. Returns TCL_ERROR to defer
 *	evaluation to runtime.
 *
 * Side effects:
 *	Instructions are added to envPtr to execute the "break" command at
 *	runtime.
 *
 *----------------------------------------------------------------------
 */

int
TclCompileBreakCmd(
    Tcl_Interp *interp,		/* Used for error reporting. */
    Tcl_Parse *parsePtr,	/* Points to a parse structure for the command
				 * created by Tcl_ParseCommand. */
    Command *cmdPtr,		/* Points to defintion of command being
				 * compiled. */
    CompileEnv *envPtr)		/* Holds resulting instructions. */
{
    if (parsePtr->numWords != 1) {
	return TCL_ERROR;
    }

    /*
     * Emit a break instruction.
     */

    TclEmitOpcode(INST_BREAK, envPtr);
    PushLiteral(envPtr, "", 0);	/* Evil hack! */
    return TCL_OK;
}

/*
 *----------------------------------------------------------------------
 *
 * TclCompileCatchCmd --
 *
 *	Procedure called to compile the "catch" command.
 *
 * Results:
 *	Returns TCL_OK for a successful compile. Returns TCL_ERROR to defer
 *	evaluation to runtime.
 *
 * Side effects:
 *	Instructions are added to envPtr to execute the "catch" command at
 *	runtime.
 *
 *----------------------------------------------------------------------
 */

int
TclCompileCatchCmd(
    Tcl_Interp *interp,		/* Used for error reporting. */
    Tcl_Parse *parsePtr,	/* Points to a parse structure for the command
				 * created by Tcl_ParseCommand. */
    Command *cmdPtr,		/* Points to defintion of command being
				 * compiled. */
    CompileEnv *envPtr)		/* Holds resulting instructions. */
{
    JumpFixup jumpFixup;
    Tcl_Token *cmdTokenPtr, *resultNameTokenPtr, *optsNameTokenPtr;
    const char *name;
    int resultIndex, optsIndex, nameChars, range;
    int initStackDepth = envPtr->currStackDepth;
    int savedStackDepth;

    /*
     * If syntax does not match what we expect for [catch], do not compile.
     * Let runtime checks determine if syntax has changed.
     */

    if ((parsePtr->numWords < 2) || (parsePtr->numWords > 4)) {
	return TCL_ERROR;
    }

    /*
     * If variables were specified and the catch command is at global level
     * (not in a procedure), don't compile it inline: the payoff is too small.
     */

    if ((parsePtr->numWords >= 3) && !EnvHasLVT(envPtr)) {
	return TCL_ERROR;
    }

    /*
     * Make sure the variable names, if any, have no substitutions and just
     * refer to local scalars.
     */

    resultIndex = optsIndex = -1;
    cmdTokenPtr = TokenAfter(parsePtr->tokenPtr);
    if (parsePtr->numWords >= 3) {
	resultNameTokenPtr = TokenAfter(cmdTokenPtr);
	/* DGP */
	if (resultNameTokenPtr->type != TCL_TOKEN_SIMPLE_WORD) {
	    return TCL_ERROR;
	}

	name = resultNameTokenPtr[1].start;
	nameChars = resultNameTokenPtr[1].size;
	if (!TclIsLocalScalar(name, nameChars)) {
	    return TCL_ERROR;
	}
	resultIndex = TclFindCompiledLocal(resultNameTokenPtr[1].start,
		resultNameTokenPtr[1].size, /*create*/ 1, envPtr);
	if (resultIndex < 0) {
	    return TCL_ERROR;
	}

	/* DKF */
	if (parsePtr->numWords == 4) {
	    optsNameTokenPtr = TokenAfter(resultNameTokenPtr);
	    if (optsNameTokenPtr->type != TCL_TOKEN_SIMPLE_WORD) {
		return TCL_ERROR;
	    }
	    name = optsNameTokenPtr[1].start;
	    nameChars = optsNameTokenPtr[1].size;
	    if (!TclIsLocalScalar(name, nameChars)) {
		return TCL_ERROR;
	    }
	    optsIndex = TclFindCompiledLocal(optsNameTokenPtr[1].start,
		    optsNameTokenPtr[1].size, /*create*/ 1, envPtr);
	    if (optsIndex < 0) {
		return TCL_ERROR;
	    }
	}
    }

    /*
     * We will compile the catch command. Declare the exception range that it
     * uses.
     */

    range = DeclareExceptionRange(envPtr, CATCH_EXCEPTION_RANGE);

    /*
     * If the body is a simple word, compile a BEGIN_CATCH instruction,
     * followed by the instructions to eval the body.
     * Otherwise, compile instructions to substitute the body text before
     * starting the catch, then BEGIN_CATCH, and then EVAL_STK to evaluate the
     * substituted body.
     * Care has to be taken to make sure that substitution happens outside the
     * catch range so that errors in the substitution are not caught.
     * [Bug 219184]
     * The reason for duplicating the script is that EVAL_STK would otherwise
     * begin by undeflowing the stack below the mark set by BEGIN_CATCH4.
     */

    if (cmdTokenPtr->type == TCL_TOKEN_SIMPLE_WORD) {
	savedStackDepth = envPtr->currStackDepth;
	TclEmitInstInt4(	INST_BEGIN_CATCH4, range,	envPtr);
	ExceptionRangeStarts(envPtr, range);
	CompileBody(envPtr, cmdTokenPtr, interp);
    } else {
	CompileTokens(envPtr, cmdTokenPtr, interp);
	savedStackDepth = envPtr->currStackDepth;
	TclEmitInstInt4(	INST_BEGIN_CATCH4, range,	envPtr);
	ExceptionRangeStarts(envPtr, range);
	TclEmitOpcode(		INST_DUP,			envPtr);
	TclEmitOpcode(		INST_EVAL_STK,			envPtr);
    }
    /* Stack at this point:
     *    nonsimple:  script <mark> result
     *    simple:            <mark> result
     */

    if (resultIndex == -1) {
	/*
	 * Special case when neither result nor options are being saved. In
	 * that case, we can skip quite a bit of the command epilogue; all we
	 * have to do is drop the result and push the return code (and, of
	 * course, finish the catch context).
	 */

	TclEmitOpcode(		INST_POP,			envPtr);
	PushLiteral(envPtr, "0", 1);
	TclEmitInstInt1(	INST_JUMP1, 3,			envPtr);
	envPtr->currStackDepth = savedStackDepth;
	ExceptionRangeTarget(envPtr, range, catchOffset);
	TclEmitOpcode(		INST_PUSH_RETURN_CODE,		envPtr);
	ExceptionRangeEnds(envPtr, range);
	TclEmitOpcode(		INST_END_CATCH,			envPtr);

	/*
	 * Stack at this point:
	 *    nonsimple:  script <mark> returnCode
	 *    simple:            <mark> returnCode
	 */

	goto dropScriptAtEnd;
    }

    /*
     * Emit the "no errors" epilogue: push "0" (TCL_OK) as the catch result,
     * and jump around the "error case" code.
     */

    PushLiteral(envPtr, "0", 1);
    TclEmitForwardJump(envPtr, TCL_UNCONDITIONAL_JUMP, &jumpFixup);
    /* Stack at this point: ?script? <mark> result TCL_OK */

    /* 
     * Emit the "error case" epilogue. Push the interpreter result and the
     * return code.
     */

    envPtr->currStackDepth = savedStackDepth;
    ExceptionRangeTarget(envPtr, range, catchOffset);
    /* Stack at this point:  ?script? */
    TclEmitOpcode(		INST_PUSH_RESULT,		envPtr);
    TclEmitOpcode(		INST_PUSH_RETURN_CODE,		envPtr);

    /*
     * Update the target of the jump after the "no errors" code. 
     */

    /* Stack at this point: ?script? result returnCode */
    if (TclFixupForwardJumpToHere(envPtr, &jumpFixup, 127)) {
	Tcl_Panic("TclCompileCatchCmd: bad jump distance %d",
		(int)(CurrentOffset(envPtr) - jumpFixup.codeOffset));
    }

    /*
     * Push the return options if the caller wants them.
     */

    if (optsIndex != -1) {
	TclEmitOpcode(		INST_PUSH_RETURN_OPTIONS,	envPtr);
    }

    /*
     * End the catch
     */

    ExceptionRangeEnds(envPtr, range);
    TclEmitOpcode(		INST_END_CATCH,			envPtr);

    /*
     * At this point, the top of the stack is inconveniently ordered:
     *		?script? result returnCode ?returnOptions?
     * Reverse the stack to bring the result to the top.
     */

    if (optsIndex != -1) {
	TclEmitInstInt4(	INST_REVERSE, 3,		envPtr);
    } else {
	TclEmitInstInt4(	INST_REVERSE, 2,		envPtr);
    }

    /*
     * Store the result and remove it from the stack.
     */

    Emit14Inst(			INST_STORE_SCALAR, resultIndex,	envPtr);
    TclEmitOpcode(		INST_POP,			envPtr);

    /*
     * Stack is now ?script? ?returnOptions? returnCode.
     * If the options dict has been requested, it is buried on the stack under
     * the return code. Reverse the stack to bring it to the top, store it and
     * remove it from the stack.
     */

    if (optsIndex != -1) {
	TclEmitInstInt4(	INST_REVERSE, 2,		envPtr);
	Emit14Inst(		INST_STORE_SCALAR, optsIndex,	envPtr);
	TclEmitOpcode(		INST_POP,			envPtr);
    }

  dropScriptAtEnd:

    /*
     * Stack is now ?script? result. Get rid of the subst'ed script if it's
     * hanging arond.
     */

    if (cmdTokenPtr->type != TCL_TOKEN_SIMPLE_WORD) {
	TclEmitInstInt4(	INST_REVERSE, 2,		envPtr);
	TclEmitOpcode(		INST_POP,			envPtr);
    }

    /* 
     * Result of all this, on either branch, should have been to leave one
     * operand -- the return code -- on the stack.
     */

    if (envPtr->currStackDepth != initStackDepth + 1) {
	Tcl_Panic("in TclCompileCatchCmd, currStackDepth = %d should be %d",
		  envPtr->currStackDepth, initStackDepth+1);
    }
    return TCL_OK;
}

/*
 *----------------------------------------------------------------------
 *
 * TclCompileContinueCmd --
 *
 *	Procedure called to compile the "continue" command.
 *
 * Results:
 *	Returns TCL_OK for a successful compile. Returns TCL_ERROR to defer
 *	evaluation to runtime.
 *
 * Side effects:
 *	Instructions are added to envPtr to execute the "continue" command at
 *	runtime.
 *
 *----------------------------------------------------------------------
 */

int
TclCompileContinueCmd(
    Tcl_Interp *interp,		/* Used for error reporting. */
    Tcl_Parse *parsePtr,	/* Points to a parse structure for the command
				 * created by Tcl_ParseCommand. */
    Command *cmdPtr,		/* Points to defintion of command being
				 * compiled. */
    CompileEnv *envPtr)		/* Holds resulting instructions. */
{
    /*
     * There should be no argument after the "continue".
     */

    if (parsePtr->numWords != 1) {
	return TCL_ERROR;
    }

    /*
     * Emit a continue instruction.
     */

    TclEmitOpcode(INST_CONTINUE, envPtr);
    PushLiteral(envPtr, "", 0);	/* Evil hack! */
    return TCL_OK;
}

/*
 *----------------------------------------------------------------------
 *
 * TclCompileDict*Cmd --
 *
 *	Functions called to compile "dict" sucommands.
 *
 * Results:
 *	All return TCL_OK for a successful compile, and TCL_ERROR to defer
 *	evaluation to runtime.
 *
 * Side effects:
 *	Instructions are added to envPtr to execute the "dict" subcommand at
 *	runtime.
 *
 *----------------------------------------------------------------------
 */

int
TclCompileDictSetCmd(
    Tcl_Interp *interp,		/* Used for looking up stuff. */
    Tcl_Parse *parsePtr,	/* Points to a parse structure for the command
				 * created by Tcl_ParseCommand. */
    Command *cmdPtr,		/* Points to defintion of command being
				 * compiled. */
    CompileEnv *envPtr)		/* Holds resulting instructions. */
{
    Tcl_Token *tokenPtr;
    int numWords, i;
    Tcl_Token *varTokenPtr;
    int dictVarIndex, nameChars;
    const char *name;

    /*
     * There must be at least one argument after the command.
     */

    if (parsePtr->numWords < 4) {
	return TCL_ERROR;
    }

    /*
     * The dictionary variable must be a local scalar that is knowable at
     * compile time; anything else exceeds the complexity of the opcode. So
     * discover what the index is.
     */

    varTokenPtr = TokenAfter(parsePtr->tokenPtr);
    if (varTokenPtr->type != TCL_TOKEN_SIMPLE_WORD) {
	return TCL_ERROR;
    }
    name = varTokenPtr[1].start;
    nameChars = varTokenPtr[1].size;
    if (!TclIsLocalScalar(name, nameChars)) {
	return TCL_ERROR;
    }
    dictVarIndex = TclFindCompiledLocal(name, nameChars, 1, envPtr);
    if (dictVarIndex < 0) {
	return TCL_ERROR;
    }

    /*
     * Remaining words (key path and value to set) can be handled normally.
     */

    tokenPtr = TokenAfter(varTokenPtr);
    numWords = parsePtr->numWords-1;
    for (i=1 ; i<numWords ; i++) {
	CompileWord(envPtr, tokenPtr, interp);
	tokenPtr = TokenAfter(tokenPtr);
    }

    /*
     * Now emit the instruction to do the dict manipulation.
     */

    TclEmitInstInt4( INST_DICT_SET, numWords-2,		envPtr);
    TclEmitInt4(     dictVarIndex,			envPtr);
    TclAdjustStackDepth(-1, envPtr);
    return TCL_OK;
}

int
TclCompileDictIncrCmd(
    Tcl_Interp *interp,		/* Used for looking up stuff. */
    Tcl_Parse *parsePtr,	/* Points to a parse structure for the command
				 * created by Tcl_ParseCommand. */
    Command *cmdPtr,		/* Points to defintion of command being
				 * compiled. */
    CompileEnv *envPtr)		/* Holds resulting instructions. */
{
    Tcl_Token *varTokenPtr, *keyTokenPtr;
    int dictVarIndex, nameChars, incrAmount;
    const char *name;

    /*
     * There must be at least two arguments after the command.
     */

    if (parsePtr->numWords < 3 || parsePtr->numWords > 4) {
	return TCL_ERROR;
    }
    varTokenPtr = TokenAfter(parsePtr->tokenPtr);
    keyTokenPtr = TokenAfter(varTokenPtr);

    /*
     * Parse the increment amount, if present.
     */

    if (parsePtr->numWords == 4) {
	const char *word;
	int numBytes, code;
	Tcl_Token *incrTokenPtr;
	Tcl_Obj *intObj;

	incrTokenPtr = TokenAfter(keyTokenPtr);
	if (incrTokenPtr->type != TCL_TOKEN_SIMPLE_WORD) {
	    return TCL_ERROR;
	}
	word = incrTokenPtr[1].start;
	numBytes = incrTokenPtr[1].size;

	intObj = Tcl_NewStringObj(word, numBytes);
	Tcl_IncrRefCount(intObj);
	code = TclGetIntFromObj(NULL, intObj, &incrAmount);
	TclDecrRefCount(intObj);
	if (code != TCL_OK) {
	    return TCL_ERROR;
	}
    } else {
	incrAmount = 1;
    }

    /*
     * The dictionary variable must be a local scalar that is knowable at
     * compile time; anything else exceeds the complexity of the opcode. So
     * discover what the index is.
     */

    if (varTokenPtr->type != TCL_TOKEN_SIMPLE_WORD) {
	return TCL_ERROR;
    }
    name = varTokenPtr[1].start;
    nameChars = varTokenPtr[1].size;
    if (!TclIsLocalScalar(name, nameChars)) {
	return TCL_ERROR;
    }
    dictVarIndex = TclFindCompiledLocal(name, nameChars, 1, envPtr);
    if (dictVarIndex < 0) {
	return TCL_ERROR;
    }

    /*
     * Emit the key and the code to actually do the increment.
     */

    CompileWord(envPtr, keyTokenPtr, interp);
    TclEmitInstInt4( INST_DICT_INCR_IMM, incrAmount,	envPtr);
    TclEmitInt4(     dictVarIndex,			envPtr);
    return TCL_OK;
}

int
TclCompileDictGetCmd(
    Tcl_Interp *interp,		/* Used for looking up stuff. */
    Tcl_Parse *parsePtr,	/* Points to a parse structure for the command
				 * created by Tcl_ParseCommand. */
    Command *cmdPtr,		/* Points to defintion of command being
				 * compiled. */
    CompileEnv *envPtr)		/* Holds resulting instructions. */
{
    Tcl_Token *tokenPtr;
    int numWords, i;

    /*
     * There must be at least two arguments after the command (the single-arg
     * case is legal, but too special and magic for us to deal with here).
     */

    if (parsePtr->numWords < 3) {
	return TCL_ERROR;
    }
    tokenPtr = TokenAfter(parsePtr->tokenPtr);
    numWords = parsePtr->numWords-1;

    /*
     * Only compile this because we need INST_DICT_GET anyway.
     */

    for (i=0 ; i<numWords ; i++) {
	CompileWord(envPtr, tokenPtr, interp);
	tokenPtr = TokenAfter(tokenPtr);
    }
    TclEmitInstInt4(INST_DICT_GET, numWords-1, envPtr);
    TclAdjustStackDepth(-1, envPtr);
    return TCL_OK;
}

int
TclCompileDictExistsCmd(
    Tcl_Interp *interp,		/* Used for looking up stuff. */
    Tcl_Parse *parsePtr,	/* Points to a parse structure for the command
				 * created by Tcl_ParseCommand. */
    Command *cmdPtr,		/* Points to defintion of command being
				 * compiled. */
    CompileEnv *envPtr)		/* Holds resulting instructions. */
{
    Tcl_Token *tokenPtr;
    int numWords, i;

    /*
     * There must be at least two arguments after the command (the single-arg
     * case is legal, but too special and magic for us to deal with here).
     */

    if (parsePtr->numWords < 3) {
	return TCL_ERROR;
    }
    tokenPtr = TokenAfter(parsePtr->tokenPtr);
    numWords = parsePtr->numWords-1;

    /*
     * Now we do the code generation.
     */

    for (i=0 ; i<numWords ; i++) {
	CompileWord(envPtr, tokenPtr, interp);
	tokenPtr = TokenAfter(tokenPtr);
    }
    TclEmitInstInt4(INST_DICT_EXISTS, numWords-1, envPtr);
    TclAdjustStackDepth(-1, envPtr);
    return TCL_OK;
}

int
TclCompileDictUnsetCmd(
    Tcl_Interp *interp,		/* Used for looking up stuff. */
    Tcl_Parse *parsePtr,	/* Points to a parse structure for the command
				 * created by Tcl_ParseCommand. */
    Command *cmdPtr,		/* Points to defintion of command being
				 * compiled. */
    CompileEnv *envPtr)		/* Holds resulting instructions. */
{
    Tcl_Token *tokenPtr;
    int i, dictVarIndex, nameChars;
    const char *name;

    /*
     * There must be at least one argument after the variable name for us to
     * compile to bytecode.
     */

    if (parsePtr->numWords < 3) {
	return TCL_ERROR;
    }

    /*
     * The dictionary variable must be a local scalar that is knowable at
     * compile time; anything else exceeds the complexity of the opcode. So
     * discover what the index is.
     */

    tokenPtr = TokenAfter(parsePtr->tokenPtr);
    if (tokenPtr->type != TCL_TOKEN_SIMPLE_WORD) {
	return TCL_ERROR;
    }
    name = tokenPtr[1].start;
    nameChars = tokenPtr[1].size;
    if (!TclIsLocalScalar(name, nameChars)) {
	return TCL_ERROR;
    }
    dictVarIndex = TclFindCompiledLocal(name, nameChars, 1, envPtr);
    if (dictVarIndex < 0) {
	return TCL_ERROR;
    }

    /*
     * Remaining words (the key path) can be handled normally.
     */

    for (i=2 ; i<parsePtr->numWords ; i++) {
	tokenPtr = TokenAfter(tokenPtr);
	CompileWord(envPtr, tokenPtr, interp);
    }

    /*
     * Now emit the instruction to do the dict manipulation.
     */

    TclEmitInstInt4( INST_DICT_UNSET, parsePtr->numWords-2,	envPtr);
    TclEmitInt4(	dictVarIndex,				envPtr);
    return TCL_OK;
}

int
TclCompileDictCreateCmd(
    Tcl_Interp *interp,		/* Used for looking up stuff. */
    Tcl_Parse *parsePtr,	/* Points to a parse structure for the command
				 * created by Tcl_ParseCommand. */
    Command *cmdPtr,		/* Points to defintion of command being
				 * compiled. */
    CompileEnv *envPtr)		/* Holds resulting instructions. */
{
    int worker;			/* Temp var for building the value in. */
    Tcl_Token *tokenPtr;
    Tcl_Obj *keyObj, *valueObj, *dictObj;
    const char *bytes;
    int i, len;

    if ((parsePtr->numWords & 1) == 0) {
	return TCL_ERROR;
    }

    /*
     * See if we can build the value at compile time...
     */

    tokenPtr = TokenAfter(parsePtr->tokenPtr);
    dictObj = Tcl_NewObj();
    Tcl_IncrRefCount(dictObj);
    for (i=1 ; i<parsePtr->numWords ; i+=2) {
	keyObj = Tcl_NewObj();
	Tcl_IncrRefCount(keyObj);
	if (!TclWordKnownAtCompileTime(tokenPtr, keyObj)) {
	    Tcl_DecrRefCount(keyObj);
	    Tcl_DecrRefCount(dictObj);
	    goto nonConstant;
	}
	tokenPtr = TokenAfter(tokenPtr);
	valueObj = Tcl_NewObj();
	Tcl_IncrRefCount(valueObj);
	if (!TclWordKnownAtCompileTime(tokenPtr, valueObj)) {
	    Tcl_DecrRefCount(keyObj);
	    Tcl_DecrRefCount(valueObj);
	    Tcl_DecrRefCount(dictObj);
	    goto nonConstant;
	}
	tokenPtr = TokenAfter(tokenPtr);
	Tcl_DictObjPut(NULL, dictObj, keyObj, valueObj);
	Tcl_DecrRefCount(keyObj);
	Tcl_DecrRefCount(valueObj);
    }

    /*
     * We did! Excellent. The "verifyDict" is to do type forcing.
     */

    bytes = Tcl_GetStringFromObj(dictObj, &len);
    PushLiteral(envPtr, bytes, len);
    TclEmitOpcode(		INST_DUP,			envPtr);
    TclEmitOpcode(		INST_DICT_VERIFY,		envPtr);
    Tcl_DecrRefCount(dictObj);
    return TCL_OK;

    /*
     * Otherwise, we've got to issue runtime code to do the building, which we
     * do by [dict set]ting into an unnamed local variable. This requires that
     * we are in a context with an LVT.
     */

  nonConstant:
    worker = TclFindCompiledLocal(NULL, 0, 1, envPtr);
    if (worker < 0) {
	return TCL_ERROR;
    }

    PushLiteral(envPtr,		"", 0);
    Emit14Inst(			INST_STORE_SCALAR, worker,	envPtr);
    TclEmitOpcode(		INST_POP,			envPtr);
    tokenPtr = TokenAfter(parsePtr->tokenPtr);
    for (i=1 ; i<parsePtr->numWords ; i+=2) {
	CompileWord(envPtr, tokenPtr, interp);
	tokenPtr = TokenAfter(tokenPtr);
	CompileWord(envPtr, tokenPtr, interp);
	tokenPtr = TokenAfter(tokenPtr);
	TclEmitInstInt4(	INST_DICT_SET, 1,		envPtr);
	TclEmitInt4(			worker,			envPtr);
	TclAdjustStackDepth(-1, envPtr);
	TclEmitOpcode(		INST_POP,			envPtr);
    }
    Emit14Inst(			INST_LOAD_SCALAR, worker,	envPtr);
    TclEmitInstInt1(		INST_UNSET_SCALAR, 0,		envPtr);
    TclEmitInt4(			worker,			envPtr);
    return TCL_OK;
}

int
TclCompileDictMergeCmd(
    Tcl_Interp *interp,		/* Used for looking up stuff. */
    Tcl_Parse *parsePtr,	/* Points to a parse structure for the command
				 * created by Tcl_ParseCommand. */
    Command *cmdPtr,		/* Points to defintion of command being
				 * compiled. */
    CompileEnv *envPtr)		/* Holds resulting instructions. */
{
    Tcl_Token *tokenPtr;
    int i, workerIndex, infoIndex, outLoop;

    /*
     * Deal with some special edge cases. Note that in the case with one
     * argument, the only thing to do is to verify the dict-ness.
     */

    if (parsePtr->numWords < 2) {
	PushLiteral(envPtr, "", 0);
	return TCL_OK;
    } else if (parsePtr->numWords == 2) {
	tokenPtr = TokenAfter(parsePtr->tokenPtr);
	CompileWord(envPtr, tokenPtr, interp);
	TclEmitOpcode(		INST_DUP,			envPtr);
	TclEmitOpcode(		INST_DICT_VERIFY,		envPtr);
	return TCL_OK;
    }

    /*
     * There's real merging work to do.
     *
     * Allocate some working space. This means we'll only ever compile this
     * command when there's an LVT present.
     */

    workerIndex = TclFindCompiledLocal(NULL, 0, 1, envPtr);
    if (workerIndex < 0) {
	return TCL_ERROR;
    }
    infoIndex = TclFindCompiledLocal(NULL, 0, 1, envPtr);

    /*
     * Get the first dictionary and verify that it is so.
     */

    tokenPtr = TokenAfter(parsePtr->tokenPtr);
    CompileWord(envPtr, tokenPtr, interp);
    TclEmitOpcode(		INST_DUP,			envPtr);
    TclEmitOpcode(		INST_DICT_VERIFY,		envPtr);
    Emit14Inst(			INST_STORE_SCALAR, workerIndex,	envPtr);
    TclEmitOpcode(		INST_POP,			envPtr);

    /*
     * For each of the remaining dictionaries...
     */

    outLoop = DeclareExceptionRange(envPtr, CATCH_EXCEPTION_RANGE);
    TclEmitInstInt4(		INST_BEGIN_CATCH4, outLoop,	envPtr);
    ExceptionRangeStarts(envPtr, outLoop);
    for (i=2 ; i<parsePtr->numWords ; i++) {
	/*
	 * Get the dictionary, and merge its pairs into the first dict (using
	 * a small loop).
	 */

	tokenPtr = TokenAfter(tokenPtr);
	CompileWord(envPtr, tokenPtr, interp);
	TclEmitInstInt4(	INST_DICT_FIRST, infoIndex,	envPtr);
	TclEmitInstInt1(	INST_JUMP_TRUE1, 24,		envPtr);
	TclEmitInstInt4(	INST_REVERSE, 2,		envPtr);
	TclEmitInstInt4(	INST_DICT_SET, 1,		envPtr);
	TclEmitInt4(			workerIndex,		envPtr);
	TclAdjustStackDepth(-1, envPtr);
	TclEmitOpcode(		INST_POP,			envPtr);
	TclEmitInstInt4(	INST_DICT_NEXT, infoIndex,	envPtr);
	TclEmitInstInt1(	INST_JUMP_FALSE1, -20,		envPtr);
	TclEmitOpcode(		INST_POP,			envPtr);
	TclEmitOpcode(		INST_POP,			envPtr);
	TclEmitInstInt1(	INST_UNSET_SCALAR, 0,		envPtr);
	TclEmitInt4(			infoIndex,		envPtr);
    }
    ExceptionRangeEnds(envPtr, outLoop);
    TclEmitOpcode(		INST_END_CATCH,			envPtr);

    /*
     * Clean up any state left over.
     */

    Emit14Inst(			INST_LOAD_SCALAR, workerIndex,	envPtr);
    TclEmitInstInt1(		INST_UNSET_SCALAR, 0,		envPtr);
    TclEmitInt4(			workerIndex,		envPtr);
    TclEmitInstInt1(		INST_JUMP1, 18,			envPtr);

    /*
     * If an exception happens when starting to iterate over the second (and
     * subsequent) dicts. This is strictly not necessary, but it is nice.
     */

    ExceptionRangeTarget(envPtr, outLoop, catchOffset);
    TclEmitOpcode(		INST_PUSH_RETURN_OPTIONS,	envPtr);
    TclEmitOpcode(		INST_PUSH_RESULT,		envPtr);
    TclEmitOpcode(		INST_END_CATCH,			envPtr);
    TclEmitInstInt1(		INST_UNSET_SCALAR, 0,		envPtr);
    TclEmitInt4(			workerIndex,		envPtr);
    TclEmitInstInt1(		INST_UNSET_SCALAR, 0,		envPtr);
    TclEmitInt4(			infoIndex,		envPtr);
    TclEmitOpcode(		INST_RETURN_STK,		envPtr);

    return TCL_OK;
}

int
TclCompileDictForCmd(
    Tcl_Interp *interp,		/* Used for looking up stuff. */
    Tcl_Parse *parsePtr,	/* Points to a parse structure for the command
				 * created by Tcl_ParseCommand. */
    Command *cmdPtr,		/* Points to defintion of command being
				 * compiled. */
    CompileEnv *envPtr)		/* Holds resulting instructions. */
{
    return CompileDictEachCmd(interp, parsePtr, cmdPtr, envPtr,
	    TCL_EACH_KEEP_NONE);
}

int
TclCompileDictMapCmd(
    Tcl_Interp *interp,		/* Used for looking up stuff. */
    Tcl_Parse *parsePtr,	/* Points to a parse structure for the command
				 * created by Tcl_ParseCommand. */
    Command *cmdPtr,		/* Points to defintion of command being
				 * compiled. */
    CompileEnv *envPtr)		/* Holds resulting instructions. */
{
    return CompileDictEachCmd(interp, parsePtr, cmdPtr, envPtr,
	    TCL_EACH_COLLECT);
}

int
CompileDictEachCmd(
    Tcl_Interp *interp,		/* Used for looking up stuff. */
    Tcl_Parse *parsePtr,	/* Points to a parse structure for the command
				 * created by Tcl_ParseCommand. */
    Command *cmdPtr,		/* Points to defintion of command being
				 * compiled. */
    CompileEnv *envPtr,		/* Holds resulting instructions. */
    int collect)		/* Flag == TCL_EACH_COLLECT to collect and
				 * construct a new dictionary with the loop
				 * body result. */
{
    Tcl_Token *varsTokenPtr, *dictTokenPtr, *bodyTokenPtr;
    int keyVarIndex, valueVarIndex, nameChars, loopRange, catchRange;
    int infoIndex, jumpDisplacement, bodyTargetOffset, emptyTargetOffset;
    int numVars, endTargetOffset;
    int collectVar = -1;	/* Index of temp var holding the result
				 * dict. */
    int savedStackDepth = envPtr->currStackDepth;
				/* Needed because jumps confuse the stack
				 * space calculator. */
    const char **argv;
    Tcl_DString buffer;

    /*
     * There must be at least three argument after the command.
     */

    if (parsePtr->numWords != 4) {
	return TCL_ERROR;
    }

    varsTokenPtr = TokenAfter(parsePtr->tokenPtr);
    dictTokenPtr = TokenAfter(varsTokenPtr);
    bodyTokenPtr = TokenAfter(dictTokenPtr);
    if (varsTokenPtr->type != TCL_TOKEN_SIMPLE_WORD ||
	    bodyTokenPtr->type != TCL_TOKEN_SIMPLE_WORD) {
	return TCL_ERROR;
    }

    /*
     * Create temporary variable to capture return values from loop body when
     * we're collecting results.
     */

    if (collect == TCL_EACH_COLLECT) {
	collectVar = TclFindCompiledLocal(NULL, /*nameChars*/ 0, /*create*/ 1,
		envPtr);
	if (collectVar < 0) {
	    return TCL_ERROR;
	}
    }

    /*
     * Check we've got a pair of variables and that they are local variables.
     * Then extract their indices in the LVT.
     */

    Tcl_DStringInit(&buffer);
    TclDStringAppendToken(&buffer, &varsTokenPtr[1]);
    if (Tcl_SplitList(NULL, Tcl_DStringValue(&buffer), &numVars,
	    &argv) != TCL_OK) {
	Tcl_DStringFree(&buffer);
	return TCL_ERROR;
    }
    Tcl_DStringFree(&buffer);
    if (numVars != 2) {
	ckfree(argv);
	return TCL_ERROR;
    }

    nameChars = strlen(argv[0]);
    if (!TclIsLocalScalar(argv[0], nameChars)) {
	ckfree(argv);
	return TCL_ERROR;
    }
    keyVarIndex = TclFindCompiledLocal(argv[0], nameChars, 1, envPtr);

    nameChars = strlen(argv[1]);
    if (!TclIsLocalScalar(argv[1], nameChars)) {
	ckfree(argv);
	return TCL_ERROR;
    }
    valueVarIndex = TclFindCompiledLocal(argv[1], nameChars, 1, envPtr);
    ckfree(argv);

    if ((keyVarIndex < 0) || (valueVarIndex < 0)) {
	return TCL_ERROR;
    }

    /*
     * Allocate a temporary variable to store the iterator reference. The
     * variable will contain a Tcl_DictSearch reference which will be
     * allocated by INST_DICT_FIRST and disposed when the variable is unset
     * (at which point it should also have been finished with).
     */

    infoIndex = TclFindCompiledLocal(NULL, 0, 1, envPtr);
    if (infoIndex < 0) {
	return TCL_ERROR;
    }

    /*
     * Preparation complete; issue instructions. Note that this code issues
     * fixed-sized jumps. That simplifies things a lot!
     *
     * First up, initialize the accumulator dictionary if needed.
     */

    if (collect == TCL_EACH_COLLECT) {
	PushLiteral(envPtr, "", 0);
	Emit14Inst(	INST_STORE_SCALAR, collectVar,		envPtr);
	TclEmitOpcode(	INST_POP,				envPtr);
    }

    /*
     * Get the dictionary and start the iteration. No catching of errors at
     * this point.
     */

    CompileWord(envPtr, dictTokenPtr, interp);
    TclEmitInstInt4(	INST_DICT_FIRST, infoIndex,		envPtr);
    emptyTargetOffset = CurrentOffset(envPtr);
    TclEmitInstInt4(	INST_JUMP_TRUE4, 0,			envPtr);

    /*
     * Now we catch errors from here on so that we can finalize the search
     * started by Tcl_DictObjFirst above.
     */

    catchRange = DeclareExceptionRange(envPtr, CATCH_EXCEPTION_RANGE);
    TclEmitInstInt4(	INST_BEGIN_CATCH4, catchRange,		envPtr);
    ExceptionRangeStarts(envPtr, catchRange);

    /*
     * Inside the iteration, write the loop variables.
     */

    bodyTargetOffset = CurrentOffset(envPtr);
    Emit14Inst(		INST_STORE_SCALAR, keyVarIndex,		envPtr);
    TclEmitOpcode(	INST_POP,				envPtr);
    Emit14Inst(		INST_STORE_SCALAR, valueVarIndex,	envPtr);
    TclEmitOpcode(	INST_POP,				envPtr);

    /*
     * Set up the loop exception targets.
     */

    loopRange = DeclareExceptionRange(envPtr, LOOP_EXCEPTION_RANGE);
    ExceptionRangeStarts(envPtr, loopRange);

    /*
     * Compile the loop body itself. It should be stack-neutral.
     */

    CompileBody(envPtr, bodyTokenPtr, interp);
    if (collect == TCL_EACH_COLLECT) {
	Emit14Inst(	INST_LOAD_SCALAR, keyVarIndex,		envPtr);
	TclEmitInstInt4(INST_OVER, 1,				envPtr);
	TclEmitInstInt4(INST_DICT_SET, 1,			envPtr);
	TclEmitInt4(		collectVar,			envPtr);
	TclAdjustStackDepth(-1, envPtr);
	TclEmitOpcode(	INST_POP,				envPtr);
    }
    TclEmitOpcode(	INST_POP,				envPtr);

    /*
     * Both exception target ranges (error and loop) end here.
     */

    ExceptionRangeEnds(envPtr, loopRange);
    ExceptionRangeEnds(envPtr, catchRange);

    /*
     * Continue (or just normally process) by getting the next pair of items
     * from the dictionary and jumping back to the code to write them into
     * variables if there is another pair.
     */

    ExceptionRangeTarget(envPtr, loopRange, continueOffset);
    TclEmitInstInt4(	INST_DICT_NEXT, infoIndex,		envPtr);
    jumpDisplacement = bodyTargetOffset - CurrentOffset(envPtr);
    TclEmitInstInt4(	INST_JUMP_FALSE4, jumpDisplacement,	envPtr);
    TclEmitOpcode(	INST_POP,				envPtr);
    TclEmitOpcode(	INST_POP,				envPtr);

    /*
     * Now do the final cleanup for the no-error case (this is where we break
     * out of the loop to) by force-terminating the iteration (if not already
     * terminated), ditching the exception info and jumping to the last
     * instruction for this command. In theory, this could be done using the
     * "finally" clause (next generated) but this is faster.
     */

    ExceptionRangeTarget(envPtr, loopRange, breakOffset);
    TclEmitInstInt1(	INST_UNSET_SCALAR, 0,			envPtr);
    TclEmitInt4(		infoIndex,			envPtr);
    TclEmitOpcode(	INST_END_CATCH,				envPtr);
    endTargetOffset = CurrentOffset(envPtr);
    TclEmitInstInt4(	INST_JUMP4, 0,				envPtr);

    /*
     * Error handler "finally" clause, which force-terminates the iteration
     * and rethrows the error.
     */

    ExceptionRangeTarget(envPtr, catchRange, catchOffset);
    TclEmitOpcode(	INST_PUSH_RETURN_OPTIONS,		envPtr);
    TclEmitOpcode(	INST_PUSH_RESULT,			envPtr);
    TclEmitInstInt1(	INST_UNSET_SCALAR, 0,			envPtr);
    TclEmitInt4(		infoIndex,			envPtr);
    TclEmitOpcode(	INST_END_CATCH,				envPtr);
    if (collect == TCL_EACH_COLLECT) {
	TclEmitInstInt1(INST_UNSET_SCALAR, 0,			envPtr);
	TclEmitInt4(		collectVar,			envPtr);
    }
    TclEmitOpcode(	INST_RETURN_STK,			envPtr);

    /*
     * Otherwise we're done (the jump after the DICT_FIRST points here) and we
     * need to pop the bogus key/value pair (pushed to keep stack calculations
     * easy!) Note that we skip the END_CATCH. [Bug 1382528]
     */

    envPtr->currStackDepth = savedStackDepth + 2;
    jumpDisplacement = CurrentOffset(envPtr) - emptyTargetOffset;
    TclUpdateInstInt4AtPc(INST_JUMP_TRUE4, jumpDisplacement,
	    envPtr->codeStart + emptyTargetOffset);
    TclEmitOpcode(	INST_POP,				envPtr);
    TclEmitOpcode(	INST_POP,				envPtr);
    TclEmitInstInt1(	INST_UNSET_SCALAR, 0,			envPtr);
    TclEmitInt4(		infoIndex,			envPtr);

    /*
     * Final stage of the command (normal case) is that we push an empty
     * object (or push the accumulator as the result object). This is done
     * last to promote peephole optimization when it's dropped immediately.
     */

    jumpDisplacement = CurrentOffset(envPtr) - endTargetOffset;
    TclUpdateInstInt4AtPc(INST_JUMP4, jumpDisplacement,
	    envPtr->codeStart + endTargetOffset);
    if (collect == TCL_EACH_COLLECT) {
	Emit14Inst(	INST_LOAD_SCALAR, collectVar,		envPtr);
	TclEmitInstInt1(INST_UNSET_SCALAR, 0,			envPtr);
	TclEmitInt4(		collectVar,			envPtr);
    } else {
	PushLiteral(envPtr, "", 0);
    }
    return TCL_OK;
}

int
TclCompileDictUpdateCmd(
    Tcl_Interp *interp,		/* Used for looking up stuff. */
    Tcl_Parse *parsePtr,	/* Points to a parse structure for the command
				 * created by Tcl_ParseCommand. */
    Command *cmdPtr,		/* Points to defintion of command being
				 * compiled. */
    CompileEnv *envPtr)		/* Holds resulting instructions. */
{
    const char *name;
    int i, nameChars, dictIndex, numVars, range, infoIndex;
    Tcl_Token **keyTokenPtrs, *dictVarTokenPtr, *bodyTokenPtr, *tokenPtr;
    int savedStackDepth = envPtr->currStackDepth;
    DictUpdateInfo *duiPtr;
    JumpFixup jumpFixup;

    /*
     * There must be at least one argument after the command.
     */

    if (parsePtr->numWords < 5) {
	return TCL_ERROR;
    }

    /*
     * Parse the command. Expect the following:
     *   dict update <lit(eral)> <any> <lit> ?<any> <lit> ...? <lit>
     */

    if ((parsePtr->numWords - 1) & 1) {
	return TCL_ERROR;
    }
    numVars = (parsePtr->numWords - 3) / 2;

    /*
     * The dictionary variable must be a local scalar that is knowable at
     * compile time; anything else exceeds the complexity of the opcode. So
     * discover what the index is.
     */

    dictVarTokenPtr = TokenAfter(parsePtr->tokenPtr);
    if (dictVarTokenPtr->type != TCL_TOKEN_SIMPLE_WORD) {
	return TCL_ERROR;
    }
    name = dictVarTokenPtr[1].start;
    nameChars = dictVarTokenPtr[1].size;
    if (!TclIsLocalScalar(name, nameChars)) {
	return TCL_ERROR;
    }
    dictIndex = TclFindCompiledLocal(name, nameChars, 1, envPtr);
    if (dictIndex < 0) {
	return TCL_ERROR;
    }

    /*
     * Assemble the instruction metadata. This is complex enough that it is
     * represented as auxData; it holds an ordered list of variable indices
     * that are to be used.
     */

    duiPtr = ckalloc(sizeof(DictUpdateInfo) + sizeof(int) * (numVars - 1));
    duiPtr->length = numVars;
    keyTokenPtrs = TclStackAlloc(interp,
	    sizeof(Tcl_Token *) * numVars);
    tokenPtr = TokenAfter(dictVarTokenPtr);

    for (i=0 ; i<numVars ; i++) {
	/*
	 * Put keys to one side for later compilation to bytecode.
	 */

	keyTokenPtrs[i] = tokenPtr;

	/*
	 * Variables first need to be checked for sanity.
	 */

	tokenPtr = TokenAfter(tokenPtr);
	if (tokenPtr->type != TCL_TOKEN_SIMPLE_WORD) {
	    goto failedUpdateInfoAssembly;
	}
	name = tokenPtr[1].start;
	nameChars = tokenPtr[1].size;
	if (!TclIsLocalScalar(name, nameChars)) {
	    goto failedUpdateInfoAssembly;
	}

	/*
	 * Stash the index in the auxiliary data.
	 */

	duiPtr->varIndices[i] =
		TclFindCompiledLocal(name, nameChars, 1, envPtr);
	if (duiPtr->varIndices[i] < 0) {
	    goto failedUpdateInfoAssembly;
	}
	tokenPtr = TokenAfter(tokenPtr);
    }
    if (tokenPtr->type != TCL_TOKEN_SIMPLE_WORD) {
    failedUpdateInfoAssembly:
	ckfree(duiPtr);
	TclStackFree(interp, keyTokenPtrs);
	return TCL_ERROR;
    }
    bodyTokenPtr = tokenPtr;

    /*
     * The list of variables to bind is stored in auxiliary data so that it
     * can't be snagged by literal sharing and forced to shimmer dangerously.
     */

    infoIndex = TclCreateAuxData(duiPtr, &tclDictUpdateInfoType, envPtr);

    for (i=0 ; i<numVars ; i++) {
	CompileWord(envPtr, keyTokenPtrs[i], interp);
    }
    TclEmitInstInt4(	INST_LIST, numVars,			envPtr);
    TclEmitInstInt4(	INST_DICT_UPDATE_START, dictIndex,	envPtr);
    TclEmitInt4(	infoIndex,				envPtr);

    range = DeclareExceptionRange(envPtr, CATCH_EXCEPTION_RANGE);
    TclEmitInstInt4(	INST_BEGIN_CATCH4, range,		envPtr);

    ExceptionRangeStarts(envPtr, range);
    envPtr->currStackDepth++;
    CompileBody(envPtr, bodyTokenPtr, interp);
    envPtr->currStackDepth = savedStackDepth;
    ExceptionRangeEnds(envPtr, range);

    /*
     * Normal termination code: the stack has the key list below the result of
     * the body evaluation: swap them and finish the update code.
     */

    TclEmitOpcode(	INST_END_CATCH,				envPtr);
    TclEmitInstInt4(	INST_REVERSE, 2,			envPtr);
    TclEmitInstInt4(	INST_DICT_UPDATE_END, dictIndex,	envPtr);
    TclEmitInt4(	infoIndex,				envPtr);

    /*
     * Jump around the exceptional termination code.
     */

    TclEmitForwardJump(envPtr, TCL_UNCONDITIONAL_JUMP, &jumpFixup);

    /*
     * Termination code for non-ok returns: stash the result and return
     * options in the stack, bring up the key list, finish the update code,
     * and finally return with the catched return data
     */

    ExceptionRangeTarget(envPtr, range, catchOffset);
    TclEmitOpcode(	INST_PUSH_RESULT,			envPtr);
    TclEmitOpcode(	INST_PUSH_RETURN_OPTIONS,		envPtr);
    TclEmitOpcode(	INST_END_CATCH,				envPtr);
    TclEmitInstInt4(	INST_REVERSE, 3,			envPtr);

    TclEmitInstInt4(	INST_DICT_UPDATE_END, dictIndex,	envPtr);
    TclEmitInt4(	infoIndex,				envPtr);
    TclEmitOpcode(	INST_RETURN_STK,			envPtr);

    if (TclFixupForwardJumpToHere(envPtr, &jumpFixup, 127)) {
	Tcl_Panic("TclCompileDictCmd(update): bad jump distance %d",
		(int) (CurrentOffset(envPtr) - jumpFixup.codeOffset));
    }
    TclStackFree(interp, keyTokenPtrs);
    envPtr->currStackDepth = savedStackDepth + 1;
    return TCL_OK;
}

int
TclCompileDictAppendCmd(
    Tcl_Interp *interp,		/* Used for looking up stuff. */
    Tcl_Parse *parsePtr,	/* Points to a parse structure for the command
				 * created by Tcl_ParseCommand. */
    Command *cmdPtr,		/* Points to defintion of command being
				 * compiled. */
    CompileEnv *envPtr)		/* Holds resulting instructions. */
{
    Tcl_Token *tokenPtr;
    int i, dictVarIndex;

    /*
     * There must be at least two argument after the command. And we impose an
     * (arbirary) safe limit; anyone exceeding it should stop worrying about
     * speed quite so much. ;-)
     */

    if (parsePtr->numWords<4 || parsePtr->numWords>100) {
	return TCL_ERROR;
    }

    /*
     * Get the index of the local variable that we will be working with.
     */

    tokenPtr = TokenAfter(parsePtr->tokenPtr);
    if (tokenPtr->type != TCL_TOKEN_SIMPLE_WORD) {
	return TCL_ERROR;
    } else {
	register const char *name = tokenPtr[1].start;
	register int nameChars = tokenPtr[1].size;

	if (!TclIsLocalScalar(name, nameChars)) {
	    return TCL_ERROR;
	}
	dictVarIndex = TclFindCompiledLocal(name, nameChars, 1, envPtr);
	if (dictVarIndex < 0) {
	    return TCL_ERROR;
	}
    }

    /*
     * Produce the string to concatenate onto the dictionary entry.
     */

    tokenPtr = TokenAfter(tokenPtr);
    for (i=2 ; i<parsePtr->numWords ; i++) {
	CompileWord(envPtr, tokenPtr, interp);
	tokenPtr = TokenAfter(tokenPtr);
    }
    if (parsePtr->numWords > 4) {
	TclEmitInstInt1(INST_CONCAT1, parsePtr->numWords-3, envPtr);
    }

    /*
     * Do the concatenation.
     */

    TclEmitInstInt4(INST_DICT_APPEND, dictVarIndex, envPtr);
    return TCL_OK;
}

int
TclCompileDictLappendCmd(
    Tcl_Interp *interp,		/* Used for looking up stuff. */
    Tcl_Parse *parsePtr,	/* Points to a parse structure for the command
				 * created by Tcl_ParseCommand. */
    Command *cmdPtr,		/* Points to defintion of command being
				 * compiled. */
    CompileEnv *envPtr)		/* Holds resulting instructions. */
{
    Tcl_Token *varTokenPtr, *keyTokenPtr, *valueTokenPtr;
    int dictVarIndex, nameChars;
    const char *name;

    /*
     * There must be three arguments after the command.
     */

    if (parsePtr->numWords != 4) {
	return TCL_ERROR;
    }

    varTokenPtr = TokenAfter(parsePtr->tokenPtr);
    keyTokenPtr = TokenAfter(varTokenPtr);
    valueTokenPtr = TokenAfter(keyTokenPtr);
    if (varTokenPtr->type != TCL_TOKEN_SIMPLE_WORD) {
	return TCL_ERROR;
    }
    name = varTokenPtr[1].start;
    nameChars = varTokenPtr[1].size;
    if (!TclIsLocalScalar(name, nameChars)) {
	return TCL_ERROR;
    }
    dictVarIndex = TclFindCompiledLocal(name, nameChars, 1, envPtr);
    if (dictVarIndex < 0) {
	return TCL_ERROR;
    }
    CompileWord(envPtr, keyTokenPtr, interp);
    CompileWord(envPtr, valueTokenPtr, interp);
    TclEmitInstInt4(	INST_DICT_LAPPEND, dictVarIndex,	envPtr);
    return TCL_OK;
}

int
TclCompileDictWithCmd(
    Tcl_Interp *interp,		/* Used for looking up stuff. */
    Tcl_Parse *parsePtr,	/* Points to a parse structure for the command
				 * created by Tcl_ParseCommand. */
    Command *cmdPtr,		/* Points to defintion of command being
				 * compiled. */
    CompileEnv *envPtr)		/* Holds resulting instructions. */
{
    int i, range, varNameTmp, pathTmp, keysTmp, gotPath, dictVar = -1;
    int bodyIsEmpty = 1;
    Tcl_Token *varTokenPtr, *tokenPtr;
    int savedStackDepth = envPtr->currStackDepth;
    JumpFixup jumpFixup;
    const char *ptr, *end;

    /*
     * There must be at least one argument after the command.
     */

    if (parsePtr->numWords < 3) {
	return TCL_ERROR;
    }

    /*
     * Parse the command (trivially). Expect the following:
     *   dict with <any (varName)> ?<any> ...? <literal>
     */

    varTokenPtr = TokenAfter(parsePtr->tokenPtr);
    tokenPtr = TokenAfter(varTokenPtr);
    for (i=3 ; i<parsePtr->numWords ; i++) {
	tokenPtr = TokenAfter(tokenPtr);
    }
    if (tokenPtr->type != TCL_TOKEN_SIMPLE_WORD) {
	return TCL_ERROR;
    }

    /*
     * Test if the last word is an empty script; if so, we can compile it in
     * all cases, but if it is non-empty we need local variable table entries
     * to hold the temporary variables (used to keep stack usage simple).
     */

    for (ptr=tokenPtr[1].start,end=ptr+tokenPtr[1].size ; ptr!=end ; ptr++) {
	if (*ptr!=' ' && *ptr!='\t' && *ptr!='\n' && *ptr!='\r') {
	    if (envPtr->procPtr == NULL) {
		return TCL_ERROR;
	    }
	    bodyIsEmpty = 0;
	    break;
	}
    }

    /*
     * Determine if we're manipulating a dict in a simple local variable.
     */

    gotPath = (parsePtr->numWords > 3);
    if (varTokenPtr->type == TCL_TOKEN_SIMPLE_WORD &&
	    TclIsLocalScalar(varTokenPtr[1].start, varTokenPtr[1].size)) {
	dictVar = TclFindCompiledLocal(varTokenPtr[1].start,
		varTokenPtr[1].size, 1, envPtr);
    }

    /*
     * Special case: an empty body means we definitely have no need to issue
     * try-finally style code or to allocate local variable table entries for
     * storing temporaries. Still need to do both INST_DICT_EXPAND and
     * INST_DICT_RECOMBINE_* though, because we can't determine if we're free
     * of traces.
     */

    if (bodyIsEmpty) {
	if (dictVar >= 0) {
	    if (gotPath) {
		/*
		 * Case: Path into dict in LVT with empty body.
		 */

		tokenPtr = TokenAfter(varTokenPtr);
		for (i=2 ; i<parsePtr->numWords-1 ; i++) {
		    CompileWord(envPtr, tokenPtr, interp);
		    tokenPtr = TokenAfter(tokenPtr);
		}
		TclEmitInstInt4(INST_LIST, parsePtr->numWords-3,envPtr);
		Emit14Inst(	INST_LOAD_SCALAR, dictVar,	envPtr);
		TclEmitInstInt4(INST_OVER, 1,			envPtr);
		TclEmitOpcode(	INST_DICT_EXPAND,		envPtr);
		TclEmitInstInt4(INST_DICT_RECOMBINE_IMM, dictVar, envPtr);
		PushLiteral(envPtr, "", 0);
	    } else {
		/*
		 * Case: Direct dict in LVT with empty body.
		 */

		PushLiteral(envPtr, "", 0);
		Emit14Inst(	INST_LOAD_SCALAR, dictVar,	envPtr);
		PushLiteral(envPtr, "", 0);
		TclEmitOpcode(	INST_DICT_EXPAND,		envPtr);
		TclEmitInstInt4(INST_DICT_RECOMBINE_IMM, dictVar, envPtr);
		PushLiteral(envPtr, "", 0);
	    }
	} else {
	    if (gotPath) {
		/*
		 * Case: Path into dict in non-simple var with empty body.
		 */

		tokenPtr = varTokenPtr;
		for (i=1 ; i<parsePtr->numWords-1 ; i++) {
		    CompileWord(envPtr, tokenPtr, interp);
		    tokenPtr = TokenAfter(tokenPtr);
		}
		TclEmitInstInt4(INST_LIST, parsePtr->numWords-3,envPtr);
		TclEmitInstInt4(INST_OVER, 1,			envPtr);
		TclEmitOpcode(	INST_LOAD_STK,			envPtr);
		TclEmitInstInt4(INST_OVER, 1,			envPtr);
		TclEmitOpcode(	INST_DICT_EXPAND,		envPtr);
		TclEmitOpcode(	INST_DICT_RECOMBINE_STK,	envPtr);
		PushLiteral(envPtr, "", 0);
	    } else {
		/*
		 * Case: Direct dict in non-simple var with empty body.
		 */

		CompileWord(envPtr, varTokenPtr, interp);
		TclEmitOpcode(	INST_DUP,			envPtr);
		TclEmitOpcode(	INST_LOAD_STK,			envPtr);
		PushLiteral(envPtr, "", 0);
		TclEmitOpcode(	INST_DICT_EXPAND,		envPtr);
		PushLiteral(envPtr, "", 0);
		TclEmitInstInt4(INST_REVERSE, 2,		envPtr);
		TclEmitOpcode(	INST_DICT_RECOMBINE_STK,	envPtr);
		PushLiteral(envPtr, "", 0);
	    }
	}
	envPtr->currStackDepth = savedStackDepth + 1;
	return TCL_OK;
    }

    /*
     * OK, we have a non-trivial body. This means that the focus is on
     * generating a try-finally structure where the INST_DICT_RECOMBINE_* goes
     * in the 'finally' clause.
     *
     * Start by allocating local (unnamed, untraced) working variables.
     */

    if (dictVar == -1) {
	varNameTmp = TclFindCompiledLocal(NULL, 0, 1, envPtr);
    } else {
	varNameTmp = -1;
    }
    if (gotPath) {
	pathTmp = TclFindCompiledLocal(NULL, 0, 1, envPtr);
    } else {
	pathTmp = -1;
    }
    keysTmp = TclFindCompiledLocal(NULL, 0, 1, envPtr);

    /*
     * Issue instructions. First, the part to expand the dictionary.
     */

    if (varNameTmp > -1) {
	CompileWord(envPtr, varTokenPtr, interp);
	Emit14Inst(		INST_STORE_SCALAR, varNameTmp,	envPtr);
    }
    tokenPtr = TokenAfter(varTokenPtr);
    if (gotPath) {
	for (i=2 ; i<parsePtr->numWords-1 ; i++) {
	    CompileWord(envPtr, tokenPtr, interp);
	    tokenPtr = TokenAfter(tokenPtr);
	}
	TclEmitInstInt4(	INST_LIST, parsePtr->numWords-3,envPtr);
	Emit14Inst(		INST_STORE_SCALAR, pathTmp,	envPtr);
	TclEmitOpcode(		INST_POP,			envPtr);
    }
    if (dictVar == -1) {
	TclEmitOpcode(		INST_LOAD_STK,			envPtr);
    } else {
	Emit14Inst(		INST_LOAD_SCALAR, dictVar,	envPtr);
    }
    if (gotPath) {
	Emit14Inst(		INST_LOAD_SCALAR, pathTmp,	envPtr);
    } else {
	PushLiteral(envPtr, "", 0);
    }
    TclEmitOpcode(		INST_DICT_EXPAND,		envPtr);
    Emit14Inst(			INST_STORE_SCALAR, keysTmp,	envPtr);
    TclEmitOpcode(		INST_POP,			envPtr);

    /*
     * Now the body of the [dict with].
     */

    range = DeclareExceptionRange(envPtr, CATCH_EXCEPTION_RANGE);
    TclEmitInstInt4(		INST_BEGIN_CATCH4, range,	envPtr);

    ExceptionRangeStarts(envPtr, range);
    envPtr->currStackDepth++;
    CompileBody(envPtr, tokenPtr, interp);
    envPtr->currStackDepth = savedStackDepth;
    ExceptionRangeEnds(envPtr, range);

    /*
     * Now fold the results back into the dictionary in the OK case.
     */

    TclEmitOpcode(		INST_END_CATCH,			envPtr);
    if (varNameTmp > -1) {
	Emit14Inst(		INST_LOAD_SCALAR, varNameTmp,	envPtr);
    }
    if (gotPath) {
	Emit14Inst(		INST_LOAD_SCALAR, pathTmp,	envPtr);
    } else {
	PushLiteral(envPtr, "", 0);
    }
    Emit14Inst(			INST_LOAD_SCALAR, keysTmp,	envPtr);
    if (dictVar == -1) {
	TclEmitOpcode(		INST_DICT_RECOMBINE_STK,	envPtr);
    } else {
	TclEmitInstInt4(	INST_DICT_RECOMBINE_IMM, dictVar, envPtr);
    }
    TclEmitForwardJump(envPtr, TCL_UNCONDITIONAL_JUMP, &jumpFixup);

    /*
     * Now fold the results back into the dictionary in the exception case.
     */

    ExceptionRangeTarget(envPtr, range, catchOffset);
    TclEmitOpcode(		INST_PUSH_RETURN_OPTIONS,	envPtr);
    TclEmitOpcode(		INST_PUSH_RESULT,		envPtr);
    TclEmitOpcode(		INST_END_CATCH,			envPtr);
    if (varNameTmp > -1) {
	Emit14Inst(		INST_LOAD_SCALAR, varNameTmp,	envPtr);
    }
    if (parsePtr->numWords > 3) {
	Emit14Inst(		INST_LOAD_SCALAR, pathTmp,	envPtr);
    } else {
	PushLiteral(envPtr, "", 0);
    }
    Emit14Inst(			INST_LOAD_SCALAR, keysTmp,	envPtr);
    if (dictVar == -1) {
	TclEmitOpcode(		INST_DICT_RECOMBINE_STK,	envPtr);
    } else {
	TclEmitInstInt4(	INST_DICT_RECOMBINE_IMM, dictVar, envPtr);
    }
    TclEmitOpcode(		INST_RETURN_STK,		envPtr);

    /*
     * Prepare for the start of the next command.
     */

    envPtr->currStackDepth = savedStackDepth + 1;
    if (TclFixupForwardJumpToHere(envPtr, &jumpFixup, 127)) {
	Tcl_Panic("TclCompileDictCmd(update): bad jump distance %d",
		(int) (CurrentOffset(envPtr) - jumpFixup.codeOffset));
    }
    return TCL_OK;
}

/*
 *----------------------------------------------------------------------
 *
 * DupDictUpdateInfo, FreeDictUpdateInfo --
 *
 *	Functions to duplicate, release and print the aux data created for use
 *	with the INST_DICT_UPDATE_START and INST_DICT_UPDATE_END instructions.
 *
 * Results:
 *	DupDictUpdateInfo: a copy of the auxiliary data
 *	FreeDictUpdateInfo: none
 *	PrintDictUpdateInfo: none
 *
 * Side effects:
 *	DupDictUpdateInfo: allocates memory
 *	FreeDictUpdateInfo: releases memory
 *	PrintDictUpdateInfo: none
 *
 *----------------------------------------------------------------------
 */

static ClientData
DupDictUpdateInfo(
    ClientData clientData)
{
    DictUpdateInfo *dui1Ptr, *dui2Ptr;
    unsigned len;

    dui1Ptr = clientData;
    len = sizeof(DictUpdateInfo) + sizeof(int) * (dui1Ptr->length - 1);
    dui2Ptr = ckalloc(len);
    memcpy(dui2Ptr, dui1Ptr, len);
    return dui2Ptr;
}

static void
FreeDictUpdateInfo(
    ClientData clientData)
{
    ckfree(clientData);
}

static void
PrintDictUpdateInfo(
    ClientData clientData,
    Tcl_Obj *appendObj,
    ByteCode *codePtr,
    unsigned int pcOffset)
{
    DictUpdateInfo *duiPtr = clientData;
    int i;

    for (i=0 ; i<duiPtr->length ; i++) {
	if (i) {
	    Tcl_AppendToObj(appendObj, ", ", -1);
	}
	Tcl_AppendPrintfToObj(appendObj, "%%v%u", duiPtr->varIndices[i]);
    }
}

/*
 *----------------------------------------------------------------------
 *
 * TclCompileErrorCmd --
 *
 *	Procedure called to compile the "error" command.
 *
 * Results:
 *	Returns TCL_OK for a successful compile. Returns TCL_ERROR to defer
 *	evaluation to runtime.
 *
 * Side effects:
 *	Instructions are added to envPtr to execute the "error" command at
 *	runtime.
 *
 *----------------------------------------------------------------------
 */

int
TclCompileErrorCmd(
    Tcl_Interp *interp,		/* Used for context. */
    Tcl_Parse *parsePtr,	/* Points to a parse structure for the command
				 * created by Tcl_ParseCommand. */
    Command *cmdPtr,		/* Points to defintion of command being
				 * compiled. */
    CompileEnv *envPtr)		/* Holds resulting instructions. */
{
    /*
     * General syntax: [error message ?errorInfo? ?errorCode?]
     * However, we only deal with the case where there is just a message.
     */
    Tcl_Token *messageTokenPtr;
    int savedStackDepth = envPtr->currStackDepth;

    if (parsePtr->numWords != 2) {
	return TCL_ERROR;
    }
    messageTokenPtr = TokenAfter(parsePtr->tokenPtr);

    PushLiteral(envPtr, "-code error -level 0", 20);
    CompileWord(envPtr, messageTokenPtr, interp);
    TclEmitOpcode(INST_RETURN_STK, envPtr);
    envPtr->currStackDepth = savedStackDepth + 1;
    return TCL_OK;
}

/*
 *----------------------------------------------------------------------
 *
 * TclCompileExprCmd --
 *
 *	Procedure called to compile the "expr" command.
 *
 * Results:
 *	Returns TCL_OK for a successful compile. Returns TCL_ERROR to defer
 *	evaluation to runtime.
 *
 * Side effects:
 *	Instructions are added to envPtr to execute the "expr" command at
 *	runtime.
 *
 *----------------------------------------------------------------------
 */

int
TclCompileExprCmd(
    Tcl_Interp *interp,		/* Used for error reporting. */
    Tcl_Parse *parsePtr,	/* Points to a parse structure for the command
				 * created by Tcl_ParseCommand. */
    Command *cmdPtr,		/* Points to defintion of command being
				 * compiled. */
    CompileEnv *envPtr)		/* Holds resulting instructions. */
{
    Tcl_Token *firstWordPtr;

    if (parsePtr->numWords == 1) {
	return TCL_ERROR;
    }

    firstWordPtr = TokenAfter(parsePtr->tokenPtr);
    TclCompileExprWords(interp, firstWordPtr, parsePtr->numWords-1, envPtr);
    return TCL_OK;
}

/*
 *----------------------------------------------------------------------
 *
 * TclCompileForCmd --
 *
 *	Procedure called to compile the "for" command.
 *
 * Results:
 *	Returns TCL_OK for a successful compile. Returns TCL_ERROR to defer
 *	evaluation to runtime.
 *
 * Side effects:
 *	Instructions are added to envPtr to execute the "for" command at
 *	runtime.
 *
 *----------------------------------------------------------------------
 */

int
TclCompileForCmd(
    Tcl_Interp *interp,		/* Used for error reporting. */
    Tcl_Parse *parsePtr,	/* Points to a parse structure for the command
				 * created by Tcl_ParseCommand. */
    Command *cmdPtr,		/* Points to defintion of command being
				 * compiled. */
    CompileEnv *envPtr)		/* Holds resulting instructions. */
{
    Tcl_Token *startTokenPtr, *testTokenPtr, *nextTokenPtr, *bodyTokenPtr;
    JumpFixup jumpEvalCondFixup;
    int testCodeOffset, bodyCodeOffset, nextCodeOffset, jumpDist;
    int bodyRange, nextRange;
    int savedStackDepth = envPtr->currStackDepth;

    if (parsePtr->numWords != 5) {
	return TCL_ERROR;
    }

    /*
     * If the test expression requires substitutions, don't compile the for
     * command inline. E.g., the expression might cause the loop to never
     * execute or execute forever, as in "for {} "$x > 5" {incr x} {}".
     */

    startTokenPtr = TokenAfter(parsePtr->tokenPtr);
    testTokenPtr = TokenAfter(startTokenPtr);
    if (testTokenPtr->type != TCL_TOKEN_SIMPLE_WORD) {
	return TCL_ERROR;
    }

    /*
     * Bail out also if the body or the next expression require substitutions
     * in order to insure correct behaviour [Bug 219166]
     */

    nextTokenPtr = TokenAfter(testTokenPtr);
    bodyTokenPtr = TokenAfter(nextTokenPtr);
    if ((nextTokenPtr->type != TCL_TOKEN_SIMPLE_WORD)
	    || (bodyTokenPtr->type != TCL_TOKEN_SIMPLE_WORD)) {
	return TCL_ERROR;
    }

    /*
     * Create ExceptionRange records for the body and the "next" command. The
     * "next" command's ExceptionRange supports break but not continue (and
     * has a -1 continueOffset).
     */

    bodyRange = DeclareExceptionRange(envPtr, LOOP_EXCEPTION_RANGE);
    nextRange = TclCreateExceptRange(LOOP_EXCEPTION_RANGE, envPtr);

    /*
     * Inline compile the initial command.
     */

    CompileBody(envPtr, startTokenPtr, interp);
    TclEmitOpcode(INST_POP, envPtr);

    /*
     * Jump to the evaluation of the condition. This code uses the "loop
     * rotation" optimisation (which eliminates one branch from the loop).
     * "for start cond next body" produces then:
     *       start
     *       goto A
     *    B: body                : bodyCodeOffset
     *       next                : nextCodeOffset, continueOffset
     *    A: cond -> result      : testCodeOffset
     *       if (result) goto B
     */

    TclEmitForwardJump(envPtr, TCL_UNCONDITIONAL_JUMP, &jumpEvalCondFixup);

    /*
     * Compile the loop body.
     */

    bodyCodeOffset = ExceptionRangeStarts(envPtr, bodyRange);
    CompileBody(envPtr, bodyTokenPtr, interp);
    ExceptionRangeEnds(envPtr, bodyRange);
    envPtr->currStackDepth = savedStackDepth + 1;
    TclEmitOpcode(INST_POP, envPtr);

    /*
     * Compile the "next" subcommand.
     */

    envPtr->currStackDepth = savedStackDepth;
    nextCodeOffset = ExceptionRangeStarts(envPtr, nextRange);
    CompileBody(envPtr, nextTokenPtr, interp);
    ExceptionRangeEnds(envPtr, nextRange);
    envPtr->currStackDepth = savedStackDepth + 1;
    TclEmitOpcode(INST_POP, envPtr);
    envPtr->currStackDepth = savedStackDepth;

    /*
     * Compile the test expression then emit the conditional jump that
     * terminates the for.
     */

    testCodeOffset = CurrentOffset(envPtr);

    jumpDist = testCodeOffset - jumpEvalCondFixup.codeOffset;
    if (TclFixupForwardJump(envPtr, &jumpEvalCondFixup, jumpDist, 127)) {
	bodyCodeOffset += 3;
	nextCodeOffset += 3;
	testCodeOffset += 3;
    }

    envPtr->currStackDepth = savedStackDepth;
    TclCompileExprWords(interp, testTokenPtr, 1, envPtr);
    envPtr->currStackDepth = savedStackDepth + 1;

    jumpDist = CurrentOffset(envPtr) - bodyCodeOffset;
    if (jumpDist > 127) {
	TclEmitInstInt4(INST_JUMP_TRUE4, -jumpDist, envPtr);
    } else {
	TclEmitInstInt1(INST_JUMP_TRUE1, -jumpDist, envPtr);
    }

    /*
     * Fix the starting points of the exception ranges (may have moved due to
     * jump type modification) and set where the exceptions target.
     */

    envPtr->exceptArrayPtr[bodyRange].codeOffset = bodyCodeOffset;
    envPtr->exceptArrayPtr[bodyRange].continueOffset = nextCodeOffset;

    envPtr->exceptArrayPtr[nextRange].codeOffset = nextCodeOffset;

    ExceptionRangeTarget(envPtr, bodyRange, breakOffset);
    ExceptionRangeTarget(envPtr, nextRange, breakOffset);

    /*
     * The for command's result is an empty string.
     */

    envPtr->currStackDepth = savedStackDepth;
    PushLiteral(envPtr, "", 0);

    return TCL_OK;
}

/*
 *----------------------------------------------------------------------
 *
 * TclCompileForeachCmd --
 *
 *	Procedure called to compile the "foreach" command.
 *
 * Results:
 *	Returns TCL_OK for a successful compile. Returns TCL_ERROR to defer
 *	evaluation to runtime.
 *
 * Side effects:
 *	Instructions are added to envPtr to execute the "foreach" command at
 *	runtime.
 *
 *----------------------------------------------------------------------
 */

int
TclCompileForeachCmd(
    Tcl_Interp *interp,		/* Used for error reporting. */
    Tcl_Parse *parsePtr,	/* Points to a parse structure for the command
				 * created by Tcl_ParseCommand. */
    Command *cmdPtr,		/* Points to defintion of command being
				 * compiled. */
    CompileEnv *envPtr)		/* Holds resulting instructions. */
{
    return CompileEachloopCmd(interp, parsePtr, cmdPtr, envPtr,
	    TCL_EACH_KEEP_NONE);
}

/*
 *----------------------------------------------------------------------
 *
 * CompileEachloopCmd --
 *
 *	Procedure called to compile the "foreach" and "lmap" commands.
 *
 * Results:
 *	Returns TCL_OK for a successful compile. Returns TCL_ERROR to defer
 *	evaluation to runtime.
 *
 * Side effects:
 *	Instructions are added to envPtr to execute the "foreach" command at
 *	runtime.
 *
 *----------------------------------------------------------------------
 */

static int
CompileEachloopCmd(
    Tcl_Interp *interp,		/* Used for error reporting. */
    Tcl_Parse *parsePtr,	/* Points to a parse structure for the command
				 * created by Tcl_ParseCommand. */
    Command *cmdPtr,		/* Points to defintion of command being
				 * compiled. */
    CompileEnv *envPtr,		/* Holds resulting instructions. */
    int collect)		/* Select collecting or accumulating mode
				 * (TCL_EACH_*) */
{
    Proc *procPtr = envPtr->procPtr;
    ForeachInfo *infoPtr;	/* Points to the structure describing this
				 * foreach command. Stored in a AuxData
				 * record in the ByteCode. */
    int firstValueTemp;		/* Index of the first temp var in the frame
				 * used to point to a value list. */
    int loopCtTemp;		/* Index of temp var holding the loop's
				 * iteration count. */
    int collectVar = -1;	/* Index of temp var holding the result var
				 * index. */

    Tcl_Token *tokenPtr, *bodyTokenPtr;
    unsigned char *jumpPc;
    JumpFixup jumpFalseFixup;
    int jumpBackDist, jumpBackOffset, infoIndex, range;
    int numWords, numLists, numVars, loopIndex, tempVar, i, j, code;
    int savedStackDepth = envPtr->currStackDepth;

    /*
     * We parse the variable list argument words and create two arrays:
     *    varcList[i] is number of variables in i-th var list.
     *    varvList[i] points to array of var names in i-th var list.
     */

    int *varcList;
    const char ***varvList;

    /*
     * If the foreach command isn't in a procedure, don't compile it inline:
     * the payoff is too small.
     */

    if (procPtr == NULL) {
	return TCL_ERROR;
    }

    numWords = parsePtr->numWords;
    if ((numWords < 4) || (numWords%2 != 0)) {
	return TCL_ERROR;
    }

    /*
     * Bail out if the body requires substitutions in order to insure correct
     * behaviour. [Bug 219166]
     */

    for (i = 0, tokenPtr = parsePtr->tokenPtr; i < numWords-1; i++) {
	tokenPtr = TokenAfter(tokenPtr);
    }
    bodyTokenPtr = tokenPtr;
    if (bodyTokenPtr->type != TCL_TOKEN_SIMPLE_WORD) {
	return TCL_ERROR;
    }

    /*
     * Allocate storage for the varcList and varvList arrays if necessary.
     */

    numLists = (numWords - 2)/2;
    varcList = TclStackAlloc(interp, numLists * sizeof(int));
    memset(varcList, 0, numLists * sizeof(int));
    varvList = (const char ***) TclStackAlloc(interp,
	    numLists * sizeof(const char **));
    memset((char*) varvList, 0, numLists * sizeof(const char **));

    /*
     * Break up each var list and set the varcList and varvList arrays. Don't
     * compile the foreach inline if any var name needs substitutions or isn't
     * a scalar, or if any var list needs substitutions.
     */

    loopIndex = 0;
    for (i = 0, tokenPtr = parsePtr->tokenPtr;
	    i < numWords-1;
	    i++, tokenPtr = TokenAfter(tokenPtr)) {
	Tcl_DString varList;

	if (i%2 != 1) {
	    continue;
	}
	if (tokenPtr->type != TCL_TOKEN_SIMPLE_WORD) {
	    code = TCL_ERROR;
	    goto done;
	}

	/*
	 * Lots of copying going on here. Need a ListObj wizard to show a
	 * better way.
	 */

	Tcl_DStringInit(&varList);
	TclDStringAppendToken(&varList, &tokenPtr[1]);
	code = Tcl_SplitList(interp, Tcl_DStringValue(&varList),
		&varcList[loopIndex], &varvList[loopIndex]);
	Tcl_DStringFree(&varList);
	if (code != TCL_OK) {
	    code = TCL_ERROR;
	    goto done;
	}
	numVars = varcList[loopIndex];

	/*
	 * If the variable list is empty, we can enter an infinite loop when
	 * the interpreted version would not. Take care to ensure this does
	 * not happen. [Bug 1671138]
	 */

	if (numVars == 0) {
	    code = TCL_ERROR;
	    goto done;
	}

	for (j = 0;  j < numVars;  j++) {
	    const char *varName = varvList[loopIndex][j];

	    if (!TclIsLocalScalar(varName, (int) strlen(varName))) {
		code = TCL_ERROR;
		goto done;
	    }
	}
	loopIndex++;
    }

    if (collect == TCL_EACH_COLLECT) {
	collectVar = TclFindCompiledLocal(NULL, /*nameChars*/ 0, /*create*/ 1,
		envPtr);
	if (collectVar < 0) {
	    return TCL_ERROR;
	}
    }
	    
    /*
     * We will compile the foreach command. Reserve (numLists + 1) temporary
     * variables:
     *    - numLists temps to hold each value list
     *    - 1 temp for the loop counter (index of next element in each list)
     *
     * At this time we don't try to reuse temporaries; if there are two
     * nonoverlapping foreach loops, they don't share any temps.
     */

    code = TCL_OK;
    firstValueTemp = -1;
    for (loopIndex = 0;  loopIndex < numLists;  loopIndex++) {
	tempVar = TclFindCompiledLocal(NULL, /*nameChars*/ 0,
		/*create*/ 1, envPtr);
	if (loopIndex == 0) {
	    firstValueTemp = tempVar;
	}
    }
    loopCtTemp = TclFindCompiledLocal(NULL, /*nameChars*/ 0,
	    /*create*/ 1, envPtr);

    /*
     * Create and initialize the ForeachInfo and ForeachVarList data
     * structures describing this command. Then create a AuxData record
     * pointing to the ForeachInfo structure.
     */

    infoPtr = ckalloc(sizeof(ForeachInfo)
	    + numLists * sizeof(ForeachVarList *));
    infoPtr->numLists = numLists;
    infoPtr->firstValueTemp = firstValueTemp;
    infoPtr->loopCtTemp = loopCtTemp;
    for (loopIndex = 0;  loopIndex < numLists;  loopIndex++) {
	ForeachVarList *varListPtr;

	numVars = varcList[loopIndex];
	varListPtr = ckalloc(sizeof(ForeachVarList)
		+ numVars * sizeof(int));
	varListPtr->numVars = numVars;
	for (j = 0;  j < numVars;  j++) {
	    const char *varName = varvList[loopIndex][j];
	    int nameChars = strlen(varName);

	    varListPtr->varIndexes[j] = TclFindCompiledLocal(varName,
		    nameChars, /*create*/ 1, envPtr);
	}
	infoPtr->varLists[loopIndex] = varListPtr;
    }
    infoIndex = TclCreateAuxData(infoPtr, &tclForeachInfoType, envPtr);

    /*
     * Create an exception record to handle [break] and [continue].
     */

    range = DeclareExceptionRange(envPtr, LOOP_EXCEPTION_RANGE);

    /*
     * Evaluate then store each value list in the associated temporary.
     */

    loopIndex = 0;
    for (i = 0, tokenPtr = parsePtr->tokenPtr;
	    i < numWords-1;
	    i++, tokenPtr = TokenAfter(tokenPtr)) {
	if ((i%2 == 0) && (i > 0)) {
	    CompileTokens(envPtr, tokenPtr, interp);
	    tempVar = (firstValueTemp + loopIndex);
	    Emit14Inst(		INST_STORE_SCALAR, tempVar,	envPtr);
	    TclEmitOpcode(	INST_POP,			envPtr);
	    loopIndex++;
	}
    }

    /*
     * Create temporary variable to capture return values from loop body.
     */
     
    if (collect == TCL_EACH_COLLECT) {
	PushLiteral(envPtr, "", 0);
	Emit14Inst(		INST_STORE_SCALAR, collectVar,	envPtr);
	TclEmitOpcode(		INST_POP,			envPtr);
    }

    /*
     * Initialize the temporary var that holds the count of loop iterations.
     */

    TclEmitInstInt4(		INST_FOREACH_START4, infoIndex,	envPtr);

    /*
     * Top of loop code: assign each loop variable and check whether
     * to terminate the loop.
     */

    ExceptionRangeTarget(envPtr, range, continueOffset);
    TclEmitInstInt4(		INST_FOREACH_STEP4, infoIndex,	envPtr);
    TclEmitForwardJump(envPtr, TCL_FALSE_JUMP, &jumpFalseFixup);

    /*
     * Inline compile the loop body.
     */

    ExceptionRangeStarts(envPtr, range);
    CompileBody(envPtr, bodyTokenPtr, interp);
    ExceptionRangeEnds(envPtr, range);
    envPtr->currStackDepth = savedStackDepth + 1;

    if (collect == TCL_EACH_COLLECT) {
	Emit14Inst(		INST_LAPPEND_SCALAR, collectVar,envPtr);
    }
    TclEmitOpcode(		INST_POP,			envPtr);

    /*
     * Jump back to the test at the top of the loop. Generate a 4 byte jump if
     * the distance to the test is > 120 bytes. This is conservative and
     * ensures that we won't have to replace this jump if we later need to
     * replace the ifFalse jump with a 4 byte jump.
     */

    jumpBackOffset = CurrentOffset(envPtr);
    jumpBackDist = jumpBackOffset-envPtr->exceptArrayPtr[range].continueOffset;
    if (jumpBackDist > 120) {
	TclEmitInstInt4(INST_JUMP4, -jumpBackDist, envPtr);
    } else {
	TclEmitInstInt1(INST_JUMP1, -jumpBackDist, envPtr);
    }

    /*
     * Fix the target of the jump after the foreach_step test.
     */

    if (TclFixupForwardJumpToHere(envPtr, &jumpFalseFixup, 127)) {
	/*
	 * Update the loop body's starting PC offset since it moved down.
	 */

	envPtr->exceptArrayPtr[range].codeOffset += 3;

	/*
	 * Update the jump back to the test at the top of the loop since it
	 * also moved down 3 bytes.
	 */

	jumpBackOffset += 3;
	jumpPc = (envPtr->codeStart + jumpBackOffset);
	jumpBackDist += 3;
	if (jumpBackDist > 120) {
	    TclUpdateInstInt4AtPc(INST_JUMP4, -jumpBackDist, jumpPc);
	} else {
	    TclUpdateInstInt1AtPc(INST_JUMP1, -jumpBackDist, jumpPc);
	}
    }

    /*
     * Set the loop's break target.
     */

    ExceptionRangeTarget(envPtr, range, breakOffset);

    /*
     * The command's result is an empty string if not collecting, or the
     * list of results from evaluating the loop body.
     */

    envPtr->currStackDepth = savedStackDepth;
    if (collect == TCL_EACH_COLLECT) {
	Emit14Inst(		INST_LOAD_SCALAR, collectVar,	envPtr);
	TclEmitInstInt1(INST_UNSET_SCALAR, 0,			envPtr);
	TclEmitInt4(		collectVar,			envPtr);
    } else {
	PushLiteral(envPtr, "", 0);
    }
    envPtr->currStackDepth = savedStackDepth + 1;

  done:
    for (loopIndex = 0;  loopIndex < numLists;  loopIndex++) {
	if (varvList[loopIndex] != NULL) {
	    ckfree(varvList[loopIndex]);
	}
    }
    TclStackFree(interp, (void *)varvList);
    TclStackFree(interp, varcList);
    return code;
}

/*
 *----------------------------------------------------------------------
 *
 * DupForeachInfo --
 *
 *	This procedure duplicates a ForeachInfo structure created as auxiliary
 *	data during the compilation of a foreach command.
 *
 * Results:
 *	A pointer to a newly allocated copy of the existing ForeachInfo
 *	structure is returned.
 *
 * Side effects:
 *	Storage for the copied ForeachInfo record is allocated. If the
 *	original ForeachInfo structure pointed to any ForeachVarList records,
 *	these structures are also copied and pointers to them are stored in
 *	the new ForeachInfo record.
 *
 *----------------------------------------------------------------------
 */

static ClientData
DupForeachInfo(
    ClientData clientData)	/* The foreach command's compilation auxiliary
				 * data to duplicate. */
{
    register ForeachInfo *srcPtr = clientData;
    ForeachInfo *dupPtr;
    register ForeachVarList *srcListPtr, *dupListPtr;
    int numVars, i, j, numLists = srcPtr->numLists;

    dupPtr = ckalloc(sizeof(ForeachInfo)
	    + numLists * sizeof(ForeachVarList *));
    dupPtr->numLists = numLists;
    dupPtr->firstValueTemp = srcPtr->firstValueTemp;
    dupPtr->loopCtTemp = srcPtr->loopCtTemp;

    for (i = 0;  i < numLists;  i++) {
	srcListPtr = srcPtr->varLists[i];
	numVars = srcListPtr->numVars;
	dupListPtr = ckalloc(sizeof(ForeachVarList)
		+ numVars * sizeof(int));
	dupListPtr->numVars = numVars;
	for (j = 0;  j < numVars;  j++) {
	    dupListPtr->varIndexes[j] =	srcListPtr->varIndexes[j];
	}
	dupPtr->varLists[i] = dupListPtr;
    }
    return dupPtr;
}

/*
 *----------------------------------------------------------------------
 *
 * FreeForeachInfo --
 *
 *	Procedure to free a ForeachInfo structure created as auxiliary data
 *	during the compilation of a foreach command.
 *
 * Results:
 *	None.
 *
 * Side effects:
 *	Storage for the ForeachInfo structure pointed to by the ClientData
 *	argument is freed as is any ForeachVarList record pointed to by the
 *	ForeachInfo structure.
 *
 *----------------------------------------------------------------------
 */

static void
FreeForeachInfo(
    ClientData clientData)	/* The foreach command's compilation auxiliary
				 * data to free. */
{
    register ForeachInfo *infoPtr = clientData;
    register ForeachVarList *listPtr;
    int numLists = infoPtr->numLists;
    register int i;

    for (i = 0;  i < numLists;  i++) {
	listPtr = infoPtr->varLists[i];
	ckfree(listPtr);
    }
    ckfree(infoPtr);
}

/*
 *----------------------------------------------------------------------
 *
 * PrintForeachInfo --
 *
 *	Function to write a human-readable representation of a ForeachInfo
 *	structure to stdout for debugging.
 *
 * Results:
 *	None.
 *
 * Side effects:
 *	None.
 *
 *----------------------------------------------------------------------
 */

static void
PrintForeachInfo(
    ClientData clientData,
    Tcl_Obj *appendObj,
    ByteCode *codePtr,
    unsigned int pcOffset)
{
    register ForeachInfo *infoPtr = clientData;
    register ForeachVarList *varsPtr;
    int i, j;

    Tcl_AppendToObj(appendObj, "data=[", -1);

    for (i=0 ; i<infoPtr->numLists ; i++) {
	if (i) {
	    Tcl_AppendToObj(appendObj, ", ", -1);
	}
	Tcl_AppendPrintfToObj(appendObj, "%%v%u",
		(unsigned) (infoPtr->firstValueTemp + i));
    }
    Tcl_AppendPrintfToObj(appendObj, "], loop=%%v%u",
	    (unsigned) infoPtr->loopCtTemp);
    for (i=0 ; i<infoPtr->numLists ; i++) {
	if (i) {
	    Tcl_AppendToObj(appendObj, ",", -1);
	}
	Tcl_AppendPrintfToObj(appendObj, "\n\t\t it%%v%u\t[",
		(unsigned) (infoPtr->firstValueTemp + i));
	varsPtr = infoPtr->varLists[i];
	for (j=0 ; j<varsPtr->numVars ; j++) {
	    if (j) {
		Tcl_AppendToObj(appendObj, ", ", -1);
	    }
	    Tcl_AppendPrintfToObj(appendObj, "%%v%u",
		    (unsigned) varsPtr->varIndexes[j]);
	}
	Tcl_AppendToObj(appendObj, "]", -1);
    }
}

/*
 *----------------------------------------------------------------------
 *
 * TclCompileFormatCmd --
 *
 *	Procedure called to compile the "format" command. Handles cases that
 *	can be done as constants or simple string concatenation only.
 *
 * Results:
 *	Returns TCL_OK for a successful compile. Returns TCL_ERROR to defer
 *	evaluation to runtime.
 *
 * Side effects:
 *	Instructions are added to envPtr to execute the "format" command at
 *	runtime.
 *
 *----------------------------------------------------------------------
 */

int
TclCompileFormatCmd(
    Tcl_Interp *interp,		/* Used for error reporting. */
    Tcl_Parse *parsePtr,	/* Points to a parse structure for the command
				 * created by Tcl_ParseCommand. */
    Command *cmdPtr,		/* Points to defintion of command being
				 * compiled. */
    CompileEnv *envPtr)		/* Holds resulting instructions. */
{
    Tcl_Token *tokenPtr = parsePtr->tokenPtr;
    Tcl_Obj **objv, *formatObj, *tmpObj;
    char *bytes, *start;
    int i, j, len;

    /*
     * Don't handle any guaranteed-error cases.
     */

    if (parsePtr->numWords < 2) {
	return TCL_ERROR;
    }

    /*
     * Check if the argument words are all compile-time-known literals; that's
     * a case we can handle by compiling to a constant.
     */

    formatObj = Tcl_NewObj();
    Tcl_IncrRefCount(formatObj);
    tokenPtr = TokenAfter(tokenPtr);
    if (!TclWordKnownAtCompileTime(tokenPtr, formatObj)) {
	Tcl_DecrRefCount(formatObj);
	return TCL_ERROR;
    }

    objv = ckalloc((parsePtr->numWords-2) * sizeof(Tcl_Obj *));
    for (i=0 ; i+2 < parsePtr->numWords ; i++) {
	tokenPtr = TokenAfter(tokenPtr);
	objv[i] = Tcl_NewObj();
	Tcl_IncrRefCount(objv[i]);
	if (!TclWordKnownAtCompileTime(tokenPtr, objv[i])) {
	    goto checkForStringConcatCase;
	}
    }

    /*
     * Everything is a literal, so the result is constant too (or an error if
     * the format is broken). Do the format now.
     */

    tmpObj = Tcl_Format(interp, Tcl_GetString(formatObj),
	    parsePtr->numWords-2, objv);
    for (; --i>=0 ;) {
	Tcl_DecrRefCount(objv[i]);
    }
    ckfree(objv);
    Tcl_DecrRefCount(formatObj);
    if (tmpObj == NULL) {
	return TCL_ERROR;
    }

    /*
     * Not an error, always a constant result, so just push the result as a
     * literal. Job done.
     */

    bytes = Tcl_GetStringFromObj(tmpObj, &len);
    PushLiteral(envPtr, bytes, len);
    Tcl_DecrRefCount(tmpObj);
    return TCL_OK;

  checkForStringConcatCase:
    /*
     * See if we can generate a sequence of things to concatenate. This
     * requires that all the % sequences be %s or %%, as everything else is
     * sufficiently complex that we don't bother.
     *
     * First, get the state of the system relatively sensible (cleaning up
     * after our attempt to spot a literal).
     */

    for (; i>=0 ; i--) {
	Tcl_DecrRefCount(objv[i]);
    }
    ckfree(objv);
    tokenPtr = TokenAfter(parsePtr->tokenPtr);
    tokenPtr = TokenAfter(tokenPtr);
    i = 0;

    /*
     * Now scan through and check for non-%s and non-%% substitutions.
     */

    for (bytes = Tcl_GetString(formatObj) ; *bytes ; bytes++) {
	if (*bytes == '%') {
	    bytes++;
	    if (*bytes == 's') {
		i++;
		continue;
	    } else if (*bytes == '%') {
		continue;
	    }
	    Tcl_DecrRefCount(formatObj);
	    return TCL_ERROR;
	}
    }

    /*
     * Check if the number of things to concatenate will fit in a byte.
     */

    if (i+2 != parsePtr->numWords || i > 125) {
	Tcl_DecrRefCount(formatObj);
	return TCL_ERROR;
    }

    /*
     * Generate the pushes of the things to concatenate, a sequence of
     * literals and compiled tokens (of which at least one is non-literal or
     * we'd have the case in the first half of this function) which we will
     * concatenate.
     */

    i = 0;			/* The count of things to concat. */
    j = 2;			/* The index into the argument tokens, for
				 * TIP#280 handling. */
    start = Tcl_GetString(formatObj);
				/* The start of the currently-scanned literal
				 * in the format string. */
    tmpObj = Tcl_NewObj();	/* The buffer used to accumulate the literal
				 * being built. */
    for (bytes = start ; *bytes ; bytes++) {
	if (*bytes == '%') {
	    Tcl_AppendToObj(tmpObj, start, bytes - start);
	    if (*++bytes == '%') {
		Tcl_AppendToObj(tmpObj, "%", 1);
	    } else {
		char *b = Tcl_GetStringFromObj(tmpObj, &len);

		/*
		 * If there is a non-empty literal from the format string,
		 * push it and reset.
		 */

		if (len > 0) {
		    PushLiteral(envPtr, b, len);
		    Tcl_DecrRefCount(tmpObj);
		    tmpObj = Tcl_NewObj();
		    i++;
		}

		/*
		 * Push the code to produce the string that would be
		 * substituted with %s, except we'll be concatenating
		 * directly.
		 */

		CompileWord(envPtr, tokenPtr, interp);
		tokenPtr = TokenAfter(tokenPtr);
		j++;
		i++;
	    }
	    start = bytes + 1;
	}
    }

    /*
     * Handle the case of a trailing literal.
     */

    Tcl_AppendToObj(tmpObj, start, bytes - start);
    bytes = Tcl_GetStringFromObj(tmpObj, &len);
    if (len > 0) {
	PushLiteral(envPtr, bytes, len);
	i++;
    }
    Tcl_DecrRefCount(tmpObj);
    Tcl_DecrRefCount(formatObj);

    if (i > 1) {
	/*
	 * Do the concatenation, which produces the result.
	 */

	TclEmitInstInt1(INST_CONCAT1, i, envPtr);
    } else {
	/*
	 * EVIL HACK! Force there to be a string representation in the case
	 * where there's just a "%s" in the format; case covered by the test
	 * format-20.1 (and it is horrible...)
	 */

	TclEmitOpcode(INST_DUP, envPtr);
	PushLiteral(envPtr, "", 0);
	TclEmitOpcode(INST_STR_EQ, envPtr);
	TclEmitOpcode(INST_POP, envPtr);
    }
    return TCL_OK;
}

/*
 *----------------------------------------------------------------------
 *
 * TclCompileGlobalCmd --
 *
 *	Procedure called to compile the "global" command.
 *
 * Results:
 *	Returns TCL_OK for a successful compile. Returns TCL_ERROR to defer
 *	evaluation to runtime.
 *
 * Side effects:
 *	Instructions are added to envPtr to execute the "global" command at
 *	runtime.
 *
 *----------------------------------------------------------------------
 */

int
TclCompileGlobalCmd(
    Tcl_Interp *interp,		/* Used for error reporting. */
    Tcl_Parse *parsePtr,	/* Points to a parse structure for the command
				 * created by Tcl_ParseCommand. */
    Command *cmdPtr,		/* Points to defintion of command being
				 * compiled. */
    CompileEnv *envPtr)		/* Holds resulting instructions. */
{
    Tcl_Token *varTokenPtr;
    int localIndex, numWords, i;

    numWords = parsePtr->numWords;
    if (numWords < 2) {
	return TCL_ERROR;
    }

    /*
     * 'global' has no effect outside of proc bodies; handle that at runtime
     */

    if (envPtr->procPtr == NULL) {
	return TCL_ERROR;
    }

    /*
     * Push the namespace
     */

    PushLiteral(envPtr, "::", 2);

    /*
     * Loop over the variables.
     */

    varTokenPtr = TokenAfter(parsePtr->tokenPtr);
    for (i=2; i<=numWords; varTokenPtr = TokenAfter(varTokenPtr),i++) {
	localIndex = IndexTailVarIfKnown(interp, varTokenPtr, envPtr);

	if (localIndex < 0) {
	    return TCL_ERROR;
	}

	CompileWord(envPtr, varTokenPtr, interp);
	TclEmitInstInt4(	INST_NSUPVAR, localIndex,	envPtr);
    }

    /*
     * Pop the namespace, and set the result to empty
     */

    TclEmitOpcode(		INST_POP,			envPtr);
    PushLiteral(envPtr, "", 0);
    return TCL_OK;
}

/*
 *----------------------------------------------------------------------
 *
 * TclCompileIfCmd --
 *
 *	Procedure called to compile the "if" command.
 *
 * Results:
 *	Returns TCL_OK for a successful compile. Returns TCL_ERROR to defer
 *	evaluation to runtime.
 *
 * Side effects:
 *	Instructions are added to envPtr to execute the "if" command at
 *	runtime.
 *
 *----------------------------------------------------------------------
 */

int
TclCompileIfCmd(
    Tcl_Interp *interp,		/* Used for error reporting. */
    Tcl_Parse *parsePtr,	/* Points to a parse structure for the command
				 * created by Tcl_ParseCommand. */
    Command *cmdPtr,		/* Points to defintion of command being
				 * compiled. */
    CompileEnv *envPtr)		/* Holds resulting instructions. */
{
    JumpFixupArray jumpFalseFixupArray;
				/* Used to fix the ifFalse jump after each
				 * test when its target PC is determined. */
    JumpFixupArray jumpEndFixupArray;
				/* Used to fix the jump after each "then" body
				 * to the end of the "if" when that PC is
				 * determined. */
    Tcl_Token *tokenPtr, *testTokenPtr;
    int jumpIndex = 0;		/* Avoid compiler warning. */
    int jumpFalseDist, numWords, wordIdx, numBytes, j, code;
    const char *word;
    int savedStackDepth = envPtr->currStackDepth;
				/* Saved stack depth at the start of the first
				 * test; the envPtr current depth is restored
				 * to this value at the start of each test. */
    int realCond = 1;		/* Set to 0 for static conditions:
				 * "if 0 {..}" */
    int boolVal;		/* Value of static condition. */
    int compileScripts = 1;

    /*
     * Only compile the "if" command if all arguments are simple words, in
     * order to insure correct substitution [Bug 219166]
     */

    tokenPtr = parsePtr->tokenPtr;
    wordIdx = 0;
    numWords = parsePtr->numWords;

    for (wordIdx = 0; wordIdx < numWords; wordIdx++) {
	if (tokenPtr->type != TCL_TOKEN_SIMPLE_WORD) {
	    return TCL_ERROR;
	}
	tokenPtr = TokenAfter(tokenPtr);
    }

    TclInitJumpFixupArray(&jumpFalseFixupArray);
    TclInitJumpFixupArray(&jumpEndFixupArray);
    code = TCL_OK;

    /*
     * Each iteration of this loop compiles one "if expr ?then? body" or
     * "elseif expr ?then? body" clause.
     */

    tokenPtr = parsePtr->tokenPtr;
    wordIdx = 0;
    while (wordIdx < numWords) {
	/*
	 * Stop looping if the token isn't "if" or "elseif".
	 */

	word = tokenPtr[1].start;
	numBytes = tokenPtr[1].size;
	if ((tokenPtr == parsePtr->tokenPtr)
		|| ((numBytes == 6) && (strncmp(word, "elseif", 6) == 0))) {
	    tokenPtr = TokenAfter(tokenPtr);
	    wordIdx++;
	} else {
	    break;
	}
	if (wordIdx >= numWords) {
	    code = TCL_ERROR;
	    goto done;
	}

	/*
	 * Compile the test expression then emit the conditional jump around
	 * the "then" part.
	 */

	envPtr->currStackDepth = savedStackDepth;
	testTokenPtr = tokenPtr;

	if (realCond) {
	    /*
	     * Find out if the condition is a constant.
	     */

	    Tcl_Obj *boolObj = Tcl_NewStringObj(testTokenPtr[1].start,
		    testTokenPtr[1].size);

	    Tcl_IncrRefCount(boolObj);
	    code = Tcl_GetBooleanFromObj(NULL, boolObj, &boolVal);
	    TclDecrRefCount(boolObj);
	    if (code == TCL_OK) {
		/*
		 * A static condition.
		 */

		realCond = 0;
		if (!boolVal) {
		    compileScripts = 0;
		}
	    } else {
		Tcl_ResetResult(interp);
		TclCompileExprWords(interp, testTokenPtr, 1, envPtr);
		if (jumpFalseFixupArray.next >= jumpFalseFixupArray.end) {
		    TclExpandJumpFixupArray(&jumpFalseFixupArray);
		}
		jumpIndex = jumpFalseFixupArray.next;
		jumpFalseFixupArray.next++;
		TclEmitForwardJump(envPtr, TCL_FALSE_JUMP,
			jumpFalseFixupArray.fixup+jumpIndex);
	    }
	    code = TCL_OK;
	}

	/*
	 * Skip over the optional "then" before the then clause.
	 */

	tokenPtr = TokenAfter(testTokenPtr);
	wordIdx++;
	if (wordIdx >= numWords) {
	    code = TCL_ERROR;
	    goto done;
	}
	if (tokenPtr->type == TCL_TOKEN_SIMPLE_WORD) {
	    word = tokenPtr[1].start;
	    numBytes = tokenPtr[1].size;
	    if ((numBytes == 4) && (strncmp(word, "then", 4) == 0)) {
		tokenPtr = TokenAfter(tokenPtr);
		wordIdx++;
		if (wordIdx >= numWords) {
		    code = TCL_ERROR;
		    goto done;
		}
	    }
	}

	/*
	 * Compile the "then" command body.
	 */

	if (compileScripts) {
	    envPtr->currStackDepth = savedStackDepth;
	    CompileBody(envPtr, tokenPtr, interp);
	}

	if (realCond) {
	    /*
	     * Jump to the end of the "if" command. Both jumpFalseFixupArray
	     * and jumpEndFixupArray are indexed by "jumpIndex".
	     */

	    if (jumpEndFixupArray.next >= jumpEndFixupArray.end) {
		TclExpandJumpFixupArray(&jumpEndFixupArray);
	    }
	    jumpEndFixupArray.next++;
	    TclEmitForwardJump(envPtr, TCL_UNCONDITIONAL_JUMP,
		    jumpEndFixupArray.fixup+jumpIndex);

	    /*
	     * Fix the target of the jumpFalse after the test. Generate a 4
	     * byte jump if the distance is > 120 bytes. This is conservative,
	     * and ensures that we won't have to replace this jump if we later
	     * also need to replace the proceeding jump to the end of the "if"
	     * with a 4 byte jump.
	     */

	    if (TclFixupForwardJumpToHere(envPtr,
		    jumpFalseFixupArray.fixup+jumpIndex, 120)) {
		/*
		 * Adjust the code offset for the proceeding jump to the end
		 * of the "if" command.
		 */

		jumpEndFixupArray.fixup[jumpIndex].codeOffset += 3;
	    }
	} else if (boolVal) {
	    /*
	     * We were processing an "if 1 {...}"; stop compiling scripts.
	     */

	    compileScripts = 0;
	} else {
	    /*
	     * We were processing an "if 0 {...}"; reset so that the rest
	     * (elseif, else) is compiled correctly.
	     */

	    realCond = 1;
	    compileScripts = 1;
	}

	tokenPtr = TokenAfter(tokenPtr);
	wordIdx++;
    }

    /*
     * Restore the current stack depth in the environment; the "else" clause
     * (or its default) will add 1 to this.
     */

    envPtr->currStackDepth = savedStackDepth;

    /*
     * Check for the optional else clause. Do not compile anything if this was
     * an "if 1 {...}" case.
     */

    if ((wordIdx < numWords) && (tokenPtr->type == TCL_TOKEN_SIMPLE_WORD)) {
	/*
	 * There is an else clause. Skip over the optional "else" word.
	 */

	word = tokenPtr[1].start;
	numBytes = tokenPtr[1].size;
	if ((numBytes == 4) && (strncmp(word, "else", 4) == 0)) {
	    tokenPtr = TokenAfter(tokenPtr);
	    wordIdx++;
	    if (wordIdx >= numWords) {
		code = TCL_ERROR;
		goto done;
	    }
	}

	if (compileScripts) {
	    /*
	     * Compile the else command body.
	     */

	    CompileBody(envPtr, tokenPtr, interp);
	}

	/*
	 * Make sure there are no words after the else clause.
	 */

	wordIdx++;
	if (wordIdx < numWords) {
	    code = TCL_ERROR;
	    goto done;
	}
    } else {
	/*
	 * No else clause: the "if" command's result is an empty string.
	 */

	if (compileScripts) {
	    PushLiteral(envPtr, "", 0);
	}
    }

    /*
     * Fix the unconditional jumps to the end of the "if" command.
     */

    for (j = jumpEndFixupArray.next;  j > 0;  j--) {
	jumpIndex = (j - 1);	/* i.e. process the closest jump first. */
	if (TclFixupForwardJumpToHere(envPtr,
		jumpEndFixupArray.fixup+jumpIndex, 127)) {
	    /*
	     * Adjust the immediately preceeding "ifFalse" jump. We moved it's
	     * target (just after this jump) down three bytes.
	     */

	    unsigned char *ifFalsePc = envPtr->codeStart
		    + jumpFalseFixupArray.fixup[jumpIndex].codeOffset;
	    unsigned char opCode = *ifFalsePc;

	    if (opCode == INST_JUMP_FALSE1) {
		jumpFalseDist = TclGetInt1AtPtr(ifFalsePc + 1);
		jumpFalseDist += 3;
		TclStoreInt1AtPtr(jumpFalseDist, (ifFalsePc + 1));
	    } else if (opCode == INST_JUMP_FALSE4) {
		jumpFalseDist = TclGetInt4AtPtr(ifFalsePc + 1);
		jumpFalseDist += 3;
		TclStoreInt4AtPtr(jumpFalseDist, (ifFalsePc + 1));
	    } else {
		Tcl_Panic("TclCompileIfCmd: unexpected opcode \"%d\" updating ifFalse jump", (int) opCode);
	    }
	}
    }

    /*
     * Free the jumpFixupArray array if malloc'ed storage was used.
     */

  done:
    envPtr->currStackDepth = savedStackDepth + 1;
    TclFreeJumpFixupArray(&jumpFalseFixupArray);
    TclFreeJumpFixupArray(&jumpEndFixupArray);
    return code;
}

/*
 *----------------------------------------------------------------------
 *
 * TclCompileIncrCmd --
 *
 *	Procedure called to compile the "incr" command.
 *
 * Results:
 *	Returns TCL_OK for a successful compile. Returns TCL_ERROR to defer
 *	evaluation to runtime.
 *
 * Side effects:
 *	Instructions are added to envPtr to execute the "incr" command at
 *	runtime.
 *
 *----------------------------------------------------------------------
 */

int
TclCompileIncrCmd(
    Tcl_Interp *interp,		/* Used for error reporting. */
    Tcl_Parse *parsePtr,	/* Points to a parse structure for the command
				 * created by Tcl_ParseCommand. */
    Command *cmdPtr,		/* Points to defintion of command being
				 * compiled. */
    CompileEnv *envPtr)		/* Holds resulting instructions. */
{
    Tcl_Token *varTokenPtr, *incrTokenPtr;
    int simpleVarName, isScalar, localIndex, haveImmValue, immValue;

    if ((parsePtr->numWords != 2) && (parsePtr->numWords != 3)) {
	return TCL_ERROR;
    }

    varTokenPtr = TokenAfter(parsePtr->tokenPtr);

    PushVarName(interp, varTokenPtr, envPtr, TCL_NO_LARGE_INDEX,
	    &localIndex, &simpleVarName, &isScalar);

    /*
     * If an increment is given, push it, but see first if it's a small
     * integer.
     */

    haveImmValue = 0;
    immValue = 1;
    if (parsePtr->numWords == 3) {
	incrTokenPtr = TokenAfter(varTokenPtr);
	if (incrTokenPtr->type == TCL_TOKEN_SIMPLE_WORD) {
	    const char *word = incrTokenPtr[1].start;
	    int numBytes = incrTokenPtr[1].size;
	    int code;
	    Tcl_Obj *intObj = Tcl_NewStringObj(word, numBytes);

	    Tcl_IncrRefCount(intObj);
	    code = TclGetIntFromObj(NULL, intObj, &immValue);
	    TclDecrRefCount(intObj);
	    if ((code == TCL_OK) && (-127 <= immValue) && (immValue <= 127)) {
		haveImmValue = 1;
	    }
	    if (!haveImmValue) {
		PushLiteral(envPtr, word, numBytes);
	    }
	} else {
	    CompileTokens(envPtr, incrTokenPtr, interp);
	}
    } else {			/* No incr amount given so use 1. */
	haveImmValue = 1;
    }

    /*
     * Emit the instruction to increment the variable.
     */

    if (!simpleVarName) {
	if (haveImmValue) {
	    TclEmitInstInt1(	INST_INCR_STK_IMM, immValue,	envPtr);
	} else {
	    TclEmitOpcode(	INST_INCR_STK,			envPtr);
	}
    } else if (isScalar) {	/* Simple scalar variable. */
	if (localIndex >= 0) {
	    if (haveImmValue) {
		TclEmitInstInt1(INST_INCR_SCALAR1_IMM, localIndex, envPtr);
		TclEmitInt1(immValue, envPtr);
	    } else {
		TclEmitInstInt1(INST_INCR_SCALAR1, localIndex,	envPtr);
	    }
	} else {
	    if (haveImmValue) {
		TclEmitInstInt1(INST_INCR_SCALAR_STK_IMM, immValue, envPtr);
	    } else {
		TclEmitOpcode(	INST_INCR_SCALAR_STK,		envPtr);
	    }
	}
    } else {			/* Simple array variable. */
	if (localIndex >= 0) {
	    if (haveImmValue) {
		TclEmitInstInt1(INST_INCR_ARRAY1_IMM, localIndex, envPtr);
		TclEmitInt1(immValue, envPtr);
	    } else {
		TclEmitInstInt1(INST_INCR_ARRAY1, localIndex,	envPtr);
	    }
	} else {
	    if (haveImmValue) {
		TclEmitInstInt1(INST_INCR_ARRAY_STK_IMM, immValue, envPtr);
	    } else {
		TclEmitOpcode(	INST_INCR_ARRAY_STK,		envPtr);
	    }
	}
    }

    return TCL_OK;
}

/*
 *----------------------------------------------------------------------
 *
 * TclCompileInfo*Cmd --
 *
 *	Procedures called to compile "info" subcommands.
 *
 * Results:
 *	Returns TCL_OK for a successful compile. Returns TCL_ERROR to defer
 *	evaluation to runtime.
 *
 * Side effects:
 *	Instructions are added to envPtr to execute the "info" subcommand at
 *	runtime.
 *
 *----------------------------------------------------------------------
 */

int
TclCompileInfoCommandsCmd(
    Tcl_Interp *interp,		/* Used for error reporting. */
    Tcl_Parse *parsePtr,	/* Points to a parse structure for the command
				 * created by Tcl_ParseCommand. */
    Command *cmdPtr,		/* Points to defintion of command being
				 * compiled. */
    CompileEnv *envPtr)
{
    Tcl_Token *tokenPtr;
    Tcl_Obj *objPtr;
    char *bytes;

    /*
     * We require one compile-time known argument for the case we can compile.
     */

    if (parsePtr->numWords != 2) {
	return TCL_ERROR;
    }
    tokenPtr = TokenAfter(parsePtr->tokenPtr);
    objPtr = Tcl_NewObj();
    Tcl_IncrRefCount(objPtr);
    if (!TclWordKnownAtCompileTime(tokenPtr, objPtr)) {
	goto notCompilable;
    }
    bytes = Tcl_GetString(objPtr);

    /*
     * We require that the argument start with "::" and not have any of "*\[?"
     * in it. (Theoretically, we should look in only the final component, but
     * the difference is so slight given current naming practices.)
     */

    if (bytes[0] != ':' || bytes[1] != ':' || !TclMatchIsTrivial(bytes)) {
	goto notCompilable;
    }
    Tcl_DecrRefCount(objPtr);

    /*
     * Confirmed as a literal that will not frighten the horses. Compile. Note
     * that the result needs to be list-ified.
     */

    CompileWord(envPtr, tokenPtr,		interp);
    TclEmitOpcode(	INST_RESOLVE_COMMAND,	envPtr);
    TclEmitOpcode(	INST_DUP,		envPtr);
    TclEmitOpcode(	INST_STR_LEN,		envPtr);
    TclEmitInstInt1(	INST_JUMP_FALSE1, 7,	envPtr);
    TclEmitInstInt4(	INST_LIST, 1,		envPtr);
    return TCL_OK;

  notCompilable:
    Tcl_DecrRefCount(objPtr);
    return TCL_ERROR;
}

int
TclCompileInfoCoroutineCmd(
    Tcl_Interp *interp,		/* Used for error reporting. */
    Tcl_Parse *parsePtr,	/* Points to a parse structure for the command
				 * created by Tcl_ParseCommand. */
    Command *cmdPtr,		/* Points to defintion of command being
				 * compiled. */
    CompileEnv *envPtr)		/* Holds resulting instructions. */
{
    /*
     * Only compile [info coroutine] without arguments.
     */

    if (parsePtr->numWords != 1) {
	return TCL_ERROR;
    }

    /*
     * Not much to do; we compile to a single instruction...
     */

    TclEmitOpcode(		INST_COROUTINE_NAME,		envPtr);
    return TCL_OK;
}

int
TclCompileInfoExistsCmd(
    Tcl_Interp *interp,		/* Used for error reporting. */
    Tcl_Parse *parsePtr,	/* Points to a parse structure for the command
				 * created by Tcl_ParseCommand. */
    Command *cmdPtr,		/* Points to defintion of command being
				 * compiled. */
    CompileEnv *envPtr)		/* Holds resulting instructions. */
{
    Tcl_Token *tokenPtr;
    int isScalar, simpleVarName, localIndex;

    if (parsePtr->numWords != 2) {
	return TCL_ERROR;
    }

    /*
     * Decide if we can use a frame slot for the var/array name or if we need
     * to emit code to compute and push the name at runtime. We use a frame
     * slot (entry in the array of local vars) if we are compiling a procedure
     * body and if the name is simple text that does not include namespace
     * qualifiers.
     */

    tokenPtr = TokenAfter(parsePtr->tokenPtr);
    PushVarName(interp, tokenPtr, envPtr, 0, &localIndex,
	    &simpleVarName, &isScalar);

    /*
     * Emit instruction to check the variable for existence.
     */

    if (!simpleVarName) {
	TclEmitOpcode(		INST_EXIST_STK,			envPtr);
    } else if (isScalar) {
	if (localIndex < 0) {
	    TclEmitOpcode(	INST_EXIST_STK,			envPtr);
	} else {
	    TclEmitInstInt4(	INST_EXIST_SCALAR, localIndex,	envPtr);
	}
    } else {
	if (localIndex < 0) {
	    TclEmitOpcode(	INST_EXIST_ARRAY_STK,		envPtr);
	} else {
	    TclEmitInstInt4(	INST_EXIST_ARRAY, localIndex,	envPtr);
	}
    }

    return TCL_OK;
}

int
TclCompileInfoLevelCmd(
    Tcl_Interp *interp,		/* Used for error reporting. */
    Tcl_Parse *parsePtr,	/* Points to a parse structure for the command
				 * created by Tcl_ParseCommand. */
    Command *cmdPtr,		/* Points to defintion of command being
				 * compiled. */
    CompileEnv *envPtr)		/* Holds resulting instructions. */
{
    /*
     * Only compile [info level] without arguments or with a single argument.
     */

    if (parsePtr->numWords == 1) {
	/*
	 * Not much to do; we compile to a single instruction...
	 */

	TclEmitOpcode(		INST_INFO_LEVEL_NUM,		envPtr);
    } else if (parsePtr->numWords != 2) {
	return TCL_ERROR;
    } else {

	/*
	 * Compile the argument, then add the instruction to convert it into a
	 * list of arguments.
	 */

	CompileTokens(envPtr, TokenAfter(parsePtr->tokenPtr), interp);
	TclEmitOpcode(		INST_INFO_LEVEL_ARGS,		envPtr);
    }
    return TCL_OK;
}

int
TclCompileInfoObjectClassCmd(
    Tcl_Interp *interp,		/* Used for error reporting. */
    Tcl_Parse *parsePtr,	/* Points to a parse structure for the command
				 * created by Tcl_ParseCommand. */
    Command *cmdPtr,		/* Points to defintion of command being
				 * compiled. */
    CompileEnv *envPtr)
{
    Tcl_Token *tokenPtr = TokenAfter(parsePtr->tokenPtr);

    if (parsePtr->numWords != 2) {
	return TCL_ERROR;
    }
    CompileWord(envPtr,		tokenPtr,		interp);
    TclEmitOpcode(		INST_TCLOO_CLASS,	envPtr);
    return TCL_OK;
}

int
TclCompileInfoObjectIsACmd(
    Tcl_Interp *interp,		/* Used for error reporting. */
    Tcl_Parse *parsePtr,	/* Points to a parse structure for the command
				 * created by Tcl_ParseCommand. */
    Command *cmdPtr,		/* Points to defintion of command being
				 * compiled. */
    CompileEnv *envPtr)
{
    Tcl_Token *tokenPtr = TokenAfter(parsePtr->tokenPtr);

    /*
     * We only handle [info object isa object <somevalue>]. The first three
     * words are compressed to a single token by the ensemble compilation
     * engine.
     */

    if (parsePtr->numWords != 3) {
	return TCL_ERROR;
    }
    if (tokenPtr->type != TCL_TOKEN_SIMPLE_WORD || tokenPtr[1].size < 1
	    || strncmp(tokenPtr[1].start, "object", tokenPtr[1].size)) {
	return TCL_ERROR;
    }
    tokenPtr = TokenAfter(tokenPtr);

    /*
     * Issue the code.
     */

    CompileWord(envPtr,		tokenPtr,		interp);
    TclEmitOpcode(		INST_TCLOO_IS_OBJECT,	envPtr);
    return TCL_OK;
}

int
TclCompileInfoObjectNamespaceCmd(
    Tcl_Interp *interp,		/* Used for error reporting. */
    Tcl_Parse *parsePtr,	/* Points to a parse structure for the command
				 * created by Tcl_ParseCommand. */
    Command *cmdPtr,		/* Points to defintion of command being
				 * compiled. */
    CompileEnv *envPtr)
{
    Tcl_Token *tokenPtr = TokenAfter(parsePtr->tokenPtr);

    if (parsePtr->numWords != 2) {
	return TCL_ERROR;
    }
    CompileWord(envPtr,		tokenPtr,		interp);
    TclEmitOpcode(		INST_TCLOO_NS,		envPtr);
    return TCL_OK;
}

/*
 *----------------------------------------------------------------------
 *
 * TclCompileLappendCmd --
 *
 *	Procedure called to compile the "lappend" command.
 *
 * Results:
 *	Returns TCL_OK for a successful compile. Returns TCL_ERROR to defer
 *	evaluation to runtime.
 *
 * Side effects:
 *	Instructions are added to envPtr to execute the "lappend" command at
 *	runtime.
 *
 *----------------------------------------------------------------------
 */

int
TclCompileLappendCmd(
    Tcl_Interp *interp,		/* Used for error reporting. */
    Tcl_Parse *parsePtr,	/* Points to a parse structure for the command
				 * created by Tcl_ParseCommand. */
    Command *cmdPtr,		/* Points to defintion of command being
				 * compiled. */
    CompileEnv *envPtr)		/* Holds resulting instructions. */
{
    Tcl_Token *varTokenPtr;
    int simpleVarName, isScalar, localIndex, numWords;

    /*
     * If we're not in a procedure, don't compile.
     */

    if (envPtr->procPtr == NULL) {
	return TCL_ERROR;
    }

    numWords = parsePtr->numWords;
    if (numWords == 1) {
	return TCL_ERROR;
    }
    if (numWords != 3) {
	/*
	 * LAPPEND instructions currently only handle one value appends.
	 */

	return TCL_ERROR;
    }

    /*
     * Decide if we can use a frame slot for the var/array name or if we
     * need to emit code to compute and push the name at runtime. We use a
     * frame slot (entry in the array of local vars) if we are compiling a
     * procedure body and if the name is simple text that does not include
     * namespace qualifiers.
     */

    varTokenPtr = TokenAfter(parsePtr->tokenPtr);

    PushVarName(interp, varTokenPtr, envPtr, 0,
	    &localIndex, &simpleVarName, &isScalar);

    /*
     * If we are doing an assignment, push the new value. In the no values
     * case, create an empty object.
     */

    if (numWords > 2) {
	Tcl_Token *valueTokenPtr = TokenAfter(varTokenPtr);

	CompileWord(envPtr, valueTokenPtr, interp);
    }

    /*
     * Emit instructions to set/get the variable.
     */

    /*
     * The *_STK opcodes should be refactored to make better use of existing
     * LOAD/STORE instructions.
     */

    if (!simpleVarName) {
	TclEmitOpcode(		INST_LAPPEND_STK,		envPtr);
    } else if (isScalar) {
	if (localIndex < 0) {
	    TclEmitOpcode(	INST_LAPPEND_STK,		envPtr);
	} else {
	    Emit14Inst(		INST_LAPPEND_SCALAR, localIndex, envPtr);
	}
    } else {
	if (localIndex < 0) {
	    TclEmitOpcode(	INST_LAPPEND_ARRAY_STK,		envPtr);
	} else {
	    Emit14Inst(		INST_LAPPEND_ARRAY, localIndex,	envPtr);
	}
    }

    return TCL_OK;
}

/*
 *----------------------------------------------------------------------
 *
 * TclCompileLassignCmd --
 *
 *	Procedure called to compile the "lassign" command.
 *
 * Results:
 *	Returns TCL_OK for a successful compile. Returns TCL_ERROR to defer
 *	evaluation to runtime.
 *
 * Side effects:
 *	Instructions are added to envPtr to execute the "lassign" command at
 *	runtime.
 *
 *----------------------------------------------------------------------
 */

int
TclCompileLassignCmd(
    Tcl_Interp *interp,		/* Used for error reporting. */
    Tcl_Parse *parsePtr,	/* Points to a parse structure for the command
				 * created by Tcl_ParseCommand. */
    Command *cmdPtr,		/* Points to defintion of command being
				 * compiled. */
    CompileEnv *envPtr)		/* Holds resulting instructions. */
{
    Tcl_Token *tokenPtr;
    int simpleVarName, isScalar, localIndex, numWords, idx;

    numWords = parsePtr->numWords;

    /*
     * Check for command syntax error, but we'll punt that to runtime.
     */

    if (numWords < 3) {
	return TCL_ERROR;
    }

    /*
     * Generate code to push list being taken apart by [lassign].
     */

    tokenPtr = TokenAfter(parsePtr->tokenPtr);
    CompileWord(envPtr, tokenPtr, interp);

    /*
     * Generate code to assign values from the list to variables.
     */

    for (idx=0 ; idx<numWords-2 ; idx++) {
	tokenPtr = TokenAfter(tokenPtr);

	/*
	 * Generate the next variable name.
	 */

	PushVarName(interp, tokenPtr, envPtr, 0, &localIndex,
		&simpleVarName, &isScalar);

	/*
	 * Emit instructions to get the idx'th item out of the list value on
	 * the stack and assign it to the variable.
	 */

	if (!simpleVarName) {
	    TclEmitInstInt4(	INST_OVER, 1,			envPtr);
	    TclEmitInstInt4(	INST_LIST_INDEX_IMM, idx,	envPtr);
	    TclEmitOpcode(	INST_STORE_STK,			envPtr);
	    TclEmitOpcode(	INST_POP,			envPtr);
	} else if (isScalar) {
	    if (localIndex >= 0) {
		TclEmitOpcode(	INST_DUP,			envPtr);
		TclEmitInstInt4(INST_LIST_INDEX_IMM, idx,	envPtr);
		Emit14Inst(	INST_STORE_SCALAR, localIndex,	envPtr);
		TclEmitOpcode(	INST_POP,			envPtr);
	    } else {
		TclEmitInstInt4(INST_OVER, 1,			envPtr);
		TclEmitInstInt4(INST_LIST_INDEX_IMM, idx,	envPtr);
		TclEmitOpcode(	INST_STORE_SCALAR_STK,		envPtr);
		TclEmitOpcode(	INST_POP,			envPtr);
	    }
	} else {
	    if (localIndex >= 0) {
		TclEmitInstInt4(INST_OVER, 1,			envPtr);
		TclEmitInstInt4(INST_LIST_INDEX_IMM, idx,	envPtr);
		Emit14Inst(	INST_STORE_ARRAY, localIndex,	envPtr);
		TclEmitOpcode(	INST_POP,			envPtr);
	    } else {
		TclEmitInstInt4(INST_OVER, 2,			envPtr);
		TclEmitInstInt4(INST_LIST_INDEX_IMM, idx,	envPtr);
		TclEmitOpcode(	INST_STORE_ARRAY_STK,		envPtr);
		TclEmitOpcode(	INST_POP,			envPtr);
	    }
	}
    }

    /*
     * Generate code to leave the rest of the list on the stack.
     */

    TclEmitInstInt4(		INST_LIST_RANGE_IMM, idx,	envPtr);
    TclEmitInt4(		-2 /* == "end" */,		envPtr);

    return TCL_OK;
}

/*
 *----------------------------------------------------------------------
 *
 * TclCompileLindexCmd --
 *
 *	Procedure called to compile the "lindex" command.
 *
 * Results:
 *	Returns TCL_OK for a successful compile. Returns TCL_ERROR to defer
 *	evaluation to runtime.
 *
 * Side effects:
 *	Instructions are added to envPtr to execute the "lindex" command at
 *	runtime.
 *
 *----------------------------------------------------------------------
 */

int
TclCompileLindexCmd(
    Tcl_Interp *interp,		/* Used for error reporting. */
    Tcl_Parse *parsePtr,	/* Points to a parse structure for the command
				 * created by Tcl_ParseCommand. */
    Command *cmdPtr,		/* Points to defintion of command being
				 * compiled. */
    CompileEnv *envPtr)		/* Holds resulting instructions. */
{
    Tcl_Token *idxTokenPtr, *valTokenPtr;
    int i, numWords = parsePtr->numWords;

    /*
     * Quit if too few args.
     */

    if (numWords <= 1) {
	return TCL_ERROR;
    }

    valTokenPtr = TokenAfter(parsePtr->tokenPtr);
    if (numWords != 3) {
	goto emitComplexLindex;
    }

    idxTokenPtr = TokenAfter(valTokenPtr);
    if (idxTokenPtr->type == TCL_TOKEN_SIMPLE_WORD) {
	Tcl_Obj *tmpObj;
	int idx, result;

	tmpObj = Tcl_NewStringObj(idxTokenPtr[1].start, idxTokenPtr[1].size);
	result = TclGetIntFromObj(NULL, tmpObj, &idx);
	if (result == TCL_OK) {
	    if (idx < 0) {
		result = TCL_ERROR;
	    }
	} else {
	    result = TclGetIntForIndexM(NULL, tmpObj, -2, &idx);
	    if (result == TCL_OK && idx > -2) {
		result = TCL_ERROR;
	    }
	}
	TclDecrRefCount(tmpObj);

	if (result == TCL_OK) {
	    /*
	     * All checks have been completed, and we have exactly one of
	     * these constructs:
	     *	 lindex <arbitraryValue> <posInt>
	     *	 lindex <arbitraryValue> end-<posInt>
	     * This is best compiled as a push of the arbitrary value followed
	     * by an "immediate lindex" which is the most efficient variety.
	     */

	    CompileWord(envPtr, valTokenPtr, interp);
	    TclEmitInstInt4(	INST_LIST_INDEX_IMM, idx,	envPtr);
	    return TCL_OK;
	}

	/*
	 * If the conversion failed or the value was negative, we just keep on
	 * going with the more complex compilation.
	 */
    }

    /*
     * Push the operands onto the stack.
     */

  emitComplexLindex:
    for (i=1 ; i<numWords ; i++) {
	CompileWord(envPtr, valTokenPtr, interp);
	valTokenPtr = TokenAfter(valTokenPtr);
    }

    /*
     * Emit INST_LIST_INDEX if objc==3, or INST_LIST_INDEX_MULTI if there are
     * multiple index args.
     */

    if (numWords == 3) {
	TclEmitOpcode(		INST_LIST_INDEX,		envPtr);
    } else {
	TclEmitInstInt4(	INST_LIST_INDEX_MULTI, numWords-1, envPtr);
    }

    return TCL_OK;
}

/*
 *----------------------------------------------------------------------
 *
 * TclCompileListCmd --
 *
 *	Procedure called to compile the "list" command.
 *
 * Results:
 *	Returns TCL_OK for a successful compile. Returns TCL_ERROR to defer
 *	evaluation to runtime.
 *
 * Side effects:
 *	Instructions are added to envPtr to execute the "list" command at
 *	runtime.
 *
 *----------------------------------------------------------------------
 */

int
TclCompileListCmd(
    Tcl_Interp *interp,		/* Used for error reporting. */
    Tcl_Parse *parsePtr,	/* Points to a parse structure for the command
				 * created by Tcl_ParseCommand. */
    Command *cmdPtr,		/* Points to defintion of command being
				 * compiled. */
    CompileEnv *envPtr)		/* Holds resulting instructions. */
{
    Tcl_Token *valueTokenPtr;
    int i, numWords;

    /*
     * If we're not in a procedure, don't compile.
     */

    if (envPtr->procPtr == NULL) {
	return TCL_ERROR;
    }

    if (parsePtr->numWords == 1) {
	/*
	 * [list] without arguments just pushes an empty object.
	 */

	PushLiteral(envPtr, "", 0);
    } else {
	/*
	 * Push the all values onto the stack.
	 */

	numWords = parsePtr->numWords;
	valueTokenPtr = TokenAfter(parsePtr->tokenPtr);
	for (i = 1; i < numWords; i++) {
	    CompileWord(envPtr, valueTokenPtr, interp);
	    valueTokenPtr = TokenAfter(valueTokenPtr);
	}
	TclEmitInstInt4(	INST_LIST, numWords - 1,	envPtr);
    }

    return TCL_OK;
}

/*
 *----------------------------------------------------------------------
 *
 * TclCompileLlengthCmd --
 *
 *	Procedure called to compile the "llength" command.
 *
 * Results:
 *	Returns TCL_OK for a successful compile. Returns TCL_ERROR to defer
 *	evaluation to runtime.
 *
 * Side effects:
 *	Instructions are added to envPtr to execute the "llength" command at
 *	runtime.
 *
 *----------------------------------------------------------------------
 */

int
TclCompileLlengthCmd(
    Tcl_Interp *interp,		/* Used for error reporting. */
    Tcl_Parse *parsePtr,	/* Points to a parse structure for the command
				 * created by Tcl_ParseCommand. */
    Command *cmdPtr,		/* Points to defintion of command being
				 * compiled. */
    CompileEnv *envPtr)		/* Holds resulting instructions. */
{
    Tcl_Token *varTokenPtr;

    if (parsePtr->numWords != 2) {
	return TCL_ERROR;
    }
    varTokenPtr = TokenAfter(parsePtr->tokenPtr);

    CompileWord(envPtr, varTokenPtr, interp);
    TclEmitOpcode(		INST_LIST_LENGTH,		envPtr);
    return TCL_OK;
}

/*
 *----------------------------------------------------------------------
 *
 * TclCompileLrangeCmd --
 *
 *	How to compile the "lrange" command. We only bother because we needed
 *	the opcode anyway for "lassign".
 *
 *----------------------------------------------------------------------
 */

int
TclCompileLrangeCmd(
    Tcl_Interp *interp,		/* Tcl interpreter for context. */
    Tcl_Parse *parsePtr,	/* Points to a parse structure for the
				 * command. */
    Command *cmdPtr,		/* Points to defintion of command being
				 * compiled. */
    CompileEnv *envPtr)		/* Holds the resulting instructions. */
{
    Tcl_Token *tokenPtr, *listTokenPtr;
    Tcl_Obj *tmpObj;
    int idx1, idx2, result;

    if (parsePtr->numWords != 4) {
	return TCL_ERROR;
    }
    listTokenPtr = TokenAfter(parsePtr->tokenPtr);

    /*
     * Parse the first index. Will only compile if it is constant and not an
     * _integer_ less than zero (since we reserve negative indices here for
     * end-relative indexing).
     */

    tokenPtr = TokenAfter(listTokenPtr);
    if (tokenPtr->type != TCL_TOKEN_SIMPLE_WORD) {
	return TCL_ERROR;
    }
    tmpObj = Tcl_NewStringObj(tokenPtr[1].start, tokenPtr[1].size);
    result = TclGetIntFromObj(NULL, tmpObj, &idx1);
    if (result == TCL_OK) {
	if (idx1 < 0) {
	    result = TCL_ERROR;
	}
    } else {
	result = TclGetIntForIndexM(NULL, tmpObj, -2, &idx1);
	if (result == TCL_OK && idx1 > -2) {
	    result = TCL_ERROR;
	}
    }
    TclDecrRefCount(tmpObj);
    if (result != TCL_OK) {
	return TCL_ERROR;
    }

    /*
     * Parse the second index. Will only compile if it is constant and not an
     * _integer_ less than zero (since we reserve negative indices here for
     * end-relative indexing).
     */

    tokenPtr = TokenAfter(tokenPtr);
    if (tokenPtr->type != TCL_TOKEN_SIMPLE_WORD) {
	return TCL_ERROR;
    }
    tmpObj = Tcl_NewStringObj(tokenPtr[1].start, tokenPtr[1].size);
    result = TclGetIntFromObj(NULL, tmpObj, &idx2);
    if (result == TCL_OK) {
	if (idx2 < 0) {
	    result = TCL_ERROR;
	}
    } else {
	result = TclGetIntForIndexM(NULL, tmpObj, -2, &idx2);
	if (result == TCL_OK && idx2 > -2) {
	    result = TCL_ERROR;
	}
    }
    TclDecrRefCount(tmpObj);
    if (result != TCL_OK) {
	return TCL_ERROR;
    }

    /*
     * Issue instructions. It's not safe to skip doing the LIST_RANGE, as
     * we've not proved that the 'list' argument is really a list. Not that it
     * is worth trying to do that given current knowledge.
     */

    CompileWord(envPtr, listTokenPtr, interp);
    TclEmitInstInt4(		INST_LIST_RANGE_IMM, idx1,	envPtr);
    TclEmitInt4(		idx2,				envPtr);
    return TCL_OK;
}

/*
 *----------------------------------------------------------------------
 *
 * TclCompileLreplaceCmd --
 *
 *	How to compile the "lreplace" command. We only bother with the case
 *	where there are no elements to insert and where both the 'first' and
 *	'last' arguments are constant and one can be deterined to be at the
 *	end of the list. (This is the case that could also be written with
 *	"lrange".)
 *
 *----------------------------------------------------------------------
 */

int
TclCompileLreplaceCmd(
    Tcl_Interp *interp,		/* Tcl interpreter for context. */
    Tcl_Parse *parsePtr,	/* Points to a parse structure for the
				 * command. */
    Command *cmdPtr,		/* Points to defintion of command being
				 * compiled. */
    CompileEnv *envPtr)		/* Holds the resulting instructions. */
{
    Tcl_Token *tokenPtr, *listTokenPtr;
    Tcl_Obj *tmpObj;
    int idx1, idx2, result, guaranteedDropAll = 0;

    if (parsePtr->numWords != 4) {
	return TCL_ERROR;
    }
    listTokenPtr = TokenAfter(parsePtr->tokenPtr);

    /*
     * Parse the first index. Will only compile if it is constant and not an
     * _integer_ less than zero (since we reserve negative indices here for
     * end-relative indexing).
     */

    tokenPtr = TokenAfter(listTokenPtr);
    if (tokenPtr->type != TCL_TOKEN_SIMPLE_WORD) {
	return TCL_ERROR;
    }
    tmpObj = Tcl_NewStringObj(tokenPtr[1].start, tokenPtr[1].size);
    result = TclGetIntFromObj(NULL, tmpObj, &idx1);
    if (result == TCL_OK) {
	if (idx1 < 0) {
	    result = TCL_ERROR;
	}
    } else {
	result = TclGetIntForIndexM(NULL, tmpObj, -2, &idx1);
	if (result == TCL_OK && idx1 > -2) {
	    result = TCL_ERROR;
	}
    }
    TclDecrRefCount(tmpObj);
    if (result != TCL_OK) {
	return TCL_ERROR;
    }

    /*
     * Parse the second index. Will only compile if it is constant and not an
     * _integer_ less than zero (since we reserve negative indices here for
     * end-relative indexing).
     */

    tokenPtr = TokenAfter(tokenPtr);
    if (tokenPtr->type != TCL_TOKEN_SIMPLE_WORD) {
	return TCL_ERROR;
    }
    tmpObj = Tcl_NewStringObj(tokenPtr[1].start, tokenPtr[1].size);
    result = TclGetIntFromObj(NULL, tmpObj, &idx2);
    if (result == TCL_OK) {
	if (idx2 < 0) {
	    result = TCL_ERROR;
	}
    } else {
	result = TclGetIntForIndexM(NULL, tmpObj, -2, &idx2);
	if (result == TCL_OK && idx2 > -2) {
	    result = TCL_ERROR;
	}
    }
    TclDecrRefCount(tmpObj);
    if (result != TCL_OK) {
	return TCL_ERROR;
    }

    /*
     * Sanity check: can only issue when we're removing a range at one or
     * other end of the list. If we're at one end or the other, convert the
     * indices into the equivalent for an [lrange].
     */

    if (idx1 == 0) {
	if (idx2 == -2) {
	    guaranteedDropAll = 1;
	}
	idx1 = idx2 + 1;
	idx2 = -2;
    } else if (idx2 == -2) {
	idx2 = idx1 - 1;
	idx1 = 0;
    } else {
	return TCL_ERROR;
    }

    /*
     * Issue instructions. It's not safe to skip doing the LIST_RANGE, as
     * we've not proved that the 'list' argument is really a list. Not that it
     * is worth trying to do that given current knowledge.
     */

    CompileWord(envPtr, listTokenPtr, interp);
    if (guaranteedDropAll) {
	TclEmitOpcode(		INST_LIST_LENGTH,		envPtr);
	TclEmitOpcode(		INST_POP,			envPtr);
	PushLiteral(envPtr, "", 0);
    } else {
	TclEmitInstInt4(	INST_LIST_RANGE_IMM, idx1,	envPtr);
	TclEmitInt4(		idx2,				envPtr);
    }
    return TCL_OK;
}

/*
 *----------------------------------------------------------------------
 *
 * TclCompileLsetCmd --
 *
 *	Procedure called to compile the "lset" command.
 *
 * Results:
 *	Returns TCL_OK for a successful compile. Returns TCL_ERROR to defer
 *	evaluation to runtime.
 *
 * Side effects:
 *	Instructions are added to envPtr to execute the "lset" command at
 *	runtime.
 *
 * The general template for execution of the "lset" command is:
 *	(1) Instructions to push the variable name, unless the variable is
 *	    local to the stack frame.
 *	(2) If the variable is an array element, instructions to push the
 *	    array element name.
 *	(3) Instructions to push each of zero or more "index" arguments to the
 *	    stack, followed with the "newValue" element.
 *	(4) Instructions to duplicate the variable name and/or array element
 *	    name onto the top of the stack, if either was pushed at steps (1)
 *	    and (2).
 *	(5) The appropriate INST_LOAD_* instruction to place the original
 *	    value of the list variable at top of stack.
 *	(6) At this point, the stack contains:
 *		varName? arrayElementName? index1 index2 ... newValue oldList
 *	    The compiler emits one of INST_LSET_FLAT or INST_LSET_LIST
 *	    according as whether there is exactly one index element (LIST) or
 *	    either zero or else two or more (FLAT). This instruction removes
 *	    everything from the stack except for the two names and pushes the
 *	    new value of the variable.
 *	(7) Finally, INST_STORE_* stores the new value in the variable and
 *	    cleans up the stack.
 *
 *----------------------------------------------------------------------
 */

int
TclCompileLsetCmd(
    Tcl_Interp *interp,		/* Tcl interpreter for error reporting. */
    Tcl_Parse *parsePtr,	/* Points to a parse structure for the
				 * command. */
    Command *cmdPtr,		/* Points to defintion of command being
				 * compiled. */
    CompileEnv *envPtr)		/* Holds the resulting instructions. */
{
    int tempDepth;		/* Depth used for emitting one part of the
				 * code burst. */
    Tcl_Token *varTokenPtr;	/* Pointer to the Tcl_Token representing the
				 * parse of the variable name. */
    int localIndex;		/* Index of var in local var table. */
    int simpleVarName;		/* Flag == 1 if var name is simple. */
    int isScalar;		/* Flag == 1 if scalar, 0 if array. */
    int i;

    /*
     * Check argument count.
     */

    if (parsePtr->numWords < 3) {
	/*
	 * Fail at run time, not in compilation.
	 */

	return TCL_ERROR;
    }

    /*
     * Decide if we can use a frame slot for the var/array name or if we need
     * to emit code to compute and push the name at runtime. We use a frame
     * slot (entry in the array of local vars) if we are compiling a procedure
     * body and if the name is simple text that does not include namespace
     * qualifiers.
     */

    varTokenPtr = TokenAfter(parsePtr->tokenPtr);
    PushVarName(interp, varTokenPtr, envPtr, 0,
	    &localIndex, &simpleVarName, &isScalar);

    /*
     * Push the "index" args and the new element value.
     */

    for (i=2 ; i<parsePtr->numWords ; ++i) {
	varTokenPtr = TokenAfter(varTokenPtr);
	CompileWord(envPtr, varTokenPtr, interp);
    }

    /*
     * Duplicate the variable name if it's been pushed.
     */

    if (!simpleVarName || localIndex < 0) {
	if (!simpleVarName || isScalar) {
	    tempDepth = parsePtr->numWords - 2;
	} else {
	    tempDepth = parsePtr->numWords - 1;
	}
	TclEmitInstInt4(	INST_OVER, tempDepth,		envPtr);
    }

    /*
     * Duplicate an array index if one's been pushed.
     */

    if (simpleVarName && !isScalar) {
	if (localIndex < 0) {
	    tempDepth = parsePtr->numWords - 1;
	} else {
	    tempDepth = parsePtr->numWords - 2;
	}
	TclEmitInstInt4(	INST_OVER, tempDepth,		envPtr);
    }

    /*
     * Emit code to load the variable's value.
     */

    if (!simpleVarName) {
	TclEmitOpcode(		INST_LOAD_STK,			envPtr);
    } else if (isScalar) {
	if (localIndex < 0) {
	    TclEmitOpcode(	INST_LOAD_SCALAR_STK,		envPtr);
	} else {
	    Emit14Inst(		INST_LOAD_SCALAR, localIndex,	envPtr);
	}
    } else {
	if (localIndex < 0) {
	    TclEmitOpcode(	INST_LOAD_ARRAY_STK,		envPtr);
	} else {
	    Emit14Inst(		INST_LOAD_ARRAY, localIndex,	envPtr);
	}
    }

    /*
     * Emit the correct variety of 'lset' instruction.
     */

    if (parsePtr->numWords == 4) {
	TclEmitOpcode(		INST_LSET_LIST,			envPtr);
    } else {
	TclEmitInstInt4(	INST_LSET_FLAT, parsePtr->numWords-1, envPtr);
    }

    /*
     * Emit code to put the value back in the variable.
     */

    if (!simpleVarName) {
	TclEmitOpcode(		INST_STORE_STK,			envPtr);
    } else if (isScalar) {
	if (localIndex < 0) {
	    TclEmitOpcode(	INST_STORE_SCALAR_STK,		envPtr);
	} else {
	    Emit14Inst(		INST_STORE_SCALAR, localIndex,	envPtr);
	}
    } else {
	if (localIndex < 0) {
	    TclEmitOpcode(	INST_STORE_ARRAY_STK,		envPtr);
	} else {
	    Emit14Inst(		INST_STORE_ARRAY, localIndex,	envPtr);
	}
    }

    return TCL_OK;
}

/*
 *----------------------------------------------------------------------
 *
 * TclCompileLmapCmd --
 *
 *	Procedure called to compile the "lmap" command.
 *
 * Results:
 *	Returns TCL_OK for a successful compile. Returns TCL_ERROR to defer
 *	evaluation to runtime.
 *
 * Side effects:
 *	Instructions are added to envPtr to execute the "lmap" command at
 *	runtime.
 *
 *----------------------------------------------------------------------
 */

int
TclCompileLmapCmd(
    Tcl_Interp *interp,		/* Used for error reporting. */
    Tcl_Parse *parsePtr,	/* Points to a parse structure for the command
				 * created by Tcl_ParseCommand. */
    Command *cmdPtr,		/* Points to defintion of command being
				 * compiled. */
    CompileEnv *envPtr)		/* Holds resulting instructions. */
{
    return CompileEachloopCmd(interp, parsePtr, cmdPtr, envPtr,
	    TCL_EACH_COLLECT);
}

/*
 *----------------------------------------------------------------------
 *
 * TclCompileNamespace*Cmd --
 *
 *	Procedures called to compile the "namespace" command; currently, only
 *	the subcommands "namespace current" and "namespace upvar" are compiled
 *	to bytecodes, and the latter only inside a procedure(-like) context.
 *
 * Results:
 *	Returns TCL_OK for a successful compile. Returns TCL_ERROR to defer
 *	evaluation to runtime.
 *
 * Side effects:
 *	Instructions are added to envPtr to execute the "namespace upvar"
 *	command at runtime.
 *
 *----------------------------------------------------------------------
 */

int
TclCompileNamespaceCurrentCmd(
    Tcl_Interp *interp,		/* Used for error reporting. */
    Tcl_Parse *parsePtr,	/* Points to a parse structure for the command
				 * created by Tcl_ParseCommand. */
    Command *cmdPtr,		/* Points to defintion of command being
				 * compiled. */
    CompileEnv *envPtr)		/* Holds resulting instructions. */
{
    /*
     * Only compile [namespace current] without arguments.
     */

    if (parsePtr->numWords != 1) {
	return TCL_ERROR;
    }

    /*
     * Not much to do; we compile to a single instruction...
     */

    TclEmitOpcode(		INST_NS_CURRENT,		envPtr);
    return TCL_OK;
}

int
TclCompileNamespaceCodeCmd(
    Tcl_Interp *interp,		/* Used for error reporting. */
    Tcl_Parse *parsePtr,	/* Points to a parse structure for the command
				 * created by Tcl_ParseCommand. */
    Command *cmdPtr,		/* Points to defintion of command being
				 * compiled. */
    CompileEnv *envPtr)		/* Holds resulting instructions. */
{
    Tcl_Token *tokenPtr;

    if (parsePtr->numWords != 2) {
	return TCL_ERROR;
    }
    tokenPtr = TokenAfter(parsePtr->tokenPtr);

    /*
     * The specification of [namespace code] is rather shocking, in that it is
     * supposed to check if the argument is itself the result of [namespace
     * code] and not apply itself in that case. Which is excessively cautious,
     * but what the test suite checks for.
     */

    if (tokenPtr->type != TCL_TOKEN_SIMPLE_WORD || (tokenPtr[1].size > 20
	    && strncmp(tokenPtr[1].start, "::namespace inscope ", 20) == 0)) {
	/*
	 * Technically, we could just pass a literal '::namespace inscope '
	 * term through, but that's something which really shouldn't be
	 * occurring as something that the user writes so we'll just punt it.
	 */

	return TCL_ERROR;
    }

    /*
     * Now we can compile using the same strategy as [namespace code]'s normal
     * implementation does internally. Note that we can't bind the namespace
     * name directly here, because TclOO plays complex games with namespaces;
     * the value needs to be determined at runtime for safety.
     */

    PushLiteral(envPtr,		"::namespace",		11);
    PushLiteral(envPtr,		"inscope",		7);
    TclEmitOpcode(		INST_NS_CURRENT,	envPtr);
    CompileWord(envPtr,		tokenPtr,		interp);
    TclEmitInstInt4(		INST_LIST, 4,		envPtr);
    return TCL_OK;
}

int
TclCompileNamespaceQualifiersCmd(
    Tcl_Interp *interp,		/* Used for error reporting. */
    Tcl_Parse *parsePtr,	/* Points to a parse structure for the command
				 * created by Tcl_ParseCommand. */
    Command *cmdPtr,		/* Points to defintion of command being
				 * compiled. */
    CompileEnv *envPtr)		/* Holds resulting instructions. */
{
    Tcl_Token *tokenPtr = TokenAfter(parsePtr->tokenPtr);
    int off;

    if (parsePtr->numWords != 2) {
	return TCL_ERROR;
    }

    CompileWord(envPtr, tokenPtr, interp);
    PushLiteral(envPtr, "0", 1);
    PushLiteral(envPtr, "::", 2);
    TclEmitInstInt4(	INST_OVER, 2,			envPtr);
    TclEmitOpcode(	INST_STR_FIND_LAST,		envPtr);
    off = CurrentOffset(envPtr);
    PushLiteral(envPtr, "1", 1);
    TclEmitOpcode(	INST_SUB,			envPtr);
    TclEmitInstInt4(	INST_OVER, 2,			envPtr);
    TclEmitInstInt4(	INST_OVER, 1,			envPtr);
    TclEmitOpcode(	INST_STR_INDEX,			envPtr);
    PushLiteral(envPtr, ":", 1);
    TclEmitOpcode(	INST_STR_EQ,			envPtr);
    off = off - CurrentOffset(envPtr);
    TclEmitInstInt1(	INST_JUMP_TRUE1, off,		envPtr);
    TclEmitOpcode(	INST_STR_RANGE,			envPtr);
    return TCL_OK;
}

int
TclCompileNamespaceTailCmd(
    Tcl_Interp *interp,		/* Used for error reporting. */
    Tcl_Parse *parsePtr,	/* Points to a parse structure for the command
				 * created by Tcl_ParseCommand. */
    Command *cmdPtr,		/* Points to defintion of command being
				 * compiled. */
    CompileEnv *envPtr)		/* Holds resulting instructions. */
{
    Tcl_Token *tokenPtr = TokenAfter(parsePtr->tokenPtr);
    JumpFixup jumpFixup;

    if (parsePtr->numWords != 2) {
	return TCL_ERROR;
    }

    /*
     * Take care; only add 2 to found index if the string was actually found.
     */

    CompileWord(envPtr, tokenPtr, interp);
    PushLiteral(envPtr, "::", 2);
    TclEmitInstInt4(	INST_OVER, 1,			envPtr);
    TclEmitOpcode(	INST_STR_FIND_LAST,		envPtr);
    TclEmitOpcode(	INST_DUP,			envPtr);
    PushLiteral(envPtr, "0", 1);
    TclEmitOpcode(	INST_GE,			envPtr);
    TclEmitForwardJump(envPtr, TCL_FALSE_JUMP, &jumpFixup);
    PushLiteral(envPtr, "2", 1);
    TclEmitOpcode(	INST_ADD,			envPtr);
    TclFixupForwardJumpToHere(envPtr, &jumpFixup, 127);
    PushLiteral(envPtr, "end", 3);
    TclEmitOpcode(	INST_STR_RANGE,			envPtr);
    return TCL_OK;
}

int
TclCompileNamespaceUpvarCmd(
    Tcl_Interp *interp,		/* Used for error reporting. */
    Tcl_Parse *parsePtr,	/* Points to a parse structure for the command
				 * created by Tcl_ParseCommand. */
    Command *cmdPtr,		/* Points to defintion of command being
				 * compiled. */
    CompileEnv *envPtr)		/* Holds resulting instructions. */
{
    Tcl_Token *tokenPtr, *otherTokenPtr, *localTokenPtr;
    int simpleVarName, isScalar, localIndex, numWords, i;

    if (envPtr->procPtr == NULL) {
	return TCL_ERROR;
    }

    /*
     * Only compile [namespace upvar ...]: needs an even number of args, >=4
     */

    numWords = parsePtr->numWords;
    if ((numWords % 2) || (numWords < 4)) {
	return TCL_ERROR;
    }

    /*
     * Push the namespace
     */

    tokenPtr = TokenAfter(parsePtr->tokenPtr);
    CompileWord(envPtr, tokenPtr, interp);

    /*
     * Loop over the (otherVar, thisVar) pairs. If any of the thisVar is not a
     * local variable, return an error so that the non-compiled command will
     * be called at runtime.
     */

    localTokenPtr = tokenPtr;
    for (i=3; i<=numWords; i+=2) {
	otherTokenPtr = TokenAfter(localTokenPtr);
	localTokenPtr = TokenAfter(otherTokenPtr);

	CompileWord(envPtr, otherTokenPtr, interp);
	PushVarName(interp, localTokenPtr, envPtr, 0,
		&localIndex, &simpleVarName, &isScalar);

	if ((localIndex < 0) || !isScalar) {
	    return TCL_ERROR;
	}
	TclEmitInstInt4(	INST_NSUPVAR, localIndex,	envPtr);
    }

    /*
     * Pop the namespace, and set the result to empty
     */

    TclEmitOpcode(		INST_POP,			envPtr);
    PushLiteral(envPtr, "", 0);
    return TCL_OK;
}

int
TclCompileNamespaceWhichCmd(
    Tcl_Interp *interp,		/* Used for error reporting. */
    Tcl_Parse *parsePtr,	/* Points to a parse structure for the command
				 * created by Tcl_ParseCommand. */
    Command *cmdPtr,		/* Points to defintion of command being
				 * compiled. */
    CompileEnv *envPtr)		/* Holds resulting instructions. */
{
    Tcl_Token *tokenPtr, *opt;
    int idx;

    if (parsePtr->numWords < 2 || parsePtr->numWords > 3) {
	return TCL_ERROR;
    }
    tokenPtr = TokenAfter(parsePtr->tokenPtr);
    idx = 1;

    /*
     * If there's an option, check that it's "-command". We don't handle
     * "-variable" (currently) and anything else is an error.
     */

    if (parsePtr->numWords == 3) {
	if (tokenPtr->type != TCL_TOKEN_SIMPLE_WORD) {
	    return TCL_ERROR;
	}
	opt = tokenPtr + 1;
	if (opt->size < 2 || opt->size > 8
		|| strncmp(opt->start, "-command", opt->size) != 0) {
	    return TCL_ERROR;
	}
	tokenPtr = TokenAfter(tokenPtr);
	idx++;
    }

    /*
     * Issue the bytecode.
     */

    CompileWord(envPtr,		tokenPtr,		interp);
    TclEmitOpcode(		INST_RESOLVE_COMMAND,	envPtr);
    return TCL_OK;
}

/*
 *----------------------------------------------------------------------
 *
 * TclCompileRegexpCmd --
 *
 *	Procedure called to compile the "regexp" command.
 *
 * Results:
 *	Returns TCL_OK for a successful compile. Returns TCL_ERROR to defer
 *	evaluation to runtime.
 *
 * Side effects:
 *	Instructions are added to envPtr to execute the "regexp" command at
 *	runtime.
 *
 *----------------------------------------------------------------------
 */

int
TclCompileRegexpCmd(
    Tcl_Interp *interp,		/* Tcl interpreter for error reporting. */
    Tcl_Parse *parsePtr,	/* Points to a parse structure for the
				 * command. */
    Command *cmdPtr,		/* Points to defintion of command being
				 * compiled. */
    CompileEnv *envPtr)		/* Holds the resulting instructions. */
{
    Tcl_Token *varTokenPtr;	/* Pointer to the Tcl_Token representing the
				 * parse of the RE or string. */
    int i, len, nocase, exact, sawLast, simple;
    const char *str;

    /*
     * We are only interested in compiling simple regexp cases. Currently
     * supported compile cases are:
     *   regexp ?-nocase? ?--? staticString $var
     *   regexp ?-nocase? ?--? {^staticString$} $var
     */

    if (parsePtr->numWords < 3) {
	return TCL_ERROR;
    }

    simple = 0;
    nocase = 0;
    sawLast = 0;
    varTokenPtr = parsePtr->tokenPtr;

    /*
     * We only look for -nocase and -- as options. Everything else gets pushed
     * to runtime execution. This is different than regexp's runtime option
     * handling, but satisfies our stricter needs.
     */

    for (i = 1; i < parsePtr->numWords - 2; i++) {
	varTokenPtr = TokenAfter(varTokenPtr);
	if (varTokenPtr->type != TCL_TOKEN_SIMPLE_WORD) {
	    /*
	     * Not a simple string, so punt to runtime.
	     */

	    return TCL_ERROR;
	}
	str = varTokenPtr[1].start;
	len = varTokenPtr[1].size;
	if ((len == 2) && (str[0] == '-') && (str[1] == '-')) {
	    sawLast++;
	    i++;
	    break;
	} else if ((len > 1) && (strncmp(str,"-nocase",(unsigned)len) == 0)) {
	    nocase = 1;
	} else {
	    /*
	     * Not an option we recognize.
	     */

	    return TCL_ERROR;
	}
    }

    if ((parsePtr->numWords - i) != 2) {
	/*
	 * We don't support capturing to variables.
	 */

	return TCL_ERROR;
    }

    /*
     * Get the regexp string. If it is not a simple string or can't be
     * converted to a glob pattern, push the word for the INST_REGEXP.
     * Keep changes here in sync with TclCompileSwitchCmd Switch_Regexp.
     */

    varTokenPtr = TokenAfter(varTokenPtr);

    if (varTokenPtr->type == TCL_TOKEN_SIMPLE_WORD) {
	Tcl_DString ds;

	str = varTokenPtr[1].start;
	len = varTokenPtr[1].size;

	/*
	 * If it has a '-', it could be an incorrectly formed regexp command.
	 */

	if ((*str == '-') && !sawLast) {
	    return TCL_ERROR;
	}

	if (len == 0) {
	    /*
	     * The semantics of regexp are always match on re == "".
	     */

	    PushLiteral(envPtr, "1", 1);
	    return TCL_OK;
	}

	/*
	 * Attempt to convert pattern to glob.  If successful, push the
	 * converted pattern as a literal.
	 */

	if (TclReToGlob(NULL, varTokenPtr[1].start, len, &ds, &exact)
		== TCL_OK) {
	    simple = 1;
	    PushLiteral(envPtr, Tcl_DStringValue(&ds),Tcl_DStringLength(&ds));
	    Tcl_DStringFree(&ds);
	}
    }

    if (!simple) {
	CompileWord(envPtr, varTokenPtr, interp);
    }

    /*
     * Push the string arg.
     */

    varTokenPtr = TokenAfter(varTokenPtr);
    CompileWord(envPtr, varTokenPtr, interp);

    if (simple) {
	if (exact && !nocase) {
	    TclEmitOpcode(	INST_STR_EQ,			envPtr);
	} else {
	    TclEmitInstInt1(	INST_STR_MATCH, nocase,		envPtr);
	}
    } else {
	/*
	 * Pass correct RE compile flags.  We use only Int1 (8-bit), but
	 * that handles all the flags we want to pass.
	 * Don't use TCL_REG_NOSUB as we may have backrefs.
	 */

	int cflags = TCL_REG_ADVANCED | (nocase ? TCL_REG_NOCASE : 0);

	TclEmitInstInt1(	INST_REGEXP, cflags,		envPtr);
    }

    return TCL_OK;
}

/*
 *----------------------------------------------------------------------
 *
 * TclCompileRegsubCmd --
 *
 *	Procedure called to compile the "regsub" command.
 *
 * Results:
 *	Returns TCL_OK for a successful compile. Returns TCL_ERROR to defer
 *	evaluation to runtime.
 *
 * Side effects:
 *	Instructions are added to envPtr to execute the "regsub" command at
 *	runtime.
 *
 *----------------------------------------------------------------------
 */

int
TclCompileRegsubCmd(
    Tcl_Interp *interp,		/* Tcl interpreter for error reporting. */
    Tcl_Parse *parsePtr,	/* Points to a parse structure for the
				 * command. */
    Command *cmdPtr,		/* Points to defintion of command being
				 * compiled. */
    CompileEnv *envPtr)		/* Holds the resulting instructions. */
{
    /*
     * We only compile the case with [regsub -all] where the pattern is both
     * known at compile time and simple (i.e., no RE metacharacters). That is,
     * the pattern must be translatable into a glob like "*foo*" with no other
     * glob metacharacters inside it; there must be some "foo" in there too.
     * The substitution string must also be known at compile time and free of
     * metacharacters ("\digit" and "&"). Finally, there must not be a
     * variable mentioned in the [regsub] to write the result back to (because
     * we can't get the count of substitutions that would be the result in
     * that case). The key is that these are the conditions under which a
     * [string map] could be used instead, in particular a [string map] of the
     * form we can compile to bytecode.
     *
     * In short, we look for:
     *
     *   regsub -all [--] simpleRE string simpleReplacement
     *
     * The only optional part is the "--", and no other options are handled.
     */

    Tcl_Token *tokenPtr, *stringTokenPtr;
    Tcl_Obj *patternObj = NULL, *replacementObj = NULL;
    Tcl_DString pattern;
    const char *bytes;
    int len, exact, result = TCL_ERROR;

    if (parsePtr->numWords < 5 || parsePtr->numWords > 6) {
	return TCL_ERROR;
    }

    /*
     * Parse the "-all", which must be the first argument (other options not
     * supported, non-"-all" substitution we can't compile).
     */

    tokenPtr = TokenAfter(parsePtr->tokenPtr);
    if (tokenPtr->type != TCL_TOKEN_SIMPLE_WORD || tokenPtr[1].size != 4
	    || strncmp(tokenPtr[1].start, "-all", 4)) {
	return TCL_ERROR;
    }

    /*
     * Get the pattern into patternObj, checking for "--" in the process.
     */

    Tcl_DStringInit(&pattern);
    tokenPtr = TokenAfter(tokenPtr);
    patternObj = Tcl_NewObj();
    if (!TclWordKnownAtCompileTime(tokenPtr, patternObj)) {
	goto done;
    }
    if (Tcl_GetString(patternObj)[0] == '-') {
	if (strcmp(Tcl_GetString(patternObj), "--") != 0
		|| parsePtr->numWords == 5) {
	    goto done;
	}
	tokenPtr = TokenAfter(tokenPtr);
	Tcl_DecrRefCount(patternObj);
	patternObj = Tcl_NewObj();
	if (!TclWordKnownAtCompileTime(tokenPtr, patternObj)) {
	    goto done;
	}
    } else if (parsePtr->numWords == 6) {
	goto done;
    }

    /*
     * Identify the code which produces the string to apply the substitution
     * to (stringTokenPtr), and the replacement string (into replacementObj).
     */

    stringTokenPtr = TokenAfter(tokenPtr);
    tokenPtr = TokenAfter(stringTokenPtr);
    replacementObj = Tcl_NewObj();
    if (!TclWordKnownAtCompileTime(tokenPtr, replacementObj)) {
	goto done;
    }

    /*
     * Next, higher-level checks. Is the RE a very simple glob? Is the
     * replacement "simple"?
     */

    bytes = Tcl_GetStringFromObj(patternObj, &len);
    if (TclReToGlob(NULL, bytes, len, &pattern, &exact) != TCL_OK || exact) {
	goto done;
    }
    bytes = Tcl_DStringValue(&pattern);
    if (*bytes++ != '*') {
	goto done;
    }
    while (1) {
	switch (*bytes) {
	case '*':
	    if (bytes[1] == '\0') {
		/*
		 * OK, we've proved there are no metacharacters except for the
		 * '*' at each end.
		 */

		len = Tcl_DStringLength(&pattern) - 2;
		if (len > 0) {
		    goto isSimpleGlob;
		}

		/*
		 * The pattern is "**"! I believe that should be impossible,
		 * but we definitely can't handle that at all.
		 */
	    }
	case '\0': case '?': case '[': case '\\':
	    goto done;
	}
	bytes++;
    }
  isSimpleGlob:
    for (bytes = Tcl_GetString(replacementObj); *bytes; bytes++) {
	switch (*bytes) {
	case '\\': case '&':
	    goto done;
	}
    }

    /*
     * Proved the simplicity constraints! Time to issue the code.
     */

    result = TCL_OK;
    bytes = Tcl_DStringValue(&pattern) + 1;
    PushLiteral(envPtr,	bytes, len);
    bytes = Tcl_GetStringFromObj(replacementObj, &len);
    PushLiteral(envPtr,	bytes, len);
    CompileWord(envPtr,	stringTokenPtr, interp);
    TclEmitOpcode(	INST_STR_MAP,	envPtr);

  done:
    Tcl_DStringFree(&pattern);
    if (patternObj) {
	Tcl_DecrRefCount(patternObj);
    }
    if (replacementObj) {
	Tcl_DecrRefCount(replacementObj);
    }
    return result;
}

/*
 *----------------------------------------------------------------------
 *
 * TclCompileReturnCmd --
 *
 *	Procedure called to compile the "return" command.
 *
 * Results:
 *	Returns TCL_OK for a successful compile. Returns TCL_ERROR to defer
 *	evaluation to runtime.
 *
 * Side effects:
 *	Instructions are added to envPtr to execute the "return" command at
 *	runtime.
 *
 *----------------------------------------------------------------------
 */

int
TclCompileReturnCmd(
    Tcl_Interp *interp,		/* Used for error reporting. */
    Tcl_Parse *parsePtr,	/* Points to a parse structure for the command
				 * created by Tcl_ParseCommand. */
    Command *cmdPtr,		/* Points to defintion of command being
				 * compiled. */
    CompileEnv *envPtr)		/* Holds resulting instructions. */
{
    /*
     * General syntax: [return ?-option value ...? ?result?]
     * An even number of words means an explicit result argument is present.
     */
    int level, code, objc, size, status = TCL_OK;
    int numWords = parsePtr->numWords;
    int explicitResult = (0 == (numWords % 2));
    int numOptionWords = numWords - 1 - explicitResult;
    int savedStackDepth = envPtr->currStackDepth;
    Tcl_Obj *returnOpts, **objv;
    Tcl_Token *wordTokenPtr = TokenAfter(parsePtr->tokenPtr);

    /*
     * Check for special case which can always be compiled:
     *	    return -options <opts> <msg>
     * Unlike the normal [return] compilation, this version does everything at
     * runtime so it can handle arbitrary words and not just literals. Note
     * that if INST_RETURN_STK wasn't already needed for something else
     * ('finally' clause processing) this piece of code would not be present.
     */

    if ((numWords == 4) && (wordTokenPtr->type == TCL_TOKEN_SIMPLE_WORD)
	    && (wordTokenPtr[1].size == 8)
	    && (strncmp(wordTokenPtr[1].start, "-options", 8) == 0)) {
	Tcl_Token *optsTokenPtr = TokenAfter(wordTokenPtr);
	Tcl_Token *msgTokenPtr = TokenAfter(optsTokenPtr);

	CompileWord(envPtr, optsTokenPtr, interp);
	CompileWord(envPtr, msgTokenPtr,  interp);
	TclEmitOpcode(INST_RETURN_STK, envPtr);
	envPtr->currStackDepth = savedStackDepth + 1;
	return TCL_OK;
    }

    /*
     * Allocate some working space.
     */

    objv = TclStackAlloc(interp, numOptionWords * sizeof(Tcl_Obj *));

    /*
     * Scan through the return options. If any are unknown at compile time,
     * there is no value in bytecompiling. Save the option values known in an
     * objv array for merging into a return options dictionary.
     */

    for (objc = 0; objc < numOptionWords; objc++) {
	objv[objc] = Tcl_NewObj();
	Tcl_IncrRefCount(objv[objc]);
	if (!TclWordKnownAtCompileTime(wordTokenPtr, objv[objc])) {
	    objc++;
	    status = TCL_ERROR;
	    goto cleanup;
	}
	wordTokenPtr = TokenAfter(wordTokenPtr);
    }
    status = TclMergeReturnOptions(interp, objc, objv,
	    &returnOpts, &code, &level);
  cleanup:
    while (--objc >= 0) {
	TclDecrRefCount(objv[objc]);
    }
    TclStackFree(interp, objv);
    if (TCL_ERROR == status) {
	/*
	 * Something was bogus in the return options. Clear the error message,
	 * and report back to the compiler that this must be interpreted at
	 * runtime.
	 */

	Tcl_ResetResult(interp);
	return TCL_ERROR;
    }

    /*
     * All options are known at compile time, so we're going to bytecompile.
     * Emit instructions to push the result on the stack.
     */

    if (explicitResult) {
	 CompileWord(envPtr, wordTokenPtr, interp);
    } else {
	/*
	 * No explict result argument, so default result is empty string.
	 */

	PushLiteral(envPtr, "", 0);
    }

    /*
     * Check for optimization: When [return] is in a proc, and there's no
     * enclosing [catch], and there are no return options, then the INST_DONE
     * instruction is equivalent, and may be more efficient.
     */

    if (numOptionWords == 0 && envPtr->procPtr != NULL) {
	/*
	 * We have default return options and we're in a proc ...
	 */

	int index = envPtr->exceptArrayNext - 1;
	int enclosingCatch = 0;

	while (index >= 0) {
	    ExceptionRange range = envPtr->exceptArrayPtr[index];

	    if ((range.type == CATCH_EXCEPTION_RANGE)
		    && (range.catchOffset == -1)) {
		enclosingCatch = 1;
		break;
	    }
	    index--;
	}
	if (!enclosingCatch) {
	    /*
	     * ... and there is no enclosing catch. Issue the maximally
	     * efficient exit instruction.
	     */

	    Tcl_DecrRefCount(returnOpts);
	    TclEmitOpcode(INST_DONE, envPtr);
	    return TCL_OK;
	}
    }

    /* Optimize [return -level 0 $x]. */
    Tcl_DictObjSize(NULL, returnOpts, &size);
    if (size == 0 && level == 0 && code == TCL_OK) {
	Tcl_DecrRefCount(returnOpts);
	return TCL_OK;
    }

    /*
     * Could not use the optimization, so we push the return options dict, and
     * emit the INST_RETURN_IMM instruction with code and level as operands.
     */

    CompileReturnInternal(envPtr, INST_RETURN_IMM, code, level, returnOpts);
    return TCL_OK;
}

static void
CompileReturnInternal(
    CompileEnv *envPtr,
    unsigned char op,
    int code,
    int level,
    Tcl_Obj *returnOpts)
{
    TclEmitPush(TclAddLiteralObj(envPtr, returnOpts, NULL), envPtr);
    TclEmitInstInt4(op, code, envPtr);
    TclEmitInt4(level, envPtr);
}

void
TclCompileSyntaxError(
    Tcl_Interp *interp,
    CompileEnv *envPtr)
{
    Tcl_Obj *msg = Tcl_GetObjResult(interp);
    int numBytes;
    const char *bytes = TclGetStringFromObj(msg, &numBytes);

    TclErrorStackResetIf(interp, bytes, numBytes);
    TclEmitPush(TclRegisterNewLiteral(envPtr, bytes, numBytes), envPtr);
    CompileReturnInternal(envPtr, INST_SYNTAX, TCL_ERROR, 0,
	    TclNoErrorStack(interp, Tcl_GetReturnOptions(interp, TCL_ERROR)));
}

/*
 *----------------------------------------------------------------------
 *
 * TclCompileUpvarCmd --
 *
 *	Procedure called to compile the "upvar" command.
 *
 * Results:
 *	Returns TCL_OK for a successful compile. Returns TCL_ERROR to defer
 *	evaluation to runtime.
 *
 * Side effects:
 *	Instructions are added to envPtr to execute the "upvar" command at
 *	runtime.
 *
 *----------------------------------------------------------------------
 */

int
TclCompileUpvarCmd(
    Tcl_Interp *interp,		/* Used for error reporting. */
    Tcl_Parse *parsePtr,	/* Points to a parse structure for the command
				 * created by Tcl_ParseCommand. */
    Command *cmdPtr,		/* Points to defintion of command being
				 * compiled. */
    CompileEnv *envPtr)		/* Holds resulting instructions. */
{
    Tcl_Token *tokenPtr, *otherTokenPtr, *localTokenPtr;
    int simpleVarName, isScalar, localIndex, numWords, i;
    Tcl_Obj *objPtr = Tcl_NewObj();

    if (envPtr->procPtr == NULL) {
	Tcl_DecrRefCount(objPtr);
	return TCL_ERROR;
    }

    numWords = parsePtr->numWords;
    if (numWords < 3) {
	Tcl_DecrRefCount(objPtr);
	return TCL_ERROR;
    }

    /*
     * Push the frame index if it is known at compile time
     */

    tokenPtr = TokenAfter(parsePtr->tokenPtr);
    if (TclWordKnownAtCompileTime(tokenPtr, objPtr)) {
	CallFrame *framePtr;
	const Tcl_ObjType *newTypePtr, *typePtr = objPtr->typePtr;

	/*
	 * Attempt to convert to a level reference. Note that TclObjGetFrame
	 * only changes the obj type when a conversion was successful.
	 */

	TclObjGetFrame(interp, objPtr, &framePtr);
	newTypePtr = objPtr->typePtr;
	Tcl_DecrRefCount(objPtr);

	if (newTypePtr != typePtr) {
	    if (numWords%2) {
		return TCL_ERROR;
	    }
	    CompileWord(envPtr, tokenPtr, interp);
	    otherTokenPtr = TokenAfter(tokenPtr);
	    i = 4;
	} else {
	    if (!(numWords%2)) {
		return TCL_ERROR;
	    }
	    PushLiteral(envPtr, "1", 1);
	    otherTokenPtr = tokenPtr;
	    i = 3;
	}
    } else {
	Tcl_DecrRefCount(objPtr);
	return TCL_ERROR;
    }

    /*
     * Loop over the (otherVar, thisVar) pairs. If any of the thisVar is not a
     * local variable, return an error so that the non-compiled command will
     * be called at runtime.
     */

    for (; i<=numWords; i+=2, otherTokenPtr = TokenAfter(localTokenPtr)) {
	localTokenPtr = TokenAfter(otherTokenPtr);

	CompileWord(envPtr, otherTokenPtr, interp);
	PushVarName(interp, localTokenPtr, envPtr, 0,
		&localIndex, &simpleVarName, &isScalar);

	if ((localIndex < 0) || !isScalar) {
	    return TCL_ERROR;
	}
	TclEmitInstInt4(	INST_UPVAR, localIndex,		envPtr);
    }

    /*
     * Pop the frame index, and set the result to empty
     */

    TclEmitOpcode(		INST_POP,			envPtr);
    PushLiteral(envPtr, "", 0);
    return TCL_OK;
}

/*
 *----------------------------------------------------------------------
 *
 * TclCompileVariableCmd --
 *
 *	Procedure called to compile the "variable" command.
 *
 * Results:
 *	Returns TCL_OK for a successful compile. Returns TCL_ERROR to defer
 *	evaluation to runtime.
 *
 * Side effects:
 *	Instructions are added to envPtr to execute the "variable" command at
 *	runtime.
 *
 *----------------------------------------------------------------------
 */

int
TclCompileVariableCmd(
    Tcl_Interp *interp,		/* Used for error reporting. */
    Tcl_Parse *parsePtr,	/* Points to a parse structure for the command
				 * created by Tcl_ParseCommand. */
    Command *cmdPtr,		/* Points to defintion of command being
				 * compiled. */
    CompileEnv *envPtr)		/* Holds resulting instructions. */
{
    Tcl_Token *varTokenPtr, *valueTokenPtr;
    int localIndex, numWords, i;

    numWords = parsePtr->numWords;
    if (numWords < 2) {
	return TCL_ERROR;
    }

    /*
     * Bail out if not compiling a proc body
     */

    if (envPtr->procPtr == NULL) {
	return TCL_ERROR;
    }

    /*
     * Loop over the (var, value) pairs.
     */

    valueTokenPtr = parsePtr->tokenPtr;
    for (i=1; i<numWords; i+=2) {
	varTokenPtr = TokenAfter(valueTokenPtr);
	valueTokenPtr = TokenAfter(varTokenPtr);

	localIndex = IndexTailVarIfKnown(interp, varTokenPtr, envPtr);

	if (localIndex < 0) {
	    return TCL_ERROR;
	}

<<<<<<< HEAD
	CompileWord(envPtr, varTokenPtr, interp);
=======
	CompileWord(envPtr, varTokenPtr, interp, i);
>>>>>>> 1b5e5e10
	TclEmitInstInt4(	INST_VARIABLE, localIndex,	envPtr);

	if (i+1 < numWords) {
	    /*
	     * A value has been given: set the variable, pop the value
	     */

<<<<<<< HEAD
	    CompileWord(envPtr, valueTokenPtr, interp);
=======
	    CompileWord(envPtr, valueTokenPtr, interp, i+1);
>>>>>>> 1b5e5e10
	    Emit14Inst(		INST_STORE_SCALAR, localIndex,	envPtr);
	    TclEmitOpcode(	INST_POP,			envPtr);
	}
    }

    /*
     * Set the result to empty
     */

    PushLiteral(envPtr, "", 0);
    return TCL_OK;
}

/*
 *----------------------------------------------------------------------
 *
 * IndexTailVarIfKnown --
 *
 *	Procedure used in compiling [global] and [variable] commands. It
 *	inspects the variable name described by varTokenPtr and, if the tail
 *	is known at compile time, defines a corresponding local variable.
 *
 * Results:
 *	Returns the variable's index in the table of compiled locals if the
 *	tail is known at compile time, or -1 otherwise.
 *
 * Side effects:
 *	None.
 *
 *----------------------------------------------------------------------
 */

static int
IndexTailVarIfKnown(
    Tcl_Interp *interp,
    Tcl_Token *varTokenPtr,	/* Token representing the variable name */
    CompileEnv *envPtr)		/* Holds resulting instructions. */
{
    Tcl_Obj *tailPtr;
    const char *tailName, *p;
    int len, n = varTokenPtr->numComponents;
    Tcl_Token *lastTokenPtr;
    int full, localIndex;

    /*
     * Determine if the tail is (a) known at compile time, and (b) not an
     * array element. Should any of these fail, return an error so that the
     * non-compiled command will be called at runtime.
     *
     * In order for the tail to be known at compile time, the last token in
     * the word has to be constant and contain "::" if it is not the only one.
     */

    if (!EnvHasLVT(envPtr)) {
	return -1;
    }

    TclNewObj(tailPtr);
    if (TclWordKnownAtCompileTime(varTokenPtr, tailPtr)) {
	full = 1;
	lastTokenPtr = varTokenPtr;
    } else {
	full = 0;
	lastTokenPtr = varTokenPtr + n;
	if (!TclWordKnownAtCompileTime(lastTokenPtr, tailPtr)) {
	    Tcl_DecrRefCount(tailPtr);
	    return -1;
	}
    }

    tailName = TclGetStringFromObj(tailPtr, &len);

    if (len) {
	if (*(tailName+len-1) == ')') {
	    /*
	     * Possible array: bail out
	     */

	    Tcl_DecrRefCount(tailPtr);
	    return -1;
	}

	/*
	 * Get the tail: immediately after the last '::'
	 */

	for (p = tailName + len -1; p > tailName; p--) {
	    if ((*p == ':') && (*(p-1) == ':')) {
		p++;
		break;
	    }
	}
	if (!full && (p == tailName)) {
	    /*
	     * No :: in the last component.
	     */

	    Tcl_DecrRefCount(tailPtr);
	    return -1;
	}
	len -= p - tailName;
	tailName = p;
    }

    localIndex = TclFindCompiledLocal(tailName, len, 1, envPtr);
    Tcl_DecrRefCount(tailPtr);
    return localIndex;
}

int
TclCompileObjectSelfCmd(
    Tcl_Interp *interp,		/* Used for error reporting. */
    Tcl_Parse *parsePtr,	/* Points to a parse structure for the command
				 * created by Tcl_ParseCommand. */
    Command *cmdPtr,		/* Points to defintion of command being
				 * compiled. */
    CompileEnv *envPtr)		/* Holds resulting instructions. */
{
    /*
     * We only handle [self] and [self object] (which is the same operation).
     * These are the only very common operations on [self] for which
     * bytecoding is at all reasonable.
     */

    if (parsePtr->numWords == 1) {
	goto compileSelfObject;
    } else if (parsePtr->numWords == 2) {
	Tcl_Token *tokenPtr = TokenAfter(parsePtr->tokenPtr), *subcmd;

	if (tokenPtr->type != TCL_TOKEN_SIMPLE_WORD || tokenPtr[1].size==0) {
	    return TCL_ERROR;
	}

	subcmd = tokenPtr + 1;
	if (strncmp(subcmd->start, "object", subcmd->size) == 0) {
	    goto compileSelfObject;
	} else if (strncmp(subcmd->start, "namespace", subcmd->size) == 0) {
	    goto compileSelfNamespace;
	}
    }

    /*
     * Can't compile; handle with runtime call.
     */

    return TCL_ERROR;

  compileSelfObject:

    /*
     * This delegates the entire problem to a single opcode.
     */

    TclEmitOpcode(		INST_TCLOO_SELF,		envPtr);
    return TCL_OK;

  compileSelfNamespace:

    /*
     * This is formally only correct with TclOO methods as they are currently
     * implemented; it assumes that the current namespace is invariably when a
     * TclOO context is present is the object's namespace, and that's
     * technically only something that's a matter of current policy. But it
     * avoids creating another opcode, so that's all good!
     */

    TclEmitOpcode(		INST_TCLOO_SELF,		envPtr);
    TclEmitOpcode(		INST_POP,			envPtr);
    TclEmitOpcode(		INST_NS_CURRENT,		envPtr);
    return TCL_OK;
}

/*
 *----------------------------------------------------------------------
 *
 * PushVarName --
 *
 *	Procedure used in the compiling where pushing a variable name is
 *	necessary (append, lappend, set).
 *
 * Results:
 *	Returns TCL_OK for a successful compile. Returns TCL_ERROR to defer
 *	evaluation to runtime.
 *
 * Side effects:
 *	Instructions are added to envPtr to execute the "set" command at
 *	runtime.
 *
 *----------------------------------------------------------------------
 */

static int
PushVarName(
    Tcl_Interp *interp,		/* Used for error reporting. */
    Tcl_Token *varTokenPtr,	/* Points to a variable token. */
    CompileEnv *envPtr,		/* Holds resulting instructions. */
    int flags,			/* TCL_NO_LARGE_INDEX. */
    int *localIndexPtr,		/* Must not be NULL. */
    int *simpleVarNamePtr,	/* Must not be NULL. */
    int *isScalarPtr)		/* Must not be NULL. */
{
    register const char *p;
    const char *name, *elName;
    register int i, n;
    Tcl_Token *elemTokenPtr = NULL;
    int nameChars, elNameChars, simpleVarName, localIndex;
    int elemTokenCount = 0, allocedTokens = 0, removedParen = 0;

    /*
     * Decide if we can use a frame slot for the var/array name or if we need
     * to emit code to compute and push the name at runtime. We use a frame
     * slot (entry in the array of local vars) if we are compiling a procedure
     * body and if the name is simple text that does not include namespace
     * qualifiers.
     */

    simpleVarName = 0;
    name = elName = NULL;
    nameChars = elNameChars = 0;
    localIndex = -1;

    /*
     * Check not only that the type is TCL_TOKEN_SIMPLE_WORD, but whether
     * curly braces surround the variable name. This really matters for array
     * elements to handle things like
     *    set {x($foo)} 5
     * which raises an undefined var error if we are not careful here.
     */

    if ((varTokenPtr->type == TCL_TOKEN_SIMPLE_WORD) &&
	    (varTokenPtr->start[0] != '{')) {
	/*
	 * A simple variable name. Divide it up into "name" and "elName"
	 * strings. If it is not a local variable, look it up at runtime.
	 */

	simpleVarName = 1;

	name = varTokenPtr[1].start;
	nameChars = varTokenPtr[1].size;
	if (name[nameChars-1] == ')') {
	    /*
	     * last char is ')' => potential array reference.
	     */

	    for (i=0,p=name ; i<nameChars ; i++,p++) {
		if (*p == '(') {
		    elName = p + 1;
		    elNameChars = nameChars - i - 2;
		    nameChars = i;
		    break;
		}
	    }

	    if ((elName != NULL) && elNameChars) {
		/*
		 * An array element, the element name is a simple string:
		 * assemble the corresponding token.
		 */

		elemTokenPtr = TclStackAlloc(interp, sizeof(Tcl_Token));
		allocedTokens = 1;
		elemTokenPtr->type = TCL_TOKEN_TEXT;
		elemTokenPtr->start = elName;
		elemTokenPtr->size = elNameChars;
		elemTokenPtr->numComponents = 0;
		elemTokenCount = 1;
	    }
	}
    } else if (((n = varTokenPtr->numComponents) > 1)
	    && (varTokenPtr[1].type == TCL_TOKEN_TEXT)
	    && (varTokenPtr[n].type == TCL_TOKEN_TEXT)
	    && (varTokenPtr[n].start[varTokenPtr[n].size - 1] == ')')) {
	/*
	 * Check for parentheses inside first token.
	 */

	simpleVarName = 0;
	for (i = 0, p = varTokenPtr[1].start;
		i < varTokenPtr[1].size; i++, p++) {
	    if (*p == '(') {
		simpleVarName = 1;
		break;
	    }
	}
	if (simpleVarName) {
	    int remainingChars;

	    /*
	     * Check the last token: if it is just ')', do not count it.
	     * Otherwise, remove the ')' and flag so that it is restored at
	     * the end.
	     */

	    if (varTokenPtr[n].size == 1) {
		n--;
	    } else {
		varTokenPtr[n].size--;
		removedParen = n;
	    }

	    name = varTokenPtr[1].start;
	    nameChars = p - varTokenPtr[1].start;
	    elName = p + 1;
	    remainingChars = (varTokenPtr[2].start - p) - 1;
	    elNameChars = (varTokenPtr[n].start-p) + varTokenPtr[n].size - 2;

	    if (remainingChars) {
		/*
		 * Make a first token with the extra characters in the first
		 * token.
		 */

		elemTokenPtr = TclStackAlloc(interp, n * sizeof(Tcl_Token));
		allocedTokens = 1;
		elemTokenPtr->type = TCL_TOKEN_TEXT;
		elemTokenPtr->start = elName;
		elemTokenPtr->size = remainingChars;
		elemTokenPtr->numComponents = 0;
		elemTokenCount = n;

		/*
		 * Copy the remaining tokens.
		 */

		memcpy(elemTokenPtr+1, varTokenPtr+2,
			(n-1) * sizeof(Tcl_Token));
	    } else {
		/*
		 * Use the already available tokens.
		 */

		elemTokenPtr = &varTokenPtr[2];
		elemTokenCount = n - 1;
	    }
	}
    }

    if (simpleVarName) {
	/*
	 * See whether name has any namespace separators (::'s).
	 */

	int hasNsQualifiers = 0;

	for (i = 0, p = name;  i < nameChars;  i++, p++) {
	    if ((*p == ':') && ((i+1) < nameChars) && (*(p+1) == ':')) {
		hasNsQualifiers = 1;
		break;
	    }
	}

	/*
	 * Look up the var name's index in the array of local vars in the proc
	 * frame. If retrieving the var's value and it doesn't already exist,
	 * push its name and look it up at runtime.
	 */

	if (!hasNsQualifiers) {
	    localIndex = TclFindCompiledLocal(name, nameChars,
		    1, envPtr);
	    if ((flags & TCL_NO_LARGE_INDEX) && (localIndex > 255)) {
		/*
		 * We'll push the name.
		 */

		localIndex = -1;
	    }
	}
	if (localIndex < 0) {
	    PushLiteral(envPtr, name, nameChars);
	}

	/*
	 * Compile the element script, if any.
	 */

	if (elName != NULL) {
	    if (elNameChars) {
		TclCompileTokens(interp, elemTokenPtr, elemTokenCount,
			envPtr);
	    } else {
		PushLiteral(envPtr, "", 0);
	    }
	}
    } else {
	/*
	 * The var name isn't simple: compile and push it.
	 */

	CompileTokens(envPtr, varTokenPtr, interp);
    }

    if (removedParen) {
	varTokenPtr[removedParen].size++;
    }
    if (allocedTokens) {
	TclStackFree(interp, elemTokenPtr);
    }
    *localIndexPtr = localIndex;
    *simpleVarNamePtr = simpleVarName;
    *isScalarPtr = (elName == NULL);
    return TCL_OK;
}

/*
 * Local Variables:
 * mode: c
 * c-basic-offset: 4
 * fill-column: 78
 * End:
 */<|MERGE_RESOLUTION|>--- conflicted
+++ resolved
@@ -5739,11 +5739,7 @@
 	    return TCL_ERROR;
 	}
 
-<<<<<<< HEAD
 	CompileWord(envPtr, varTokenPtr, interp);
-=======
-	CompileWord(envPtr, varTokenPtr, interp, i);
->>>>>>> 1b5e5e10
 	TclEmitInstInt4(	INST_VARIABLE, localIndex,	envPtr);
 
 	if (i+1 < numWords) {
@@ -5751,11 +5747,7 @@
 	     * A value has been given: set the variable, pop the value
 	     */
 
-<<<<<<< HEAD
 	    CompileWord(envPtr, valueTokenPtr, interp);
-=======
-	    CompileWord(envPtr, valueTokenPtr, interp, i+1);
->>>>>>> 1b5e5e10
 	    Emit14Inst(		INST_STORE_SCALAR, localIndex,	envPtr);
 	    TclEmitOpcode(	INST_POP,			envPtr);
 	}
