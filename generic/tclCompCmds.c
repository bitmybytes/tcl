/*
 * tclCompCmds.c --
 *
 *	This file contains compilation procedures that compile various Tcl
 *	commands into a sequence of instructions ("bytecodes").
 *
 * Copyright (c) 1997-1998 Sun Microsystems, Inc.
 * Copyright (c) 2001 by Kevin B. Kenny.  All rights reserved.
 * Copyright (c) 2002 ActiveState Corporation.
 * Copyright (c) 2004-2006 by Donal K. Fellows.
 *
 * See the file "license.terms" for information on usage and redistribution of
 * this file, and for a DISCLAIMER OF ALL WARRANTIES.
 */

#include "tclInt.h"
#include "tclCompile.h"

/*
 * Prototypes for procedures defined later in this file:
 */

static ClientData	DupDictUpdateInfo(ClientData clientData);
static void		FreeDictUpdateInfo(ClientData clientData);
static void		PrintDictUpdateInfo(ClientData clientData,
			    Tcl_Obj *appendObj, ByteCode *codePtr,
			    unsigned int pcOffset);
static ClientData	DupForeachInfo(ClientData clientData);
static void		FreeForeachInfo(ClientData clientData);
static void		PrintForeachInfo(ClientData clientData,
			    Tcl_Obj *appendObj, ByteCode *codePtr,
			    unsigned int pcOffset);
static void		CompileReturnInternal(CompileEnv *envPtr,
			    unsigned char op, int code, int level,
			    Tcl_Obj *returnOpts);
static int		IndexTailVarIfKnown(Tcl_Interp *interp,
			    Tcl_Token *varTokenPtr, CompileEnv *envPtr);
static int		PushVarName(Tcl_Interp *interp,
			    Tcl_Token *varTokenPtr, CompileEnv *envPtr,
			    int flags, int *localIndexPtr,
			    int *simpleVarNamePtr, int *isScalarPtr,
			    int line, int *clNext);

/*
 * Macro that encapsulates an efficiency trick that avoids a function call for
 * the simplest of compiles. The ANSI C "prototype" for this macro is:
 *
 * static void		CompileWord(CompileEnv *envPtr, Tcl_Token *tokenPtr,
 *			    Tcl_Interp *interp, int word);
 */

#define CompileWord(envPtr, tokenPtr, interp, word) \
    if ((tokenPtr)->type == TCL_TOKEN_SIMPLE_WORD) {			\
	TclEmitPush(TclRegisterNewLiteral((envPtr), (tokenPtr)[1].start, \
		(tokenPtr)[1].size), (envPtr));				\
    } else {								\
	envPtr->line = mapPtr->loc[eclIndex].line[word];		\
	envPtr->clNext = mapPtr->loc[eclIndex].next[word];		\
	TclCompileTokens((interp), (tokenPtr)+1, (tokenPtr)->numComponents, \
		(envPtr));						\
    }

/*
 * TIP #280: Remember the per-word line information of the current command. An
 * index is used instead of a pointer as recursive compilation may reallocate,
 * i.e. move, the array. This is also the reason to save the nuloc now, it may
 * change during the course of the function.
 *
 * Macro to encapsulate the variable definition and setup.
 */

#define DefineLineInformation \
    ExtCmdLoc *mapPtr = envPtr->extCmdMapPtr;				\
    int eclIndex = mapPtr->nuloc - 1

#define SetLineInformation(word) \
    envPtr->line = mapPtr->loc[eclIndex].line[(word)];			\
    envPtr->clNext = mapPtr->loc[eclIndex].next[(word)]

#define PushVarNameWord(i,v,e,f,l,s,sc,word) \
    PushVarName(i,v,e,f,l,s,sc,						\
	    mapPtr->loc[eclIndex].line[(word)],				\
	    mapPtr->loc[eclIndex].next[(word)])

/*
 * Often want to issue one of two versions of an instruction based on whether
 * the argument will fit in a single byte or not. This makes it much clearer.
 */

#define Emit14Inst(nm,idx,envPtr) \
    if (idx <= 255) {							\
	TclEmitInstInt1(nm##1,idx,envPtr);				\
    } else {								\
	TclEmitInstInt4(nm##4,idx,envPtr);				\
    }

/*
 * Flags bits used by PushVarName.
 */

#define TCL_NO_LARGE_INDEX 1	/* Do not return localIndex value > 255 */

/*
 * The structures below define the AuxData types defined in this file.
 */

const AuxDataType tclForeachInfoType = {
    "ForeachInfo",		/* name */
    DupForeachInfo,		/* dupProc */
    FreeForeachInfo,		/* freeProc */
    PrintForeachInfo		/* printProc */
};

const AuxDataType tclDictUpdateInfoType = {
    "DictUpdateInfo",		/* name */
    DupDictUpdateInfo,		/* dupProc */
    FreeDictUpdateInfo,		/* freeProc */
    PrintDictUpdateInfo		/* printProc */
};

/*
 *----------------------------------------------------------------------
 *
 * TclCompileAppendCmd --
 *
 *	Procedure called to compile the "append" command.
 *
 * Results:
 *	Returns TCL_OK for a successful compile. Returns TCL_ERROR to defer
 *	evaluation to runtime.
 *
 * Side effects:
 *	Instructions are added to envPtr to execute the "append" command at
 *	runtime.
 *
 *----------------------------------------------------------------------
 */

int
TclCompileAppendCmd(
    Tcl_Interp *interp,		/* Used for error reporting. */
    Tcl_Parse *parsePtr,	/* Points to a parse structure for the command
				 * created by Tcl_ParseCommand. */
    Command *cmdPtr,		/* Points to defintion of command being
				 * compiled. */
    CompileEnv *envPtr)		/* Holds resulting instructions. */
{
    Tcl_Token *varTokenPtr, *valueTokenPtr;
    int simpleVarName, isScalar, localIndex, numWords;
    DefineLineInformation;	/* TIP #280 */

    numWords = parsePtr->numWords;
    if (numWords == 1) {
	return TCL_ERROR;
    } else if (numWords == 2) {
	/*
	 * append varName == set varName
	 */

	return TclCompileSetCmd(interp, parsePtr, cmdPtr, envPtr);
    } else if (numWords > 3) {
	/*
	 * APPEND instructions currently only handle one value.
	 */

	return TCL_ERROR;
    }

    /*
     * Decide if we can use a frame slot for the var/array name or if we need
     * to emit code to compute and push the name at runtime. We use a frame
     * slot (entry in the array of local vars) if we are compiling a procedure
     * body and if the name is simple text that does not include namespace
     * qualifiers.
     */

    varTokenPtr = TokenAfter(parsePtr->tokenPtr);

    PushVarNameWord(interp, varTokenPtr, envPtr, 0,
	    &localIndex, &simpleVarName, &isScalar, 1);

    /*
     * We are doing an assignment, otherwise TclCompileSetCmd was called, so
     * push the new value. This will need to be extended to push a value for
     * each argument.
     */

    if (numWords > 2) {
	valueTokenPtr = TokenAfter(varTokenPtr);
	CompileWord(envPtr, valueTokenPtr, interp, 2);
    }

    /*
     * Emit instructions to set/get the variable.
     */

    if (simpleVarName) {
	if (isScalar) {
	    if (localIndex < 0) {
		TclEmitOpcode(INST_APPEND_STK, envPtr);
	    } else {
		Emit14Inst(INST_APPEND_SCALAR, localIndex, envPtr);
	    }
	} else {
	    if (localIndex < 0) {
		TclEmitOpcode(INST_APPEND_ARRAY_STK, envPtr);
	    } else {
		Emit14Inst(INST_APPEND_ARRAY, localIndex, envPtr);
	    }
	}
    } else {
	TclEmitOpcode(INST_APPEND_STK, envPtr);
    }

    return TCL_OK;
}

/*
 *----------------------------------------------------------------------
 *
 * TclCompileBreakCmd --
 *
 *	Procedure called to compile the "break" command.
 *
 * Results:
 *	Returns TCL_OK for a successful compile. Returns TCL_ERROR to defer
 *	evaluation to runtime.
 *
 * Side effects:
 *	Instructions are added to envPtr to execute the "break" command at
 *	runtime.
 *
 *----------------------------------------------------------------------
 */

int
TclCompileBreakCmd(
    Tcl_Interp *interp,		/* Used for error reporting. */
    Tcl_Parse *parsePtr,	/* Points to a parse structure for the command
				 * created by Tcl_ParseCommand. */
    Command *cmdPtr,		/* Points to defintion of command being
				 * compiled. */
    CompileEnv *envPtr)		/* Holds resulting instructions. */
{
    if (parsePtr->numWords != 1) {
	return TCL_ERROR;
    }

    /*
     * Emit a break instruction.
     */

    TclEmitOpcode(INST_BREAK, envPtr);
    return TCL_OK;
}

/*
 *----------------------------------------------------------------------
 *
 * TclCompileCatchCmd --
 *
 *	Procedure called to compile the "catch" command.
 *
 * Results:
 *	Returns TCL_OK for a successful compile. Returns TCL_ERROR to defer
 *	evaluation to runtime.
 *
 * Side effects:
 *	Instructions are added to envPtr to execute the "catch" command at
 *	runtime.
 *
 *----------------------------------------------------------------------
 */

int
TclCompileCatchCmd(
    Tcl_Interp *interp,		/* Used for error reporting. */
    Tcl_Parse *parsePtr,	/* Points to a parse structure for the command
				 * created by Tcl_ParseCommand. */
    Command *cmdPtr,		/* Points to defintion of command being
				 * compiled. */
    CompileEnv *envPtr)		/* Holds resulting instructions. */
{
    JumpFixup jumpFixup;
    Tcl_Token *cmdTokenPtr, *resultNameTokenPtr, *optsNameTokenPtr;
    const char *name;
    int resultIndex, optsIndex, nameChars, range;
    int initStackDepth = envPtr->currStackDepth;
    int savedStackDepth;
    DefineLineInformation;	/* TIP #280 */

    /*
     * If syntax does not match what we expect for [catch], do not compile.
     * Let runtime checks determine if syntax has changed.
     */

    if ((parsePtr->numWords < 2) || (parsePtr->numWords > 4)) {
	return TCL_ERROR;
    }

    /*
     * If variables were specified and the catch command is at global level
     * (not in a procedure), don't compile it inline: the payoff is too small.
     */

    if ((parsePtr->numWords >= 3) && !EnvHasLVT(envPtr)) {
	return TCL_ERROR;
    }

    /*
     * Make sure the variable names, if any, have no substitutions and just
     * refer to local scalars.
     */

    resultIndex = optsIndex = -1;
    cmdTokenPtr = TokenAfter(parsePtr->tokenPtr);
    if (parsePtr->numWords >= 3) {
	resultNameTokenPtr = TokenAfter(cmdTokenPtr);
	/* DGP */
	if (resultNameTokenPtr->type != TCL_TOKEN_SIMPLE_WORD) {
	    return TCL_ERROR;
	}

	name = resultNameTokenPtr[1].start;
	nameChars = resultNameTokenPtr[1].size;
	if (!TclIsLocalScalar(name, nameChars)) {
	    return TCL_ERROR;
	}
	resultIndex = TclFindCompiledLocal(resultNameTokenPtr[1].start,
		resultNameTokenPtr[1].size, /*create*/ 1, envPtr);
	if (resultIndex < 0) {
	    return TCL_ERROR;
	}

	/* DKF */
	if (parsePtr->numWords == 4) {
	    optsNameTokenPtr = TokenAfter(resultNameTokenPtr);
	    if (optsNameTokenPtr->type != TCL_TOKEN_SIMPLE_WORD) {
		return TCL_ERROR;
	    }
	    name = optsNameTokenPtr[1].start;
	    nameChars = optsNameTokenPtr[1].size;
	    if (!TclIsLocalScalar(name, nameChars)) {
		return TCL_ERROR;
	    }
	    optsIndex = TclFindCompiledLocal(optsNameTokenPtr[1].start,
		    optsNameTokenPtr[1].size, /*create*/ 1, envPtr);
	    if (optsIndex < 0) {
		return TCL_ERROR;
	    }
	}
    }

    /*
     * We will compile the catch command. Declare the exception range that it
     * uses.
     */

    range = DeclareExceptionRange(envPtr, CATCH_EXCEPTION_RANGE);

    /*
     * If the body is a simple word, compile a BEGIN_CATCH instruction,
     * followed by the instructions to eval the body.
     * Otherwise, compile instructions to substitute the body text before
     * starting the catch, then BEGIN_CATCH, and then EVAL_STK to evaluate the
     * substituted body.
     * Care has to be taken to make sure that substitution happens outside the
     * catch range so that errors in the substitution are not caught.
     * [Bug 219184]
     * The reason for duplicating the script is that EVAL_STK would otherwise
     * begin by undeflowing the stack below the mark set by BEGIN_CATCH4.
     */

    SetLineInformation(1);
    if (cmdTokenPtr->type == TCL_TOKEN_SIMPLE_WORD) {
	savedStackDepth = envPtr->currStackDepth;
	TclEmitInstInt4(	INST_BEGIN_CATCH4, range,	envPtr);
	ExceptionRangeStarts(envPtr, range);
	CompileBody(envPtr, cmdTokenPtr, interp);
    } else {
	CompileTokens(envPtr, cmdTokenPtr, interp);
	savedStackDepth = envPtr->currStackDepth;
	TclEmitInstInt4(	INST_BEGIN_CATCH4, range,	envPtr);
	ExceptionRangeStarts(envPtr, range);
	TclEmitOpcode(		INST_DUP,			envPtr);
	TclEmitOpcode(		INST_EVAL_STK,			envPtr);
    }
    /* Stack at this point:
     *    nonsimple:  script <mark> result
     *    simple:            <mark> result
     */

    if (resultIndex == -1) {
	/*
	 * Special case when neither result nor options are being saved. In
	 * that case, we can skip quite a bit of the command epilogue; all we
	 * have to do is drop the result and push the return code (and, of
	 * course, finish the catch context).
	 */

	TclEmitOpcode(		INST_POP,			envPtr);
	PushLiteral(envPtr, "0", 1);
	TclEmitInstInt1(	INST_JUMP1, 3,			envPtr);
	envPtr->currStackDepth = savedStackDepth;
	ExceptionRangeTarget(envPtr, range, catchOffset);
	TclEmitOpcode(		INST_PUSH_RETURN_CODE,		envPtr);
	ExceptionRangeEnds(envPtr, range);
	TclEmitOpcode(		INST_END_CATCH,			envPtr);

	/*
	 * Stack at this point:
	 *    nonsimple:  script <mark> returnCode
	 *    simple:            <mark> returnCode
	 */

	goto dropScriptAtEnd;
    }

    /*
     * Emit the "no errors" epilogue: push "0" (TCL_OK) as the catch result,
     * and jump around the "error case" code.
     */

    PushLiteral(envPtr, "0", 1);
    TclEmitForwardJump(envPtr, TCL_UNCONDITIONAL_JUMP, &jumpFixup);
    /* Stack at this point: ?script? <mark> result TCL_OK */

    /* 
     * Emit the "error case" epilogue. Push the interpreter result and the
     * return code.
     */

    envPtr->currStackDepth = savedStackDepth;
    ExceptionRangeTarget(envPtr, range, catchOffset);
    /* Stack at this point:  ?script? */
    TclEmitOpcode(		INST_PUSH_RESULT,		envPtr);
    TclEmitOpcode(		INST_PUSH_RETURN_CODE,		envPtr);

    /*
     * Update the target of the jump after the "no errors" code. 
     */

    /* Stack at this point: ?script? result returnCode */
    if (TclFixupForwardJumpToHere(envPtr, &jumpFixup, 127)) {
	Tcl_Panic("TclCompileCatchCmd: bad jump distance %d",
		(int)(CurrentOffset(envPtr) - jumpFixup.codeOffset));
    }

    /*
     * Push the return options if the caller wants them.
     */

    if (optsIndex != -1) {
	TclEmitOpcode(		INST_PUSH_RETURN_OPTIONS,	envPtr);
    }

    /*
     * End the catch
     */

    ExceptionRangeEnds(envPtr, range);
    TclEmitOpcode(		INST_END_CATCH,			envPtr);

    /*
     * At this point, the top of the stack is inconveniently ordered:
     *		?script? result returnCode ?returnOptions?
     * Reverse the stack to bring the result to the top.
     */

    if (optsIndex != -1) {
	TclEmitInstInt4(	INST_REVERSE, 3,		envPtr);
    } else {
	TclEmitInstInt4(	INST_REVERSE, 2,		envPtr);
    }

    /*
     * Store the result and remove it from the stack.
     */

    Emit14Inst(			INST_STORE_SCALAR, resultIndex,	envPtr);
    TclEmitOpcode(		INST_POP,			envPtr);

    /*
     * Stack is now ?script? ?returnOptions? returnCode.
     * If the options dict has been requested, it is buried on the stack under
     * the return code. Reverse the stack to bring it to the top, store it and
     * remove it from the stack.
     */

    if (optsIndex != -1) {
	TclEmitInstInt4(	INST_REVERSE, 2,		envPtr);
	Emit14Inst(		INST_STORE_SCALAR, optsIndex,	envPtr);
	TclEmitOpcode(		INST_POP,			envPtr);
    }

  dropScriptAtEnd:

    /*
     * Stack is now ?script? result. Get rid of the subst'ed script if it's
     * hanging arond.
     */

    if (cmdTokenPtr->type != TCL_TOKEN_SIMPLE_WORD) {
	TclEmitInstInt4(	INST_REVERSE, 2,		envPtr);
	TclEmitOpcode(		INST_POP,			envPtr);
    }

    /* 
     * Result of all this, on either branch, should have been to leave one
     * operand -- the return code -- on the stack.
     */

    if (envPtr->currStackDepth != initStackDepth + 1) {
	Tcl_Panic("in TclCompileCatchCmd, currStackDepth = %d should be %d",
		  envPtr->currStackDepth, initStackDepth+1);
    }
    return TCL_OK;
}

/*
 *----------------------------------------------------------------------
 *
 * TclCompileContinueCmd --
 *
 *	Procedure called to compile the "continue" command.
 *
 * Results:
 *	Returns TCL_OK for a successful compile. Returns TCL_ERROR to defer
 *	evaluation to runtime.
 *
 * Side effects:
 *	Instructions are added to envPtr to execute the "continue" command at
 *	runtime.
 *
 *----------------------------------------------------------------------
 */

int
TclCompileContinueCmd(
    Tcl_Interp *interp,		/* Used for error reporting. */
    Tcl_Parse *parsePtr,	/* Points to a parse structure for the command
				 * created by Tcl_ParseCommand. */
    Command *cmdPtr,		/* Points to defintion of command being
				 * compiled. */
    CompileEnv *envPtr)		/* Holds resulting instructions. */
{
    /*
     * There should be no argument after the "continue".
     */

    if (parsePtr->numWords != 1) {
	return TCL_ERROR;
    }

    /*
     * Emit a continue instruction.
     */

    TclEmitOpcode(INST_CONTINUE, envPtr);
    return TCL_OK;
}

/*
 *----------------------------------------------------------------------
 *
 * TclCompileDict*Cmd --
 *
 *	Functions called to compile "dict" sucommands.
 *
 * Results:
 *	All return TCL_OK for a successful compile, and TCL_ERROR to defer
 *	evaluation to runtime.
 *
 * Side effects:
 *	Instructions are added to envPtr to execute the "dict" subcommand at
 *	runtime.
 *
 * Notes:
 *	The following commands are in fairly common use and are possibly worth
 *	bytecoding:
 *		dict append
 *		dict create	[*]
 *		dict exists	[*]
 *		dict for
 *		dict get	[*]
 *		dict incr
 *		dict keys	[*]
 *		dict lappend
 *		dict set
 *		dict unset
 *
 *	In practice, those that are pure-value operators (marked with [*]) can
 *	probably be left alone (except perhaps [dict get] which is very very
 *	common) and [dict update] should be considered instead (really big
 *	win!)
 *
 *----------------------------------------------------------------------
 */

int
TclCompileDictSetCmd(
    Tcl_Interp *interp,		/* Used for looking up stuff. */
    Tcl_Parse *parsePtr,	/* Points to a parse structure for the command
				 * created by Tcl_ParseCommand. */
    Command *cmdPtr,		/* Points to defintion of command being
				 * compiled. */
    CompileEnv *envPtr)		/* Holds resulting instructions. */
{
    Tcl_Token *tokenPtr;
    int numWords, i;
    DefineLineInformation;	/* TIP #280 */
    Tcl_Token *varTokenPtr;
    int dictVarIndex, nameChars;
    const char *name;

    /*
     * There must be at least one argument after the command.
     */

    if (parsePtr->numWords < 4) {
	return TCL_ERROR;
    }

    /*
     * The dictionary variable must be a local scalar that is knowable at
     * compile time; anything else exceeds the complexity of the opcode. So
     * discover what the index is.
     */

    varTokenPtr = TokenAfter(parsePtr->tokenPtr);
    if (varTokenPtr->type != TCL_TOKEN_SIMPLE_WORD) {
	return TCL_ERROR;
    }
    name = varTokenPtr[1].start;
    nameChars = varTokenPtr[1].size;
    if (!TclIsLocalScalar(name, nameChars)) {
	return TCL_ERROR;
    }
    dictVarIndex = TclFindCompiledLocal(name, nameChars, 1, envPtr);
    if (dictVarIndex < 0) {
	return TCL_ERROR;
    }

    /*
     * Remaining words (key path and value to set) can be handled normally.
     */

    tokenPtr = TokenAfter(varTokenPtr);
    numWords = parsePtr->numWords-1;
    for (i=1 ; i<numWords ; i++) {
	CompileWord(envPtr, tokenPtr, interp, i);
	tokenPtr = TokenAfter(tokenPtr);
    }

    /*
     * Now emit the instruction to do the dict manipulation.
     */

    TclEmitInstInt4( INST_DICT_SET, numWords-2,		envPtr);
    TclEmitInt4(     dictVarIndex,			envPtr);
    return TCL_OK;
}

int
TclCompileDictIncrCmd(
    Tcl_Interp *interp,		/* Used for looking up stuff. */
    Tcl_Parse *parsePtr,	/* Points to a parse structure for the command
				 * created by Tcl_ParseCommand. */
    Command *cmdPtr,		/* Points to defintion of command being
				 * compiled. */
    CompileEnv *envPtr)		/* Holds resulting instructions. */
{
    DefineLineInformation;	/* TIP #280 */
    Tcl_Token *varTokenPtr, *keyTokenPtr;
    int dictVarIndex, nameChars, incrAmount;
    const char *name;

    /*
     * There must be at least two arguments after the command.
     */

    if (parsePtr->numWords < 3 || parsePtr->numWords > 4) {
	return TCL_ERROR;
    }
    varTokenPtr = TokenAfter(parsePtr->tokenPtr);
    keyTokenPtr = TokenAfter(varTokenPtr);

    /*
     * Parse the increment amount, if present.
     */

    if (parsePtr->numWords == 4) {
	const char *word;
	int numBytes, code;
	Tcl_Token *incrTokenPtr;
	Tcl_Obj *intObj;

	incrTokenPtr = TokenAfter(keyTokenPtr);
	if (incrTokenPtr->type != TCL_TOKEN_SIMPLE_WORD) {
	    return TCL_ERROR;
	}
	word = incrTokenPtr[1].start;
	numBytes = incrTokenPtr[1].size;

	intObj = Tcl_NewStringObj(word, numBytes);
	Tcl_IncrRefCount(intObj);
	code = TclGetIntFromObj(NULL, intObj, &incrAmount);
	TclDecrRefCount(intObj);
	if (code != TCL_OK) {
	    return TCL_ERROR;
	}
    } else {
	incrAmount = 1;
    }

    /*
     * The dictionary variable must be a local scalar that is knowable at
     * compile time; anything else exceeds the complexity of the opcode. So
     * discover what the index is.
     */

    if (varTokenPtr->type != TCL_TOKEN_SIMPLE_WORD) {
	return TCL_ERROR;
    }
    name = varTokenPtr[1].start;
    nameChars = varTokenPtr[1].size;
    if (!TclIsLocalScalar(name, nameChars)) {
	return TCL_ERROR;
    }
    dictVarIndex = TclFindCompiledLocal(name, nameChars, 1, envPtr);
    if (dictVarIndex < 0) {
	return TCL_ERROR;
    }

    /*
     * Emit the key and the code to actually do the increment.
     */

    CompileWord(envPtr, keyTokenPtr, interp, 3);
    TclEmitInstInt4( INST_DICT_INCR_IMM, incrAmount,	envPtr);
    TclEmitInt4(     dictVarIndex,			envPtr);
    return TCL_OK;
}

int
TclCompileDictGetCmd(
    Tcl_Interp *interp,		/* Used for looking up stuff. */
    Tcl_Parse *parsePtr,	/* Points to a parse structure for the command
				 * created by Tcl_ParseCommand. */
    Command *cmdPtr,		/* Points to defintion of command being
				 * compiled. */
    CompileEnv *envPtr)		/* Holds resulting instructions. */
{
    Tcl_Token *tokenPtr;
    int numWords, i;
    DefineLineInformation;	/* TIP #280 */

    /*
     * There must be at least two arguments after the command (the single-arg
     * case is legal, but too special and magic for us to deal with here).
     */

    if (parsePtr->numWords < 3) {
	return TCL_ERROR;
    }
    tokenPtr = TokenAfter(parsePtr->tokenPtr);
    numWords = parsePtr->numWords-1;

    /*
     * Only compile this because we need INST_DICT_GET anyway.
     */

    for (i=0 ; i<numWords ; i++) {
	CompileWord(envPtr, tokenPtr, interp, i);
	tokenPtr = TokenAfter(tokenPtr);
    }
    TclEmitInstInt4(INST_DICT_GET, numWords-1, envPtr);
    return TCL_OK;
}

int
TclCompileDictForCmd(
    Tcl_Interp *interp,		/* Used for looking up stuff. */
    Tcl_Parse *parsePtr,	/* Points to a parse structure for the command
				 * created by Tcl_ParseCommand. */
    Command *cmdPtr,		/* Points to defintion of command being
				 * compiled. */
    CompileEnv *envPtr)		/* Holds resulting instructions. */
{
    DefineLineInformation;	/* TIP #280 */
    Tcl_Token *varsTokenPtr, *dictTokenPtr, *bodyTokenPtr;
    int keyVarIndex, valueVarIndex, nameChars, loopRange, catchRange;
    int infoIndex, jumpDisplacement, bodyTargetOffset, emptyTargetOffset;
    int numVars, endTargetOffset;
    int savedStackDepth = envPtr->currStackDepth;
				/* Needed because jumps confuse the stack
				 * space calculator. */
    const char **argv;
    Tcl_DString buffer;

    /*
     * There must be at least three argument after the command.
     */

    if (parsePtr->numWords != 4) {
	return TCL_ERROR;
    }

    varsTokenPtr = TokenAfter(parsePtr->tokenPtr);
    dictTokenPtr = TokenAfter(varsTokenPtr);
    bodyTokenPtr = TokenAfter(dictTokenPtr);
    if (varsTokenPtr->type != TCL_TOKEN_SIMPLE_WORD ||
	    bodyTokenPtr->type != TCL_TOKEN_SIMPLE_WORD) {
	return TCL_ERROR;
    }

    /*
     * Check we've got a pair of variables and that they are local variables.
     * Then extract their indices in the LVT.
     */

    Tcl_DStringInit(&buffer);
    Tcl_DStringAppend(&buffer, varsTokenPtr[1].start, varsTokenPtr[1].size);
    if (Tcl_SplitList(NULL, Tcl_DStringValue(&buffer), &numVars,
	    &argv) != TCL_OK) {
	Tcl_DStringFree(&buffer);
	return TCL_ERROR;
    }
    Tcl_DStringFree(&buffer);
    if (numVars != 2) {
	ckfree(argv);
	return TCL_ERROR;
    }

    nameChars = strlen(argv[0]);
    if (!TclIsLocalScalar(argv[0], nameChars)) {
	ckfree(argv);
	return TCL_ERROR;
    }
    keyVarIndex = TclFindCompiledLocal(argv[0], nameChars, 1, envPtr);

    nameChars = strlen(argv[1]);
    if (!TclIsLocalScalar(argv[1], nameChars)) {
	ckfree(argv);
	return TCL_ERROR;
    }
    valueVarIndex = TclFindCompiledLocal(argv[1], nameChars, 1, envPtr);
    ckfree(argv);

    if ((keyVarIndex < 0) || (valueVarIndex < 0)) {
	return TCL_ERROR;
    }

    /*
     * Allocate a temporary variable to store the iterator reference. The
     * variable will contain a Tcl_DictSearch reference which will be
     * allocated by INST_DICT_FIRST and disposed when the variable is unset
     * (at which point it should also have been finished with).
     */

    infoIndex = TclFindCompiledLocal(NULL, 0, 1, envPtr);
    if (infoIndex < 0) {
	return TCL_ERROR;
    }

    /*
     * Preparation complete; issue instructions. Note that this code issues
     * fixed-sized jumps. That simplifies things a lot!
     *
     * First up, get the dictionary and start the iteration. No catching of
     * errors at this point.
     */

    CompileWord(envPtr, dictTokenPtr, interp, 3);
    TclEmitInstInt4(	INST_DICT_FIRST, infoIndex,		envPtr);
    emptyTargetOffset = CurrentOffset(envPtr);
    TclEmitInstInt4(	INST_JUMP_TRUE4, 0,			envPtr);

    /*
     * Now we catch errors from here on so that we can finalize the search
     * started by Tcl_DictObjFirst above.
     */

    catchRange = DeclareExceptionRange(envPtr, CATCH_EXCEPTION_RANGE);
    TclEmitInstInt4(	INST_BEGIN_CATCH4, catchRange,		envPtr);
    ExceptionRangeStarts(envPtr, catchRange);

    /*
     * Inside the iteration, write the loop variables.
     */

    bodyTargetOffset = CurrentOffset(envPtr);
    Emit14Inst(		INST_STORE_SCALAR, keyVarIndex,		envPtr);
    TclEmitOpcode(	INST_POP,				envPtr);
    Emit14Inst(		INST_STORE_SCALAR, valueVarIndex,	envPtr);
    TclEmitOpcode(	INST_POP,				envPtr);

    /*
     * Set up the loop exception targets.
     */

    loopRange = DeclareExceptionRange(envPtr, LOOP_EXCEPTION_RANGE);
    ExceptionRangeStarts(envPtr, loopRange);

    /*
     * Compile the loop body itself. It should be stack-neutral.
     */

<<<<<<< HEAD
    SetLineInformation(4);
=======
    SetLineInformation(3);
>>>>>>> 12943f6e
    CompileBody(envPtr, bodyTokenPtr, interp);
    TclEmitOpcode(	INST_POP,				envPtr);

    /*
     * Both exception target ranges (error and loop) end here.
     */

    ExceptionRangeEnds(envPtr, loopRange);
    ExceptionRangeEnds(envPtr, catchRange);

    /*
     * Continue (or just normally process) by getting the next pair of items
     * from the dictionary and jumping back to the code to write them into
     * variables if there is another pair.
     */

    ExceptionRangeTarget(envPtr, loopRange, continueOffset);
    TclEmitInstInt4(	INST_DICT_NEXT, infoIndex,		envPtr);
    jumpDisplacement = bodyTargetOffset - CurrentOffset(envPtr);
    TclEmitInstInt4(	INST_JUMP_FALSE4, jumpDisplacement,	envPtr);
    TclEmitOpcode(	INST_POP,				envPtr);
    TclEmitOpcode(	INST_POP,				envPtr);

    /*
     * Now do the final cleanup for the no-error case (this is where we break
     * out of the loop to) by force-terminating the iteration (if not already
     * terminated), ditching the exception info and jumping to the last
     * instruction for this command. In theory, this could be done using the
     * "finally" clause (next generated) but this is faster.
     */

    ExceptionRangeTarget(envPtr, loopRange, breakOffset);
    TclEmitInstInt1(	INST_UNSET_SCALAR, 0,			envPtr);
    TclEmitInt4(	infoIndex,				envPtr);
    TclEmitOpcode(	INST_END_CATCH,				envPtr);
    endTargetOffset = CurrentOffset(envPtr);
    TclEmitInstInt4(	INST_JUMP4, 0,				envPtr);

    /*
     * Error handler "finally" clause, which force-terminates the iteration
     * and rethrows the error.
     */

    ExceptionRangeTarget(envPtr, catchRange, catchOffset);
    TclEmitOpcode(	INST_PUSH_RETURN_OPTIONS,		envPtr);
    TclEmitOpcode(	INST_PUSH_RESULT,			envPtr);
    TclEmitInstInt1(	INST_UNSET_SCALAR, 0,			envPtr);
    TclEmitInt4(	infoIndex,				envPtr);
    TclEmitOpcode(	INST_END_CATCH,				envPtr);
    TclEmitOpcode(	INST_RETURN_STK,			envPtr);

    /*
     * Otherwise we're done (the jump after the DICT_FIRST points here) and we
     * need to pop the bogus key/value pair (pushed to keep stack calculations
     * easy!) Note that we skip the END_CATCH. [Bug 1382528]
     */

    envPtr->currStackDepth = savedStackDepth+2;
    jumpDisplacement = CurrentOffset(envPtr) - emptyTargetOffset;
    TclUpdateInstInt4AtPc(INST_JUMP_TRUE4, jumpDisplacement,
	    envPtr->codeStart + emptyTargetOffset);
    TclEmitOpcode(	INST_POP,				envPtr);
    TclEmitOpcode(	INST_POP,				envPtr);
    TclEmitInstInt1(	INST_UNSET_SCALAR, 0,			envPtr);
    TclEmitInt4(	infoIndex,				envPtr);

    /*
     * Final stage of the command (normal case) is that we push an empty
     * object. This is done last to promote peephole optimization when it's
     * dropped immediately.
     */

    jumpDisplacement = CurrentOffset(envPtr) - endTargetOffset;
    TclUpdateInstInt4AtPc(INST_JUMP4, jumpDisplacement,
	    envPtr->codeStart + endTargetOffset);
    PushLiteral(envPtr, "", 0);
    return TCL_OK;
}

int
TclCompileDictUpdateCmd(
    Tcl_Interp *interp,		/* Used for looking up stuff. */
    Tcl_Parse *parsePtr,	/* Points to a parse structure for the command
				 * created by Tcl_ParseCommand. */
    Command *cmdPtr,		/* Points to defintion of command being
				 * compiled. */
    CompileEnv *envPtr)		/* Holds resulting instructions. */
{
    DefineLineInformation;	/* TIP #280 */
    const char *name;
    int i, nameChars, dictIndex, numVars, range, infoIndex;
    Tcl_Token **keyTokenPtrs, *dictVarTokenPtr, *bodyTokenPtr, *tokenPtr;
    int savedStackDepth = envPtr->currStackDepth;
    DictUpdateInfo *duiPtr;
    JumpFixup jumpFixup;

    /*
     * There must be at least one argument after the command.
     */

    if (parsePtr->numWords < 5) {
	return TCL_ERROR;
    }

    /*
     * Parse the command. Expect the following:
     *   dict update <lit(eral)> <any> <lit> ?<any> <lit> ...? <lit>
     */

    if ((parsePtr->numWords - 1) & 1) {
	return TCL_ERROR;
    }
    numVars = (parsePtr->numWords - 3) / 2;

    /*
     * The dictionary variable must be a local scalar that is knowable at
     * compile time; anything else exceeds the complexity of the opcode. So
     * discover what the index is.
     */

    dictVarTokenPtr = TokenAfter(parsePtr->tokenPtr);
    if (dictVarTokenPtr->type != TCL_TOKEN_SIMPLE_WORD) {
	return TCL_ERROR;
    }
    name = dictVarTokenPtr[1].start;
    nameChars = dictVarTokenPtr[1].size;
    if (!TclIsLocalScalar(name, nameChars)) {
	return TCL_ERROR;
    }
    dictIndex = TclFindCompiledLocal(name, nameChars, 1, envPtr);
    if (dictIndex < 0) {
	return TCL_ERROR;
    }

    /*
     * Assemble the instruction metadata. This is complex enough that it is
     * represented as auxData; it holds an ordered list of variable indices
     * that are to be used.
     */

    duiPtr = ckalloc(sizeof(DictUpdateInfo) + sizeof(int) * (numVars - 1));
    duiPtr->length = numVars;
    keyTokenPtrs = TclStackAlloc(interp,
	    sizeof(Tcl_Token *) * numVars);
    tokenPtr = TokenAfter(dictVarTokenPtr);

    for (i=0 ; i<numVars ; i++) {
	/*
	 * Put keys to one side for later compilation to bytecode.
	 */

	keyTokenPtrs[i] = tokenPtr;

	/*
	 * Variables first need to be checked for sanity.
	 */

	tokenPtr = TokenAfter(tokenPtr);
	if (tokenPtr->type != TCL_TOKEN_SIMPLE_WORD) {
	    goto failedUpdateInfoAssembly;
	}
	name = tokenPtr[1].start;
	nameChars = tokenPtr[1].size;
	if (!TclIsLocalScalar(name, nameChars)) {
	    goto failedUpdateInfoAssembly;
	}

	/*
	 * Stash the index in the auxiliary data.
	 */

	duiPtr->varIndices[i] =
		TclFindCompiledLocal(name, nameChars, 1, envPtr);
	if (duiPtr->varIndices[i] < 0) {
	    goto failedUpdateInfoAssembly;
	}
	tokenPtr = TokenAfter(tokenPtr);
    }
    if (tokenPtr->type != TCL_TOKEN_SIMPLE_WORD) {
    failedUpdateInfoAssembly:
	ckfree(duiPtr);
	TclStackFree(interp, keyTokenPtrs);
	return TCL_ERROR;
    }
    bodyTokenPtr = tokenPtr;

    /*
     * The list of variables to bind is stored in auxiliary data so that it
     * can't be snagged by literal sharing and forced to shimmer dangerously.
     */

    infoIndex = TclCreateAuxData(duiPtr, &tclDictUpdateInfoType, envPtr);

    for (i=0 ; i<numVars ; i++) {
	CompileWord(envPtr, keyTokenPtrs[i], interp, i);
    }
    TclEmitInstInt4(	INST_LIST, numVars,			envPtr);
    TclEmitInstInt4(	INST_DICT_UPDATE_START, dictIndex,	envPtr);
    TclEmitInt4(	infoIndex,				envPtr);

    range = DeclareExceptionRange(envPtr, CATCH_EXCEPTION_RANGE);
    TclEmitInstInt4(	INST_BEGIN_CATCH4, range,		envPtr);

    ExceptionRangeStarts(envPtr, range);
<<<<<<< HEAD
    envPtr->currStackDepth++;
=======
    SetLineInformation(parsePtr->numWords - 1);
>>>>>>> 12943f6e
    CompileBody(envPtr, bodyTokenPtr, interp);
    envPtr->currStackDepth = savedStackDepth;
    ExceptionRangeEnds(envPtr, range);

    /*
     * Normal termination code: the stack has the key list below the result of
     * the body evaluation: swap them and finish the update code.
     */

    TclEmitOpcode(	INST_END_CATCH,				envPtr);
    TclEmitInstInt4(	INST_REVERSE, 2,			envPtr);
    TclEmitInstInt4(	INST_DICT_UPDATE_END, dictIndex,	envPtr);
    TclEmitInt4(	infoIndex,				envPtr);

    /*
     * Jump around the exceptional termination code.
     */

    TclEmitForwardJump(envPtr, TCL_UNCONDITIONAL_JUMP, &jumpFixup);

    /*
     * Termination code for non-ok returns: stash the result and return
     * options in the stack, bring up the key list, finish the update code,
     * and finally return with the catched return data
     */

    ExceptionRangeTarget(envPtr, range, catchOffset);
    TclEmitOpcode(	INST_PUSH_RESULT,			envPtr);
    TclEmitOpcode(	INST_PUSH_RETURN_OPTIONS,		envPtr);
    TclEmitOpcode(	INST_END_CATCH,				envPtr);
    TclEmitInstInt4(	INST_REVERSE, 3,			envPtr);

    TclEmitInstInt4(	INST_DICT_UPDATE_END, dictIndex,	envPtr);
    TclEmitInt4(	infoIndex,				envPtr);
    TclEmitOpcode(	INST_RETURN_STK,			envPtr);

    if (TclFixupForwardJumpToHere(envPtr, &jumpFixup, 127)) {
	Tcl_Panic("TclCompileDictCmd(update): bad jump distance %d",
		(int) (CurrentOffset(envPtr) - jumpFixup.codeOffset));
    }
    TclStackFree(interp, keyTokenPtrs);
    return TCL_OK;
}

int
TclCompileDictAppendCmd(
    Tcl_Interp *interp,		/* Used for looking up stuff. */
    Tcl_Parse *parsePtr,	/* Points to a parse structure for the command
				 * created by Tcl_ParseCommand. */
    Command *cmdPtr,		/* Points to defintion of command being
				 * compiled. */
    CompileEnv *envPtr)		/* Holds resulting instructions. */
{
    DefineLineInformation;	/* TIP #280 */
    Tcl_Token *tokenPtr;
    int i, dictVarIndex;

    /*
     * There must be at least two argument after the command. And we impose an
     * (arbirary) safe limit; anyone exceeding it should stop worrying about
     * speed quite so much. ;-)
     */

    if (parsePtr->numWords<4 || parsePtr->numWords>100) {
	return TCL_ERROR;
    }

    /*
     * Get the index of the local variable that we will be working with.
     */

    tokenPtr = TokenAfter(parsePtr->tokenPtr);
    if (tokenPtr->type != TCL_TOKEN_SIMPLE_WORD) {
	return TCL_ERROR;
    } else {
	register const char *name = tokenPtr[1].start;
	register int nameChars = tokenPtr[1].size;

	if (!TclIsLocalScalar(name, nameChars)) {
	    return TCL_ERROR;
	}
	dictVarIndex = TclFindCompiledLocal(name, nameChars, 1, envPtr);
	if (dictVarIndex < 0) {
	    return TCL_ERROR;
	}
    }

    /*
     * Produce the string to concatenate onto the dictionary entry.
     */

    tokenPtr = TokenAfter(tokenPtr);
    for (i=2 ; i<parsePtr->numWords ; i++) {
	CompileWord(envPtr, tokenPtr, interp, i);
	tokenPtr = TokenAfter(tokenPtr);
    }
    if (parsePtr->numWords > 4) {
	TclEmitInstInt1(INST_CONCAT1, parsePtr->numWords-3, envPtr);
    }

    /*
     * Do the concatenation.
     */

    TclEmitInstInt4(INST_DICT_APPEND, dictVarIndex, envPtr);
    return TCL_OK;
}

int
TclCompileDictLappendCmd(
    Tcl_Interp *interp,		/* Used for looking up stuff. */
    Tcl_Parse *parsePtr,	/* Points to a parse structure for the command
				 * created by Tcl_ParseCommand. */
    Command *cmdPtr,		/* Points to defintion of command being
				 * compiled. */
    CompileEnv *envPtr)		/* Holds resulting instructions. */
{
    DefineLineInformation;	/* TIP #280 */
    Tcl_Token *varTokenPtr, *keyTokenPtr, *valueTokenPtr;
    int dictVarIndex, nameChars;
    const char *name;

    /*
     * There must be three arguments after the command.
     */

    if (parsePtr->numWords != 4) {
	return TCL_ERROR;
    }

    varTokenPtr = TokenAfter(parsePtr->tokenPtr);
    keyTokenPtr = TokenAfter(varTokenPtr);
    valueTokenPtr = TokenAfter(keyTokenPtr);
    if (varTokenPtr->type != TCL_TOKEN_SIMPLE_WORD) {
	return TCL_ERROR;
    }
    name = varTokenPtr[1].start;
    nameChars = varTokenPtr[1].size;
    if (!TclIsLocalScalar(name, nameChars)) {
	return TCL_ERROR;
    }
    dictVarIndex = TclFindCompiledLocal(name, nameChars, 1, envPtr);
    if (dictVarIndex < 0) {
	return TCL_ERROR;
    }
    CompileWord(envPtr, keyTokenPtr, interp, 3);
    CompileWord(envPtr, valueTokenPtr, interp, 4);
    TclEmitInstInt4(	INST_DICT_LAPPEND, dictVarIndex,	envPtr);
    return TCL_OK;
}

int
TclCompileDictWithCmd(
    Tcl_Interp *interp,		/* Used for looking up stuff. */
    Tcl_Parse *parsePtr,	/* Points to a parse structure for the command
				 * created by Tcl_ParseCommand. */
    Command *cmdPtr,		/* Points to defintion of command being
				 * compiled. */
    CompileEnv *envPtr)		/* Holds resulting instructions. */
{
    DefineLineInformation;	/* TIP #280 */
    int i, range, varNameTmp, pathTmp, keysTmp, gotPath, dictVar = -1;
    int bodyIsEmpty = 1;
    Tcl_Token *varTokenPtr, *tokenPtr;
    int savedStackDepth = envPtr->currStackDepth;
    JumpFixup jumpFixup;
    const char *ptr, *end;

    /*
     * There must be at least one argument after the command.
     */

    if (parsePtr->numWords < 3) {
	return TCL_ERROR;
    }

    /*
     * Parse the command (trivially). Expect the following:
     *   dict with <any (varName)> ?<any> ...? <literal>
     */

    varTokenPtr = TokenAfter(parsePtr->tokenPtr);
    tokenPtr = TokenAfter(varTokenPtr);
    for (i=3 ; i<parsePtr->numWords ; i++) {
	tokenPtr = TokenAfter(tokenPtr);
    }
    if (tokenPtr->type != TCL_TOKEN_SIMPLE_WORD) {
	return TCL_ERROR;
    }

    /*
     * Test if the last word is an empty script; if so, we can compile it in
     * all cases, but if it is non-empty we need local variable table entries
     * to hold the temporary variables (used to keep stack usage simple).
     */

    for (ptr=tokenPtr[1].start,end=ptr+tokenPtr[1].size ; ptr!=end ; ptr++) {
	if (*ptr!=' ' && *ptr!='\t' && *ptr!='\n' && *ptr!='\r') {
	    if (envPtr->procPtr == NULL) {
		return TCL_ERROR;
	    }
	    bodyIsEmpty = 0;
	    break;
	}
    }

    /*
     * Determine if we're manipulating a dict in a simple local variable.
     */

    gotPath = (parsePtr->numWords > 3);
    if (varTokenPtr->type == TCL_TOKEN_SIMPLE_WORD &&
	    TclIsLocalScalar(varTokenPtr[1].start, varTokenPtr[1].size)) {
	dictVar = TclFindCompiledLocal(varTokenPtr[1].start,
		varTokenPtr[1].size, 1, envPtr);
    }

    /*
     * Special case: an empty body means we definitely have no need to issue
     * try-finally style code or to allocate local variable table entries for
     * storing temporaries. Still need to do both INST_DICT_EXPAND and
     * INST_DICT_RECOMBINE_* though, because we can't determine if we're free
     * of traces.
     */

    if (bodyIsEmpty) {
	if (dictVar >= 0) {
	    if (gotPath) {
		/*
		 * Case: Path into dict in LVT with empty body.
		 */

		tokenPtr = TokenAfter(varTokenPtr);
		for (i=2 ; i<parsePtr->numWords-1 ; i++) {
		    CompileWord(envPtr, tokenPtr, interp, i-1);
		    tokenPtr = TokenAfter(tokenPtr);
		}
		TclEmitInstInt4(INST_LIST, parsePtr->numWords-3,envPtr);
		Emit14Inst(	INST_LOAD_SCALAR, dictVar,	envPtr);
		TclEmitInstInt4(INST_OVER, 1,			envPtr);
		TclEmitOpcode(	INST_DICT_EXPAND,		envPtr);
		TclEmitInstInt4(INST_DICT_RECOMBINE_IMM, dictVar, envPtr);
		PushLiteral(envPtr, "", 0);
	    } else {
		/*
		 * Case: Direct dict in LVT with empty body.
		 */

		PushLiteral(envPtr, "", 0);
		Emit14Inst(	INST_LOAD_SCALAR, dictVar,	envPtr);
		PushLiteral(envPtr, "", 0);
		TclEmitOpcode(	INST_DICT_EXPAND,		envPtr);
		TclEmitInstInt4(INST_DICT_RECOMBINE_IMM, dictVar, envPtr);
		PushLiteral(envPtr, "", 0);
	    }
	} else {
	    if (gotPath) {
		/*
		 * Case: Path into dict in non-simple var with empty body.
		 */

		tokenPtr = varTokenPtr;
		for (i=1 ; i<parsePtr->numWords-1 ; i++) {
		    CompileWord(envPtr, tokenPtr, interp, i-1);
		    tokenPtr = TokenAfter(tokenPtr);
		}
		TclEmitInstInt4(INST_LIST, parsePtr->numWords-3,envPtr);
		TclEmitInstInt4(INST_OVER, 1,			envPtr);
		TclEmitOpcode(	INST_LOAD_STK,			envPtr);
		TclEmitInstInt4(INST_OVER, 1,			envPtr);
		TclEmitOpcode(	INST_DICT_EXPAND,		envPtr);
		TclEmitOpcode(	INST_DICT_RECOMBINE_STK,	envPtr);
		PushLiteral(envPtr, "", 0);
	    } else {
		/*
		 * Case: Direct dict in non-simple var with empty body.
		 */

		CompileWord(envPtr, varTokenPtr, interp, 0);
		TclEmitOpcode(	INST_DUP,			envPtr);
		TclEmitOpcode(	INST_LOAD_STK,			envPtr);
		PushLiteral(envPtr, "", 0);
		TclEmitOpcode(	INST_DICT_EXPAND,		envPtr);
		PushLiteral(envPtr, "", 0);
		TclEmitInstInt4(INST_REVERSE, 2,		envPtr);
		TclEmitOpcode(	INST_DICT_RECOMBINE_STK,	envPtr);
		PushLiteral(envPtr, "", 0);
	    }
	}
	return TCL_OK;
    }

    /*
     * OK, we have a non-trivial body. This means that the focus is on
     * generating a try-finally structure where the INST_DICT_RECOMBINE_* goes
     * in the 'finally' clause.
     *
     * Start by allocating local (unnamed, untraced) working variables.
     */

    if (dictVar == -1) {
	varNameTmp = TclFindCompiledLocal(NULL, 0, 1, envPtr);
    } else {
	varNameTmp = -1;
    }
    if (gotPath) {
	pathTmp = TclFindCompiledLocal(NULL, 0, 1, envPtr);
    } else {
	pathTmp = -1;
    }
    keysTmp = TclFindCompiledLocal(NULL, 0, 1, envPtr);

    /*
     * Issue instructions. First, the part to expand the dictionary.
     */

    if (varNameTmp > -1) {
	CompileWord(envPtr, varTokenPtr, interp, 0);
	Emit14Inst(		INST_STORE_SCALAR, varNameTmp,	envPtr);
    }
    tokenPtr = TokenAfter(varTokenPtr);
    if (gotPath) {
	for (i=2 ; i<parsePtr->numWords-1 ; i++) {
	    CompileWord(envPtr, tokenPtr, interp, i-1);
	    tokenPtr = TokenAfter(tokenPtr);
	}
	TclEmitInstInt4(	INST_LIST, parsePtr->numWords-3,envPtr);
	Emit14Inst(		INST_STORE_SCALAR, pathTmp,	envPtr);
	TclEmitOpcode(		INST_POP,			envPtr);
    }
    if (dictVar == -1) {
	TclEmitOpcode(		INST_LOAD_STK,			envPtr);
    } else {
	Emit14Inst(		INST_LOAD_SCALAR, dictVar,	envPtr);
    }
    if (gotPath) {
	Emit14Inst(		INST_LOAD_SCALAR, pathTmp,	envPtr);
    } else {
	PushLiteral(envPtr, "", 0);
    }
    TclEmitOpcode(		INST_DICT_EXPAND,		envPtr);
    Emit14Inst(			INST_STORE_SCALAR, keysTmp,	envPtr);
    TclEmitOpcode(		INST_POP,			envPtr);

    /*
     * Now the body of the [dict with].
     */

    range = DeclareExceptionRange(envPtr, CATCH_EXCEPTION_RANGE);
    TclEmitInstInt4(		INST_BEGIN_CATCH4, range,	envPtr);

    ExceptionRangeStarts(envPtr, range);
    envPtr->currStackDepth++;
    SetLineInformation(parsePtr->numWords-1);
    CompileBody(envPtr, tokenPtr, interp);
    envPtr->currStackDepth = savedStackDepth;
    ExceptionRangeEnds(envPtr, range);

    /*
     * Now fold the results back into the dictionary in the OK case.
     */

    TclEmitOpcode(		INST_END_CATCH,			envPtr);
    if (varNameTmp > -1) {
	Emit14Inst(		INST_LOAD_SCALAR, varNameTmp,	envPtr);
    }
    if (gotPath) {
	Emit14Inst(		INST_LOAD_SCALAR, pathTmp,	envPtr);
    } else {
	PushLiteral(envPtr, "", 0);
    }
    Emit14Inst(			INST_LOAD_SCALAR, keysTmp,	envPtr);
    if (dictVar == -1) {
	TclEmitOpcode(		INST_DICT_RECOMBINE_STK,	envPtr);
    } else {
	TclEmitInstInt4(	INST_DICT_RECOMBINE_IMM, dictVar, envPtr);
    }
    TclEmitForwardJump(envPtr, TCL_UNCONDITIONAL_JUMP, &jumpFixup);

    /*
     * Now fold the results back into the dictionary in the exception case.
     */

    ExceptionRangeTarget(envPtr, range, catchOffset);
    TclEmitOpcode(		INST_PUSH_RETURN_OPTIONS,	envPtr);
    TclEmitOpcode(		INST_PUSH_RESULT,		envPtr);
    TclEmitOpcode(		INST_END_CATCH,			envPtr);
    if (varNameTmp > -1) {
	Emit14Inst(		INST_LOAD_SCALAR, varNameTmp,	envPtr);
    }
    if (parsePtr->numWords > 3) {
	Emit14Inst(		INST_LOAD_SCALAR, pathTmp,	envPtr);
    } else {
	PushLiteral(envPtr, "", 0);
    }
    Emit14Inst(			INST_LOAD_SCALAR, keysTmp,	envPtr);
    if (dictVar == -1) {
	TclEmitOpcode(		INST_DICT_RECOMBINE_STK,	envPtr);
    } else {
	TclEmitInstInt4(	INST_DICT_RECOMBINE_IMM, dictVar, envPtr);
    }
    TclEmitOpcode(		INST_RETURN_STK,		envPtr);

    /*
     * Prepare for the start of the next command.
     */

    if (TclFixupForwardJumpToHere(envPtr, &jumpFixup, 127)) {
	Tcl_Panic("TclCompileDictCmd(update): bad jump distance %d",
		(int) (CurrentOffset(envPtr) - jumpFixup.codeOffset));
    }
    return TCL_OK;
}

/*
 *----------------------------------------------------------------------
 *
 * DupDictUpdateInfo, FreeDictUpdateInfo --
 *
 *	Functions to duplicate, release and print the aux data created for use
 *	with the INST_DICT_UPDATE_START and INST_DICT_UPDATE_END instructions.
 *
 * Results:
 *	DupDictUpdateInfo: a copy of the auxiliary data
 *	FreeDictUpdateInfo: none
 *	PrintDictUpdateInfo: none
 *
 * Side effects:
 *	DupDictUpdateInfo: allocates memory
 *	FreeDictUpdateInfo: releases memory
 *	PrintDictUpdateInfo: none
 *
 *----------------------------------------------------------------------
 */

static ClientData
DupDictUpdateInfo(
    ClientData clientData)
{
    DictUpdateInfo *dui1Ptr, *dui2Ptr;
    unsigned len;

    dui1Ptr = clientData;
    len = sizeof(DictUpdateInfo) + sizeof(int) * (dui1Ptr->length - 1);
    dui2Ptr = ckalloc(len);
    memcpy(dui2Ptr, dui1Ptr, len);
    return dui2Ptr;
}

static void
FreeDictUpdateInfo(
    ClientData clientData)
{
    ckfree(clientData);
}

static void
PrintDictUpdateInfo(
    ClientData clientData,
    Tcl_Obj *appendObj,
    ByteCode *codePtr,
    unsigned int pcOffset)
{
    DictUpdateInfo *duiPtr = clientData;
    int i;

    for (i=0 ; i<duiPtr->length ; i++) {
	if (i) {
	    Tcl_AppendToObj(appendObj, ", ", -1);
	}
	Tcl_AppendPrintfToObj(appendObj, "%%v%u", duiPtr->varIndices[i]);
    }
}

/*
 *----------------------------------------------------------------------
 *
 * TclCompileErrorCmd --
 *
 *	Procedure called to compile the "error" command.
 *
 * Results:
 *	Returns TCL_OK for a successful compile. Returns TCL_ERROR to defer
 *	evaluation to runtime.
 *
 * Side effects:
 *	Instructions are added to envPtr to execute the "error" command at
 *	runtime.
 *
 *----------------------------------------------------------------------
 */

int
TclCompileErrorCmd(
    Tcl_Interp *interp,		/* Used for context. */
    Tcl_Parse *parsePtr,	/* Points to a parse structure for the command
				 * created by Tcl_ParseCommand. */
    Command *cmdPtr,		/* Points to defintion of command being
				 * compiled. */
    CompileEnv *envPtr)		/* Holds resulting instructions. */
{
    /*
     * General syntax: [error message ?errorInfo? ?errorCode?]
     * However, we only deal with the case where there is just a message.
     */
    Tcl_Token *messageTokenPtr;
    DefineLineInformation;	/* TIP #280 */

    if (parsePtr->numWords != 2) {
	return TCL_ERROR;
    }
    messageTokenPtr = TokenAfter(parsePtr->tokenPtr);

    PushLiteral(envPtr, "-code error -level 0", 20);
    CompileWord(envPtr, messageTokenPtr, interp, 1);
    TclEmitOpcode(INST_RETURN_STK, envPtr);
    return TCL_OK;
}

/*
 *----------------------------------------------------------------------
 *
 * TclCompileExprCmd --
 *
 *	Procedure called to compile the "expr" command.
 *
 * Results:
 *	Returns TCL_OK for a successful compile. Returns TCL_ERROR to defer
 *	evaluation to runtime.
 *
 * Side effects:
 *	Instructions are added to envPtr to execute the "expr" command at
 *	runtime.
 *
 *----------------------------------------------------------------------
 */

int
TclCompileExprCmd(
    Tcl_Interp *interp,		/* Used for error reporting. */
    Tcl_Parse *parsePtr,	/* Points to a parse structure for the command
				 * created by Tcl_ParseCommand. */
    Command *cmdPtr,		/* Points to defintion of command being
				 * compiled. */
    CompileEnv *envPtr)		/* Holds resulting instructions. */
{
    Tcl_Token *firstWordPtr;

    if (parsePtr->numWords == 1) {
	return TCL_ERROR;
    }

    /*
     * TIP #280: Use the per-word line information of the current command.
     */

    envPtr->line = envPtr->extCmdMapPtr->loc[
	    envPtr->extCmdMapPtr->nuloc-1].line[1];

    firstWordPtr = TokenAfter(parsePtr->tokenPtr);
    TclCompileExprWords(interp, firstWordPtr, parsePtr->numWords-1, envPtr);
    return TCL_OK;
}

/*
 *----------------------------------------------------------------------
 *
 * TclCompileForCmd --
 *
 *	Procedure called to compile the "for" command.
 *
 * Results:
 *	Returns TCL_OK for a successful compile. Returns TCL_ERROR to defer
 *	evaluation to runtime.
 *
 * Side effects:
 *	Instructions are added to envPtr to execute the "for" command at
 *	runtime.
 *
 *----------------------------------------------------------------------
 */

int
TclCompileForCmd(
    Tcl_Interp *interp,		/* Used for error reporting. */
    Tcl_Parse *parsePtr,	/* Points to a parse structure for the command
				 * created by Tcl_ParseCommand. */
    Command *cmdPtr,		/* Points to defintion of command being
				 * compiled. */
    CompileEnv *envPtr)		/* Holds resulting instructions. */
{
    Tcl_Token *startTokenPtr, *testTokenPtr, *nextTokenPtr, *bodyTokenPtr;
    JumpFixup jumpEvalCondFixup;
    int testCodeOffset, bodyCodeOffset, nextCodeOffset, jumpDist;
    int bodyRange, nextRange;
    int savedStackDepth = envPtr->currStackDepth;
    DefineLineInformation;	/* TIP #280 */

    if (parsePtr->numWords != 5) {
	return TCL_ERROR;
    }

    /*
     * If the test expression requires substitutions, don't compile the for
     * command inline. E.g., the expression might cause the loop to never
     * execute or execute forever, as in "for {} "$x > 5" {incr x} {}".
     */

    startTokenPtr = TokenAfter(parsePtr->tokenPtr);
    testTokenPtr = TokenAfter(startTokenPtr);
    if (testTokenPtr->type != TCL_TOKEN_SIMPLE_WORD) {
	return TCL_ERROR;
    }

    /*
     * Bail out also if the body or the next expression require substitutions
     * in order to insure correct behaviour [Bug 219166]
     */

    nextTokenPtr = TokenAfter(testTokenPtr);
    bodyTokenPtr = TokenAfter(nextTokenPtr);
    if ((nextTokenPtr->type != TCL_TOKEN_SIMPLE_WORD)
	    || (bodyTokenPtr->type != TCL_TOKEN_SIMPLE_WORD)) {
	return TCL_ERROR;
    }

    /*
     * Create ExceptionRange records for the body and the "next" command. The
     * "next" command's ExceptionRange supports break but not continue (and
     * has a -1 continueOffset).
     */

    bodyRange = DeclareExceptionRange(envPtr, LOOP_EXCEPTION_RANGE);
    nextRange = TclCreateExceptRange(LOOP_EXCEPTION_RANGE, envPtr);

    /*
     * Inline compile the initial command.
     */

    SetLineInformation(1);
    CompileBody(envPtr, startTokenPtr, interp);
    TclEmitOpcode(INST_POP, envPtr);

    /*
     * Jump to the evaluation of the condition. This code uses the "loop
     * rotation" optimisation (which eliminates one branch from the loop).
     * "for start cond next body" produces then:
     *       start
     *       goto A
     *    B: body                : bodyCodeOffset
     *       next                : nextCodeOffset, continueOffset
     *    A: cond -> result      : testCodeOffset
     *       if (result) goto B
     */

    TclEmitForwardJump(envPtr, TCL_UNCONDITIONAL_JUMP, &jumpEvalCondFixup);

    /*
     * Compile the loop body.
     */

    bodyCodeOffset = ExceptionRangeStarts(envPtr, bodyRange);
    SetLineInformation(4);
    CompileBody(envPtr, bodyTokenPtr, interp);
    ExceptionRangeEnds(envPtr, bodyRange);
    envPtr->currStackDepth = savedStackDepth + 1;
    TclEmitOpcode(INST_POP, envPtr);

    /*
     * Compile the "next" subcommand.
     */

    envPtr->currStackDepth = savedStackDepth;
    nextCodeOffset = ExceptionRangeStarts(envPtr, nextRange);
    SetLineInformation(3);
    CompileBody(envPtr, nextTokenPtr, interp);
    ExceptionRangeEnds(envPtr, nextRange);
    envPtr->currStackDepth = savedStackDepth + 1;
    TclEmitOpcode(INST_POP, envPtr);
    envPtr->currStackDepth = savedStackDepth;

    /*
     * Compile the test expression then emit the conditional jump that
     * terminates the for.
     */

    testCodeOffset = CurrentOffset(envPtr);

    jumpDist = testCodeOffset - jumpEvalCondFixup.codeOffset;
    if (TclFixupForwardJump(envPtr, &jumpEvalCondFixup, jumpDist, 127)) {
	bodyCodeOffset += 3;
	nextCodeOffset += 3;
	testCodeOffset += 3;
    }

    SetLineInformation(2);
    envPtr->currStackDepth = savedStackDepth;
    TclCompileExprWords(interp, testTokenPtr, 1, envPtr);
    envPtr->currStackDepth = savedStackDepth + 1;

    jumpDist = CurrentOffset(envPtr) - bodyCodeOffset;
    if (jumpDist > 127) {
	TclEmitInstInt4(INST_JUMP_TRUE4, -jumpDist, envPtr);
    } else {
	TclEmitInstInt1(INST_JUMP_TRUE1, -jumpDist, envPtr);
    }

    /*
     * Fix the starting points of the exception ranges (may have moved due to
     * jump type modification) and set where the exceptions target.
     */

    envPtr->exceptArrayPtr[bodyRange].codeOffset = bodyCodeOffset;
    envPtr->exceptArrayPtr[bodyRange].continueOffset = nextCodeOffset;

    envPtr->exceptArrayPtr[nextRange].codeOffset = nextCodeOffset;

    ExceptionRangeTarget(envPtr, bodyRange, breakOffset);
    ExceptionRangeTarget(envPtr, nextRange, breakOffset);

    /*
     * The for command's result is an empty string.
     */

    envPtr->currStackDepth = savedStackDepth;
    PushLiteral(envPtr, "", 0);

    return TCL_OK;
}

/*
 *----------------------------------------------------------------------
 *
 * TclCompileForeachCmd --
 *
 *	Procedure called to compile the "foreach" command.
 *
 * Results:
 *	Returns TCL_OK for a successful compile. Returns TCL_ERROR to defer
 *	evaluation to runtime.
 *
 * Side effects:
 *	Instructions are added to envPtr to execute the "foreach" command at
 *	runtime.
 *
 *----------------------------------------------------------------------
 */

int
TclCompileForeachCmd(
    Tcl_Interp *interp,		/* Used for error reporting. */
    Tcl_Parse *parsePtr,	/* Points to a parse structure for the command
				 * created by Tcl_ParseCommand. */
    Command *cmdPtr,		/* Points to defintion of command being
				 * compiled. */
    CompileEnv *envPtr)		/* Holds resulting instructions. */
{
    Proc *procPtr = envPtr->procPtr;
    ForeachInfo *infoPtr;	/* Points to the structure describing this
				 * foreach command. Stored in a AuxData
				 * record in the ByteCode. */
    int firstValueTemp;		/* Index of the first temp var in the frame
				 * used to point to a value list. */
    int loopCtTemp;		/* Index of temp var holding the loop's
				 * iteration count. */
    Tcl_Token *tokenPtr, *bodyTokenPtr;
    unsigned char *jumpPc;
    JumpFixup jumpFalseFixup;
    int jumpBackDist, jumpBackOffset, infoIndex, range, bodyIndex;
    int numWords, numLists, numVars, loopIndex, tempVar, i, j, code;
    int savedStackDepth = envPtr->currStackDepth;
    DefineLineInformation;	/* TIP #280 */

    /*
     * We parse the variable list argument words and create two arrays:
     *    varcList[i] is number of variables in i-th var list.
     *    varvList[i] points to array of var names in i-th var list.
     */

    int *varcList;
    const char ***varvList;

    /*
     * If the foreach command isn't in a procedure, don't compile it inline:
     * the payoff is too small.
     */

    if (procPtr == NULL) {
	return TCL_ERROR;
    }

    numWords = parsePtr->numWords;
    if ((numWords < 4) || (numWords%2 != 0)) {
	return TCL_ERROR;
    }

    /*
     * Bail out if the body requires substitutions in order to insure correct
     * behaviour. [Bug 219166]
     */

    for (i = 0, tokenPtr = parsePtr->tokenPtr; i < numWords-1; i++) {
	tokenPtr = TokenAfter(tokenPtr);
    }
    bodyTokenPtr = tokenPtr;
    if (bodyTokenPtr->type != TCL_TOKEN_SIMPLE_WORD) {
	return TCL_ERROR;
    }

    bodyIndex = i-1;

    /*
     * Allocate storage for the varcList and varvList arrays if necessary.
     */

    numLists = (numWords - 2)/2;
    varcList = TclStackAlloc(interp, numLists * sizeof(int));
    memset(varcList, 0, numLists * sizeof(int));
    varvList = (const char ***) TclStackAlloc(interp,
	    numLists * sizeof(const char **));
    memset((char*) varvList, 0, numLists * sizeof(const char **));

    /*
     * Break up each var list and set the varcList and varvList arrays. Don't
     * compile the foreach inline if any var name needs substitutions or isn't
     * a scalar, or if any var list needs substitutions.
     */

    loopIndex = 0;
    for (i = 0, tokenPtr = parsePtr->tokenPtr;
	    i < numWords-1;
	    i++, tokenPtr = TokenAfter(tokenPtr)) {
	Tcl_DString varList;

	if (i%2 != 1) {
	    continue;
	}
	if (tokenPtr->type != TCL_TOKEN_SIMPLE_WORD) {
	    code = TCL_ERROR;
	    goto done;
	}

	/*
	 * Lots of copying going on here. Need a ListObj wizard to show a
	 * better way.
	 */

	Tcl_DStringInit(&varList);
	Tcl_DStringAppend(&varList, tokenPtr[1].start, tokenPtr[1].size);
	code = Tcl_SplitList(interp, Tcl_DStringValue(&varList),
		&varcList[loopIndex], &varvList[loopIndex]);
	Tcl_DStringFree(&varList);
	if (code != TCL_OK) {
	    code = TCL_ERROR;
	    goto done;
	}
	numVars = varcList[loopIndex];

	/*
	 * If the variable list is empty, we can enter an infinite loop when
	 * the interpreted version would not. Take care to ensure this does
	 * not happen. [Bug 1671138]
	 */

	if (numVars == 0) {
	    code = TCL_ERROR;
	    goto done;
	}

	for (j = 0;  j < numVars;  j++) {
	    const char *varName = varvList[loopIndex][j];

	    if (!TclIsLocalScalar(varName, (int) strlen(varName))) {
		code = TCL_ERROR;
		goto done;
	    }
	}
	loopIndex++;
    }

    /*
     * We will compile the foreach command. Reserve (numLists + 1) temporary
     * variables:
     *    - numLists temps to hold each value list
     *    - 1 temp for the loop counter (index of next element in each list)
     *
     * At this time we don't try to reuse temporaries; if there are two
     * nonoverlapping foreach loops, they don't share any temps.
     */

    code = TCL_OK;
    firstValueTemp = -1;
    for (loopIndex = 0;  loopIndex < numLists;  loopIndex++) {
	tempVar = TclFindCompiledLocal(NULL, /*nameChars*/ 0,
		/*create*/ 1, envPtr);
	if (loopIndex == 0) {
	    firstValueTemp = tempVar;
	}
    }
    loopCtTemp = TclFindCompiledLocal(NULL, /*nameChars*/ 0,
	    /*create*/ 1, envPtr);

    /*
     * Create and initialize the ForeachInfo and ForeachVarList data
     * structures describing this command. Then create a AuxData record
     * pointing to the ForeachInfo structure.
     */

    infoPtr = ckalloc(sizeof(ForeachInfo)
	    + numLists * sizeof(ForeachVarList *));
    infoPtr->numLists = numLists;
    infoPtr->firstValueTemp = firstValueTemp;
    infoPtr->loopCtTemp = loopCtTemp;
    for (loopIndex = 0;  loopIndex < numLists;  loopIndex++) {
	ForeachVarList *varListPtr;

	numVars = varcList[loopIndex];
	varListPtr = ckalloc(sizeof(ForeachVarList)
		+ numVars * sizeof(int));
	varListPtr->numVars = numVars;
	for (j = 0;  j < numVars;  j++) {
	    const char *varName = varvList[loopIndex][j];
	    int nameChars = strlen(varName);

	    varListPtr->varIndexes[j] = TclFindCompiledLocal(varName,
		    nameChars, /*create*/ 1, envPtr);
	}
	infoPtr->varLists[loopIndex] = varListPtr;
    }
    infoIndex = TclCreateAuxData(infoPtr, &tclForeachInfoType, envPtr);

    /*
     * Create an exception record to handle [break] and [continue].
     */

    range = DeclareExceptionRange(envPtr, LOOP_EXCEPTION_RANGE);

    /*
     * Evaluate then store each value list in the associated temporary.
     */

    loopIndex = 0;
    for (i = 0, tokenPtr = parsePtr->tokenPtr;
	    i < numWords-1;
	    i++, tokenPtr = TokenAfter(tokenPtr)) {
	if ((i%2 == 0) && (i > 0)) {
	    SetLineInformation(i);
	    CompileTokens(envPtr, tokenPtr, interp);
	    tempVar = (firstValueTemp + loopIndex);
	    Emit14Inst(		INST_STORE_SCALAR, tempVar,	envPtr);
	    TclEmitOpcode(	INST_POP,			envPtr);
	    loopIndex++;
	}
    }

    /*
     * Initialize the temporary var that holds the count of loop iterations.
     */

    TclEmitInstInt4(		INST_FOREACH_START4, infoIndex,	envPtr);

    /*
     * Top of loop code: assign each loop variable and check whether
     * to terminate the loop.
     */

    ExceptionRangeTarget(envPtr, range, continueOffset);
    TclEmitInstInt4(		INST_FOREACH_STEP4, infoIndex,	envPtr);
    TclEmitForwardJump(envPtr, TCL_FALSE_JUMP, &jumpFalseFixup);

    /*
     * Inline compile the loop body.
     */

    SetLineInformation(bodyIndex);
    ExceptionRangeStarts(envPtr, range);
    CompileBody(envPtr, bodyTokenPtr, interp);
    ExceptionRangeEnds(envPtr, range);
    envPtr->currStackDepth = savedStackDepth + 1;
    TclEmitOpcode(		INST_POP,			envPtr);

    /*
     * Jump back to the test at the top of the loop. Generate a 4 byte jump if
     * the distance to the test is > 120 bytes. This is conservative and
     * ensures that we won't have to replace this jump if we later need to
     * replace the ifFalse jump with a 4 byte jump.
     */

    jumpBackOffset = CurrentOffset(envPtr);
    jumpBackDist = jumpBackOffset-envPtr->exceptArrayPtr[range].continueOffset;
    if (jumpBackDist > 120) {
	TclEmitInstInt4(INST_JUMP4, -jumpBackDist, envPtr);
    } else {
	TclEmitInstInt1(INST_JUMP1, -jumpBackDist, envPtr);
    }

    /*
     * Fix the target of the jump after the foreach_step test.
     */

    if (TclFixupForwardJumpToHere(envPtr, &jumpFalseFixup, 127)) {
	/*
	 * Update the loop body's starting PC offset since it moved down.
	 */

	envPtr->exceptArrayPtr[range].codeOffset += 3;

	/*
	 * Update the jump back to the test at the top of the loop since it
	 * also moved down 3 bytes.
	 */

	jumpBackOffset += 3;
	jumpPc = (envPtr->codeStart + jumpBackOffset);
	jumpBackDist += 3;
	if (jumpBackDist > 120) {
	    TclUpdateInstInt4AtPc(INST_JUMP4, -jumpBackDist, jumpPc);
	} else {
	    TclUpdateInstInt1AtPc(INST_JUMP1, -jumpBackDist, jumpPc);
	}
    }

    /*
     * Set the loop's break target.
     */

    ExceptionRangeTarget(envPtr, range, breakOffset);

    /*
     * The foreach command's result is an empty string.
     */

    envPtr->currStackDepth = savedStackDepth;
    PushLiteral(envPtr, "", 0);
    envPtr->currStackDepth = savedStackDepth + 1;

  done:
    for (loopIndex = 0;  loopIndex < numLists;  loopIndex++) {
	if (varvList[loopIndex] != NULL) {
	    ckfree(varvList[loopIndex]);
	}
    }
    TclStackFree(interp, (void *)varvList);
    TclStackFree(interp, varcList);
    return code;
}

/*
 *----------------------------------------------------------------------
 *
 * DupForeachInfo --
 *
 *	This procedure duplicates a ForeachInfo structure created as auxiliary
 *	data during the compilation of a foreach command.
 *
 * Results:
 *	A pointer to a newly allocated copy of the existing ForeachInfo
 *	structure is returned.
 *
 * Side effects:
 *	Storage for the copied ForeachInfo record is allocated. If the
 *	original ForeachInfo structure pointed to any ForeachVarList records,
 *	these structures are also copied and pointers to them are stored in
 *	the new ForeachInfo record.
 *
 *----------------------------------------------------------------------
 */

static ClientData
DupForeachInfo(
    ClientData clientData)	/* The foreach command's compilation auxiliary
				 * data to duplicate. */
{
    register ForeachInfo *srcPtr = clientData;
    ForeachInfo *dupPtr;
    register ForeachVarList *srcListPtr, *dupListPtr;
    int numVars, i, j, numLists = srcPtr->numLists;

    dupPtr = ckalloc(sizeof(ForeachInfo)
	    + numLists * sizeof(ForeachVarList *));
    dupPtr->numLists = numLists;
    dupPtr->firstValueTemp = srcPtr->firstValueTemp;
    dupPtr->loopCtTemp = srcPtr->loopCtTemp;

    for (i = 0;  i < numLists;  i++) {
	srcListPtr = srcPtr->varLists[i];
	numVars = srcListPtr->numVars;
	dupListPtr = ckalloc(sizeof(ForeachVarList)
		+ numVars * sizeof(int));
	dupListPtr->numVars = numVars;
	for (j = 0;  j < numVars;  j++) {
	    dupListPtr->varIndexes[j] =	srcListPtr->varIndexes[j];
	}
	dupPtr->varLists[i] = dupListPtr;
    }
    return dupPtr;
}

/*
 *----------------------------------------------------------------------
 *
 * FreeForeachInfo --
 *
 *	Procedure to free a ForeachInfo structure created as auxiliary data
 *	during the compilation of a foreach command.
 *
 * Results:
 *	None.
 *
 * Side effects:
 *	Storage for the ForeachInfo structure pointed to by the ClientData
 *	argument is freed as is any ForeachVarList record pointed to by the
 *	ForeachInfo structure.
 *
 *----------------------------------------------------------------------
 */

static void
FreeForeachInfo(
    ClientData clientData)	/* The foreach command's compilation auxiliary
				 * data to free. */
{
    register ForeachInfo *infoPtr = clientData;
    register ForeachVarList *listPtr;
    int numLists = infoPtr->numLists;
    register int i;

    for (i = 0;  i < numLists;  i++) {
	listPtr = infoPtr->varLists[i];
	ckfree(listPtr);
    }
    ckfree(infoPtr);
}

/*
 *----------------------------------------------------------------------
 *
 * PrintForeachInfo --
 *
 *	Function to write a human-readable representation of a ForeachInfo
 *	structure to stdout for debugging.
 *
 * Results:
 *	None.
 *
 * Side effects:
 *	None.
 *
 *----------------------------------------------------------------------
 */

static void
PrintForeachInfo(
    ClientData clientData,
    Tcl_Obj *appendObj,
    ByteCode *codePtr,
    unsigned int pcOffset)
{
    register ForeachInfo *infoPtr = clientData;
    register ForeachVarList *varsPtr;
    int i, j;

    Tcl_AppendToObj(appendObj, "data=[", -1);

    for (i=0 ; i<infoPtr->numLists ; i++) {
	if (i) {
	    Tcl_AppendToObj(appendObj, ", ", -1);
	}
	Tcl_AppendPrintfToObj(appendObj, "%%v%u",
		(unsigned) (infoPtr->firstValueTemp + i));
    }
    Tcl_AppendPrintfToObj(appendObj, "], loop=%%v%u",
	    (unsigned) infoPtr->loopCtTemp);
    for (i=0 ; i<infoPtr->numLists ; i++) {
	if (i) {
	    Tcl_AppendToObj(appendObj, ",", -1);
	}
	Tcl_AppendPrintfToObj(appendObj, "\n\t\t it%%v%u\t[",
		(unsigned) (infoPtr->firstValueTemp + i));
	varsPtr = infoPtr->varLists[i];
	for (j=0 ; j<varsPtr->numVars ; j++) {
	    if (j) {
		Tcl_AppendToObj(appendObj, ", ", -1);
	    }
	    Tcl_AppendPrintfToObj(appendObj, "%%v%u",
		    (unsigned) varsPtr->varIndexes[j]);
	}
	Tcl_AppendToObj(appendObj, "]", -1);
    }
}

/*
 *----------------------------------------------------------------------
 *
 * TclCompileGlobalCmd --
 *
 *	Procedure called to compile the "global" command.
 *
 * Results:
 *	Returns TCL_OK for a successful compile. Returns TCL_ERROR to defer
 *	evaluation to runtime.
 *
 * Side effects:
 *	Instructions are added to envPtr to execute the "global" command at
 *	runtime.
 *
 *----------------------------------------------------------------------
 */

int
TclCompileGlobalCmd(
    Tcl_Interp *interp,		/* Used for error reporting. */
    Tcl_Parse *parsePtr,	/* Points to a parse structure for the command
				 * created by Tcl_ParseCommand. */
    Command *cmdPtr,		/* Points to defintion of command being
				 * compiled. */
    CompileEnv *envPtr)		/* Holds resulting instructions. */
{
    Tcl_Token *varTokenPtr;
    int localIndex, numWords, i;
    DefineLineInformation;	/* TIP #280 */

    numWords = parsePtr->numWords;
    if (numWords < 2) {
	return TCL_ERROR;
    }

    /*
     * 'global' has no effect outside of proc bodies; handle that at runtime
     */

    if (envPtr->procPtr == NULL) {
	return TCL_ERROR;
    }

    /*
     * Push the namespace
     */

    PushLiteral(envPtr, "::", 2);

    /*
     * Loop over the variables.
     */

    varTokenPtr = TokenAfter(parsePtr->tokenPtr);
    for (i=2; i<=numWords; varTokenPtr = TokenAfter(varTokenPtr),i++) {
	localIndex = IndexTailVarIfKnown(interp, varTokenPtr, envPtr);

	if (localIndex < 0) {
	    return TCL_ERROR;
	}

	CompileWord(envPtr, varTokenPtr, interp, 1);
	TclEmitInstInt4(	INST_NSUPVAR, localIndex,	envPtr);
    }

    /*
     * Pop the namespace, and set the result to empty
     */

    TclEmitOpcode(		INST_POP,			envPtr);
    PushLiteral(envPtr, "", 0);
    return TCL_OK;
}

/*
 *----------------------------------------------------------------------
 *
 * TclCompileIfCmd --
 *
 *	Procedure called to compile the "if" command.
 *
 * Results:
 *	Returns TCL_OK for a successful compile. Returns TCL_ERROR to defer
 *	evaluation to runtime.
 *
 * Side effects:
 *	Instructions are added to envPtr to execute the "if" command at
 *	runtime.
 *
 *----------------------------------------------------------------------
 */

int
TclCompileIfCmd(
    Tcl_Interp *interp,		/* Used for error reporting. */
    Tcl_Parse *parsePtr,	/* Points to a parse structure for the command
				 * created by Tcl_ParseCommand. */
    Command *cmdPtr,		/* Points to defintion of command being
				 * compiled. */
    CompileEnv *envPtr)		/* Holds resulting instructions. */
{
    JumpFixupArray jumpFalseFixupArray;
				/* Used to fix the ifFalse jump after each
				 * test when its target PC is determined. */
    JumpFixupArray jumpEndFixupArray;
				/* Used to fix the jump after each "then" body
				 * to the end of the "if" when that PC is
				 * determined. */
    Tcl_Token *tokenPtr, *testTokenPtr;
    int jumpIndex = 0;		/* Avoid compiler warning. */
    int jumpFalseDist, numWords, wordIdx, numBytes, j, code;
    const char *word;
    int savedStackDepth = envPtr->currStackDepth;
				/* Saved stack depth at the start of the first
				 * test; the envPtr current depth is restored
				 * to this value at the start of each test. */
    int realCond = 1;		/* Set to 0 for static conditions:
				 * "if 0 {..}" */
    int boolVal;		/* Value of static condition. */
    int compileScripts = 1;
    DefineLineInformation;	/* TIP #280 */

    /*
     * Only compile the "if" command if all arguments are simple words, in
     * order to insure correct substitution [Bug 219166]
     */

    tokenPtr = parsePtr->tokenPtr;
    wordIdx = 0;
    numWords = parsePtr->numWords;

    for (wordIdx = 0; wordIdx < numWords; wordIdx++) {
	if (tokenPtr->type != TCL_TOKEN_SIMPLE_WORD) {
	    return TCL_ERROR;
	}
	tokenPtr = TokenAfter(tokenPtr);
    }

    TclInitJumpFixupArray(&jumpFalseFixupArray);
    TclInitJumpFixupArray(&jumpEndFixupArray);
    code = TCL_OK;

    /*
     * Each iteration of this loop compiles one "if expr ?then? body" or
     * "elseif expr ?then? body" clause.
     */

    tokenPtr = parsePtr->tokenPtr;
    wordIdx = 0;
    while (wordIdx < numWords) {
	/*
	 * Stop looping if the token isn't "if" or "elseif".
	 */

	word = tokenPtr[1].start;
	numBytes = tokenPtr[1].size;
	if ((tokenPtr == parsePtr->tokenPtr)
		|| ((numBytes == 6) && (strncmp(word, "elseif", 6) == 0))) {
	    tokenPtr = TokenAfter(tokenPtr);
	    wordIdx++;
	} else {
	    break;
	}
	if (wordIdx >= numWords) {
	    code = TCL_ERROR;
	    goto done;
	}

	/*
	 * Compile the test expression then emit the conditional jump around
	 * the "then" part.
	 */

	envPtr->currStackDepth = savedStackDepth;
	testTokenPtr = tokenPtr;

	if (realCond) {
	    /*
	     * Find out if the condition is a constant.
	     */

	    Tcl_Obj *boolObj = Tcl_NewStringObj(testTokenPtr[1].start,
		    testTokenPtr[1].size);

	    Tcl_IncrRefCount(boolObj);
	    code = Tcl_GetBooleanFromObj(NULL, boolObj, &boolVal);
	    TclDecrRefCount(boolObj);
	    if (code == TCL_OK) {
		/*
		 * A static condition.
		 */

		realCond = 0;
		if (!boolVal) {
		    compileScripts = 0;
		}
	    } else {
		SetLineInformation(wordIdx);
		Tcl_ResetResult(interp);
		TclCompileExprWords(interp, testTokenPtr, 1, envPtr);
		if (jumpFalseFixupArray.next >= jumpFalseFixupArray.end) {
		    TclExpandJumpFixupArray(&jumpFalseFixupArray);
		}
		jumpIndex = jumpFalseFixupArray.next;
		jumpFalseFixupArray.next++;
		TclEmitForwardJump(envPtr, TCL_FALSE_JUMP,
			jumpFalseFixupArray.fixup+jumpIndex);
	    }
	    code = TCL_OK;
	}

	/*
	 * Skip over the optional "then" before the then clause.
	 */

	tokenPtr = TokenAfter(testTokenPtr);
	wordIdx++;
	if (wordIdx >= numWords) {
	    code = TCL_ERROR;
	    goto done;
	}
	if (tokenPtr->type == TCL_TOKEN_SIMPLE_WORD) {
	    word = tokenPtr[1].start;
	    numBytes = tokenPtr[1].size;
	    if ((numBytes == 4) && (strncmp(word, "then", 4) == 0)) {
		tokenPtr = TokenAfter(tokenPtr);
		wordIdx++;
		if (wordIdx >= numWords) {
		    code = TCL_ERROR;
		    goto done;
		}
	    }
	}

	/*
	 * Compile the "then" command body.
	 */

	if (compileScripts) {
	    SetLineInformation(wordIdx);
	    envPtr->currStackDepth = savedStackDepth;
	    CompileBody(envPtr, tokenPtr, interp);
	}

	if (realCond) {
	    /*
	     * Jump to the end of the "if" command. Both jumpFalseFixupArray
	     * and jumpEndFixupArray are indexed by "jumpIndex".
	     */

	    if (jumpEndFixupArray.next >= jumpEndFixupArray.end) {
		TclExpandJumpFixupArray(&jumpEndFixupArray);
	    }
	    jumpEndFixupArray.next++;
	    TclEmitForwardJump(envPtr, TCL_UNCONDITIONAL_JUMP,
		    jumpEndFixupArray.fixup+jumpIndex);

	    /*
	     * Fix the target of the jumpFalse after the test. Generate a 4
	     * byte jump if the distance is > 120 bytes. This is conservative,
	     * and ensures that we won't have to replace this jump if we later
	     * also need to replace the proceeding jump to the end of the "if"
	     * with a 4 byte jump.
	     */

	    if (TclFixupForwardJumpToHere(envPtr,
		    jumpFalseFixupArray.fixup+jumpIndex, 120)) {
		/*
		 * Adjust the code offset for the proceeding jump to the end
		 * of the "if" command.
		 */

		jumpEndFixupArray.fixup[jumpIndex].codeOffset += 3;
	    }
	} else if (boolVal) {
	    /*
	     * We were processing an "if 1 {...}"; stop compiling scripts.
	     */

	    compileScripts = 0;
	} else {
	    /*
	     * We were processing an "if 0 {...}"; reset so that the rest
	     * (elseif, else) is compiled correctly.
	     */

	    realCond = 1;
	    compileScripts = 1;
	}

	tokenPtr = TokenAfter(tokenPtr);
	wordIdx++;
    }

    /*
     * Restore the current stack depth in the environment; the "else" clause
     * (or its default) will add 1 to this.
     */

    envPtr->currStackDepth = savedStackDepth;

    /*
     * Check for the optional else clause. Do not compile anything if this was
     * an "if 1 {...}" case.
     */

    if ((wordIdx < numWords) && (tokenPtr->type == TCL_TOKEN_SIMPLE_WORD)) {
	/*
	 * There is an else clause. Skip over the optional "else" word.
	 */

	word = tokenPtr[1].start;
	numBytes = tokenPtr[1].size;
	if ((numBytes == 4) && (strncmp(word, "else", 4) == 0)) {
	    tokenPtr = TokenAfter(tokenPtr);
	    wordIdx++;
	    if (wordIdx >= numWords) {
		code = TCL_ERROR;
		goto done;
	    }
	}

	if (compileScripts) {
	    /*
	     * Compile the else command body.
	     */

	    SetLineInformation(wordIdx);
	    CompileBody(envPtr, tokenPtr, interp);
	}

	/*
	 * Make sure there are no words after the else clause.
	 */

	wordIdx++;
	if (wordIdx < numWords) {
	    code = TCL_ERROR;
	    goto done;
	}
    } else {
	/*
	 * No else clause: the "if" command's result is an empty string.
	 */

	if (compileScripts) {
	    PushLiteral(envPtr, "", 0);
	}
    }

    /*
     * Fix the unconditional jumps to the end of the "if" command.
     */

    for (j = jumpEndFixupArray.next;  j > 0;  j--) {
	jumpIndex = (j - 1);	/* i.e. process the closest jump first. */
	if (TclFixupForwardJumpToHere(envPtr,
		jumpEndFixupArray.fixup+jumpIndex, 127)) {
	    /*
	     * Adjust the immediately preceeding "ifFalse" jump. We moved it's
	     * target (just after this jump) down three bytes.
	     */

	    unsigned char *ifFalsePc = envPtr->codeStart
		    + jumpFalseFixupArray.fixup[jumpIndex].codeOffset;
	    unsigned char opCode = *ifFalsePc;

	    if (opCode == INST_JUMP_FALSE1) {
		jumpFalseDist = TclGetInt1AtPtr(ifFalsePc + 1);
		jumpFalseDist += 3;
		TclStoreInt1AtPtr(jumpFalseDist, (ifFalsePc + 1));
	    } else if (opCode == INST_JUMP_FALSE4) {
		jumpFalseDist = TclGetInt4AtPtr(ifFalsePc + 1);
		jumpFalseDist += 3;
		TclStoreInt4AtPtr(jumpFalseDist, (ifFalsePc + 1));
	    } else {
		Tcl_Panic("TclCompileIfCmd: unexpected opcode \"%d\" updating ifFalse jump", (int) opCode);
	    }
	}
    }

    /*
     * Free the jumpFixupArray array if malloc'ed storage was used.
     */

  done:
    envPtr->currStackDepth = savedStackDepth + 1;
    TclFreeJumpFixupArray(&jumpFalseFixupArray);
    TclFreeJumpFixupArray(&jumpEndFixupArray);
    return code;
}

/*
 *----------------------------------------------------------------------
 *
 * TclCompileIncrCmd --
 *
 *	Procedure called to compile the "incr" command.
 *
 * Results:
 *	Returns TCL_OK for a successful compile. Returns TCL_ERROR to defer
 *	evaluation to runtime.
 *
 * Side effects:
 *	Instructions are added to envPtr to execute the "incr" command at
 *	runtime.
 *
 *----------------------------------------------------------------------
 */

int
TclCompileIncrCmd(
    Tcl_Interp *interp,		/* Used for error reporting. */
    Tcl_Parse *parsePtr,	/* Points to a parse structure for the command
				 * created by Tcl_ParseCommand. */
    Command *cmdPtr,		/* Points to defintion of command being
				 * compiled. */
    CompileEnv *envPtr)		/* Holds resulting instructions. */
{
    Tcl_Token *varTokenPtr, *incrTokenPtr;
    int simpleVarName, isScalar, localIndex, haveImmValue, immValue;
    DefineLineInformation;	/* TIP #280 */

    if ((parsePtr->numWords != 2) && (parsePtr->numWords != 3)) {
	return TCL_ERROR;
    }

    varTokenPtr = TokenAfter(parsePtr->tokenPtr);

    PushVarNameWord(interp, varTokenPtr, envPtr, TCL_NO_LARGE_INDEX,
	    &localIndex, &simpleVarName, &isScalar, 1);

    /*
     * If an increment is given, push it, but see first if it's a small
     * integer.
     */

    haveImmValue = 0;
    immValue = 1;
    if (parsePtr->numWords == 3) {
	incrTokenPtr = TokenAfter(varTokenPtr);
	if (incrTokenPtr->type == TCL_TOKEN_SIMPLE_WORD) {
	    const char *word = incrTokenPtr[1].start;
	    int numBytes = incrTokenPtr[1].size;
	    int code;
	    Tcl_Obj *intObj = Tcl_NewStringObj(word, numBytes);

	    Tcl_IncrRefCount(intObj);
	    code = TclGetIntFromObj(NULL, intObj, &immValue);
	    TclDecrRefCount(intObj);
	    if ((code == TCL_OK) && (-127 <= immValue) && (immValue <= 127)) {
		haveImmValue = 1;
	    }
	    if (!haveImmValue) {
		PushLiteral(envPtr, word, numBytes);
	    }
	} else {
	    SetLineInformation(2);
	    CompileTokens(envPtr, incrTokenPtr, interp);
	}
    } else {			/* No incr amount given so use 1. */
	haveImmValue = 1;
    }

    /*
     * Emit the instruction to increment the variable.
     */

    if (!simpleVarName) {
	if (haveImmValue) {
	    TclEmitInstInt1(	INST_INCR_STK_IMM, immValue,	envPtr);
	} else {
	    TclEmitOpcode(	INST_INCR_STK,			envPtr);
	}
    } else if (isScalar) {	/* Simple scalar variable. */
	if (localIndex >= 0) {
	    if (haveImmValue) {
		TclEmitInstInt1(INST_INCR_SCALAR1_IMM, localIndex, envPtr);
		TclEmitInt1(immValue, envPtr);
	    } else {
		TclEmitInstInt1(INST_INCR_SCALAR1, localIndex,	envPtr);
	    }
	} else {
	    if (haveImmValue) {
		TclEmitInstInt1(INST_INCR_SCALAR_STK_IMM, immValue, envPtr);
	    } else {
		TclEmitOpcode(	INST_INCR_SCALAR_STK,		envPtr);
	    }
	}
    } else {			/* Simple array variable. */
	if (localIndex >= 0) {
	    if (haveImmValue) {
		TclEmitInstInt1(INST_INCR_ARRAY1_IMM, localIndex, envPtr);
		TclEmitInt1(immValue, envPtr);
	    } else {
		TclEmitInstInt1(INST_INCR_ARRAY1, localIndex,	envPtr);
	    }
	} else {
	    if (haveImmValue) {
		TclEmitInstInt1(INST_INCR_ARRAY_STK_IMM, immValue, envPtr);
	    } else {
		TclEmitOpcode(	INST_INCR_ARRAY_STK,		envPtr);
	    }
	}
    }

    return TCL_OK;
}

/*
 *----------------------------------------------------------------------
 *
 * TclCompileInfoExistsCmd --
 *
 *	Procedure called to compile the "info exists" subcommand.
 *
 * Results:
 *	Returns TCL_OK for a successful compile. Returns TCL_ERROR to defer
 *	evaluation to runtime.
 *
 * Side effects:
 *	Instructions are added to envPtr to execute the "info exists"
 *	subcommand at runtime.
 *
 *----------------------------------------------------------------------
 */

int
TclCompileInfoExistsCmd(
    Tcl_Interp *interp,		/* Used for error reporting. */
    Tcl_Parse *parsePtr,	/* Points to a parse structure for the command
				 * created by Tcl_ParseCommand. */
    Command *cmdPtr,		/* Points to defintion of command being
				 * compiled. */
    CompileEnv *envPtr)		/* Holds resulting instructions. */
{
    Tcl_Token *tokenPtr;
    int isScalar, simpleVarName, localIndex;
    DefineLineInformation;	/* TIP #280 */

    if (parsePtr->numWords != 2) {
	return TCL_ERROR;
    }

    /*
     * Decide if we can use a frame slot for the var/array name or if we need
     * to emit code to compute and push the name at runtime. We use a frame
     * slot (entry in the array of local vars) if we are compiling a procedure
     * body and if the name is simple text that does not include namespace
     * qualifiers.
     */

    tokenPtr = TokenAfter(parsePtr->tokenPtr);
    PushVarNameWord(interp, tokenPtr, envPtr, 0, &localIndex,
	    &simpleVarName, &isScalar, 1);

    /*
     * Emit instruction to check the variable for existence.
     */

    if (!simpleVarName) {
	TclEmitOpcode(		INST_EXIST_STK,			envPtr);
    } else if (isScalar) {
	if (localIndex < 0) {
	    TclEmitOpcode(	INST_EXIST_STK,			envPtr);
	} else {
	    TclEmitInstInt4(	INST_EXIST_SCALAR, localIndex,	envPtr);
	}
    } else {
	if (localIndex < 0) {
	    TclEmitOpcode(	INST_EXIST_ARRAY_STK,		envPtr);
	} else {
	    TclEmitInstInt4(	INST_EXIST_ARRAY, localIndex,	envPtr);
	}
    }

    return TCL_OK;
}

/*
 *----------------------------------------------------------------------
 *
 * TclCompileLappendCmd --
 *
 *	Procedure called to compile the "lappend" command.
 *
 * Results:
 *	Returns TCL_OK for a successful compile. Returns TCL_ERROR to defer
 *	evaluation to runtime.
 *
 * Side effects:
 *	Instructions are added to envPtr to execute the "lappend" command at
 *	runtime.
 *
 *----------------------------------------------------------------------
 */

int
TclCompileLappendCmd(
    Tcl_Interp *interp,		/* Used for error reporting. */
    Tcl_Parse *parsePtr,	/* Points to a parse structure for the command
				 * created by Tcl_ParseCommand. */
    Command *cmdPtr,		/* Points to defintion of command being
				 * compiled. */
    CompileEnv *envPtr)		/* Holds resulting instructions. */
{
    Tcl_Token *varTokenPtr;
    int simpleVarName, isScalar, localIndex, numWords;
    DefineLineInformation;	/* TIP #280 */

    /*
     * If we're not in a procedure, don't compile.
     */

    if (envPtr->procPtr == NULL) {
	return TCL_ERROR;
    }

    numWords = parsePtr->numWords;
    if (numWords == 1) {
	return TCL_ERROR;
    }
    if (numWords != 3) {
	/*
	 * LAPPEND instructions currently only handle one value appends.
	 */

	return TCL_ERROR;
    }

    /*
     * Decide if we can use a frame slot for the var/array name or if we
     * need to emit code to compute and push the name at runtime. We use a
     * frame slot (entry in the array of local vars) if we are compiling a
     * procedure body and if the name is simple text that does not include
     * namespace qualifiers.
     */

    varTokenPtr = TokenAfter(parsePtr->tokenPtr);

    PushVarNameWord(interp, varTokenPtr, envPtr, 0,
	    &localIndex, &simpleVarName, &isScalar, 1);

    /*
     * If we are doing an assignment, push the new value. In the no values
     * case, create an empty object.
     */

    if (numWords > 2) {
	Tcl_Token *valueTokenPtr = TokenAfter(varTokenPtr);

	CompileWord(envPtr, valueTokenPtr, interp, 2);
    }

    /*
     * Emit instructions to set/get the variable.
     */

    /*
     * The *_STK opcodes should be refactored to make better use of existing
     * LOAD/STORE instructions.
     */

    if (!simpleVarName) {
	TclEmitOpcode(		INST_LAPPEND_STK,		envPtr);
    } else if (isScalar) {
	if (localIndex < 0) {
	    TclEmitOpcode(	INST_LAPPEND_STK,		envPtr);
	} else {
	    Emit14Inst(		INST_LAPPEND_SCALAR, localIndex, envPtr);
	}
    } else {
	if (localIndex < 0) {
	    TclEmitOpcode(	INST_LAPPEND_ARRAY_STK,		envPtr);
	} else {
	    Emit14Inst(		INST_LAPPEND_ARRAY, localIndex,	envPtr);
	}
    }

    return TCL_OK;
}

/*
 *----------------------------------------------------------------------
 *
 * TclCompileLassignCmd --
 *
 *	Procedure called to compile the "lassign" command.
 *
 * Results:
 *	Returns TCL_OK for a successful compile. Returns TCL_ERROR to defer
 *	evaluation to runtime.
 *
 * Side effects:
 *	Instructions are added to envPtr to execute the "lassign" command at
 *	runtime.
 *
 *----------------------------------------------------------------------
 */

int
TclCompileLassignCmd(
    Tcl_Interp *interp,		/* Used for error reporting. */
    Tcl_Parse *parsePtr,	/* Points to a parse structure for the command
				 * created by Tcl_ParseCommand. */
    Command *cmdPtr,		/* Points to defintion of command being
				 * compiled. */
    CompileEnv *envPtr)		/* Holds resulting instructions. */
{
    Tcl_Token *tokenPtr;
    int simpleVarName, isScalar, localIndex, numWords, idx;
    DefineLineInformation;	/* TIP #280 */

    numWords = parsePtr->numWords;

    /*
     * Check for command syntax error, but we'll punt that to runtime.
     */

    if (numWords < 3) {
	return TCL_ERROR;
    }

    /*
     * Generate code to push list being taken apart by [lassign].
     */

    tokenPtr = TokenAfter(parsePtr->tokenPtr);
    CompileWord(envPtr, tokenPtr, interp, 1);

    /*
     * Generate code to assign values from the list to variables.
     */

    for (idx=0 ; idx<numWords-2 ; idx++) {
	tokenPtr = TokenAfter(tokenPtr);

	/*
	 * Generate the next variable name.
	 */

	PushVarNameWord(interp, tokenPtr, envPtr, 0, &localIndex,
		&simpleVarName, &isScalar, idx+2);

	/*
	 * Emit instructions to get the idx'th item out of the list value on
	 * the stack and assign it to the variable.
	 */

	if (!simpleVarName) {
	    TclEmitInstInt4(	INST_OVER, 1,			envPtr);
	    TclEmitInstInt4(	INST_LIST_INDEX_IMM, idx,	envPtr);
	    TclEmitOpcode(	INST_STORE_STK,			envPtr);
	    TclEmitOpcode(	INST_POP,			envPtr);
	} else if (isScalar) {
	    if (localIndex >= 0) {
		TclEmitOpcode(	INST_DUP,			envPtr);
		TclEmitInstInt4(INST_LIST_INDEX_IMM, idx,	envPtr);
		Emit14Inst(	INST_STORE_SCALAR, localIndex,	envPtr);
		TclEmitOpcode(	INST_POP,			envPtr);
	    } else {
		TclEmitInstInt4(INST_OVER, 1,			envPtr);
		TclEmitInstInt4(INST_LIST_INDEX_IMM, idx,	envPtr);
		TclEmitOpcode(	INST_STORE_SCALAR_STK,		envPtr);
		TclEmitOpcode(	INST_POP,			envPtr);
	    }
	} else {
	    if (localIndex >= 0) {
		TclEmitInstInt4(INST_OVER, 1,			envPtr);
		TclEmitInstInt4(INST_LIST_INDEX_IMM, idx,	envPtr);
		Emit14Inst(	INST_STORE_ARRAY, localIndex,	envPtr);
		TclEmitOpcode(	INST_POP,			envPtr);
	    } else {
		TclEmitInstInt4(INST_OVER, 2,			envPtr);
		TclEmitInstInt4(INST_LIST_INDEX_IMM, idx,	envPtr);
		TclEmitOpcode(	INST_STORE_ARRAY_STK,		envPtr);
		TclEmitOpcode(	INST_POP,			envPtr);
	    }
	}
    }

    /*
     * Generate code to leave the rest of the list on the stack.
     */

    TclEmitInstInt4(		INST_LIST_RANGE_IMM, idx,	envPtr);
    TclEmitInt4(		-2 /* == "end" */,		envPtr);

    return TCL_OK;
}

/*
 *----------------------------------------------------------------------
 *
 * TclCompileLindexCmd --
 *
 *	Procedure called to compile the "lindex" command.
 *
 * Results:
 *	Returns TCL_OK for a successful compile. Returns TCL_ERROR to defer
 *	evaluation to runtime.
 *
 * Side effects:
 *	Instructions are added to envPtr to execute the "lindex" command at
 *	runtime.
 *
 *----------------------------------------------------------------------
 */

int
TclCompileLindexCmd(
    Tcl_Interp *interp,		/* Used for error reporting. */
    Tcl_Parse *parsePtr,	/* Points to a parse structure for the command
				 * created by Tcl_ParseCommand. */
    Command *cmdPtr,		/* Points to defintion of command being
				 * compiled. */
    CompileEnv *envPtr)		/* Holds resulting instructions. */
{
    Tcl_Token *idxTokenPtr, *valTokenPtr;
    int i, numWords = parsePtr->numWords;
    DefineLineInformation;	/* TIP #280 */

    /*
     * Quit if too few args.
     */

    if (numWords <= 1) {
	return TCL_ERROR;
    }

    valTokenPtr = TokenAfter(parsePtr->tokenPtr);
    if (numWords != 3) {
	goto emitComplexLindex;
    }

    idxTokenPtr = TokenAfter(valTokenPtr);
    if (idxTokenPtr->type == TCL_TOKEN_SIMPLE_WORD) {
	Tcl_Obj *tmpObj;
	int idx, result;

	tmpObj = Tcl_NewStringObj(idxTokenPtr[1].start, idxTokenPtr[1].size);
	result = TclGetIntFromObj(NULL, tmpObj, &idx);
	TclDecrRefCount(tmpObj);

	if (result == TCL_OK && idx >= 0) {
	    /*
	     * All checks have been completed, and we have exactly this
	     * construct:
	     *	 lindex <arbitraryValue> <posInt>
	     * This is best compiled as a push of the arbitrary value followed
	     * by an "immediate lindex" which is the most efficient variety.
	     */

	    CompileWord(envPtr, valTokenPtr, interp, 1);
	    TclEmitInstInt4(	INST_LIST_INDEX_IMM, idx,	envPtr);
	    return TCL_OK;
	}

	/*
	 * If the conversion failed or the value was negative, we just keep on
	 * going with the more complex compilation.
	 */
    }

    /*
     * Push the operands onto the stack.
     */

  emitComplexLindex:
    for (i=1 ; i<numWords ; i++) {
	CompileWord(envPtr, valTokenPtr, interp, i);
	valTokenPtr = TokenAfter(valTokenPtr);
    }

    /*
     * Emit INST_LIST_INDEX if objc==3, or INST_LIST_INDEX_MULTI if there are
     * multiple index args.
     */

    if (numWords == 3) {
	TclEmitOpcode(		INST_LIST_INDEX,		envPtr);
    } else {
	TclEmitInstInt4(	INST_LIST_INDEX_MULTI, numWords-1, envPtr);
    }

    return TCL_OK;
}

/*
 *----------------------------------------------------------------------
 *
 * TclCompileListCmd --
 *
 *	Procedure called to compile the "list" command.
 *
 * Results:
 *	Returns TCL_OK for a successful compile. Returns TCL_ERROR to defer
 *	evaluation to runtime.
 *
 * Side effects:
 *	Instructions are added to envPtr to execute the "list" command at
 *	runtime.
 *
 *----------------------------------------------------------------------
 */

int
TclCompileListCmd(
    Tcl_Interp *interp,		/* Used for error reporting. */
    Tcl_Parse *parsePtr,	/* Points to a parse structure for the command
				 * created by Tcl_ParseCommand. */
    Command *cmdPtr,		/* Points to defintion of command being
				 * compiled. */
    CompileEnv *envPtr)		/* Holds resulting instructions. */
{
    DefineLineInformation;	/* TIP #280 */
    Tcl_Token *valueTokenPtr;
    int i, numWords;

    /*
     * If we're not in a procedure, don't compile.
     */

    if (envPtr->procPtr == NULL) {
	return TCL_ERROR;
    }

    if (parsePtr->numWords == 1) {
	/*
	 * [list] without arguments just pushes an empty object.
	 */

	PushLiteral(envPtr, "", 0);
    } else {
	/*
	 * Push the all values onto the stack.
	 */

	numWords = parsePtr->numWords;
	valueTokenPtr = TokenAfter(parsePtr->tokenPtr);
	for (i = 1; i < numWords; i++) {
	    CompileWord(envPtr, valueTokenPtr, interp, i);
	    valueTokenPtr = TokenAfter(valueTokenPtr);
	}
	TclEmitInstInt4(	INST_LIST, numWords - 1,	envPtr);
    }

    return TCL_OK;
}

/*
 *----------------------------------------------------------------------
 *
 * TclCompileLlengthCmd --
 *
 *	Procedure called to compile the "llength" command.
 *
 * Results:
 *	Returns TCL_OK for a successful compile. Returns TCL_ERROR to defer
 *	evaluation to runtime.
 *
 * Side effects:
 *	Instructions are added to envPtr to execute the "llength" command at
 *	runtime.
 *
 *----------------------------------------------------------------------
 */

int
TclCompileLlengthCmd(
    Tcl_Interp *interp,		/* Used for error reporting. */
    Tcl_Parse *parsePtr,	/* Points to a parse structure for the command
				 * created by Tcl_ParseCommand. */
    Command *cmdPtr,		/* Points to defintion of command being
				 * compiled. */
    CompileEnv *envPtr)		/* Holds resulting instructions. */
{
    Tcl_Token *varTokenPtr;
    DefineLineInformation;	/* TIP #280 */

    if (parsePtr->numWords != 2) {
	return TCL_ERROR;
    }
    varTokenPtr = TokenAfter(parsePtr->tokenPtr);

    CompileWord(envPtr, varTokenPtr, interp, 1);
    TclEmitOpcode(		INST_LIST_LENGTH,		envPtr);
    return TCL_OK;
}

/*
 *----------------------------------------------------------------------
 *
 * TclCompileLsetCmd --
 *
 *	Procedure called to compile the "lset" command.
 *
 * Results:
 *	Returns TCL_OK for a successful compile. Returns TCL_ERROR to defer
 *	evaluation to runtime.
 *
 * Side effects:
 *	Instructions are added to envPtr to execute the "lset" command at
 *	runtime.
 *
 * The general template for execution of the "lset" command is:
 *	(1) Instructions to push the variable name, unless the variable is
 *	    local to the stack frame.
 *	(2) If the variable is an array element, instructions to push the
 *	    array element name.
 *	(3) Instructions to push each of zero or more "index" arguments to the
 *	    stack, followed with the "newValue" element.
 *	(4) Instructions to duplicate the variable name and/or array element
 *	    name onto the top of the stack, if either was pushed at steps (1)
 *	    and (2).
 *	(5) The appropriate INST_LOAD_* instruction to place the original
 *	    value of the list variable at top of stack.
 *	(6) At this point, the stack contains:
 *		varName? arrayElementName? index1 index2 ... newValue oldList
 *	    The compiler emits one of INST_LSET_FLAT or INST_LSET_LIST
 *	    according as whether there is exactly one index element (LIST) or
 *	    either zero or else two or more (FLAT). This instruction removes
 *	    everything from the stack except for the two names and pushes the
 *	    new value of the variable.
 *	(7) Finally, INST_STORE_* stores the new value in the variable and
 *	    cleans up the stack.
 *
 *----------------------------------------------------------------------
 */

int
TclCompileLsetCmd(
    Tcl_Interp *interp,		/* Tcl interpreter for error reporting. */
    Tcl_Parse *parsePtr,	/* Points to a parse structure for the
				 * command. */
    Command *cmdPtr,		/* Points to defintion of command being
				 * compiled. */
    CompileEnv *envPtr)		/* Holds the resulting instructions. */
{
    int tempDepth;		/* Depth used for emitting one part of the
				 * code burst. */
    Tcl_Token *varTokenPtr;	/* Pointer to the Tcl_Token representing the
				 * parse of the variable name. */
    int localIndex;		/* Index of var in local var table. */
    int simpleVarName;		/* Flag == 1 if var name is simple. */
    int isScalar;		/* Flag == 1 if scalar, 0 if array. */
    int i;
    DefineLineInformation;	/* TIP #280 */

    /*
     * Check argument count.
     */

    if (parsePtr->numWords < 3) {
	/*
	 * Fail at run time, not in compilation.
	 */

	return TCL_ERROR;
    }

    /*
     * Decide if we can use a frame slot for the var/array name or if we need
     * to emit code to compute and push the name at runtime. We use a frame
     * slot (entry in the array of local vars) if we are compiling a procedure
     * body and if the name is simple text that does not include namespace
     * qualifiers.
     */

    varTokenPtr = TokenAfter(parsePtr->tokenPtr);
    PushVarNameWord(interp, varTokenPtr, envPtr, 0,
	    &localIndex, &simpleVarName, &isScalar, 1);

    /*
     * Push the "index" args and the new element value.
     */

    for (i=2 ; i<parsePtr->numWords ; ++i) {
	varTokenPtr = TokenAfter(varTokenPtr);
	CompileWord(envPtr, varTokenPtr, interp, i);
    }

    /*
     * Duplicate the variable name if it's been pushed.
     */

    if (!simpleVarName || localIndex < 0) {
	if (!simpleVarName || isScalar) {
	    tempDepth = parsePtr->numWords - 2;
	} else {
	    tempDepth = parsePtr->numWords - 1;
	}
	TclEmitInstInt4(	INST_OVER, tempDepth,		envPtr);
    }

    /*
     * Duplicate an array index if one's been pushed.
     */

    if (simpleVarName && !isScalar) {
	if (localIndex < 0) {
	    tempDepth = parsePtr->numWords - 1;
	} else {
	    tempDepth = parsePtr->numWords - 2;
	}
	TclEmitInstInt4(	INST_OVER, tempDepth,		envPtr);
    }

    /*
     * Emit code to load the variable's value.
     */

    if (!simpleVarName) {
	TclEmitOpcode(		INST_LOAD_STK,			envPtr);
    } else if (isScalar) {
	if (localIndex < 0) {
	    TclEmitOpcode(	INST_LOAD_SCALAR_STK,		envPtr);
	} else {
	    Emit14Inst(		INST_LOAD_SCALAR, localIndex,	envPtr);
	}
    } else {
	if (localIndex < 0) {
	    TclEmitOpcode(	INST_LOAD_ARRAY_STK,		envPtr);
	} else {
	    Emit14Inst(		INST_LOAD_ARRAY, localIndex,	envPtr);
	}
    }

    /*
     * Emit the correct variety of 'lset' instruction.
     */

    if (parsePtr->numWords == 4) {
	TclEmitOpcode(		INST_LSET_LIST,			envPtr);
    } else {
	TclEmitInstInt4(	INST_LSET_FLAT, parsePtr->numWords-1, envPtr);
    }

    /*
     * Emit code to put the value back in the variable.
     */

    if (!simpleVarName) {
	TclEmitOpcode(		INST_STORE_STK,			envPtr);
    } else if (isScalar) {
	if (localIndex < 0) {
	    TclEmitOpcode(	INST_STORE_SCALAR_STK,		envPtr);
	} else {
	    Emit14Inst(		INST_STORE_SCALAR, localIndex,	envPtr);
	}
    } else {
	if (localIndex < 0) {
	    TclEmitOpcode(	INST_STORE_ARRAY_STK,		envPtr);
	} else {
	    Emit14Inst(		INST_STORE_ARRAY, localIndex,	envPtr);
	}
    }

    return TCL_OK;
}

/*
 *----------------------------------------------------------------------
 *
 * TclCompileNamespaceCmd --
 *
 *	Procedure called to compile the "namespace" command; currently, only
 *	the subcommand "namespace upvar" is compiled to bytecodes, and then
 *	only inside a procedure(-like) context.
 *
 * Results:
 *	Returns TCL_OK for a successful compile. Returns TCL_ERROR to defer
 *	evaluation to runtime.
 *
 * Side effects:
 *	Instructions are added to envPtr to execute the "namespace upvar"
 *	command at runtime.
 *
 *----------------------------------------------------------------------
 */

int
TclCompileNamespaceUpvarCmd(
    Tcl_Interp *interp,		/* Used for error reporting. */
    Tcl_Parse *parsePtr,	/* Points to a parse structure for the command
				 * created by Tcl_ParseCommand. */
    Command *cmdPtr,		/* Points to defintion of command being
				 * compiled. */
    CompileEnv *envPtr)		/* Holds resulting instructions. */
{
    Tcl_Token *tokenPtr, *otherTokenPtr, *localTokenPtr;
    int simpleVarName, isScalar, localIndex, numWords, i;
    DefineLineInformation;	/* TIP #280 */

    if (envPtr->procPtr == NULL) {
	return TCL_ERROR;
    }

    /*
     * Only compile [namespace upvar ...]: needs an even number of args, >=4
     */

    numWords = parsePtr->numWords;
    if ((numWords % 2) || (numWords < 4)) {
	return TCL_ERROR;
    }

    /*
     * Push the namespace
     */

    tokenPtr = TokenAfter(parsePtr->tokenPtr);
    CompileWord(envPtr, tokenPtr, interp, 1);

    /*
     * Loop over the (otherVar, thisVar) pairs. If any of the thisVar is not a
     * local variable, return an error so that the non-compiled command will
     * be called at runtime.
     */

    localTokenPtr = tokenPtr;
    for (i=3; i<=numWords; i+=2) {
	otherTokenPtr = TokenAfter(localTokenPtr);
	localTokenPtr = TokenAfter(otherTokenPtr);

	CompileWord(envPtr, otherTokenPtr, interp, 1);
	PushVarNameWord(interp, localTokenPtr, envPtr, 0,
		&localIndex, &simpleVarName, &isScalar, 1);

	if ((localIndex < 0) || !isScalar) {
	    return TCL_ERROR;
	}
	TclEmitInstInt4(	INST_NSUPVAR, localIndex,	envPtr);
    }

    /*
     * Pop the namespace, and set the result to empty
     */

    TclEmitOpcode(		INST_POP,			envPtr);
    PushLiteral(envPtr, "", 0);
    return TCL_OK;
}

/*
 *----------------------------------------------------------------------
 *
 * TclCompileRegexpCmd --
 *
 *	Procedure called to compile the "regexp" command.
 *
 * Results:
 *	Returns TCL_OK for a successful compile. Returns TCL_ERROR to defer
 *	evaluation to runtime.
 *
 * Side effects:
 *	Instructions are added to envPtr to execute the "regexp" command at
 *	runtime.
 *
 *----------------------------------------------------------------------
 */

int
TclCompileRegexpCmd(
    Tcl_Interp *interp,		/* Tcl interpreter for error reporting. */
    Tcl_Parse *parsePtr,	/* Points to a parse structure for the
				 * command. */
    Command *cmdPtr,		/* Points to defintion of command being
				 * compiled. */
    CompileEnv *envPtr)		/* Holds the resulting instructions. */
{
    Tcl_Token *varTokenPtr;	/* Pointer to the Tcl_Token representing the
				 * parse of the RE or string. */
    int i, len, nocase, exact, sawLast, simple;
    const char *str;
    DefineLineInformation;	/* TIP #280 */

    /*
     * We are only interested in compiling simple regexp cases. Currently
     * supported compile cases are:
     *   regexp ?-nocase? ?--? staticString $var
     *   regexp ?-nocase? ?--? {^staticString$} $var
     */

    if (parsePtr->numWords < 3) {
	return TCL_ERROR;
    }

    simple = 0;
    nocase = 0;
    sawLast = 0;
    varTokenPtr = parsePtr->tokenPtr;

    /*
     * We only look for -nocase and -- as options. Everything else gets pushed
     * to runtime execution. This is different than regexp's runtime option
     * handling, but satisfies our stricter needs.
     */

    for (i = 1; i < parsePtr->numWords - 2; i++) {
	varTokenPtr = TokenAfter(varTokenPtr);
	if (varTokenPtr->type != TCL_TOKEN_SIMPLE_WORD) {
	    /*
	     * Not a simple string, so punt to runtime.
	     */

	    return TCL_ERROR;
	}
	str = varTokenPtr[1].start;
	len = varTokenPtr[1].size;
	if ((len == 2) && (str[0] == '-') && (str[1] == '-')) {
	    sawLast++;
	    i++;
	    break;
	} else if ((len > 1) && (strncmp(str,"-nocase",(unsigned)len) == 0)) {
	    nocase = 1;
	} else {
	    /*
	     * Not an option we recognize.
	     */

	    return TCL_ERROR;
	}
    }

    if ((parsePtr->numWords - i) != 2) {
	/*
	 * We don't support capturing to variables.
	 */

	return TCL_ERROR;
    }

    /*
     * Get the regexp string. If it is not a simple string or can't be
     * converted to a glob pattern, push the word for the INST_REGEXP.
     * Keep changes here in sync with TclCompileSwitchCmd Switch_Regexp.
     */

    varTokenPtr = TokenAfter(varTokenPtr);

    if (varTokenPtr->type == TCL_TOKEN_SIMPLE_WORD) {
	Tcl_DString ds;

	str = varTokenPtr[1].start;
	len = varTokenPtr[1].size;

	/*
	 * If it has a '-', it could be an incorrectly formed regexp command.
	 */

	if ((*str == '-') && !sawLast) {
	    return TCL_ERROR;
	}

	if (len == 0) {
	    /*
	     * The semantics of regexp are always match on re == "".
	     */

	    PushLiteral(envPtr, "1", 1);
	    return TCL_OK;
	}

	/*
	 * Attempt to convert pattern to glob.  If successful, push the
	 * converted pattern as a literal.
	 */

	if (TclReToGlob(NULL, varTokenPtr[1].start, len, &ds, &exact)
		== TCL_OK) {
	    simple = 1;
	    PushLiteral(envPtr, Tcl_DStringValue(&ds),Tcl_DStringLength(&ds));
	    Tcl_DStringFree(&ds);
	}
    }

    if (!simple) {
	CompileWord(envPtr, varTokenPtr, interp, parsePtr->numWords-2);
    }

    /*
     * Push the string arg.
     */

    varTokenPtr = TokenAfter(varTokenPtr);
    CompileWord(envPtr, varTokenPtr, interp, parsePtr->numWords-1);

    if (simple) {
	if (exact && !nocase) {
	    TclEmitOpcode(	INST_STR_EQ,			envPtr);
	} else {
	    TclEmitInstInt1(	INST_STR_MATCH, nocase,		envPtr);
	}
    } else {
	/*
	 * Pass correct RE compile flags.  We use only Int1 (8-bit), but
	 * that handles all the flags we want to pass.
	 * Don't use TCL_REG_NOSUB as we may have backrefs.
	 */

	int cflags = TCL_REG_ADVANCED | (nocase ? TCL_REG_NOCASE : 0);

	TclEmitInstInt1(	INST_REGEXP, cflags,		envPtr);
    }

    return TCL_OK;
}

/*
 *----------------------------------------------------------------------
 *
 * TclCompileReturnCmd --
 *
 *	Procedure called to compile the "return" command.
 *
 * Results:
 *	Returns TCL_OK for a successful compile. Returns TCL_ERROR to defer
 *	evaluation to runtime.
 *
 * Side effects:
 *	Instructions are added to envPtr to execute the "return" command at
 *	runtime.
 *
 *----------------------------------------------------------------------
 */

int
TclCompileReturnCmd(
    Tcl_Interp *interp,		/* Used for error reporting. */
    Tcl_Parse *parsePtr,	/* Points to a parse structure for the command
				 * created by Tcl_ParseCommand. */
    Command *cmdPtr,		/* Points to defintion of command being
				 * compiled. */
    CompileEnv *envPtr)		/* Holds resulting instructions. */
{
    /*
     * General syntax: [return ?-option value ...? ?result?]
     * An even number of words means an explicit result argument is present.
     */
    int level, code, objc, size, status = TCL_OK;
    int numWords = parsePtr->numWords;
    int explicitResult = (0 == (numWords % 2));
    int numOptionWords = numWords - 1 - explicitResult;
    Tcl_Obj *returnOpts, **objv;
    Tcl_Token *wordTokenPtr = TokenAfter(parsePtr->tokenPtr);
    DefineLineInformation;	/* TIP #280 */

    /*
     * Check for special case which can always be compiled:
     *	    return -options <opts> <msg>
     * Unlike the normal [return] compilation, this version does everything at
     * runtime so it can handle arbitrary words and not just literals. Note
     * that if INST_RETURN_STK wasn't already needed for something else
     * ('finally' clause processing) this piece of code would not be present.
     */

    if ((numWords == 4) && (wordTokenPtr->type == TCL_TOKEN_SIMPLE_WORD)
	    && (wordTokenPtr[1].size == 8)
	    && (strncmp(wordTokenPtr[1].start, "-options", 8) == 0)) {
	Tcl_Token *optsTokenPtr = TokenAfter(wordTokenPtr);
	Tcl_Token *msgTokenPtr = TokenAfter(optsTokenPtr);

	CompileWord(envPtr, optsTokenPtr, interp, 2);
	CompileWord(envPtr, msgTokenPtr,  interp, 3);
	TclEmitOpcode(INST_RETURN_STK, envPtr);
	return TCL_OK;
    }

    /*
     * Allocate some working space.
     */

    objv = TclStackAlloc(interp, numOptionWords * sizeof(Tcl_Obj *));

    /*
     * Scan through the return options. If any are unknown at compile time,
     * there is no value in bytecompiling. Save the option values known in an
     * objv array for merging into a return options dictionary.
     */

    for (objc = 0; objc < numOptionWords; objc++) {
	objv[objc] = Tcl_NewObj();
	Tcl_IncrRefCount(objv[objc]);
	if (!TclWordKnownAtCompileTime(wordTokenPtr, objv[objc])) {
	    objc++;
	    status = TCL_ERROR;
	    goto cleanup;
	}
	wordTokenPtr = TokenAfter(wordTokenPtr);
    }
    status = TclMergeReturnOptions(interp, objc, objv,
	    &returnOpts, &code, &level);
  cleanup:
    while (--objc >= 0) {
	TclDecrRefCount(objv[objc]);
    }
    TclStackFree(interp, objv);
    if (TCL_ERROR == status) {
	/*
	 * Something was bogus in the return options. Clear the error message,
	 * and report back to the compiler that this must be interpreted at
	 * runtime.
	 */

	Tcl_ResetResult(interp);
	return TCL_ERROR;
    }

    /*
     * All options are known at compile time, so we're going to bytecompile.
     * Emit instructions to push the result on the stack.
     */

    if (explicitResult) {
	 CompileWord(envPtr, wordTokenPtr, interp, numWords-1);
    } else {
	/*
	 * No explict result argument, so default result is empty string.
	 */

	PushLiteral(envPtr, "", 0);
    }

    /*
     * Check for optimization: When [return] is in a proc, and there's no
     * enclosing [catch], and there are no return options, then the INST_DONE
     * instruction is equivalent, and may be more efficient.
     */

    if (numOptionWords == 0 && envPtr->procPtr != NULL) {
	/*
	 * We have default return options and we're in a proc ...
	 */

	int index = envPtr->exceptArrayNext - 1;
	int enclosingCatch = 0;

	while (index >= 0) {
	    ExceptionRange range = envPtr->exceptArrayPtr[index];

	    if ((range.type == CATCH_EXCEPTION_RANGE)
		    && (range.catchOffset == -1)) {
		enclosingCatch = 1;
		break;
	    }
	    index--;
	}
	if (!enclosingCatch) {
	    /*
	     * ... and there is no enclosing catch. Issue the maximally
	     * efficient exit instruction.
	     */

	    Tcl_DecrRefCount(returnOpts);
	    TclEmitOpcode(INST_DONE, envPtr);
	    return TCL_OK;
	}
    }

    /* Optimize [return -level 0 $x]. */
    Tcl_DictObjSize(NULL, returnOpts, &size);
    if (size == 0 && level == 0 && code == TCL_OK) {
	Tcl_DecrRefCount(returnOpts);
	return TCL_OK;
    }

    /*
     * Could not use the optimization, so we push the return options dict, and
     * emit the INST_RETURN_IMM instruction with code and level as operands.
     */

    CompileReturnInternal(envPtr, INST_RETURN_IMM, code, level, returnOpts);
    return TCL_OK;
}

static void
CompileReturnInternal(
    CompileEnv *envPtr,
    unsigned char op,
    int code,
    int level,
    Tcl_Obj *returnOpts)
{
    TclEmitPush(TclAddLiteralObj(envPtr, returnOpts, NULL), envPtr);
    TclEmitInstInt4(op, code, envPtr);
    TclEmitInt4(level, envPtr);
}

void
TclCompileSyntaxError(
    Tcl_Interp *interp,
    CompileEnv *envPtr)
{
    Tcl_Obj *msg = Tcl_GetObjResult(interp);
    int numBytes;
    const char *bytes = TclGetStringFromObj(msg, &numBytes);

    TclErrorStackResetIf(interp, bytes, numBytes);
    TclEmitPush(TclRegisterNewLiteral(envPtr, bytes, numBytes), envPtr);
    CompileReturnInternal(envPtr, INST_SYNTAX, TCL_ERROR, 0,
	    TclNoErrorStack(interp, Tcl_GetReturnOptions(interp, TCL_ERROR)));
}

/*
 *----------------------------------------------------------------------
 *
 * TclCompileUpvarCmd --
 *
 *	Procedure called to compile the "upvar" command.
 *
 * Results:
 *	Returns TCL_OK for a successful compile. Returns TCL_ERROR to defer
 *	evaluation to runtime.
 *
 * Side effects:
 *	Instructions are added to envPtr to execute the "upvar" command at
 *	runtime.
 *
 *----------------------------------------------------------------------
 */

int
TclCompileUpvarCmd(
    Tcl_Interp *interp,		/* Used for error reporting. */
    Tcl_Parse *parsePtr,	/* Points to a parse structure for the command
				 * created by Tcl_ParseCommand. */
    Command *cmdPtr,		/* Points to defintion of command being
				 * compiled. */
    CompileEnv *envPtr)		/* Holds resulting instructions. */
{
    Tcl_Token *tokenPtr, *otherTokenPtr, *localTokenPtr;
    int simpleVarName, isScalar, localIndex, numWords, i;
    DefineLineInformation;	/* TIP #280 */
    Tcl_Obj *objPtr = Tcl_NewObj();

    if (envPtr->procPtr == NULL) {
	Tcl_DecrRefCount(objPtr);
	return TCL_ERROR;
    }

    numWords = parsePtr->numWords;
    if (numWords < 3) {
	Tcl_DecrRefCount(objPtr);
	return TCL_ERROR;
    }

    /*
     * Push the frame index if it is known at compile time
     */

    tokenPtr = TokenAfter(parsePtr->tokenPtr);
    if (TclWordKnownAtCompileTime(tokenPtr, objPtr)) {
	CallFrame *framePtr;
	const Tcl_ObjType *newTypePtr, *typePtr = objPtr->typePtr;

	/*
	 * Attempt to convert to a level reference. Note that TclObjGetFrame
	 * only changes the obj type when a conversion was successful.
	 */

	TclObjGetFrame(interp, objPtr, &framePtr);
	newTypePtr = objPtr->typePtr;
	Tcl_DecrRefCount(objPtr);

	if (newTypePtr != typePtr) {
	    if (numWords%2) {
		return TCL_ERROR;
	    }
	    CompileWord(envPtr, tokenPtr, interp, 1);
	    otherTokenPtr = TokenAfter(tokenPtr);
	    i = 4;
	} else {
	    if (!(numWords%2)) {
		return TCL_ERROR;
	    }
	    PushLiteral(envPtr, "1", 1);
	    otherTokenPtr = tokenPtr;
	    i = 3;
	}
    } else {
	Tcl_DecrRefCount(objPtr);
	return TCL_ERROR;
    }

    /*
     * Loop over the (otherVar, thisVar) pairs. If any of the thisVar is not a
     * local variable, return an error so that the non-compiled command will
     * be called at runtime.
     */

    for (; i<=numWords; i+=2, otherTokenPtr = TokenAfter(localTokenPtr)) {
	localTokenPtr = TokenAfter(otherTokenPtr);

	CompileWord(envPtr, otherTokenPtr, interp, 1);
	PushVarNameWord(interp, localTokenPtr, envPtr, 0,
		&localIndex, &simpleVarName, &isScalar, 1);

	if ((localIndex < 0) || !isScalar) {
	    return TCL_ERROR;
	}
	TclEmitInstInt4(	INST_UPVAR, localIndex,		envPtr);
    }

    /*
     * Pop the frame index, and set the result to empty
     */

    TclEmitOpcode(		INST_POP,			envPtr);
    PushLiteral(envPtr, "", 0);
    return TCL_OK;
}

/*
 *----------------------------------------------------------------------
 *
 * TclCompileVariableCmd --
 *
 *	Procedure called to compile the "variable" command.
 *
 * Results:
 *	Returns TCL_OK for a successful compile. Returns TCL_ERROR to defer
 *	evaluation to runtime.
 *
 * Side effects:
 *	Instructions are added to envPtr to execute the "variable" command at
 *	runtime.
 *
 *----------------------------------------------------------------------
 */

int
TclCompileVariableCmd(
    Tcl_Interp *interp,		/* Used for error reporting. */
    Tcl_Parse *parsePtr,	/* Points to a parse structure for the command
				 * created by Tcl_ParseCommand. */
    Command *cmdPtr,		/* Points to defintion of command being
				 * compiled. */
    CompileEnv *envPtr)		/* Holds resulting instructions. */
{
    Tcl_Token *varTokenPtr, *valueTokenPtr;
    int localIndex, numWords, i;
    DefineLineInformation;	/* TIP #280 */

    numWords = parsePtr->numWords;
    if (numWords < 2) {
	return TCL_ERROR;
    }

    /*
     * Bail out if not compiling a proc body
     */

    if (envPtr->procPtr == NULL) {
	return TCL_ERROR;
    }

    /*
     * Loop over the (var, value) pairs.
     */

    valueTokenPtr = parsePtr->tokenPtr;
    for (i=2; i<=numWords; i+=2) {
	varTokenPtr = TokenAfter(valueTokenPtr);
	valueTokenPtr = TokenAfter(varTokenPtr);

	localIndex = IndexTailVarIfKnown(interp, varTokenPtr, envPtr);

	if (localIndex < 0) {
	    return TCL_ERROR;
	}

	CompileWord(envPtr, varTokenPtr, interp, 1);
	TclEmitInstInt4(	INST_VARIABLE, localIndex,	envPtr);

	if (i != numWords) {
	    /*
	     * A value has been given: set the variable, pop the value
	     */

	    CompileWord(envPtr, valueTokenPtr, interp, 1);
	    Emit14Inst(		INST_STORE_SCALAR, localIndex,	envPtr);
	    TclEmitOpcode(	INST_POP,			envPtr);
	}
    }

    /*
     * Set the result to empty
     */

    PushLiteral(envPtr, "", 0);
    return TCL_OK;
}

/*
 *----------------------------------------------------------------------
 *
 * IndexTailVarIfKnown --
 *
 *	Procedure used in compiling [global] and [variable] commands. It
 *	inspects the variable name described by varTokenPtr and, if the tail
 *	is known at compile time, defines a corresponding local variable.
 *
 * Results:
 *	Returns the variable's index in the table of compiled locals if the
 *	tail is known at compile time, or -1 otherwise.
 *
 * Side effects:
 *	None.
 *
 *----------------------------------------------------------------------
 */

static int
IndexTailVarIfKnown(
    Tcl_Interp *interp,
    Tcl_Token *varTokenPtr,	/* Token representing the variable name */
    CompileEnv *envPtr)		/* Holds resulting instructions. */
{
    Tcl_Obj *tailPtr;
    const char *tailName, *p;
    int len, n = varTokenPtr->numComponents;
    Tcl_Token *lastTokenPtr;
    int full, localIndex;

    /*
     * Determine if the tail is (a) known at compile time, and (b) not an
     * array element. Should any of these fail, return an error so that the
     * non-compiled command will be called at runtime.
     *
     * In order for the tail to be known at compile time, the last token in
     * the word has to be constant and contain "::" if it is not the only one.
     */

    if (!EnvHasLVT(envPtr)) {
	return -1;
    }

    TclNewObj(tailPtr);
    if (TclWordKnownAtCompileTime(varTokenPtr, tailPtr)) {
	full = 1;
	lastTokenPtr = varTokenPtr;
    } else {
	full = 0;
	lastTokenPtr = varTokenPtr + n;
	if (!TclWordKnownAtCompileTime(lastTokenPtr, tailPtr)) {
	    Tcl_DecrRefCount(tailPtr);
	    return -1;
	}
    }

    tailName = TclGetStringFromObj(tailPtr, &len);

    if (len) {
	if (*(tailName+len-1) == ')') {
	    /*
	     * Possible array: bail out
	     */

	    Tcl_DecrRefCount(tailPtr);
	    return -1;
	}

	/*
	 * Get the tail: immediately after the last '::'
	 */

	for (p = tailName + len -1; p > tailName; p--) {
	    if ((*p == ':') && (*(p-1) == ':')) {
		p++;
		break;
	    }
	}
	if (!full && (p == tailName)) {
	    /*
	     * No :: in the last component.
	     */

	    Tcl_DecrRefCount(tailPtr);
	    return -1;
	}
	len -= p - tailName;
	tailName = p;
    }

    localIndex = TclFindCompiledLocal(tailName, len, 1, envPtr);
    Tcl_DecrRefCount(tailPtr);
    return localIndex;
}

/*
 *----------------------------------------------------------------------
 *
 * PushVarName --
 *
 *	Procedure used in the compiling where pushing a variable name is
 *	necessary (append, lappend, set).
 *
 * Results:
 *	Returns TCL_OK for a successful compile. Returns TCL_ERROR to defer
 *	evaluation to runtime.
 *
 * Side effects:
 *	Instructions are added to envPtr to execute the "set" command at
 *	runtime.
 *
 *----------------------------------------------------------------------
 */

static int
PushVarName(
    Tcl_Interp *interp,		/* Used for error reporting. */
    Tcl_Token *varTokenPtr,	/* Points to a variable token. */
    CompileEnv *envPtr,		/* Holds resulting instructions. */
    int flags,			/* TCL_NO_LARGE_INDEX. */
    int *localIndexPtr,		/* Must not be NULL. */
    int *simpleVarNamePtr,	/* Must not be NULL. */
    int *isScalarPtr,		/* Must not be NULL. */
    int line,			/* Line the token starts on. */
    int *clNext)		/* Reference to offset of next hidden cont.
				 * line. */
{
    register const char *p;
    const char *name, *elName;
    register int i, n;
    Tcl_Token *elemTokenPtr = NULL;
    int nameChars, elNameChars, simpleVarName, localIndex;
    int elemTokenCount = 0, allocedTokens = 0, removedParen = 0;

    /*
     * Decide if we can use a frame slot for the var/array name or if we need
     * to emit code to compute and push the name at runtime. We use a frame
     * slot (entry in the array of local vars) if we are compiling a procedure
     * body and if the name is simple text that does not include namespace
     * qualifiers.
     */

    simpleVarName = 0;
    name = elName = NULL;
    nameChars = elNameChars = 0;
    localIndex = -1;

    /*
     * Check not only that the type is TCL_TOKEN_SIMPLE_WORD, but whether
     * curly braces surround the variable name. This really matters for array
     * elements to handle things like
     *    set {x($foo)} 5
     * which raises an undefined var error if we are not careful here.
     */

    if ((varTokenPtr->type == TCL_TOKEN_SIMPLE_WORD) &&
	    (varTokenPtr->start[0] != '{')) {
	/*
	 * A simple variable name. Divide it up into "name" and "elName"
	 * strings. If it is not a local variable, look it up at runtime.
	 */

	simpleVarName = 1;

	name = varTokenPtr[1].start;
	nameChars = varTokenPtr[1].size;
	if (name[nameChars-1] == ')') {
	    /*
	     * last char is ')' => potential array reference.
	     */

	    for (i=0,p=name ; i<nameChars ; i++,p++) {
		if (*p == '(') {
		    elName = p + 1;
		    elNameChars = nameChars - i - 2;
		    nameChars = i;
		    break;
		}
	    }

	    if ((elName != NULL) && elNameChars) {
		/*
		 * An array element, the element name is a simple string:
		 * assemble the corresponding token.
		 */

		elemTokenPtr = TclStackAlloc(interp, sizeof(Tcl_Token));
		allocedTokens = 1;
		elemTokenPtr->type = TCL_TOKEN_TEXT;
		elemTokenPtr->start = elName;
		elemTokenPtr->size = elNameChars;
		elemTokenPtr->numComponents = 0;
		elemTokenCount = 1;
	    }
	}
    } else if (((n = varTokenPtr->numComponents) > 1)
	    && (varTokenPtr[1].type == TCL_TOKEN_TEXT)
	    && (varTokenPtr[n].type == TCL_TOKEN_TEXT)
	    && (varTokenPtr[n].start[varTokenPtr[n].size - 1] == ')')) {
	/*
	 * Check for parentheses inside first token.
	 */

	simpleVarName = 0;
	for (i = 0, p = varTokenPtr[1].start;
		i < varTokenPtr[1].size; i++, p++) {
	    if (*p == '(') {
		simpleVarName = 1;
		break;
	    }
	}
	if (simpleVarName) {
	    int remainingChars;

	    /*
	     * Check the last token: if it is just ')', do not count it.
	     * Otherwise, remove the ')' and flag so that it is restored at
	     * the end.
	     */

	    if (varTokenPtr[n].size == 1) {
		n--;
	    } else {
		varTokenPtr[n].size--;
		removedParen = n;
	    }

	    name = varTokenPtr[1].start;
	    nameChars = p - varTokenPtr[1].start;
	    elName = p + 1;
	    remainingChars = (varTokenPtr[2].start - p) - 1;
	    elNameChars = (varTokenPtr[n].start-p) + varTokenPtr[n].size - 2;

	    if (remainingChars) {
		/*
		 * Make a first token with the extra characters in the first
		 * token.
		 */

		elemTokenPtr = TclStackAlloc(interp, n * sizeof(Tcl_Token));
		allocedTokens = 1;
		elemTokenPtr->type = TCL_TOKEN_TEXT;
		elemTokenPtr->start = elName;
		elemTokenPtr->size = remainingChars;
		elemTokenPtr->numComponents = 0;
		elemTokenCount = n;

		/*
		 * Copy the remaining tokens.
		 */

		memcpy(elemTokenPtr+1, varTokenPtr+2,
			(n-1) * sizeof(Tcl_Token));
	    } else {
		/*
		 * Use the already available tokens.
		 */

		elemTokenPtr = &varTokenPtr[2];
		elemTokenCount = n - 1;
	    }
	}
    }

    if (simpleVarName) {
	/*
	 * See whether name has any namespace separators (::'s).
	 */

	int hasNsQualifiers = 0;

	for (i = 0, p = name;  i < nameChars;  i++, p++) {
	    if ((*p == ':') && ((i+1) < nameChars) && (*(p+1) == ':')) {
		hasNsQualifiers = 1;
		break;
	    }
	}

	/*
	 * Look up the var name's index in the array of local vars in the proc
	 * frame. If retrieving the var's value and it doesn't already exist,
	 * push its name and look it up at runtime.
	 */

	if (!hasNsQualifiers) {
	    localIndex = TclFindCompiledLocal(name, nameChars,
		    1, envPtr);
	    if ((flags & TCL_NO_LARGE_INDEX) && (localIndex > 255)) {
		/*
		 * We'll push the name.
		 */

		localIndex = -1;
	    }
	}
	if (localIndex < 0) {
	    PushLiteral(envPtr, name, nameChars);
	}

	/*
	 * Compile the element script, if any.
	 */

	if (elName != NULL) {
	    if (elNameChars) {
		envPtr->line = line;
		envPtr->clNext = clNext;
		TclCompileTokens(interp, elemTokenPtr, elemTokenCount,
			envPtr);
	    } else {
		PushLiteral(envPtr, "", 0);
	    }
	}
    } else {
	/*
	 * The var name isn't simple: compile and push it.
	 */

	envPtr->line = line;
	envPtr->clNext = clNext;
	CompileTokens(envPtr, varTokenPtr, interp);
    }

    if (removedParen) {
	varTokenPtr[removedParen].size++;
    }
    if (allocedTokens) {
	TclStackFree(interp, elemTokenPtr);
    }
    *localIndexPtr = localIndex;
    *simpleVarNamePtr = simpleVarName;
    *isScalarPtr = (elName == NULL);
    return TCL_OK;
}

/*
 * Local Variables:
 * mode: c
 * c-basic-offset: 4
 * fill-column: 78
 * End:
 */<|MERGE_RESOLUTION|>--- conflicted
+++ resolved
@@ -911,11 +911,7 @@
      * Compile the loop body itself. It should be stack-neutral.
      */
 
-<<<<<<< HEAD
-    SetLineInformation(4);
-=======
     SetLineInformation(3);
->>>>>>> 12943f6e
     CompileBody(envPtr, bodyTokenPtr, interp);
     TclEmitOpcode(	INST_POP,				envPtr);
 
@@ -1120,11 +1116,8 @@
     TclEmitInstInt4(	INST_BEGIN_CATCH4, range,		envPtr);
 
     ExceptionRangeStarts(envPtr, range);
-<<<<<<< HEAD
     envPtr->currStackDepth++;
-=======
     SetLineInformation(parsePtr->numWords - 1);
->>>>>>> 12943f6e
     CompileBody(envPtr, bodyTokenPtr, interp);
     envPtr->currStackDepth = savedStackDepth;
     ExceptionRangeEnds(envPtr, range);
