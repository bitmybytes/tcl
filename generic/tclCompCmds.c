--- conflicted
+++ resolved
@@ -1798,8 +1798,8 @@
      * Issue the implementation.
      */
 
-    CompileWord(envPtr, keyTokenPtr, interp, 3);
-    CompileWord(envPtr, valueTokenPtr, interp, 4);
+    CompileWord(envPtr, keyTokenPtr, interp, 2);
+    CompileWord(envPtr, valueTokenPtr, interp, 3);
     TclEmitInstInt4(	INST_DICT_LAPPEND, dictVarIndex,	envPtr);
     return TCL_OK;
 }
@@ -3240,68 +3240,10 @@
 		elemTokenCount = 1;
 	    }
 	}
-<<<<<<< HEAD
     } else if (((n = varTokenPtr->numComponents) > 1)
 	    && (varTokenPtr[1].type == TCL_TOKEN_TEXT)
 	    && (varTokenPtr[n].type == TCL_TOKEN_TEXT)
 	    && (varTokenPtr[n].start[varTokenPtr[n].size - 1] == ')')) {
-=======
-    }
-
-    /*
-     * Set the result to empty
-     */
-
-    PushLiteral(envPtr, "", 0);
-    return TCL_OK;
-}
--
-/*
- *----------------------------------------------------------------------
- *
- * TclCompileEnsemble --
- *
- *	Procedure called to compile an ensemble command. Note that most
- *	ensembles are not compiled, since modifying a compiled ensemble causes
- *	a invalidation of all existing bytecode (expensive!) which is not
- *	normally warranted.
- *
- * Results:
- * 	Returns TCL_OK for a successful compile. Returns TCL_ERROR to defer
- * 	evaluation to runtime.
- *
- * Side effects:
- *	Instructions are added to envPtr to execute the subcommands of the
- *	ensemble at runtime if a compile-time mapping is possible.
- *
- *----------------------------------------------------------------------
- */
-
-int
-TclCompileEnsemble(
-    Tcl_Interp *interp,		/* Used for error reporting. */
-    Tcl_Parse *parsePtr,	/* Points to a parse structure for the command
-				 * created by Tcl_ParseCommand. */
-    Command *cmdPtr,		/* Points to defintion of command being
-				 * compiled. */
-    CompileEnv *envPtr)		/* Holds resulting instructions. */
-{
-    Tcl_Token *tokenPtr;
-    Tcl_Obj *mapObj, *subcmdObj, *targetCmdObj, *listObj, **elems;
-    Tcl_Command ensemble = (Tcl_Command) cmdPtr;
-    Tcl_Parse synthetic;
-    int len, numBytes, result, flags = 0, i;
-    const char *word;
-    DefineLineInformation;
-
-    if (parsePtr->numWords < 2) {
-	return TCL_ERROR;
-    }
-
-    tokenPtr = TokenAfter(parsePtr->tokenPtr);
-    if (tokenPtr->type != TCL_TOKEN_SIMPLE_WORD) {
->>>>>>> 34d7dd27
 	/*
 	 * Check for parentheses inside first token.
 	 */
@@ -3406,145 +3348,10 @@
 	 * 3600328]
 	 */
 
-<<<<<<< HEAD
 	if (elName != NULL && !(flags & TCL_NO_ELEMENT)) {
 	    if (elNameChars) {
 		TclCompileTokens(interp, elemTokenPtr, elemTokenCount,
 			envPtr);
-=======
-	return TCL_ERROR;
-    }
-
-    /*
-     * Now we've done the mapping process, can now actually try to compile.
-     * We do this by handing off to the subcommand's actual compiler. But to
-     * do that, we have to perform some trickery to rewrite the arguments.
-     */
-
-    TclParseInit(interp, NULL, 0, &synthetic);
-    synthetic.numWords = parsePtr->numWords - 2 + len;
-    TclGrowParseTokenArray(&synthetic, 2*len);
-    synthetic.numTokens = 2*len;
-
-    /*
-     * Now we have the space to work in, install something rewritten. Note
-     * that we are here praying for all our might that none of these words are
-     * a script; the error detection code will crash if that happens and there
-     * is nothing we can do to avoid it!
-     */
-
-    for (i=0 ; i<len ; i++) {
-	int sclen;
-	const char *str = Tcl_GetStringFromObj(elems[i], &sclen);
-
-	synthetic.tokenPtr[2*i].type = TCL_TOKEN_SIMPLE_WORD;
-	synthetic.tokenPtr[2*i].start = str;
-	synthetic.tokenPtr[2*i].size = sclen;
-	synthetic.tokenPtr[2*i].numComponents = 1;
-
-	synthetic.tokenPtr[2*i+1].type = TCL_TOKEN_TEXT;
-	synthetic.tokenPtr[2*i+1].start = str;
-	synthetic.tokenPtr[2*i+1].size = sclen;
-	synthetic.tokenPtr[2*i+1].numComponents = 0;
-    }
-
-    /*
-     * Copy over the real argument tokens.
-     */
-
-    for (i=len; i<synthetic.numWords; i++) {
-	int toCopy;
-	tokenPtr = TokenAfter(tokenPtr);
-	toCopy = tokenPtr->numComponents + 1;
-	TclGrowParseTokenArray(&synthetic, toCopy);
-	memcpy(synthetic.tokenPtr + synthetic.numTokens, tokenPtr,
-		sizeof(Tcl_Token) * toCopy);
-	synthetic.numTokens += toCopy;
-    }
-
-    /*
-     * Hand off compilation to the subcommand compiler. At last!
-     */
-
-    mapPtr->loc[eclIndex].line++;
-    mapPtr->loc[eclIndex].next++;
-
-    result = cmdPtr->compileProc(interp, &synthetic, cmdPtr, envPtr);
-
-    mapPtr->loc[eclIndex].line--;
-    mapPtr->loc[eclIndex].next--;
-
-    /*
-     * Clean up if necessary.
-     */
-
-    Tcl_FreeParse(&synthetic);
-    return result;
-}
--
-/*
- *----------------------------------------------------------------------
- *
- * TclCompileInfoExistsCmd --
- *
- *	Procedure called to compile the "info exists" subcommand.
- *
- * Results:
- * 	Returns TCL_OK for a successful compile. Returns TCL_ERROR to defer
- * 	evaluation to runtime.
- *
- * Side effects:
- *	Instructions are added to envPtr to execute the "info exists"
- *	subcommand at runtime.
- *
- *----------------------------------------------------------------------
- */
-
-int
-TclCompileInfoExistsCmd(
-    Tcl_Interp *interp,		/* Used for error reporting. */
-    Tcl_Parse *parsePtr,	/* Points to a parse structure for the command
-				 * created by Tcl_ParseCommand. */
-    Command *cmdPtr,		/* Points to defintion of command being
-				 * compiled. */
-    CompileEnv *envPtr)		/* Holds resulting instructions. */
-{
-    Tcl_Token *tokenPtr;
-    int isScalar, simpleVarName, localIndex;
-    DefineLineInformation;	/* TIP #280 */
-
-    if (parsePtr->numWords != 2) {
-	return TCL_ERROR;
-    }
-
-    /*
-     * Decide if we can use a frame slot for the var/array name or if we need
-     * to emit code to compute and push the name at runtime. We use a frame
-     * slot (entry in the array of local vars) if we are compiling a procedure
-     * body and if the name is simple text that does not include namespace
-     * qualifiers.
-     */
-
-    tokenPtr = TokenAfter(parsePtr->tokenPtr);
-    PushVarNameWord(interp, tokenPtr, envPtr, TCL_CREATE_VAR, &localIndex,
-		    &simpleVarName, &isScalar, 1);
-
-    /*
-     * Emit instruction to check the variable for existence.
-     */
-
-    if (simpleVarName) {
-	if (isScalar) {
-	    if (localIndex < 0) {
-		TclEmitOpcode(INST_EXIST_STK, envPtr);
-	    } else {
-		TclEmitInstInt4(INST_EXIST_SCALAR, localIndex, envPtr);
-	    }
-	} else {
-	    if (localIndex < 0) {
-		TclEmitOpcode(INST_EXIST_ARRAY_STK, envPtr);
->>>>>>> 34d7dd27
 	    } else {
 		PushStringLiteral(envPtr, "");
 	    }
