/*
 * tclOOCall.c --
 *
 *	This file contains the method call chain management code for the
 *	object-system core.
 *
 * Copyright (c) 2005-2011 by Donal K. Fellows
 *
 * See the file "license.terms" for information on usage and redistribution of
 * this file, and for a DISCLAIMER OF ALL WARRANTIES.
<<<<<<< HEAD
 *
 * RCS: @(#) $Id: tclOOCall.c,v 1.4.2.10 2009/09/30 06:07:51 dgp Exp $
=======
>>>>>>> d2834ff4
 */

#ifdef HAVE_CONFIG_H
#include "config.h"
#endif
#include "tclInt.h"
#include "tclOOInt.h"

/*
 * Structure containing a CallContext and any other values needed only during
 * the construction of the CallContext.
 */

struct ChainBuilder {
    CallChain *callChainPtr;	/* The call chain being built. */
    int filterLength;		/* Number of entries in the call chain that
				 * are due to processing filters and not the
				 * main call chain. */
    Object *oPtr;		/* The object that we are building the chain
				 * for. */
};

/*
 * Extra flags used for call chain management.
 */

#define DEFINITE_PROTECTED 0x100000
#define DEFINITE_PUBLIC    0x200000
#define KNOWN_STATE	   (DEFINITE_PROTECTED | DEFINITE_PUBLIC)
#define SPECIAL		   (CONSTRUCTOR | DESTRUCTOR)

/*
 * Function declarations for things defined in this file.
 */

static void		AddClassFiltersToCallContext(Object *const oPtr,
			    Class *clsPtr, struct ChainBuilder *const cbPtr,
			    Tcl_HashTable *const doneFilters);
static void		AddClassMethodNames(Class *clsPtr, const int flags,
			    Tcl_HashTable *const namesPtr);
static inline void	AddMethodToCallChain(Method *const mPtr,
			    struct ChainBuilder *const cbPtr,
			    Tcl_HashTable *const doneFilters,
			    Class *const filterDecl);
static inline void	AddSimpleChainToCallContext(Object *const oPtr,
			    Tcl_Obj *const methodNameObj,
			    struct ChainBuilder *const cbPtr,
			    Tcl_HashTable *const doneFilters, int flags,
			    Class *const filterDecl);
static void		AddSimpleClassChainToCallContext(Class *classPtr,
			    Tcl_Obj *const methodNameObj,
			    struct ChainBuilder *const cbPtr,
			    Tcl_HashTable *const doneFilters, int flags,
			    Class *const filterDecl);
static int		CmpStr(const void *ptr1, const void *ptr2);
static void		DupMethodNameRep(Tcl_Obj *srcPtr, Tcl_Obj *dstPtr);
static int		FinalizeMethodRefs(ClientData data[],
			    Tcl_Interp *interp, int result);
static void		FreeMethodNameRep(Tcl_Obj *objPtr);
static inline int	IsStillValid(CallChain *callPtr, Object *oPtr,
			    int flags, int reuseMask);
static int		ResetFilterFlags(ClientData data[],
			    Tcl_Interp *interp, int result);
static int		SetFilterFlags(ClientData data[],
			    Tcl_Interp *interp, int result);
static inline void	StashCallChain(Tcl_Obj *objPtr, CallChain *callPtr);

/*
 * Object type used to manage type caches attached to method names.
 */

static const Tcl_ObjType methodNameType = {
    "TclOO method name",
    FreeMethodNameRep,
    DupMethodNameRep,
    NULL,
    NULL
};

/*
 * ----------------------------------------------------------------------
 *
 * TclOODeleteContext --
 *
 *	Destroys a method call-chain context, which should not be in use.
 *
 * ----------------------------------------------------------------------
 */

void
TclOODeleteContext(
    CallContext *contextPtr)
{
    register Object *oPtr = contextPtr->oPtr;

    TclOODeleteChain(contextPtr->callPtr);
    TclStackFree(oPtr->fPtr->interp, contextPtr);
    DelRef(oPtr);
}

/*
 * ----------------------------------------------------------------------
 *
 * TclOODeleteChainCache --
 *
 *	Destroy the cache of method call-chains.
 *
 * ----------------------------------------------------------------------
 */

void
TclOODeleteChainCache(
    Tcl_HashTable *tablePtr)
{
    FOREACH_HASH_DECLS;
    CallChain *callPtr;

    FOREACH_HASH_VALUE(callPtr, tablePtr) {
	if (callPtr) {
	    TclOODeleteChain(callPtr);
	}
    }
    Tcl_DeleteHashTable(tablePtr);
    ckfree((char *) tablePtr);
}

/*
 * ----------------------------------------------------------------------
 *
 * TclOODeleteChain --
 *
 *	Destroys a method call-chain.
 *
 * ----------------------------------------------------------------------
 */

void
TclOODeleteChain(
    CallChain *callPtr)
{
    if (--callPtr->refCount >= 1) {
	return;
    }
    if (callPtr->chain != callPtr->staticChain) {
	ckfree((char *) callPtr->chain);
    }
    ckfree((char *) callPtr);
}

/*
 * ----------------------------------------------------------------------
 *
 * TclOOStashContext --
 *
 *	Saves a reference to a method call context in a Tcl_Obj's internal
 *	representation.
 *
 * ----------------------------------------------------------------------
 */

static inline void
StashCallChain(
    Tcl_Obj *objPtr,
    CallChain *callPtr)
{
    callPtr->refCount++;
    TclFreeIntRep(objPtr);
    objPtr->typePtr = &methodNameType;
    objPtr->internalRep.otherValuePtr = callPtr;
}

void
TclOOStashContext(
    Tcl_Obj *objPtr,
    CallContext *contextPtr)
{
    StashCallChain(objPtr, contextPtr->callPtr);
}

/*
 * ----------------------------------------------------------------------
 *
 * DupMethodNameRep, FreeMethodNameRep --
 *
 *	Functions to implement the required parts of the Tcl_Obj guts needed
 *	for caching of method contexts in Tcl_Objs.
 *
 * ----------------------------------------------------------------------
 */

static void
DupMethodNameRep(
    Tcl_Obj *srcPtr,
    Tcl_Obj *dstPtr)
{
    register CallChain *callPtr = srcPtr->internalRep.otherValuePtr;

    dstPtr->typePtr = &methodNameType;
    dstPtr->internalRep.otherValuePtr = callPtr;
    callPtr->refCount++;
}

static void
FreeMethodNameRep(
    Tcl_Obj *objPtr)
{
    register CallChain *callPtr = objPtr->internalRep.otherValuePtr;

    TclOODeleteChain(callPtr);
    objPtr->internalRep.otherValuePtr = NULL;
    objPtr->typePtr = NULL;
}

/*
 * ----------------------------------------------------------------------
 *
 * TclOOInvokeContext --
 *
 *	Invokes a single step along a method call-chain context. Note that the
 *	invokation of a step along the chain can cause further steps along the
 *	chain to be invoked. Note that this function is written to be as light
 *	in stack usage as possible.
 *
 * ----------------------------------------------------------------------
 */

int
TclOOInvokeContext(
    ClientData clientData,	/* The method call context. */
    Tcl_Interp *interp,		/* Interpreter for error reporting, and many
				 * other sorts of context handling (e.g.,
				 * commands, variables) depending on method
				 * implementation. */
    int objc,			/* The number of arguments. */
    Tcl_Obj *const objv[])	/* The arguments as actually seen. */
{
    register CallContext *const contextPtr = clientData;
    Method *const mPtr = contextPtr->callPtr->chain[contextPtr->index].mPtr;
    const int isFilter =
	    contextPtr->callPtr->chain[contextPtr->index].isFilter;

    /*
     * If this is the first step along the chain, we preserve the method
     * entries in the chain so that they do not get deleted out from under our
     * feet.
     */

    if (contextPtr->index == 0) {
	int i;

	for (i=0 ; i<contextPtr->callPtr->numChain ; i++) {
	    AddRef(contextPtr->callPtr->chain[i].mPtr);
	}

	/*
	 * Ensure that the method name itself is part of the arguments when
	 * we're doing unknown processing.
	 */

	if (contextPtr->callPtr->flags & OO_UNKNOWN_METHOD) {
	    contextPtr->skip--;
	}

	/*
	 * Add a callback to ensure that method references are dropped once
	 * this call is finished.
	 */

	TclNRAddCallback(interp, FinalizeMethodRefs, contextPtr, NULL, NULL,
		NULL);
    }

    /*
     * Save whether we were in a filter and set up whether we are now.
     */

    if (contextPtr->oPtr->flags & FILTER_HANDLING) {
	TclNRAddCallback(interp, SetFilterFlags, contextPtr, NULL,NULL,NULL);
    } else {
	TclNRAddCallback(interp, ResetFilterFlags,contextPtr,NULL,NULL,NULL);
    }
    if (isFilter || contextPtr->callPtr->flags & FILTER_HANDLING) {
	contextPtr->oPtr->flags |= FILTER_HANDLING;
    } else {
	contextPtr->oPtr->flags &= ~FILTER_HANDLING;
    }

    /*
     * Run the method implementation.
     */

    return mPtr->typePtr->callProc(mPtr->clientData, interp,
	    (Tcl_ObjectContext) contextPtr, objc, objv);
}

static int
SetFilterFlags(
    ClientData data[],
    Tcl_Interp *interp,
    int result)
{
    CallContext *contextPtr = data[0];

    contextPtr->oPtr->flags |= FILTER_HANDLING;
    return result;
}

static int
ResetFilterFlags(
    ClientData data[],
    Tcl_Interp *interp,
    int result)
{
    CallContext *contextPtr = data[0];

    contextPtr->oPtr->flags &= ~FILTER_HANDLING;
    return result;
}

static int
FinalizeMethodRefs(
    ClientData data[],
    Tcl_Interp *interp,
    int result)
{
    CallContext *contextPtr = data[0];
    int i;

    for (i=0 ; i<contextPtr->callPtr->numChain ; i++) {
	TclOODelMethodRef(contextPtr->callPtr->chain[i].mPtr);
    }
    return result;
}

/*
 * ----------------------------------------------------------------------
 *
 * TclOOGetSortedMethodList, TclOOGetSortedClassMethodList --
 *
 *	Discovers the list of method names supported by an object or class.
 *
 * ----------------------------------------------------------------------
 */

int
TclOOGetSortedMethodList(
    Object *oPtr,		/* The object to get the method names for. */
    int flags,			/* Whether we just want the public method
				 * names. */
    const char ***stringsPtr)	/* Where to write a pointer to the array of
				 * strings to. */
{
    Tcl_HashTable names;	/* Tcl_Obj* method name to "wanted in list"
				 * mapping. */
    FOREACH_HASH_DECLS;
    int i;
    Class *mixinPtr;
    Tcl_Obj *namePtr;
    Method *mPtr;
    int isWantedIn;
    void *isWanted;

    Tcl_InitObjHashTable(&names);

    /*
     * Name the bits used in the names table values.
     */
#define IN_LIST 1
#define NO_IMPLEMENTATION 2

    /*
     * Process method names due to the object.
     */

    if (oPtr->methodsPtr) {
	FOREACH_HASH(namePtr, mPtr, oPtr->methodsPtr) {
	    int isNew;

	    if ((mPtr->flags & PRIVATE_METHOD) && !(flags & PRIVATE_METHOD)) {
		continue;
	    }
	    hPtr = Tcl_CreateHashEntry(&names, (char *) namePtr, &isNew);
	    if (isNew) {
		isWantedIn = ((!(flags & PUBLIC_METHOD)
			|| mPtr->flags & PUBLIC_METHOD) ? IN_LIST : 0);
		isWantedIn |= (mPtr->typePtr == NULL ? NO_IMPLEMENTATION : 0);
		Tcl_SetHashValue(hPtr, INT2PTR(isWantedIn));
	    }
	}
    }

    /*
     * Process method names due to private methods on the object's class.
     */

    if (flags & PRIVATE_METHOD) {
	FOREACH_HASH(namePtr, mPtr, &oPtr->selfCls->classMethods) {
	    if (mPtr->flags & PRIVATE_METHOD) {
		int isNew;

		hPtr = Tcl_CreateHashEntry(&names, (char *) namePtr, &isNew);
		if (isNew) {
		    isWantedIn = IN_LIST;
		    if (mPtr->typePtr == NULL) {
			isWantedIn |= NO_IMPLEMENTATION;
		    }
		    Tcl_SetHashValue(hPtr, INT2PTR(isWantedIn));
		} else if (mPtr->typePtr != NULL) {
		    isWantedIn = PTR2INT(Tcl_GetHashValue(hPtr));
		    if (isWantedIn & NO_IMPLEMENTATION) {
			isWantedIn &= ~NO_IMPLEMENTATION;
			Tcl_SetHashValue(hPtr, INT2PTR(isWantedIn));
		    }
		}
	    }
	}
    }

    /*
     * Process (normal) method names from the class hierarchy and the mixin
     * hierarchy.
     */

    AddClassMethodNames(oPtr->selfCls, flags, &names);
    FOREACH(mixinPtr, oPtr->mixins) {
	AddClassMethodNames(mixinPtr, flags, &names);
    }

    /*
     * See how many (visible) method names there are. If none, we do not (and
     * should not) try to sort the list of them.
     */

    i = 0;
    if (names.numEntries != 0) {
	const char **strings;

	/*
	 * We need to build the list of methods to sort. We will be using
	 * qsort() for this, because it is very unlikely that the list will be
	 * heavily sorted when it is long enough to matter.
	 */

	strings = (const char **) ckalloc(sizeof(char *) * names.numEntries);
	FOREACH_HASH(namePtr, isWanted, &names) {
	    if (!(flags & PUBLIC_METHOD) || (PTR2INT(isWanted) & IN_LIST)) {
		if (PTR2INT(isWanted) & NO_IMPLEMENTATION) {
		    continue;
		}
		strings[i++] = TclGetString(namePtr);
	    }
	}

	/*
	 * Note that 'i' may well be less than names.numEntries when we are
	 * dealing with public method names.
	 */

	if (i > 0) {
	    if (i > 1) {
		qsort((void *) strings, (unsigned) i, sizeof(char *), CmpStr);
	    }
	    *stringsPtr = strings;
	} else {
	    ckfree((char *) strings);
	}
    }

    Tcl_DeleteHashTable(&names);
    return i;
}

int
TclOOGetSortedClassMethodList(
    Class *clsPtr,		/* The class to get the method names for. */
    int flags,			/* Whether we just want the public method
				 * names. */
    const char ***stringsPtr)	/* Where to write a pointer to the array of
				 * strings to. */
{
    Tcl_HashTable names;	/* Tcl_Obj* method name to "wanted in list"
				 * mapping. */
    FOREACH_HASH_DECLS;
    int i;
    Tcl_Obj *namePtr;
    void *isWanted;

    Tcl_InitObjHashTable(&names);

    /*
     * Process method names from the class hierarchy and the mixin hierarchy.
     */

    AddClassMethodNames(clsPtr, flags, &names);

    /*
     * See how many (visible) method names there are. If none, we do not (and
     * should not) try to sort the list of them.
     */

    i = 0;
    if (names.numEntries != 0) {
	const char **strings;

	/*
	 * We need to build the list of methods to sort. We will be using
	 * qsort() for this, because it is very unlikely that the list will be
	 * heavily sorted when it is long enough to matter.
	 */

	strings = (const char **) ckalloc(sizeof(char *) * names.numEntries);
	FOREACH_HASH(namePtr, isWanted, &names) {
	    if (!(flags & PUBLIC_METHOD) || (PTR2INT(isWanted) & IN_LIST)) {
		if (PTR2INT(isWanted) & NO_IMPLEMENTATION) {
		    continue;
		}
		strings[i++] = TclGetString(namePtr);
	    }
	}

	/*
	 * Note that 'i' may well be less than names.numEntries when we are
	 * dealing with public method names.
	 */

	if (i > 0) {
	    if (i > 1) {
		qsort((void *) strings, (unsigned) i, sizeof(char *), CmpStr);
	    }
	    *stringsPtr = strings;
	} else {
	    ckfree((char *) strings);
	}
    }

    Tcl_DeleteHashTable(&names);
    return i;
}

/* Comparator for GetSortedMethodList */
static int
CmpStr(
    const void *ptr1,
    const void *ptr2)
{
    const char **strPtr1 = (const char **) ptr1;
    const char **strPtr2 = (const char **) ptr2;

    return TclpUtfNcmp2(*strPtr1, *strPtr2, strlen(*strPtr1)+1);
}

/*
 * ----------------------------------------------------------------------
 *
 * AddClassMethodNames --
 *
 *	Adds the method names defined by a class (or its superclasses) to the
 *	collection being built. The collection is built in a hash table to
 *	ensure that duplicates are excluded. Helper for GetSortedMethodList().
 *
 * ----------------------------------------------------------------------
 */

static void
AddClassMethodNames(
    Class *clsPtr,		/* Class to get method names from. */
    const int flags,		/* Whether we are interested in just the
				 * public method names. */
    Tcl_HashTable *const namesPtr)
				/* Reference to the hash table to put the
				 * information in. The hash table maps the
				 * Tcl_Obj * method name to an integral value
				 * describing whether the method is wanted.
				 * This ensures that public/private override
				 * semantics are handled correctly.*/
{
    /*
     * Scope all declarations so that the compiler can stand a good chance of
     * making the recursive step highly efficient. We also hand-implement the
     * tail-recursive case using a while loop; C compilers typically cannot do
     * tail-recursion optimization usefully.
     */

    if (clsPtr->mixins.num != 0) {
	Class *mixinPtr;
	int i;

	/* TODO: Beware of infinite loops! */
	FOREACH(mixinPtr, clsPtr->mixins) {
	    AddClassMethodNames(mixinPtr, flags, namesPtr);
	}
    }

    while (1) {
	FOREACH_HASH_DECLS;
	Tcl_Obj *namePtr;
	Method *mPtr;

	FOREACH_HASH(namePtr, mPtr, &clsPtr->classMethods) {
	    int isNew;

	    hPtr = Tcl_CreateHashEntry(namesPtr, (char *) namePtr, &isNew);
	    if (isNew) {
		int isWanted = (!(flags & PUBLIC_METHOD)
			|| (mPtr->flags & PUBLIC_METHOD)) ? IN_LIST : 0;

		Tcl_SetHashValue(hPtr, INT2PTR(isWanted));
	    } else if ((PTR2INT(Tcl_GetHashValue(hPtr)) & NO_IMPLEMENTATION)
		    && mPtr->typePtr != NULL) {
		int isWanted = PTR2INT(Tcl_GetHashValue(hPtr));

		isWanted &= ~NO_IMPLEMENTATION;
		Tcl_SetHashValue(hPtr, INT2PTR(isWanted));
	    }
	}

	if (clsPtr->superclasses.num != 1) {
	    break;
	}
	clsPtr = clsPtr->superclasses.list[0];
    }
    if (clsPtr->superclasses.num != 0) {
	Class *superPtr;
	int i;

	FOREACH(superPtr, clsPtr->superclasses) {
	    AddClassMethodNames(superPtr, flags, namesPtr);
	}
    }
}

/*
 * ----------------------------------------------------------------------
 *
 * AddSimpleChainToCallContext --
 *
 *	The core of the call-chain construction engine, this handles calling a
 *	particular method on a particular object. Note that filters and
 *	unknown handling are already handled by the logic that uses this
 *	function.
 *
 * ----------------------------------------------------------------------
 */

static inline void
AddSimpleChainToCallContext(
    Object *const oPtr,		/* Object to add call chain entries for. */
    Tcl_Obj *const methodNameObj,
				/* Name of method to add the call chain
				 * entries for. */
    struct ChainBuilder *const cbPtr,
				/* Where to add the call chain entries. */
    Tcl_HashTable *const doneFilters,
				/* Where to record what call chain entries
				 * have been processed. */
    int flags,			/* What sort of call chain are we building. */
    Class *const filterDecl)	/* The class that declared the filter. If
				 * NULL, either the filter was declared by the
				 * object or this isn't a filter. */
{
    int i;

    if (!(flags & (KNOWN_STATE | SPECIAL)) && oPtr->methodsPtr) {
	Tcl_HashEntry *hPtr = Tcl_FindHashEntry(oPtr->methodsPtr,
		(char *) methodNameObj);

	if (hPtr != NULL) {
	    Method *mPtr = Tcl_GetHashValue(hPtr);

	    if (flags & PUBLIC_METHOD) {
		if (!(mPtr->flags & PUBLIC_METHOD)) {
		    return;
		} else {
		    flags |= DEFINITE_PUBLIC;
		}
	    } else {
		flags |= DEFINITE_PROTECTED;
	    }
	}
    }
    if (!(flags & SPECIAL)) {
	Tcl_HashEntry *hPtr;
	Class *mixinPtr;

	FOREACH(mixinPtr, oPtr->mixins) {
	    AddSimpleClassChainToCallContext(mixinPtr, methodNameObj, cbPtr,
		    doneFilters, flags, filterDecl);
	}
	if (oPtr->methodsPtr) {
	    hPtr = Tcl_FindHashEntry(oPtr->methodsPtr, (char*) methodNameObj);
	    if (hPtr != NULL) {
		AddMethodToCallChain(Tcl_GetHashValue(hPtr), cbPtr,
			doneFilters, filterDecl);
	    }
	}
    }
    AddSimpleClassChainToCallContext(oPtr->selfCls, methodNameObj, cbPtr,
	    doneFilters, flags, filterDecl);
}

/*
 * ----------------------------------------------------------------------
 *
 * AddMethodToCallChain --
 *
 *	Utility method that manages the adding of a particular method
 *	implementation to a call-chain.
 *
 * ----------------------------------------------------------------------
 */

static inline void
AddMethodToCallChain(
    Method *const mPtr,		/* Actual method implementation to add to call
				 * chain (or NULL, a no-op). */
    struct ChainBuilder *const cbPtr,
				/* The call chain to add the method
				 * implementation to. */
    Tcl_HashTable *const doneFilters,
				/* Where to record what filters have been
				 * processed. If NULL, not processing filters.
				 * Note that this function does not update
				 * this hashtable. */
    Class *const filterDecl)	/* The class that declared the filter. If
				 * NULL, either the filter was declared by the
				 * object or this isn't a filter. */
{
    register CallChain *callPtr = cbPtr->callChainPtr;
    int i;

    /*
     * Return if this is just an entry used to record whether this is a public
     * method. If so, there's nothing real to call and so nothing to add to
     * the call chain.
     */

    if (mPtr == NULL || mPtr->typePtr == NULL) {
	return;
    }

    /*
     * Enforce real private method handling here. We will skip adding this
     * method IF
     *  1) we are not allowing private methods, AND
     *  2) this is a private method, AND
     *  3) this is a class method, AND
     *  4) this method was not declared by the class of the current object.
     *
     * This does mean that only classes really handle private methods. This
     * should be sufficient for [incr Tcl] support though.
     */

    if (!(callPtr->flags & PRIVATE_METHOD)
	    && (mPtr->flags & PRIVATE_METHOD)
	    && (mPtr->declaringClassPtr != NULL)
	    && (mPtr->declaringClassPtr != cbPtr->oPtr->selfCls)) {
	return;
    }

    /*
     * First test whether the method is already in the call chain. Skip over
     * any leading filters.
     */

    for (i=cbPtr->filterLength ; i<callPtr->numChain ; i++) {
	if (callPtr->chain[i].mPtr == mPtr &&
		callPtr->chain[i].isFilter == (doneFilters != NULL)) {
	    /*
	     * Call chain semantics states that methods come as *late* in the
	     * call chain as possible. This is done by copying down the
	     * following methods. Note that this does not change the number of
	     * method invokations in the call chain; it just rearranges them.
	     */

	    Class *declCls = callPtr->chain[i].filterDeclarer;

	    for (; i+1<callPtr->numChain ; i++) {
		callPtr->chain[i] = callPtr->chain[i+1];
	    }
	    callPtr->chain[i].mPtr = mPtr;
	    callPtr->chain[i].isFilter = (doneFilters != NULL);
	    callPtr->chain[i].filterDeclarer = declCls;
	    return;
	}
    }

    /*
     * Need to really add the method. This is made a bit more complex by the
     * fact that we are using some "static" space initially, and only start
     * realloc-ing if the chain gets long.
     */

    if (callPtr->numChain == CALL_CHAIN_STATIC_SIZE) {
	callPtr->chain = (struct MInvoke *)
		ckalloc(sizeof(struct MInvoke)*(callPtr->numChain+1));
	memcpy(callPtr->chain, callPtr->staticChain,
		sizeof(struct MInvoke) * callPtr->numChain);
    } else if (callPtr->numChain > CALL_CHAIN_STATIC_SIZE) {
	callPtr->chain = (struct MInvoke *) ckrealloc((char *) callPtr->chain,
		sizeof(struct MInvoke) * (callPtr->numChain + 1));
    }
    callPtr->chain[i].mPtr = mPtr;
    callPtr->chain[i].isFilter = (doneFilters != NULL);
    callPtr->chain[i].filterDeclarer = filterDecl;
    callPtr->numChain++;
}

/*
 * ----------------------------------------------------------------------
 *
 * InitCallChain --
 *	Encoding of the policy of how to set up a call chain. Doesn't populate
 *	the chain with the method implementation data.
 *
 * ----------------------------------------------------------------------
 */

static inline void
InitCallChain(
    CallChain *callPtr,
    Object *oPtr,
    int flags)
{
    callPtr->flags = flags &
	    (PUBLIC_METHOD | PRIVATE_METHOD | SPECIAL | FILTER_HANDLING);
    if (oPtr->flags & USE_CLASS_CACHE) {
	oPtr = oPtr->selfCls->thisPtr;
	callPtr->flags |= USE_CLASS_CACHE;
    }
    callPtr->epoch = oPtr->fPtr->epoch;
    callPtr->objectCreationEpoch = oPtr->creationEpoch;
    callPtr->objectEpoch = oPtr->epoch;
    callPtr->refCount = 1;
    callPtr->numChain = 0;
    callPtr->chain = callPtr->staticChain;
}

/*
 * ----------------------------------------------------------------------
 *
 * IsStillValid --
 *	Calculates whether the given call chain can be used for executing a
 *	method for the given object. The condition on a chain from a cached
 *	location being reusable is:
 *	- Refers to the same object (same creation epoch), and
 *	- Still across the same class structure (same global epoch), and
 *	- Still across the same object strucutre (same local epoch), and
 *	- No public/private/filter magic leakage (same flags, modulo the fact
 *	  that a public chain will satisfy a non-public call).
 *
 * ----------------------------------------------------------------------
 */

static inline int
IsStillValid(
    CallChain *callPtr,
    Object *oPtr,
    int flags,
    int mask)
{
    if ((oPtr->flags & USE_CLASS_CACHE)) {
	oPtr = oPtr->selfCls->thisPtr;
	flags |= USE_CLASS_CACHE;
    }
    return ((callPtr->objectCreationEpoch == oPtr->creationEpoch)
	    && (callPtr->epoch == oPtr->fPtr->epoch)
	    && (callPtr->objectEpoch == oPtr->epoch)
	    && ((callPtr->flags & mask) == (flags & mask)));
}

/*
 * ----------------------------------------------------------------------
 *
 * TclOOGetCallContext --
 *
 *	Responsible for constructing the call context, an ordered list of all
 *	method implementations to be called as part of a method invokation.
 *	This method is central to the whole operation of the OO system.
 *
 * ----------------------------------------------------------------------
 */

CallContext *
TclOOGetCallContext(
    Object *oPtr,		/* The object to get the context for. */
    Tcl_Obj *methodNameObj,	/* The name of the method to get the context
				 * for. NULL when getting a constructor or
				 * destructor chain. */
    int flags,			/* What sort of context are we looking for.
				 * Only the bits PUBLIC_METHOD, CONSTRUCTOR,
				 * PRIVATE_METHOD, DESTRUCTOR and
				 * FILTER_HANDLING are useful. */
    Tcl_Obj *cacheInThisObj)	/* What object to cache in, or NULL if it is
				 * to be in the same object as the
				 * methodNameObj. */
{
    CallContext *contextPtr;
    CallChain *callPtr;
    struct ChainBuilder cb;
    int i, count, doFilters;
    Tcl_HashEntry *hPtr;
    Tcl_HashTable doneFilters;

    if (cacheInThisObj == NULL) {
	cacheInThisObj = methodNameObj;
    }
    if (flags&(SPECIAL|FILTER_HANDLING) || (oPtr->flags&FILTER_HANDLING)) {
	hPtr = NULL;
	doFilters = 0;

	/*
	 * Check if we have a cached valid constructor or destructor.
	 */

	if (flags & CONSTRUCTOR) {
	    callPtr = oPtr->selfCls->constructorChainPtr;
	    if ((callPtr != NULL)
		    && (callPtr->objectEpoch == oPtr->selfCls->thisPtr->epoch)
		    && (callPtr->epoch == oPtr->fPtr->epoch)) {
		callPtr->refCount++;
		goto returnContext;
	    }
	} else if (flags & DESTRUCTOR) {
	    callPtr = oPtr->selfCls->destructorChainPtr;
	    if ((oPtr->mixins.num == 0) && (callPtr != NULL)
		    && (callPtr->objectEpoch == oPtr->selfCls->thisPtr->epoch)
		    && (callPtr->epoch == oPtr->fPtr->epoch)) {
		callPtr->refCount++;
		goto returnContext;
	    }
	}
    } else {
	/*
	 * Check if we can get the chain out of the Tcl_Obj method name or out
	 * of the cache. This is made a bit more complex by the fact that
	 * there are multiple different layers of cache (in the Tcl_Obj, in
	 * the object, and in the class).
	 */

	const int reuseMask = ((flags & PUBLIC_METHOD) ? ~0 : ~PUBLIC_METHOD);

	if (cacheInThisObj->typePtr == &methodNameType) {
	    callPtr = cacheInThisObj->internalRep.otherValuePtr;
	    if (IsStillValid(callPtr, oPtr, flags, reuseMask)) {
		callPtr->refCount++;
		goto returnContext;
	    }
	    FreeMethodNameRep(cacheInThisObj);
	}

	if (oPtr->flags & USE_CLASS_CACHE) {
	    if (oPtr->selfCls->classChainCache != NULL) {
		hPtr = Tcl_FindHashEntry(oPtr->selfCls->classChainCache,
			(char *) methodNameObj);
	    } else {
		hPtr = NULL;
	    }
	} else {
	    if (oPtr->chainCache != NULL) {
		hPtr = Tcl_FindHashEntry(oPtr->chainCache,
			(char *) methodNameObj);
	    } else {
		hPtr = NULL;
	    }
	}

	if (hPtr != NULL && Tcl_GetHashValue(hPtr) != NULL) {
	    callPtr = Tcl_GetHashValue(hPtr);
	    if (IsStillValid(callPtr, oPtr, flags, reuseMask)) {
		callPtr->refCount++;
		goto returnContext;
	    }
	    Tcl_SetHashValue(hPtr, NULL);
	    TclOODeleteChain(callPtr);
	}

	doFilters = 1;
    }

    callPtr = (CallChain *) ckalloc(sizeof(CallChain));
    InitCallChain(callPtr, oPtr, flags);

    cb.callChainPtr = callPtr;
    cb.filterLength = 0;
    cb.oPtr = oPtr;

    /*
     * Add all defined filters (if any, and if we're going to be processing
     * them; they're not processed for constructors, destructors or when we're
     * in the middle of processing a filter).
     */

    if (doFilters) {
	Tcl_Obj *filterObj;
	Class *mixinPtr;

	doFilters = 1;
	Tcl_InitObjHashTable(&doneFilters);
	FOREACH(mixinPtr, oPtr->mixins) {
	    AddClassFiltersToCallContext(oPtr, mixinPtr, &cb, &doneFilters);
	}
	FOREACH(filterObj, oPtr->filters) {
	    AddSimpleChainToCallContext(oPtr, filterObj, &cb, &doneFilters, 0,
		    NULL);
	}
	AddClassFiltersToCallContext(oPtr, oPtr->selfCls, &cb, &doneFilters);
	Tcl_DeleteHashTable(&doneFilters);
    }
    count = cb.filterLength = callPtr->numChain;

    /*
     * Add the actual method implementations.
     */

    AddSimpleChainToCallContext(oPtr, methodNameObj, &cb, NULL, flags, NULL);

    /*
     * Check to see if the method has no implementation. If so, we probably
     * need to add in a call to the unknown method. Otherwise, set up the
     * cacheing of the method implementation (if relevant).
     */

    if (count == callPtr->numChain) {
	/*
	 * Method does not actually exist. If we're dealing with constructors
	 * or destructors, this isn't a problem.
	 */

	if (flags & SPECIAL) {
	    TclOODeleteChain(callPtr);
	    return NULL;
	}
	AddSimpleChainToCallContext(oPtr, oPtr->fPtr->unknownMethodNameObj,
		&cb, NULL, 0, NULL);
	callPtr->flags |= OO_UNKNOWN_METHOD;
	callPtr->epoch = -1;
	if (count == callPtr->numChain) {
	    TclOODeleteChain(callPtr);
	    return NULL;
	}
    } else if (doFilters) {
	if (hPtr == NULL) {
	    if (oPtr->flags & USE_CLASS_CACHE) {
		if (oPtr->selfCls->classChainCache == NULL) {
		    oPtr->selfCls->classChainCache = (Tcl_HashTable *)
			    ckalloc(sizeof(Tcl_HashTable));

		    Tcl_InitObjHashTable(oPtr->selfCls->classChainCache);
		}
		hPtr = Tcl_CreateHashEntry(oPtr->selfCls->classChainCache,
			(char *) methodNameObj, &i);
	    } else {
		if (oPtr->chainCache == NULL) {
		    oPtr->chainCache = (Tcl_HashTable *)
			    ckalloc(sizeof(Tcl_HashTable));

		    Tcl_InitObjHashTable(oPtr->chainCache);
		}
		hPtr = Tcl_CreateHashEntry(oPtr->chainCache,
			(char *) methodNameObj, &i);
	    }
	}
	callPtr->refCount++;
	Tcl_SetHashValue(hPtr, callPtr);
	StashCallChain(cacheInThisObj, callPtr);
    } else if (flags & CONSTRUCTOR) {
	if (oPtr->selfCls->constructorChainPtr) {
	    TclOODeleteChain(oPtr->selfCls->constructorChainPtr);
	}
	oPtr->selfCls->constructorChainPtr = callPtr;
	callPtr->refCount++;
    } else if ((flags & DESTRUCTOR) && oPtr->mixins.num == 0) {
	if (oPtr->selfCls->destructorChainPtr) {
	    TclOODeleteChain(oPtr->selfCls->destructorChainPtr);
	}
	oPtr->selfCls->destructorChainPtr = callPtr;
	callPtr->refCount++;
    }

  returnContext:
    contextPtr = TclStackAlloc(oPtr->fPtr->interp, sizeof(CallContext));
    contextPtr->oPtr = oPtr;
    AddRef(oPtr);
    contextPtr->callPtr = callPtr;
    contextPtr->skip = 2;
    contextPtr->index = 0;
    return contextPtr;
}

/*
 * ----------------------------------------------------------------------
 *
 * AddClassFiltersToCallContext --
 *
 *	Logic to make extracting all the filters from the class context much
 *	easier.
 *
 * ----------------------------------------------------------------------
 */

static void
AddClassFiltersToCallContext(
    Object *const oPtr,		/* Object that the filters operate on. */
    Class *clsPtr,		/* Class to get the filters from. */
    struct ChainBuilder *const cbPtr,
				/* Context to fill with call chain entries. */
    Tcl_HashTable *const doneFilters)
				/* Where to record what filters have been
				 * processed. Keys are objects, values are
				 * ignored. */
{
    int i;
    Class *superPtr, *mixinPtr;
    Tcl_Obj *filterObj;

  tailRecurse:
    if (clsPtr == NULL) {
	return;
    }

    /*
     * Add all the filters defined by classes mixed into the main class
     * hierarchy.
     */

    FOREACH(mixinPtr, clsPtr->mixins) {
	AddClassFiltersToCallContext(oPtr, mixinPtr, cbPtr, doneFilters);
    }

    /*
     * Add all the class filters from the current class. Note that the filters
     * are added starting at the object root, as this allows the object to
     * override how filters work to extend their behaviour.
     */

    FOREACH(filterObj, clsPtr->filters) {
	int isNew;

	(void) Tcl_CreateHashEntry(doneFilters, (char *) filterObj, &isNew);
	if (isNew) {
	    AddSimpleChainToCallContext(oPtr, filterObj, cbPtr, doneFilters,
		    0, clsPtr);
	}
    }

    /*
     * Now process the recursive case. Notice the tail-call optimization.
     */

    switch (clsPtr->superclasses.num) {
    case 1:
	clsPtr = clsPtr->superclasses.list[0];
	goto tailRecurse;
    default:
	FOREACH(superPtr, clsPtr->superclasses) {
	    AddClassFiltersToCallContext(oPtr, superPtr, cbPtr, doneFilters);
	}
    case 0:
	return;
    }
}

/*
 * ----------------------------------------------------------------------
 *
 * AddSimpleClassChainToCallContext --
 *
 *	Construct a call-chain from a class hierarchy.
 *
 * ----------------------------------------------------------------------
 */

static void
AddSimpleClassChainToCallContext(
    Class *classPtr,		/* Class to add the call chain entries for. */
    Tcl_Obj *const methodNameObj,
				/* Name of method to add the call chain
				 * entries for. */
    struct ChainBuilder *const cbPtr,
				/* Where to add the call chain entries. */
    Tcl_HashTable *const doneFilters,
				/* Where to record what call chain entries
				 * have been processed. */
    int flags,			/* What sort of call chain are we building. */
    Class *const filterDecl)	/* The class that declared the filter. If
				 * NULL, either the filter was declared by the
				 * object or this isn't a filter. */
{
    int i;
    Class *superPtr;

    /*
     * We hard-code the tail-recursive form. It's by far the most common case
     * *and* it is much more gentle on the stack.
     *
     * Note that mixins must be processed before the main class hierarchy.
     * [Bug 1998221]
     */

  tailRecurse:
    FOREACH(superPtr, classPtr->mixins) {
	AddSimpleClassChainToCallContext(superPtr, methodNameObj, cbPtr,
		doneFilters, flags, filterDecl);
    }

    if (flags & CONSTRUCTOR) {
	AddMethodToCallChain(classPtr->constructorPtr, cbPtr, doneFilters,
		filterDecl);

    } else if (flags & DESTRUCTOR) {
	AddMethodToCallChain(classPtr->destructorPtr, cbPtr, doneFilters,
		filterDecl);
    } else {
	Tcl_HashEntry *hPtr = Tcl_FindHashEntry(&classPtr->classMethods,
		(char *) methodNameObj);

	if (hPtr != NULL) {
	    register Method *mPtr = Tcl_GetHashValue(hPtr);

	    if (!(flags & KNOWN_STATE)) {
		if (flags & PUBLIC_METHOD) {
		    if (mPtr->flags & PUBLIC_METHOD) {
			flags |= DEFINITE_PUBLIC;
		    } else {
			return;
		    }
		} else {
		    flags |= DEFINITE_PROTECTED;
		}
	    }
	    AddMethodToCallChain(mPtr, cbPtr, doneFilters, filterDecl);
	}
    }

    switch (classPtr->superclasses.num) {
    case 1:
	classPtr = classPtr->superclasses.list[0];
	goto tailRecurse;
    default:
	FOREACH(superPtr, classPtr->superclasses) {
	    AddSimpleClassChainToCallContext(superPtr, methodNameObj, cbPtr,
		    doneFilters, flags, filterDecl);
	}
    case 0:
	return;
    }
}

/*
 * Local Variables:
 * mode: c
 * c-basic-offset: 4
 * fill-column: 78
 * End:
 */<|MERGE_RESOLUTION|>--- conflicted
+++ resolved
@@ -8,11 +8,6 @@
  *
  * See the file "license.terms" for information on usage and redistribution of
  * this file, and for a DISCLAIMER OF ALL WARRANTIES.
-<<<<<<< HEAD
- *
- * RCS: @(#) $Id: tclOOCall.c,v 1.4.2.10 2009/09/30 06:07:51 dgp Exp $
-=======
->>>>>>> d2834ff4
  */
 
 #ifdef HAVE_CONFIG_H
