--- conflicted
+++ resolved
@@ -1,9 +1,3 @@
-<<<<<<< HEAD
-# -*- tcl -*-
-# $Id: tclOO.decls,v 1.1.2.9 2010/09/15 13:17:15 dgp Exp $
-
-=======
->>>>>>> d2834ff4
 library tclOO
  
