/*
 * tclExecute.c --
 *
 *	This file contains procedures that execute byte-compiled Tcl commands.
 *
 * Copyright (c) 1996-1997 Sun Microsystems, Inc.
 * Copyright (c) 1998-2000 by Scriptics Corporation.
 * Copyright (c) 2001 by Kevin B. Kenny. All rights reserved.
 * Copyright (c) 2002-2005 by Miguel Sofer.
 * Copyright (c) 2005-2007 by Donal K. Fellows.
 * Copyright (c) 2007 Daniel A. Steffen <das@users.sourceforge.net>
 *
<<<<<<< HEAD
 * See the file "license.terms" for information on usage and redistribution of
 * this file, and for a DISCLAIMER OF ALL WARRANTIES.
 *
 * RCS: @(#) $Id: tclExecute.c,v 1.369.2.21 2011/01/19 08:14:17 ferrieux Exp $
=======
 * See the file "license.terms" for information on usage and redistribution
 * of this file, and for a DISCLAIMER OF ALL WARRANTIES.
>>>>>>> e25ebfc2
 */

#include "tclInt.h"
#include "tclCompile.h"
#include "tommath.h"

#include <math.h>
#include <float.h>

/*
 * Hack to determine whether we may expect IEEE floating point. The hack is
 * formally incorrect in that non-IEEE platforms might have the same precision
 * and range, but VAX, IBM, and Cray do not; are there any other floating
 * point units that we might care about?
 */

#if (FLT_RADIX == 2) && (DBL_MANT_DIG == 53) && (DBL_MAX_EXP == 1024)
#define IEEE_FLOATING_POINT
#endif

/*
 * A mask (should be 2**n-1) that is used to work out when the bytecode engine
 * should call Tcl_AsyncReady() to see whether there is a signal that needs
 * handling.
 */

#ifndef ASYNC_CHECK_COUNT_MASK
#   define ASYNC_CHECK_COUNT_MASK	63
#endif /* !ASYNC_CHECK_COUNT_MASK */

/*
 * Boolean flag indicating whether the Tcl bytecode interpreter has been
 * initialized.
 */

static int execInitialized = 0;
TCL_DECLARE_MUTEX(execMutex)

#ifdef TCL_COMPILE_DEBUG
/*
 * Variable that controls whether execution tracing is enabled and, if so,
 * what level of tracing is desired:
 *    0: no execution tracing
 *    1: trace invocations of Tcl procs only
 *    2: trace invocations of all (not compiled away) commands
 *    3: display each instruction executed
 * This variable is linked to the Tcl variable "tcl_traceExec".
 */

int tclTraceExec = 0;
#endif

/*
 * Mapping from expression instruction opcodes to strings; used for error
 * messages. Note that these entries must match the order and number of the
 * expression opcodes (e.g., INST_LOR) in tclCompile.h.
 *
 * Does not include the string for INST_EXPON (and beyond), as that is
 * disjoint for backward-compatability reasons.
 */

static const char *operatorStrings[] = {
    "||", "&&", "|", "^", "&", "==", "!=", "<", ">", "<=", ">=", "<<", ">>",
    "+", "-", "*", "/", "%", "+", "-", "~", "!",
    "BUILTIN FUNCTION", "FUNCTION",
    "", "", "", "", "", "", "", "", "eq", "ne"
};

/*
 * Mapping from Tcl result codes to strings; used for error and debugging
 * messages.
 */

#ifdef TCL_COMPILE_DEBUG
static const char *resultStrings[] = {
    "TCL_OK", "TCL_ERROR", "TCL_RETURN", "TCL_BREAK", "TCL_CONTINUE"
};
#endif

/*
 * These are used by evalstats to monitor object usage in Tcl.
 */

#ifdef TCL_COMPILE_STATS
long		tclObjsAlloced = 0;
long		tclObjsFreed = 0;
long		tclObjsShared[TCL_MAX_SHARED_OBJ_STATS] = { 0, 0, 0, 0, 0 };
#endif /* TCL_COMPILE_STATS */

/*
 * Support pre-8.5 bytecodes unless specifically requested otherwise.
 */

#ifndef TCL_SUPPORT_84_BYTECODE
#define TCL_SUPPORT_84_BYTECODE 1
#endif

#if TCL_SUPPORT_84_BYTECODE
/*
 * We need to know the tclBuiltinFuncTable to support translation of pre-8.5
 * math functions to the namespace-based ::tcl::mathfunc::op in 8.5+.
 */

typedef struct {
    char *name;		/* Name of function. */
    int numArgs;	/* Number of arguments for function. */
} BuiltinFunc;

/*
 * Table describing the built-in math functions. Entries in this table are
 * indexed by the values of the INST_CALL_BUILTIN_FUNC instruction's
 * operand byte.
 */

static BuiltinFunc tclBuiltinFuncTable[] = {
    {"acos", 1},
    {"asin", 1},
    {"atan", 1},
    {"atan2", 2},
    {"ceil", 1},
    {"cos", 1},
    {"cosh", 1},
    {"exp", 1},
    {"floor", 1},
    {"fmod", 2},
    {"hypot", 2},
    {"log", 1},
    {"log10", 1},
    {"pow", 2},
    {"sin", 1},
    {"sinh", 1},
    {"sqrt", 1},
    {"tan", 1},
    {"tanh", 1},
    {"abs", 1},
    {"double", 1},
    {"int", 1},
    {"rand", 0},
    {"round", 1},
    {"srand", 1},
    {"wide", 1},
    {0},
};

#define LAST_BUILTIN_FUNC	25
#endif

/*
 * These variable-access macros have to coincide with those in tclVar.c
 */

#define VarHashGetValue(hPtr) \
    ((Var *) ((char *)hPtr - TclOffset(VarInHash, entry)))

static inline Var *
VarHashCreateVar(
    TclVarHashTable *tablePtr,
    Tcl_Obj *key,
    int *newPtr)
{
    Tcl_HashEntry *hPtr = Tcl_CreateHashEntry((Tcl_HashTable *) tablePtr,
	    (char *) key, newPtr);

    if (!hPtr) {
	return NULL;
    }
    return VarHashGetValue(hPtr);
}

#define VarHashFindVar(tablePtr, key) \
    VarHashCreateVar((tablePtr), (key), NULL)

/*
 * The new macro for ending an instruction; note that a reasonable C-optimiser
 * will resolve all branches at compile time. (result) is always a constant;
 * the macro NEXT_INST_F handles constant (nCleanup), NEXT_INST_V is resolved
 * at runtime for variable (nCleanup).
 *
 * ARGUMENTS:
 *    pcAdjustment: how much to increment pc
 *    nCleanup: how many objects to remove from the stack
 *    resultHandling: 0 indicates no object should be pushed on the stack;
 *	otherwise, push objResultPtr. If (result < 0), objResultPtr already
 *	has the correct reference count.
 */

#define NEXT_INST_F(pcAdjustment, nCleanup, resultHandling) \
    if (nCleanup == 0) {\
	if (resultHandling != 0) {\
	    if ((resultHandling) > 0) {\
		PUSH_OBJECT(objResultPtr);\
	    } else {\
		*(++tosPtr) = objResultPtr;\
	    }\
	} \
	pc += (pcAdjustment);\
	goto cleanup0;\
    } else if (resultHandling != 0) {\
	if ((resultHandling) > 0) {\
	    Tcl_IncrRefCount(objResultPtr);\
	}\
	pc += (pcAdjustment);\
	switch (nCleanup) {\
	    case 1: goto cleanup1_pushObjResultPtr;\
	    case 2: goto cleanup2_pushObjResultPtr;\
	    default: Tcl_Panic("bad usage of macro NEXT_INST_F");\
	}\
    } else {\
	pc += (pcAdjustment);\
	switch (nCleanup) {\
	    case 1: goto cleanup1;\
	    case 2: goto cleanup2;\
	    default: Tcl_Panic("bad usage of macro NEXT_INST_F");\
	}\
    }

#define NEXT_INST_V(pcAdjustment, nCleanup, resultHandling) \
    pc += (pcAdjustment);\
    cleanup = (nCleanup);\
    if (resultHandling) {\
	if ((resultHandling) > 0) {\
	    Tcl_IncrRefCount(objResultPtr);\
	}\
	goto cleanupV_pushObjResultPtr;\
    } else {\
	goto cleanupV;\
    }

/*
 * Macros used to cache often-referenced Tcl evaluation stack information
 * in local variables. Note that a DECACHE_STACK_INFO()-CACHE_STACK_INFO()
 * pair must surround any call inside TclExecuteByteCode (and a few other
 * procedures that use this scheme) that could result in a recursive call
 * to TclExecuteByteCode.
 */

#define CACHE_STACK_INFO() \
    checkInterp = 1

#define DECACHE_STACK_INFO() \
    esPtr->tosPtr = tosPtr

/*
 * Macros used to access items on the Tcl evaluation stack. PUSH_OBJECT
 * increments the object's ref count since it makes the stack have another
 * reference pointing to the object. However, POP_OBJECT does not decrement
 * the ref count. This is because the stack may hold the only reference to the
 * object, so the object would be destroyed if its ref count were decremented
 * before the caller had a chance to, e.g., store it in a variable. It is the
 * caller's responsibility to decrement the ref count when it is finished with
 * an object.
 *
 * WARNING! It is essential that objPtr only appear once in the PUSH_OBJECT
 * macro. The actual parameter might be an expression with side effects, and
 * this ensures that it will be executed only once.
 */

#define PUSH_OBJECT(objPtr) \
    Tcl_IncrRefCount(*(++tosPtr) = (objPtr))

#define POP_OBJECT()	*(tosPtr--)

#define OBJ_AT_TOS	*tosPtr

#define OBJ_UNDER_TOS	*(tosPtr-1)

#define OBJ_AT_DEPTH(n)	*(tosPtr-(n))

#define CURR_DEPTH	(tosPtr - initTosPtr)

/*
 * Macros used to trace instruction execution. The macros TRACE,
 * TRACE_WITH_OBJ, and O2S are only used inside TclExecuteByteCode. O2S is
 * only used in TRACE* calls to get a string from an object.
 */

#ifdef TCL_COMPILE_DEBUG
#   define TRACE(a) \
    if (traceInstructions) { \
	fprintf(stdout, "%2d: %2d (%u) %s ", iPtr->numLevels, \
		(int) CURR_DEPTH, \
		(unsigned)(pc - codePtr->codeStart), \
		GetOpcodeName(pc)); \
	printf a; \
    }
#   define TRACE_APPEND(a) \
    if (traceInstructions) { \
	printf a; \
    }
#   define TRACE_WITH_OBJ(a, objPtr) \
    if (traceInstructions) { \
	fprintf(stdout, "%2d: %2d (%u) %s ", iPtr->numLevels, \
		(int) CURR_DEPTH, \
		(unsigned)(pc - codePtr->codeStart), \
		GetOpcodeName(pc)); \
	printf a; \
	TclPrintObject(stdout, objPtr, 30); \
	fprintf(stdout, "\n"); \
    }
#   define O2S(objPtr) \
    (objPtr ? TclGetString(objPtr) : "")
#else /* !TCL_COMPILE_DEBUG */
#   define TRACE(a)
#   define TRACE_APPEND(a)
#   define TRACE_WITH_OBJ(a, objPtr)
#   define O2S(objPtr)
#endif /* TCL_COMPILE_DEBUG */

/*
 * DTrace instruction probe macros.
 */

#define TCL_DTRACE_INST_NEXT() \
    if (TCL_DTRACE_INST_DONE_ENABLED()) {\
	if (curInstName) {\
	    TCL_DTRACE_INST_DONE(curInstName, (int) CURR_DEPTH, tosPtr);\
	}\
	curInstName = tclInstructionTable[*pc].name;\
	if (TCL_DTRACE_INST_START_ENABLED()) {\
	    TCL_DTRACE_INST_START(curInstName, (int) CURR_DEPTH, tosPtr);\
	}\
    } else if (TCL_DTRACE_INST_START_ENABLED()) {\
	TCL_DTRACE_INST_START(tclInstructionTable[*pc].name, (int) CURR_DEPTH,\
		tosPtr);\
    }
#define TCL_DTRACE_INST_LAST() \
    if (TCL_DTRACE_INST_DONE_ENABLED() && curInstName) {\
	TCL_DTRACE_INST_DONE(curInstName, (int) CURR_DEPTH, tosPtr);\
    }

/*
 * Macro used in this file to save a function call for common uses of
 * TclGetNumberFromObj(). The ANSI C "prototype" is:
 *
 * MODULE_SCOPE int GetNumberFromObj(Tcl_Interp *interp, Tcl_Obj *objPtr,
 *			ClientData *ptrPtr, int *tPtr);
 */

#ifdef NO_WIDE_TYPE

#define GetNumberFromObj(interp, objPtr, ptrPtr, tPtr)			\
    (((objPtr)->typePtr == &tclIntType)					\
	?	(*(tPtr) = TCL_NUMBER_LONG,				\
		*(ptrPtr) = (ClientData)				\
		    (&((objPtr)->internalRep.longValue)), TCL_OK) :	\
    ((objPtr)->typePtr == &tclDoubleType)				\
	?	(((TclIsNaN((objPtr)->internalRep.doubleValue))		\
		    ?	(*(tPtr) = TCL_NUMBER_NAN)			\
		    :	(*(tPtr) = TCL_NUMBER_DOUBLE)),			\
		*(ptrPtr) = (ClientData)				\
		    (&((objPtr)->internalRep.doubleValue)), TCL_OK) :	\
    ((((objPtr)->typePtr == NULL) && ((objPtr)->bytes == NULL)) ||	\
    (((objPtr)->bytes != NULL) && ((objPtr)->length == 0)))		\
	? TCL_ERROR :							\
    TclGetNumberFromObj((interp), (objPtr), (ptrPtr), (tPtr)))

#else

#define GetNumberFromObj(interp, objPtr, ptrPtr, tPtr)			\
    (((objPtr)->typePtr == &tclIntType)					\
	?	(*(tPtr) = TCL_NUMBER_LONG,				\
		*(ptrPtr) = (ClientData)				\
		    (&((objPtr)->internalRep.longValue)), TCL_OK) :	\
    ((objPtr)->typePtr == &tclWideIntType)				\
	?	(*(tPtr) = TCL_NUMBER_WIDE,				\
		*(ptrPtr) = (ClientData)				\
		    (&((objPtr)->internalRep.wideValue)), TCL_OK) :	\
    ((objPtr)->typePtr == &tclDoubleType)				\
	?	(((TclIsNaN((objPtr)->internalRep.doubleValue))		\
		    ?	(*(tPtr) = TCL_NUMBER_NAN)			\
		    :	(*(tPtr) = TCL_NUMBER_DOUBLE)),			\
		*(ptrPtr) = (ClientData)				\
		    (&((objPtr)->internalRep.doubleValue)), TCL_OK) :	\
    ((((objPtr)->typePtr == NULL) && ((objPtr)->bytes == NULL)) ||	\
    (((objPtr)->bytes != NULL) && ((objPtr)->length == 0)))		\
	? TCL_ERROR :							\
    TclGetNumberFromObj((interp), (objPtr), (ptrPtr), (tPtr)))

#endif

/*
 * Macro used in this file to save a function call for common uses of
 * Tcl_GetBooleanFromObj(). The ANSI C "prototype" is:
 *
 * MODULE_SCOPE int TclGetBooleanFromObj(Tcl_Interp *interp, Tcl_Obj *objPtr,
 *			int *boolPtr);
 */

#define TclGetBooleanFromObj(interp, objPtr, boolPtr)			\
    ((((objPtr)->typePtr == &tclIntType)				\
	|| ((objPtr)->typePtr == &tclBooleanType))			\
	? (*(boolPtr) = ((objPtr)->internalRep.longValue!=0), TCL_OK)	\
	: Tcl_GetBooleanFromObj((interp), (objPtr), (boolPtr)))

/*
 * Macro used in this file to save a function call for common uses of
 * Tcl_GetWideIntFromObj(). The ANSI C "prototype" is:
 *
 * MODULE_SCOPE int TclGetWideIntFromObj(Tcl_Interp *interp, Tcl_Obj *objPtr,
 *			Tcl_WideInt *wideIntPtr);
 */

#ifdef NO_WIDE_TYPE
#define TclGetWideIntFromObj(interp, objPtr, wideIntPtr)		\
    (((objPtr)->typePtr == &tclIntType)					\
	? (*(wideIntPtr) = (Tcl_WideInt)				\
		((objPtr)->internalRep.longValue), TCL_OK) :		\
	Tcl_GetWideIntFromObj((interp), (objPtr), (wideIntPtr)))
#else
#define TclGetWideIntFromObj(interp, objPtr, wideIntPtr)		\
    (((objPtr)->typePtr == &tclWideIntType)				\
	? (*(wideIntPtr) = (objPtr)->internalRep.wideValue, TCL_OK) :	\
    ((objPtr)->typePtr == &tclIntType)					\
	? (*(wideIntPtr) = (Tcl_WideInt)				\
		((objPtr)->internalRep.longValue), TCL_OK) :		\
	Tcl_GetWideIntFromObj((interp), (objPtr), (wideIntPtr)))
#endif

/*
 * Macro used to make the check for type overflow more mnemonic. This works by
 * comparing sign bits; the rest of the word is irrelevant. The ANSI C
 * "prototype" (where inttype_t is any integer type) is:
 *
 * MODULE_SCOPE int Overflowing(inttype_t a, inttype_t b, inttype_t sum);
 *
 * Check first the condition most likely to fail in usual code (at least for
 * usage in [incr]: do the first summand and the sum have != signs?
 */

#define Overflowing(a,b,sum) ((((a)^(sum)) < 0) && (((a)^(b)) >= 0))

/*
 * Custom object type only used in this file; values of its type should never
 * be seen by user scripts.
 */

static Tcl_ObjType dictIteratorType = {
    "dictIterator",
    NULL, NULL, NULL, NULL
};

/*
 * Auxiliary tables used to compute powers of small integers
 */

#if (LONG_MAX == 0x7fffffff)

/*
 * Maximum base that, when raised to powers 2, 3, ... 8, fits in a 32-bit
 * signed integer
 */

static const long MaxBase32[] = {46340, 1290, 215, 73, 35, 21, 14};
static const size_t MaxBase32Size = sizeof(MaxBase32)/sizeof(long);

/*
 * Table giving 3, 4, ..., 11, raised to the powers 9, 10, ..., as far as they
 * fit in a 32-bit signed integer. Exp32Index[i] gives the starting index of
 * powers of i+3; Exp32Value[i] gives the corresponding powers.
 */

static const unsigned short Exp32Index[] = {
    0, 11, 18, 23, 26, 29, 31, 32, 33
};
static const size_t Exp32IndexSize = sizeof(Exp32Index)/sizeof(unsigned short);
static const long Exp32Value[] = {
    19683, 59049, 177147, 531441, 1594323, 4782969, 14348907, 43046721,
    129140163, 387420489, 1162261467, 262144, 1048576, 4194304,
    16777216, 67108864, 268435456, 1073741824, 1953125, 9765625,
    48828125, 244140625, 1220703125, 10077696, 60466176, 362797056,
    40353607, 282475249, 1977326743, 134217728, 1073741824, 387420489,
    1000000000
};
static const size_t Exp32ValueSize = sizeof(Exp32Value)/sizeof(long);

#endif /* LONG_MAX == 0x7fffffff -- 32 bit machine */

#if (LONG_MAX > 0x7fffffff) || !defined(TCL_WIDE_INT_IS_LONG)

/*
 * Maximum base that, when raised to powers 2, 3, ..., 16, fits in a
 * Tcl_WideInt.
 */

static const Tcl_WideInt MaxBase64[] = {
    (Tcl_WideInt)46340*65536+62259,	/* 3037000499 == isqrt(2**63-1) */
    (Tcl_WideInt)2097151, (Tcl_WideInt)55108, (Tcl_WideInt)6208,
    (Tcl_WideInt)1448, (Tcl_WideInt)511, (Tcl_WideInt)234, (Tcl_WideInt)127,
    (Tcl_WideInt)78, (Tcl_WideInt)52, (Tcl_WideInt)38, (Tcl_WideInt)28,
    (Tcl_WideInt)22, (Tcl_WideInt)18, (Tcl_WideInt)15
};
static const size_t MaxBase64Size = sizeof(MaxBase64)/sizeof(Tcl_WideInt);

/*
 *Table giving 3, 4, ..., 13 raised to powers greater than 16 when the
 * results fit in a 64-bit signed integer.
 */

static const unsigned short Exp64Index[] = {
    0, 23, 38, 49, 57, 63, 67, 70, 72, 74, 75, 76
};
static const size_t Exp64IndexSize = sizeof(Exp64Index)/sizeof(unsigned short);
static const Tcl_WideInt Exp64Value[] = {
    (Tcl_WideInt)243*243*243*3*3,
    (Tcl_WideInt)243*243*243*3*3*3,
    (Tcl_WideInt)243*243*243*3*3*3*3,
    (Tcl_WideInt)243*243*243*243,
    (Tcl_WideInt)243*243*243*243*3,
    (Tcl_WideInt)243*243*243*243*3*3,
    (Tcl_WideInt)243*243*243*243*3*3*3,
    (Tcl_WideInt)243*243*243*243*3*3*3*3,
    (Tcl_WideInt)243*243*243*243*243,
    (Tcl_WideInt)243*243*243*243*243*3,
    (Tcl_WideInt)243*243*243*243*243*3*3,
    (Tcl_WideInt)243*243*243*243*243*3*3*3,
    (Tcl_WideInt)243*243*243*243*243*3*3*3*3,
    (Tcl_WideInt)243*243*243*243*243*243,
    (Tcl_WideInt)243*243*243*243*243*243*3,
    (Tcl_WideInt)243*243*243*243*243*243*3*3,
    (Tcl_WideInt)243*243*243*243*243*243*3*3*3,
    (Tcl_WideInt)243*243*243*243*243*243*3*3*3*3,
    (Tcl_WideInt)243*243*243*243*243*243*243,
    (Tcl_WideInt)243*243*243*243*243*243*243*3,
    (Tcl_WideInt)243*243*243*243*243*243*243*3*3,
    (Tcl_WideInt)243*243*243*243*243*243*243*3*3*3,
    (Tcl_WideInt)243*243*243*243*243*243*243*3*3*3*3,
    (Tcl_WideInt)1024*1024*1024*4*4,
    (Tcl_WideInt)1024*1024*1024*4*4*4,
    (Tcl_WideInt)1024*1024*1024*4*4*4*4,
    (Tcl_WideInt)1024*1024*1024*1024,
    (Tcl_WideInt)1024*1024*1024*1024*4,
    (Tcl_WideInt)1024*1024*1024*1024*4*4,
    (Tcl_WideInt)1024*1024*1024*1024*4*4*4,
    (Tcl_WideInt)1024*1024*1024*1024*4*4*4*4,
    (Tcl_WideInt)1024*1024*1024*1024*1024,
    (Tcl_WideInt)1024*1024*1024*1024*1024*4,
    (Tcl_WideInt)1024*1024*1024*1024*1024*4*4,
    (Tcl_WideInt)1024*1024*1024*1024*1024*4*4*4,
    (Tcl_WideInt)1024*1024*1024*1024*1024*4*4*4*4,
    (Tcl_WideInt)1024*1024*1024*1024*1024*1024,
    (Tcl_WideInt)1024*1024*1024*1024*1024*1024*4,
    (Tcl_WideInt)3125*3125*3125*5*5,
    (Tcl_WideInt)3125*3125*3125*5*5*5,
    (Tcl_WideInt)3125*3125*3125*5*5*5*5,
    (Tcl_WideInt)3125*3125*3125*3125,
    (Tcl_WideInt)3125*3125*3125*3125*5,
    (Tcl_WideInt)3125*3125*3125*3125*5*5,
    (Tcl_WideInt)3125*3125*3125*3125*5*5*5,
    (Tcl_WideInt)3125*3125*3125*3125*5*5*5*5,
    (Tcl_WideInt)3125*3125*3125*3125*3125,
    (Tcl_WideInt)3125*3125*3125*3125*3125*5,
    (Tcl_WideInt)3125*3125*3125*3125*3125*5*5,
    (Tcl_WideInt)7776*7776*7776*6*6,
    (Tcl_WideInt)7776*7776*7776*6*6*6,
    (Tcl_WideInt)7776*7776*7776*6*6*6*6,
    (Tcl_WideInt)7776*7776*7776*7776,
    (Tcl_WideInt)7776*7776*7776*7776*6,
    (Tcl_WideInt)7776*7776*7776*7776*6*6,
    (Tcl_WideInt)7776*7776*7776*7776*6*6*6,
    (Tcl_WideInt)7776*7776*7776*7776*6*6*6*6,
    (Tcl_WideInt)16807*16807*16807*7*7,
    (Tcl_WideInt)16807*16807*16807*7*7*7,
    (Tcl_WideInt)16807*16807*16807*7*7*7*7,
    (Tcl_WideInt)16807*16807*16807*16807,
    (Tcl_WideInt)16807*16807*16807*16807*7,
    (Tcl_WideInt)16807*16807*16807*16807*7*7,
    (Tcl_WideInt)32768*32768*32768*8*8,
    (Tcl_WideInt)32768*32768*32768*8*8*8,
    (Tcl_WideInt)32768*32768*32768*8*8*8*8,
    (Tcl_WideInt)32768*32768*32768*32768,
    (Tcl_WideInt)59049*59049*59049*9*9,
    (Tcl_WideInt)59049*59049*59049*9*9*9,
    (Tcl_WideInt)59049*59049*59049*9*9*9*9,
    (Tcl_WideInt)100000*100000*100000*10*10,
    (Tcl_WideInt)100000*100000*100000*10*10*10,
    (Tcl_WideInt)161051*161051*161051*11*11,
    (Tcl_WideInt)161051*161051*161051*11*11*11,
    (Tcl_WideInt)248832*248832*248832*12*12,
    (Tcl_WideInt)371293*371293*371293*13*13
};
static const size_t Exp64ValueSize = sizeof(Exp64Value)/sizeof(Tcl_WideInt);

#endif

/*
 * Declarations for local procedures to this file:
 */

#ifdef TCL_COMPILE_STATS
static int		EvalStatsCmd(ClientData clientData,
			    Tcl_Interp *interp, int objc,
			    Tcl_Obj *const objv[]);
#endif /* TCL_COMPILE_STATS */
#ifdef TCL_COMPILE_DEBUG
static char *		GetOpcodeName(unsigned char *pc);
static void		PrintByteCodeInfo(ByteCode *codePtr);
static const char *	StringForResultCode(int result);
static void		ValidatePcAndStackTop(ByteCode *codePtr,
			    unsigned char *pc, int stackTop,
			    int stackLowerBound, int checkStack);
#endif /* TCL_COMPILE_DEBUG */
static void		DeleteExecStack(ExecStack *esPtr);
static void		DupExprCodeInternalRep(Tcl_Obj *srcPtr,
			    Tcl_Obj *copyPtr);
static void		FreeExprCodeInternalRep(Tcl_Obj *objPtr);
static ExceptionRange *	GetExceptRangeForPc(unsigned char *pc, int catchOnly,
			    ByteCode *codePtr);
static const char *	GetSrcInfoForPc(unsigned char *pc, ByteCode *codePtr,
			    int *lengthPtr);
static Tcl_Obj **	GrowEvaluationStack(ExecEnv *eePtr, int growth,
			    int move);
static void		IllegalExprOperandType(Tcl_Interp *interp,
			    unsigned char *pc, Tcl_Obj *opndPtr);
static void		InitByteCodeExecution(Tcl_Interp *interp);
/* Useful elsewhere, make available in tclInt.h or stubs? */
static Tcl_Obj **	StackAllocWords(Tcl_Interp *interp, int numWords);
static Tcl_Obj **	StackReallocWords(Tcl_Interp *interp, int numWords);

/*
 * The structure below defines a bytecode Tcl object type to hold the
 * compiled bytecode for Tcl expressions.
 */

static Tcl_ObjType exprCodeType = {
    "exprcode",
    FreeExprCodeInternalRep,	/* freeIntRepProc */
    DupExprCodeInternalRep,	/* dupIntRepProc */
    NULL,			/* updateStringProc */
    NULL			/* setFromAnyProc */
};

/*
 *----------------------------------------------------------------------
 *
 * InitByteCodeExecution --
 *
 *	This procedure is called once to initialize the Tcl bytecode
 *	interpreter.
 *
 * Results:
 *	None.
 *
 * Side effects:
 *	This procedure initializes the array of instruction names. If
 *	compiling with the TCL_COMPILE_STATS flag, it initializes the array
 *	that counts the executions of each instruction and it creates the
 *	"evalstats" command. It also establishes the link between the Tcl
 *	"tcl_traceExec" and C "tclTraceExec" variables.
 *
 *----------------------------------------------------------------------
 */

static void
InitByteCodeExecution(
    Tcl_Interp *interp)		/* Interpreter for which the Tcl variable
				 * "tcl_traceExec" is linked to control
				 * instruction tracing. */
{
#ifdef TCL_COMPILE_DEBUG
    if (Tcl_LinkVar(interp, "tcl_traceExec", (char *) &tclTraceExec,
	    TCL_LINK_INT) != TCL_OK) {
	Tcl_Panic("InitByteCodeExecution: can't create link for tcl_traceExec variable");
    }
#endif
#ifdef TCL_COMPILE_STATS
    Tcl_CreateObjCommand(interp, "evalstats", EvalStatsCmd, NULL, NULL);
#endif /* TCL_COMPILE_STATS */
}

/*
 *----------------------------------------------------------------------
 *
 * TclCreateExecEnv --
 *
 *	This procedure creates a new execution environment for Tcl bytecode
 *	execution. An ExecEnv points to a Tcl evaluation stack. An ExecEnv is
 *	typically created once for each Tcl interpreter (Interp structure) and
 *	recursively passed to TclExecuteByteCode to execute ByteCode sequences
 *	for nested commands.
 *
 * Results:
 *	A newly allocated ExecEnv is returned. This points to an empty
 *	evaluation stack of the standard initial size.
 *
 * Side effects:
 *	The bytecode interpreter is also initialized here, as this procedure
 *	will be called before any call to TclExecuteByteCode.
 *
 *----------------------------------------------------------------------
 */

#define TCL_STACK_INITIAL_SIZE 2000

ExecEnv *
TclCreateExecEnv(
    Tcl_Interp *interp)		/* Interpreter for which the execution
				 * environment is being created. */
{
    ExecEnv *eePtr = (ExecEnv *) ckalloc(sizeof(ExecEnv));
    ExecStack *esPtr = (ExecStack *) ckalloc(sizeof(ExecStack)
	    + (size_t) (TCL_STACK_INITIAL_SIZE-1) * sizeof(Tcl_Obj *));

    eePtr->execStackPtr = esPtr;
    TclNewBooleanObj(eePtr->constants[0], 0);
    Tcl_IncrRefCount(eePtr->constants[0]);
    TclNewBooleanObj(eePtr->constants[1], 1);
    Tcl_IncrRefCount(eePtr->constants[1]);

    esPtr->prevPtr = NULL;
    esPtr->nextPtr = NULL;
    esPtr->markerPtr = NULL;
    esPtr->endPtr = &esPtr->stackWords[TCL_STACK_INITIAL_SIZE-1];
    esPtr->tosPtr = &esPtr->stackWords[-1];

    Tcl_MutexLock(&execMutex);
    if (!execInitialized) {
	TclInitAuxDataTypeTable();
	InitByteCodeExecution(interp);
	execInitialized = 1;
    }
    Tcl_MutexUnlock(&execMutex);

    return eePtr;
}
#undef TCL_STACK_INITIAL_SIZE

/*
 *----------------------------------------------------------------------
 *
 * TclDeleteExecEnv --
 *
 *	Frees the storage for an ExecEnv.
 *
 * Results:
 *	None.
 *
 * Side effects:
 *	Storage for an ExecEnv and its contained storage (e.g. the evaluation
 *	stack) is freed.
 *
 *----------------------------------------------------------------------
 */

static void
DeleteExecStack(
    ExecStack *esPtr)
{
    if (esPtr->markerPtr) {
	Tcl_Panic("freeing an execStack which is still in use");
    }

    if (esPtr->prevPtr) {
	esPtr->prevPtr->nextPtr = esPtr->nextPtr;
    }
    if (esPtr->nextPtr) {
	esPtr->nextPtr->prevPtr = esPtr->prevPtr;
    }
    ckfree((char *) esPtr);
}

void
TclDeleteExecEnv(
    ExecEnv *eePtr)		/* Execution environment to free. */
{
    ExecStack *esPtr = eePtr->execStackPtr, *tmpPtr;

    /*
     * Delete all stacks in this exec env.
     */

    while (esPtr->nextPtr) {
	esPtr = esPtr->nextPtr;
    }
    while (esPtr) {
	tmpPtr = esPtr;
	esPtr = tmpPtr->prevPtr;
	DeleteExecStack(tmpPtr);
    }

    TclDecrRefCount(eePtr->constants[0]);
    TclDecrRefCount(eePtr->constants[1]);
    ckfree((char *) eePtr);
}

/*
 *----------------------------------------------------------------------
 *
 * TclFinalizeExecution --
 *
 *	Finalizes the execution environment setup so that it can be later
 *	reinitialized.
 *
 * Results:
 *	None.
 *
 * Side effects:
 *	After this call, the next time TclCreateExecEnv will be called it will
 *	call InitByteCodeExecution.
 *
 *----------------------------------------------------------------------
 */

void
TclFinalizeExecution(void)
{
    Tcl_MutexLock(&execMutex);
    execInitialized = 0;
    Tcl_MutexUnlock(&execMutex);
    TclFinalizeAuxDataTypeTable();
}

/*
 * Auxiliary code to insure that GrowEvaluationStack always returns correctly 
 * aligned memory.
 *
 * WALLOCALIGN represents the alignment reqs in words, just as TCL_ALLOCALIGN
 * represents the reqs in bytes. This assumes that TCL_ALLOCALIGN is a
 * multiple of the wordsize 'sizeof(Tcl_Obj *)'. 
 */

#define WALLOCALIGN \
    (TCL_ALLOCALIGN/sizeof(Tcl_Obj *))

/*
 * OFFSET computes how many words have to be skipped until the next aligned
 * word. Note that we are only interested in the low order bits of ptr, so
 * that any possible information loss in PTR2INT is of no consequence.
 */

static inline int
OFFSET(
    void *ptr)
{
    int mask = TCL_ALLOCALIGN-1;
    int base = PTR2INT(ptr) & mask;
    return (TCL_ALLOCALIGN - base)/sizeof(Tcl_Obj *);
}

/*
 * Given a marker, compute where the following aligned memory starts. 
 */

#define MEMSTART(markerPtr)			\
    ((markerPtr) + OFFSET(markerPtr))


/*
 *----------------------------------------------------------------------
 *
 * GrowEvaluationStack --
 *
 *	This procedure grows a Tcl evaluation stack stored in an ExecEnv,
 *	copying over the words since the last mark if so requested. A mark is
 *	set at the beginning of the new area when no copying is requested.
 *
 * Results:
 *	Returns a pointer to the first usable word in the (possibly) grown
 *	stack.
 *
 * Side effects:
 *	The size of the evaluation stack may be grown, a marker is set
 *
 *----------------------------------------------------------------------
 */

static Tcl_Obj **
GrowEvaluationStack(
    ExecEnv *eePtr,		/* Points to the ExecEnv with an evaluation
				 * stack to enlarge. */
    int growth,			/* How much larger than the current used
				 * size. */
    int move)			/* 1 if move words since last marker. */
{
    ExecStack *esPtr = eePtr->execStackPtr, *oldPtr = NULL;
    int newBytes, newElems, currElems;
    int needed = growth - (esPtr->endPtr - esPtr->tosPtr);
    Tcl_Obj **markerPtr = esPtr->markerPtr, **memStart;
    int moveWords = 0;

    if (move) {
	if (!markerPtr) {
	    Tcl_Panic("STACK: Reallocating with no previous alloc");
	}
	if (needed <= 0) {
	    return MEMSTART(markerPtr);
	}
    } else {
	Tcl_Obj **tmpMarkerPtr = esPtr->tosPtr + 1;
	int offset = OFFSET(tmpMarkerPtr);

	if (needed + offset < 0) {
	    /*
	     * Put a marker pointing to the previous marker in this stack, and 
	     * store it in esPtr as the current marker. Return a pointer to
	     * the start of aligned memory.
	     */

	    esPtr->markerPtr = tmpMarkerPtr;
	    memStart = tmpMarkerPtr + offset; 
	    esPtr->tosPtr = memStart - 1;
	    *esPtr->markerPtr = (Tcl_Obj *) markerPtr;
	    return memStart;
	}
    }

    /*
     * Reset move to hold the number of words to be moved to new stack (if
     * any) and growth to hold the complete stack requirements: add one for
     * the marker, (WALLOCALIGN-1) for the maximal possible offset.
     */

    if (move) {
	moveWords = esPtr->tosPtr - MEMSTART(markerPtr) + 1;
    }
    needed = growth + moveWords + WALLOCALIGN;

    /*
     * Check if there is enough room in the next stack (if there is one, it
     * should be both empty and the last one!)
     */

    if (esPtr->nextPtr) {
	oldPtr = esPtr;
	esPtr = oldPtr->nextPtr;
	currElems = esPtr->endPtr - &esPtr->stackWords[-1];
	if (esPtr->markerPtr || (esPtr->tosPtr != &esPtr->stackWords[-1])) {
	    Tcl_Panic("STACK: Stack after current is in use");
	}
	if (esPtr->nextPtr) {
	    Tcl_Panic("STACK: Stack after current is not last");
	}
	if (needed <= currElems) {
	    goto newStackReady;
	}
	DeleteExecStack(esPtr);
	esPtr = oldPtr;
    } else {
	currElems = esPtr->endPtr - &esPtr->stackWords[-1];
    }

    /*
     * We need to allocate a new stack! It needs to store 'growth' words,
     * including the elements to be copied over and the new marker.
     */

    newElems = 2*currElems;
    while (needed > newElems) {
	newElems *= 2;
    }
    newBytes = sizeof (ExecStack) + (newElems-1) * sizeof(Tcl_Obj *);

    oldPtr = esPtr;
    esPtr = (ExecStack *) ckalloc(newBytes);

    oldPtr->nextPtr = esPtr;
    esPtr->prevPtr = oldPtr;
    esPtr->nextPtr = NULL;
    esPtr->endPtr = &esPtr->stackWords[newElems-1];

  newStackReady:
    eePtr->execStackPtr = esPtr;

    /*
     * Store a NULL marker at the beginning of the stack, to indicate that
     * this is the first marker in this stack and that rewinding to here
     * should actually be a return to the previous stack.
     */

    esPtr->stackWords[0] = NULL;
    esPtr->markerPtr = &esPtr->stackWords[0];
    memStart = MEMSTART(esPtr->markerPtr);
    esPtr->tosPtr = memStart - 1;
    
    if (move) {
	memcpy(memStart, MEMSTART(markerPtr), moveWords*sizeof(Tcl_Obj *));
	esPtr->tosPtr += moveWords;
	oldPtr->markerPtr = (Tcl_Obj **) *markerPtr;
	oldPtr->tosPtr = markerPtr-1;
    }

    /*
     * Free the old stack if it is now unused.
     */

    if (!oldPtr->markerPtr) {
	DeleteExecStack(oldPtr);
    }

    return memStart;
}

/*
 *--------------------------------------------------------------
 *
 * TclStackAlloc, TclStackRealloc, TclStackFree --
 *
 *	Allocate memory from the execution stack; it has to be returned later
 *	with a call to TclStackFree.
 *
 * Results:
 *	A pointer to the first byte allocated, or panics if the allocation did
 *	not succeed.
 *
 * Side effects:
 *	The execution stack may be grown.
 *
 *--------------------------------------------------------------
 */

static Tcl_Obj **
StackAllocWords(
    Tcl_Interp *interp,
    int numWords)
{
    /*
     * Note that GrowEvaluationStack sets a marker in the stack. This marker
     * is read when rewinding, e.g., by TclStackFree.
     */

    Interp *iPtr = (Interp *) interp;
    ExecEnv *eePtr = iPtr->execEnvPtr;
    Tcl_Obj **resPtr = GrowEvaluationStack(eePtr, numWords, 0);

    eePtr->execStackPtr->tosPtr += numWords;
    return resPtr;
}

static Tcl_Obj **
StackReallocWords(
    Tcl_Interp *interp,
    int numWords)
{
    Interp *iPtr = (Interp *) interp;
    ExecEnv *eePtr = iPtr->execEnvPtr;
    Tcl_Obj **resPtr = GrowEvaluationStack(eePtr, numWords, 1);

    eePtr->execStackPtr->tosPtr += numWords;
    return resPtr;
}

void
TclStackFree(
    Tcl_Interp *interp,
    void *freePtr)
{
    Interp *iPtr = (Interp *) interp;
    ExecEnv *eePtr;
    ExecStack *esPtr;
    Tcl_Obj **markerPtr;

    if (iPtr == NULL || iPtr->execEnvPtr == NULL) {
	Tcl_Free((char *) freePtr);
	return;
    }

    /*
     * Rewind the stack to the previous marker position. The current marker,
     * as set in the last call to GrowEvaluationStack, contains a pointer to
     * the previous marker.
     */

    eePtr = iPtr->execEnvPtr;
    esPtr = eePtr->execStackPtr;
    markerPtr = esPtr->markerPtr;

    if (MEMSTART(markerPtr) != (Tcl_Obj **)freePtr) {
	Tcl_Panic("TclStackFree: incorrect freePtr. Call out of sequence?");
    }

    esPtr->tosPtr = markerPtr-1;
    esPtr->markerPtr = (Tcl_Obj **) *markerPtr;
    if (*markerPtr) {
 	return;
    }

    /*
     * Return to previous stack.
     */

    esPtr->tosPtr = &esPtr->stackWords[-1];
    if (esPtr->prevPtr) {
 	eePtr->execStackPtr = esPtr->prevPtr;
    }
    if (esPtr->nextPtr) {
 	if (!esPtr->prevPtr) {
 	    eePtr->execStackPtr = esPtr->nextPtr;
 	}
 	DeleteExecStack(esPtr);
    }
}

void *
TclStackAlloc(
    Tcl_Interp *interp,
    int numBytes)
{
    Interp *iPtr = (Interp *) interp;
    int numWords = (numBytes + (sizeof(Tcl_Obj *) - 1))/sizeof(Tcl_Obj *);

    if (iPtr == NULL || iPtr->execEnvPtr == NULL) {
	return (void *) Tcl_Alloc(numBytes);
    }

    return (void *) StackAllocWords(interp, numWords);
}

void *
TclStackRealloc(
    Tcl_Interp *interp,
    void *ptr,
    int numBytes)
{
    Interp *iPtr = (Interp *) interp;
    ExecEnv *eePtr;
    ExecStack *esPtr;
    Tcl_Obj **markerPtr;
    int numWords;

    if (iPtr == NULL || iPtr->execEnvPtr == NULL) {
	return (void *) Tcl_Realloc((char *) ptr, numBytes);
    }

    eePtr = iPtr->execEnvPtr;
    esPtr = eePtr->execStackPtr;
    markerPtr = esPtr->markerPtr;

    if (MEMSTART(markerPtr) != (Tcl_Obj **)ptr) {
	Tcl_Panic("TclStackRealloc: incorrect ptr. Call out of sequence?");
    }

    numWords = (numBytes + (sizeof(Tcl_Obj *) - 1))/sizeof(Tcl_Obj *);
    return (void *) StackReallocWords(interp, numWords);
}

/*
 *--------------------------------------------------------------
 *
 * Tcl_ExprObj --
 *
 *	Evaluate an expression in a Tcl_Obj.
 *
 * Results:
 *	A standard Tcl object result. If the result is other than TCL_OK, then
 *	the interpreter's result contains an error message. If the result is
 *	TCL_OK, then a pointer to the expression's result value object is
 *	stored in resultPtrPtr. In that case, the object's ref count is
 *	incremented to reflect the reference returned to the caller; the
 *	caller is then responsible for the resulting object and must, for
 *	example, decrement the ref count when it is finished with the object.
 *
 * Side effects:
 *	Any side effects caused by subcommands in the expression, if any. The
 *	interpreter result is not modified unless there is an error.
 *
 *--------------------------------------------------------------
 */

int
Tcl_ExprObj(
    Tcl_Interp *interp,		/* Context in which to evaluate the
				 * expression. */
    register Tcl_Obj *objPtr,	/* Points to Tcl object containing expression
				 * to evaluate. */
    Tcl_Obj **resultPtrPtr)	/* Where the Tcl_Obj* that is the expression
				 * result is stored if no errors occur. */
{
    Interp *iPtr = (Interp *) interp;
    CompileEnv compEnv;		/* Compilation environment structure allocated
				 * in frame. */
    register ByteCode *codePtr = NULL;
    				/* Tcl Internal type of bytecode. Initialized
				 * to avoid compiler warning. */
    int result;

    /*
     * Execute the expression after first saving the interpreter's result.
     */

    Tcl_Obj *saveObjPtr = Tcl_GetObjResult(interp);
    Tcl_IncrRefCount(saveObjPtr);

    /*
     * Get the expression ByteCode from the object. If it exists, make sure it
     * is valid in the current context.
     */
    if (objPtr->typePtr == &exprCodeType) {
	Namespace *namespacePtr = iPtr->varFramePtr->nsPtr;

	codePtr = (ByteCode *) objPtr->internalRep.otherValuePtr;
	if (((Interp *) *codePtr->interpHandle != iPtr)
		|| (codePtr->compileEpoch != iPtr->compileEpoch)
		|| (codePtr->nsPtr != namespacePtr)
		|| (codePtr->nsEpoch != namespacePtr->resolverEpoch)) {
	    objPtr->typePtr->freeIntRepProc(objPtr);
	    objPtr->typePtr = (Tcl_ObjType *) NULL;
	}
    }
    if (objPtr->typePtr != &exprCodeType) {
	/*
	 * TIP #280: No invoker (yet) - Expression compilation.
	 */

	int length;
	const char *string = TclGetStringFromObj(objPtr, &length);

	TclInitCompileEnv(interp, &compEnv, string, length, NULL, 0);
	TclCompileExpr(interp, string, length, &compEnv, 0);

	/*
	 * Successful compilation. If the expression yielded no instructions,
	 * push an zero object as the expression's result.
	 */

	if (compEnv.codeNext == compEnv.codeStart) {
	    TclEmitPush(TclRegisterNewLiteral(&compEnv, "0", 1),
		    &compEnv);
	}

	/*
	 * Add a "done" instruction as the last instruction and change the
	 * object into a ByteCode object. Ownership of the literal objects and
	 * aux data items is given to the ByteCode object.
	 */

	TclEmitOpcode(INST_DONE, &compEnv);
	TclInitByteCodeObj(objPtr, &compEnv);
	objPtr->typePtr = &exprCodeType;
	TclFreeCompileEnv(&compEnv);
	codePtr = (ByteCode *) objPtr->internalRep.otherValuePtr;
#ifdef TCL_COMPILE_DEBUG
	if (tclTraceCompile == 2) {
	    TclPrintByteCodeObj(interp, objPtr);
	    fflush(stdout);
	}
#endif /* TCL_COMPILE_DEBUG */
    }

    Tcl_ResetResult(interp);

    /*
     * Increment the code's ref count while it is being executed. If
     * afterwards no references to it remain, free the code.
     */

    codePtr->refCount++;
    result = TclExecuteByteCode(interp, codePtr);
    codePtr->refCount--;
    if (codePtr->refCount <= 0) {
	TclCleanupByteCode(codePtr);
    }

    /*
     * If the expression evaluated successfully, store a pointer to its value
     * object in resultPtrPtr then restore the old interpreter result. We
     * increment the object's ref count to reflect the reference that we are
     * returning to the caller. We also decrement the ref count of the
     * interpreter's result object after calling Tcl_SetResult since we next
     * store into that field directly.
     */

    if (result == TCL_OK) {
	*resultPtrPtr = iPtr->objResultPtr;
	Tcl_IncrRefCount(iPtr->objResultPtr);

	Tcl_SetObjResult(interp, saveObjPtr);
    }
    TclDecrRefCount(saveObjPtr);
    return result;
}

/*
 *----------------------------------------------------------------------
 *
 * DupExprCodeInternalRep --
 *
 *	Part of the Tcl object type implementation for Tcl expression
 *	bytecode.  We do not copy the bytecode intrep.  Instead, we
 *	return without setting copyPtr->typePtr, so the copy is a plain
 *	string copy of the expression value, and if it is to be used
 * 	as a compiled expression, it will just need a recompile.
 *
 *	This makes sense, because with Tcl's copy-on-write practices,
 *	the usual (only?) time Tcl_DuplicateObj() will be called is
 *	when the copy is about to be modified, which would invalidate
 * 	any copied bytecode anyway.  The only reason it might make sense
 * 	to copy the bytecode is if we had some modifying routines that
 * 	operated directly on the intrep, like we do for lists and dicts.
 *
 * Results:
 *	None.
 *
 * Side effects:
 *	None.
 *
 *----------------------------------------------------------------------
 */

static void
DupExprCodeInternalRep(
    Tcl_Obj *srcPtr,
    Tcl_Obj *copyPtr)
{
    return;
}

/*
 *----------------------------------------------------------------------
 *
 * FreeExprCodeInternalRep --
 *
 *	Part of the Tcl object type implementation for Tcl expression
 * 	bytecode.  Frees the storage allocated to hold the internal rep,
 *	unless ref counts indicate bytecode execution is still in progress.
 *
 * Results:
 *	None.
 *
 * Side effects:
 *	May free allocated memory.  Leaves objPtr untyped.
 *----------------------------------------------------------------------
 */

static void
FreeExprCodeInternalRep(
    Tcl_Obj *objPtr)
{
    ByteCode *codePtr = (ByteCode *) objPtr->internalRep.otherValuePtr;

    codePtr->refCount--;
    if (codePtr->refCount <= 0) {
	TclCleanupByteCode(codePtr);
    }
    objPtr->typePtr = NULL;
    objPtr->internalRep.otherValuePtr = NULL;
}

/*
 *----------------------------------------------------------------------
 *
 * TclCompEvalObj --
 *
 *	This procedure evaluates the script contained in a Tcl_Obj by first
 *	compiling it and then passing it to TclExecuteByteCode.
 *
 * Results:
 *	The return value is one of the return codes defined in tcl.h (such as
 *	TCL_OK), and interp->objResultPtr refers to a Tcl object that either
 *	contains the result of executing the code or an error message.
 *
 * Side effects:
 *	Almost certainly, depending on the ByteCode's instructions.
 *
 *----------------------------------------------------------------------
 */

int
TclCompEvalObj(
    Tcl_Interp *interp,
    Tcl_Obj *objPtr,
    const CmdFrame *invoker,
    int word)
{
    register Interp *iPtr = (Interp *) interp;
    register ByteCode *codePtr;	/* Tcl Internal type of bytecode. */
    int result;
    Namespace *namespacePtr;

    /*
     * Check that the interpreter is ready to execute scripts. Note that we
     * manage the interp's runlevel here: it is a small white lie (maybe), but
     * saves a ++/-- pair at each invocation. Amazingly enough, the impact on
     * performance is noticeable.
     */

    iPtr->numLevels++;
    if (TclInterpReady(interp) == TCL_ERROR) {
	result = TCL_ERROR;
	goto done;
    }

    namespacePtr = iPtr->varFramePtr->nsPtr;

    /*
     * If the object is not already of tclByteCodeType, compile it (and reset
     * the compilation flags in the interpreter; this should be done after any
     * compilation). Otherwise, check that it is "fresh" enough.
     */

    if (objPtr->typePtr == &tclByteCodeType) {
	/*
	 * Make sure the Bytecode hasn't been invalidated by, e.g., someone
	 * redefining a command with a compile procedure (this might make the
	 * compiled code wrong). The object needs to be recompiled if it was
	 * compiled in/for a different interpreter, or for a different
	 * namespace, or for the same namespace but with different name
	 * resolution rules. Precompiled objects, however, are immutable and
	 * therefore they are not recompiled, even if the epoch has changed.
	 *
	 * To be pedantically correct, we should also check that the
	 * originating procPtr is the same as the current context procPtr
	 * (assuming one exists at all - none for global level). This code is
	 * #def'ed out because [info body] was changed to never return a
	 * bytecode type object, which should obviate us from the extra checks
	 * here.
	 */

	codePtr = (ByteCode *) objPtr->internalRep.otherValuePtr;
	if (((Interp *) *codePtr->interpHandle != iPtr)
		|| (codePtr->compileEpoch != iPtr->compileEpoch)
		|| (codePtr->nsPtr != namespacePtr)
		|| (codePtr->nsEpoch != namespacePtr->resolverEpoch)) {
	    if (codePtr->flags & TCL_BYTECODE_PRECOMPILED) {
		if ((Interp *) *codePtr->interpHandle != iPtr) {
		    Tcl_Panic("Tcl_EvalObj: compiled script jumped interps");
		}
		codePtr->compileEpoch = iPtr->compileEpoch;
	    } else {
		/*
		 * This byteCode is invalid: free it and recompile.
		 */

		objPtr->typePtr->freeIntRepProc(objPtr);
		goto recompileObj;
	    }
	}

	/*
	 * #280.
	 * Literal sharing fix. This part of the fix is not required by 8.4
	 * because it eval-directs any literals, so just saving the argument
	 * locations per command in bytecode is enough, embedded 'eval'
	 * commands, etc. get the correct information.
	 *
	 * It had be backported for 8.5 because we can force the separate
	 * compiling of a literal (in a proc body) by putting it into a control
	 * command with dynamic pieces, and then such literal may be shared
	 * and require their line-information to be reset, as for 8.6, as
	 * described below.
	 *
	 * In 8.6 all the embedded script are compiled, and the resulting
	 * bytecode stored in the literal. Now the shared literal has bytecode
	 * with location data for _one_ particular location this literal is
	 * found at. If we get executed from a different location the bytecode
	 * has to be recompiled to get the correct locations. Not doing this
	 * will execute the saved bytecode with data for a different location,
	 * causing 'info frame' to point to the wrong place in the sources.
	 *
	 * Future optimizations ...
	 * (1) Save the location data (ExtCmdLoc) keyed by start line. In that
	 *     case we recompile once per location of the literal, but not
	 *     continously, because the moment we have all locations we do not
	 *     need to recompile any longer.
	 *
	 * (2) Alternative: Do not recompile, tell the execution engine the
	 *     offset between saved starting line and actual one. Then modify
	 *     the users to adjust the locations they have by this offset.
	 *
	 * (3) Alternative 2: Do not fully recompile, adjust just the location
	 *     information.
	 */

	{
	    Tcl_HashEntry *hePtr =
		    Tcl_FindHashEntry(iPtr->lineBCPtr, (char *) codePtr);

	    if (hePtr) {
		ExtCmdLoc *eclPtr = Tcl_GetHashValue(hePtr);
		int redo = 0;

		if (invoker) {
		    CmdFrame *ctxPtr = TclStackAlloc(interp,sizeof(CmdFrame));
		    *ctxPtr = *invoker;

		    if (invoker->type == TCL_LOCATION_BC) {
			/*
			 * Note: Type BC => ctx.data.eval.path    is not used.
			 *		    ctx.data.tebc.codePtr used instead
			 */

			TclGetSrcInfoForPc(ctxPtr);
			if (ctxPtr->type == TCL_LOCATION_SOURCE) {
			    /*
			     * The reference made by 'TclGetSrcInfoForPc' is
			     * dead.
			     */

			    Tcl_DecrRefCount(ctxPtr->data.eval.path);
			    ctxPtr->data.eval.path = NULL;
			}
		    }

		    if (word < ctxPtr->nline) {
			/*
			 * Note: We do not care if the line[word] is -1. This
			 * is a difference and requires a recompile (location
			 * changed from absolute to relative, literal is used
			 * fixed and through variable)
			 *
			 * Example:
			 * test info-32.0 using literal of info-24.8
			 *     (dict with ... vs           set body ...).
			 */

			redo = ((eclPtr->type == TCL_LOCATION_SOURCE)
				    && (eclPtr->start != ctxPtr->line[word]))
				|| ((eclPtr->type == TCL_LOCATION_BC)
				    && (ctxPtr->type == TCL_LOCATION_SOURCE));
		    }

		    TclStackFree(interp, ctxPtr);
		}

		if (redo) {
		    goto recompileObj;
		}
	    }
	}

	/*
	 * Increment the code's ref count while it is being executed. If
	 * afterwards no references to it remain, free the code.
	 */

    runCompiledObj:
	codePtr->refCount++;
	result = TclExecuteByteCode(interp, codePtr);
	codePtr->refCount--;
	if (codePtr->refCount <= 0) {
	    TclCleanupByteCode(codePtr);
	}
	goto done;
    }

    recompileObj:
    iPtr->errorLine = 1;

    /*
     * TIP #280. Remember the invoker for a moment in the interpreter
     * structures so that the byte code compiler can pick it up when
     * initializing the compilation environment, i.e. the extended location
     * information.
     */

    iPtr->invokeCmdFramePtr = invoker;
    iPtr->invokeWord = word;
    tclByteCodeType.setFromAnyProc(interp, objPtr);
    iPtr->invokeCmdFramePtr = NULL;
    codePtr = (ByteCode *) objPtr->internalRep.otherValuePtr;
    goto runCompiledObj;

    done:
    iPtr->numLevels--;
    return result;
}

/*
 *----------------------------------------------------------------------
 *
 * TclIncrObj --
 *
 *	Increment an integeral value in a Tcl_Obj by an integeral value held
 *	in another Tcl_Obj. Caller is responsible for making sure we can
 *	update the first object.
 *
 * Results:
 *	TCL_ERROR if either object is non-integer, and TCL_OK otherwise. On
 *	error, an error message is left in the interpreter (if it is not NULL,
 *	of course).
 *
 * Side effects:
 *	valuePtr gets the new incrmented value.
 *
 *----------------------------------------------------------------------
 */

int
TclIncrObj(
    Tcl_Interp *interp,
    Tcl_Obj *valuePtr,
    Tcl_Obj *incrPtr)
{
    ClientData ptr1, ptr2;
    int type1, type2;
    mp_int value, incr;

    if (Tcl_IsShared(valuePtr)) {
	Tcl_Panic("%s called with shared object", "TclIncrObj");
    }

    if (GetNumberFromObj(NULL, valuePtr, &ptr1, &type1) != TCL_OK) {
	/*
	 * Produce error message (reparse?!)
	 */

	return TclGetIntFromObj(interp, valuePtr, &type1);
    }
    if (GetNumberFromObj(NULL, incrPtr, &ptr2, &type2) != TCL_OK) {
	/*
	 * Produce error message (reparse?!)
	 */

	TclGetIntFromObj(interp, incrPtr, &type1);
	Tcl_AddErrorInfo(interp, "\n    (reading increment)");
	return TCL_ERROR;
    }

    if ((type1 == TCL_NUMBER_LONG) && (type2 == TCL_NUMBER_LONG)) {
	long augend = *((const long *) ptr1);
	long addend = *((const long *) ptr2);
	long sum = augend + addend;

	/*
	 * Overflow when (augend and sum have different sign) and (augend and
	 * addend have the same sign). This is encapsulated in the Overflowing
	 * macro.
	 */

	if (!Overflowing(augend, addend, sum)) {
	    TclSetLongObj(valuePtr, sum);
	    return TCL_OK;
	}
#ifndef NO_WIDE_TYPE
	{
	    Tcl_WideInt w1 = (Tcl_WideInt) augend;
	    Tcl_WideInt w2 = (Tcl_WideInt) addend;

	    /*
	     * We know the sum value is outside the long range, so we use the
	     * macro form that doesn't range test again.
	     */

	    TclSetWideIntObj(valuePtr, w1 + w2);
	    return TCL_OK;
	}
#endif
    }

    if ((type1 == TCL_NUMBER_DOUBLE) || (type1 == TCL_NUMBER_NAN)) {
	/*
	 * Produce error message (reparse?!)
	 */

	return TclGetIntFromObj(interp, valuePtr, &type1);
    }
    if ((type2 == TCL_NUMBER_DOUBLE) || (type2 == TCL_NUMBER_NAN)) {
	/*
	 * Produce error message (reparse?!)
	 */

	TclGetIntFromObj(interp, incrPtr, &type1);
	Tcl_AddErrorInfo(interp, "\n    (reading increment)");
	return TCL_ERROR;
    }

#ifndef NO_WIDE_TYPE
    if ((type1 != TCL_NUMBER_BIG) && (type2 != TCL_NUMBER_BIG)) {
	Tcl_WideInt w1, w2, sum;

	TclGetWideIntFromObj(NULL, valuePtr, &w1);
	TclGetWideIntFromObj(NULL, incrPtr, &w2);
	sum = w1 + w2;

	/*
	 * Check for overflow.
	 */

	if (!Overflowing(w1, w2, sum)) {
	    Tcl_SetWideIntObj(valuePtr, sum);
	    return TCL_OK;
	}
    }
#endif

    Tcl_TakeBignumFromObj(interp, valuePtr, &value);
    Tcl_GetBignumFromObj(interp, incrPtr, &incr);
    mp_add(&value, &incr, &value);
    mp_clear(&incr);
    Tcl_SetBignumObj(valuePtr, &value);
    return TCL_OK;
}

/*
 *----------------------------------------------------------------------
 *
 * TclExecuteByteCode --
 *
 *	This procedure executes the instructions of a ByteCode structure. It
 *	returns when a "done" instruction is executed or an error occurs.
 *
 * Results:
 *	The return value is one of the return codes defined in tcl.h (such as
 *	TCL_OK), and interp->objResultPtr refers to a Tcl object that either
 *	contains the result of executing the code or an error message.
 *
 * Side effects:
 *	Almost certainly, depending on the ByteCode's instructions.
 *
 *----------------------------------------------------------------------
 */

int
TclExecuteByteCode(
    Tcl_Interp *interp,		/* Token for command interpreter. */
    ByteCode *codePtr)		/* The bytecode sequence to interpret. */
{
    /*
     * Compiler cast directive - not a real variable.
     *	   Interp *iPtr = (Interp *) interp;
     */
#define iPtr ((Interp *) interp)

    /*
     * Check just the read-traced/write-traced bit of a variable.
     */

#define ReadTraced(varPtr) ((varPtr)->flags & VAR_TRACED_READ)
#define WriteTraced(varPtr) ((varPtr)->flags & VAR_TRACED_WRITE)

    /*
     * Constants: variables that do not change during the execution, used
     * sporadically.
     */

    ExecStack *esPtr;
    Tcl_Obj **initTosPtr;	/* Stack top at start of execution. */
    ptrdiff_t *initCatchTop;	/* Catch stack top at start of execution. */
    Var *compiledLocals;
    Namespace *namespacePtr;
    CmdFrame *bcFramePtr;	/* TIP #280: Structure for tracking lines. */
    Tcl_Obj **constants = &iPtr->execEnvPtr->constants[0];

    /*
     * Globals: variables that store state, must remain valid at all times.
     */

    ptrdiff_t *catchTop;
    register Tcl_Obj **tosPtr;	/* Cached pointer to top of evaluation
				 * stack. */
    register unsigned char *pc = codePtr->codeStart;
				/* The current program counter. */
    int instructionCount = 0;	/* Counter that is used to work out when to
				 * call Tcl_AsyncReady() */
    Tcl_Obj *expandNestList = NULL;
    int checkInterp = 0;	/* Indicates when a check of interp readyness
				 * is necessary. Set by CACHE_STACK_INFO() */

    /*
     * Transfer variables - needed only between opcodes, but not while
     * executing an instruction.
     */

    register int cleanup;
    Tcl_Obj *objResultPtr;

    /*
     * Result variable - needed only when going to checkForcatch or other
     * error handlers; also used as local in some opcodes.
     */

    int result = TCL_OK;	/* Return code returned after execution. */

    /*
     * Locals - variables that are used within opcodes or bounded sections of
     * the file (jumps between opcodes within a family).
     * NOTE: These are now defined locally where needed.
     */

#ifdef TCL_COMPILE_DEBUG
    int traceInstructions = (tclTraceExec == 3);
    char cmdNameBuf[21];
#endif
    char *curInstName = NULL;

    /*
     * The execution uses a unified stack: first the catch stack, immediately
     * above it a CmdFrame, then the execution stack.
     *
     * Make sure the catch stack is large enough to hold the maximum number of
     * catch commands that could ever be executing at the same time (this will
     * be no more than the exception range array's depth). Make sure the
     * execution stack is large enough to execute this ByteCode.
     */

    catchTop = initCatchTop = (ptrdiff_t *) (
	GrowEvaluationStack(iPtr->execEnvPtr,
		(sizeof(CmdFrame) + sizeof(Tcl_Obj *) - 1)/sizeof(Tcl_Obj *) +
		codePtr->maxExceptDepth + codePtr->maxStackDepth, 0) - 1);
    bcFramePtr = (CmdFrame *) (initCatchTop + codePtr->maxExceptDepth + 1);
    tosPtr = initTosPtr = ((Tcl_Obj **) (bcFramePtr + 1)) - 1;
    esPtr = iPtr->execEnvPtr->execStackPtr;

    /*
     * TIP #280: Initialize the frame. Do not push it yet.
     */

    bcFramePtr->type = ((codePtr->flags & TCL_BYTECODE_PRECOMPILED)
	    ? TCL_LOCATION_PREBC : TCL_LOCATION_BC);
    bcFramePtr->level = (iPtr->cmdFramePtr ? iPtr->cmdFramePtr->level+1 : 1);
    bcFramePtr->framePtr = iPtr->framePtr;
    bcFramePtr->nextPtr = iPtr->cmdFramePtr;
    bcFramePtr->nline = 0;
    bcFramePtr->line = NULL;

    bcFramePtr->data.tebc.codePtr = codePtr;
    bcFramePtr->data.tebc.pc = NULL;
    bcFramePtr->cmd.str.cmd = NULL;
    bcFramePtr->cmd.str.len = 0;

#ifdef TCL_COMPILE_DEBUG
    if (tclTraceExec >= 2) {
	PrintByteCodeInfo(codePtr);
	fprintf(stdout, "  Starting stack top=%d\n", (int) CURR_DEPTH);
	fflush(stdout);
    }
#endif

#ifdef TCL_COMPILE_STATS
    iPtr->stats.numExecutions++;
#endif

    namespacePtr = iPtr->varFramePtr->nsPtr;
    compiledLocals = iPtr->varFramePtr->compiledLocals;

    /*
     * Loop executing instructions until a "done" instruction, a TCL_RETURN,
     * or some error.
     */

    goto cleanup0;

    /*
     * Targets for standard instruction endings; unrolled for speed in the
     * most frequent cases (instructions that consume up to two stack
     * elements).
     *
     * This used to be a "for(;;)" loop, with each instruction doing its own
     * cleanup.
     */

    {
	Tcl_Obj *valuePtr;

    cleanupV_pushObjResultPtr:
	switch (cleanup) {
	case 0:
	    *(++tosPtr) = (objResultPtr);
	    goto cleanup0;
	default:
	    cleanup -= 2;
	    while (cleanup--) {
		valuePtr = POP_OBJECT();
		TclDecrRefCount(valuePtr);
	    }
	case 2:
	cleanup2_pushObjResultPtr:
	    valuePtr = POP_OBJECT();
	    TclDecrRefCount(valuePtr);
	case 1:
	cleanup1_pushObjResultPtr:
	    valuePtr = OBJ_AT_TOS;
	    TclDecrRefCount(valuePtr);
	}
	OBJ_AT_TOS = objResultPtr;
	goto cleanup0;

    cleanupV:
	switch (cleanup) {
	default:
	    cleanup -= 2;
	    while (cleanup--) {
		valuePtr = POP_OBJECT();
		TclDecrRefCount(valuePtr);
	    }
	case 2:
	cleanup2:
	    valuePtr = POP_OBJECT();
	    TclDecrRefCount(valuePtr);
	case 1:
	cleanup1:
	    valuePtr = POP_OBJECT();
	    TclDecrRefCount(valuePtr);
	case 0:
	    /*
	     * We really want to do nothing now, but this is needed for some
	     * compilers (SunPro CC).
	     */

	    break;
	}
    }
 cleanup0:

#ifdef TCL_COMPILE_DEBUG
    /*
     * Skip the stack depth check if an expansion is in progress.
     */

    ValidatePcAndStackTop(codePtr, pc, CURR_DEPTH, 0,
	    /*checkStack*/ expandNestList == NULL);
    if (traceInstructions) {
	fprintf(stdout, "%2d: %2d ", iPtr->numLevels, (int) CURR_DEPTH);
	TclPrintInstruction(codePtr, pc);
	fflush(stdout);
    }
#endif /* TCL_COMPILE_DEBUG */

#ifdef TCL_COMPILE_STATS
    iPtr->stats.instructionCount[*pc]++;
#endif

    /*
     * Check for asynchronous handlers [Bug 746722]; we do the check every
     * ASYNC_CHECK_COUNT_MASK instruction, of the form (2**n-1).
     */

    if ((instructionCount++ & ASYNC_CHECK_COUNT_MASK) == 0) {
	/*
	 * Check for asynchronous handlers [Bug 746722]; we do the check every
	 * ASYNC_CHECK_COUNT_MASK instruction, of the form (2**n-<1).
	 */

	if (TclAsyncReady(iPtr)) {
	    int localResult;

	    DECACHE_STACK_INFO();
	    localResult = Tcl_AsyncInvoke(interp, result);
	    CACHE_STACK_INFO();
	    if (localResult == TCL_ERROR) {
		result = localResult;
		goto checkForCatch;
	    }
	}
	if (TclLimitReady(iPtr->limit)) {
	    int localResult;

	    DECACHE_STACK_INFO();
	    localResult = Tcl_LimitCheck(interp);
	    CACHE_STACK_INFO();
	    if (localResult == TCL_ERROR) {
		result = localResult;
		goto checkForCatch;
	    }
	}
    }

     TCL_DTRACE_INST_NEXT();

    /*
     * These two instructions account for 26% of all instructions (according
     * to measurements on tclbench by Ben Vitale
     * [http://www.cs.toronto.edu/syslab/pubs/tcl2005-vitale-zaleski.pdf]
     * Resolving them before the switch reduces the cost of branch
     * mispredictions, seems to improve runtime by 5% to 15%, and (amazingly!)
     * reduces total obj size.
     */

    if (*pc == INST_LOAD_SCALAR1) {
	goto instLoadScalar1;
    } else if (*pc == INST_PUSH1) {
	goto instPush1Peephole;
    }

    switch (*pc) {
    case INST_SYNTAX:
    case INST_RETURN_IMM: {
	int code = TclGetInt4AtPtr(pc+1);
	int level = TclGetUInt4AtPtr(pc+5);

	/*
	 * OBJ_AT_TOS is returnOpts, OBJ_UNDER_TOS is resultObjPtr.
	 */

	TRACE(("%u %u => ", code, level));
	result = TclProcessReturn(interp, code, level, OBJ_AT_TOS);
	if (result == TCL_OK) {
	    TRACE_APPEND(("continuing to next instruction (result=\"%.30s\")",
		    O2S(objResultPtr)));
	    NEXT_INST_F(9, 1, 0);
	} else {
	    Tcl_SetObjResult(interp, OBJ_UNDER_TOS);
	    if (*pc == INST_SYNTAX) {
		iPtr->flags &= ~ERR_ALREADY_LOGGED;
	    }
	    cleanup = 2;
	    goto processExceptionReturn;
	}
    }

    case INST_RETURN_STK:
	TRACE(("=> "));
	objResultPtr = POP_OBJECT();
	result = Tcl_SetReturnOptions(interp, OBJ_AT_TOS);
	Tcl_DecrRefCount(OBJ_AT_TOS);
	OBJ_AT_TOS = objResultPtr;
	if (result == TCL_OK) {
	    TRACE_APPEND(("continuing to next instruction (result=\"%.30s\")",
		    O2S(objResultPtr)));
	    NEXT_INST_F(1, 0, 0);
	} else {
	    Tcl_SetObjResult(interp, objResultPtr);
	    cleanup = 1;
	    goto processExceptionReturn;
	}

    case INST_DONE:
	if (tosPtr > initTosPtr) {
	    /*
	     * Set the interpreter's object result to point to the topmost
	     * object from the stack, and check for a possible [catch]. The
	     * stackTop's level and refCount will be handled by "processCatch"
	     * or "abnormalReturn".
	     */

	    Tcl_SetObjResult(interp, OBJ_AT_TOS);
#ifdef TCL_COMPILE_DEBUG
	    TRACE_WITH_OBJ(("=> return code=%d, result=", result),
		    iPtr->objResultPtr);
	    if (traceInstructions) {
		fprintf(stdout, "\n");
	    }
#endif
	    goto checkForCatch;
	} else {
	    (void) POP_OBJECT();
	    goto abnormalReturn;
	}

    case INST_PUSH1:
    instPush1Peephole:
	PUSH_OBJECT(codePtr->objArrayPtr[TclGetUInt1AtPtr(pc+1)]);
	TRACE_WITH_OBJ(("%u => ", TclGetInt1AtPtr(pc+1)), OBJ_AT_TOS);
	pc += 2;
#if !TCL_COMPILE_DEBUG
	/*
	 * Runtime peephole optimisation: check if we are pushing again.
	 */

	if (*pc == INST_PUSH1) {
	    TCL_DTRACE_INST_NEXT();
	    goto instPush1Peephole;
	}
#endif
	NEXT_INST_F(0, 0, 0);

    case INST_PUSH4:
	objResultPtr = codePtr->objArrayPtr[TclGetUInt4AtPtr(pc+1)];
	TRACE_WITH_OBJ(("%u => ", TclGetUInt4AtPtr(pc+1)), objResultPtr);
	NEXT_INST_F(5, 0, 1);

    case INST_POP: {
	Tcl_Obj *valuePtr;

	TRACE_WITH_OBJ(("=> discarding "), OBJ_AT_TOS);
	valuePtr = POP_OBJECT();
	TclDecrRefCount(valuePtr);

	/*
	 * Runtime peephole optimisation: an INST_POP is scheduled at the end
	 * of most commands. If the next instruction is an INST_START_CMD,
	 * fall through to it.
	 */

	pc++;
#if !TCL_COMPILE_DEBUG
	if (*pc == INST_START_CMD) {
	    TCL_DTRACE_INST_NEXT();
	    goto instStartCmdPeephole;
	}
#endif
	NEXT_INST_F(0, 0, 0);
    }

    case INST_START_CMD:
#if !TCL_COMPILE_DEBUG
    instStartCmdPeephole:
#endif
	/*
	 * Remark that if the interpreter is marked for deletion its
	 * compileEpoch is modified, so that the epoch check also verifies
	 * that the interp is not deleted. If no outside call has been made
	 * since the last check, it is safe to omit the check.
	 */

	iPtr->cmdCount += TclGetUInt4AtPtr(pc+5);
	if (!checkInterp) {
	instStartCmdOK:
	    NEXT_INST_F(9, 0, 0);
	} else if (((codePtr->compileEpoch == iPtr->compileEpoch)
		&& (codePtr->nsEpoch == namespacePtr->resolverEpoch))
		|| (codePtr->flags & TCL_BYTECODE_PRECOMPILED)) {
	    checkInterp = 0;
	    goto instStartCmdOK;
	} else {
	    const char *bytes;
	    int length, opnd;
	    Tcl_Obj *newObjResultPtr;

	    bytes = GetSrcInfoForPc(pc, codePtr, &length);
	    DECACHE_STACK_INFO();
	    result = Tcl_EvalEx(interp, bytes, length, 0);
	    CACHE_STACK_INFO();
	    if (result != TCL_OK) {
		cleanup = 0;
		if (result == TCL_ERROR) {
		    /*
		     * Tcl_EvalEx already did the task of logging
		     * the error to the stack trace for us, so set
		     * a flag to prevent the TEBC exception handling
		     * machinery from trying to do it again.
		     * Tcl Bug 2037338.  See test execute-8.4.
		     */
		    iPtr->flags |= ERR_ALREADY_LOGGED;
		}
		goto processExceptionReturn;
	    }
	    opnd = TclGetUInt4AtPtr(pc+1);
	    objResultPtr = Tcl_GetObjResult(interp);
	    TclNewObj(newObjResultPtr);
	    Tcl_IncrRefCount(newObjResultPtr);
	    iPtr->objResultPtr = newObjResultPtr;
	    NEXT_INST_V(opnd, 0, -1);
	}

    case INST_DUP:
	objResultPtr = OBJ_AT_TOS;
	TRACE_WITH_OBJ(("=> "), objResultPtr);
	NEXT_INST_F(1, 0, 1);

    case INST_OVER: {
	int opnd;

	opnd = TclGetUInt4AtPtr(pc+1);
	objResultPtr = OBJ_AT_DEPTH(opnd);
	TRACE_WITH_OBJ(("=> "), objResultPtr);
	NEXT_INST_F(5, 0, 1);
    }

    case INST_REVERSE: {
	int opnd;
	Tcl_Obj **a, **b;

	opnd = TclGetUInt4AtPtr(pc+1);
	a = tosPtr-(opnd-1);
	b = tosPtr;
	while (a<b) {
	    Tcl_Obj *temp = *a;
	    *a = *b;
	    *b = temp;
	    a++; b--;
	}
	NEXT_INST_F(5, 0, 0);
    }

    case INST_CONCAT1: {
	int opnd, length, appendLen = 0;
	char *bytes, *p;
	Tcl_Obj **currPtr;

	opnd = TclGetUInt1AtPtr(pc+1);

	/*
	 * Compute the length to be appended.
	 */

	for (currPtr=&OBJ_AT_DEPTH(opnd-2);
		appendLen >= 0 && currPtr<=&OBJ_AT_TOS; currPtr++) {
	    bytes = TclGetStringFromObj(*currPtr, &length);
	    if (bytes != NULL) {
		appendLen += length;
	    }
	}

	if (appendLen < 0) {
	    /* TODO: convert panic to error ? */
	    Tcl_Panic("max size for a Tcl value (%d bytes) exceeded", INT_MAX);
	}

	/*
	 * If nothing is to be appended, just return the first object by
	 * dropping all the others from the stack; this saves both the
	 * computation and copy of the string rep of the first object,
	 * enabling the fast '$x[set x {}]' idiom for 'K $x [set x {}]'.
	 */

	if (appendLen == 0) {
	    TRACE_WITH_OBJ(("%u => ", opnd), objResultPtr);
	    NEXT_INST_V(2, (opnd-1), 0);
	}

	/*
	 * If the first object is shared, we need a new obj for the result;
	 * otherwise, we can reuse the first object. In any case, make sure it
	 * has enough room to accomodate all the concatenated bytes. Note that
	 * if it is unshared its bytes are copied by ckrealloc, so that we set
	 * the loop parameters to avoid copying them again: p points to the
	 * end of the already copied bytes, currPtr to the second object.
	 */

	objResultPtr = OBJ_AT_DEPTH(opnd-1);
	bytes = TclGetStringFromObj(objResultPtr, &length);
	if (length + appendLen < 0) {
	    /* TODO: convert panic to error ? */
	    Tcl_Panic("max size for a Tcl value (%d bytes) exceeded", INT_MAX);
	}
#if !TCL_COMPILE_DEBUG
	if (bytes != tclEmptyStringRep && !Tcl_IsShared(objResultPtr)) {
	    TclFreeIntRep(objResultPtr);
	    objResultPtr->typePtr = NULL;
	    objResultPtr->bytes = ckrealloc(bytes, (length + appendLen + 1));
	    objResultPtr->length = length + appendLen;
	    p = TclGetString(objResultPtr) + length;
	    currPtr = &OBJ_AT_DEPTH(opnd - 2);
	} else {
#endif
	    p = (char *) ckalloc((unsigned) (length + appendLen + 1));
	    TclNewObj(objResultPtr);
	    objResultPtr->bytes = p;
	    objResultPtr->length = length + appendLen;
	    currPtr = &OBJ_AT_DEPTH(opnd - 1);
#if !TCL_COMPILE_DEBUG
	}
#endif

	/*
	 * Append the remaining characters.
	 */

	for (; currPtr <= &OBJ_AT_TOS; currPtr++) {
	    bytes = TclGetStringFromObj(*currPtr, &length);
	    if (bytes != NULL) {
		memcpy(p, bytes, (size_t) length);
		p += length;
	    }
	}
	*p = '\0';

	TRACE_WITH_OBJ(("%u => ", opnd), objResultPtr);
	NEXT_INST_V(2, opnd, 1);
    }

    case INST_EXPAND_START: {
	/*
	 * Push an element to the expandNestList. This records the current
	 * stack depth - i.e., the point in the stack where the expanded
	 * command starts.
	 *
	 * Use a Tcl_Obj as linked list element; slight mem waste, but faster
	 * allocation than ckalloc. This also abuses the Tcl_Obj structure, as
	 * we do not define a special tclObjType for it. It is not dangerous
	 * as the obj is never passed anywhere, so that all manipulations are
	 * performed here and in INST_INVOKE_EXPANDED (in case of an expansion
	 * error, also in INST_EXPAND_STKTOP).
	 */

	Tcl_Obj *objPtr;

	TclNewObj(objPtr);
	objPtr->internalRep.twoPtrValue.ptr1 = (VOID *) CURR_DEPTH;
	objPtr->internalRep.twoPtrValue.ptr2 = (VOID *) expandNestList;
	expandNestList = objPtr;
	NEXT_INST_F(1, 0, 0);
    }

    case INST_EXPAND_STKTOP: {
	int objc, length, i;
	Tcl_Obj **objv, *valuePtr;
	ptrdiff_t moved;

	/*
	 * Make sure that the element at stackTop is a list; if not, just
	 * leave with an error. Note that the element from the expand list
	 * will be removed at checkForCatch.
	 */

	valuePtr = OBJ_AT_TOS;
	if (TclListObjGetElements(interp, valuePtr, &objc, &objv) != TCL_OK){
	    TRACE_WITH_OBJ(("%.30s => ERROR: ", O2S(valuePtr)),
		    Tcl_GetObjResult(interp));
	    result = TCL_ERROR;
	    goto checkForCatch;
	}
	(void) POP_OBJECT();

	/*
	 * Make sure there is enough room in the stack to expand this list
	 * *and* process the rest of the command (at least up to the next
	 * argument expansion or command end). The operand is the current
	 * stack depth, as seen by the compiler.
	 */

	length = objc + (codePtr->maxStackDepth - TclGetInt4AtPtr(pc+1));
	DECACHE_STACK_INFO();
	moved = (GrowEvaluationStack(iPtr->execEnvPtr, length, 1) - 1)
		- (Tcl_Obj **) initCatchTop;

	if (moved) {
	    /*
	     * Change the global data to point to the new stack.
	     */

	    initCatchTop += moved;
	    catchTop += moved;
	    initTosPtr += moved;
	    tosPtr += moved;
	    esPtr = iPtr->execEnvPtr->execStackPtr;
	}

	/*
	 * Expand the list at stacktop onto the stack; free the list. Knowing
	 * that it has a freeIntRepProc we use Tcl_DecrRefCount().
	 */

	for (i = 0; i < objc; i++) {
	    PUSH_OBJECT(objv[i]);
	}

	Tcl_DecrRefCount(valuePtr);
	NEXT_INST_F(5, 0, 0);
    }

    {
	/*
	 * INVOCATION BLOCK
	 */

	int objc, pcAdjustment;

    case INST_INVOKE_EXPANDED:
	{
	    Tcl_Obj *objPtr = expandNestList;

	    expandNestList = (Tcl_Obj *) objPtr->internalRep.twoPtrValue.ptr2;
	    objc = CURR_DEPTH
		    - (ptrdiff_t) objPtr->internalRep.twoPtrValue.ptr1;
	    TclDecrRefCount(objPtr);
	}

	if (objc) {
	    pcAdjustment = 1;
	    goto doInvocation;
	} else {
	    /*
	     * Nothing was expanded, return {}.
	     */

	    TclNewObj(objResultPtr);
	    NEXT_INST_F(1, 0, 1);
	}

    case INST_INVOKE_STK4:
	objc = TclGetUInt4AtPtr(pc+1);
	pcAdjustment = 5;
	goto doInvocation;

    case INST_INVOKE_STK1:
	objc = TclGetUInt1AtPtr(pc+1);
	pcAdjustment = 2;

    doInvocation:
	{
	    Tcl_Obj **objv = &OBJ_AT_DEPTH(objc-1);

#ifdef TCL_COMPILE_DEBUG
	    if (tclTraceExec >= 2) {
		int i;

		if (traceInstructions) {
		    strncpy(cmdNameBuf, TclGetString(objv[0]), 20);
		    TRACE(("%u => call ", objc));
		} else {
		    fprintf(stdout, "%d: (%u) invoking ", iPtr->numLevels,
			    (unsigned)(pc - codePtr->codeStart));
		}
		for (i = 0;  i < objc;  i++) {
		    TclPrintObject(stdout, objv[i], 15);
		    fprintf(stdout, " ");
		}
		fprintf(stdout, "\n");
		fflush(stdout);
	    }
#endif /*TCL_COMPILE_DEBUG*/

	    /*
	     * Reset the instructionCount variable, since we're about to check
	     * for async stuff anyway while processing TclEvalObjvInternal.
	     */

	    instructionCount = 1;

	    /*
	     * Finally, let TclEvalObjvInternal handle the command.
	     *
	     * TIP #280: Record the last piece of info needed by
	     * 'TclGetSrcInfoForPc', and push the frame.
	     */

	    bcFramePtr->data.tebc.pc = (char *) pc;
	    iPtr->cmdFramePtr = bcFramePtr;
	    if (iPtr->flags & INTERP_DEBUG_FRAME) {
		TclArgumentBCEnter((Tcl_Interp *) iPtr, objv, objc,
			codePtr, bcFramePtr, pc - codePtr->codeStart);
	    }
	    DECACHE_STACK_INFO();
	    result = TclEvalObjvInternal(interp, objc, objv,
		    /* call from TEBC */(char *) -1, -1, 0);
	    CACHE_STACK_INFO();
	    if (iPtr->flags & INTERP_DEBUG_FRAME) {
		TclArgumentBCRelease((Tcl_Interp *) iPtr, objv, objc,
			codePtr, pc - codePtr->codeStart);
	    }
	    iPtr->cmdFramePtr = iPtr->cmdFramePtr->nextPtr;

	    if (result == TCL_OK) {
		Tcl_Obj *objPtr;

#ifndef TCL_COMPILE_DEBUG
		if (*(pc+pcAdjustment) == INST_POP) {
		    NEXT_INST_V((pcAdjustment+1), objc, 0);
		}
#endif
		/*
		 * Push the call's object result and continue execution with
		 * the next instruction.
		 */

		TRACE_WITH_OBJ(("%u => ... after \"%.20s\": TCL_OK, result=",
			objc, cmdNameBuf), Tcl_GetObjResult(interp));

		objResultPtr = Tcl_GetObjResult(interp);

		/*
		 * Reset the interp's result to avoid possible duplications of
		 * large objects [Bug 781585]. We do not call Tcl_ResetResult
		 * to avoid any side effects caused by the resetting of
		 * errorInfo and errorCode [Bug 804681], which are not needed
		 * here. We chose instead to manipulate the interp's object
		 * result directly.
		 *
		 * Note that the result object is now in objResultPtr, it
		 * keeps the refCount it had in its role of
		 * iPtr->objResultPtr.
		 */

		TclNewObj(objPtr);
		Tcl_IncrRefCount(objPtr);
		iPtr->objResultPtr = objPtr;
		NEXT_INST_V(pcAdjustment, objc, -1);
	    } else {
		cleanup = objc;
		goto processExceptionReturn;
	    }
	}

#if TCL_SUPPORT_84_BYTECODE
    case INST_CALL_BUILTIN_FUNC1: {
	/*
	 * Call one of the built-in pre-8.5 Tcl math functions. This
	 * translates to INST_INVOKE_STK1 with the first argument of
	 * ::tcl::mathfunc::$objv[0]. We need to insert the named math
	 * function into the stack.
	 */

	int opnd, numArgs;
	Tcl_Obj *objPtr;

	opnd = TclGetUInt1AtPtr(pc+1);
	if ((opnd < 0) || (opnd > LAST_BUILTIN_FUNC)) {
	    TRACE(("UNRECOGNIZED BUILTIN FUNC CODE %d\n", opnd));
	    Tcl_Panic("TclExecuteByteCode: unrecognized builtin function code %d", opnd);
	}

	objPtr = Tcl_NewStringObj("::tcl::mathfunc::", 17);
	Tcl_AppendToObj(objPtr, tclBuiltinFuncTable[opnd].name, -1);

	/*
	 * Only 0, 1 or 2 args.
	 */

	numArgs = tclBuiltinFuncTable[opnd].numArgs;
	if (numArgs == 0) {
	    PUSH_OBJECT(objPtr);
	} else if (numArgs == 1) {
	    Tcl_Obj *tmpPtr1 = POP_OBJECT();
	    PUSH_OBJECT(objPtr);
	    PUSH_OBJECT(tmpPtr1);
	    Tcl_DecrRefCount(tmpPtr1);
	} else {
	    Tcl_Obj *tmpPtr1, *tmpPtr2;
	    tmpPtr2 = POP_OBJECT();
	    tmpPtr1 = POP_OBJECT();
	    PUSH_OBJECT(objPtr);
	    PUSH_OBJECT(tmpPtr1);
	    PUSH_OBJECT(tmpPtr2);
	    Tcl_DecrRefCount(tmpPtr1);
	    Tcl_DecrRefCount(tmpPtr2);
	}

	objc = numArgs + 1;
	pcAdjustment = 2;
	goto doInvocation;
    }

    case INST_CALL_FUNC1: {
	/*
	 * Call a non-builtin Tcl math function previously registered by a
	 * call to Tcl_CreateMathFunc pre-8.5. This is essentially
	 * INST_INVOKE_STK1 converting the first arg to
	 * ::tcl::mathfunc::$objv[0].
	 */

	Tcl_Obj *tmpPtr, *objPtr;

	/*
	 * Number of arguments. The function name is the 0-th argument.
	 */

	objc = TclGetUInt1AtPtr(pc+1);

	objPtr = OBJ_AT_DEPTH(objc-1);
	tmpPtr = Tcl_NewStringObj("::tcl::mathfunc::", 17);
	Tcl_AppendObjToObj(tmpPtr, objPtr);
	Tcl_DecrRefCount(objPtr);

	/*
	 * Variation of PUSH_OBJECT.
	 */

	OBJ_AT_DEPTH(objc-1) = tmpPtr;
	Tcl_IncrRefCount(tmpPtr);

	pcAdjustment = 2;
	goto doInvocation;
    }
#else
    /*
     * INST_CALL_BUILTIN_FUNC1 and INST_CALL_FUNC1 were made obsolete by the
     * changes to add a ::tcl::mathfunc namespace in 8.5. Optional support
     * remains for existing bytecode precompiled files.
     */

    case INST_CALL_BUILTIN_FUNC1:
	Tcl_Panic("TclExecuteByteCode: obsolete INST_CALL_BUILTIN_FUNC1 found");
    case INST_CALL_FUNC1:
	Tcl_Panic("TclExecuteByteCode: obsolete INST_CALL_FUNC1 found");
#endif
    }

    case INST_EVAL_STK: {
	/*
	 * Note to maintainers: it is important that INST_EVAL_STK pop its
	 * argument from the stack before jumping to checkForCatch! DO NOT
	 * OPTIMISE!
	 */

	Tcl_Obj *objPtr = OBJ_AT_TOS;

	DECACHE_STACK_INFO();

	/*
	 * TIP #280: The invoking context is left NULL for a dynamically
	 * constructed command. We cannot match its lines to the outer
	 * context.
	 */

	result = TclCompEvalObj(interp, objPtr, NULL, 0);
	CACHE_STACK_INFO();
	if (result == TCL_OK) {
	    /*
	     * Normal return; push the eval's object result.
	     */

	    objResultPtr = Tcl_GetObjResult(interp);
	    TRACE_WITH_OBJ(("\"%.30s\" => ", O2S(objPtr)),
		    Tcl_GetObjResult(interp));

	    /*
	     * Reset the interp's result to avoid possible duplications of
	     * large objects [Bug 781585]. We do not call Tcl_ResetResult to
	     * avoid any side effects caused by the resetting of errorInfo and
	     * errorCode [Bug 804681], which are not needed here. We chose
	     * instead to manipulate the interp's object result directly.
	     *
	     * Note that the result object is now in objResultPtr, it keeps
	     * the refCount it had in its role of iPtr->objResultPtr.
	     */

	    TclNewObj(objPtr);
	    Tcl_IncrRefCount(objPtr);
	    iPtr->objResultPtr = objPtr;
	    NEXT_INST_F(1, 1, -1);
	} else {
	    cleanup = 1;
	    goto processExceptionReturn;
	}
    }

    case INST_EXPR_STK: {
	Tcl_Obj *objPtr, *valuePtr;

	objPtr = OBJ_AT_TOS;
	DECACHE_STACK_INFO();
	/*Tcl_ResetResult(interp);*/
	result = Tcl_ExprObj(interp, objPtr, &valuePtr);
	CACHE_STACK_INFO();
	if (result == TCL_OK) {
	    objResultPtr = valuePtr;
	    TRACE_WITH_OBJ(("\"%.30s\" => ", O2S(objPtr)), valuePtr);
	    NEXT_INST_F(1, 1, -1);	/* Already has right refct. */
	} else {
	    TRACE_WITH_OBJ(("\"%.30s\" => ERROR: ", O2S(objPtr)),
		    Tcl_GetObjResult(interp));
	    goto checkForCatch;
	}
    }

    /*
     * ---------------------------------------------------------
     *	   Start of INST_LOAD instructions.
     *
     * WARNING: more 'goto' here than your doctor recommended! The different
     * instructions set the value of some variables and then jump to some
     * common execution code.
     */
    {
	int opnd, pcAdjustment;
	Tcl_Obj *part1Ptr, *part2Ptr;
	Var *varPtr, *arrayPtr;
	Tcl_Obj *objPtr;

    case INST_LOAD_SCALAR1:
    instLoadScalar1:
	opnd = TclGetUInt1AtPtr(pc+1);
	varPtr = &(compiledLocals[opnd]);
	while (TclIsVarLink(varPtr)) {
	    varPtr = varPtr->value.linkPtr;
	}
	TRACE(("%u => ", opnd));
	if (TclIsVarDirectReadable(varPtr)) {
	    /*
	     * No errors, no traces: just get the value.
	     */

	    objResultPtr = varPtr->value.objPtr;
	    TRACE_APPEND(("%.30s\n", O2S(objResultPtr)));
	    NEXT_INST_F(2, 0, 1);
	}
	pcAdjustment = 2;
	cleanup = 0;
	arrayPtr = NULL;
	part1Ptr = part2Ptr = NULL;
	goto doCallPtrGetVar;

    case INST_LOAD_SCALAR4:
	opnd = TclGetUInt4AtPtr(pc+1);
	varPtr = &(compiledLocals[opnd]);
	while (TclIsVarLink(varPtr)) {
	    varPtr = varPtr->value.linkPtr;
	}
	TRACE(("%u => ", opnd));
	if (TclIsVarDirectReadable(varPtr)) {
	    /*
	     * No errors, no traces: just get the value.
	     */

	    objResultPtr = varPtr->value.objPtr;
	    TRACE_APPEND(("%.30s\n", O2S(objResultPtr)));
	    NEXT_INST_F(5, 0, 1);
	}
	pcAdjustment = 5;
	cleanup = 0;
	arrayPtr = NULL;
	part1Ptr = part2Ptr = NULL;
	goto doCallPtrGetVar;

    case INST_LOAD_ARRAY4:
	opnd = TclGetUInt4AtPtr(pc+1);
	pcAdjustment = 5;
	goto doLoadArray;

    case INST_LOAD_ARRAY1:
	opnd = TclGetUInt1AtPtr(pc+1);
	pcAdjustment = 2;

    doLoadArray:
	part1Ptr = NULL;
	part2Ptr = OBJ_AT_TOS;
	arrayPtr = &(compiledLocals[opnd]);
	while (TclIsVarLink(arrayPtr)) {
	    arrayPtr = arrayPtr->value.linkPtr;
	}
	TRACE(("%u \"%.30s\" => ", opnd, O2S(part2Ptr)));
	if (TclIsVarArray(arrayPtr) && !ReadTraced(arrayPtr)) {
	    varPtr = VarHashFindVar(arrayPtr->value.tablePtr, part2Ptr);
	    if (varPtr && TclIsVarDirectReadable(varPtr)) {
		/*
		 * No errors, no traces: just get the value.
		 */

		objResultPtr = varPtr->value.objPtr;
		TRACE_APPEND(("%.30s\n", O2S(objResultPtr)));
		NEXT_INST_F(pcAdjustment, 1, 1);
	    }
	}
	varPtr = TclLookupArrayElement(interp, part1Ptr, part2Ptr,
		TCL_LEAVE_ERR_MSG, "read", 0, 1, arrayPtr, opnd);
	if (varPtr == NULL) {
	    TRACE_APPEND(("ERROR: %.30s\n",
				 O2S(Tcl_GetObjResult(interp))));
	    result = TCL_ERROR;
	    goto checkForCatch;
	}
	cleanup = 1;
	goto doCallPtrGetVar;

    case INST_LOAD_ARRAY_STK:
	cleanup = 2;
	part2Ptr = OBJ_AT_TOS;		/* element name */
	objPtr = OBJ_UNDER_TOS;		/* array name */
	TRACE(("\"%.30s(%.30s)\" => ", O2S(objPtr), O2S(part2Ptr)));
	goto doLoadStk;

    case INST_LOAD_STK:
    case INST_LOAD_SCALAR_STK:
	cleanup = 1;
	part2Ptr = NULL;
	objPtr = OBJ_AT_TOS;		/* variable name */
	TRACE(("\"%.30s\" => ", O2S(objPtr)));

    doLoadStk:
	part1Ptr = objPtr;
	varPtr = TclObjLookupVarEx(interp, part1Ptr, part2Ptr,
		TCL_LEAVE_ERR_MSG, "read", /*createPart1*/0, /*createPart2*/1,
		&arrayPtr);
	if (varPtr) {
	    if (TclIsVarDirectReadable2(varPtr, arrayPtr)) {
		/*
		 * No errors, no traces: just get the value.
		 */

		objResultPtr = varPtr->value.objPtr;
		TRACE_APPEND(("%.30s\n", O2S(objResultPtr)));
		NEXT_INST_V(1, cleanup, 1);
	    }
	    pcAdjustment = 1;
	    opnd = -1;
	    goto doCallPtrGetVar;
	} else {
	    TRACE_APPEND(("ERROR: %.30s\n", O2S(Tcl_GetObjResult(interp))));
	    result = TCL_ERROR;
	    goto checkForCatch;
	}

    doCallPtrGetVar:
	/*
	 * There are either errors or the variable is traced: call
	 * TclPtrGetVar to process fully.
	 */

	DECACHE_STACK_INFO();
	objResultPtr = TclPtrGetVar(interp, varPtr, arrayPtr,
		part1Ptr, part2Ptr, TCL_LEAVE_ERR_MSG, opnd);
	CACHE_STACK_INFO();
	if (objResultPtr) {
	    TRACE_APPEND(("%.30s\n", O2S(objResultPtr)));
	    NEXT_INST_V(pcAdjustment, cleanup, 1);
	} else {
	    TRACE_APPEND(("ERROR: %.30s\n", O2S(Tcl_GetObjResult(interp))));
	    result = TCL_ERROR;
	    goto checkForCatch;
	}
    }

    /*
     *	   End of INST_LOAD instructions.
     * ---------------------------------------------------------
     */

    /*
     * ---------------------------------------------------------
     *	   Start of INST_STORE and related instructions.
     *
     * WARNING: more 'goto' here than your doctor recommended! The different
     * instructions set the value of some variables and then jump to somme
     * common execution code.
     */

    {
	int opnd, pcAdjustment, storeFlags;
	Tcl_Obj *part1Ptr, *part2Ptr;
	Var *varPtr, *arrayPtr;
	Tcl_Obj *objPtr, *valuePtr;

    case INST_STORE_ARRAY4:
	opnd = TclGetUInt4AtPtr(pc+1);
	pcAdjustment = 5;
	goto doStoreArrayDirect;

    case INST_STORE_ARRAY1:
	opnd = TclGetUInt1AtPtr(pc+1);
	pcAdjustment = 2;

    doStoreArrayDirect:
	valuePtr = OBJ_AT_TOS;
	part2Ptr = OBJ_UNDER_TOS;
	arrayPtr = &(compiledLocals[opnd]);
	TRACE(("%u \"%.30s\" <- \"%.30s\" => ", opnd, O2S(part2Ptr),
		O2S(valuePtr)));
	while (TclIsVarLink(arrayPtr)) {
	    arrayPtr = arrayPtr->value.linkPtr;
	}
	if (TclIsVarArray(arrayPtr) && !WriteTraced(arrayPtr)) {
	    varPtr = VarHashFindVar(arrayPtr->value.tablePtr, part2Ptr);
	    if (varPtr && TclIsVarDirectWritable(varPtr)) {
		tosPtr--;
		Tcl_DecrRefCount(OBJ_AT_TOS);
		OBJ_AT_TOS = valuePtr;
		goto doStoreVarDirect;
	    }
	}
	cleanup = 2;
	storeFlags = TCL_LEAVE_ERR_MSG;
	part1Ptr = NULL;
	goto doStoreArrayDirectFailed;

    case INST_STORE_SCALAR4:
	opnd = TclGetUInt4AtPtr(pc+1);
	pcAdjustment = 5;
	goto doStoreScalarDirect;

    case INST_STORE_SCALAR1:
	opnd = TclGetUInt1AtPtr(pc+1);
	pcAdjustment = 2;

    doStoreScalarDirect:
	valuePtr = OBJ_AT_TOS;
	varPtr = &(compiledLocals[opnd]);
	TRACE(("%u <- \"%.30s\" => ", opnd, O2S(valuePtr)));
	while (TclIsVarLink(varPtr)) {
	    varPtr = varPtr->value.linkPtr;
	}
	if (TclIsVarDirectWritable(varPtr)) {
    doStoreVarDirect:
	    /*
	     * No traces, no errors, plain 'set': we can safely inline. The
	     * value *will* be set to what's requested, so that the stack top
	     * remains pointing to the same Tcl_Obj.
	     */

	    valuePtr = varPtr->value.objPtr;
	    if (valuePtr != NULL) {
		TclDecrRefCount(valuePtr);
	    }
	    objResultPtr = OBJ_AT_TOS;
	    varPtr->value.objPtr = objResultPtr;
#ifndef TCL_COMPILE_DEBUG
	    if (*(pc+pcAdjustment) == INST_POP) {
		tosPtr--;
		NEXT_INST_F((pcAdjustment+1), 0, 0);
	    }
#else
	    TRACE_APPEND(("%.30s\n", O2S(objResultPtr)));
#endif
	    Tcl_IncrRefCount(objResultPtr);
	    NEXT_INST_F(pcAdjustment, 0, 0);
	}
	storeFlags = TCL_LEAVE_ERR_MSG;
	part1Ptr = NULL;
	goto doStoreScalar;

    case INST_LAPPEND_STK:
	valuePtr = OBJ_AT_TOS; /* value to append */
	part2Ptr = NULL;
	storeFlags = (TCL_LEAVE_ERR_MSG | TCL_APPEND_VALUE
		| TCL_LIST_ELEMENT);
	goto doStoreStk;

    case INST_LAPPEND_ARRAY_STK:
	valuePtr = OBJ_AT_TOS; /* value to append */
	part2Ptr = OBJ_UNDER_TOS;
	storeFlags = (TCL_LEAVE_ERR_MSG | TCL_APPEND_VALUE
		| TCL_LIST_ELEMENT);
	goto doStoreStk;

    case INST_APPEND_STK:
	valuePtr = OBJ_AT_TOS; /* value to append */
	part2Ptr = NULL;
	storeFlags = (TCL_LEAVE_ERR_MSG | TCL_APPEND_VALUE);
	goto doStoreStk;

    case INST_APPEND_ARRAY_STK:
	valuePtr = OBJ_AT_TOS; /* value to append */
	part2Ptr = OBJ_UNDER_TOS;
	storeFlags = (TCL_LEAVE_ERR_MSG | TCL_APPEND_VALUE);
	goto doStoreStk;

    case INST_STORE_ARRAY_STK:
	valuePtr = OBJ_AT_TOS;
	part2Ptr = OBJ_UNDER_TOS;
	storeFlags = TCL_LEAVE_ERR_MSG;
	goto doStoreStk;

    case INST_STORE_STK:
    case INST_STORE_SCALAR_STK:
	valuePtr = OBJ_AT_TOS;
	part2Ptr = NULL;
	storeFlags = TCL_LEAVE_ERR_MSG;

    doStoreStk:
	objPtr = OBJ_AT_DEPTH(1 + (part2Ptr != NULL)); /* variable name */
	part1Ptr = objPtr;
#ifdef TCL_COMPILE_DEBUG
	if (part2Ptr == NULL) {
	    TRACE(("\"%.30s\" <- \"%.30s\" =>", O2S(part1Ptr),O2S(valuePtr)));
	} else {
	    TRACE(("\"%.30s(%.30s)\" <- \"%.30s\" => ",
		    O2S(part1Ptr), O2S(part2Ptr), O2S(valuePtr)));
	}
#endif
	varPtr = TclObjLookupVarEx(interp, objPtr,part2Ptr, TCL_LEAVE_ERR_MSG,
		"set", /*createPart1*/ 1, /*createPart2*/ 1, &arrayPtr);
	if (varPtr) {
	    cleanup = ((part2Ptr == NULL)? 2 : 3);
	    pcAdjustment = 1;
	    opnd = -1;
	    goto doCallPtrSetVar;
	} else {
	    TRACE_APPEND(("ERROR: %.30s\n", O2S(Tcl_GetObjResult(interp))));
	    result = TCL_ERROR;
	    goto checkForCatch;
	}

    case INST_LAPPEND_ARRAY4:
	opnd = TclGetUInt4AtPtr(pc+1);
	pcAdjustment = 5;
	storeFlags = (TCL_LEAVE_ERR_MSG | TCL_APPEND_VALUE
		| TCL_LIST_ELEMENT);
	goto doStoreArray;

    case INST_LAPPEND_ARRAY1:
	opnd = TclGetUInt1AtPtr(pc+1);
	pcAdjustment = 2;
	storeFlags = (TCL_LEAVE_ERR_MSG | TCL_APPEND_VALUE
		| TCL_LIST_ELEMENT);
	goto doStoreArray;

    case INST_APPEND_ARRAY4:
	opnd = TclGetUInt4AtPtr(pc+1);
	pcAdjustment = 5;
	storeFlags = (TCL_LEAVE_ERR_MSG | TCL_APPEND_VALUE);
	goto doStoreArray;

    case INST_APPEND_ARRAY1:
	opnd = TclGetUInt1AtPtr(pc+1);
	pcAdjustment = 2;
	storeFlags = (TCL_LEAVE_ERR_MSG | TCL_APPEND_VALUE);
	goto doStoreArray;

    doStoreArray:
	valuePtr = OBJ_AT_TOS;
	part2Ptr = OBJ_UNDER_TOS;
	arrayPtr = &(compiledLocals[opnd]);
	TRACE(("%u \"%.30s\" <- \"%.30s\" => ", opnd, O2S(part2Ptr),
		O2S(valuePtr)));
	while (TclIsVarLink(arrayPtr)) {
	    arrayPtr = arrayPtr->value.linkPtr;
	}
	cleanup = 2;
	part1Ptr = NULL;

    doStoreArrayDirectFailed:
	varPtr = TclLookupArrayElement(interp, part1Ptr, part2Ptr,
		TCL_LEAVE_ERR_MSG, "set", 1, 1, arrayPtr, opnd);
	if (varPtr) {
	    goto doCallPtrSetVar;
	} else {
	    TRACE_APPEND(("ERROR: %.30s\n", O2S(Tcl_GetObjResult(interp))));
	    result = TCL_ERROR;
	    goto checkForCatch;
	}

    case INST_LAPPEND_SCALAR4:
	opnd = TclGetUInt4AtPtr(pc+1);
	pcAdjustment = 5;
	storeFlags = (TCL_LEAVE_ERR_MSG | TCL_APPEND_VALUE
		| TCL_LIST_ELEMENT);
	goto doStoreScalar;

    case INST_LAPPEND_SCALAR1:
	opnd = TclGetUInt1AtPtr(pc+1);
	pcAdjustment = 2;
	storeFlags = (TCL_LEAVE_ERR_MSG | TCL_APPEND_VALUE
		| TCL_LIST_ELEMENT);
	goto doStoreScalar;

    case INST_APPEND_SCALAR4:
	opnd = TclGetUInt4AtPtr(pc+1);
	pcAdjustment = 5;
	storeFlags = (TCL_LEAVE_ERR_MSG | TCL_APPEND_VALUE);
	goto doStoreScalar;

    case INST_APPEND_SCALAR1:
	opnd = TclGetUInt1AtPtr(pc+1);
	pcAdjustment = 2;
	storeFlags = (TCL_LEAVE_ERR_MSG | TCL_APPEND_VALUE);
	goto doStoreScalar;

    doStoreScalar:
	valuePtr = OBJ_AT_TOS;
	varPtr = &(compiledLocals[opnd]);
	TRACE(("%u <- \"%.30s\" => ", opnd, O2S(valuePtr)));
	while (TclIsVarLink(varPtr)) {
	    varPtr = varPtr->value.linkPtr;
	}
	cleanup = 1;
	arrayPtr = NULL;
	part1Ptr = part2Ptr = NULL;

    doCallPtrSetVar:
	DECACHE_STACK_INFO();
	objResultPtr = TclPtrSetVar(interp, varPtr, arrayPtr,
		part1Ptr, part2Ptr, valuePtr, storeFlags, opnd);
	CACHE_STACK_INFO();
	if (objResultPtr) {
#ifndef TCL_COMPILE_DEBUG
	    if (*(pc+pcAdjustment) == INST_POP) {
		NEXT_INST_V((pcAdjustment+1), cleanup, 0);
	    }
#endif
	    TRACE_APPEND(("%.30s\n", O2S(objResultPtr)));
	    NEXT_INST_V(pcAdjustment, cleanup, 1);
	} else {
	    TRACE_APPEND(("ERROR: %.30s\n", O2S(Tcl_GetObjResult(interp))));
	    result = TCL_ERROR;
	    goto checkForCatch;
	}
    }

    /*
     *	   End of INST_STORE and related instructions.
     * ---------------------------------------------------------
     */

    /*
     * ---------------------------------------------------------
     *	   Start of INST_INCR instructions.
     *
     * WARNING: more 'goto' here than your doctor recommended! The different
     * instructions set the value of some variables and then jump to somme
     * common execution code.
     */

/*TODO: Consider more untangling here; merge with LOAD and STORE ? */

    {
	Tcl_Obj *objPtr, *incrPtr;
	int opnd, pcAdjustment;
#ifndef NO_WIDE_TYPE
	Tcl_WideInt w;
#endif
	long i;
	Tcl_Obj *part1Ptr, *part2Ptr;
	Var *varPtr, *arrayPtr;

    case INST_INCR_SCALAR1:
    case INST_INCR_ARRAY1:
    case INST_INCR_ARRAY_STK:
    case INST_INCR_SCALAR_STK:
    case INST_INCR_STK:
	opnd = TclGetUInt1AtPtr(pc+1);
	incrPtr = POP_OBJECT();
	switch (*pc) {
	case INST_INCR_SCALAR1:
	    pcAdjustment = 2;
	    goto doIncrScalar;
	case INST_INCR_ARRAY1:
	    pcAdjustment = 2;
	    goto doIncrArray;
	default:
	    pcAdjustment = 1;
	    goto doIncrStk;
	}

    case INST_INCR_ARRAY_STK_IMM:
    case INST_INCR_SCALAR_STK_IMM:
    case INST_INCR_STK_IMM:
	i = TclGetInt1AtPtr(pc+1);
	incrPtr = Tcl_NewIntObj(i);
	Tcl_IncrRefCount(incrPtr);
	pcAdjustment = 2;

    doIncrStk:
	if ((*pc == INST_INCR_ARRAY_STK_IMM)
		|| (*pc == INST_INCR_ARRAY_STK)) {
	    part2Ptr = OBJ_AT_TOS;
	    objPtr = OBJ_UNDER_TOS;
	    TRACE(("\"%.30s(%.30s)\" (by %ld) => ",
		    O2S(objPtr), O2S(part2Ptr), i));
	} else {
	    part2Ptr = NULL;
	    objPtr = OBJ_AT_TOS;
	    TRACE(("\"%.30s\" (by %ld) => ", O2S(objPtr), i));
	}
	part1Ptr = objPtr;
	opnd = -1;
	varPtr = TclObjLookupVarEx(interp, objPtr, part2Ptr,
		TCL_LEAVE_ERR_MSG, "read", 1, 1, &arrayPtr);
	if (varPtr) {
	    cleanup = ((part2Ptr == NULL)? 1 : 2);
	    goto doIncrVar;
	} else {
	    Tcl_AddObjErrorInfo(interp,
		    "\n    (reading value of variable to increment)", -1);
	    TRACE_APPEND(("ERROR: %.30s\n", O2S(Tcl_GetObjResult(interp))));
	    result = TCL_ERROR;
	    Tcl_DecrRefCount(incrPtr);
	    goto checkForCatch;
	}

    case INST_INCR_ARRAY1_IMM:
	opnd = TclGetUInt1AtPtr(pc+1);
	i = TclGetInt1AtPtr(pc+2);
	incrPtr = Tcl_NewIntObj(i);
	Tcl_IncrRefCount(incrPtr);
	pcAdjustment = 3;

    doIncrArray:
	part1Ptr = NULL;
	part2Ptr = OBJ_AT_TOS;
	arrayPtr = &(compiledLocals[opnd]);
	cleanup = 1;
	while (TclIsVarLink(arrayPtr)) {
	    arrayPtr = arrayPtr->value.linkPtr;
	}
	TRACE(("%u \"%.30s\" (by %ld) => ", opnd, O2S(part2Ptr), i));
	varPtr = TclLookupArrayElement(interp, part1Ptr, part2Ptr,
		TCL_LEAVE_ERR_MSG, "read", 1, 1, arrayPtr, opnd);
	if (varPtr) {
	    goto doIncrVar;
	} else {
	    TRACE_APPEND(("ERROR: %.30s\n", O2S(Tcl_GetObjResult(interp))));
	    result = TCL_ERROR;
	    Tcl_DecrRefCount(incrPtr);
	    goto checkForCatch;
	}

    case INST_INCR_SCALAR1_IMM:
	opnd = TclGetUInt1AtPtr(pc+1);
	i = TclGetInt1AtPtr(pc+2);
	pcAdjustment = 3;
	cleanup = 0;
	varPtr = &(compiledLocals[opnd]);
	while (TclIsVarLink(varPtr)) {
	    varPtr = varPtr->value.linkPtr;
	}

	if (TclIsVarDirectModifyable(varPtr)) {
	    ClientData ptr;
	    int type;

	    objPtr = varPtr->value.objPtr;
	    if (GetNumberFromObj(NULL, objPtr, &ptr, &type) == TCL_OK) {
		if (type == TCL_NUMBER_LONG) {
		    long augend = *((const long *)ptr);
		    long sum = augend + i;

		    /*
		     * Overflow when (augend and sum have different sign) and
		     * (augend and i have the same sign). This is encapsulated
		     * in the Overflowing macro.
		     */

		    if (!Overflowing(augend, i, sum)) {
			TRACE(("%u %ld => ", opnd, i));
			if (Tcl_IsShared(objPtr)) {
			    objPtr->refCount--;	/* We know it's shared. */
			    TclNewLongObj(objResultPtr, sum);
			    Tcl_IncrRefCount(objResultPtr);
			    varPtr->value.objPtr = objResultPtr;
			} else {
			    objResultPtr = objPtr;
			    TclSetLongObj(objPtr, sum);
			}
			goto doneIncr;
		    }
#ifndef NO_WIDE_TYPE
		    {
			w = (Tcl_WideInt)augend;

			TRACE(("%u %ld => ", opnd, i));
			if (Tcl_IsShared(objPtr)) {
			    objPtr->refCount--;	/* We know it's shared. */
			    objResultPtr = Tcl_NewWideIntObj(w+i);
			    Tcl_IncrRefCount(objResultPtr);
			    varPtr->value.objPtr = objResultPtr;
			} else {
			    objResultPtr = objPtr;

			    /*
			     * We know the sum value is outside the long
			     * range; use macro form that doesn't range test
			     * again.
			     */

			    TclSetWideIntObj(objPtr, w+i);
			}
			goto doneIncr;
		    }
#endif
		}	/* end if (type == TCL_NUMBER_LONG) */
#ifndef NO_WIDE_TYPE
		if (type == TCL_NUMBER_WIDE) {
		    Tcl_WideInt sum;
		    w = *((const Tcl_WideInt *)ptr);
		    sum = w + i;

		    /*
		     * Check for overflow.
		     */

		    if (!Overflowing(w, i, sum)) {
			TRACE(("%u %ld => ", opnd, i));
			if (Tcl_IsShared(objPtr)) {
			    objPtr->refCount--;	/* We know it's shared. */
			    objResultPtr = Tcl_NewWideIntObj(sum);
			    Tcl_IncrRefCount(objResultPtr);
			    varPtr->value.objPtr = objResultPtr;
			} else {
			    objResultPtr = objPtr;

			    /*
			     * We *do not* know the sum value is outside the
			     * long range (wide + long can yield long); use
			     * the function call that checks range.
			     */

			    Tcl_SetWideIntObj(objPtr, sum);
			}
			goto doneIncr;
		    }
		}
#endif
	    }
	    if (Tcl_IsShared(objPtr)) {
		objPtr->refCount--;	/* We know it's shared */
		objResultPtr = Tcl_DuplicateObj(objPtr);
		Tcl_IncrRefCount(objResultPtr);
		varPtr->value.objPtr = objResultPtr;
	    } else {
		objResultPtr = objPtr;
	    }
	    TclNewLongObj(incrPtr, i);
	    result = TclIncrObj(interp, objResultPtr, incrPtr);
	    Tcl_DecrRefCount(incrPtr);
	    if (result == TCL_OK) {
		goto doneIncr;
	    } else {
		TRACE_APPEND(("ERROR: %.30s\n",
			O2S(Tcl_GetObjResult(interp))));
		goto checkForCatch;
	    }
	}

	/*
	 * All other cases, flow through to generic handling.
	 */

	TclNewLongObj(incrPtr, i);
	Tcl_IncrRefCount(incrPtr);

    doIncrScalar:
	varPtr = &(compiledLocals[opnd]);
	while (TclIsVarLink(varPtr)) {
	    varPtr = varPtr->value.linkPtr;
	}
	arrayPtr = NULL;
	part1Ptr = part2Ptr = NULL;
	cleanup = 0;
	TRACE(("%u %ld => ", opnd, i));

    doIncrVar:
	if (TclIsVarDirectModifyable2(varPtr, arrayPtr)) {
	    objPtr = varPtr->value.objPtr;
	    if (Tcl_IsShared(objPtr)) {
		objPtr->refCount--;	/* We know it's shared */
		objResultPtr = Tcl_DuplicateObj(objPtr);
		Tcl_IncrRefCount(objResultPtr);
		varPtr->value.objPtr = objResultPtr;
	    } else {
		objResultPtr = objPtr;
	    }
	    result = TclIncrObj(interp, objResultPtr, incrPtr);
	    Tcl_DecrRefCount(incrPtr);
	    if (result == TCL_OK) {
		goto doneIncr;
	    } else {
		TRACE_APPEND(("ERROR: %.30s\n",
			O2S(Tcl_GetObjResult(interp))));
		goto checkForCatch;
	    }
	} else {
	    DECACHE_STACK_INFO();
	    objResultPtr = TclPtrIncrObjVar(interp, varPtr, arrayPtr,
		    part1Ptr, part2Ptr, incrPtr, TCL_LEAVE_ERR_MSG, opnd);
	    CACHE_STACK_INFO();
	    Tcl_DecrRefCount(incrPtr);
	    if (objResultPtr == NULL) {
		TRACE_APPEND(("ERROR: %.30s\n",
			O2S(Tcl_GetObjResult(interp))));
		result = TCL_ERROR;
		goto checkForCatch;
	    }
	}
    doneIncr:
	TRACE_APPEND(("%.30s\n", O2S(objResultPtr)));
#ifndef TCL_COMPILE_DEBUG
	if (*(pc+pcAdjustment) == INST_POP) {
	    NEXT_INST_V((pcAdjustment+1), cleanup, 0);
	}
#endif
	NEXT_INST_V(pcAdjustment, cleanup, 1);
    }

    /*
     *	   End of INST_INCR instructions.
     * ---------------------------------------------------------
     */

    /*
     * ---------------------------------------------------------
     *	   Start of INST_EXIST instructions.
     */
    {
	Tcl_Obj *part1Ptr, *part2Ptr;
	Var *varPtr, *arrayPtr;

    case INST_EXIST_SCALAR: {
	int opnd = TclGetUInt4AtPtr(pc+1);

	varPtr = &(compiledLocals[opnd]);
	while (TclIsVarLink(varPtr)) {
	    varPtr = varPtr->value.linkPtr;
	}
	TRACE(("%u => ", opnd));
	if (ReadTraced(varPtr)) {
	    DECACHE_STACK_INFO();
	    TclObjCallVarTraces(iPtr, NULL, varPtr, NULL, NULL,
		    TCL_TRACE_READS, 0, opnd);
	    CACHE_STACK_INFO();
	    if (TclIsVarUndefined(varPtr)) {
		TclCleanupVar(varPtr, NULL);
		varPtr = NULL;
	    }
	}

	/*
	 * Tricky! Arrays always exist.
	 */

	objResultPtr = constants[!varPtr || TclIsVarUndefined(varPtr) ? 0 : 1];
	TRACE_APPEND(("%.30s\n", O2S(objResultPtr)));
	NEXT_INST_F(5, 0, 1);
    }

    case INST_EXIST_ARRAY: {
	int opnd = TclGetUInt4AtPtr(pc+1);

	part2Ptr = OBJ_AT_TOS;
	arrayPtr = &(compiledLocals[opnd]);
	while (TclIsVarLink(arrayPtr)) {
	    arrayPtr = arrayPtr->value.linkPtr;
	}
	TRACE(("%u \"%.30s\" => ", opnd, O2S(part2Ptr)));
	if (TclIsVarArray(arrayPtr) && !ReadTraced(arrayPtr)) {
	    varPtr = VarHashFindVar(arrayPtr->value.tablePtr, part2Ptr);
	    if (!varPtr || !ReadTraced(varPtr)) {
		goto doneExistArray;
	    }
	}
	varPtr = TclLookupArrayElement(interp, NULL, part2Ptr, 0, "access",
		0, 1, arrayPtr, opnd);
	if (varPtr) {
	    if (ReadTraced(varPtr) || (arrayPtr && ReadTraced(arrayPtr))) {
		DECACHE_STACK_INFO();
		TclObjCallVarTraces(iPtr, arrayPtr, varPtr, NULL, part2Ptr,
			TCL_TRACE_READS, 0, opnd);
		CACHE_STACK_INFO();
	    }
	    if (TclIsVarUndefined(varPtr)) {
		TclCleanupVar(varPtr, arrayPtr);
		varPtr = NULL;
	    }
	}
    doneExistArray:
	objResultPtr = constants[!varPtr || TclIsVarUndefined(varPtr) ? 0 : 1];
	TRACE_APPEND(("%.30s\n", O2S(objResultPtr)));
	NEXT_INST_F(5, 1, 1);
    }

    case INST_EXIST_ARRAY_STK:
	cleanup = 2;
	part2Ptr = OBJ_AT_TOS;		/* element name */
	part1Ptr = OBJ_UNDER_TOS;	/* array name */
	TRACE(("\"%.30s(%.30s)\" => ", O2S(part1Ptr), O2S(part2Ptr)));
	goto doExistStk;

    case INST_EXIST_STK:
	cleanup = 1;
	part2Ptr = NULL;
	part1Ptr = OBJ_AT_TOS;		/* variable name */
	TRACE(("\"%.30s\" => ", O2S(part1Ptr)));

    doExistStk:
	varPtr = TclObjLookupVarEx(interp, part1Ptr, part2Ptr, 0, "access",
		/*createPart1*/0, /*createPart2*/1, &arrayPtr);
	if (varPtr) {
	    if (ReadTraced(varPtr) || (arrayPtr && ReadTraced(arrayPtr))) {
		DECACHE_STACK_INFO();
		TclObjCallVarTraces(iPtr, arrayPtr, varPtr, part1Ptr,part2Ptr,
			TCL_TRACE_READS, 0, -1);
		CACHE_STACK_INFO();
	    }
	    if (TclIsVarUndefined(varPtr)) {
		TclCleanupVar(varPtr, arrayPtr);
		varPtr = NULL;
	    }
	}
	objResultPtr = constants[!varPtr || TclIsVarUndefined(varPtr) ? 0 : 1];
	TRACE_APPEND(("%.30s\n", O2S(objResultPtr)));
	NEXT_INST_V(1, cleanup, 1);
    }

    /*
     *	   End of INST_EXIST instructions.
     * ---------------------------------------------------------
     */

    case INST_UPVAR: {
	int opnd;
	Var *varPtr, *otherPtr;

	TRACE_WITH_OBJ(("upvar "), OBJ_UNDER_TOS);

	{
	    CallFrame *framePtr, *savedFramePtr;

	    result = TclObjGetFrame(interp, OBJ_UNDER_TOS, &framePtr);
	    if (result != -1) {
		/*
		 * Locate the other variable.
		 */

		savedFramePtr = iPtr->varFramePtr;
		iPtr->varFramePtr = framePtr;
		otherPtr = TclObjLookupVarEx(interp, OBJ_AT_TOS, NULL,
			(TCL_LEAVE_ERR_MSG), "access",
			/*createPart1*/ 1, /*createPart2*/ 1, &varPtr);
		iPtr->varFramePtr = savedFramePtr;
		if (otherPtr) {
		    result = TCL_OK;
		    goto doLinkVars;
		}
	    }
	    result = TCL_ERROR;
	    goto checkForCatch;
	}

    case INST_VARIABLE:
	TRACE(("variable "));
	otherPtr = TclObjLookupVarEx(interp, OBJ_AT_TOS, NULL,
		(TCL_NAMESPACE_ONLY | TCL_LEAVE_ERR_MSG), "access",
		/*createPart1*/ 1, /*createPart2*/ 1, &varPtr);
	if (otherPtr) {
	    /*
	     * Do the [variable] magic.
	     */

	    TclSetVarNamespaceVar(otherPtr);
	    result = TCL_OK;
	    goto doLinkVars;
	}
	result = TCL_ERROR;
	goto checkForCatch;

    case INST_NSUPVAR:
	TRACE_WITH_OBJ(("nsupvar "), OBJ_UNDER_TOS);

	{
	    Tcl_Namespace *nsPtr, *savedNsPtr;

	    result = TclGetNamespaceFromObj(interp, OBJ_UNDER_TOS, &nsPtr);
	    if (result == TCL_OK) {
		/*
		 * Locate the other variable.
		 */

		savedNsPtr = (Tcl_Namespace *) iPtr->varFramePtr->nsPtr;
		iPtr->varFramePtr->nsPtr = (Namespace *) nsPtr;
		otherPtr = TclObjLookupVarEx(interp, OBJ_AT_TOS, NULL,
			(TCL_NAMESPACE_ONLY | TCL_LEAVE_ERR_MSG), "access",
			/*createPart1*/ 1, /*createPart2*/ 1, &varPtr);
		iPtr->varFramePtr->nsPtr = (Namespace *) savedNsPtr;
		if (otherPtr) {
		    goto doLinkVars;
		}
	    }
	    result = TCL_ERROR;
	    goto checkForCatch;
	}

    doLinkVars:

	/*
	 * If we are here, the local variable has already been created: do the
	 * little work of TclPtrMakeUpvar that remains to be done right here
	 * if there are no errors; otherwise, let it handle the case.
	 */

	opnd = TclGetInt4AtPtr(pc+1);;
	varPtr = &(compiledLocals[opnd]);
	if ((varPtr != otherPtr) && !TclIsVarTraced(varPtr)
		&& (TclIsVarUndefined(varPtr) || TclIsVarLink(varPtr))) {
	    if (!TclIsVarUndefined(varPtr)) {
		/*
		 * Then it is a defined link.
		 */

		Var *linkPtr = varPtr->value.linkPtr;

		if (linkPtr == otherPtr) {
		    goto doLinkVarsDone;
		}
		if (TclIsVarInHash(linkPtr)) {
		    VarHashRefCount(linkPtr)--;
		    if (TclIsVarUndefined(linkPtr)) {
			TclCleanupVar(linkPtr, NULL);
		    }
		}
	    }
	    TclSetVarLink(varPtr);
	    varPtr->value.linkPtr = otherPtr;
	    if (TclIsVarInHash(otherPtr)) {
		VarHashRefCount(otherPtr)++;
	    }
	} else {
	    result = TclPtrObjMakeUpvar(interp, otherPtr, NULL, 0, opnd);
	    if (result != TCL_OK) {
		goto checkForCatch;
	    }
	}

	/*
	 * Do not pop the namespace or frame index, it may be needed for other
	 * variables - and [variable] did not push it at all.
	 */

    doLinkVarsDone:
	NEXT_INST_F(5, 1, 0);
    }

    case INST_JUMP1: {
	int opnd = TclGetInt1AtPtr(pc+1);

	TRACE(("%d => new pc %u\n", opnd,
		(unsigned)(pc + opnd - codePtr->codeStart)));
	NEXT_INST_F(opnd, 0, 0);
    }

    case INST_JUMP4: {
	int opnd = TclGetInt4AtPtr(pc+1);

	TRACE(("%d => new pc %u\n", opnd,
		(unsigned)(pc + opnd - codePtr->codeStart)));
	NEXT_INST_F(opnd, 0, 0);
    }

    {
	int jmpOffset[2], b;
	Tcl_Obj *valuePtr;

	/* TODO: consider rewrite so we don't compute the offset we're not
	 * going to take. */
    case INST_JUMP_FALSE4:
	jmpOffset[0] = TclGetInt4AtPtr(pc+1);	/* FALSE offset */
	jmpOffset[1] = 5;			/* TRUE offset*/
	goto doCondJump;

    case INST_JUMP_TRUE4:
	jmpOffset[0] = 5;
	jmpOffset[1] = TclGetInt4AtPtr(pc+1);
	goto doCondJump;

    case INST_JUMP_FALSE1:
	jmpOffset[0] = TclGetInt1AtPtr(pc+1);
	jmpOffset[1] = 2;
	goto doCondJump;

    case INST_JUMP_TRUE1:
	jmpOffset[0] = 2;
	jmpOffset[1] = TclGetInt1AtPtr(pc+1);

    doCondJump:
	valuePtr = OBJ_AT_TOS;

	/* TODO - check claim that taking address of b harms performance */
	/* TODO - consider optimization search for constants */
	result = TclGetBooleanFromObj(interp, valuePtr, &b);
	if (result != TCL_OK) {
	    TRACE_WITH_OBJ(("%d => ERROR: ", jmpOffset[
		    ((*pc == INST_JUMP_FALSE1) || (*pc == INST_JUMP_FALSE4))
		    ? 0 : 1]), Tcl_GetObjResult(interp));
	    goto checkForCatch;
	}

#ifdef TCL_COMPILE_DEBUG
	if (b) {
	    if ((*pc == INST_JUMP_TRUE1) || (*pc == INST_JUMP_TRUE4)) {
		TRACE(("%d => %.20s true, new pc %u\n", jmpOffset[1],
			O2S(valuePtr),
			(unsigned)(pc + jmpOffset[1] - codePtr->codeStart)));
	    } else {
		TRACE(("%d => %.20s true\n", jmpOffset[0], O2S(valuePtr)));
	    }
	} else {
	    if ((*pc == INST_JUMP_TRUE1) || (*pc == INST_JUMP_TRUE4)) {
		TRACE(("%d => %.20s false\n", jmpOffset[0], O2S(valuePtr)));
	    } else {
		TRACE(("%d => %.20s false, new pc %u\n", jmpOffset[0],
			O2S(valuePtr),
			(unsigned)(pc + jmpOffset[1] - codePtr->codeStart)));
	    }
	}
#endif
	NEXT_INST_F(jmpOffset[b], 1, 0);
    }

    case INST_JUMP_TABLE: {
	Tcl_HashEntry *hPtr;
	JumptableInfo *jtPtr;
	int opnd;

	/*
	 * Jump to location looked up in a hashtable; fall through to next
	 * instr if lookup fails.
	 */

	opnd = TclGetInt4AtPtr(pc+1);
	jtPtr = (JumptableInfo *) codePtr->auxDataArrayPtr[opnd].clientData;
	TRACE(("%d => %.20s ", opnd, O2S(OBJ_AT_TOS)));
	hPtr = Tcl_FindHashEntry(&jtPtr->hashTable, TclGetString(OBJ_AT_TOS));
	if (hPtr != NULL) {
	    int jumpOffset = PTR2INT(Tcl_GetHashValue(hPtr));

	    TRACE_APPEND(("found in table, new pc %u\n",
		    (unsigned)(pc - codePtr->codeStart + jumpOffset)));
	    NEXT_INST_F(jumpOffset, 1, 0);
	} else {
	    TRACE_APPEND(("not found in table\n"));
	    NEXT_INST_F(5, 1, 0);
	}
    }

    /*
     * These two instructions are now redundant: the complete logic of the LOR
     * and LAND is now handled by the expression compiler.
     */

    case INST_LOR:
    case INST_LAND: {
	/*
	 * Operands must be boolean or numeric. No int->double conversions are
	 * performed.
	 */

	int i1, i2, iResult;
	Tcl_Obj *value2Ptr = OBJ_AT_TOS;
	Tcl_Obj *valuePtr = OBJ_UNDER_TOS;

	result = TclGetBooleanFromObj(NULL, valuePtr, &i1);
	if (result != TCL_OK) {
	    TRACE(("\"%.20s\" => ILLEGAL TYPE %s \n", O2S(valuePtr),
		    (valuePtr->typePtr? valuePtr->typePtr->name : "null")));
	    DECACHE_STACK_INFO();
	    IllegalExprOperandType(interp, pc, valuePtr);
	    CACHE_STACK_INFO();
	    goto checkForCatch;
	}

	result = TclGetBooleanFromObj(NULL, value2Ptr, &i2);
	if (result != TCL_OK) {
	    TRACE(("\"%.20s\" => ILLEGAL TYPE %s \n", O2S(value2Ptr),
		    (value2Ptr->typePtr? value2Ptr->typePtr->name : "null")));
	    DECACHE_STACK_INFO();
	    IllegalExprOperandType(interp, pc, value2Ptr);
	    CACHE_STACK_INFO();
	    goto checkForCatch;
	}

	if (*pc == INST_LOR) {
	    iResult = (i1 || i2);
	} else {
	    iResult = (i1 && i2);
	}
	objResultPtr = constants[iResult];
	TRACE(("%.20s %.20s => %d\n", O2S(valuePtr),O2S(value2Ptr),iResult));
	NEXT_INST_F(1, 2, 1);
    }

    /*
     * ---------------------------------------------------------
     *	   Start of INST_LIST and related instructions.
     */

    case INST_LIST: {
	/*
	 * Pop the opnd (objc) top stack elements into a new list obj and then
	 * decrement their ref counts.
	 */

	int opnd;

	opnd = TclGetUInt4AtPtr(pc+1);
	objResultPtr = Tcl_NewListObj(opnd, &OBJ_AT_DEPTH(opnd-1));
	TRACE_WITH_OBJ(("%u => ", opnd), objResultPtr);
	NEXT_INST_V(5, opnd, 1);
    }

    case INST_LIST_LENGTH: {
	Tcl_Obj *valuePtr;
	int length;

	valuePtr = OBJ_AT_TOS;

	result = TclListObjLength(interp, valuePtr, &length);
	if (result == TCL_OK) {
	    TclNewIntObj(objResultPtr, length);
	    TRACE(("%.20s => %d\n", O2S(valuePtr), length));
	    NEXT_INST_F(1, 1, 1);
	} else {
	    TRACE_WITH_OBJ(("%.30s => ERROR: ", O2S(valuePtr)),
		    Tcl_GetObjResult(interp));
	    goto checkForCatch;
	}
    }

    case INST_LIST_INDEX: {
	/*** lindex with objc == 3 ***/

	/* Variables also for INST_LIST_INDEX_IMM */

	int listc, idx, opnd, pcAdjustment;
	Tcl_Obj **listv;
	Tcl_Obj *valuePtr, *value2Ptr;

	/*
	 * Pop the two operands.
	 */

	value2Ptr = OBJ_AT_TOS;
	valuePtr = OBJ_UNDER_TOS;

	/*
	 * Extract the desired list element.
	 */

	result = TclListObjGetElements(interp, valuePtr, &listc, &listv);
	if ((result == TCL_OK) && (value2Ptr->typePtr != &tclListType)
		&& (TclGetIntForIndexM(NULL , value2Ptr, listc-1,
			&idx) == TCL_OK)) {
	    TclDecrRefCount(value2Ptr);
	    tosPtr--;
	    pcAdjustment = 1;
	    goto lindexFastPath;
	}

	objResultPtr = TclLindexList(interp, valuePtr, value2Ptr);
	if (objResultPtr) {
	    /*
	     * Stash the list element on the stack.
	     */

	    TRACE(("%.20s %.20s => %s\n",
		    O2S(valuePtr), O2S(value2Ptr), O2S(objResultPtr)));
	    NEXT_INST_F(1, 2, -1);	/* Already has the correct refCount */
	} else {
	    TRACE_WITH_OBJ(("%.30s %.30s => ERROR: ", O2S(valuePtr),
		    O2S(value2Ptr)), Tcl_GetObjResult(interp));
	    result = TCL_ERROR;
	    goto checkForCatch;
	}

    case INST_LIST_INDEX_IMM:
	/*** lindex with objc==3 and index in bytecode stream ***/

	pcAdjustment = 5;

	/*
	 * Pop the list and get the index.
	 */

	valuePtr = OBJ_AT_TOS;
	opnd = TclGetInt4AtPtr(pc+1);

	/*
	 * Get the contents of the list, making sure that it really is a list
	 * in the process.
	 */

	result = TclListObjGetElements(interp, valuePtr, &listc, &listv);

	if (result == TCL_OK) {
	    /*
	     * Select the list item based on the index. Negative operand means
	     * end-based indexing.
	     */

	    if (opnd < -1) {
		idx = opnd+1 + listc;
	    } else {
		idx = opnd;
	    }

	lindexFastPath:
	    if (idx >= 0 && idx < listc) {
		objResultPtr = listv[idx];
	    } else {
		TclNewObj(objResultPtr);
	    }

	    TRACE_WITH_OBJ(("\"%.30s\" %d => ", O2S(valuePtr), opnd),
		    objResultPtr);
	    NEXT_INST_F(pcAdjustment, 1, 1);
	} else {
	    TRACE_WITH_OBJ(("\"%.30s\" %d => ERROR: ", O2S(valuePtr), opnd),
		    Tcl_GetObjResult(interp));
	    goto checkForCatch;
	}
    }

    case INST_LIST_INDEX_MULTI: {
	/*
	 * 'lindex' with multiple index args:
	 *
	 * Determine the count of index args.
	 */

	int numIdx, opnd;

	opnd = TclGetUInt4AtPtr(pc+1);
	numIdx = opnd-1;

	/*
	 * Do the 'lindex' operation.
	 */

	objResultPtr = TclLindexFlat(interp, OBJ_AT_DEPTH(numIdx),
		numIdx, &OBJ_AT_DEPTH(numIdx - 1));

	/*
	 * Check for errors.
	 */

	if (objResultPtr) {
	    /*
	     * Set result.
	     */

	    TRACE(("%d => %s\n", opnd, O2S(objResultPtr)));
	    NEXT_INST_V(5, opnd, -1);
	} else {
	    TRACE_WITH_OBJ(("%d => ERROR: ", opnd), Tcl_GetObjResult(interp));
	    result = TCL_ERROR;
	    goto checkForCatch;
	}
    }

    case INST_LSET_FLAT: {
	/*
	 * Lset with 3, 5, or more args. Get the number of index args.
	 */

	int numIdx,opnd;
	Tcl_Obj *valuePtr, *value2Ptr;

	opnd = TclGetUInt4AtPtr(pc + 1);
	numIdx = opnd - 2;

	/*
	 * Get the old value of variable, and remove the stack ref. This is
	 * safe because the variable still references the object; the ref
	 * count will never go zero here - we can use the smaller macro
	 * Tcl_DecrRefCount.
	 */

	value2Ptr = POP_OBJECT();
	Tcl_DecrRefCount(value2Ptr); /* This one should be done here */

	/*
	 * Get the new element value.
	 */

	valuePtr = OBJ_AT_TOS;

	/*
	 * Compute the new variable value.
	 */

	objResultPtr = TclLsetFlat(interp, value2Ptr, numIdx,
		&OBJ_AT_DEPTH(numIdx), valuePtr);

	/*
	 * Check for errors.
	 */

	if (objResultPtr) {
	    /*
	     * Set result.
	     */

	    TRACE(("%d => %s\n", opnd, O2S(objResultPtr)));
	    NEXT_INST_V(5, (numIdx+1), -1);
	} else {
	    TRACE_WITH_OBJ(("%d => ERROR: ", opnd), Tcl_GetObjResult(interp));
	    result = TCL_ERROR;
	    goto checkForCatch;
	}
    }

    case INST_LSET_LIST: {
	/*
	 * 'lset' with 4 args.
	 */

	Tcl_Obj *objPtr, *valuePtr, *value2Ptr;

	/*
	 * Get the old value of variable, and remove the stack ref. This is
	 * safe because the variable still references the object; the ref
	 * count will never go zero here - we can use the smaller macro
	 * Tcl_DecrRefCount.
	 */

	objPtr = POP_OBJECT();
	Tcl_DecrRefCount(objPtr);	/* This one should be done here. */

	/*
	 * Get the new element value, and the index list.
	 */

	valuePtr = OBJ_AT_TOS;
	value2Ptr = OBJ_UNDER_TOS;

	/*
	 * Compute the new variable value.
	 */

	objResultPtr = TclLsetList(interp, objPtr, value2Ptr, valuePtr);

	/*
	 * Check for errors.
	 */

	if (objResultPtr) {
	    /*
	     * Set result.
	     */

	    TRACE(("=> %s\n", O2S(objResultPtr)));
	    NEXT_INST_F(1, 2, -1);
	} else {
	    TRACE_WITH_OBJ(("\"%.30s\" => ERROR: ", O2S(value2Ptr)),
		    Tcl_GetObjResult(interp));
	    result = TCL_ERROR;
	    goto checkForCatch;
	}
    }

    case INST_LIST_RANGE_IMM: {
	/*** lrange with objc==4 and both indices in bytecode stream ***/

	int listc, fromIdx, toIdx;
	Tcl_Obj **listv, *valuePtr;

	/*
	 * Pop the list and get the indices.
	 */

	valuePtr = OBJ_AT_TOS;
	fromIdx = TclGetInt4AtPtr(pc+1);
	toIdx = TclGetInt4AtPtr(pc+5);

	/*
	 * Get the contents of the list, making sure that it really is a list
	 * in the process.
	 */
	result = TclListObjGetElements(interp, valuePtr, &listc, &listv);

	/*
	 * Skip a lot of work if we're about to throw the result away (common
	 * with uses of [lassign]).
	 */

	if (result == TCL_OK) {
#ifndef TCL_COMPILE_DEBUG
	    if (*(pc+9) == INST_POP) {
		NEXT_INST_F(10, 1, 0);
	    }
#endif
	} else {
	    TRACE_WITH_OBJ(("\"%.30s\" %d %d => ERROR: ", O2S(valuePtr),
		    fromIdx, toIdx), Tcl_GetObjResult(interp));
	    goto checkForCatch;
	}

	/*
	 * Adjust the indices for end-based handling.
	 */

	if (fromIdx < -1) {
	    fromIdx += 1+listc;
	    if (fromIdx < -1) {
		fromIdx = -1;
	    }
	} else if (fromIdx > listc) {
	    fromIdx = listc;
	}
	if (toIdx < -1) {
	    toIdx += 1+listc;
	    if (toIdx < -1) {
		toIdx = -1;
	    }
	} else if (toIdx > listc) {
	    toIdx = listc;
	}

	/*
	 * Check if we are referring to a valid, non-empty list range, and if
	 * so, build the list of elements in that range.
	 */

	if (fromIdx<=toIdx && fromIdx<listc && toIdx>=0) {
	    if (fromIdx<0) {
		fromIdx = 0;
	    }
	    if (toIdx >= listc) {
		toIdx = listc-1;
	    }
	    objResultPtr = Tcl_NewListObj(toIdx-fromIdx+1, listv+fromIdx);
	} else {
	    TclNewObj(objResultPtr);
	}

	TRACE_WITH_OBJ(("\"%.30s\" %d %d => ", O2S(valuePtr),
		TclGetInt4AtPtr(pc+1), TclGetInt4AtPtr(pc+5)), objResultPtr);
	NEXT_INST_F(9, 1, 1);
    }

    case INST_LIST_IN:
    case INST_LIST_NOT_IN: {
	/*
	 * Basic list containment operators.
	 */

	int found, s1len, s2len, llen, i;
	Tcl_Obj *valuePtr, *value2Ptr, *o;
	char *s1;
	const char *s2;

	value2Ptr = OBJ_AT_TOS;
	valuePtr = OBJ_UNDER_TOS;

	/* TODO: Consider more efficient tests than strcmp() */
	s1 = TclGetStringFromObj(valuePtr, &s1len);
	result = TclListObjLength(interp, value2Ptr, &llen);
	if (result != TCL_OK) {
	    TRACE_WITH_OBJ(("\"%.30s\" \"%.30s\" => ERROR: ", O2S(valuePtr),
		    O2S(value2Ptr)), Tcl_GetObjResult(interp));
	    goto checkForCatch;
	}
	found = 0;
	if (llen > 0) {
	    /*
	     * An empty list doesn't match anything.
	     */

	    i = 0;
	    do {
		Tcl_ListObjIndex(NULL, value2Ptr, i, &o);
		if (o != NULL) {
		    s2 = TclGetStringFromObj(o, &s2len);
		} else {
		    s2 = "";
		}
		if (s1len == s2len) {
		    found = (strcmp(s1, s2) == 0);
		}
		i++;
	    } while (i < llen && found == 0);
	}

	if (*pc == INST_LIST_NOT_IN) {
	    found = !found;
	}

	TRACE(("%.20s %.20s => %d\n", O2S(valuePtr), O2S(value2Ptr), found));

	/*
	 * Peep-hole optimisation: if you're about to jump, do jump from here.
	 * We're saving the effort of pushing a boolean value only to pop it
	 * for branching.
	 */

	pc++;
#ifndef TCL_COMPILE_DEBUG
	switch (*pc) {
	case INST_JUMP_FALSE1:
	    NEXT_INST_F((found ? 2 : TclGetInt1AtPtr(pc+1)), 2, 0);
	case INST_JUMP_TRUE1:
	    NEXT_INST_F((found ? TclGetInt1AtPtr(pc+1) : 2), 2, 0);
	case INST_JUMP_FALSE4:
	    NEXT_INST_F((found ? 5 : TclGetInt4AtPtr(pc+1)), 2, 0);
	case INST_JUMP_TRUE4:
	    NEXT_INST_F((found ? TclGetInt4AtPtr(pc+1) : 5), 2, 0);
	}
#endif
	objResultPtr = constants[found];
	NEXT_INST_F(0, 2, 1);
    }

    /*
     *	   End of INST_LIST and related instructions.
     * ---------------------------------------------------------
     */

    case INST_STR_EQ:
    case INST_STR_NEQ: {
	/*
	 * String (in)equality check
	 * TODO: Consider merging into INST_STR_CMP
	 */

	int iResult;
	Tcl_Obj *valuePtr, *value2Ptr;

	value2Ptr = OBJ_AT_TOS;
	valuePtr = OBJ_UNDER_TOS;

	if (valuePtr == value2Ptr) {
	    /*
	     * On the off-chance that the objects are the same, we don't
	     * really have to think hard about equality.
	     */

	    iResult = (*pc == INST_STR_EQ);
	} else {
	    char *s1, *s2;
	    int s1len, s2len;

	    s1 = TclGetStringFromObj(valuePtr, &s1len);
	    s2 = TclGetStringFromObj(value2Ptr, &s2len);
	    if (s1len == s2len) {
		/*
		 * We only need to check (in)equality when we have equal
		 * length strings.
		 */

		if (*pc == INST_STR_NEQ) {
		    iResult = (strcmp(s1, s2) != 0);
		} else {
		    /* INST_STR_EQ */
		    iResult = (strcmp(s1, s2) == 0);
		}
	    } else {
		iResult = (*pc == INST_STR_NEQ);
	    }
	}

	TRACE(("%.20s %.20s => %d\n", O2S(valuePtr),O2S(value2Ptr),iResult));

	/*
	 * Peep-hole optimisation: if you're about to jump, do jump from here.
	 */

	pc++;
#ifndef TCL_COMPILE_DEBUG
	switch (*pc) {
	case INST_JUMP_FALSE1:
	    NEXT_INST_F((iResult? 2 : TclGetInt1AtPtr(pc+1)), 2, 0);
	case INST_JUMP_TRUE1:
	    NEXT_INST_F((iResult? TclGetInt1AtPtr(pc+1) : 2), 2, 0);
	case INST_JUMP_FALSE4:
	    NEXT_INST_F((iResult? 5 : TclGetInt4AtPtr(pc+1)), 2, 0);
	case INST_JUMP_TRUE4:
	    NEXT_INST_F((iResult? TclGetInt4AtPtr(pc+1) : 5), 2, 0);
	}
#endif
	objResultPtr = constants[iResult];
	NEXT_INST_F(0, 2, 1);
    }

    case INST_STR_CMP: {
	/*
	 * String compare.
	 */

	const char *s1, *s2;
	int s1len, s2len, iResult;
	Tcl_Obj *valuePtr, *value2Ptr;

    stringCompare:
	value2Ptr = OBJ_AT_TOS;
	valuePtr = OBJ_UNDER_TOS;

	/*
	 * The comparison function should compare up to the minimum byte
	 * length only.
	 */

	if (valuePtr == value2Ptr) {
	    /*
	     * In the pure equality case, set lengths too for the checks below
	     * (or we could goto beyond it).
	     */

	    iResult = s1len = s2len = 0;
	} else if ((valuePtr->typePtr == &tclByteArrayType)
		&& (value2Ptr->typePtr == &tclByteArrayType)) {
	    s1 = (char *) Tcl_GetByteArrayFromObj(valuePtr, &s1len);
	    s2 = (char *) Tcl_GetByteArrayFromObj(value2Ptr, &s2len);
	    iResult = memcmp(s1, s2,
		    (size_t) ((s1len < s2len) ? s1len : s2len));
	} else if (((valuePtr->typePtr == &tclStringType)
		&& (value2Ptr->typePtr == &tclStringType))) {
	    /*
	     * Do a unicode-specific comparison if both of the args are of
	     * String type. If the char length == byte length, we can do a
	     * memcmp. In benchmark testing this proved the most efficient
	     * check between the unicode and string comparison operations.
	     */

	    s1len = Tcl_GetCharLength(valuePtr);
	    s2len = Tcl_GetCharLength(value2Ptr);
	    if ((s1len == valuePtr->length) && (s2len == value2Ptr->length)) {
		iResult = memcmp(valuePtr->bytes, value2Ptr->bytes,
			(unsigned) ((s1len < s2len) ? s1len : s2len));
	    } else {
		iResult = TclUniCharNcmp(Tcl_GetUnicode(valuePtr),
			Tcl_GetUnicode(value2Ptr),
			(unsigned) ((s1len < s2len) ? s1len : s2len));
	    }
	} else {
	    /*
	     * We can't do a simple memcmp in order to handle the special Tcl
	     * \xC0\x80 null encoding for utf-8.
	     */

	    s1 = TclGetStringFromObj(valuePtr, &s1len);
	    s2 = TclGetStringFromObj(value2Ptr, &s2len);
	    iResult = TclpUtfNcmp2(s1, s2,
		    (size_t) ((s1len < s2len) ? s1len : s2len));
	}

	/*
	 * Make sure only -1,0,1 is returned
	 * TODO: consider peephole opt.
	 */

	if (iResult == 0) {
	    iResult = s1len - s2len;
	}

	if (*pc != INST_STR_CMP) {
	    /*
	     * Take care of the opcodes that goto'ed into here.
	     */

	    switch (*pc) {
	    case INST_EQ:
		iResult = (iResult == 0);
		break;
	    case INST_NEQ:
		iResult = (iResult != 0);
		break;
	    case INST_LT:
		iResult = (iResult < 0);
		break;
	    case INST_GT:
		iResult = (iResult > 0);
		break;
	    case INST_LE:
		iResult = (iResult <= 0);
		break;
	    case INST_GE:
		iResult = (iResult >= 0);
		break;
	    }
	}
	if (iResult < 0) {
	    TclNewIntObj(objResultPtr, -1);
	    TRACE(("%.20s %.20s => %d\n", O2S(valuePtr), O2S(value2Ptr), -1));
	} else {
	    objResultPtr = constants[(iResult>0)];
	    TRACE(("%.20s %.20s => %d\n", O2S(valuePtr), O2S(value2Ptr),
		(iResult > 0)));
	}

	NEXT_INST_F(1, 2, 1);
    }

    case INST_STR_LEN: {
	int length;
	Tcl_Obj *valuePtr;

	valuePtr = OBJ_AT_TOS;

	if (valuePtr->typePtr == &tclByteArrayType) {
	    (void) Tcl_GetByteArrayFromObj(valuePtr, &length);
	} else {
	    length = Tcl_GetCharLength(valuePtr);
	}
	TclNewIntObj(objResultPtr, length);
	TRACE(("%.20s => %d\n", O2S(valuePtr), length));
	NEXT_INST_F(1, 1, 1);
    }

    case INST_STR_INDEX: {
	/*
	 * String compare.
	 */

	int index, length;
	char *bytes;
	Tcl_Obj *valuePtr, *value2Ptr;

	bytes = NULL; /* lint */
	value2Ptr = OBJ_AT_TOS;
	valuePtr = OBJ_UNDER_TOS;

	/*
	 * If we have a ByteArray object, avoid indexing in the Utf string
	 * since the byte array contains one byte per character. Otherwise,
	 * use the Unicode string rep to get the index'th char.
	 */

	if (valuePtr->typePtr == &tclByteArrayType) {
	    bytes = (char *)Tcl_GetByteArrayFromObj(valuePtr, &length);
	} else {
	    /*
	     * Get Unicode char length to calulate what 'end' means.
	     */

	    length = Tcl_GetCharLength(valuePtr);
	}

	result = TclGetIntForIndexM(interp, value2Ptr, length - 1, &index);
	if (result != TCL_OK) {
	    goto checkForCatch;
	}

	if ((index >= 0) && (index < length)) {
	    if (valuePtr->typePtr == &tclByteArrayType) {
		objResultPtr = Tcl_NewByteArrayObj((unsigned char *)
			(&bytes[index]), 1);
	    } else if (valuePtr->bytes && length == valuePtr->length) {
		objResultPtr = Tcl_NewStringObj((const char *)
			(&valuePtr->bytes[index]), 1);
	    } else {
		char buf[TCL_UTF_MAX];
		Tcl_UniChar ch;

		ch = Tcl_GetUniChar(valuePtr, index);

		/*
		 * This could be: Tcl_NewUnicodeObj((const Tcl_UniChar *)&ch,
		 * 1) but creating the object as a string seems to be faster
		 * in practical use.
		 */

		length = Tcl_UniCharToUtf(ch, buf);
		objResultPtr = Tcl_NewStringObj(buf, length);
	    }
	} else {
	    TclNewObj(objResultPtr);
	}

	TRACE(("%.20s %.20s => %s\n", O2S(valuePtr), O2S(value2Ptr),
		O2S(objResultPtr)));
	NEXT_INST_F(1, 2, 1);
    }

    case INST_STR_MATCH: {
	int nocase, match;
	Tcl_Obj *valuePtr, *value2Ptr;

	nocase = TclGetInt1AtPtr(pc+1);
	valuePtr = OBJ_AT_TOS;		/* String */
	value2Ptr = OBJ_UNDER_TOS;	/* Pattern */

	/*
	 * Check that at least one of the objects is Unicode before promoting
	 * both.
	 */

	if ((valuePtr->typePtr == &tclStringType)
		|| (value2Ptr->typePtr == &tclStringType)) {
	    Tcl_UniChar *ustring1, *ustring2;
	    int length1, length2;

	    ustring1 = Tcl_GetUnicodeFromObj(valuePtr, &length1);
	    ustring2 = Tcl_GetUnicodeFromObj(value2Ptr, &length2);
	    match = TclUniCharMatch(ustring1, length1, ustring2, length2,
		    nocase);
	} else if ((valuePtr->typePtr == &tclByteArrayType) && !nocase) {
	    unsigned char *string1, *string2;
	    int length1, length2;

	    string1 = Tcl_GetByteArrayFromObj(valuePtr, &length1);
	    string2 = Tcl_GetByteArrayFromObj(value2Ptr, &length2);
	    match = TclByteArrayMatch(string1, length1, string2, length2, 0);
	} else {
	    match = Tcl_StringCaseMatch(TclGetString(valuePtr),
		    TclGetString(value2Ptr), nocase);
	}

	/*
	 * Reuse value2Ptr object already on stack if possible. Adjustment is
	 * 2 due to the nocase byte
	 * TODO: consider peephole opt.
	 */

	TRACE(("%.20s %.20s => %d\n", O2S(valuePtr), O2S(value2Ptr), match));
	objResultPtr = constants[match];
	NEXT_INST_F(2, 2, 1);
    }

    case INST_REGEXP: {
	int cflags, match;
	Tcl_Obj *valuePtr, *value2Ptr;
	Tcl_RegExp regExpr;

	cflags = TclGetInt1AtPtr(pc+1); /* RE compile flages like NOCASE */
	valuePtr = OBJ_AT_TOS;		/* String */
	value2Ptr = OBJ_UNDER_TOS;	/* Pattern */

	regExpr = Tcl_GetRegExpFromObj(interp, value2Ptr, cflags);
	if (regExpr == NULL) {
	    match = -1;
	} else {
	    match = Tcl_RegExpExecObj(interp, regExpr, valuePtr, 0, 0, 0);
	}

	/*
	 * Adjustment is 2 due to the nocase byte
	 */

	if (match < 0) {
	    objResultPtr = Tcl_GetObjResult(interp);
	    TRACE_WITH_OBJ(("%.20s %.20s => ERROR: ",
		    O2S(valuePtr), O2S(value2Ptr)), objResultPtr);
	    result = TCL_ERROR;
	    goto checkForCatch;
	} else {
	    TRACE(("%.20s %.20s => %d\n",
		    O2S(valuePtr), O2S(value2Ptr), match));
	    objResultPtr = constants[match];
	    NEXT_INST_F(2, 2, 1);
	}
    }

    case INST_EQ:
    case INST_NEQ:
    case INST_LT:
    case INST_GT:
    case INST_LE:
    case INST_GE: {
	Tcl_Obj *valuePtr = OBJ_UNDER_TOS;
	Tcl_Obj *value2Ptr = OBJ_AT_TOS;
	ClientData ptr1, ptr2;
	int iResult = 0, compare = 0, type1, type2;
	double d1, d2, tmp;
	long l1, l2;
	mp_int big1, big2;
#ifndef NO_WIDE_TYPE
	Tcl_WideInt w1, w2;
#endif

	if (GetNumberFromObj(NULL, valuePtr, &ptr1, &type1) != TCL_OK) {
	    /*
	     * At least one non-numeric argument - compare as strings.
	     */

	    goto stringCompare;
	}
	if (type1 == TCL_NUMBER_NAN) {
	    /*
	     * NaN first arg: NaN != to everything, other compares are false.
	     */

	    iResult = (*pc == INST_NEQ);
	    goto foundResult;
	}
	if (valuePtr == value2Ptr) {
	    compare = MP_EQ;
	    goto convertComparison;
	}
	if (GetNumberFromObj(NULL, value2Ptr, &ptr2, &type2) != TCL_OK) {
	    /*
	     * At least one non-numeric argument - compare as strings.
	     */

	    goto stringCompare;
	}
	if (type2 == TCL_NUMBER_NAN) {
	    /*
	     * NaN 2nd arg: NaN != to everything, other compares are false.
	     */

	    iResult = (*pc == INST_NEQ);
	    goto foundResult;
	}
	switch (type1) {
	case TCL_NUMBER_LONG:
	    l1 = *((const long *)ptr1);
	    switch (type2) {
	    case TCL_NUMBER_LONG:
		l2 = *((const long *)ptr2);
	    longCompare:
		compare = (l1 < l2) ? MP_LT : ((l1 > l2) ? MP_GT : MP_EQ);
		break;
#ifndef NO_WIDE_TYPE
	    case TCL_NUMBER_WIDE:
		w2 = *((const Tcl_WideInt *)ptr2);
		w1 = (Tcl_WideInt)l1;
		goto wideCompare;
#endif
	    case TCL_NUMBER_DOUBLE:
		d2 = *((const double *)ptr2);
		d1 = (double) l1;

		/*
		 * If the double has a fractional part, or if the long can be
		 * converted to double without loss of precision, then compare
		 * as doubles.
		 */

		if (DBL_MANT_DIG > CHAR_BIT*sizeof(long)
			|| l1 == (long) d1
			|| modf(d2, &tmp) != 0.0) {
		    goto doubleCompare;
		}

		/*
		 * Otherwise, to make comparision based on full precision,
		 * need to convert the double to a suitably sized integer.
		 *
		 * Need this to get comparsions like
		 * 	expr 20000000000000003 < 20000000000000004.0
		 * right. Converting the first argument to double will yield
		 * two double values that are equivalent within double
		 * precision. Converting the double to an integer gets done
		 * exactly, then integer comparison can tell the difference.
		 */

		if (d2 < (double)LONG_MIN) {
		    compare = MP_GT;
		    break;
		}
		if (d2 > (double)LONG_MAX) {
		    compare = MP_LT;
		    break;
		}
		l2 = (long) d2;
		goto longCompare;
	    case TCL_NUMBER_BIG:
		Tcl_TakeBignumFromObj(NULL, value2Ptr, &big2);
		if (mp_cmp_d(&big2, 0) == MP_LT) {
		    compare = MP_GT;
		} else {
		    compare = MP_LT;
		}
		mp_clear(&big2);
	    }
	    break;

#ifndef NO_WIDE_TYPE
	case TCL_NUMBER_WIDE:
	    w1 = *((const Tcl_WideInt *)ptr1);
	    switch (type2) {
	    case TCL_NUMBER_WIDE:
		w2 = *((const Tcl_WideInt *)ptr2);
	    wideCompare:
		compare = (w1 < w2) ? MP_LT : ((w1 > w2) ? MP_GT : MP_EQ);
		break;
	    case TCL_NUMBER_LONG:
		l2 = *((const long *)ptr2);
		w2 = (Tcl_WideInt)l2;
		goto wideCompare;
	    case TCL_NUMBER_DOUBLE:
		d2 = *((const double *)ptr2);
		d1 = (double) w1;
		if (DBL_MANT_DIG > CHAR_BIT*sizeof(Tcl_WideInt)
			|| w1 == (Tcl_WideInt) d1
			|| modf(d2, &tmp) != 0.0) {
		    goto doubleCompare;
		}
		if (d2 < (double)LLONG_MIN) {
		    compare = MP_GT;
		    break;
		}
		if (d2 > (double)LLONG_MAX) {
		    compare = MP_LT;
		    break;
		}
		w2 = (Tcl_WideInt) d2;
		goto wideCompare;
	    case TCL_NUMBER_BIG:
		Tcl_TakeBignumFromObj(NULL, value2Ptr, &big2);
		if (mp_cmp_d(&big2, 0) == MP_LT) {
		    compare = MP_GT;
		} else {
		    compare = MP_LT;
		}
		mp_clear(&big2);
	    }
	    break;
#endif

	case TCL_NUMBER_DOUBLE:
	    d1 = *((const double *)ptr1);
	    switch (type2) {
	    case TCL_NUMBER_DOUBLE:
		d2 = *((const double *)ptr2);
	    doubleCompare:
		compare = (d1 < d2) ? MP_LT : ((d1 > d2) ? MP_GT : MP_EQ);
		break;
	    case TCL_NUMBER_LONG:
		l2 = *((const long *)ptr2);
		d2 = (double) l2;
		if (DBL_MANT_DIG > CHAR_BIT*sizeof(long)
			|| l2 == (long) d2
			|| modf(d1, &tmp) != 0.0) {
		    goto doubleCompare;
		}
		if (d1 < (double)LONG_MIN) {
		    compare = MP_LT;
		    break;
		}
		if (d1 > (double)LONG_MAX) {
		    compare = MP_GT;
		    break;
		}
		l1 = (long) d1;
		goto longCompare;
#ifndef NO_WIDE_TYPE
	    case TCL_NUMBER_WIDE:
		w2 = *((const Tcl_WideInt *)ptr2);
		d2 = (double) w2;
		if (DBL_MANT_DIG > CHAR_BIT*sizeof(Tcl_WideInt)
			|| w2 == (Tcl_WideInt) d2
			|| modf(d1, &tmp) != 0.0) {
		    goto doubleCompare;
		}
		if (d1 < (double)LLONG_MIN) {
		    compare = MP_LT;
		    break;
		}
		if (d1 > (double)LLONG_MAX) {
		    compare = MP_GT;
		    break;
		}
		w1 = (Tcl_WideInt) d1;
		goto wideCompare;
#endif
	    case TCL_NUMBER_BIG:
		if (TclIsInfinite(d1)) {
		    compare = (d1 > 0.0) ? MP_GT : MP_LT;
		    break;
		}
		Tcl_TakeBignumFromObj(NULL, value2Ptr, &big2);
		if ((d1 < (double)LONG_MAX) && (d1 > (double)LONG_MIN)) {
		    if (mp_cmp_d(&big2, 0) == MP_LT) {
			compare = MP_GT;
		    } else {
			compare = MP_LT;
		    }
		    mp_clear(&big2);
		    break;
		}
		if (DBL_MANT_DIG > CHAR_BIT*sizeof(long)
			&& modf(d1, &tmp) != 0.0) {
		    d2 = TclBignumToDouble(&big2);
		    mp_clear(&big2);
		    goto doubleCompare;
		}
		Tcl_InitBignumFromDouble(NULL, d1, &big1);
		goto bigCompare;
	    }
	    break;

	case TCL_NUMBER_BIG:
	    Tcl_TakeBignumFromObj(NULL, valuePtr, &big1);
	    switch (type2) {
#ifndef NO_WIDE_TYPE
	    case TCL_NUMBER_WIDE:
#endif
	    case TCL_NUMBER_LONG:
		compare = mp_cmp_d(&big1, 0);
		mp_clear(&big1);
		break;
	    case TCL_NUMBER_DOUBLE:
		d2 = *((const double *)ptr2);
		if (TclIsInfinite(d2)) {
		    compare = (d2 > 0.0) ? MP_LT : MP_GT;
		    mp_clear(&big1);
		    break;
		}
		if ((d2 < (double)LONG_MAX) && (d2 > (double)LONG_MIN)) {
		    compare = mp_cmp_d(&big1, 0);
		    mp_clear(&big1);
		    break;
		}
		if (DBL_MANT_DIG > CHAR_BIT*sizeof(long)
			&& modf(d2, &tmp) != 0.0) {
		    d1 = TclBignumToDouble(&big1);
		    mp_clear(&big1);
		    goto doubleCompare;
		}
		Tcl_InitBignumFromDouble(NULL, d2, &big2);
		goto bigCompare;
	    case TCL_NUMBER_BIG:
		Tcl_TakeBignumFromObj(NULL, value2Ptr, &big2);
	    bigCompare:
		compare = mp_cmp(&big1, &big2);
		mp_clear(&big1);
		mp_clear(&big2);
	    }
	}

	/*
	 * Turn comparison outcome into appropriate result for opcode.
	 */

    convertComparison:
	switch (*pc) {
	case INST_EQ:
	    iResult = (compare == MP_EQ);
	    break;
	case INST_NEQ:
	    iResult = (compare != MP_EQ);
	    break;
	case INST_LT:
	    iResult = (compare == MP_LT);
	    break;
	case INST_GT:
	    iResult = (compare == MP_GT);
	    break;
	case INST_LE:
	    iResult = (compare != MP_GT);
	    break;
	case INST_GE:
	    iResult = (compare != MP_LT);
	    break;
	}

	/*
	 * Peep-hole optimisation: if you're about to jump, do jump from here.
	 */

    foundResult:
	pc++;
#ifndef TCL_COMPILE_DEBUG
	switch (*pc) {
	case INST_JUMP_FALSE1:
	    NEXT_INST_F((iResult? 2 : TclGetInt1AtPtr(pc+1)), 2, 0);
	case INST_JUMP_TRUE1:
	    NEXT_INST_F((iResult? TclGetInt1AtPtr(pc+1) : 2), 2, 0);
	case INST_JUMP_FALSE4:
	    NEXT_INST_F((iResult? 5 : TclGetInt4AtPtr(pc+1)), 2, 0);
	case INST_JUMP_TRUE4:
	    NEXT_INST_F((iResult? TclGetInt4AtPtr(pc+1) : 5), 2, 0);
	}
#endif
	objResultPtr = constants[iResult];
	NEXT_INST_F(0, 2, 1);
    }

    case INST_MOD:
    case INST_LSHIFT:
    case INST_RSHIFT: {
	Tcl_Obj *value2Ptr = OBJ_AT_TOS;
	Tcl_Obj *valuePtr = OBJ_UNDER_TOS;
	ClientData ptr1, ptr2;
	int invalid, shift, type1, type2;
	long l1 = 0;

	result = GetNumberFromObj(NULL, valuePtr, &ptr1, &type1);
	if ((result != TCL_OK) || (type1 == TCL_NUMBER_DOUBLE)
		|| (type1 == TCL_NUMBER_NAN)) {
	    result = TCL_ERROR;
	    TRACE(("%.20s %.20s => ILLEGAL 1st TYPE %s\n", O2S(valuePtr),
		    O2S(value2Ptr), (valuePtr->typePtr?
		    valuePtr->typePtr->name : "null")));
	    DECACHE_STACK_INFO();
	    IllegalExprOperandType(interp, pc, valuePtr);
	    CACHE_STACK_INFO();
	    goto checkForCatch;
	}

	result = GetNumberFromObj(NULL, value2Ptr, &ptr2, &type2);
	if ((result != TCL_OK) || (type2 == TCL_NUMBER_DOUBLE)
		|| (type2 == TCL_NUMBER_NAN)) {
	    result = TCL_ERROR;
	    TRACE(("%.20s %.20s => ILLEGAL 2nd TYPE %s\n", O2S(valuePtr),
		    O2S(value2Ptr), (value2Ptr->typePtr?
		    value2Ptr->typePtr->name : "null")));
	    DECACHE_STACK_INFO();
	    IllegalExprOperandType(interp, pc, value2Ptr);
	    CACHE_STACK_INFO();
	    goto checkForCatch;
	}

	if (*pc == INST_MOD) {
	    /* TODO: Attempts to re-use unshared operands on stack */

	    long l2 = 0;	/* silence gcc warning */

	    if (type2 == TCL_NUMBER_LONG) {
		l2 = *((const long *)ptr2);
		if (l2 == 0) {
		    TRACE(("%s %s => DIVIDE BY ZERO\n", O2S(valuePtr),
			    O2S(value2Ptr)));
		    goto divideByZero;
		}
		if ((l2 == 1) || (l2 == -1)) {
		    /*
		     * Div. by |1| always yields remainder of 0.
		     */

		    objResultPtr = constants[0];
		    TRACE(("%s\n", O2S(objResultPtr)));
		    NEXT_INST_F(1, 2, 1);
		}
	    }
	    if (type1 == TCL_NUMBER_LONG) {
		l1 = *((const long *)ptr1);
		if (l1 == 0) {
		    /*
		     * 0 % (non-zero) always yields remainder of 0.
		     */

		    objResultPtr = constants[0];
		    TRACE(("%s\n", O2S(objResultPtr)));
		    NEXT_INST_F(1, 2, 1);
		}
		if (type2 == TCL_NUMBER_LONG) {
		    /*
		     * Both operands are long; do native calculation.
		     */

		    long lRemainder, lQuotient = l1 / l2;

		    /*
		     * Force Tcl's integer division rules.
		     * TODO: examine for logic simplification
		     */

		    if ((lQuotient < 0 || (lQuotient == 0 &&
			    ((l1 < 0 && l2 > 0) || (l1 > 0 && l2 < 0)))) &&
			    (lQuotient * l2 != l1)) {
			lQuotient -= 1;
		    }
		    lRemainder = l1 - l2*lQuotient;
		    TclNewLongObj(objResultPtr, lRemainder);
		    TRACE(("%s\n", O2S(objResultPtr)));
		    NEXT_INST_F(1, 2, 1);
		}

		/*
		 * First operand fits in long; second does not, so the second
		 * has greater magnitude than first. No need to divide to
		 * determine the remainder.
		 */

#ifndef NO_WIDE_TYPE
		if (type2 == TCL_NUMBER_WIDE) {
		    Tcl_WideInt w2 = *((const Tcl_WideInt *)ptr2);

		    if ((l1 > 0) ^ (w2 > (Tcl_WideInt)0)) {
			/*
			 * Arguments are opposite sign; remainder is sum.
			 */

			objResultPtr = Tcl_NewWideIntObj(w2+(Tcl_WideInt)l1);
			TRACE(("%s\n", O2S(objResultPtr)));
			NEXT_INST_F(1, 2, 1);
		    }

		    /*
		     * Arguments are same sign; remainder is first operand.
		     */

		    TRACE(("%s\n", O2S(valuePtr)));
		    NEXT_INST_F(1, 1, 0);
		}
#endif
		{
		    mp_int big2;

		    Tcl_TakeBignumFromObj(NULL, value2Ptr, &big2);

		    /* TODO: internals intrusion */
		    if ((l1 > 0) ^ (big2.sign == MP_ZPOS)) {
			/*
			 * Arguments are opposite sign; remainder is sum.
			 */

			mp_int big1;

			TclBNInitBignumFromLong(&big1, l1);
			mp_add(&big2, &big1, &big2);
			mp_clear(&big1);
			objResultPtr = Tcl_NewBignumObj(&big2);
			TRACE(("%s\n", O2S(objResultPtr)));
			NEXT_INST_F(1, 2, 1);
		    }

		    /*
		     * Arguments are same sign; remainder is first operand.
		     */

		    mp_clear(&big2);
		    TRACE(("%s\n", O2S(valuePtr)));
		    NEXT_INST_F(1, 1, 0);
		}
	    }
#ifndef NO_WIDE_TYPE
	    if (type1 == TCL_NUMBER_WIDE) {
		Tcl_WideInt w1 = *((const Tcl_WideInt *)ptr1);

		if (type2 != TCL_NUMBER_BIG) {
		    Tcl_WideInt w2, wQuotient, wRemainder;

		    Tcl_GetWideIntFromObj(NULL, value2Ptr, &w2);
		    wQuotient = w1 / w2;

		    /*
		     * Force Tcl's integer division rules.
		     * TODO: examine for logic simplification
		     */

		    if (((wQuotient < (Tcl_WideInt) 0)
			    || ((wQuotient == (Tcl_WideInt) 0)
			    && ((w1 < (Tcl_WideInt)0 && w2 > (Tcl_WideInt)0)
			    || (w1 > (Tcl_WideInt)0 && w2 < (Tcl_WideInt)0))))
			    && (wQuotient * w2 != w1)) {
			wQuotient -= (Tcl_WideInt) 1;
		    }
		    wRemainder = w1 - w2*wQuotient;
		    objResultPtr = Tcl_NewWideIntObj(wRemainder);
		    TRACE(("%s\n", O2S(objResultPtr)));
		    NEXT_INST_F(1, 2, 1);
		}
		{
		    mp_int big2;
		    Tcl_TakeBignumFromObj(NULL, value2Ptr, &big2);

		    /* TODO: internals intrusion */
		    if ((w1 > ((Tcl_WideInt) 0)) ^ (big2.sign == MP_ZPOS)) {
			/*
			 * Arguments are opposite sign; remainder is sum.
			 */

			mp_int big1;

			TclBNInitBignumFromWideInt(&big1, w1);
			mp_add(&big2, &big1, &big2);
			mp_clear(&big1);
			objResultPtr = Tcl_NewBignumObj(&big2);
			TRACE(("%s\n", O2S(objResultPtr)));
			NEXT_INST_F(1, 2, 1);
		    }

		    /*
		     * Arguments are same sign; remainder is first operand.
		     */

		    mp_clear(&big2);
		    TRACE(("%s\n", O2S(valuePtr)));
		    NEXT_INST_F(1, 1, 0);
		}
	    }
#endif
	    {
		mp_int big1, big2, bigResult, bigRemainder;

		Tcl_GetBignumFromObj(NULL, valuePtr, &big1);
		Tcl_GetBignumFromObj(NULL, value2Ptr, &big2);
		mp_init(&bigResult);
		mp_init(&bigRemainder);
		mp_div(&big1, &big2, &bigResult, &bigRemainder);
		if (!mp_iszero(&bigRemainder)
			&& (bigRemainder.sign != big2.sign)) {
		    /*
		     * Convert to Tcl's integer division rules.
		     */

		    mp_sub_d(&bigResult, 1, &bigResult);
		    mp_add(&bigRemainder, &big2, &bigRemainder);
		}
		mp_copy(&bigRemainder, &bigResult);
		mp_clear(&bigRemainder);
		mp_clear(&big1);
		mp_clear(&big2);
		TRACE(("%s %s => ", O2S(valuePtr), O2S(value2Ptr)));
		if (Tcl_IsShared(valuePtr)) {
		    objResultPtr = Tcl_NewBignumObj(&bigResult);
		    TRACE(("%s\n", O2S(objResultPtr)));
		    NEXT_INST_F(1, 2, 1);
		}
		Tcl_SetBignumObj(valuePtr, &bigResult);
		TRACE(("%s\n", O2S(valuePtr)));
		NEXT_INST_F(1, 1, 0);
	    }
	}

	/*
	 * Reject negative shift argument.
	 */

	switch (type2) {
	case TCL_NUMBER_LONG:
	    invalid = (*((const long *)ptr2) < (long)0);
	    break;
#ifndef NO_WIDE_TYPE
	case TCL_NUMBER_WIDE:
	    invalid = (*((const Tcl_WideInt *)ptr2) < (Tcl_WideInt)0);
	    break;
#endif
	case TCL_NUMBER_BIG: {
	    mp_int big2;

	    Tcl_TakeBignumFromObj(NULL, value2Ptr, &big2);
	    invalid = (mp_cmp_d(&big2, 0) == MP_LT);
	    mp_clear(&big2);
	    break;
	}
	default:
	    /* Unused, here to silence compiler warning */
	    invalid = 0;
	}
	if (invalid) {
	    Tcl_SetObjResult(interp,
		    Tcl_NewStringObj("negative shift argument", -1));
	    result = TCL_ERROR;
	    goto checkForCatch;
	}

	/*
	 * Zero shifted any number of bits is still zero.
	 */

	if ((type1==TCL_NUMBER_LONG) && (*((const long *)ptr1) == (long)0)) {
	    TRACE(("%s %s => ", O2S(valuePtr), O2S(value2Ptr)));
	    objResultPtr = constants[0];
	    TRACE(("%s\n", O2S(objResultPtr)));
	    NEXT_INST_F(1, 2, 1);
	}

	if (*pc == INST_LSHIFT) {
	    /*
	     * Large left shifts create integer overflow.
	     *
	     * BEWARE! Can't use Tcl_GetIntFromObj() here because that
	     * converts values in the (unsigned) range to their signed int
	     * counterparts, leading to incorrect results.
	     */

	    if ((type2 != TCL_NUMBER_LONG)
		    || (*((const long *)ptr2) > (long) INT_MAX)) {
		/*
		 * Technically, we could hold the value (1 << (INT_MAX+1)) in
		 * an mp_int, but since we're using mp_mul_2d() to do the
		 * work, and it takes only an int argument, that's a good
		 * place to draw the line.
		 */

		Tcl_SetObjResult(interp, Tcl_NewStringObj(
			"integer value too large to represent", -1));
		result = TCL_ERROR;
		goto checkForCatch;
	    }
	    shift = (int)(*((const long *)ptr2));

	    /*
	     * Handle shifts within the native long range.
	     */

	    TRACE(("%s %s => ", O2S(valuePtr), O2S(value2Ptr)));
	    if ((type1 == TCL_NUMBER_LONG)
		    && (size_t) shift < CHAR_BIT*sizeof(long)
		    && ((l1 = *(const long *)ptr1) != 0)
		    && !((l1>0 ? l1 : ~l1)
			    & -(1L<<(CHAR_BIT*sizeof(long) - 1 - shift)))) {
		TclNewLongObj(objResultPtr, (l1<<shift));
		TRACE(("%s\n", O2S(objResultPtr)));
		NEXT_INST_F(1, 2, 1);
	    }

	    /*
	     * Handle shifts within the native wide range.
	     */

	    TRACE(("%s %s => ", O2S(valuePtr), O2S(value2Ptr)));
	    if ((type1 != TCL_NUMBER_BIG)
		    && ((size_t)shift < CHAR_BIT*sizeof(Tcl_WideInt))) {
		Tcl_WideInt w;

		TclGetWideIntFromObj(NULL, valuePtr, &w);
		if (!((w>0 ? w : ~w)
			& -(((Tcl_WideInt)1)
			<< (CHAR_BIT*sizeof(Tcl_WideInt) - 1 - shift)))) {
		    objResultPtr = Tcl_NewWideIntObj(w<<shift);
		    TRACE(("%s\n", O2S(objResultPtr)));
		    NEXT_INST_F(1, 2, 1);
		}
	    }
	} else {
	    /*
	     * Quickly force large right shifts to 0 or -1.
	     */

	    TRACE(("%s %s => ", O2S(valuePtr), O2S(value2Ptr)));
	    if ((type2 != TCL_NUMBER_LONG)
		    || (*(const long *)ptr2 > INT_MAX)) {
		/*
		 * Again, technically, the value to be shifted could be an
		 * mp_int so huge that a right shift by (INT_MAX+1) bits could
		 * not take us to the result of 0 or -1, but since we're using
		 * mp_div_2d to do the work, and it takes only an int
		 * argument, we draw the line there.
		 */

		int zero;

		switch (type1) {
		case TCL_NUMBER_LONG:
		    zero = (*(const long *)ptr1 > 0L);
		    break;
#ifndef NO_WIDE_TYPE
		case TCL_NUMBER_WIDE:
		    zero = (*(const Tcl_WideInt *)ptr1 > (Tcl_WideInt)0);
		    break;
#endif
		case TCL_NUMBER_BIG: {
		    mp_int big1;
		    Tcl_TakeBignumFromObj(NULL, valuePtr, &big1);
		    zero = (mp_cmp_d(&big1, 0) == MP_GT);
		    mp_clear(&big1);
		    break;
		}
		default:
		    /* Unused, here to silence compiler warning. */
		    zero = 0;
		}
		if (zero) {
		    objResultPtr = constants[0];
		} else {
		    TclNewIntObj(objResultPtr, -1);
		}
		TRACE(("%s\n", O2S(objResultPtr)));
		NEXT_INST_F(1, 2, 1);
	    }
	    shift = (int)(*(const long *)ptr2);

	    /*
	     * Handle shifts within the native long range.
	     */

	    if (type1 == TCL_NUMBER_LONG) {
		l1 = *((const long *)ptr1);
		if ((size_t)shift >= CHAR_BIT*sizeof(long)) {
		    if (l1 >= (long)0) {
			objResultPtr = constants[0];
		    } else {
			TclNewIntObj(objResultPtr, -1);
		    }
		} else {
		    TclNewLongObj(objResultPtr, (l1 >> shift));
		}
		TRACE(("%s\n", O2S(objResultPtr)));
		NEXT_INST_F(1, 2, 1);
	    }

#ifndef NO_WIDE_TYPE
	    /*
	     * Handle shifts within the native wide range.
	     */

	    if (type1 == TCL_NUMBER_WIDE) {
		Tcl_WideInt w = *(const Tcl_WideInt *)ptr1;

		if ((size_t)shift >= CHAR_BIT*sizeof(Tcl_WideInt)) {
		    if (w >= (Tcl_WideInt)0) {
			objResultPtr = constants[0];
		    } else {
			TclNewIntObj(objResultPtr, -1);
		    }
		} else {
		    objResultPtr = Tcl_NewWideIntObj(w >> shift);
		}
		TRACE(("%s\n", O2S(objResultPtr)));
		NEXT_INST_F(1, 2, 1);
	    }
#endif
	}

	{
	    mp_int big, bigResult, bigRemainder;

	    Tcl_TakeBignumFromObj(NULL, valuePtr, &big);

	    mp_init(&bigResult);
	    if (*pc == INST_LSHIFT) {
		mp_mul_2d(&big, shift, &bigResult);
	    } else {
		mp_init(&bigRemainder);
		mp_div_2d(&big, shift, &bigResult, &bigRemainder);
		if (mp_cmp_d(&bigRemainder, 0) == MP_LT) {
		    /*
		     * Convert to Tcl's integer division rules.
		     */

		    mp_sub_d(&bigResult, 1, &bigResult);
		}
		mp_clear(&bigRemainder);
	    }
	    mp_clear(&big);

	    if (!Tcl_IsShared(valuePtr)) {
		Tcl_SetBignumObj(valuePtr, &bigResult);
		TRACE(("%s\n", O2S(valuePtr)));
		NEXT_INST_F(1, 1, 0);
	    }
	    objResultPtr = Tcl_NewBignumObj(&bigResult);
	}
	TRACE(("%s\n", O2S(objResultPtr)));
	NEXT_INST_F(1, 2, 1);
    }

    case INST_BITOR:
    case INST_BITXOR:
    case INST_BITAND: {
	ClientData ptr1, ptr2;
	int type1, type2;
	Tcl_Obj *value2Ptr = OBJ_AT_TOS;
	Tcl_Obj *valuePtr = OBJ_UNDER_TOS;

	result = GetNumberFromObj(NULL, valuePtr, &ptr1, &type1);
	if ((result != TCL_OK)
		|| (type1 == TCL_NUMBER_NAN)
		|| (type1 == TCL_NUMBER_DOUBLE)) {
	    result = TCL_ERROR;
	    TRACE(("%.20s %.20s => ILLEGAL 1st TYPE %s\n", O2S(valuePtr),
		    O2S(value2Ptr), (valuePtr->typePtr?
		    valuePtr->typePtr->name : "null")));
	    DECACHE_STACK_INFO();
	    IllegalExprOperandType(interp, pc, valuePtr);
	    CACHE_STACK_INFO();
	    goto checkForCatch;
	}
	result = GetNumberFromObj(NULL, value2Ptr, &ptr2, &type2);
	if ((result != TCL_OK) || (type2 == TCL_NUMBER_NAN)
		|| (type2 == TCL_NUMBER_DOUBLE)) {
	    result = TCL_ERROR;
	    TRACE(("%.20s %.20s => ILLEGAL 2nd TYPE %s\n", O2S(valuePtr),
		    O2S(value2Ptr), (value2Ptr->typePtr?
		    value2Ptr->typePtr->name : "null")));
	    DECACHE_STACK_INFO();
	    IllegalExprOperandType(interp, pc, value2Ptr);
	    CACHE_STACK_INFO();
	    goto checkForCatch;
	}

	if ((type1 == TCL_NUMBER_BIG) || (type2 == TCL_NUMBER_BIG)) {
	    mp_int big1, big2, bigResult, *First, *Second;
	    int numPos;

	    Tcl_TakeBignumFromObj(NULL, valuePtr, &big1);
	    Tcl_TakeBignumFromObj(NULL, value2Ptr, &big2);

	    /*
	     * Count how many positive arguments we have. If only one of the
	     * arguments is negative, store it in 'Second'.
	     */

	    if (mp_cmp_d(&big1, 0) != MP_LT) {
		numPos = 1 + (mp_cmp_d(&big2, 0) != MP_LT);
		First = &big1;
		Second = &big2;
	    } else {
		First = &big2;
		Second = &big1;
		numPos = (mp_cmp_d(First, 0) != MP_LT);
	    }
	    mp_init(&bigResult);

	    switch (*pc) {
	    case INST_BITAND:
		switch (numPos) {
		case 2:
		    /*
		     * Both arguments positive, base case.
		     */

		    mp_and(First, Second, &bigResult);
		    break;
		case 1:
		    /*
		     * First is positive; second negative:
		     * P & N = P & ~~N = P&~(-N-1) = P & (P ^ (-N-1))
		     */

		    mp_neg(Second, Second);
		    mp_sub_d(Second, 1, Second);
		    mp_xor(First, Second, &bigResult);
		    mp_and(First, &bigResult, &bigResult);
		    break;
		case 0:
		    /*
		     * Both arguments negative:
		     * a & b = ~ (~a | ~b) = -(-a-1|-b-1)-1
		     */

		    mp_neg(First, First);
		    mp_sub_d(First, 1, First);
		    mp_neg(Second, Second);
		    mp_sub_d(Second, 1, Second);
		    mp_or(First, Second, &bigResult);
		    mp_neg(&bigResult, &bigResult);
		    mp_sub_d(&bigResult, 1, &bigResult);
		    break;
		}
		break;

	    case INST_BITOR:
		switch (numPos) {
		case 2:
		    /*
		     * Both arguments positive, base case.
		     */

		    mp_or(First, Second, &bigResult);
		    break;
		case 1:
		    /*
		     * First is positive; second negative:
		     * N|P = ~(~N&~P) = ~((-N-1)&~P) = -((-N-1)&((-N-1)^P))-1
		     */

		    mp_neg(Second, Second);
		    mp_sub_d(Second, 1, Second);
		    mp_xor(First, Second, &bigResult);
		    mp_and(Second, &bigResult, &bigResult);
		    mp_neg(&bigResult, &bigResult);
		    mp_sub_d(&bigResult, 1, &bigResult);
		    break;
		case 0:
		    /*
		     * Both arguments negative:
		     * a | b = ~ (~a & ~b) = -(-a-1&-b-1)-1
		     */

		    mp_neg(First, First);
		    mp_sub_d(First, 1, First);
		    mp_neg(Second, Second);
		    mp_sub_d(Second, 1, Second);
		    mp_and(First, Second, &bigResult);
		    mp_neg(&bigResult, &bigResult);
		    mp_sub_d(&bigResult, 1, &bigResult);
		    break;
		}
		break;

	    case INST_BITXOR:
		switch (numPos) {
		case 2:
		    /*
		     * Both arguments positive, base case.
		     */

		    mp_xor(First, Second, &bigResult);
		    break;
		case 1:
		    /*
		     * First is positive; second negative:
		     * P^N = ~(P^~N) = -(P^(-N-1))-1
		     */

		    mp_neg(Second, Second);
		    mp_sub_d(Second, 1, Second);
		    mp_xor(First, Second, &bigResult);
		    mp_neg(&bigResult, &bigResult);
		    mp_sub_d(&bigResult, 1, &bigResult);
		    break;
		case 0:
		    /*
		     * Both arguments negative:
		     * a ^ b = (~a ^ ~b) = (-a-1^-b-1)
		     */

		    mp_neg(First, First);
		    mp_sub_d(First, 1, First);
		    mp_neg(Second, Second);
		    mp_sub_d(Second, 1, Second);
		    mp_xor(First, Second, &bigResult);
		    break;
		}
		break;
	    }

	    mp_clear(&big1);
	    mp_clear(&big2);
	    TRACE(("%s %s => ", O2S(valuePtr), O2S(value2Ptr)));
	    if (Tcl_IsShared(valuePtr)) {
		objResultPtr = Tcl_NewBignumObj(&bigResult);
		TRACE(("%s\n", O2S(objResultPtr)));
		NEXT_INST_F(1, 2, 1);
	    }
	    Tcl_SetBignumObj(valuePtr, &bigResult);
	    TRACE(("%s\n", O2S(valuePtr)));
	    NEXT_INST_F(1, 1, 0);
	}

#ifndef NO_WIDE_TYPE
	if ((type1 == TCL_NUMBER_WIDE) || (type2 == TCL_NUMBER_WIDE)) {
	    Tcl_WideInt wResult, w1, w2;

	    TclGetWideIntFromObj(NULL, valuePtr, &w1);
	    TclGetWideIntFromObj(NULL, value2Ptr, &w2);

	    switch (*pc) {
	    case INST_BITAND:
		wResult = w1 & w2;
		break;
	    case INST_BITOR:
		wResult = w1 | w2;
		break;
	    case INST_BITXOR:
		wResult = w1 ^ w2;
		break;
	    default:
		/* Unused, here to silence compiler warning. */
		wResult = 0;
	    }

	    TRACE(("%s %s => ", O2S(valuePtr), O2S(value2Ptr)));
	    if (Tcl_IsShared(valuePtr)) {
		objResultPtr = Tcl_NewWideIntObj(wResult);
		TRACE(("%s\n", O2S(objResultPtr)));
		NEXT_INST_F(1, 2, 1);
	    }
	    Tcl_SetWideIntObj(valuePtr, wResult);
	    TRACE(("%s\n", O2S(valuePtr)));
	    NEXT_INST_F(1, 1, 0);
	}
#endif
	{
	    long lResult, l1 = *((const long *)ptr1);
	    long l2 = *((const long *)ptr2);

	    switch (*pc) {
	    case INST_BITAND:
		lResult = l1 & l2;
		break;
	    case INST_BITOR:
		lResult = l1 | l2;
		break;
	    case INST_BITXOR:
		lResult = l1 ^ l2;
		break;
	    default:
		/* Unused, here to silence compiler warning. */
		lResult = 0;
	    }

	    TRACE(("%s %s => ", O2S(valuePtr), O2S(value2Ptr)));
	    if (Tcl_IsShared(valuePtr)) {
		TclNewLongObj(objResultPtr, lResult);
		TRACE(("%s\n", O2S(objResultPtr)));
		NEXT_INST_F(1, 2, 1);
	    }
	    TclSetLongObj(valuePtr, lResult);
	    TRACE(("%s\n", O2S(valuePtr)));
	    NEXT_INST_F(1, 1, 0);
	}
    }

    case INST_EXPON:
    case INST_ADD:
    case INST_SUB:
    case INST_DIV:
    case INST_MULT: {
	ClientData ptr1, ptr2;
	int type1, type2;
	Tcl_Obj *value2Ptr = OBJ_AT_TOS;
	Tcl_Obj *valuePtr = OBJ_UNDER_TOS;

	result = GetNumberFromObj(NULL, valuePtr, &ptr1, &type1);
	if ((result != TCL_OK)
#ifndef ACCEPT_NAN
		|| (type1 == TCL_NUMBER_NAN)
#endif
		) {
	    result = TCL_ERROR;
	    TRACE(("%.20s %.20s => ILLEGAL 1st TYPE %s\n",
		    O2S(value2Ptr), O2S(valuePtr),
		    (valuePtr->typePtr? valuePtr->typePtr->name: "null")));
	    DECACHE_STACK_INFO();
	    IllegalExprOperandType(interp, pc, valuePtr);
	    CACHE_STACK_INFO();
	    goto checkForCatch;
	}

#ifdef ACCEPT_NAN
	if (type1 == TCL_NUMBER_NAN) {
	    /*
	     * NaN first argument -> result is also NaN.
	     */

	    NEXT_INST_F(1, 1, 0);
	}
#endif

	result = GetNumberFromObj(NULL, value2Ptr, &ptr2, &type2);
	if ((result != TCL_OK)
#ifndef ACCEPT_NAN
		|| (type2 == TCL_NUMBER_NAN)
#endif
		) {
	    result = TCL_ERROR;
	    TRACE(("%.20s %.20s => ILLEGAL 2nd TYPE %s\n",
		    O2S(value2Ptr), O2S(valuePtr),
		    (value2Ptr->typePtr? value2Ptr->typePtr->name: "null")));
	    DECACHE_STACK_INFO();
	    IllegalExprOperandType(interp, pc, value2Ptr);
	    CACHE_STACK_INFO();
	    goto checkForCatch;
	}

#ifdef ACCEPT_NAN
	if (type2 == TCL_NUMBER_NAN) {
	    /*
	     * NaN second argument -> result is also NaN.
	     */

	    objResultPtr = value2Ptr;
	    NEXT_INST_F(1, 2, 1);
	}
#endif

	if ((type1 == TCL_NUMBER_DOUBLE) || (type2 == TCL_NUMBER_DOUBLE)) {
	    /*
	     * At least one of the values is floating-point, so perform
	     * floating point calculations.
	     */

	    double d1, d2, dResult;

	    Tcl_GetDoubleFromObj(NULL, valuePtr, &d1);
	    Tcl_GetDoubleFromObj(NULL, value2Ptr, &d2);

	    switch (*pc) {
	    case INST_ADD:
		dResult = d1 + d2;
		break;
	    case INST_SUB:
		dResult = d1 - d2;
		break;
	    case INST_MULT:
		dResult = d1 * d2;
		break;
	    case INST_DIV:
#ifndef IEEE_FLOATING_POINT
		if (d2 == 0.0) {
		    TRACE(("%.6g %.6g => DIVIDE BY ZERO\n", d1, d2));
		    goto divideByZero;
		}
#endif
		/*
		 * We presume that we are running with zero-divide unmasked if
		 * we're on an IEEE box. Otherwise, this statement might cause
		 * demons to fly out our noses.
		 */

		dResult = d1 / d2;
		break;
	    case INST_EXPON:
		if (d1==0.0 && d2<0.0) {
		    TRACE(("%.6g %.6g => EXPONENT OF ZERO\n", d1, d2));
		    goto exponOfZero;
		}
		dResult = pow(d1, d2);
		break;
	    default:
		/* Unused, here to silence compiler warning. */
		dResult = 0;
	    }

#ifndef ACCEPT_NAN
	    /*
	     * Check now for IEEE floating-point error.
	     */

	    if (TclIsNaN(dResult)) {
		TRACE(("%.20s %.20s => IEEE FLOATING PT ERROR\n",
			O2S(valuePtr), O2S(value2Ptr)));
		DECACHE_STACK_INFO();
		TclExprFloatError(interp, dResult);
		CACHE_STACK_INFO();
		result = TCL_ERROR;
		goto checkForCatch;
	    }
#endif
	    TRACE(("%s %s => ", O2S(valuePtr), O2S(value2Ptr)));
	    if (Tcl_IsShared(valuePtr)) {
		TclNewDoubleObj(objResultPtr, dResult);
		TRACE(("%s\n", O2S(objResultPtr)));
		NEXT_INST_F(1, 2, 1);
	    }
	    TclSetDoubleObj(valuePtr, dResult);
	    TRACE(("%s\n", O2S(valuePtr)));
	    NEXT_INST_F(1, 1, 0);
	}

	if ((sizeof(long) >= 2*sizeof(int)) && (*pc == INST_MULT)
		&& (type1 == TCL_NUMBER_LONG) && (type2 == TCL_NUMBER_LONG)) {
	    long l1 = *((const long *)ptr1);
	    long l2 = *((const long *)ptr2);

	    if ((l1 <= INT_MAX) && (l1 >= INT_MIN)
		    && (l2 <= INT_MAX) && (l2 >= INT_MIN)) {
		long lResult = l1 * l2;

		TRACE(("%s %s => ", O2S(valuePtr), O2S(value2Ptr)));
		if (Tcl_IsShared(valuePtr)) {
		    TclNewLongObj(objResultPtr,lResult);
		    TRACE(("%s\n", O2S(objResultPtr)));
		    NEXT_INST_F(1, 2, 1);
		}
		TclSetLongObj(valuePtr, lResult);
		TRACE(("%s\n", O2S(valuePtr)));
		NEXT_INST_F(1, 1, 0);
	    }
	}

	if ((sizeof(Tcl_WideInt) >= 2*sizeof(long)) && (*pc == INST_MULT)
		&& (type1 == TCL_NUMBER_LONG) && (type2 == TCL_NUMBER_LONG)) {
	    Tcl_WideInt w1, w2, wResult;
	    TclGetWideIntFromObj(NULL, valuePtr, &w1);
	    TclGetWideIntFromObj(NULL, value2Ptr, &w2);

	    wResult = w1 * w2;

	    TRACE(("%s %s => ", O2S(valuePtr), O2S(value2Ptr)));
	    if (Tcl_IsShared(valuePtr)) {
		objResultPtr = Tcl_NewWideIntObj(wResult);
		TRACE(("%s\n", O2S(objResultPtr)));
		NEXT_INST_F(1, 2, 1);
	    }
	    Tcl_SetWideIntObj(valuePtr, wResult);
	    TRACE(("%s\n", O2S(valuePtr)));
	    NEXT_INST_F(1, 1, 0);
	}

	/* TODO: Attempts to re-use unshared operands on stack. */
	if (*pc == INST_EXPON) {
	    long l1 = 0, l2 = 0;
	    int oddExponent = 0, negativeExponent = 0;
#if (LONG_MAX > 0x7fffffff) || !defined(TCL_WIDE_INT_IS_LONG)
	    Tcl_WideInt w1;
#endif

	    if (type2 == TCL_NUMBER_LONG) {
		l2 = *((const long *) ptr2);
		if (l2 == 0) {
		    /*
		     * Anything to the zero power is 1.
		     */

		    objResultPtr = constants[1];
		    NEXT_INST_F(1, 2, 1);
		} else if (l2 == 1) {
		    /*
		     * Anything to the first power is itself
		     */
		    NEXT_INST_F(1, 1, 0);
		}
	    }

	    switch (type2) {
	    case TCL_NUMBER_LONG: {
		negativeExponent = (l2 < 0);
		oddExponent = (int) (l2 & 1);
		break;
	    }
#ifndef NO_WIDE_TYPE
	    case TCL_NUMBER_WIDE: {
		Tcl_WideInt w2 = *((const Tcl_WideInt *)ptr2);

		negativeExponent = (w2 < 0);
		oddExponent = (int) (w2 & (Tcl_WideInt)1);
		break;
	    }
#endif
	    case TCL_NUMBER_BIG: {
		mp_int big2;

		Tcl_TakeBignumFromObj(NULL, value2Ptr, &big2);
		negativeExponent = (mp_cmp_d(&big2, 0) == MP_LT);
		mp_mod_2d(&big2, 1, &big2);
		oddExponent = !mp_iszero(&big2);
		mp_clear(&big2);
		break;
	    }
	    }

	    if (type1 == TCL_NUMBER_LONG) {
		l1 = *((const long *)ptr1);
	    }
	    if (negativeExponent) {
		if (type1 == TCL_NUMBER_LONG) {
		    switch (l1) {
		    case 0:
			/*
			 * Zero to a negative power is div by zero error.
			 */

			TRACE(("%s %s => EXPONENT OF ZERO\n", O2S(valuePtr),
				O2S(value2Ptr)));
			goto exponOfZero;
		    case -1:
			if (oddExponent) {
			    TclNewIntObj(objResultPtr, -1);
			} else {
			    objResultPtr = constants[1];
			}
			NEXT_INST_F(1, 2, 1);
		    case 1:
			/*
			 * 1 to any power is 1.
			 */

			objResultPtr = constants[1];
			NEXT_INST_F(1, 2, 1);
		    }
		}

		/*
		 * Integers with magnitude greater than 1 raise to a negative
		 * power yield the answer zero (see TIP 123).
		 */

		objResultPtr = constants[0];
		NEXT_INST_F(1, 2, 1);
	    }

	    if (type1 == TCL_NUMBER_LONG) {
		switch (l1) {
		case 0:
		    /*
		     * Zero to a positive power is zero.
		     */

		    objResultPtr = constants[0];
		    NEXT_INST_F(1, 2, 1);
		case 1:
		    /*
		     * 1 to any power is 1.
		     */

		    objResultPtr = constants[1];
		    NEXT_INST_F(1, 2, 1);
		case -1:
		    if (oddExponent) {
			TclNewIntObj(objResultPtr, -1);
		    } else {
			objResultPtr = constants[1];
		    }
		    NEXT_INST_F(1, 2, 1);
		}
	    }
	    /*
	     * We refuse to accept exponent arguments that exceed
	     * one mp_digit which means the max exponent value is
	     * 2**28-1 = 0x0fffffff = 268435455, which fits into 
	     * a signed 32 bit int which is within the range of the
	     * long int type.  This means any numeric Tcl_Obj value 
	     * not using TCL_NUMBER_LONG type must hold a value larger
	     * than we accept.
	     */
	    if (type2 != TCL_NUMBER_LONG) {
		Tcl_SetObjResult(interp,
			Tcl_NewStringObj("exponent too large", -1));
		result = TCL_ERROR;
		goto checkForCatch;
	    }

	    if (type1 == TCL_NUMBER_LONG) {
		if (l1 == 2) {
		    /*
		     * Reduce small powers of 2 to shifts.
		     */

		    if ((unsigned long) l2 < CHAR_BIT * sizeof(long) - 1) {
			TRACE(("%s %s => ", O2S(valuePtr), O2S(value2Ptr)));
			TclNewLongObj(objResultPtr, (1L << l2));
			TRACE(("%s\n", O2S(objResultPtr)));
			NEXT_INST_F(1, 2, 1);
		    }
#if !defined(TCL_WIDE_INT_IS_LONG)
		    if ((unsigned long)l2 < CHAR_BIT*sizeof(Tcl_WideInt) - 1){
			TRACE(("%s %s => ", O2S(valuePtr), O2S(value2Ptr)));
			objResultPtr =
				Tcl_NewWideIntObj(((Tcl_WideInt) 1) << l2);
			TRACE(("%s\n", O2S(objResultPtr)));
			NEXT_INST_F(1, 2, 1);
		    }
#endif
		    goto overflow;
		}
		if (l1 == -2) {
		    int signum = oddExponent ? -1 : 1;

		    /*
		     * Reduce small powers of 2 to shifts.
		     */

		    if ((unsigned long) l2 < CHAR_BIT * sizeof(long) - 1) {
			TRACE(("%s %s => ", O2S(valuePtr), O2S(value2Ptr)));
			TclNewLongObj(objResultPtr, signum * (1L << l2));
			TRACE(("%s\n", O2S(objResultPtr)));
			NEXT_INST_F(1, 2, 1);
		    }
#if !defined(TCL_WIDE_INT_IS_LONG)
		    if ((unsigned long)l2 < CHAR_BIT*sizeof(Tcl_WideInt) - 1){
			TRACE(("%s %s => ", O2S(valuePtr), O2S(value2Ptr)));
			objResultPtr = Tcl_NewWideIntObj(
				signum * (((Tcl_WideInt) 1) << l2));
			TRACE(("%s\n", O2S(objResultPtr)));
			NEXT_INST_F(1, 2, 1);
		    }
#endif
		    goto overflow;
		}
#if (LONG_MAX == 0x7fffffff)
		if (l2 - 2 < (long)MaxBase32Size
			&& l1 <=  MaxBase32[l2 - 2]
			&& l1 >= -MaxBase32[l2 - 2]) {
		    /*
		     * Small powers of 32-bit integers.
		     */

		    long lResult = l1 * l1;	/* b**2 */
		    switch (l2) {
		    case 2:
			break;
		    case 3:
			lResult *= l1;		/* b**3 */
			break;
		    case 4:
			lResult *= lResult;	/* b**4 */
			break;
		    case 5:
			lResult *= lResult;	/* b**4 */
			lResult *= l1;		/* b**5 */
			break;
		    case 6:
			lResult *= l1;		/* b**3 */
			lResult *= lResult;	/* b**6 */
			break;
		    case 7:
			lResult *= l1;		/* b**3 */
			lResult *= lResult;	/* b**6 */
			lResult *= l1;		/* b**7 */
			break;
		    case 8:
			lResult *= lResult;	/* b**4 */
			lResult *= lResult;	/* b**8 */
			break;
		    }
		    TRACE(("%s %s => ", O2S(valuePtr), O2S(value2Ptr)));
		    if (Tcl_IsShared(valuePtr)) {
			TclNewLongObj(objResultPtr, lResult);
			TRACE(("%s\n", O2S(objResultPtr)));
			NEXT_INST_F(1, 2, 1);
		    }
		    Tcl_SetLongObj(valuePtr, lResult);
		    TRACE(("%s\n", O2S(valuePtr)));
		    NEXT_INST_F(1, 1, 0);
		}
		if (l1 - 3 >= 0 && l1 - 2 < (long)Exp32IndexSize
			&& l2 - 2 < (long)(Exp32ValueSize + MaxBase32Size)) {

		    unsigned short base = Exp32Index[l1 - 3]
			    + (unsigned short) (l2 - 2 - MaxBase32Size);
		    if (base < Exp32Index[l1 - 2]) {
			/*
			 * 32-bit number raised to intermediate power, done by
			 * table lookup.
			 */

			TRACE(("%s %s => ", O2S(valuePtr), O2S(value2Ptr)));
			if (Tcl_IsShared(valuePtr)) {
			    TclNewLongObj(objResultPtr, Exp32Value[base]);
			    TRACE(("%s\n", O2S(objResultPtr)));
			    NEXT_INST_F(1, 2, 1);
			}
			Tcl_SetLongObj(valuePtr, Exp32Value[base]);
			TRACE(("%s\n", O2S(valuePtr)));
			NEXT_INST_F(1, 1, 0);
		    }
		}
		if (-l1 - 3 >= 0 && -l1 - 2 < (long)Exp32IndexSize
			&& l2 - 2 < (long)(Exp32ValueSize + MaxBase32Size)) {
		    unsigned short base = Exp32Index[-l1 - 3]
			    + (unsigned short) (l2 - 2 - MaxBase32Size);
		    if (base < Exp32Index[-l1 - 2]) {
			long lResult = (oddExponent) ?
			    -Exp32Value[base] : Exp32Value[base];

			/*
			 * 32-bit number raised to intermediate power, done by
			 * table lookup.
			 */

			TRACE(("%s %s => ", O2S(valuePtr), O2S(value2Ptr)));
			if (Tcl_IsShared(valuePtr)) {
			    TclNewLongObj(objResultPtr, lResult);
			    TRACE(("%s\n", O2S(objResultPtr)));
			    NEXT_INST_F(1, 2, 1);
			}
			Tcl_SetLongObj(valuePtr, lResult);
			TRACE(("%s\n", O2S(valuePtr)));
			NEXT_INST_F(1, 1, 0);
		    }
		}
#endif
	    }
#if (LONG_MAX > 0x7fffffff) || !defined(TCL_WIDE_INT_IS_LONG)
	    if (type1 == TCL_NUMBER_LONG) {
		w1 = l1;
#ifndef NO_WIDE_TYPE
	    } else if (type1 == TCL_NUMBER_WIDE) {
		w1 = *((const Tcl_WideInt*) ptr1);
#endif
	    } else {
		goto overflow;
	    }
	    if (l2 - 2 < (long)MaxBase64Size
		    && w1 <=  MaxBase64[l2 - 2]
		    && w1 >= -MaxBase64[l2 - 2]) {
		/*
		 * Small powers of integers whose result is wide.
		 */

		Tcl_WideInt wResult = w1 * w1; /* b**2 */

		switch (l2) {
		case 2:
		    break;
		case 3:
		    wResult *= l1;	/* b**3 */
		    break;
		case 4:
		    wResult *= wResult;	/* b**4 */
		    break;
		case 5:
		    wResult *= wResult;	/* b**4 */
		    wResult *= w1;	/* b**5 */
		    break;
		case 6:
		    wResult *= w1;	/* b**3 */
		    wResult *= wResult;	/* b**6 */
		    break;
		case 7:
		    wResult *= w1;	/* b**3 */
		    wResult *= wResult;	/* b**6 */
		    wResult *= w1;	/* b**7 */
		    break;
		case 8:
		    wResult *= wResult;	/* b**4 */
		    wResult *= wResult;	/* b**8 */
		    break;
		case 9:
		    wResult *= wResult;	/* b**4 */
		    wResult *= wResult;	/* b**8 */
		    wResult *= w1;	/* b**9 */
		    break;
		case 10:
		    wResult *= wResult;	/* b**4 */
		    wResult *= w1;	/* b**5 */
		    wResult *= wResult;	/* b**10 */
		    break;
		case 11:
		    wResult *= wResult;	/* b**4 */
		    wResult *= w1;	/* b**5 */
		    wResult *= wResult;	/* b**10 */
		    wResult *= w1;	/* b**11 */
		    break;
		case 12:
		    wResult *= w1;	/* b**3 */
		    wResult *= wResult;	/* b**6 */
		    wResult *= wResult;	/* b**12 */
		    break;
		case 13:
		    wResult *= w1;	/* b**3 */
		    wResult *= wResult;	/* b**6 */
		    wResult *= wResult;	/* b**12 */
		    wResult *= w1;	/* b**13 */
		    break;
		case 14:
		    wResult *= w1;	/* b**3 */
		    wResult *= wResult;	/* b**6 */
		    wResult *= w1;	/* b**7 */
		    wResult *= wResult;	/* b**14 */
		    break;
		case 15:
		    wResult *= w1;	/* b**3 */
		    wResult *= wResult;	/* b**6 */
		    wResult *= w1;	/* b**7 */
		    wResult *= wResult;	/* b**14 */
		    wResult *= w1;	/* b**15 */
		    break;
		case 16:
		    wResult *= wResult;	/* b**4 */
		    wResult *= wResult;	/* b**8 */
		    wResult *= wResult;	/* b**16 */
		    break;

		}
		TRACE(("%s %s => ", O2S(valuePtr), O2S(value2Ptr)));
		objResultPtr = Tcl_NewWideIntObj(wResult);
		TRACE(("%s\n", O2S(objResultPtr)));
		NEXT_INST_F(1, 2, 1);
	    }

	    /*
	     * Handle cases of powers > 16 that still fit in a 64-bit word by
	     * doing table lookup.
	     */
	    if (w1 - 3 >= 0 && w1 - 2 < (long)Exp64IndexSize
		    && l2 - 2 < (long)(Exp64ValueSize + MaxBase64Size)) {
		unsigned short base = Exp64Index[w1 - 3]
			+ (unsigned short) (l2 - 2 - MaxBase64Size);

		if (base < Exp64Index[w1 - 2]) {
		    /*
		     * 64-bit number raised to intermediate power, done by
		     * table lookup.
		     */

		    TRACE(("%s %s => ", O2S(valuePtr), O2S(value2Ptr)));
		    if (Tcl_IsShared(valuePtr)) {
			objResultPtr = Tcl_NewWideIntObj(Exp64Value[base]);
			TRACE(("%s\n", O2S(objResultPtr)));
			NEXT_INST_F(1, 2, 1);
		    }
		    Tcl_SetWideIntObj(valuePtr, Exp64Value[base]);
		    TRACE(("%s\n", O2S(valuePtr)));
		    NEXT_INST_F(1, 1, 0);
		}
	    }

	    if (-w1 - 3 >= 0 && -w1 - 2 < (long)Exp64IndexSize
		    && l2 - 2 < (long)(Exp64ValueSize + MaxBase64Size)) {
		unsigned short base = Exp64Index[-w1 - 3]
			+ (unsigned short) (l2 - 2 - MaxBase64Size);

		if (base < Exp64Index[-w1 - 2]) {
		    Tcl_WideInt wResult = (oddExponent) ?
			    -Exp64Value[base] : Exp64Value[base];
		    /*
		     * 64-bit number raised to intermediate power, done by
		     * table lookup.
		     */

		    TRACE(("%s %s => ", O2S(valuePtr), O2S(value2Ptr)));
		    if (Tcl_IsShared(valuePtr)) {
			objResultPtr = Tcl_NewWideIntObj(wResult);
			TRACE(("%s\n", O2S(objResultPtr)));
			NEXT_INST_F(1, 2, 1);
		    }
		    Tcl_SetWideIntObj(valuePtr, wResult);
		    TRACE(("%s\n", O2S(valuePtr)));
		    NEXT_INST_F(1, 1, 0);
		}
	    }
#endif

	    goto overflow;
	}

	if ((*pc != INST_MULT)
		&& (type1 != TCL_NUMBER_BIG) && (type2 != TCL_NUMBER_BIG)) {
	    Tcl_WideInt w1, w2, wResult;

	    TclGetWideIntFromObj(NULL, valuePtr, &w1);
	    TclGetWideIntFromObj(NULL, value2Ptr, &w2);

	    switch (*pc) {
	    case INST_ADD:
		wResult = w1 + w2;
#ifndef NO_WIDE_TYPE
		if ((type1 == TCL_NUMBER_WIDE) || (type2 == TCL_NUMBER_WIDE))
#endif
		{
		    /*
		     * Check for overflow.
		     */

		    if (Overflowing(w1, w2, wResult)) {
			goto overflow;
		    }
		}
		break;

	    case INST_SUB:
		wResult = w1 - w2;
#ifndef NO_WIDE_TYPE
		if ((type1 == TCL_NUMBER_WIDE) || (type2 == TCL_NUMBER_WIDE))
#endif
		{
		    /*
		     * Must check for overflow. The macro tests for overflows
		     * in sums by looking at the sign bits. As we have a
		     * subtraction here, we are adding -w2. As -w2 could in
		     * turn overflow, we test with ~w2 instead: it has the
		     * opposite sign bit to w2 so it does the job. Note that
		     * the only "bad" case (w2==0) is irrelevant for this
		     * macro, as in that case w1 and wResult have the same
		     * sign and there is no overflow anyway.
		     */

		    if (Overflowing(w1, ~w2, wResult)) {
			goto overflow;
		    }
		}
		break;

	    case INST_DIV:
		if (w2 == 0) {
		    TRACE(("%s %s => DIVIDE BY ZERO\n",
			    O2S(valuePtr), O2S(value2Ptr)));
		    goto divideByZero;
		}

		/*
		 * Need a bignum to represent (LLONG_MIN / -1)
		 */

		if ((w1 == LLONG_MIN) && (w2 == -1)) {
		    goto overflow;
		}
		wResult = w1 / w2;

		/*
		 * Force Tcl's integer division rules.
		 * TODO: examine for logic simplification
		 */

		if (((wResult < 0) || ((wResult == 0) &&
			((w1 < 0 && w2 > 0) || (w1 > 0 && w2 < 0)))) &&
			((wResult * w2) != w1)) {
		    wResult -= 1;
		}
		break;
	    default:
		/*
		 * Unused, here to silence compiler warning.
		 */

		wResult = 0;
	    }

	    TRACE(("%s %s => ", O2S(valuePtr), O2S(value2Ptr)));
	    if (Tcl_IsShared(valuePtr)) {
		objResultPtr = Tcl_NewWideIntObj(wResult);
		TRACE(("%s\n", O2S(objResultPtr)));
		NEXT_INST_F(1, 2, 1);
	    }
	    Tcl_SetWideIntObj(valuePtr, wResult);
	    TRACE(("%s\n", O2S(valuePtr)));
	    NEXT_INST_F(1, 1, 0);
	}

    overflow:
	{
	    mp_int big1, big2, bigResult, bigRemainder;

	    TRACE(("%s %s => ", O2S(valuePtr), O2S(value2Ptr)));
	    Tcl_TakeBignumFromObj(NULL, valuePtr, &big1);
	    Tcl_TakeBignumFromObj(NULL, value2Ptr, &big2);
	    mp_init(&bigResult);
	    switch (*pc) {
	    case INST_ADD:
		mp_add(&big1, &big2, &bigResult);
		break;
	    case INST_SUB:
		mp_sub(&big1, &big2, &bigResult);
		break;
	    case INST_MULT:
		mp_mul(&big1, &big2, &bigResult);
		break;
	    case INST_DIV:
		if (mp_iszero(&big2)) {
		    TRACE(("%s %s => DIVIDE BY ZERO\n", O2S(valuePtr),
			    O2S(value2Ptr)));
		    mp_clear(&big1);
		    mp_clear(&big2);
		    mp_clear(&bigResult);
		    goto divideByZero;
		}
		mp_init(&bigRemainder);
		mp_div(&big1, &big2, &bigResult, &bigRemainder);
		/* TODO: internals intrusion */
		if (!mp_iszero(&bigRemainder)
			&& (bigRemainder.sign != big2.sign)) {
		    /*
		     * Convert to Tcl's integer division rules.
		     */

		    mp_sub_d(&bigResult, 1, &bigResult);
		    mp_add(&bigRemainder, &big2, &bigRemainder);
		}
		mp_clear(&bigRemainder);
		break;
	    case INST_EXPON:
		if (big2.used > 1) {
		    Tcl_SetObjResult(interp,
			    Tcl_NewStringObj("exponent too large", -1));
		    mp_clear(&big1);
		    mp_clear(&big2);
		    mp_clear(&bigResult);
		    result = TCL_ERROR;
		    goto checkForCatch;
		}
		mp_expt_d(&big1, big2.dp[0], &bigResult);
		break;
	    }
	    mp_clear(&big1);
	    mp_clear(&big2);
	    if (Tcl_IsShared(valuePtr)) {
		objResultPtr = Tcl_NewBignumObj(&bigResult);
		TRACE(("%s\n", O2S(objResultPtr)));
		NEXT_INST_F(1, 2, 1);
	    }
	    Tcl_SetBignumObj(valuePtr, &bigResult);
	    TRACE(("%s\n", O2S(valuePtr)));
	    NEXT_INST_F(1, 1, 0);
	}
    }

    case INST_LNOT: {
	int b;
	Tcl_Obj *valuePtr = OBJ_AT_TOS;

	/* TODO - check claim that taking address of b harms performance */
	/* TODO - consider optimization search for constants */
	result = TclGetBooleanFromObj(NULL, valuePtr, &b);
	if (result != TCL_OK) {
	    TRACE(("\"%.20s\" => ILLEGAL TYPE %s\n", O2S(valuePtr),
		    (valuePtr->typePtr? valuePtr->typePtr->name : "null")));
	    DECACHE_STACK_INFO();
	    IllegalExprOperandType(interp, pc, valuePtr);
	    CACHE_STACK_INFO();
	    goto checkForCatch;
	}
	/* TODO: Consider peephole opt. */
	objResultPtr = constants[!b];
	NEXT_INST_F(1, 1, 1);
    }

    case INST_BITNOT: {
	mp_int big;
	ClientData ptr;
	int type;
	Tcl_Obj *valuePtr = OBJ_AT_TOS;

	result = GetNumberFromObj(NULL, valuePtr, &ptr, &type);
	if ((result != TCL_OK)
		|| (type == TCL_NUMBER_NAN) || (type == TCL_NUMBER_DOUBLE)) {
	    /*
	     * ... ~$NonInteger => raise an error.
	     */

	    result = TCL_ERROR;
	    TRACE(("\"%.20s\" => ILLEGAL TYPE %s \n", O2S(valuePtr),
		    (valuePtr->typePtr? valuePtr->typePtr->name : "null")));
	    DECACHE_STACK_INFO();
	    IllegalExprOperandType(interp, pc, valuePtr);
	    CACHE_STACK_INFO();
	    goto checkForCatch;
	}
	if (type == TCL_NUMBER_LONG) {
	    long l = *((const long *)ptr);

	    if (Tcl_IsShared(valuePtr)) {
		TclNewLongObj(objResultPtr, ~l);
		NEXT_INST_F(1, 1, 1);
	    }
	    TclSetLongObj(valuePtr, ~l);
	    NEXT_INST_F(1, 0, 0);
	}
#ifndef NO_WIDE_TYPE
	if (type == TCL_NUMBER_WIDE) {
	    Tcl_WideInt w = *((const Tcl_WideInt *)ptr);

	    if (Tcl_IsShared(valuePtr)) {
		objResultPtr = Tcl_NewWideIntObj(~w);
		NEXT_INST_F(1, 1, 1);
	    }
	    Tcl_SetWideIntObj(valuePtr, ~w);
	    NEXT_INST_F(1, 0, 0);
	}
#endif
	Tcl_TakeBignumFromObj(NULL, valuePtr, &big);
	/* ~a = - a - 1 */
	mp_neg(&big, &big);
	mp_sub_d(&big, 1, &big);
	if (Tcl_IsShared(valuePtr)) {
	    objResultPtr = Tcl_NewBignumObj(&big);
	    NEXT_INST_F(1, 1, 1);
	}
	Tcl_SetBignumObj(valuePtr, &big);
	NEXT_INST_F(1, 0, 0);
    }

    case INST_UMINUS: {
	ClientData ptr;
	int type;
	Tcl_Obj *valuePtr = OBJ_AT_TOS;

	result = GetNumberFromObj(NULL, valuePtr, &ptr, &type);
	if ((result != TCL_OK)
#ifndef ACCEPT_NAN
		|| (type == TCL_NUMBER_NAN)
#endif
		) {
	    result = TCL_ERROR;
	    TRACE(("\"%.20s\" => ILLEGAL TYPE %s \n", O2S(valuePtr),
		    (valuePtr->typePtr? valuePtr->typePtr->name : "null")));
	    DECACHE_STACK_INFO();
	    IllegalExprOperandType(interp, pc, valuePtr);
	    CACHE_STACK_INFO();
	    goto checkForCatch;
	}
	switch (type) {
	case TCL_NUMBER_DOUBLE: {
	    double d;

	    if (Tcl_IsShared(valuePtr)) {
		TclNewDoubleObj(objResultPtr, -(*((const double *)ptr)));
		NEXT_INST_F(1, 1, 1);
	    }
	    d = *((const double *)ptr);
	    TclSetDoubleObj(valuePtr, -d);
	    NEXT_INST_F(1, 0, 0);
	}
	case TCL_NUMBER_LONG: {
	    long l = *((const long *)ptr);

	    if (l != LONG_MIN) {
		if (Tcl_IsShared(valuePtr)) {
		    TclNewLongObj(objResultPtr, -l);
		    NEXT_INST_F(1, 1, 1);
		}
		TclSetLongObj(valuePtr, -l);
		NEXT_INST_F(1, 0, 0);
	    }
	    /* FALLTHROUGH */
	}
#ifndef NO_WIDE_TYPE
	case TCL_NUMBER_WIDE: {
	    Tcl_WideInt w;

	    if (type == TCL_NUMBER_LONG) {
		w = (Tcl_WideInt)(*((const long *)ptr));
	    } else {
		w = *((const Tcl_WideInt *)ptr);
	    }
	    if (w != LLONG_MIN) {
		if (Tcl_IsShared(valuePtr)) {
		    objResultPtr = Tcl_NewWideIntObj(-w);
		    NEXT_INST_F(1, 1, 1);
		}
		Tcl_SetWideIntObj(valuePtr, -w);
		NEXT_INST_F(1, 0, 0);
	    }
	    /* FALLTHROUGH */
	}
#endif
	case TCL_NUMBER_BIG: {
	    mp_int big;

	    switch (type) {
#ifdef NO_WIDE_TYPE
	    case TCL_NUMBER_LONG:
		TclBNInitBignumFromLong(&big, *(const long *) ptr);
		break;
#else
	    case TCL_NUMBER_WIDE:
		TclBNInitBignumFromWideInt(&big, *(const Tcl_WideInt *) ptr);
		break;
#endif
	    case TCL_NUMBER_BIG:
		Tcl_TakeBignumFromObj(NULL, valuePtr, &big);
	    }
	    mp_neg(&big, &big);
	    if (Tcl_IsShared(valuePtr)) {
		objResultPtr = Tcl_NewBignumObj(&big);
		NEXT_INST_F(1, 1, 1);
	    }
	    Tcl_SetBignumObj(valuePtr, &big);
	    NEXT_INST_F(1, 0, 0);
	}
	case TCL_NUMBER_NAN:
	    /* -NaN => NaN */
	    NEXT_INST_F(1, 0, 0);
	}
    }

    case INST_UPLUS:
    case INST_TRY_CVT_TO_NUMERIC: {
	/*
	 * Try to convert the topmost stack object to numeric object. This is
	 * done in order to support [expr]'s policy of interpreting operands
	 * if at all possible as numbers first, then strings.
	 */

	ClientData ptr;
	int type;
	Tcl_Obj *valuePtr = OBJ_AT_TOS;

	if (GetNumberFromObj(NULL, valuePtr, &ptr, &type) != TCL_OK) {
	    if (*pc == INST_UPLUS) {
		/*
		 * ... +$NonNumeric => raise an error.
		 */

		result = TCL_ERROR;
		TRACE(("\"%.20s\" => ILLEGAL TYPE %s \n", O2S(valuePtr),
			(valuePtr->typePtr? valuePtr->typePtr->name:"null")));
		DECACHE_STACK_INFO();
		IllegalExprOperandType(interp, pc, valuePtr);
		CACHE_STACK_INFO();
		goto checkForCatch;
	    } else {
		/* ... TryConvertToNumeric($NonNumeric) is acceptable */
		TRACE(("\"%.20s\" => not numeric\n", O2S(valuePtr)));
		NEXT_INST_F(1, 0, 0);
	    }
	}
#ifndef ACCEPT_NAN
	if (type == TCL_NUMBER_NAN) {
	    result = TCL_ERROR;
	    if (*pc == INST_UPLUS) {
		/*
		 * ... +$NonNumeric => raise an error.
		 */

		TRACE(("\"%.20s\" => ILLEGAL TYPE %s \n", O2S(valuePtr),
			(valuePtr->typePtr? valuePtr->typePtr->name:"null")));
		DECACHE_STACK_INFO();
		IllegalExprOperandType(interp, pc, valuePtr);
		CACHE_STACK_INFO();
	    } else {
		/*
		 * Numeric conversion of NaN -> error.
		 */

		TRACE(("\"%.20s\" => IEEE FLOATING PT ERROR\n",
			O2S(objResultPtr)));
		DECACHE_STACK_INFO();
		TclExprFloatError(interp, *((const double *)ptr));
		CACHE_STACK_INFO();
	    }
	    goto checkForCatch;
	}
#endif

	/*
	 * Ensure that the numeric value has a string rep the same as the
	 * formatted version of its internal rep. This is used, e.g., to make
	 * sure that "expr {0001}" yields "1", not "0001". We implement this
	 * by _discarding_ the string rep since we know it will be
	 * regenerated, if needed later, by formatting the internal rep's
	 * value.
	 */

	if (valuePtr->bytes == NULL) {
	    TRACE(("\"%.20s\" => numeric, same Tcl_Obj\n", O2S(valuePtr)));
	    NEXT_INST_F(1, 0, 0);
	}
	if (Tcl_IsShared(valuePtr)) {
	    /*
	     * Here we do some surgery within the Tcl_Obj internals. We want
	     * to copy the intrep, but not the string, so we temporarily hide
	     * the string so we do not copy it.
	     */

	    char *savedString = valuePtr->bytes;

	    valuePtr->bytes = NULL;
	    objResultPtr = Tcl_DuplicateObj(valuePtr);
	    valuePtr->bytes = savedString;
	    TRACE(("\"%.20s\" => numeric, new Tcl_Obj\n", O2S(valuePtr)));
	    NEXT_INST_F(1, 1, 1);
	}
	TclInvalidateStringRep(valuePtr);
	TRACE(("\"%.20s\" => numeric, same Tcl_Obj\n", O2S(valuePtr)));
	NEXT_INST_F(1, 0, 0);
    }

    case INST_BREAK:
	/*
	DECACHE_STACK_INFO();
	Tcl_ResetResult(interp);
	CACHE_STACK_INFO();
	*/
	result = TCL_BREAK;
	cleanup = 0;
	goto processExceptionReturn;

    case INST_CONTINUE:
	/*
	DECACHE_STACK_INFO();
	Tcl_ResetResult(interp);
	CACHE_STACK_INFO();
	*/
	result = TCL_CONTINUE;
	cleanup = 0;
	goto processExceptionReturn;

    case INST_FOREACH_START4: {
	/*
	 * Initialize the temporary local var that holds the count of the
	 * number of iterations of the loop body to -1.
	 */

	int opnd, iterTmpIndex;
	ForeachInfo *infoPtr;
	Var *iterVarPtr;
	Tcl_Obj *oldValuePtr;

	opnd = TclGetUInt4AtPtr(pc+1);
	infoPtr = (ForeachInfo *) codePtr->auxDataArrayPtr[opnd].clientData;
	iterTmpIndex = infoPtr->loopCtTemp;
	iterVarPtr = &(compiledLocals[iterTmpIndex]);
	oldValuePtr = iterVarPtr->value.objPtr;

	if (oldValuePtr == NULL) {
	    TclNewLongObj(iterVarPtr->value.objPtr, -1);
	    Tcl_IncrRefCount(iterVarPtr->value.objPtr);
	} else {
	    TclSetLongObj(oldValuePtr, -1);
	}
	TRACE(("%u => loop iter count temp %d\n", opnd, iterTmpIndex));

#ifndef TCL_COMPILE_DEBUG
	/*
	 * Remark that the compiler ALWAYS sets INST_FOREACH_STEP4 immediately
	 * after INST_FOREACH_START4 - let us just fall through instead of
	 * jumping back to the top.
	 */

	pc += 5;
	TCL_DTRACE_INST_NEXT();
#else
	NEXT_INST_F(5, 0, 0);
#endif
    }

    case INST_FOREACH_STEP4: {
	/*
	 * "Step" a foreach loop (i.e., begin its next iteration) by assigning
	 * the next value list element to each loop var.
	 */

	ForeachInfo *infoPtr;
	ForeachVarList *varListPtr;
	Tcl_Obj *listPtr,*valuePtr, *value2Ptr, **elements;
	Var *iterVarPtr, *listVarPtr, *varPtr;
	int opnd, numLists, iterNum, listTmpIndex, listLen, numVars;
	int varIndex, valIndex, continueLoop, j;
	long i;

	opnd = TclGetUInt4AtPtr(pc+1);
	infoPtr = (ForeachInfo *) codePtr->auxDataArrayPtr[opnd].clientData;
	numLists = infoPtr->numLists;

	/*
	 * Increment the temp holding the loop iteration number.
	 */

	iterVarPtr = &(compiledLocals[infoPtr->loopCtTemp]);
	valuePtr = iterVarPtr->value.objPtr;
	iterNum = (valuePtr->internalRep.longValue + 1);
	TclSetLongObj(valuePtr, iterNum);

	/*
	 * Check whether all value lists are exhausted and we should stop the
	 * loop.
	 */

	continueLoop = 0;
	listTmpIndex = infoPtr->firstValueTemp;
	for (i = 0;  i < numLists;  i++) {
	    varListPtr = infoPtr->varLists[i];
	    numVars = varListPtr->numVars;

	    listVarPtr = &(compiledLocals[listTmpIndex]);
	    listPtr = listVarPtr->value.objPtr;
	    result = TclListObjLength(interp, listPtr, &listLen);
	    if (result == TCL_OK) {
		if (listLen > (iterNum * numVars)) {
		    continueLoop = 1;
		}
		listTmpIndex++;
	    } else {
		TRACE_WITH_OBJ(("%u => ERROR converting list %ld, \"%s\": ",
			opnd, i, O2S(listPtr)), Tcl_GetObjResult(interp));
		goto checkForCatch;
	    }
	}

	/*
	 * If some var in some var list still has a remaining list element
	 * iterate one more time. Assign to var the next element from its
	 * value list. We already checked above that each list temp holds a
	 * valid list object (by calling Tcl_ListObjLength), but cannot rely
	 * on that check remaining valid: one list could have been shimmered
	 * as a side effect of setting a traced variable.
	 */

	if (continueLoop) {
	    listTmpIndex = infoPtr->firstValueTemp;
	    for (i = 0;  i < numLists;  i++) {
		varListPtr = infoPtr->varLists[i];
		numVars = varListPtr->numVars;

		listVarPtr = &(compiledLocals[listTmpIndex]);
		listPtr = TclListObjCopy(NULL, listVarPtr->value.objPtr);
		TclListObjGetElements(interp, listPtr, &listLen, &elements);

		valIndex = (iterNum * numVars);
		for (j = 0;  j < numVars;  j++) {
		    if (valIndex >= listLen) {
			TclNewObj(valuePtr);
		    } else {
			valuePtr = elements[valIndex];
		    }

		    varIndex = varListPtr->varIndexes[j];
		    varPtr = &(compiledLocals[varIndex]);
		    while (TclIsVarLink(varPtr)) {
			varPtr = varPtr->value.linkPtr;
		    }
		    if (TclIsVarDirectWritable(varPtr)) {
			value2Ptr = varPtr->value.objPtr;
			if (valuePtr != value2Ptr) {
			    if (value2Ptr != NULL) {
				TclDecrRefCount(value2Ptr);
			    }
			    varPtr->value.objPtr = valuePtr;
			    Tcl_IncrRefCount(valuePtr);
			}
		    } else {
			DECACHE_STACK_INFO();
			value2Ptr = TclPtrSetVar(interp, varPtr, NULL, NULL,
				NULL, valuePtr, TCL_LEAVE_ERR_MSG, varIndex);
			CACHE_STACK_INFO();
			if (value2Ptr == NULL) {
			    TRACE_WITH_OBJ((
				    "%u => ERROR init. index temp %d: ",
				    opnd,varIndex), Tcl_GetObjResult(interp));
			    result = TCL_ERROR;
			    TclDecrRefCount(listPtr);
			    goto checkForCatch;
			}
		    }
		    valIndex++;
		}
		TclDecrRefCount(listPtr);
		listTmpIndex++;
	    }
	}
	TRACE(("%u => %d lists, iter %d, %s loop\n", opnd, numLists,
		iterNum, (continueLoop? "continue" : "exit")));

	/*
	 * Run-time peep-hole optimisation: the compiler ALWAYS follows
	 * INST_FOREACH_STEP4 with an INST_JUMP_FALSE. We just skip that
	 * instruction and jump direct from here.
	 */

	pc += 5;
	if (*pc == INST_JUMP_FALSE1) {
	    NEXT_INST_F((continueLoop? 2 : TclGetInt1AtPtr(pc+1)), 0, 0);
	} else {
	    NEXT_INST_F((continueLoop? 5 : TclGetInt4AtPtr(pc+1)), 0, 0);
	}
    }

    case INST_BEGIN_CATCH4:
	/*
	 * Record start of the catch command with exception range index equal
	 * to the operand. Push the current stack depth onto the special catch
	 * stack.
	 */

	*(++catchTop) = CURR_DEPTH;
	TRACE(("%u => catchTop=%d, stackTop=%d\n",
		TclGetUInt4AtPtr(pc+1), (int) (catchTop - initCatchTop - 1),
		(int) CURR_DEPTH));
	NEXT_INST_F(5, 0, 0);

    case INST_END_CATCH:
	catchTop--;
	DECACHE_STACK_INFO();
	Tcl_ResetResult(interp);
	CACHE_STACK_INFO();
	result = TCL_OK;
	TRACE(("=> catchTop=%d\n", (int) (catchTop - initCatchTop - 1)));
	NEXT_INST_F(1, 0, 0);

    case INST_PUSH_RESULT:
	objResultPtr = Tcl_GetObjResult(interp);
	TRACE_WITH_OBJ(("=> "), objResultPtr);

	/*
	 * See the comments at INST_INVOKE_STK
	 */
	{
	    Tcl_Obj *newObjResultPtr;

	    TclNewObj(newObjResultPtr);
	    Tcl_IncrRefCount(newObjResultPtr);
	    iPtr->objResultPtr = newObjResultPtr;
	}

	NEXT_INST_F(1, 0, -1);

    case INST_PUSH_RETURN_CODE:
	TclNewIntObj(objResultPtr, result);
	TRACE(("=> %u\n", result));
	NEXT_INST_F(1, 0, 1);

    case INST_PUSH_RETURN_OPTIONS:
	objResultPtr = Tcl_GetReturnOptions(interp, result);
	TRACE_WITH_OBJ(("=> "), objResultPtr);
	NEXT_INST_F(1, 0, 1);

/* TODO: normalize "valPtr" to "valuePtr" */
    {
	int opnd, opnd2, allocateDict;
	Tcl_Obj *dictPtr, *valPtr;
	Var *varPtr;

    case INST_DICT_GET:
	opnd = TclGetUInt4AtPtr(pc+1);
	TRACE(("%u => ", opnd));
	dictPtr = OBJ_AT_DEPTH(opnd);
	if (opnd > 1) {
	    dictPtr = TclTraceDictPath(interp, dictPtr, opnd-1,
		    &OBJ_AT_DEPTH(opnd-1), DICT_PATH_READ);
	    if (dictPtr == NULL) {
		TRACE_WITH_OBJ((
			"%u => ERROR tracing dictionary path into \"%s\": ",
			opnd, O2S(OBJ_AT_DEPTH(opnd))),
			Tcl_GetObjResult(interp));
		result = TCL_ERROR;
		goto checkForCatch;
	    }
	}
	result = Tcl_DictObjGet(interp, dictPtr, OBJ_AT_TOS, &objResultPtr);
	if ((result == TCL_OK) && objResultPtr) {
	    TRACE_APPEND(("%.30s\n", O2S(objResultPtr)));
	    NEXT_INST_V(5, opnd+1, 1);
	}
	if (result != TCL_OK) {
	    TRACE_WITH_OBJ((
		    "%u => ERROR reading leaf dictionary key \"%s\": ",
		    opnd, O2S(dictPtr)), Tcl_GetObjResult(interp));
	} else {
	    DECACHE_STACK_INFO();
	    Tcl_ResetResult(interp);
	    Tcl_AppendResult(interp, "key \"", TclGetString(OBJ_AT_TOS),
		    "\" not known in dictionary", NULL);
	    CACHE_STACK_INFO();
	    TRACE_WITH_OBJ(("%u => ERROR ", opnd), Tcl_GetObjResult(interp));
	    result = TCL_ERROR;
	}
	goto checkForCatch;

    case INST_DICT_SET:
    case INST_DICT_UNSET:
    case INST_DICT_INCR_IMM:
	opnd = TclGetUInt4AtPtr(pc+1);
	opnd2 = TclGetUInt4AtPtr(pc+5);

	varPtr = &(compiledLocals[opnd2]);
	while (TclIsVarLink(varPtr)) {
	    varPtr = varPtr->value.linkPtr;
	}
	TRACE(("%u %u => ", opnd, opnd2));
	if (TclIsVarDirectReadable(varPtr)) {
	    dictPtr = varPtr->value.objPtr;
	} else {
	    DECACHE_STACK_INFO();
	    dictPtr = TclPtrGetVar(interp, varPtr, NULL,NULL,NULL, 0, opnd2);
	    CACHE_STACK_INFO();
	}
	if (dictPtr == NULL) {
	    TclNewObj(dictPtr);
	    allocateDict = 1;
	} else {
	    allocateDict = Tcl_IsShared(dictPtr);
	    if (allocateDict) {
		dictPtr = Tcl_DuplicateObj(dictPtr);
	    }
	}

	switch (*pc) {
	case INST_DICT_SET:
	    cleanup = opnd + 1;
	    result = Tcl_DictObjPutKeyList(interp, dictPtr, opnd,
		    &OBJ_AT_DEPTH(opnd), OBJ_AT_TOS);
	    break;
	case INST_DICT_INCR_IMM:
	    cleanup = 1;
	    opnd = TclGetInt4AtPtr(pc+1);
	    result = Tcl_DictObjGet(interp, dictPtr, OBJ_AT_TOS, &valPtr);
	    if (result != TCL_OK) {
		break;
	    }
	    if (valPtr == NULL) {
		Tcl_DictObjPut(NULL, dictPtr, OBJ_AT_TOS,Tcl_NewIntObj(opnd));
	    } else {
		Tcl_Obj *incrPtr = Tcl_NewIntObj(opnd);

		Tcl_IncrRefCount(incrPtr);
		if (Tcl_IsShared(valPtr)) {
		    valPtr = Tcl_DuplicateObj(valPtr);
		    Tcl_DictObjPut(NULL, dictPtr, OBJ_AT_TOS, valPtr);
		}
		result = TclIncrObj(interp, valPtr, incrPtr);
		if (result == TCL_OK) {
		    Tcl_InvalidateStringRep(dictPtr);
		}
		TclDecrRefCount(incrPtr);
	    }
	    break;
	case INST_DICT_UNSET:
	    cleanup = opnd;
	    result = Tcl_DictObjRemoveKeyList(interp, dictPtr, opnd,
		    &OBJ_AT_DEPTH(opnd-1));
	    break;
	default:
	    cleanup = 0; /* stop compiler warning */
	    Tcl_Panic("Should not happen!");
	}

	if (result != TCL_OK) {
	    if (allocateDict) {
		TclDecrRefCount(dictPtr);
	    }
	    TRACE_WITH_OBJ(("%u %u => ERROR updating dictionary: ",
		    opnd, opnd2), Tcl_GetObjResult(interp));
	    goto checkForCatch;
	}

	if (TclIsVarDirectWritable(varPtr)) {
	    if (allocateDict) {
		Tcl_Obj *oldValuePtr = varPtr->value.objPtr;

		Tcl_IncrRefCount(dictPtr);
		if (oldValuePtr != NULL) {
		    TclDecrRefCount(oldValuePtr);
		}
		varPtr->value.objPtr = dictPtr;
	    }
	    objResultPtr = dictPtr;
	} else {
	    Tcl_IncrRefCount(dictPtr);
	    DECACHE_STACK_INFO();
	    objResultPtr = TclPtrSetVar(interp, varPtr, NULL, NULL, NULL,
		    dictPtr, TCL_LEAVE_ERR_MSG, opnd2);
	    CACHE_STACK_INFO();
	    TclDecrRefCount(dictPtr);
	    if (objResultPtr == NULL) {
		TRACE_APPEND(("ERROR: %.30s\n",
			O2S(Tcl_GetObjResult(interp))));
		result = TCL_ERROR;
		goto checkForCatch;
	    }
	}
#ifndef TCL_COMPILE_DEBUG
	if (*(pc+9) == INST_POP) {
	    NEXT_INST_V(10, cleanup, 0);
	}
#endif
	TRACE_APPEND(("%.30s\n", O2S(objResultPtr)));
	NEXT_INST_V(9, cleanup, 1);

    case INST_DICT_APPEND:
    case INST_DICT_LAPPEND:
	opnd = TclGetUInt4AtPtr(pc+1);

	varPtr = &(compiledLocals[opnd]);
	while (TclIsVarLink(varPtr)) {
	    varPtr = varPtr->value.linkPtr;
	}
	TRACE(("%u => ", opnd));
	if (TclIsVarDirectReadable(varPtr)) {
	    dictPtr = varPtr->value.objPtr;
	} else {
	    DECACHE_STACK_INFO();
	    dictPtr = TclPtrGetVar(interp, varPtr, NULL, NULL, NULL, 0, opnd);
	    CACHE_STACK_INFO();
	}
	if (dictPtr == NULL) {
	    TclNewObj(dictPtr);
	    allocateDict = 1;
	} else {
	    allocateDict = Tcl_IsShared(dictPtr);
	    if (allocateDict) {
		dictPtr = Tcl_DuplicateObj(dictPtr);
	    }
	}

	result = Tcl_DictObjGet(interp, dictPtr, OBJ_UNDER_TOS, &valPtr);
	if (result != TCL_OK) {
	    if (allocateDict) {
		TclDecrRefCount(dictPtr);
	    }
	    goto checkForCatch;
	}

	/*
	 * Note that a non-existent key results in a NULL valPtr, which is a
	 * case handled separately below. What we *can* say at this point is
	 * that the write-back will always succeed.
	 */

	switch (*pc) {
	case INST_DICT_APPEND:
	    if (valPtr == NULL) {
		valPtr = OBJ_AT_TOS;
	    } else {
		if (Tcl_IsShared(valPtr)) {
		    valPtr = Tcl_DuplicateObj(valPtr);
		}
		Tcl_AppendObjToObj(valPtr, OBJ_AT_TOS);
	    }
	    break;
	case INST_DICT_LAPPEND:
	    /*
	     * More complex because list-append can fail.
	     */

	    if (valPtr == NULL) {
		valPtr = Tcl_NewListObj(1, &OBJ_AT_TOS);
	    } else if (Tcl_IsShared(valPtr)) {
		valPtr = Tcl_DuplicateObj(valPtr);
		result = Tcl_ListObjAppendElement(interp, valPtr, OBJ_AT_TOS);
		if (result != TCL_OK) {
		    TclDecrRefCount(valPtr);
		    if (allocateDict) {
			TclDecrRefCount(dictPtr);
		    }
		    goto checkForCatch;
		}
	    } else {
		result = Tcl_ListObjAppendElement(interp, valPtr, OBJ_AT_TOS);
		if (result != TCL_OK) {
		    if (allocateDict) {
			TclDecrRefCount(dictPtr);
		    }
		    goto checkForCatch;
		}
	    }
	    break;
	default:
	    Tcl_Panic("Should not happen!");
	}

	Tcl_DictObjPut(NULL, dictPtr, OBJ_UNDER_TOS, valPtr);

	if (TclIsVarDirectWritable(varPtr)) {
	    if (allocateDict) {
		Tcl_Obj *oldValuePtr = varPtr->value.objPtr;

		Tcl_IncrRefCount(dictPtr);
		if (oldValuePtr != NULL) {
		    TclDecrRefCount(oldValuePtr);
		}
		varPtr->value.objPtr = dictPtr;
	    }
	    objResultPtr = dictPtr;
	} else {
	    Tcl_IncrRefCount(dictPtr);
	    DECACHE_STACK_INFO();
	    objResultPtr = TclPtrSetVar(interp, varPtr, NULL, NULL, NULL,
		    dictPtr, TCL_LEAVE_ERR_MSG, opnd);
	    CACHE_STACK_INFO();
	    TclDecrRefCount(dictPtr);
	    if (objResultPtr == NULL) {
		TRACE_APPEND(("ERROR: %.30s\n",
			O2S(Tcl_GetObjResult(interp))));
		result = TCL_ERROR;
		goto checkForCatch;
	    }
	}
#ifndef TCL_COMPILE_DEBUG
	if (*(pc+5) == INST_POP) {
	    NEXT_INST_F(6, 2, 0);
	}
#endif
	TRACE_APPEND(("%.30s\n", O2S(objResultPtr)));
	NEXT_INST_F(5, 2, 1);
    }

    {
	int opnd, done;
	Tcl_Obj *statePtr, *dictPtr, *keyPtr, *valuePtr, *emptyPtr;
	Var *varPtr;
	Tcl_DictSearch *searchPtr;

    case INST_DICT_FIRST:
	opnd = TclGetUInt4AtPtr(pc+1);
	TRACE(("%u => ", opnd));
	dictPtr = POP_OBJECT();
	searchPtr = (Tcl_DictSearch *) ckalloc(sizeof(Tcl_DictSearch));
	result = Tcl_DictObjFirst(interp, dictPtr, searchPtr, &keyPtr,
		&valuePtr, &done);
	if (result != TCL_OK) {
	    ckfree((char *) searchPtr);
	    goto checkForCatch;
	}
	TclNewObj(statePtr);
	statePtr->typePtr = &dictIteratorType;
	statePtr->internalRep.twoPtrValue.ptr1 = (void *) searchPtr;
	statePtr->internalRep.twoPtrValue.ptr2 = (void *) dictPtr;
	varPtr = (compiledLocals + opnd);
	if (varPtr->value.objPtr) {
	    if (varPtr->value.objPtr->typePtr != &dictIteratorType) {
		TclDecrRefCount(varPtr->value.objPtr);
	    } else {
		Tcl_Panic("mis-issued dictFirst!");
	    }
	}
	varPtr->value.objPtr = statePtr;
	Tcl_IncrRefCount(statePtr);
	goto pushDictIteratorResult;

    case INST_DICT_NEXT:
	opnd = TclGetUInt4AtPtr(pc+1);
	TRACE(("%u => ", opnd));
	statePtr = compiledLocals[opnd].value.objPtr;
	if (statePtr == NULL || statePtr->typePtr != &dictIteratorType) {
	    Tcl_Panic("mis-issued dictNext!");
	}
	searchPtr = (Tcl_DictSearch *) statePtr->internalRep.twoPtrValue.ptr1;
	Tcl_DictObjNext(searchPtr, &keyPtr, &valuePtr, &done);
    pushDictIteratorResult:
	if (done) {
	    TclNewObj(emptyPtr);
	    PUSH_OBJECT(emptyPtr);
	    PUSH_OBJECT(emptyPtr);
	} else {
	    PUSH_OBJECT(valuePtr);
	    PUSH_OBJECT(keyPtr);
	}
	TRACE_APPEND(("\"%.30s\" \"%.30s\" %d",
		O2S(OBJ_UNDER_TOS), O2S(OBJ_AT_TOS), done));
	objResultPtr = constants[done];
	/* TODO: consider opt like INST_FOREACH_STEP4 */
	NEXT_INST_F(5, 0, 1);

    case INST_DICT_DONE:
	opnd = TclGetUInt4AtPtr(pc+1);
	TRACE(("%u => ", opnd));
	statePtr = compiledLocals[opnd].value.objPtr;
	if (statePtr == NULL) {
	    Tcl_Panic("mis-issued dictDone!");
	}

	if (statePtr->typePtr == &dictIteratorType) {
	    /*
	     * First kill the search, and then release the reference to the
	     * dictionary that we were holding.
	     */

	    searchPtr = (Tcl_DictSearch *)
		    statePtr->internalRep.twoPtrValue.ptr1;
	    Tcl_DictObjDone(searchPtr);
	    ckfree((char *) searchPtr);

	    dictPtr = (Tcl_Obj *) statePtr->internalRep.twoPtrValue.ptr2;
	    TclDecrRefCount(dictPtr);

	    /*
	     * Set the internal variable to an empty object to signify that we
	     * don't hold an iterator.
	     */

	    TclDecrRefCount(statePtr);
	    TclNewObj(emptyPtr);
	    compiledLocals[opnd].value.objPtr = emptyPtr;
	    Tcl_IncrRefCount(emptyPtr);
	}
	NEXT_INST_F(5, 0, 0);
    }

    {
	int opnd, opnd2, i, length, allocdict;
	Tcl_Obj **keyPtrPtr, *dictPtr;
	DictUpdateInfo *duiPtr;
	Var *varPtr;

    case INST_DICT_UPDATE_START:
	opnd = TclGetUInt4AtPtr(pc+1);
	opnd2 = TclGetUInt4AtPtr(pc+5);
	varPtr = &(compiledLocals[opnd]);
	duiPtr = codePtr->auxDataArrayPtr[opnd2].clientData;
	while (TclIsVarLink(varPtr)) {
	    varPtr = varPtr->value.linkPtr;
	}
	TRACE(("%u => ", opnd));
	if (TclIsVarDirectReadable(varPtr)) {
	    dictPtr = varPtr->value.objPtr;
	} else {
	    DECACHE_STACK_INFO();
	    dictPtr = TclPtrGetVar(interp, varPtr, NULL, NULL, NULL,
		    TCL_LEAVE_ERR_MSG, opnd);
	    CACHE_STACK_INFO();
	    if (dictPtr == NULL) {
		goto dictUpdateStartFailed;
	    }
	}
	if (TclListObjGetElements(interp, OBJ_AT_TOS, &length,
		&keyPtrPtr) != TCL_OK) {
	    goto dictUpdateStartFailed;
	}
	if (length != duiPtr->length) {
	    Tcl_Panic("dictUpdateStart argument length mismatch");
	}
	for (i=0 ; i<length ; i++) {
	    Tcl_Obj *valPtr;

	    if (Tcl_DictObjGet(interp, dictPtr, keyPtrPtr[i],
		    &valPtr) != TCL_OK) {
		goto dictUpdateStartFailed;
	    }
	    varPtr = &(compiledLocals[duiPtr->varIndices[i]]);
	    while (TclIsVarLink(varPtr)) {
		varPtr = varPtr->value.linkPtr;
	    }
	    DECACHE_STACK_INFO();
	    if (valPtr == NULL) {
		TclObjUnsetVar2(interp,
			localName(iPtr->varFramePtr, duiPtr->varIndices[i]),
			NULL, 0);
	    } else if (TclPtrSetVar(interp, varPtr, NULL, NULL, NULL,
		    valPtr, TCL_LEAVE_ERR_MSG,
		    duiPtr->varIndices[i]) == NULL) {
		CACHE_STACK_INFO();
	    dictUpdateStartFailed:
		result = TCL_ERROR;
		goto checkForCatch;
	    }
	    CACHE_STACK_INFO();
	}
	NEXT_INST_F(9, 0, 0);

    case INST_DICT_UPDATE_END:
	opnd = TclGetUInt4AtPtr(pc+1);
	opnd2 = TclGetUInt4AtPtr(pc+5);
	varPtr = &(compiledLocals[opnd]);
	duiPtr = codePtr->auxDataArrayPtr[opnd2].clientData;
	while (TclIsVarLink(varPtr)) {
	    varPtr = varPtr->value.linkPtr;
	}
	TRACE(("%u => ", opnd));
	if (TclIsVarDirectReadable(varPtr)) {
	    dictPtr = varPtr->value.objPtr;
	} else {
	    DECACHE_STACK_INFO();
	    dictPtr = TclPtrGetVar(interp, varPtr, NULL, NULL, NULL, 0, opnd);
	    CACHE_STACK_INFO();
	}
	if (dictPtr == NULL) {
	    NEXT_INST_F(9, 1, 0);
	}
	if (Tcl_DictObjSize(interp, dictPtr, &length) != TCL_OK
		|| TclListObjGetElements(interp, OBJ_AT_TOS, &length,
			&keyPtrPtr) != TCL_OK) {
	    result = TCL_ERROR;
	    goto checkForCatch;
	}
	allocdict = Tcl_IsShared(dictPtr);
	if (allocdict) {
	    dictPtr = Tcl_DuplicateObj(dictPtr);
	}
	for (i=0 ; i<length ; i++) {
	    Tcl_Obj *valPtr;
	    Var *var2Ptr;

	    var2Ptr = &(compiledLocals[duiPtr->varIndices[i]]);
	    while (TclIsVarLink(var2Ptr)) {
		var2Ptr = var2Ptr->value.linkPtr;
	    }
	    if (TclIsVarDirectReadable(var2Ptr)) {
		valPtr = var2Ptr->value.objPtr;
	    } else {
		DECACHE_STACK_INFO();
		valPtr = TclPtrGetVar(interp, var2Ptr, NULL, NULL, NULL, 0,
			duiPtr->varIndices[i]);
		CACHE_STACK_INFO();
	    }
	    if (valPtr == NULL) {
		Tcl_DictObjRemove(interp, dictPtr, keyPtrPtr[i]);
	    } else if (dictPtr == valPtr) {
		Tcl_DictObjPut(interp, dictPtr, keyPtrPtr[i],
			Tcl_DuplicateObj(valPtr));
	    } else {
		Tcl_DictObjPut(interp, dictPtr, keyPtrPtr[i], valPtr);
	    }
	}
	if (TclIsVarDirectWritable(varPtr)) {
	    Tcl_IncrRefCount(dictPtr);
	    TclDecrRefCount(varPtr->value.objPtr);
	    varPtr->value.objPtr = dictPtr;
	} else {
	    DECACHE_STACK_INFO();
	    objResultPtr = TclPtrSetVar(interp, varPtr, NULL, NULL, NULL,
		    dictPtr, TCL_LEAVE_ERR_MSG, opnd);
	    CACHE_STACK_INFO();
	    if (objResultPtr == NULL) {
		if (allocdict) {
		    TclDecrRefCount(dictPtr);
		}
		result = TCL_ERROR;
		goto checkForCatch;
	    }
	}
	NEXT_INST_F(9, 1, 0);
    }

    default:
	Tcl_Panic("TclExecuteByteCode: unrecognized opCode %u", *pc);
    } /* end of switch on opCode */

    /*
     * Division by zero in an expression. Control only reaches this point by
     * "goto divideByZero".
     */

 divideByZero:
    DECACHE_STACK_INFO();
    Tcl_SetObjResult(interp, Tcl_NewStringObj("divide by zero", -1));
    Tcl_SetErrorCode(interp, "ARITH", "DIVZERO", "divide by zero", NULL);
    CACHE_STACK_INFO();

    result = TCL_ERROR;
    goto checkForCatch;

    /*
     * Exponentiation of zero by negative number in an expression. Control
     * only reaches this point by "goto exponOfZero".
     */

 exponOfZero:
    DECACHE_STACK_INFO();
    Tcl_SetObjResult(interp, Tcl_NewStringObj(
	    "exponentiation of zero by negative power", -1));
    Tcl_SetErrorCode(interp, "ARITH", "DOMAIN",
	    "exponentiation of zero by negative power", NULL);
    CACHE_STACK_INFO();
    result = TCL_ERROR;
    goto checkForCatch;

    /*
     * Block for variables needed to process exception returns.
     */

    {
	ExceptionRange *rangePtr;
				/* Points to closest loop or catch exception
				 * range enclosing the pc. Used by various
				 * instructions and processCatch to process
				 * break, continue, and errors. */
	Tcl_Obj *valuePtr;
	const char *bytes;
	int length;
#if TCL_COMPILE_DEBUG
	int opnd;
#endif

	/*
	 * An external evaluation (INST_INVOKE or INST_EVAL) returned
	 * something different from TCL_OK, or else INST_BREAK or
	 * INST_CONTINUE were called.
	 */

    processExceptionReturn:
#if TCL_COMPILE_DEBUG
	switch (*pc) {
	case INST_INVOKE_STK1:
	    opnd = TclGetUInt1AtPtr(pc+1);
	    TRACE(("%u => ... after \"%.20s\": ", opnd, cmdNameBuf));
	    break;
	case INST_INVOKE_STK4:
	    opnd = TclGetUInt4AtPtr(pc+1);
	    TRACE(("%u => ... after \"%.20s\": ", opnd, cmdNameBuf));
	    break;
	case INST_EVAL_STK:
	    /*
	     * Note that the object at stacktop has to be used before doing
	     * the cleanup.
	     */

	    TRACE(("\"%.30s\" => ", O2S(OBJ_AT_TOS)));
	    break;
	default:
	    TRACE(("=> "));
	}
#endif
	if ((result == TCL_CONTINUE) || (result == TCL_BREAK)) {
	    rangePtr = GetExceptRangeForPc(pc, /*catchOnly*/ 0, codePtr);
	    if (rangePtr == NULL) {
		TRACE_APPEND(("no encl. loop or catch, returning %s\n",
			StringForResultCode(result)));
		goto abnormalReturn;
	    }
	    if (rangePtr->type == CATCH_EXCEPTION_RANGE) {
		TRACE_APPEND(("%s ...\n", StringForResultCode(result)));
		goto processCatch;
	    }
	    while (cleanup--) {
		valuePtr = POP_OBJECT();
		TclDecrRefCount(valuePtr);
	    }
	    if (result == TCL_BREAK) {
		result = TCL_OK;
		pc = (codePtr->codeStart + rangePtr->breakOffset);
		TRACE_APPEND(("%s, range at %d, new pc %d\n",
			StringForResultCode(result),
			rangePtr->codeOffset, rangePtr->breakOffset));
		NEXT_INST_F(0, 0, 0);
	    } else {
		if (rangePtr->continueOffset == -1) {
		    TRACE_APPEND((
			    "%s, loop w/o continue, checking for catch\n",
			    StringForResultCode(result)));
		    goto checkForCatch;
		}
		result = TCL_OK;
		pc = (codePtr->codeStart + rangePtr->continueOffset);
		TRACE_APPEND(("%s, range at %d, new pc %d\n",
			StringForResultCode(result),
			rangePtr->codeOffset, rangePtr->continueOffset));
		NEXT_INST_F(0, 0, 0);
	    }
#if TCL_COMPILE_DEBUG
	} else if (traceInstructions) {
	    if ((result != TCL_ERROR) && (result != TCL_RETURN)) {
		Tcl_Obj *objPtr = Tcl_GetObjResult(interp);
		TRACE_APPEND(("OTHER RETURN CODE %d, result= \"%s\"\n ",
			result, O2S(objPtr)));
	    } else {
		Tcl_Obj *objPtr = Tcl_GetObjResult(interp);
		TRACE_APPEND(("%s, result= \"%s\"\n",
			StringForResultCode(result), O2S(objPtr)));
	    }
#endif
	}

	/*
	 * Execution has generated an "exception" such as TCL_ERROR. If the
	 * exception is an error, record information about what was being
	 * executed when the error occurred. Find the closest enclosing catch
	 * range, if any. If no enclosing catch range is found, stop execution
	 * and return the "exception" code.
	 */

	checkForCatch:
	if ((result == TCL_ERROR) && !(iPtr->flags & ERR_ALREADY_LOGGED)) {
	    bytes = GetSrcInfoForPc(pc, codePtr, &length);
	    if (bytes != NULL) {
		DECACHE_STACK_INFO();
		Tcl_LogCommandInfo(interp, codePtr->source, bytes, length);
		CACHE_STACK_INFO();
	    }
	}
	iPtr->flags &= ~ERR_ALREADY_LOGGED;

	/*
	 * Clear all expansions that may have started after the last
	 * INST_BEGIN_CATCH.
	 */

	while ((expandNestList != NULL) && ((catchTop == initCatchTop) ||
		(*catchTop <=
		(ptrdiff_t) expandNestList->internalRep.twoPtrValue.ptr1))) {
	    Tcl_Obj *objPtr = expandNestList->internalRep.twoPtrValue.ptr2;

	    TclDecrRefCount(expandNestList);
	    expandNestList = objPtr;
	}

	/*
	 * We must not catch an exceeded limit. Instead, it blows outwards
	 * until we either hit another interpreter (presumably where the limit
	 * is not exceeded) or we get to the top-level.
	 */

	if (TclLimitExceeded(iPtr->limit)) {
#ifdef TCL_COMPILE_DEBUG
	    if (traceInstructions) {
		fprintf(stdout, "   ... limit exceeded, returning %s\n",
			StringForResultCode(result));
	    }
#endif
	    goto abnormalReturn;
	}
	if (catchTop == initCatchTop) {
#ifdef TCL_COMPILE_DEBUG
	    if (traceInstructions) {
		fprintf(stdout, "   ... no enclosing catch, returning %s\n",
			StringForResultCode(result));
	    }
#endif
	    goto abnormalReturn;
	}
	rangePtr = GetExceptRangeForPc(pc, /*catchOnly*/ 1, codePtr);
	if (rangePtr == NULL) {
	    /*
	     * This is only possible when compiling a [catch] that sends its
	     * script to INST_EVAL. Cannot correct the compiler without
	     * breakingcompat with previous .tbc compiled scripts.
	     */

#ifdef TCL_COMPILE_DEBUG
	    if (traceInstructions) {
		fprintf(stdout, "   ... no enclosing catch, returning %s\n",
			StringForResultCode(result));
	    }
#endif
	    goto abnormalReturn;
	}

	/*
	 * A catch exception range (rangePtr) was found to handle an
	 * "exception". It was found either by checkForCatch just above or by
	 * an instruction during break, continue, or error processing. Jump to
	 * its catchOffset after unwinding the operand stack to the depth it
	 * had when starting to execute the range's catch command.
	 */

    processCatch:
	while (CURR_DEPTH > *catchTop) {
	    valuePtr = POP_OBJECT();
	    TclDecrRefCount(valuePtr);
	}
#ifdef TCL_COMPILE_DEBUG
	if (traceInstructions) {
	    fprintf(stdout, "  ... found catch at %d, catchTop=%d, "
		    "unwound to %ld, new pc %u\n",
		    rangePtr->codeOffset, (int) (catchTop - initCatchTop - 1),
		    (long) *catchTop, (unsigned) rangePtr->catchOffset);
	}
#endif
	pc = (codePtr->codeStart + rangePtr->catchOffset);
	NEXT_INST_F(0, 0, 0);	/* Restart the execution loop at pc. */

	/*
	 * end of infinite loop dispatching on instructions.
	 */

	/*
	 * Abnormal return code. Restore the stack to state it had when
	 * starting to execute the ByteCode. Panic if the stack is below the
	 * initial level.
	 */

    abnormalReturn:
	TCL_DTRACE_INST_LAST();
	while (tosPtr > initTosPtr) {
	    Tcl_Obj *objPtr = POP_OBJECT();

	    Tcl_DecrRefCount(objPtr);
	}

	/*
	 * Clear all expansions.
	 */

	while (expandNestList) {
	    Tcl_Obj *objPtr = expandNestList->internalRep.twoPtrValue.ptr2;

	    TclDecrRefCount(expandNestList);
	    expandNestList = objPtr;
	}
	if (tosPtr < initTosPtr) {
	    fprintf(stderr,
		    "\nTclExecuteByteCode: abnormal return at pc %u: "
		    "stack top %d < entry stack top %d\n",
		    (unsigned)(pc - codePtr->codeStart),
		    (unsigned) CURR_DEPTH, (unsigned) 0);
	    Tcl_Panic("TclExecuteByteCode execution failure: end stack top < start stack top");
	}
    }

    /*
     * Restore the stack to the state it had previous to this bytecode.
     */

    TclStackFree(interp, initCatchTop+1);
    return result;
#undef iPtr
}

#ifdef TCL_COMPILE_DEBUG
/*
 *----------------------------------------------------------------------
 *
 * PrintByteCodeInfo --
 *
 *	This procedure prints a summary about a bytecode object to stdout. It
 *	is called by TclExecuteByteCode when starting to execute the bytecode
 *	object if tclTraceExec has the value 2 or more.
 *
 * Results:
 *	None.
 *
 * Side effects:
 *	None.
 *
 *----------------------------------------------------------------------
 */

static void
PrintByteCodeInfo(
    register ByteCode *codePtr)	/* The bytecode whose summary is printed to
				 * stdout. */
{
    Proc *procPtr = codePtr->procPtr;
    Interp *iPtr = (Interp *) *codePtr->interpHandle;

    fprintf(stdout, "\nExecuting ByteCode 0x%p, refCt %u, epoch %u, interp 0x%p (epoch %u)\n",
	    codePtr, codePtr->refCount, codePtr->compileEpoch, iPtr,
	    iPtr->compileEpoch);

    fprintf(stdout, "  Source: ");
    TclPrintSource(stdout, codePtr->source, 60);

    fprintf(stdout, "\n  Cmds %d, src %d, inst %u, litObjs %u, aux %d, stkDepth %u, code/src %.2f\n",
	    codePtr->numCommands, codePtr->numSrcBytes,
	    codePtr->numCodeBytes, codePtr->numLitObjects,
	    codePtr->numAuxDataItems, codePtr->maxStackDepth,
#ifdef TCL_COMPILE_STATS
	    codePtr->numSrcBytes?
		    ((float)codePtr->structureSize)/codePtr->numSrcBytes :
#endif
	    0.0);

#ifdef TCL_COMPILE_STATS
    fprintf(stdout, "  Code %lu = header %lu+inst %d+litObj %lu+exc %lu+aux %lu+cmdMap %d\n",
	    (unsigned long) codePtr->structureSize,
	    (unsigned long) (sizeof(ByteCode)-sizeof(size_t)-sizeof(Tcl_Time)),
	    codePtr->numCodeBytes,
	    (unsigned long) (codePtr->numLitObjects * sizeof(Tcl_Obj *)),
	    (unsigned long) (codePtr->numExceptRanges*sizeof(ExceptionRange)),
	    (unsigned long) (codePtr->numAuxDataItems * sizeof(AuxData)),
	    codePtr->numCmdLocBytes);
#endif /* TCL_COMPILE_STATS */
    if (procPtr != NULL) {
	fprintf(stdout,
		"  Proc 0x%p, refCt %d, args %d, compiled locals %d\n",
		procPtr, procPtr->refCount, procPtr->numArgs,
		procPtr->numCompiledLocals);
    }
}
#endif /* TCL_COMPILE_DEBUG */

/*
 *----------------------------------------------------------------------
 *
 * ValidatePcAndStackTop --
 *
 *	This procedure is called by TclExecuteByteCode when debugging to
 *	verify that the program counter and stack top are valid during
 *	execution.
 *
 * Results:
 *	None.
 *
 * Side effects:
 *	Prints a message to stderr and panics if either the pc or stack top
 *	are invalid.
 *
 *----------------------------------------------------------------------
 */

#ifdef TCL_COMPILE_DEBUG
static void
ValidatePcAndStackTop(
    register ByteCode *codePtr,	/* The bytecode whose summary is printed to
				 * stdout. */
    unsigned char *pc,		/* Points to first byte of a bytecode
				 * instruction. The program counter. */
    int stackTop,		/* Current stack top. Must be between
				 * stackLowerBound and stackUpperBound
				 * (inclusive). */
    int stackLowerBound,	/* Smallest legal value for stackTop. */
    int checkStack)		/* 0 if the stack depth check should be
				 * skipped. */
{
    int stackUpperBound = stackLowerBound + codePtr->maxStackDepth;
				/* Greatest legal value for stackTop. */
    unsigned relativePc = (unsigned) (pc - codePtr->codeStart);
    unsigned long codeStart = (unsigned long) codePtr->codeStart;
    unsigned long codeEnd = (unsigned long)
	    (codePtr->codeStart + codePtr->numCodeBytes);
    unsigned char opCode = *pc;

    if (((unsigned long) pc < codeStart) || ((unsigned long) pc > codeEnd)) {
	fprintf(stderr, "\nBad instruction pc 0x%p in TclExecuteByteCode\n",
		pc);
	Tcl_Panic("TclExecuteByteCode execution failure: bad pc");
    }
    if ((unsigned) opCode > LAST_INST_OPCODE) {
	fprintf(stderr, "\nBad opcode %d at pc %u in TclExecuteByteCode\n",
		(unsigned) opCode, relativePc);
	Tcl_Panic("TclExecuteByteCode execution failure: bad opcode");
    }
    if (checkStack &&
	    ((stackTop < stackLowerBound) || (stackTop > stackUpperBound))) {
	int numChars;
	const char *cmd = GetSrcInfoForPc(pc, codePtr, &numChars);

	fprintf(stderr, "\nBad stack top %d at pc %u in TclExecuteByteCode (min %i, max %i)",
		stackTop, relativePc, stackLowerBound, stackUpperBound);
	if (cmd != NULL) {
	    Tcl_Obj *message;

	    TclNewLiteralStringObj(message, "\n executing ");
	    Tcl_IncrRefCount(message);
	    Tcl_AppendLimitedToObj(message, cmd, numChars, 100, NULL);
	    fprintf(stderr,"%s\n", Tcl_GetString(message));
	    Tcl_DecrRefCount(message);
	} else {
	    fprintf(stderr, "\n");
	}
	Tcl_Panic("TclExecuteByteCode execution failure: bad stack top");
    }
}
#endif /* TCL_COMPILE_DEBUG */

/*
 *----------------------------------------------------------------------
 *
 * IllegalExprOperandType --
 *
 *	Used by TclExecuteByteCode to append an error message to the interp
 *	result when an illegal operand type is detected by an expression
 *	instruction. The argument opndPtr holds the operand object in error.
 *
 * Results:
 *	None.
 *
 * Side effects:
 *	An error message is appended to the interp result.
 *
 *----------------------------------------------------------------------
 */

static void
IllegalExprOperandType(
    Tcl_Interp *interp,		/* Interpreter to which error information
				 * pertains. */
    unsigned char *pc,		/* Points to the instruction being executed
				 * when the illegal type was found. */
    Tcl_Obj *opndPtr)		/* Points to the operand holding the value
				 * with the illegal type. */
{
    ClientData ptr;
    int type;
    unsigned char opcode = *pc;
    const char *description, *operator = operatorStrings[opcode - INST_LOR];

    if (opcode == INST_EXPON) {
	operator = "**";
    }

    if (GetNumberFromObj(NULL, opndPtr, &ptr, &type) != TCL_OK) {
	int numBytes;
	const char *bytes = Tcl_GetStringFromObj(opndPtr, &numBytes);

	if (numBytes == 0) {
	    description = "empty string";
	} else if (TclCheckBadOctal(NULL, bytes)) {
	    description = "invalid octal number";
	} else {
	    description = "non-numeric string";
	}
    } else if (type == TCL_NUMBER_NAN) {
	description = "non-numeric floating-point value";
    } else if (type == TCL_NUMBER_DOUBLE) {
	description = "floating-point value";
    } else {
	/* TODO: No caller needs this. Eliminate? */
	description = "(big) integer";
    }

    Tcl_SetObjResult(interp, Tcl_ObjPrintf(
	    "can't use %s as operand of \"%s\"", description, operator));
    Tcl_SetErrorCode(interp, "ARITH", "DOMAIN", description, NULL);
}

/*
 *----------------------------------------------------------------------
 *
 * TclGetSrcInfoForPc, GetSrcInfoForPc, TclGetSrcInfoForCmd --
 *
 *	Given a program counter value, finds the closest command in the
 *	bytecode code unit's CmdLocation array and returns information about
 *	that command's source: a pointer to its first byte and the number of
 *	characters.
 *
 * Results:
 *	If a command is found that encloses the program counter value, a
 *	pointer to the command's source is returned and the length of the
 *	source is stored at *lengthPtr. If multiple commands resulted in code
 *	at pc, information about the closest enclosing command is returned. If
 *	no matching command is found, NULL is returned and *lengthPtr is
 *	unchanged.
 *
 * Side effects:
 *	The CmdFrame at *cfPtr is updated.
 *
 *----------------------------------------------------------------------
 */

const char *
TclGetSrcInfoForCmd(
    Interp *iPtr,
    int *lenPtr)
{
    CmdFrame *cfPtr = iPtr->cmdFramePtr;
    ByteCode *codePtr = (ByteCode *) cfPtr->data.tebc.codePtr;

    return GetSrcInfoForPc((unsigned char *) cfPtr->data.tebc.pc,
	    codePtr, lenPtr);
}

void
TclGetSrcInfoForPc(
    CmdFrame *cfPtr)
{
    ByteCode *codePtr = (ByteCode *) cfPtr->data.tebc.codePtr;

    if (cfPtr->cmd.str.cmd == NULL) {
	cfPtr->cmd.str.cmd = GetSrcInfoForPc(
		(unsigned char *) cfPtr->data.tebc.pc, codePtr,
		&cfPtr->cmd.str.len);
    }

    if (cfPtr->cmd.str.cmd != NULL) {
	/*
	 * We now have the command. We can get the srcOffset back and from
	 * there find the list of word locations for this command.
	 */

	ExtCmdLoc *eclPtr;
	ECL *locPtr = NULL;
	int srcOffset, i;
	Interp *iPtr = (Interp *) *codePtr->interpHandle;
	Tcl_HashEntry *hePtr =
		Tcl_FindHashEntry(iPtr->lineBCPtr, (char *) codePtr);

	if (!hePtr) {
	    return;
	}

	srcOffset = cfPtr->cmd.str.cmd - codePtr->source;
	eclPtr = (ExtCmdLoc *) Tcl_GetHashValue (hePtr);

	for (i=0; i < eclPtr->nuloc; i++) {
	    if (eclPtr->loc[i].srcOffset == srcOffset) {
		locPtr = eclPtr->loc+i;
		break;
	    }
	}
	if (locPtr == NULL) {
	    Tcl_Panic("LocSearch failure");
	}

	cfPtr->line = locPtr->line;
	cfPtr->nline = locPtr->nline;
	cfPtr->type = eclPtr->type;

	if (eclPtr->type == TCL_LOCATION_SOURCE) {
	    cfPtr->data.eval.path = eclPtr->path;
	    Tcl_IncrRefCount(cfPtr->data.eval.path);
	}

	/*
	 * Do not set cfPtr->data.eval.path NULL for non-SOURCE. Needed for
	 * cfPtr->data.tebc.codePtr.
	 */
    }
}

static const char *
GetSrcInfoForPc(
    unsigned char *pc,		/* The program counter value for which to
				 * return the closest command's source info.
				 * This points to a bytecode instruction in
				 * codePtr's code. */
    ByteCode *codePtr,		/* The bytecode sequence in which to look up
				 * the command source for the pc. */
    int *lengthPtr)		/* If non-NULL, the location where the length
				 * of the command's source should be stored.
				 * If NULL, no length is stored. */
{
    register int pcOffset = (pc - codePtr->codeStart);
    int numCmds = codePtr->numCommands;
    unsigned char *codeDeltaNext, *codeLengthNext;
    unsigned char *srcDeltaNext, *srcLengthNext;
    int codeOffset, codeLen, codeEnd, srcOffset, srcLen, delta, i;
    int bestDist = INT_MAX;	/* Distance of pc to best cmd's start pc. */
    int bestSrcOffset = -1;	/* Initialized to avoid compiler warning. */
    int bestSrcLength = -1;	/* Initialized to avoid compiler warning. */

    if ((pcOffset < 0) || (pcOffset >= codePtr->numCodeBytes)) {
	return NULL;
    }

    /*
     * Decode the code and source offset and length for each command. The
     * closest enclosing command is the last one whose code started before
     * pcOffset.
     */

    codeDeltaNext = codePtr->codeDeltaStart;
    codeLengthNext = codePtr->codeLengthStart;
    srcDeltaNext = codePtr->srcDeltaStart;
    srcLengthNext = codePtr->srcLengthStart;
    codeOffset = srcOffset = 0;
    for (i = 0;  i < numCmds;  i++) {
	if ((unsigned) *codeDeltaNext == (unsigned) 0xFF) {
	    codeDeltaNext++;
	    delta = TclGetInt4AtPtr(codeDeltaNext);
	    codeDeltaNext += 4;
	} else {
	    delta = TclGetInt1AtPtr(codeDeltaNext);
	    codeDeltaNext++;
	}
	codeOffset += delta;

	if ((unsigned) *codeLengthNext == (unsigned) 0xFF) {
	    codeLengthNext++;
	    codeLen = TclGetInt4AtPtr(codeLengthNext);
	    codeLengthNext += 4;
	} else {
	    codeLen = TclGetInt1AtPtr(codeLengthNext);
	    codeLengthNext++;
	}
	codeEnd = (codeOffset + codeLen - 1);

	if ((unsigned) *srcDeltaNext == (unsigned) 0xFF) {
	    srcDeltaNext++;
	    delta = TclGetInt4AtPtr(srcDeltaNext);
	    srcDeltaNext += 4;
	} else {
	    delta = TclGetInt1AtPtr(srcDeltaNext);
	    srcDeltaNext++;
	}
	srcOffset += delta;

	if ((unsigned) *srcLengthNext == (unsigned) 0xFF) {
	    srcLengthNext++;
	    srcLen = TclGetInt4AtPtr(srcLengthNext);
	    srcLengthNext += 4;
	} else {
	    srcLen = TclGetInt1AtPtr(srcLengthNext);
	    srcLengthNext++;
	}

	if (codeOffset > pcOffset) {	/* Best cmd already found */
	    break;
	}
	if (pcOffset <= codeEnd) {	/* This cmd's code encloses pc */
	    int dist = (pcOffset - codeOffset);

	    if (dist <= bestDist) {
		bestDist = dist;
		bestSrcOffset = srcOffset;
		bestSrcLength = srcLen;
	    }
	}
    }

    if (bestDist == INT_MAX) {
	return NULL;
    }

    if (lengthPtr != NULL) {
	*lengthPtr = bestSrcLength;
    }
    return (codePtr->source + bestSrcOffset);
}

/*
 *----------------------------------------------------------------------
 *
 * GetExceptRangeForPc --
 *
 *	Given a program counter value, return the closest enclosing
 *	ExceptionRange.
 *
 * Results:
 *	In the normal case, catchOnly is 0 (false) and this procedure returns
 *	a pointer to the most closely enclosing ExceptionRange structure
 *	regardless of whether it is a loop or catch exception range. This is
 *	appropriate when processing a TCL_BREAK or TCL_CONTINUE, which will be
 *	"handled" either by a loop exception range or a closer catch range. If
 *	catchOnly is nonzero, this procedure ignores loop exception ranges and
 *	returns a pointer to the closest catch range. If no matching
 *	ExceptionRange is found that encloses pc, a NULL is returned.
 *
 * Side effects:
 *	None.
 *
 *----------------------------------------------------------------------
 */

static ExceptionRange *
GetExceptRangeForPc(
    unsigned char *pc,		/* The program counter value for which to
				 * search for a closest enclosing exception
				 * range. This points to a bytecode
				 * instruction in codePtr's code. */
    int catchOnly,		/* If 0, consider either loop or catch
				 * ExceptionRanges in search. If nonzero
				 * consider only catch ranges (and ignore any
				 * closer loop ranges). */
    ByteCode *codePtr)		/* Points to the ByteCode in which to search
				 * for the enclosing ExceptionRange. */
{
    ExceptionRange *rangeArrayPtr;
    int numRanges = codePtr->numExceptRanges;
    register ExceptionRange *rangePtr;
    int pcOffset = pc - codePtr->codeStart;
    register int start;

    if (numRanges == 0) {
	return NULL;
    }

    /*
     * This exploits peculiarities of our compiler: nested ranges are always
     * *after* their containing ranges, so that by scanning backwards we are
     * sure that the first matching range is indeed the deepest.
     */

    rangeArrayPtr = codePtr->exceptArrayPtr;
    rangePtr = rangeArrayPtr + numRanges;
    while (--rangePtr >= rangeArrayPtr) {
	start = rangePtr->codeOffset;
	if ((start <= pcOffset) &&
		(pcOffset < (start + rangePtr->numCodeBytes))) {
	    if ((!catchOnly)
		    || (rangePtr->type == CATCH_EXCEPTION_RANGE)) {
		return rangePtr;
	    }
	}
    }
    return NULL;
}

/*
 *----------------------------------------------------------------------
 *
 * GetOpcodeName --
 *
 *	This procedure is called by the TRACE and TRACE_WITH_OBJ macros used
 *	in TclExecuteByteCode when debugging. It returns the name of the
 *	bytecode instruction at a specified instruction pc.
 *
 * Results:
 *	A character string for the instruction.
 *
 * Side effects:
 *	None.
 *
 *----------------------------------------------------------------------
 */

#ifdef TCL_COMPILE_DEBUG
static char *
GetOpcodeName(
    unsigned char *pc)		/* Points to the instruction whose name should
				 * be returned. */
{
    unsigned char opCode = *pc;

    return tclInstructionTable[opCode].name;
}
#endif /* TCL_COMPILE_DEBUG */

/*
 *----------------------------------------------------------------------
 *
 * TclExprFloatError --
 *
 *	This procedure is called when an error occurs during a floating-point
 *	operation. It reads errno and sets interp->objResultPtr accordingly.
 *
 * Results:
 *	interp->objResultPtr is set to hold an error message.
 *
 * Side effects:
 *	None.
 *
 *----------------------------------------------------------------------
 */

void
TclExprFloatError(
    Tcl_Interp *interp,		/* Where to store error message. */
    double value)		/* Value returned after error; used to
				 * distinguish underflows from overflows. */
{
    const char *s;

    if ((errno == EDOM) || TclIsNaN(value)) {
	s = "domain error: argument not in valid range";
	Tcl_SetObjResult(interp, Tcl_NewStringObj(s, -1));
	Tcl_SetErrorCode(interp, "ARITH", "DOMAIN", s, NULL);
    } else if ((errno == ERANGE) || TclIsInfinite(value)) {
	if (value == 0.0) {
	    s = "floating-point value too small to represent";
	    Tcl_SetObjResult(interp, Tcl_NewStringObj(s, -1));
	    Tcl_SetErrorCode(interp, "ARITH", "UNDERFLOW", s, NULL);
	} else {
	    s = "floating-point value too large to represent";
	    Tcl_SetObjResult(interp, Tcl_NewStringObj(s, -1));
	    Tcl_SetErrorCode(interp, "ARITH", "OVERFLOW", s, NULL);
	}
    } else {
	Tcl_Obj *objPtr = Tcl_ObjPrintf(
		"unknown floating-point error, errno = %d", errno);

	Tcl_SetErrorCode(interp, "ARITH", "UNKNOWN",
		Tcl_GetString(objPtr), NULL);
	Tcl_SetObjResult(interp, objPtr);
    }
}

#ifdef TCL_COMPILE_STATS
/*
 *----------------------------------------------------------------------
 *
 * TclLog2 --
 *
 *	Procedure used while collecting compilation statistics to determine
 *	the log base 2 of an integer.
 *
 * Results:
 *	Returns the log base 2 of the operand. If the argument is less than or
 *	equal to zero, a zero is returned.
 *
 * Side effects:
 *	None.
 *
 *----------------------------------------------------------------------
 */

int
TclLog2(
    register int value)		/* The integer for which to compute the log
				 * base 2. */
{
    register int n = value;
    register int result = 0;

    while (n > 1) {
	n = n >> 1;
	result++;
    }
    return result;
}

/*
 *----------------------------------------------------------------------
 *
 * EvalStatsCmd --
 *
 *	Implements the "evalstats" command that prints instruction execution
 *	counts to stdout.
 *
 * Results:
 *	Standard Tcl results.
 *
 * Side effects:
 *	None.
 *
 *----------------------------------------------------------------------
 */

static int
EvalStatsCmd(
    ClientData unused,		/* Unused. */
    Tcl_Interp *interp,		/* The current interpreter. */
    int objc,			/* The number of arguments. */
    Tcl_Obj *const objv[])	/* The argument strings. */
{
    Interp *iPtr = (Interp *) interp;
    LiteralTable *globalTablePtr = &iPtr->literalTable;
    ByteCodeStats *statsPtr = &iPtr->stats;
    double totalCodeBytes, currentCodeBytes;
    double totalLiteralBytes, currentLiteralBytes;
    double objBytesIfUnshared, strBytesIfUnshared, sharingBytesSaved;
    double strBytesSharedMultX, strBytesSharedOnce;
    double numInstructions, currentHeaderBytes;
    long numCurrentByteCodes, numByteCodeLits;
    long refCountSum, literalMgmtBytes, sum;
    int numSharedMultX, numSharedOnce;
    int decadeHigh, minSizeDecade, maxSizeDecade, length, i;
    char *litTableStats;
    LiteralEntry *entryPtr;
    Tcl_Obj *objPtr;

#define Percent(a,b) ((a) * 100.0 / (b))

    objPtr = Tcl_NewObj();
    Tcl_IncrRefCount(objPtr);

    numInstructions = 0.0;
    for (i = 0;  i < 256;  i++) {
	if (statsPtr->instructionCount[i] != 0) {
	    numInstructions += statsPtr->instructionCount[i];
	}
    }

    totalLiteralBytes = sizeof(LiteralTable)
	    + iPtr->literalTable.numBuckets * sizeof(LiteralEntry *)
	    + (statsPtr->numLiteralsCreated * sizeof(LiteralEntry))
	    + (statsPtr->numLiteralsCreated * sizeof(Tcl_Obj))
	    + statsPtr->totalLitStringBytes;
    totalCodeBytes = statsPtr->totalByteCodeBytes + totalLiteralBytes;

    numCurrentByteCodes =
	    statsPtr->numCompilations - statsPtr->numByteCodesFreed;
    currentHeaderBytes = numCurrentByteCodes
	    * (sizeof(ByteCode) - sizeof(size_t) - sizeof(Tcl_Time));
    literalMgmtBytes = sizeof(LiteralTable)
	    + (iPtr->literalTable.numBuckets * sizeof(LiteralEntry *))
	    + (iPtr->literalTable.numEntries * sizeof(LiteralEntry));
    currentLiteralBytes = literalMgmtBytes
	    + iPtr->literalTable.numEntries * sizeof(Tcl_Obj)
	    + statsPtr->currentLitStringBytes;
    currentCodeBytes = statsPtr->currentByteCodeBytes + currentLiteralBytes;

    /*
     * Summary statistics, total and current source and ByteCode sizes.
     */

    Tcl_AppendPrintfToObj(objPtr, "\n----------------------------------------------------------------\n");
    Tcl_AppendPrintfToObj(objPtr,
	    "Compilation and execution statistics for interpreter %#lx\n",
	    iPtr);

    Tcl_AppendPrintfToObj(objPtr, "\nNumber ByteCodes executed	%ld\n",
	    statsPtr->numExecutions);
    Tcl_AppendPrintfToObj(objPtr, "Number ByteCodes compiled	%ld\n",
	    statsPtr->numCompilations);
    Tcl_AppendPrintfToObj(objPtr, "  Mean executions/compile	%.1f\n",
	    statsPtr->numExecutions / (float)statsPtr->numCompilations);

    Tcl_AppendPrintfToObj(objPtr, "\nInstructions executed		%.0f\n",
	    numInstructions);
    Tcl_AppendPrintfToObj(objPtr, "  Mean inst/compile		%.0f\n",
	    numInstructions / statsPtr->numCompilations);
    Tcl_AppendPrintfToObj(objPtr, "  Mean inst/execution		%.0f\n",
	    numInstructions / statsPtr->numExecutions);

    Tcl_AppendPrintfToObj(objPtr, "\nTotal ByteCodes			%ld\n",
	    statsPtr->numCompilations);
    Tcl_AppendPrintfToObj(objPtr, "  Source bytes			%.6g\n",
	    statsPtr->totalSrcBytes);
    Tcl_AppendPrintfToObj(objPtr, "  Code bytes			%.6g\n",
	    totalCodeBytes);
    Tcl_AppendPrintfToObj(objPtr, "    ByteCode bytes		%.6g\n",
	    statsPtr->totalByteCodeBytes);
    Tcl_AppendPrintfToObj(objPtr, "    Literal bytes		%.6g\n",
	    totalLiteralBytes);
    Tcl_AppendPrintfToObj(objPtr, "      table %lu + bkts %lu + entries %lu + objects %lu + strings %.6g\n",
	    (unsigned long) sizeof(LiteralTable),
	    (unsigned long) (iPtr->literalTable.numBuckets * sizeof(LiteralEntry *)),
	    (unsigned long) (statsPtr->numLiteralsCreated * sizeof(LiteralEntry)),
	    (unsigned long) (statsPtr->numLiteralsCreated * sizeof(Tcl_Obj)),
	    statsPtr->totalLitStringBytes);
    Tcl_AppendPrintfToObj(objPtr, "  Mean code/compile		%.1f\n",
	    totalCodeBytes / statsPtr->numCompilations);
    Tcl_AppendPrintfToObj(objPtr, "  Mean code/source		%.1f\n",
	    totalCodeBytes / statsPtr->totalSrcBytes);

    Tcl_AppendPrintfToObj(objPtr, "\nCurrent (active) ByteCodes	%ld\n",
	    numCurrentByteCodes);
    Tcl_AppendPrintfToObj(objPtr, "  Source bytes			%.6g\n",
	    statsPtr->currentSrcBytes);
    Tcl_AppendPrintfToObj(objPtr, "  Code bytes			%.6g\n",
	    currentCodeBytes);
    Tcl_AppendPrintfToObj(objPtr, "    ByteCode bytes		%.6g\n",
	    statsPtr->currentByteCodeBytes);
    Tcl_AppendPrintfToObj(objPtr, "    Literal bytes		%.6g\n",
	    currentLiteralBytes);
    Tcl_AppendPrintfToObj(objPtr, "      table %lu + bkts %lu + entries %lu + objects %lu + strings %.6g\n",
	    (unsigned long) sizeof(LiteralTable),
	    (unsigned long) (iPtr->literalTable.numBuckets * sizeof(LiteralEntry *)),
	    (unsigned long) (iPtr->literalTable.numEntries * sizeof(LiteralEntry)),
	    (unsigned long) (iPtr->literalTable.numEntries * sizeof(Tcl_Obj)),
	    statsPtr->currentLitStringBytes);
    Tcl_AppendPrintfToObj(objPtr, "  Mean code/source		%.1f\n",
	    currentCodeBytes / statsPtr->currentSrcBytes);
    Tcl_AppendPrintfToObj(objPtr, "  Code + source bytes		%.6g (%0.1f mean code/src)\n",
	    (currentCodeBytes + statsPtr->currentSrcBytes),
	    (currentCodeBytes / statsPtr->currentSrcBytes) + 1.0);

    /*
     * Tcl_IsShared statistics check
     *
     * This gives the refcount of each obj as Tcl_IsShared was called for it.
     * Shared objects must be duplicated before they can be modified.
     */

    numSharedMultX = 0;
    Tcl_AppendPrintfToObj(objPtr, "\nTcl_IsShared object check (all objects):\n");
    Tcl_AppendPrintfToObj(objPtr, "  Object had refcount <=1 (not shared)	%ld\n",
	    tclObjsShared[1]);
    for (i = 2;  i < TCL_MAX_SHARED_OBJ_STATS;  i++) {
	Tcl_AppendPrintfToObj(objPtr, "  refcount ==%d		%ld\n",
		i, tclObjsShared[i]);
	numSharedMultX += tclObjsShared[i];
    }
    Tcl_AppendPrintfToObj(objPtr, "  refcount >=%d		%ld\n",
	    i, tclObjsShared[0]);
    numSharedMultX += tclObjsShared[0];
    Tcl_AppendPrintfToObj(objPtr, "  Total shared objects			%d\n",
	    numSharedMultX);

    /*
     * Literal table statistics.
     */

    numByteCodeLits = 0;
    refCountSum = 0;
    numSharedMultX = 0;
    numSharedOnce = 0;
    objBytesIfUnshared = 0.0;
    strBytesIfUnshared = 0.0;
    strBytesSharedMultX = 0.0;
    strBytesSharedOnce = 0.0;
    for (i = 0;  i < globalTablePtr->numBuckets;  i++) {
	for (entryPtr = globalTablePtr->buckets[i];  entryPtr != NULL;
		entryPtr = entryPtr->nextPtr) {
	    if (entryPtr->objPtr->typePtr == &tclByteCodeType) {
		numByteCodeLits++;
	    }
	    (void) Tcl_GetStringFromObj(entryPtr->objPtr, &length);
	    refCountSum += entryPtr->refCount;
	    objBytesIfUnshared += (entryPtr->refCount * sizeof(Tcl_Obj));
	    strBytesIfUnshared += (entryPtr->refCount * (length+1));
	    if (entryPtr->refCount > 1) {
		numSharedMultX++;
		strBytesSharedMultX += (length+1);
	    } else {
		numSharedOnce++;
		strBytesSharedOnce += (length+1);
	    }
	}
    }
    sharingBytesSaved = (objBytesIfUnshared + strBytesIfUnshared)
	    - currentLiteralBytes;

    Tcl_AppendPrintfToObj(objPtr, "\nTotal objects (all interps)	%ld\n",
	    tclObjsAlloced);
    Tcl_AppendPrintfToObj(objPtr, "Current objects			%ld\n",
	    (tclObjsAlloced - tclObjsFreed));
    Tcl_AppendPrintfToObj(objPtr, "Total literal objects		%ld\n",
	    statsPtr->numLiteralsCreated);

    Tcl_AppendPrintfToObj(objPtr, "\nCurrent literal objects		%d (%0.1f%% of current objects)\n",
	    globalTablePtr->numEntries,
	    Percent(globalTablePtr->numEntries, tclObjsAlloced-tclObjsFreed));
    Tcl_AppendPrintfToObj(objPtr, "  ByteCode literals	 	%ld (%0.1f%% of current literals)\n",
	    numByteCodeLits,
	    Percent(numByteCodeLits, globalTablePtr->numEntries));
    Tcl_AppendPrintfToObj(objPtr, "  Literals reused > 1x	 	%d\n",
	    numSharedMultX);
    Tcl_AppendPrintfToObj(objPtr, "  Mean reference count	 	%.2f\n",
	    ((double) refCountSum) / globalTablePtr->numEntries);
    Tcl_AppendPrintfToObj(objPtr, "  Mean len, str reused >1x 	%.2f\n",
	    (numSharedMultX ? strBytesSharedMultX/numSharedMultX : 0.0));
    Tcl_AppendPrintfToObj(objPtr, "  Mean len, str used 1x	 	%.2f\n",
	    (numSharedOnce ? strBytesSharedOnce/numSharedOnce : 0.0));
    Tcl_AppendPrintfToObj(objPtr, "  Total sharing savings	 	%.6g (%0.1f%% of bytes if no sharing)\n",
	    sharingBytesSaved,
	    Percent(sharingBytesSaved, objBytesIfUnshared+strBytesIfUnshared));
    Tcl_AppendPrintfToObj(objPtr, "    Bytes with sharing		%.6g\n",
	    currentLiteralBytes);
    Tcl_AppendPrintfToObj(objPtr, "      table %lu + bkts %lu + entries %lu + objects %lu + strings %.6g\n",
	    (unsigned long) sizeof(LiteralTable),
	    (unsigned long) (iPtr->literalTable.numBuckets * sizeof(LiteralEntry *)),
	    (unsigned long) (iPtr->literalTable.numEntries * sizeof(LiteralEntry)),
	    (unsigned long) (iPtr->literalTable.numEntries * sizeof(Tcl_Obj)),
	    statsPtr->currentLitStringBytes);
    Tcl_AppendPrintfToObj(objPtr, "    Bytes if no sharing		%.6g = objects %.6g + strings %.6g\n",
	    (objBytesIfUnshared + strBytesIfUnshared),
	    objBytesIfUnshared, strBytesIfUnshared);
    Tcl_AppendPrintfToObj(objPtr, "  String sharing savings 	%.6g = unshared %.6g - shared %.6g\n",
	    (strBytesIfUnshared - statsPtr->currentLitStringBytes),
	    strBytesIfUnshared, statsPtr->currentLitStringBytes);
    Tcl_AppendPrintfToObj(objPtr, "  Literal mgmt overhead	 	%ld (%0.1f%% of bytes with sharing)\n",
	    literalMgmtBytes,
	    Percent(literalMgmtBytes, currentLiteralBytes));
    Tcl_AppendPrintfToObj(objPtr, "    table %lu + buckets %lu + entries %lu\n",
	    (unsigned long) sizeof(LiteralTable),
	    (unsigned long) (iPtr->literalTable.numBuckets * sizeof(LiteralEntry *)),
	    (unsigned long) (iPtr->literalTable.numEntries * sizeof(LiteralEntry)));

    /*
     * Breakdown of current ByteCode space requirements.
     */

    Tcl_AppendPrintfToObj(objPtr, "\nBreakdown of current ByteCode requirements:\n");
    Tcl_AppendPrintfToObj(objPtr, "                         Bytes      Pct of    Avg per\n");
    Tcl_AppendPrintfToObj(objPtr, "                                     total    ByteCode\n");
    Tcl_AppendPrintfToObj(objPtr, "Total             %12.6g     100.00%%   %8.1f\n",
	    statsPtr->currentByteCodeBytes,
	    statsPtr->currentByteCodeBytes / numCurrentByteCodes);
    Tcl_AppendPrintfToObj(objPtr, "Header            %12.6g   %8.1f%%   %8.1f\n",
	    currentHeaderBytes,
	    Percent(currentHeaderBytes, statsPtr->currentByteCodeBytes),
	    currentHeaderBytes / numCurrentByteCodes);
    Tcl_AppendPrintfToObj(objPtr, "Instructions      %12.6g   %8.1f%%   %8.1f\n",
	    statsPtr->currentInstBytes,
	    Percent(statsPtr->currentInstBytes,statsPtr->currentByteCodeBytes),
	    statsPtr->currentInstBytes / numCurrentByteCodes);
    Tcl_AppendPrintfToObj(objPtr, "Literal ptr array %12.6g   %8.1f%%   %8.1f\n",
	    statsPtr->currentLitBytes,
	    Percent(statsPtr->currentLitBytes,statsPtr->currentByteCodeBytes),
	    statsPtr->currentLitBytes / numCurrentByteCodes);
    Tcl_AppendPrintfToObj(objPtr, "Exception table   %12.6g   %8.1f%%   %8.1f\n",
	    statsPtr->currentExceptBytes,
	    Percent(statsPtr->currentExceptBytes,statsPtr->currentByteCodeBytes),
	    statsPtr->currentExceptBytes / numCurrentByteCodes);
    Tcl_AppendPrintfToObj(objPtr, "Auxiliary data    %12.6g   %8.1f%%   %8.1f\n",
	    statsPtr->currentAuxBytes,
	    Percent(statsPtr->currentAuxBytes,statsPtr->currentByteCodeBytes),
	    statsPtr->currentAuxBytes / numCurrentByteCodes);
    Tcl_AppendPrintfToObj(objPtr, "Command map       %12.6g   %8.1f%%   %8.1f\n",
	    statsPtr->currentCmdMapBytes,
	    Percent(statsPtr->currentCmdMapBytes,statsPtr->currentByteCodeBytes),
	    statsPtr->currentCmdMapBytes / numCurrentByteCodes);

    /*
     * Detailed literal statistics.
     */

    Tcl_AppendPrintfToObj(objPtr, "\nLiteral string sizes:\n");
    Tcl_AppendPrintfToObj(objPtr, "	 Up to length		Percentage\n");
    maxSizeDecade = 0;
    for (i = 31;  i >= 0;  i--) {
	if (statsPtr->literalCount[i] > 0) {
	    maxSizeDecade = i;
	    break;
	}
    }
    sum = 0;
    for (i = 0;  i <= maxSizeDecade;  i++) {
	decadeHigh = (1 << (i+1)) - 1;
	sum += statsPtr->literalCount[i];
	Tcl_AppendPrintfToObj(objPtr, "	%10d		%8.0f%%\n",
		decadeHigh, Percent(sum, statsPtr->numLiteralsCreated));
    }

    litTableStats = TclLiteralStats(globalTablePtr);
    Tcl_AppendPrintfToObj(objPtr, "\nCurrent literal table statistics:\n%s\n",
	    litTableStats);
    ckfree((char *) litTableStats);

    /*
     * Source and ByteCode size distributions.
     */

    Tcl_AppendPrintfToObj(objPtr, "\nSource sizes:\n");
    Tcl_AppendPrintfToObj(objPtr, "	 Up to size		Percentage\n");
    minSizeDecade = maxSizeDecade = 0;
    for (i = 0;  i < 31;  i++) {
	if (statsPtr->srcCount[i] > 0) {
	    minSizeDecade = i;
	    break;
	}
    }
    for (i = 31;  i >= 0;  i--) {
	if (statsPtr->srcCount[i] > 0) {
	    maxSizeDecade = i;
	    break;
	}
    }
    sum = 0;
    for (i = minSizeDecade;  i <= maxSizeDecade;  i++) {
	decadeHigh = (1 << (i+1)) - 1;
	sum += statsPtr->srcCount[i];
	Tcl_AppendPrintfToObj(objPtr, "	%10d		%8.0f%%\n",
		decadeHigh, Percent(sum, statsPtr->numCompilations));
    }

    Tcl_AppendPrintfToObj(objPtr, "\nByteCode sizes:\n");
    Tcl_AppendPrintfToObj(objPtr, "	 Up to size		Percentage\n");
    minSizeDecade = maxSizeDecade = 0;
    for (i = 0;  i < 31;  i++) {
	if (statsPtr->byteCodeCount[i] > 0) {
	    minSizeDecade = i;
	    break;
	}
    }
    for (i = 31;  i >= 0;  i--) {
	if (statsPtr->byteCodeCount[i] > 0) {
	    maxSizeDecade = i;
	    break;
	}
    }
    sum = 0;
    for (i = minSizeDecade;  i <= maxSizeDecade;  i++) {
	decadeHigh = (1 << (i+1)) - 1;
	sum += statsPtr->byteCodeCount[i];
	Tcl_AppendPrintfToObj(objPtr, "	%10d		%8.0f%%\n",
		decadeHigh, Percent(sum, statsPtr->numCompilations));
    }

    Tcl_AppendPrintfToObj(objPtr, "\nByteCode longevity (excludes Current ByteCodes):\n");
    Tcl_AppendPrintfToObj(objPtr, "	       Up to ms		Percentage\n");
    minSizeDecade = maxSizeDecade = 0;
    for (i = 0;  i < 31;  i++) {
	if (statsPtr->lifetimeCount[i] > 0) {
	    minSizeDecade = i;
	    break;
	}
    }
    for (i = 31;  i >= 0;  i--) {
	if (statsPtr->lifetimeCount[i] > 0) {
	    maxSizeDecade = i;
	    break;
	}
    }
    sum = 0;
    for (i = minSizeDecade;  i <= maxSizeDecade;  i++) {
	decadeHigh = (1 << (i+1)) - 1;
	sum += statsPtr->lifetimeCount[i];
	Tcl_AppendPrintfToObj(objPtr, "	%12.3f		%8.0f%%\n",
		decadeHigh/1000.0, Percent(sum, statsPtr->numByteCodesFreed));
    }

    /*
     * Instruction counts.
     */

    Tcl_AppendPrintfToObj(objPtr, "\nInstruction counts:\n");
    for (i = 0;  i <= LAST_INST_OPCODE;  i++) {
	Tcl_AppendPrintfToObj(objPtr, "%20s %8ld ",
		tclInstructionTable[i].name, statsPtr->instructionCount[i]);
	if (statsPtr->instructionCount[i]) {
	    Tcl_AppendPrintfToObj(objPtr, "%6.1f%%\n",
		    Percent(statsPtr->instructionCount[i], numInstructions));
	} else {
	    Tcl_AppendPrintfToObj(objPtr, "0\n");
	}
    }

#ifdef TCL_MEM_DEBUG
    Tcl_AppendPrintfToObj(objPtr, "\nHeap Statistics:\n");
    TclDumpMemoryInfo((ClientData) objPtr, 1);
#endif
    Tcl_AppendPrintfToObj(objPtr, "\n----------------------------------------------------------------\n");

    if (objc == 1) {
	Tcl_SetObjResult(interp, objPtr);
    } else {
	Tcl_Channel outChan;
	char *str = Tcl_GetStringFromObj(objv[1], &length);

	if (length) {
	    if (strcmp(str, "stdout") == 0) {
		outChan = Tcl_GetStdChannel(TCL_STDOUT);
	    } else if (strcmp(str, "stderr") == 0) {
		outChan = Tcl_GetStdChannel(TCL_STDERR);
	    } else {
		outChan = Tcl_OpenFileChannel(NULL, str, "w", 0664);
	    }
	} else {
	    outChan = Tcl_GetStdChannel(TCL_STDOUT);
	}
	if (outChan != NULL) {
	    Tcl_WriteObj(outChan, objPtr);
	}
    }
    Tcl_DecrRefCount(objPtr);
    return TCL_OK;
}
#endif /* TCL_COMPILE_STATS */

#ifdef TCL_COMPILE_DEBUG
/*
 *----------------------------------------------------------------------
 *
 * StringForResultCode --
 *
 *	Procedure that returns a human-readable string representing a Tcl
 *	result code such as TCL_ERROR.
 *
 * Results:
 *	If the result code is one of the standard Tcl return codes, the result
 *	is a string representing that code such as "TCL_ERROR". Otherwise, the
 *	result string is that code formatted as a sequence of decimal digit
 *	characters. Note that the resulting string must not be modified by the
 *	caller.
 *
 * Side effects:
 *	None.
 *
 *----------------------------------------------------------------------
 */

static const char *
StringForResultCode(
    int result)			/* The Tcl result code for which to generate a
				 * string. */
{
    static char buf[TCL_INTEGER_SPACE];

    if ((result >= TCL_OK) && (result <= TCL_CONTINUE)) {
	return resultStrings[result];
    }
    TclFormatInt(buf, result);
    return buf;
}
#endif /* TCL_COMPILE_DEBUG */

/*
 * Local Variables:
 * mode: c
 * c-basic-offset: 4
 * fill-column: 78
 * End:
 */<|MERGE_RESOLUTION|>--- conflicted
+++ resolved
@@ -10,15 +10,8 @@
  * Copyright (c) 2005-2007 by Donal K. Fellows.
  * Copyright (c) 2007 Daniel A. Steffen <das@users.sourceforge.net>
  *
-<<<<<<< HEAD
  * See the file "license.terms" for information on usage and redistribution of
  * this file, and for a DISCLAIMER OF ALL WARRANTIES.
- *
- * RCS: @(#) $Id: tclExecute.c,v 1.369.2.21 2011/01/19 08:14:17 ferrieux Exp $
-=======
- * See the file "license.terms" for information on usage and redistribution
- * of this file, and for a DISCLAIMER OF ALL WARRANTIES.
->>>>>>> e25ebfc2
  */
 
 #include "tclInt.h"
