/*
 * tclExecute.c --
 *
 *	This file contains procedures that execute byte-compiled Tcl commands.
 *
 * Copyright (c) 1996-1997 Sun Microsystems, Inc.
 * Copyright (c) 1998-2000 by Scriptics Corporation.
 * Copyright (c) 2001 by Kevin B. Kenny. All rights reserved.
 * Copyright (c) 2002-2010 by Miguel Sofer.
 * Copyright (c) 2005-2007 by Donal K. Fellows.
 * Copyright (c) 2007 Daniel A. Steffen <das@users.sourceforge.net>
 * Copyright (c) 2006-2008 by Joe Mistachkin.  All rights reserved.
 *
 * See the file "license.terms" for information on usage and redistribution of
 * this file, and for a DISCLAIMER OF ALL WARRANTIES.
 */

#include "tclInt.h"
#include "tclCompile.h"
#include "tclOOInt.h"
#include "tommath.h"
#include <math.h>

#if NRE_ENABLE_ASSERTS
#include <assert.h>
#endif

/*
 * Hack to determine whether we may expect IEEE floating point. The hack is
 * formally incorrect in that non-IEEE platforms might have the same precision
 * and range, but VAX, IBM, and Cray do not; are there any other floating
 * point units that we might care about?
 */

#if (FLT_RADIX == 2) && (DBL_MANT_DIG == 53) && (DBL_MAX_EXP == 1024)
#define IEEE_FLOATING_POINT
#endif

/*
 * A mask (should be 2**n-1) that is used to work out when the bytecode engine
 * should call Tcl_AsyncReady() to see whether there is a signal that needs
 * handling.
 */

#ifndef ASYNC_CHECK_COUNT_MASK
#   define ASYNC_CHECK_COUNT_MASK	63
#endif /* !ASYNC_CHECK_COUNT_MASK */

/*
 * Boolean flag indicating whether the Tcl bytecode interpreter has been
 * initialized.
 */

static int execInitialized = 0;
TCL_DECLARE_MUTEX(execMutex)

static int cachedInExit = 0;

#ifdef TCL_COMPILE_DEBUG
/*
 * Variable that controls whether execution tracing is enabled and, if so,
 * what level of tracing is desired:
 *    0: no execution tracing
 *    1: trace invocations of Tcl procs only
 *    2: trace invocations of all (not compiled away) commands
 *    3: display each instruction executed
 * This variable is linked to the Tcl variable "tcl_traceExec".
 */

int tclTraceExec = 0;
#endif

/*
 * Mapping from expression instruction opcodes to strings; used for error
 * messages. Note that these entries must match the order and number of the
 * expression opcodes (e.g., INST_LOR) in tclCompile.h.
 *
 * Does not include the string for INST_EXPON (and beyond), as that is
 * disjoint for backward-compatability reasons.
 */

static const char *const operatorStrings[] = {
    "||", "&&", "|", "^", "&", "==", "!=", "<", ">", "<=", ">=", "<<", ">>",
    "+", "-", "*", "/", "%", "+", "-", "~", "!",
    "BUILTIN FUNCTION", "FUNCTION",
    "", "", "", "", "", "", "", "", "eq", "ne"
};

/*
 * Mapping from Tcl result codes to strings; used for error and debugging
 * messages.
 */

#ifdef TCL_COMPILE_DEBUG
static const char *const resultStrings[] = {
    "TCL_OK", "TCL_ERROR", "TCL_RETURN", "TCL_BREAK", "TCL_CONTINUE"
};
#endif

/*
 * These are used by evalstats to monitor object usage in Tcl.
 */

#ifdef TCL_COMPILE_STATS
long		tclObjsAlloced = 0;
long		tclObjsFreed = 0;
long		tclObjsShared[TCL_MAX_SHARED_OBJ_STATS] = { 0, 0, 0, 0, 0 };
#endif /* TCL_COMPILE_STATS */

/*
 * Support pre-8.5 bytecodes unless specifically requested otherwise.
 */

#ifndef TCL_SUPPORT_84_BYTECODE
#define TCL_SUPPORT_84_BYTECODE 1
#endif

#if TCL_SUPPORT_84_BYTECODE
/*
 * We need to know the tclBuiltinFuncTable to support translation of pre-8.5
 * math functions to the namespace-based ::tcl::mathfunc::op in 8.5+.
 */

typedef struct {
    const char *name;		/* Name of function. */
    int numArgs;		/* Number of arguments for function. */
} BuiltinFunc;

/*
 * Table describing the built-in math functions. Entries in this table are
 * indexed by the values of the INST_CALL_BUILTIN_FUNC instruction's
 * operand byte.
 */

static BuiltinFunc const tclBuiltinFuncTable[] = {
    {"acos", 1},
    {"asin", 1},
    {"atan", 1},
    {"atan2", 2},
    {"ceil", 1},
    {"cos", 1},
    {"cosh", 1},
    {"exp", 1},
    {"floor", 1},
    {"fmod", 2},
    {"hypot", 2},
    {"log", 1},
    {"log10", 1},
    {"pow", 2},
    {"sin", 1},
    {"sinh", 1},
    {"sqrt", 1},
    {"tan", 1},
    {"tanh", 1},
    {"abs", 1},
    {"double", 1},
    {"int", 1},
    {"rand", 0},
    {"round", 1},
    {"srand", 1},
    {"wide", 1},
    {NULL, 0},
};

#define LAST_BUILTIN_FUNC	25
#endif

/*
 * NR_TEBC
 * Helpers for NR - non-recursive calls to TEBC
 * Minimal data required to fully reconstruct the execution state.
 */

typedef struct TEBCdata {
    ByteCode *codePtr;		/* Constant until the BC returns */
				/* -----------------------------------------*/
    const unsigned char *pc;	/* These fields are used on return TO this */
    ptrdiff_t *catchTop;	/* this level: they record the state when a */
    int cleanup;		/* new codePtr was received for NR */
    Tcl_Obj *auxObjList;	/* execution. */
    CmdFrame cmdFrame;
    void *stack[1];		/* Start of the actual combined catch and obj
				 * stacks; the struct will be expanded as
				 * necessary */
} TEBCdata;

#define TEBC_YIELD() \
    do {								\
	esPtr->tosPtr = tosPtr;						\
	TD->pc = pc;							\
	TD->cleanup = cleanup;						\
	TclNRAddCallback(interp, TEBCresume, TD, INT2PTR(1), NULL, NULL); \
    } while (0)

#define TEBC_DATA_DIG() \
    do {					\
	pc = TD->pc;				\
	cleanup = TD->cleanup;			\
	tosPtr = esPtr->tosPtr;			\
    } while (0)

#define PUSH_TAUX_OBJ(objPtr) \
    do {							\
	if (auxObjList) {					\
	    objPtr->length += auxObjList->length;		\
	}							\
	objPtr->internalRep.ptrAndLongRep.ptr = auxObjList;	\
	auxObjList = objPtr;					\
    } while (0)

#define POP_TAUX_OBJ() \
    do {							\
	tmpPtr = auxObjList;					\
	auxObjList = tmpPtr->internalRep.ptrAndLongRep.ptr;	\
	Tcl_DecrRefCount(tmpPtr);				\
    } while (0)

/*
 * These variable-access macros have to coincide with those in tclVar.c
 */

#define VarHashGetValue(hPtr) \
    ((Var *) ((char *)hPtr - TclOffset(VarInHash, entry)))

static inline Var *
VarHashCreateVar(
    TclVarHashTable *tablePtr,
    Tcl_Obj *key,
    int *newPtr)
{
    Tcl_HashEntry *hPtr = Tcl_CreateHashEntry(&tablePtr->table,
	    key, newPtr);

    if (!hPtr) {
	return NULL;
    }
    return VarHashGetValue(hPtr);
}

#define VarHashFindVar(tablePtr, key) \
    VarHashCreateVar((tablePtr), (key), NULL)

/*
 * The new macro for ending an instruction; note that a reasonable C-optimiser
 * will resolve all branches at compile time. (result) is always a constant;
 * the macro NEXT_INST_F handles constant (nCleanup), NEXT_INST_V is resolved
 * at runtime for variable (nCleanup).
 *
 * ARGUMENTS:
 *    pcAdjustment: how much to increment pc
 *    nCleanup: how many objects to remove from the stack
 *    resultHandling: 0 indicates no object should be pushed on the stack;
 *	otherwise, push objResultPtr. If (result < 0), objResultPtr already
 *	has the correct reference count.
 *
 * We use the new compile-time assertions to check that nCleanup is constant
 * and within range.
 */

/* Verify the stack depth, only when no expansion is in progress */

#ifdef TCL_COMPILE_DEBUG
#define CHECK_STACK()							\
    do {								\
	ValidatePcAndStackTop(codePtr, pc, CURR_DEPTH,			\
		/*checkStack*/ !(starting || auxObjList));		\
	starting = 0;							\
    } while (0)
#else
#define CHECK_STACK()
#endif

#define NEXT_INST_F(pcAdjustment, nCleanup, resultHandling)	\
    do {							\
	TCL_CT_ASSERT((nCleanup >= 0) && (nCleanup <= 2));	\
	CHECK_STACK();						\
	if (nCleanup == 0) {					\
	    if (resultHandling != 0) {				\
		if ((resultHandling) > 0) {			\
		    PUSH_OBJECT(objResultPtr);			\
		} else {					\
		    *(++tosPtr) = objResultPtr;			\
		}						\
	    }							\
	    pc += (pcAdjustment);				\
	    goto cleanup0;					\
	} else if (resultHandling != 0) {			\
	    if ((resultHandling) > 0) {				\
		Tcl_IncrRefCount(objResultPtr);			\
	    }							\
	    pc += (pcAdjustment);				\
	    switch (nCleanup) {					\
	    case 1: goto cleanup1_pushObjResultPtr;		\
	    case 2: goto cleanup2_pushObjResultPtr;		\
	    case 0: break;					\
	    }							\
	} else {						\
	    pc += (pcAdjustment);				\
	    switch (nCleanup) {					\
	    case 1: goto cleanup1;				\
	    case 2: goto cleanup2;				\
	    case 0: break;					\
	    }							\
	}							\
    } while (0)

#define NEXT_INST_V(pcAdjustment, nCleanup, resultHandling)	\
    CHECK_STACK();						\
    do {							\
	pc += (pcAdjustment);					\
	cleanup = (nCleanup);					\
	if (resultHandling) {					\
	    if ((resultHandling) > 0) {				\
		Tcl_IncrRefCount(objResultPtr);			\
	    }							\
	    goto cleanupV_pushObjResultPtr;			\
	} else {						\
	    goto cleanupV;					\
	}							\
    } while (0)

/*
 * Macros used to cache often-referenced Tcl evaluation stack information
 * in local variables. Note that a DECACHE_STACK_INFO()-CACHE_STACK_INFO()
 * pair must surround any call inside TclNRExecuteByteCode (and a few other
 * procedures that use this scheme) that could result in a recursive call
 * to TclNRExecuteByteCode.
 */

#define CACHE_STACK_INFO() \
    checkInterp = 1

#define DECACHE_STACK_INFO() \
    esPtr->tosPtr = tosPtr

/*
 * Macros used to access items on the Tcl evaluation stack. PUSH_OBJECT
 * increments the object's ref count since it makes the stack have another
 * reference pointing to the object. However, POP_OBJECT does not decrement
 * the ref count. This is because the stack may hold the only reference to the
 * object, so the object would be destroyed if its ref count were decremented
 * before the caller had a chance to, e.g., store it in a variable. It is the
 * caller's responsibility to decrement the ref count when it is finished with
 * an object.
 *
 * WARNING! It is essential that objPtr only appear once in the PUSH_OBJECT
 * macro. The actual parameter might be an expression with side effects, and
 * this ensures that it will be executed only once.
 */

#define PUSH_OBJECT(objPtr) \
    Tcl_IncrRefCount(*(++tosPtr) = (objPtr))

#define POP_OBJECT()	*(tosPtr--)

#define OBJ_AT_TOS	*tosPtr

#define OBJ_UNDER_TOS	*(tosPtr-1)

#define OBJ_AT_DEPTH(n)	*(tosPtr-(n))

#define CURR_DEPTH	((ptrdiff_t) (tosPtr - initTosPtr))

#define STACK_BASE(esPtr) ((esPtr)->stackWords - 1)

/*
 * Macros used to trace instruction execution. The macros TRACE,
 * TRACE_WITH_OBJ, and O2S are only used inside TclNRExecuteByteCode. O2S is
 * only used in TRACE* calls to get a string from an object.
 */

#ifdef TCL_COMPILE_DEBUG
#   define TRACE(a) \
    while (traceInstructions) {					\
	fprintf(stdout, "%2d: %2d (%u) %s ", iPtr->numLevels,	\
		(int) CURR_DEPTH,				\
		(unsigned) (pc - codePtr->codeStart),		\
		GetOpcodeName(pc));				\
	printf a;						\
	break;							\
    }
#   define TRACE_APPEND(a) \
    while (traceInstructions) {		\
	printf a;			\
	break;				\
    }
#   define TRACE_WITH_OBJ(a, objPtr) \
    while (traceInstructions) {					\
	fprintf(stdout, "%2d: %2d (%u) %s ", iPtr->numLevels,	\
		(int) CURR_DEPTH,				\
		(unsigned) (pc - codePtr->codeStart),		\
		GetOpcodeName(pc));				\
	printf a;						\
	TclPrintObject(stdout, objPtr, 30);			\
	fprintf(stdout, "\n");					\
	break;							\
    }
#   define O2S(objPtr) \
    (objPtr ? TclGetString(objPtr) : "")
#else /* !TCL_COMPILE_DEBUG */
#   define TRACE(a)
#   define TRACE_APPEND(a)
#   define TRACE_WITH_OBJ(a, objPtr)
#   define O2S(objPtr)
#endif /* TCL_COMPILE_DEBUG */

/*
 * DTrace instruction probe macros.
 */

#define TCL_DTRACE_INST_NEXT() \
    do {								\
	if (TCL_DTRACE_INST_DONE_ENABLED()) {				\
	    if (curInstName) {						\
		TCL_DTRACE_INST_DONE(curInstName, (int) CURR_DEPTH,	\
			tosPtr);					\
	    }								\
	    curInstName = tclInstructionTable[*pc].name;		\
	    if (TCL_DTRACE_INST_START_ENABLED()) {			\
		TCL_DTRACE_INST_START(curInstName, (int) CURR_DEPTH,	\
			tosPtr);					\
	    }								\
	} else if (TCL_DTRACE_INST_START_ENABLED()) {			\
	    TCL_DTRACE_INST_START(tclInstructionTable[*pc].name,	\
			(int) CURR_DEPTH, tosPtr);			\
	}								\
    } while (0)
#define TCL_DTRACE_INST_LAST() \
    do {								\
	if (TCL_DTRACE_INST_DONE_ENABLED() && curInstName) {		\
	    TCL_DTRACE_INST_DONE(curInstName, (int) CURR_DEPTH, tosPtr);\
	}								\
    } while (0)

/*
 * Macro used in this file to save a function call for common uses of
 * TclGetNumberFromObj(). The ANSI C "prototype" is:
 *
 * MODULE_SCOPE int GetNumberFromObj(Tcl_Interp *interp, Tcl_Obj *objPtr,
 *			ClientData *ptrPtr, int *tPtr);
 */

#ifdef TCL_WIDE_INT_IS_LONG
#define GetNumberFromObj(interp, objPtr, ptrPtr, tPtr) \
    (((objPtr)->typePtr == &tclIntType)					\
	?	(*(tPtr) = TCL_NUMBER_LONG,				\
		*(ptrPtr) = (ClientData)				\
		    (&((objPtr)->internalRep.longValue)), TCL_OK) :	\
    ((objPtr)->typePtr == &tclDoubleType)				\
	?	(((TclIsNaN((objPtr)->internalRep.doubleValue))		\
		    ?	(*(tPtr) = TCL_NUMBER_NAN)			\
		    :	(*(tPtr) = TCL_NUMBER_DOUBLE)),			\
		*(ptrPtr) = (ClientData)				\
		    (&((objPtr)->internalRep.doubleValue)), TCL_OK) :	\
    ((((objPtr)->typePtr == NULL) && ((objPtr)->bytes == NULL)) ||	\
    (((objPtr)->bytes != NULL) && ((objPtr)->length == 0)))		\
	? (*(tPtr) = TCL_NUMBER_LONG),TCL_ERROR :			\
    TclGetNumberFromObj((interp), (objPtr), (ptrPtr), (tPtr)))
#else /* !TCL_WIDE_INT_IS_LONG */
#define GetNumberFromObj(interp, objPtr, ptrPtr, tPtr) \
    (((objPtr)->typePtr == &tclIntType)					\
	?	(*(tPtr) = TCL_NUMBER_LONG,				\
		*(ptrPtr) = (ClientData)				\
		    (&((objPtr)->internalRep.longValue)), TCL_OK) :	\
    ((objPtr)->typePtr == &tclWideIntType)				\
	?	(*(tPtr) = TCL_NUMBER_WIDE,				\
		*(ptrPtr) = (ClientData)				\
		    (&((objPtr)->internalRep.wideValue)), TCL_OK) :	\
    ((objPtr)->typePtr == &tclDoubleType)				\
	?	(((TclIsNaN((objPtr)->internalRep.doubleValue))		\
		    ?	(*(tPtr) = TCL_NUMBER_NAN)			\
		    :	(*(tPtr) = TCL_NUMBER_DOUBLE)),			\
		*(ptrPtr) = (ClientData)				\
		    (&((objPtr)->internalRep.doubleValue)), TCL_OK) :	\
    ((((objPtr)->typePtr == NULL) && ((objPtr)->bytes == NULL)) ||	\
    (((objPtr)->bytes != NULL) && ((objPtr)->length == 0)))		\
	? (*(tPtr) = TCL_NUMBER_LONG),TCL_ERROR :			\
    TclGetNumberFromObj((interp), (objPtr), (ptrPtr), (tPtr)))
#endif /* TCL_WIDE_INT_IS_LONG */

/*
 * Macro used in this file to save a function call for common uses of
 * Tcl_GetBooleanFromObj(). The ANSI C "prototype" is:
 *
 * MODULE_SCOPE int TclGetBooleanFromObj(Tcl_Interp *interp, Tcl_Obj *objPtr,
 *			int *boolPtr);
 */

#define TclGetBooleanFromObj(interp, objPtr, boolPtr) \
    ((((objPtr)->typePtr == &tclIntType)				\
	|| ((objPtr)->typePtr == &tclBooleanType))			\
	? (*(boolPtr) = ((objPtr)->internalRep.longValue!=0), TCL_OK)	\
	: Tcl_GetBooleanFromObj((interp), (objPtr), (boolPtr)))

/*
 * Macro used in this file to save a function call for common uses of
 * Tcl_GetWideIntFromObj(). The ANSI C "prototype" is:
 *
 * MODULE_SCOPE int TclGetWideIntFromObj(Tcl_Interp *interp, Tcl_Obj *objPtr,
 *			Tcl_WideInt *wideIntPtr);
 */

#ifdef TCL_WIDE_INT_IS_LONG
#define TclGetWideIntFromObj(interp, objPtr, wideIntPtr) \
    (((objPtr)->typePtr == &tclIntType)					\
	? (*(wideIntPtr) = (Tcl_WideInt)				\
		((objPtr)->internalRep.longValue), TCL_OK) :		\
	Tcl_GetWideIntFromObj((interp), (objPtr), (wideIntPtr)))
#else /* !TCL_WIDE_INT_IS_LONG */
#define TclGetWideIntFromObj(interp, objPtr, wideIntPtr)		\
    (((objPtr)->typePtr == &tclWideIntType)				\
	? (*(wideIntPtr) = (objPtr)->internalRep.wideValue, TCL_OK) :	\
    ((objPtr)->typePtr == &tclIntType)					\
	? (*(wideIntPtr) = (Tcl_WideInt)				\
		((objPtr)->internalRep.longValue), TCL_OK) :		\
	Tcl_GetWideIntFromObj((interp), (objPtr), (wideIntPtr)))
#endif /* TCL_WIDE_INT_IS_LONG */

/*
 * Macro used to make the check for type overflow more mnemonic. This works by
 * comparing sign bits; the rest of the word is irrelevant. The ANSI C
 * "prototype" (where inttype_t is any integer type) is:
 *
 * MODULE_SCOPE int Overflowing(inttype_t a, inttype_t b, inttype_t sum);
 *
 * Check first the condition most likely to fail in usual code (at least for
 * usage in [incr]: do the first summand and the sum have != signs?
 */

#define Overflowing(a,b,sum) ((((a)^(sum)) < 0) && (((a)^(b)) >= 0))

/*
 * Macro for checking whether the type is NaN, used when we're thinking about
 * throwing an error for supplying a non-number number.
 */

#ifndef ACCEPT_NAN
#define IsErroringNaNType(type)		((type) == TCL_NUMBER_NAN)
#else
#define IsErroringNaNType(type)		0
#endif

/*
 * Auxiliary tables used to compute powers of small integers.
 */

#if (LONG_MAX == 0x7fffffff)

/*
 * Maximum base that, when raised to powers 2, 3, ... 8, fits in a 32-bit
 * signed integer.
 */

static const long MaxBase32[] = {46340, 1290, 215, 73, 35, 21, 14};
static const size_t MaxBase32Size = sizeof(MaxBase32)/sizeof(long);

/*
 * Table giving 3, 4, ..., 11, raised to the powers 9, 10, ..., as far as they
 * fit in a 32-bit signed integer. Exp32Index[i] gives the starting index of
 * powers of i+3; Exp32Value[i] gives the corresponding powers.
 */

static const unsigned short Exp32Index[] = {
    0, 11, 18, 23, 26, 29, 31, 32, 33
};
static const size_t Exp32IndexSize =
    sizeof(Exp32Index) / sizeof(unsigned short);
static const long Exp32Value[] = {
    19683, 59049, 177147, 531441, 1594323, 4782969, 14348907, 43046721,
    129140163, 387420489, 1162261467, 262144, 1048576, 4194304,
    16777216, 67108864, 268435456, 1073741824, 1953125, 9765625,
    48828125, 244140625, 1220703125, 10077696, 60466176, 362797056,
    40353607, 282475249, 1977326743, 134217728, 1073741824, 387420489,
    1000000000
};
static const size_t Exp32ValueSize = sizeof(Exp32Value)/sizeof(long);
#endif /* LONG_MAX == 0x7fffffff -- 32 bit machine */

#if (LONG_MAX > 0x7fffffff) || !defined(TCL_WIDE_INT_IS_LONG)

/*
 * Maximum base that, when raised to powers 2, 3, ..., 16, fits in a
 * Tcl_WideInt.
 */

static const Tcl_WideInt MaxBase64[] = {
    (Tcl_WideInt)46340*65536+62259,	/* 3037000499 == isqrt(2**63-1) */
    (Tcl_WideInt)2097151, (Tcl_WideInt)55108, (Tcl_WideInt)6208,
    (Tcl_WideInt)1448, (Tcl_WideInt)511, (Tcl_WideInt)234, (Tcl_WideInt)127,
    (Tcl_WideInt)78, (Tcl_WideInt)52, (Tcl_WideInt)38, (Tcl_WideInt)28,
    (Tcl_WideInt)22, (Tcl_WideInt)18, (Tcl_WideInt)15
};
static const size_t MaxBase64Size = sizeof(MaxBase64)/sizeof(Tcl_WideInt);

/*
 * Table giving 3, 4, ..., 13 raised to powers greater than 16 when the
 * results fit in a 64-bit signed integer.
 */

static const unsigned short Exp64Index[] = {
    0, 23, 38, 49, 57, 63, 67, 70, 72, 74, 75, 76
};
static const size_t Exp64IndexSize =
    sizeof(Exp64Index) / sizeof(unsigned short);
static const Tcl_WideInt Exp64Value[] = {
    (Tcl_WideInt)243*243*243*3*3,
    (Tcl_WideInt)243*243*243*3*3*3,
    (Tcl_WideInt)243*243*243*3*3*3*3,
    (Tcl_WideInt)243*243*243*243,
    (Tcl_WideInt)243*243*243*243*3,
    (Tcl_WideInt)243*243*243*243*3*3,
    (Tcl_WideInt)243*243*243*243*3*3*3,
    (Tcl_WideInt)243*243*243*243*3*3*3*3,
    (Tcl_WideInt)243*243*243*243*243,
    (Tcl_WideInt)243*243*243*243*243*3,
    (Tcl_WideInt)243*243*243*243*243*3*3,
    (Tcl_WideInt)243*243*243*243*243*3*3*3,
    (Tcl_WideInt)243*243*243*243*243*3*3*3*3,
    (Tcl_WideInt)243*243*243*243*243*243,
    (Tcl_WideInt)243*243*243*243*243*243*3,
    (Tcl_WideInt)243*243*243*243*243*243*3*3,
    (Tcl_WideInt)243*243*243*243*243*243*3*3*3,
    (Tcl_WideInt)243*243*243*243*243*243*3*3*3*3,
    (Tcl_WideInt)243*243*243*243*243*243*243,
    (Tcl_WideInt)243*243*243*243*243*243*243*3,
    (Tcl_WideInt)243*243*243*243*243*243*243*3*3,
    (Tcl_WideInt)243*243*243*243*243*243*243*3*3*3,
    (Tcl_WideInt)243*243*243*243*243*243*243*3*3*3*3,
    (Tcl_WideInt)1024*1024*1024*4*4,
    (Tcl_WideInt)1024*1024*1024*4*4*4,
    (Tcl_WideInt)1024*1024*1024*4*4*4*4,
    (Tcl_WideInt)1024*1024*1024*1024,
    (Tcl_WideInt)1024*1024*1024*1024*4,
    (Tcl_WideInt)1024*1024*1024*1024*4*4,
    (Tcl_WideInt)1024*1024*1024*1024*4*4*4,
    (Tcl_WideInt)1024*1024*1024*1024*4*4*4*4,
    (Tcl_WideInt)1024*1024*1024*1024*1024,
    (Tcl_WideInt)1024*1024*1024*1024*1024*4,
    (Tcl_WideInt)1024*1024*1024*1024*1024*4*4,
    (Tcl_WideInt)1024*1024*1024*1024*1024*4*4*4,
    (Tcl_WideInt)1024*1024*1024*1024*1024*4*4*4*4,
    (Tcl_WideInt)1024*1024*1024*1024*1024*1024,
    (Tcl_WideInt)1024*1024*1024*1024*1024*1024*4,
    (Tcl_WideInt)3125*3125*3125*5*5,
    (Tcl_WideInt)3125*3125*3125*5*5*5,
    (Tcl_WideInt)3125*3125*3125*5*5*5*5,
    (Tcl_WideInt)3125*3125*3125*3125,
    (Tcl_WideInt)3125*3125*3125*3125*5,
    (Tcl_WideInt)3125*3125*3125*3125*5*5,
    (Tcl_WideInt)3125*3125*3125*3125*5*5*5,
    (Tcl_WideInt)3125*3125*3125*3125*5*5*5*5,
    (Tcl_WideInt)3125*3125*3125*3125*3125,
    (Tcl_WideInt)3125*3125*3125*3125*3125*5,
    (Tcl_WideInt)3125*3125*3125*3125*3125*5*5,
    (Tcl_WideInt)7776*7776*7776*6*6,
    (Tcl_WideInt)7776*7776*7776*6*6*6,
    (Tcl_WideInt)7776*7776*7776*6*6*6*6,
    (Tcl_WideInt)7776*7776*7776*7776,
    (Tcl_WideInt)7776*7776*7776*7776*6,
    (Tcl_WideInt)7776*7776*7776*7776*6*6,
    (Tcl_WideInt)7776*7776*7776*7776*6*6*6,
    (Tcl_WideInt)7776*7776*7776*7776*6*6*6*6,
    (Tcl_WideInt)16807*16807*16807*7*7,
    (Tcl_WideInt)16807*16807*16807*7*7*7,
    (Tcl_WideInt)16807*16807*16807*7*7*7*7,
    (Tcl_WideInt)16807*16807*16807*16807,
    (Tcl_WideInt)16807*16807*16807*16807*7,
    (Tcl_WideInt)16807*16807*16807*16807*7*7,
    (Tcl_WideInt)32768*32768*32768*8*8,
    (Tcl_WideInt)32768*32768*32768*8*8*8,
    (Tcl_WideInt)32768*32768*32768*8*8*8*8,
    (Tcl_WideInt)32768*32768*32768*32768,
    (Tcl_WideInt)59049*59049*59049*9*9,
    (Tcl_WideInt)59049*59049*59049*9*9*9,
    (Tcl_WideInt)59049*59049*59049*9*9*9*9,
    (Tcl_WideInt)100000*100000*100000*10*10,
    (Tcl_WideInt)100000*100000*100000*10*10*10,
    (Tcl_WideInt)161051*161051*161051*11*11,
    (Tcl_WideInt)161051*161051*161051*11*11*11,
    (Tcl_WideInt)248832*248832*248832*12*12,
    (Tcl_WideInt)371293*371293*371293*13*13
};
static const size_t Exp64ValueSize = sizeof(Exp64Value) / sizeof(Tcl_WideInt);
#endif /* (LONG_MAX > 0x7fffffff) || !defined(TCL_WIDE_INT_IS_LONG) */

/*
 * Markers for ExecuteExtendedBinaryMathOp.
 */

#define DIVIDED_BY_ZERO		((Tcl_Obj *) -1)
#define EXPONENT_OF_ZERO	((Tcl_Obj *) -2)
#define GENERAL_ARITHMETIC_ERROR ((Tcl_Obj *) -3)

/*
 * Declarations for local procedures to this file:
 */

#ifdef TCL_COMPILE_STATS
static int		EvalStatsCmd(ClientData clientData,
			    Tcl_Interp *interp, int objc,
			    Tcl_Obj *const objv[]);
#endif /* TCL_COMPILE_STATS */
#ifdef TCL_COMPILE_DEBUG
static const char *	GetOpcodeName(const unsigned char *pc);
static void		PrintByteCodeInfo(ByteCode *codePtr);
static const char *	StringForResultCode(int result);
static void		ValidatePcAndStackTop(ByteCode *codePtr,
			    const unsigned char *pc, int stackTop,
			    int checkStack);
#endif /* TCL_COMPILE_DEBUG */
static ByteCode *	CompileExprObj(Tcl_Interp *interp, Tcl_Obj *objPtr);
static void		DeleteExecStack(ExecStack *esPtr);
static void		DupExprCodeInternalRep(Tcl_Obj *srcPtr,
			    Tcl_Obj *copyPtr);
MODULE_SCOPE int	TclCompareTwoNumbers(Tcl_Obj *valuePtr,
			    Tcl_Obj *value2Ptr);
static Tcl_Obj *	ExecuteExtendedBinaryMathOp(Tcl_Interp *interp,
			    int opcode, Tcl_Obj **constants,
			    Tcl_Obj *valuePtr, Tcl_Obj *value2Ptr);
static Tcl_Obj *	ExecuteExtendedUnaryMathOp(int opcode,
			    Tcl_Obj *valuePtr);
static void		FreeExprCodeInternalRep(Tcl_Obj *objPtr);
static ExceptionRange *	GetExceptRangeForPc(const unsigned char *pc,
			    int catchOnly, ByteCode *codePtr);
static const char *	GetSrcInfoForPc(const unsigned char *pc,
			    ByteCode *codePtr, int *lengthPtr,
			    const unsigned char **pcBeg, int *cmdIdxPtr);
static Tcl_Obj **	GrowEvaluationStack(ExecEnv *eePtr, int growth,
			    int move);
static void		IllegalExprOperandType(Tcl_Interp *interp,
			    const unsigned char *pc, Tcl_Obj *opndPtr);
static void		InitByteCodeExecution(Tcl_Interp *interp);
static inline int	wordSkip(void *ptr);
static void		ReleaseDictIterator(Tcl_Obj *objPtr);
/* Useful elsewhere, make available in tclInt.h or stubs? */
static Tcl_Obj **	StackAllocWords(Tcl_Interp *interp, int numWords);
static Tcl_Obj **	StackReallocWords(Tcl_Interp *interp, int numWords);
static Tcl_NRPostProc	CopyCallback;
static Tcl_NRPostProc	ExprObjCallback;

static Tcl_NRPostProc   TEBCresume;

/*
 * The structure below defines a bytecode Tcl object type to hold the
 * compiled bytecode for Tcl expressions.
 */

static const Tcl_ObjType exprCodeType = {
    "exprcode",
    FreeExprCodeInternalRep,	/* freeIntRepProc */
    DupExprCodeInternalRep,	/* dupIntRepProc */
    NULL,			/* updateStringProc */
    NULL			/* setFromAnyProc */
};

/*
 * Custom object type only used in this file; values of its type should never
 * be seen by user scripts.
 */

static const Tcl_ObjType dictIteratorType = {
    "dictIterator",
    ReleaseDictIterator,
    NULL, NULL, NULL
};

/*
 *----------------------------------------------------------------------
 *
 * ReleaseDictIterator --
 *
 *	This takes apart a dictionary iterator that is stored in the given Tcl
 *	object.
 *
 * Results:
 *	None.
 *
 * Side effects:
 *	Deallocates memory, marks the object as being untyped.
 *
 *----------------------------------------------------------------------
 */

static void
ReleaseDictIterator(
    Tcl_Obj *objPtr)
{
    Tcl_DictSearch *searchPtr;
    Tcl_Obj *dictPtr;

    /*
     * First kill the search, and then release the reference to the dictionary
     * that we were holding.
     */

    searchPtr = objPtr->internalRep.twoPtrValue.ptr1;
    Tcl_DictObjDone(searchPtr);
    ckfree(searchPtr);

    dictPtr = objPtr->internalRep.twoPtrValue.ptr2;
    TclDecrRefCount(dictPtr);

    objPtr->typePtr = NULL;
}

/*
 *----------------------------------------------------------------------
 *
 * InitByteCodeExecution --
 *
 *	This procedure is called once to initialize the Tcl bytecode
 *	interpreter.
 *
 * Results:
 *	None.
 *
 * Side effects:
 *	This procedure initializes the array of instruction names. If
 *	compiling with the TCL_COMPILE_STATS flag, it initializes the array
 *	that counts the executions of each instruction and it creates the
 *	"evalstats" command. It also establishes the link between the Tcl
 *	"tcl_traceExec" and C "tclTraceExec" variables.
 *
 *----------------------------------------------------------------------
 */

static void
InitByteCodeExecution(
    Tcl_Interp *interp)		/* Interpreter for which the Tcl variable
				 * "tcl_traceExec" is linked to control
				 * instruction tracing. */
{
#ifdef TCL_COMPILE_DEBUG
    if (Tcl_LinkVar(interp, "tcl_traceExec", (char *) &tclTraceExec,
	    TCL_LINK_INT) != TCL_OK) {
	Tcl_Panic("InitByteCodeExecution: can't create link for tcl_traceExec variable");
    }
#endif
#ifdef TCL_COMPILE_STATS
    Tcl_CreateObjCommand(interp, "evalstats", EvalStatsCmd, NULL, NULL);
#endif /* TCL_COMPILE_STATS */
}

/*
 *----------------------------------------------------------------------
 *
 * TclCreateExecEnv --
 *
 *	This procedure creates a new execution environment for Tcl bytecode
 *	execution. An ExecEnv points to a Tcl evaluation stack. An ExecEnv is
 *	typically created once for each Tcl interpreter (Interp structure) and
 *	recursively passed to TclNRExecuteByteCode to execute ByteCode sequences
 *	for nested commands.
 *
 * Results:
 *	A newly allocated ExecEnv is returned. This points to an empty
 *	evaluation stack of the standard initial size.
 *
 * Side effects:
 *	The bytecode interpreter is also initialized here, as this procedure
 *	will be called before any call to TclNRExecuteByteCode.
 *
 *----------------------------------------------------------------------
 */

ExecEnv *
TclCreateExecEnv(
    Tcl_Interp *interp,		/* Interpreter for which the execution
				 * environment is being created. */
    int size)			/* The initial stack size, in number of words
				 * [sizeof(Tcl_Obj*)] */
{
    ExecEnv *eePtr = ckalloc(sizeof(ExecEnv));
    ExecStack *esPtr = ckalloc(sizeof(ExecStack)
	    + (size_t) (size-1) * sizeof(Tcl_Obj *));

    eePtr->execStackPtr = esPtr;
    TclNewBooleanObj(eePtr->constants[0], 0);
    Tcl_IncrRefCount(eePtr->constants[0]);
    TclNewBooleanObj(eePtr->constants[1], 1);
    Tcl_IncrRefCount(eePtr->constants[1]);
    eePtr->interp = interp;
    eePtr->callbackPtr = NULL;
    eePtr->corPtr = NULL;
    eePtr->rewind = 0;

    esPtr->prevPtr = NULL;
    esPtr->nextPtr = NULL;
    esPtr->markerPtr = NULL;
    esPtr->endPtr = &esPtr->stackWords[size-1];
    esPtr->tosPtr = STACK_BASE(esPtr);

    Tcl_MutexLock(&execMutex);
    if (!execInitialized) {
	TclInitAuxDataTypeTable();
	InitByteCodeExecution(interp);
	execInitialized = 1;
    }
    Tcl_MutexUnlock(&execMutex);

    return eePtr;
}

/*
 *----------------------------------------------------------------------
 *
 * TclDeleteExecEnv --
 *
 *	Frees the storage for an ExecEnv.
 *
 * Results:
 *	None.
 *
 * Side effects:
 *	Storage for an ExecEnv and its contained storage (e.g. the evaluation
 *	stack) is freed.
 *
 *----------------------------------------------------------------------
 */

static void
DeleteExecStack(
    ExecStack *esPtr)
{
    if (esPtr->markerPtr && !cachedInExit) {
	Tcl_Panic("freeing an execStack which is still in use");
    }

    if (esPtr->prevPtr) {
	esPtr->prevPtr->nextPtr = esPtr->nextPtr;
    }
    if (esPtr->nextPtr) {
	esPtr->nextPtr->prevPtr = esPtr->prevPtr;
    }
    ckfree(esPtr);
}

void
TclDeleteExecEnv(
    ExecEnv *eePtr)		/* Execution environment to free. */
{
    ExecStack *esPtr = eePtr->execStackPtr, *tmpPtr;

	cachedInExit = TclInExit();

    /*
     * Delete all stacks in this exec env.
     */

    while (esPtr->nextPtr) {
	esPtr = esPtr->nextPtr;
    }
    while (esPtr) {
	tmpPtr = esPtr;
	esPtr = tmpPtr->prevPtr;
	DeleteExecStack(tmpPtr);
    }

    TclDecrRefCount(eePtr->constants[0]);
    TclDecrRefCount(eePtr->constants[1]);
    if (eePtr->callbackPtr && !cachedInExit) {
	Tcl_Panic("Deleting execEnv with pending TEOV callbacks!");
    }
    if (eePtr->corPtr && !cachedInExit) {
	Tcl_Panic("Deleting execEnv with existing coroutine");
    }
    ckfree(eePtr);
}

/*
 *----------------------------------------------------------------------
 *
 * TclFinalizeExecution --
 *
 *	Finalizes the execution environment setup so that it can be later
 *	reinitialized.
 *
 * Results:
 *	None.
 *
 * Side effects:
 *	After this call, the next time TclCreateExecEnv will be called it will
 *	call InitByteCodeExecution.
 *
 *----------------------------------------------------------------------
 */

void
TclFinalizeExecution(void)
{
    Tcl_MutexLock(&execMutex);
    execInitialized = 0;
    Tcl_MutexUnlock(&execMutex);
    TclFinalizeAuxDataTypeTable();
}

/*
 * Auxiliary code to insure that GrowEvaluationStack always returns correctly
 * aligned memory.
 *
 * WALLOCALIGN represents the alignment reqs in words, just as TCL_ALLOCALIGN
 * represents the reqs in bytes. This assumes that TCL_ALLOCALIGN is a
 * multiple of the wordsize 'sizeof(Tcl_Obj *)'.
 */

#define WALLOCALIGN \
    (TCL_ALLOCALIGN/sizeof(Tcl_Obj *))

/*
 * wordSkip computes how many words have to be skipped until the next aligned
 * word. Note that we are only interested in the low order bits of ptr, so
 * that any possible information loss in PTR2INT is of no consequence.
 */

static inline int
wordSkip(
    void *ptr)
{
    int mask = TCL_ALLOCALIGN-1;
    int base = PTR2INT(ptr) & mask;
    return (TCL_ALLOCALIGN - base)/sizeof(Tcl_Obj *);
}

/*
 * Given a marker, compute where the following aligned memory starts.
 */

#define MEMSTART(markerPtr) \
    ((markerPtr) + wordSkip(markerPtr))

/*
 *----------------------------------------------------------------------
 *
 * GrowEvaluationStack --
 *
 *	This procedure grows a Tcl evaluation stack stored in an ExecEnv,
 *	copying over the words since the last mark if so requested. A mark is
 *	set at the beginning of the new area when no copying is requested.
 *
 * Results:
 *	Returns a pointer to the first usable word in the (possibly) grown
 *	stack.
 *
 * Side effects:
 *	The size of the evaluation stack may be grown, a marker is set
 *
 *----------------------------------------------------------------------
 */

static Tcl_Obj **
GrowEvaluationStack(
    ExecEnv *eePtr,		/* Points to the ExecEnv with an evaluation
				 * stack to enlarge. */
    int growth,			/* How much larger than the current used
				 * size. */
    int move)			/* 1 if move words since last marker. */
{
    ExecStack *esPtr = eePtr->execStackPtr, *oldPtr = NULL;
    int newBytes, newElems, currElems;
    int needed = growth - (esPtr->endPtr - esPtr->tosPtr);
    Tcl_Obj **markerPtr = esPtr->markerPtr, **memStart;
    int moveWords = 0;

    if (move) {
	if (!markerPtr) {
	    Tcl_Panic("STACK: Reallocating with no previous alloc");
	}
	if (needed <= 0) {
	    return MEMSTART(markerPtr);
	}
    } else {
#ifndef PURIFY
	Tcl_Obj **tmpMarkerPtr = esPtr->tosPtr + 1;
	int offset = wordSkip(tmpMarkerPtr);

	if (needed + offset < 0) {
	    /*
	     * Put a marker pointing to the previous marker in this stack, and
	     * store it in esPtr as the current marker. Return a pointer to
	     * the start of aligned memory.
	     */

	    esPtr->markerPtr = tmpMarkerPtr;
	    memStart = tmpMarkerPtr + offset;
	    esPtr->tosPtr = memStart - 1;
	    *esPtr->markerPtr = (Tcl_Obj *) markerPtr;
	    return memStart;
	}
#endif
    }

    /*
     * Reset move to hold the number of words to be moved to new stack (if
     * any) and growth to hold the complete stack requirements: add one for
     * the marker, (WALLOCALIGN-1) for the maximal possible offset.
     */

    if (move) {
	moveWords = esPtr->tosPtr - MEMSTART(markerPtr) + 1;
    }
    needed = growth + moveWords + WALLOCALIGN;

    
    /*
     * Check if there is enough room in the next stack (if there is one, it
     * should be both empty and the last one!)
     */

    if (esPtr->nextPtr) {
	oldPtr = esPtr;
	esPtr = oldPtr->nextPtr;
	currElems = esPtr->endPtr - STACK_BASE(esPtr);
	if (esPtr->markerPtr || (esPtr->tosPtr != STACK_BASE(esPtr))) {
	    Tcl_Panic("STACK: Stack after current is in use");
	}
	if (esPtr->nextPtr) {
	    Tcl_Panic("STACK: Stack after current is not last");
	}
	if (needed <= currElems) {
	    goto newStackReady;
	}
	DeleteExecStack(esPtr);
	esPtr = oldPtr;
    } else {
	currElems = esPtr->endPtr - STACK_BASE(esPtr);
    }

    /*
     * We need to allocate a new stack! It needs to store 'growth' words,
     * including the elements to be copied over and the new marker.
     */

#ifndef PURIFY
    newElems = 2*currElems;
    while (needed > newElems) {
	newElems *= 2;
    }
#else
    newElems = needed;
#endif
    
    newBytes = sizeof(ExecStack) + (newElems-1) * sizeof(Tcl_Obj *);

    oldPtr = esPtr;
    esPtr = ckalloc(newBytes);

    oldPtr->nextPtr = esPtr;
    esPtr->prevPtr = oldPtr;
    esPtr->nextPtr = NULL;
    esPtr->endPtr = &esPtr->stackWords[newElems-1];

  newStackReady:
    eePtr->execStackPtr = esPtr;

    /*
     * Store a NULL marker at the beginning of the stack, to indicate that
     * this is the first marker in this stack and that rewinding to here
     * should actually be a return to the previous stack.
     */

    esPtr->stackWords[0] = NULL;
    esPtr->markerPtr = &esPtr->stackWords[0];
    memStart = MEMSTART(esPtr->markerPtr);
    esPtr->tosPtr = memStart - 1;

    if (move) {
	memcpy(memStart, MEMSTART(markerPtr), moveWords*sizeof(Tcl_Obj *));
	esPtr->tosPtr += moveWords;
	oldPtr->markerPtr = (Tcl_Obj **) *markerPtr;
	oldPtr->tosPtr = markerPtr-1;
    }

    /*
     * Free the old stack if it is now unused.
     */

    if (!oldPtr->markerPtr) {
	DeleteExecStack(oldPtr);
    }

    return memStart;
}

/*
 *--------------------------------------------------------------
 *
 * TclStackAlloc, TclStackRealloc, TclStackFree --
 *
 *	Allocate memory from the execution stack; it has to be returned later
 *	with a call to TclStackFree.
 *
 * Results:
 *	A pointer to the first byte allocated, or panics if the allocation did
 *	not succeed.
 *
 * Side effects:
 *	The execution stack may be grown.
 *
 *--------------------------------------------------------------
 */

static Tcl_Obj **
StackAllocWords(
    Tcl_Interp *interp,
    int numWords)
{
    /*
     * Note that GrowEvaluationStack sets a marker in the stack. This marker
     * is read when rewinding, e.g., by TclStackFree.
     */

    Interp *iPtr = (Interp *) interp;
    ExecEnv *eePtr = iPtr->execEnvPtr;
    Tcl_Obj **resPtr = GrowEvaluationStack(eePtr, numWords, 0);

    eePtr->execStackPtr->tosPtr += numWords;
    return resPtr;
}

static Tcl_Obj **
StackReallocWords(
    Tcl_Interp *interp,
    int numWords)
{
    Interp *iPtr = (Interp *) interp;
    ExecEnv *eePtr = iPtr->execEnvPtr;
    Tcl_Obj **resPtr = GrowEvaluationStack(eePtr, numWords, 1);

    eePtr->execStackPtr->tosPtr += numWords;
    return resPtr;
}

void
TclStackFree(
    Tcl_Interp *interp,
    void *freePtr)
{
    Interp *iPtr = (Interp *) interp;
    ExecEnv *eePtr;
    ExecStack *esPtr;
    Tcl_Obj **markerPtr, *marker;

    if (iPtr == NULL || iPtr->execEnvPtr == NULL) {
	ckfree((char *) freePtr);
	return;
    }

    /*
     * Rewind the stack to the previous marker position. The current marker,
     * as set in the last call to GrowEvaluationStack, contains a pointer to
     * the previous marker.
     */

    eePtr = iPtr->execEnvPtr;
    esPtr = eePtr->execStackPtr;
    markerPtr = esPtr->markerPtr;
    marker = *markerPtr;

    if ((freePtr != NULL) && (MEMSTART(markerPtr) != (Tcl_Obj **)freePtr)) {
	Tcl_Panic("TclStackFree: incorrect freePtr (%p != %p). Call out of sequence?",
		freePtr, MEMSTART(markerPtr));
    }

    esPtr->tosPtr = markerPtr - 1;
    esPtr->markerPtr = (Tcl_Obj **) marker;
    if (marker) {
	return;
    }

    /*
     * Return to previous active stack. Note that repeated expansions or
     * reallocs could have generated several unused intervening stacks: free
     * them too.
     */

    while (esPtr->nextPtr) {
	esPtr = esPtr->nextPtr;
    }
    esPtr->tosPtr = STACK_BASE(esPtr);
    while (esPtr->prevPtr) {
	ExecStack *tmpPtr = esPtr->prevPtr;
	if (tmpPtr->tosPtr == STACK_BASE(tmpPtr)) {
	    DeleteExecStack(tmpPtr);
	} else {
	    break;
	}
    }
    if (esPtr->prevPtr) {
	eePtr->execStackPtr = esPtr->prevPtr;
#ifdef PURIFY
	eePtr->execStackPtr->nextPtr = NULL;
	DeleteExecStack(esPtr);
#endif
    } else {
	eePtr->execStackPtr = esPtr;
    }
}

void *
TclStackAlloc(
    Tcl_Interp *interp,
    int numBytes)
{
    Interp *iPtr = (Interp *) interp;
    int numWords = (numBytes + (sizeof(Tcl_Obj *) - 1))/sizeof(Tcl_Obj *);

    if (iPtr == NULL || iPtr->execEnvPtr == NULL) {
	return (void *) ckalloc(numBytes);
    }

    return (void *) StackAllocWords(interp, numWords);
}

void *
TclStackRealloc(
    Tcl_Interp *interp,
    void *ptr,
    int numBytes)
{
    Interp *iPtr = (Interp *) interp;
    ExecEnv *eePtr;
    ExecStack *esPtr;
    Tcl_Obj **markerPtr;
    int numWords;

    if (iPtr == NULL || iPtr->execEnvPtr == NULL) {
	return (void *) ckrealloc((char *) ptr, numBytes);
    }

    eePtr = iPtr->execEnvPtr;
    esPtr = eePtr->execStackPtr;
    markerPtr = esPtr->markerPtr;

    if (MEMSTART(markerPtr) != (Tcl_Obj **)ptr) {
	Tcl_Panic("TclStackRealloc: incorrect ptr. Call out of sequence?");
    }

    numWords = (numBytes + (sizeof(Tcl_Obj *) - 1))/sizeof(Tcl_Obj *);
    return (void *) StackReallocWords(interp, numWords);
}

/*
 *--------------------------------------------------------------
 *
 * Tcl_ExprObj --
 *
 *	Evaluate an expression in a Tcl_Obj.
 *
 * Results:
 *	A standard Tcl object result. If the result is other than TCL_OK, then
 *	the interpreter's result contains an error message. If the result is
 *	TCL_OK, then a pointer to the expression's result value object is
 *	stored in resultPtrPtr. In that case, the object's ref count is
 *	incremented to reflect the reference returned to the caller; the
 *	caller is then responsible for the resulting object and must, for
 *	example, decrement the ref count when it is finished with the object.
 *
 * Side effects:
 *	Any side effects caused by subcommands in the expression, if any. The
 *	interpreter result is not modified unless there is an error.
 *
 *--------------------------------------------------------------
 */

int
Tcl_ExprObj(
    Tcl_Interp *interp,		/* Context in which to evaluate the
				 * expression. */
    register Tcl_Obj *objPtr,	/* Points to Tcl object containing expression
				 * to evaluate. */
    Tcl_Obj **resultPtrPtr)	/* Where the Tcl_Obj* that is the expression
				 * result is stored if no errors occur. */
{
    NRE_callback *rootPtr = TOP_CB(interp);
    Tcl_Obj *resultPtr;

    TclNewObj(resultPtr);
    TclNRAddCallback(interp, CopyCallback, resultPtrPtr, resultPtr,
	    NULL, NULL);
    Tcl_NRExprObj(interp, objPtr, resultPtr);
    return TclNRRunCallbacks(interp, TCL_OK, rootPtr);
}

static int
CopyCallback(
    ClientData data[],
    Tcl_Interp *interp,
    int result)
{
    Tcl_Obj **resultPtrPtr = data[0];
    Tcl_Obj *resultPtr = data[1];

    if (result == TCL_OK) {
	*resultPtrPtr = resultPtr;
	Tcl_IncrRefCount(resultPtr);
    } else {
	Tcl_DecrRefCount(resultPtr);
    }
    return result;
}

/*
 *--------------------------------------------------------------
 *
 * Tcl_NRExprObj --
 *
 *	Request evaluation of the expression in a Tcl_Obj by the NR stack.
 *
 * Results:
 *	Returns TCL_OK.
 *
 * Side effects:
 *	Compiles objPtr as a Tcl expression and places callbacks on the
 *	NR stack to execute the bytecode and store the result in resultPtr.
 *	If bytecode execution raises an exception, nothing is written
 *	to resultPtr, and the exceptional return code flows up the NR
 *	stack.  If the exception is TCL_ERROR, an error message is left
 *	in the interp result and the interp's return options dictionary
 *	holds additional error information too.  Execution of the bytecode
 *	may have other side effects, depending on the expression.
 *
 *--------------------------------------------------------------
 */

int
Tcl_NRExprObj(
    Tcl_Interp *interp,
    Tcl_Obj *objPtr,
    Tcl_Obj *resultPtr)
{
    ByteCode *codePtr;
    Tcl_InterpState state = Tcl_SaveInterpState(interp, TCL_OK);

    Tcl_ResetResult(interp);
    codePtr = CompileExprObj(interp, objPtr);

    Tcl_NRAddCallback(interp, ExprObjCallback, state, resultPtr,
	    NULL, NULL);
    return TclNRExecuteByteCode(interp, codePtr);
}

static int
ExprObjCallback(
    ClientData data[],
    Tcl_Interp *interp,
    int result)
{
    Tcl_InterpState state = data[0];
    Tcl_Obj *resultPtr = data[1];

    if (result == TCL_OK) {
	TclSetDuplicateObj(resultPtr, Tcl_GetObjResult(interp));
	(void) Tcl_RestoreInterpState(interp, state);
    } else {
	Tcl_DiscardInterpState(state);
    }
    return result;
}

/*
 *----------------------------------------------------------------------
 *
 * CompileExprObj --
 *	Compile a Tcl expression value into ByteCode.
 *
 * Results:
 *	A (ByteCode *) is returned pointing to the resulting ByteCode.
 *	The caller must manage its refCount and arrange for a call to
 *	TclCleanupByteCode() when the last reference disappears.
 *
 * Side effects:
 *	The Tcl_ObjType of objPtr is changed to the "bytecode" type,
 *	and the ByteCode is kept in the internal rep (along with context
 *	data for checking validity) for faster operations the next time
 *	CompileExprObj is called on the same value.
 *
 *----------------------------------------------------------------------
 */

static ByteCode *
CompileExprObj(
    Tcl_Interp *interp,
    Tcl_Obj *objPtr)
{
    Interp *iPtr = (Interp *) interp;
    CompileEnv compEnv;		/* Compilation environment structure allocated
				 * in frame. */
    register ByteCode *codePtr = NULL;
				/* Tcl Internal type of bytecode. Initialized
				 * to avoid compiler warning. */

    /*
     * Get the expression ByteCode from the object. If it exists, make sure it
     * is valid in the current context.
     */
    if (objPtr->typePtr == &exprCodeType) {
	Namespace *namespacePtr = iPtr->varFramePtr->nsPtr;

	codePtr = objPtr->internalRep.twoPtrValue.ptr1;
	if (((Interp *) *codePtr->interpHandle != iPtr)
		|| (codePtr->compileEpoch != iPtr->compileEpoch)
		|| (codePtr->nsPtr != namespacePtr)
		|| (codePtr->nsEpoch != namespacePtr->resolverEpoch)
		|| (codePtr->localCachePtr != iPtr->varFramePtr->localCachePtr)) {
	    FreeExprCodeInternalRep(objPtr);
	}
    }
    if (objPtr->typePtr != &exprCodeType) {
	/*
	 * TIP #280: No invoker (yet) - Expression compilation.
	 */

	int length;
	const char *string = TclGetStringFromObj(objPtr, &length);

	TclInitCompileEnv(interp, &compEnv, string, length, NULL, 0);
	TclCompileExpr(interp, string, length, &compEnv, 0);

	/*
	 * Successful compilation. If the expression yielded no instructions,
	 * push an zero object as the expression's result.
	 */

	if (compEnv.codeNext == compEnv.codeStart) {
	    TclEmitPush(TclRegisterNewLiteral(&compEnv, "0", 1),
		    &compEnv);
	}

	/*
	 * Add a "done" instruction as the last instruction and change the
	 * object into a ByteCode object. Ownership of the literal objects and
	 * aux data items is given to the ByteCode object.
	 */

	TclEmitOpcode(INST_DONE, &compEnv);
	TclInitByteCodeObj(objPtr, &compEnv);
	objPtr->typePtr = &exprCodeType;
	TclFreeCompileEnv(&compEnv);
	codePtr = objPtr->internalRep.twoPtrValue.ptr1;
	if (iPtr->varFramePtr->localCachePtr) {
	    codePtr->localCachePtr = iPtr->varFramePtr->localCachePtr;
	    codePtr->localCachePtr->refCount++;
	}
#ifdef TCL_COMPILE_DEBUG
	if (tclTraceCompile == 2) {
	    TclPrintByteCodeObj(interp, objPtr);
	    fflush(stdout);
	}
#endif /* TCL_COMPILE_DEBUG */
    }
    return codePtr;
}

/*
 *----------------------------------------------------------------------
 *
 * DupExprCodeInternalRep --
 *
 *	Part of the Tcl object type implementation for Tcl expression
 *	bytecode. We do not copy the bytecode intrep. Instead, we return
 *	without setting copyPtr->typePtr, so the copy is a plain string copy
 *	of the expression value, and if it is to be used as a compiled
 *	expression, it will just need a recompile.
 *
 *	This makes sense, because with Tcl's copy-on-write practices, the
 *	usual (only?) time Tcl_DuplicateObj() will be called is when the copy
 *	is about to be modified, which would invalidate any copied bytecode
 *	anyway. The only reason it might make sense to copy the bytecode is if
 *	we had some modifying routines that operated directly on the intrep,
 *	like we do for lists and dicts.
 *
 * Results:
 *	None.
 *
 * Side effects:
 *	None.
 *
 *----------------------------------------------------------------------
 */

static void
DupExprCodeInternalRep(
    Tcl_Obj *srcPtr,
    Tcl_Obj *copyPtr)
{
    return;
}

/*
 *----------------------------------------------------------------------
 *
 * FreeExprCodeInternalRep --
 *
 *	Part of the Tcl object type implementation for Tcl expression
 *	bytecode. Frees the storage allocated to hold the internal rep, unless
 *	ref counts indicate bytecode execution is still in progress.
 *
 * Results:
 *	None.
 *
 * Side effects:
 *	May free allocated memory. Leaves objPtr untyped.
 *
 *----------------------------------------------------------------------
 */

static void
FreeExprCodeInternalRep(
    Tcl_Obj *objPtr)
{
    ByteCode *codePtr = objPtr->internalRep.twoPtrValue.ptr1;

    objPtr->typePtr = NULL;
    codePtr->refCount--;
    if (codePtr->refCount <= 0) {
	TclCleanupByteCode(codePtr);
    }
}

/*
 *----------------------------------------------------------------------
 *
 * TclCompileObj --
 *
 *	This procedure compiles the script contained in a Tcl_Obj.
 *
 * Results:
 *	A pointer to the corresponding ByteCode, never NULL.
 *
 * Side effects:
 *	The object is shimmered to bytecode type.
 *
 *----------------------------------------------------------------------
 */

ByteCode *
TclCompileObj(
    Tcl_Interp *interp,
    Tcl_Obj *objPtr,
    const CmdFrame *invoker,
    int word)
{
    register Interp *iPtr = (Interp *) interp;
    register ByteCode *codePtr;	/* Tcl Internal type of bytecode. */
    Namespace *namespacePtr = iPtr->varFramePtr->nsPtr;

    /*
     * If the object is not already of tclByteCodeType, compile it (and reset
     * the compilation flags in the interpreter; this should be done after any
     * compilation). Otherwise, check that it is "fresh" enough.
     */

    if (objPtr->typePtr == &tclByteCodeType) {
	/*
	 * Make sure the Bytecode hasn't been invalidated by, e.g., someone
	 * redefining a command with a compile procedure (this might make the
	 * compiled code wrong). The object needs to be recompiled if it was
	 * compiled in/for a different interpreter, or for a different
	 * namespace, or for the same namespace but with different name
	 * resolution rules. Precompiled objects, however, are immutable and
	 * therefore they are not recompiled, even if the epoch has changed.
	 *
	 * To be pedantically correct, we should also check that the
	 * originating procPtr is the same as the current context procPtr
	 * (assuming one exists at all - none for global level). This code is
	 * #def'ed out because [info body] was changed to never return a
	 * bytecode type object, which should obviate us from the extra checks
	 * here.
	 */

	codePtr = objPtr->internalRep.twoPtrValue.ptr1;
	if (((Interp *) *codePtr->interpHandle != iPtr)
		|| (codePtr->compileEpoch != iPtr->compileEpoch)
		|| (codePtr->nsPtr != namespacePtr)
		|| (codePtr->nsEpoch != namespacePtr->resolverEpoch)) {
	    if (!(codePtr->flags & TCL_BYTECODE_PRECOMPILED)) {
		goto recompileObj;
	    }
	    if ((Interp *) *codePtr->interpHandle != iPtr) {
		Tcl_Panic("Tcl_EvalObj: compiled script jumped interps");
	    }
	    codePtr->compileEpoch = iPtr->compileEpoch;
	}

	/*
	 * Check that any compiled locals do refer to the current proc
	 * environment! If not, recompile.
	 */

	if (!(codePtr->flags & TCL_BYTECODE_PRECOMPILED) &&
		(codePtr->procPtr == NULL) &&
		(codePtr->localCachePtr != iPtr->varFramePtr->localCachePtr)){
	    goto recompileObj;
	}

	/*
	 * #280.
	 * Literal sharing fix. This part of the fix is not required by 8.4
	 * nor 8.5, because they eval-direct any literals, so just saving the
	 * argument locations per command in bytecode is enough, embedded
	 * 'eval' commands, etc. get the correct information.
	 *
	 * But in 8.6 all the embedded script are compiled, and the resulting
	 * bytecode stored in the literal. Now the shared literal has bytecode
	 * with location data for _one_ particular location this literal is
	 * found at. If we get executed from a different location the bytecode
	 * has to be recompiled to get the correct locations. Not doing this
	 * will execute the saved bytecode with data for a different location,
	 * causing 'info frame' to point to the wrong place in the sources.
	 *
	 * Future optimizations ...
	 * (1) Save the location data (ExtCmdLoc) keyed by start line. In that
	 *     case we recompile once per location of the literal, but not
	 *     continously, because the moment we have all locations we do not
	 *     need to recompile any longer.
	 *
	 * (2) Alternative: Do not recompile, tell the execution engine the
	 *     offset between saved starting line and actual one. Then modify
	 *     the users to adjust the locations they have by this offset.
	 *
	 * (3) Alternative 2: Do not fully recompile, adjust just the location
	 *     information.
	 */

	if (invoker == NULL) {
	    return codePtr;
	} else {
	    Tcl_HashEntry *hePtr =
		    Tcl_FindHashEntry(iPtr->lineBCPtr, codePtr);
	    ExtCmdLoc *eclPtr;
	    CmdFrame *ctxCopyPtr;
	    int redo;

	    if (!hePtr) {
		return codePtr;
	    }

	    eclPtr = Tcl_GetHashValue(hePtr);
	    redo = 0;
	    ctxCopyPtr = TclStackAlloc(interp, sizeof(CmdFrame));
	    *ctxCopyPtr = *invoker;

	    if (invoker->type == TCL_LOCATION_BC) {
		/*
		 * Note: Type BC => ctx.data.eval.path    is not used.
		 *		    ctx.data.tebc.codePtr used instead
		 */

		TclGetSrcInfoForPc(ctxCopyPtr);
		if (ctxCopyPtr->type == TCL_LOCATION_SOURCE) {
		    /*
		     * The reference made by 'TclGetSrcInfoForPc' is dead.
		     */

		    Tcl_DecrRefCount(ctxCopyPtr->data.eval.path);
		    ctxCopyPtr->data.eval.path = NULL;
		}
	    }

	    if (word < ctxCopyPtr->nline) {
		/*
		 * Note: We do not care if the line[word] is -1. This is a
		 * difference and requires a recompile (location changed from
		 * absolute to relative, literal is used fixed and through
		 * variable)
		 *
		 * Example:
		 * test info-32.0 using literal of info-24.8
		 *     (dict with ... vs           set body ...).
		 */

		redo = ((eclPtr->type == TCL_LOCATION_SOURCE)
			    && (eclPtr->start != ctxCopyPtr->line[word]))
			|| ((eclPtr->type == TCL_LOCATION_BC)
			    && (ctxCopyPtr->type == TCL_LOCATION_SOURCE));
	    }

	    TclStackFree(interp, ctxCopyPtr);
	    if (!redo) {
		return codePtr;
	    }
	}
    }

  recompileObj:
    iPtr->errorLine = 1;

    /*
     * TIP #280. Remember the invoker for a moment in the interpreter
     * structures so that the byte code compiler can pick it up when
     * initializing the compilation environment, i.e. the extended location
     * information.
     */

    iPtr->invokeCmdFramePtr = invoker;
    iPtr->invokeWord = word;
    TclSetByteCodeFromAny(interp, objPtr, NULL, NULL);
    iPtr->invokeCmdFramePtr = NULL;
    codePtr = objPtr->internalRep.twoPtrValue.ptr1;
    if (iPtr->varFramePtr->localCachePtr) {
	codePtr->localCachePtr = iPtr->varFramePtr->localCachePtr;
	codePtr->localCachePtr->refCount++;
    }
    return codePtr;
}

/*
 *----------------------------------------------------------------------
 *
 * TclIncrObj --
 *
 *	Increment an integeral value in a Tcl_Obj by an integeral value held
 *	in another Tcl_Obj. Caller is responsible for making sure we can
 *	update the first object.
 *
 * Results:
 *	TCL_ERROR if either object is non-integer, and TCL_OK otherwise. On
 *	error, an error message is left in the interpreter (if it is not NULL,
 *	of course).
 *
 * Side effects:
 *	valuePtr gets the new incrmented value.
 *
 *----------------------------------------------------------------------
 */

int
TclIncrObj(
    Tcl_Interp *interp,
    Tcl_Obj *valuePtr,
    Tcl_Obj *incrPtr)
{
    ClientData ptr1, ptr2;
    int type1, type2;
    mp_int value, incr;

    if (Tcl_IsShared(valuePtr)) {
	Tcl_Panic("%s called with shared object", "TclIncrObj");
    }

    if (GetNumberFromObj(NULL, valuePtr, &ptr1, &type1) != TCL_OK) {
	/*
	 * Produce error message (reparse?!)
	 */

	return TclGetIntFromObj(interp, valuePtr, &type1);
    }
    if (GetNumberFromObj(NULL, incrPtr, &ptr2, &type2) != TCL_OK) {
	/*
	 * Produce error message (reparse?!)
	 */

	TclGetIntFromObj(interp, incrPtr, &type1);
	Tcl_AddErrorInfo(interp, "\n    (reading increment)");
	return TCL_ERROR;
    }

    if ((type1 == TCL_NUMBER_LONG) && (type2 == TCL_NUMBER_LONG)) {
	long augend = *((const long *) ptr1);
	long addend = *((const long *) ptr2);
	long sum = augend + addend;

	/*
	 * Overflow when (augend and sum have different sign) and (augend and
	 * addend have the same sign). This is encapsulated in the Overflowing
	 * macro.
	 */

	if (!Overflowing(augend, addend, sum)) {
	    TclSetLongObj(valuePtr, sum);
	    return TCL_OK;
	}
#ifndef TCL_WIDE_INT_IS_LONG
	{
	    Tcl_WideInt w1 = (Tcl_WideInt) augend;
	    Tcl_WideInt w2 = (Tcl_WideInt) addend;

	    /*
	     * We know the sum value is outside the long range, so we use the
	     * macro form that doesn't range test again.
	     */

	    TclSetWideIntObj(valuePtr, w1 + w2);
	    return TCL_OK;
	}
#endif
    }

    if ((type1 == TCL_NUMBER_DOUBLE) || (type1 == TCL_NUMBER_NAN)) {
	/*
	 * Produce error message (reparse?!)
	 */

	return TclGetIntFromObj(interp, valuePtr, &type1);
    }
    if ((type2 == TCL_NUMBER_DOUBLE) || (type2 == TCL_NUMBER_NAN)) {
	/*
	 * Produce error message (reparse?!)
	 */

	TclGetIntFromObj(interp, incrPtr, &type1);
	Tcl_AddErrorInfo(interp, "\n    (reading increment)");
	return TCL_ERROR;
    }

#ifndef TCL_WIDE_INT_IS_LONG
    if ((type1 != TCL_NUMBER_BIG) && (type2 != TCL_NUMBER_BIG)) {
	Tcl_WideInt w1, w2, sum;

	TclGetWideIntFromObj(NULL, valuePtr, &w1);
	TclGetWideIntFromObj(NULL, incrPtr, &w2);
	sum = w1 + w2;

	/*
	 * Check for overflow.
	 */

	if (!Overflowing(w1, w2, sum)) {
	    Tcl_SetWideIntObj(valuePtr, sum);
	    return TCL_OK;
	}
    }
#endif

    Tcl_TakeBignumFromObj(interp, valuePtr, &value);
    Tcl_GetBignumFromObj(interp, incrPtr, &incr);
    mp_add(&value, &incr, &value);
    mp_clear(&incr);
    Tcl_SetBignumObj(valuePtr, &value);
    return TCL_OK;
}

/*
 *----------------------------------------------------------------------
 *
 * TclNRExecuteByteCode --
 *
 *	This procedure executes the instructions of a ByteCode structure. It
 *	returns when a "done" instruction is executed or an error occurs.
 *
 * Results:
 *	The return value is one of the return codes defined in tcl.h (such as
 *	TCL_OK), and interp->objResultPtr refers to a Tcl object that either
 *	contains the result of executing the code or an error message.
 *
 * Side effects:
 *	Almost certainly, depending on the ByteCode's instructions.
 *
 *----------------------------------------------------------------------
 */
#define	bcFramePtr	(&TD->cmdFrame)
#define	initCatchTop	((ptrdiff_t *) (&TD->stack[-1]))
#define	initTosPtr	((Tcl_Obj **) (initCatchTop+codePtr->maxExceptDepth))
#define esPtr		(iPtr->execEnvPtr->execStackPtr)

int
TclNRExecuteByteCode(
    Tcl_Interp *interp,		/* Token for command interpreter. */
    ByteCode *codePtr)		/* The bytecode sequence to interpret. */
{
    Interp *iPtr = (Interp *) interp;
    TEBCdata *TD;
    int size = sizeof(TEBCdata) - 1
	    + (codePtr->maxStackDepth + codePtr->maxExceptDepth)
		* sizeof(void *);
    int numWords = (size + sizeof(Tcl_Obj *) - 1) / sizeof(Tcl_Obj *);

    if (iPtr->execEnvPtr->rewind) {
	return TCL_ERROR;
    }

    codePtr->refCount++;

    /*
     * Reserve the stack, setup the TEBCdataPtr (TD) and CallFrame
     *
     * The execution uses a unified stack: first a TEBCdata, immediately
     * above it a CmdFrame, then the catch stack, then the execution stack.
     *
     * Make sure the catch stack is large enough to hold the maximum number of
     * catch commands that could ever be executing at the same time (this will
     * be no more than the exception range array's depth). Make sure the
     * execution stack is large enough to execute this ByteCode.
     */

    TD = (TEBCdata *) GrowEvaluationStack(iPtr->execEnvPtr, numWords, 0);
    esPtr->tosPtr = initTosPtr;

    TD->codePtr     = codePtr;
    TD->pc	    = codePtr->codeStart;
    TD->catchTop    = initCatchTop;
    TD->cleanup     = 0;
    TD->auxObjList  = NULL;

    /*
     * TIP #280: Initialize the frame. Do not push it yet: it will be pushed
     * every time that we call out from this TD, popped when we return to it.
     */

    bcFramePtr->type = ((codePtr->flags & TCL_BYTECODE_PRECOMPILED)
	    ? TCL_LOCATION_PREBC : TCL_LOCATION_BC);
    bcFramePtr->level = (iPtr->cmdFramePtr ? iPtr->cmdFramePtr->level+1 : 1);
    bcFramePtr->framePtr = iPtr->framePtr;
    bcFramePtr->nextPtr = iPtr->cmdFramePtr;
    bcFramePtr->nline = 0;
    bcFramePtr->line = NULL;
    bcFramePtr->litarg = NULL;
    bcFramePtr->data.tebc.codePtr = codePtr;
    bcFramePtr->data.tebc.pc = NULL;
    bcFramePtr->cmdObj = NULL;
    bcFramePtr->cmd = NULL;
    bcFramePtr->len = 0;

#ifdef TCL_COMPILE_STATS
    iPtr->stats.numExecutions++;
#endif

    /*
     * Push the callback for bytecode execution
     */

#ifdef TCL_COMPILE_DEBUG
    if (tclTraceExec >= 2) {
	PrintByteCodeInfo(codePtr);
	fprintf(stdout, "  Starting stack top=0\n");
	fflush(stdout);
    }
#endif

    TclNRAddCallback(interp, TEBCresume, TD, /*resume*/ INT2PTR(0),
	    NULL, NULL);
    return TCL_OK;
}

static int
TEBCresume(
    ClientData data[],
    Tcl_Interp *interp,
    int result)
{
    /*
     * Compiler cast directive - not a real variable.
     *	   Interp *iPtr = (Interp *) interp;
     */
#define iPtr ((Interp *) interp)

    /*
     * Check just the read-traced/write-traced bit of a variable.
     */

#define ReadTraced(varPtr) ((varPtr)->flags & VAR_TRACED_READ)
#define WriteTraced(varPtr) ((varPtr)->flags & VAR_TRACED_WRITE)
#define UnsetTraced(varPtr) ((varPtr)->flags & VAR_TRACED_UNSET)

    /*
     * Bottom of allocated stack holds the NR data
     */

    /*
     * Constants: variables that do not change during the execution, used
     * sporadically: no special need for speed.
     */

    int instructionCount = 0;	/* Counter that is used to work out when to
				 * call Tcl_AsyncReady() */
    const char *curInstName;
#ifdef TCL_COMPILE_DEBUG
    int traceInstructions;	/* Whether we are doing instruction-level
				 * tracing or not. */
#endif

    Var *compiledLocals = iPtr->varFramePtr->compiledLocals;
    Tcl_Obj **constants = &iPtr->execEnvPtr->constants[0];

#define LOCAL(i)	(&compiledLocals[(i)])
#define TCONST(i)	(constants[(i)])

    /*
     * These macros are just meant to save some global variables that are not
     * used too frequently
     */

    TEBCdata *TD = data[0];
#define auxObjList	(TD->auxObjList)
#define catchTop	(TD->catchTop)
#define codePtr		(TD->codePtr)

    /*
     * Globals: variables that store state, must remain valid at all times.
     */

    Tcl_Obj **tosPtr;		/* Cached pointer to top of evaluation
				 * stack. */
    const unsigned char *pc;	/* The current program counter. */
    unsigned char inst;         /* The currently running instruction */
    
    /*
     * Transfer variables - needed only between opcodes, but not while
     * executing an instruction.
     */

    int cleanup = 0;
    Tcl_Obj *objResultPtr;
    int checkInterp;            /* Indicates when a check of interp readyness
				 * is necessary. Set by CACHE_STACK_INFO() */

    /*
     * Locals - variables that are used within opcodes or bounded sections of
     * the file (jumps between opcodes within a family).
     * NOTE: These are now mostly defined locally where needed.
     */

    Tcl_Obj *objPtr, *valuePtr, *value2Ptr, *part1Ptr, *part2Ptr, *tmpPtr;
    Tcl_Obj **objv;
    int objc = 0;
    int opnd, length, pcAdjustment;
    Var *varPtr, *arrayPtr;
#ifdef TCL_COMPILE_DEBUG
    char cmdNameBuf[21];
#endif

#ifdef TCL_COMPILE_DEBUG
    int starting = 1;
    traceInstructions = (tclTraceExec == 3);
#endif

    TEBC_DATA_DIG();

<<<<<<< HEAD
    if (data[1] /* resume from invocation */) {
=======
#ifdef TCL_COMPILE_DEBUG
    if (!data[1] && (tclTraceExec >= 2)) {
	PrintByteCodeInfo(codePtr);
	fprintf(stdout, "  Starting stack top=%d\n", (int) CURR_DEPTH);
	fflush(stdout);
    }
#endif

    if (!data[1]) {
	/* bytecode is starting from scratch */
	checkInterp = 0;
	goto cleanup0;
    } else {
        /* resume from invocation */
	CACHE_STACK_INFO();
>>>>>>> a8fb7005
	if (iPtr->execEnvPtr->rewind) {
	    result = TCL_ERROR;
	    goto abnormalReturn;
	}

	NRE_ASSERT(iPtr->cmdFramePtr == bcFramePtr);
	if (bcFramePtr->cmdObj) {
	    Tcl_DecrRefCount(bcFramePtr->cmdObj);
	    bcFramePtr->cmdObj = NULL;
	    bcFramePtr->cmd = NULL;
	}
	iPtr->cmdFramePtr = bcFramePtr->nextPtr;
	if (iPtr->flags & INTERP_DEBUG_FRAME) {
	    TclArgumentBCRelease((Tcl_Interp *) iPtr, bcFramePtr);
	}
	if (codePtr->flags & TCL_BYTECODE_RECOMPILE) {
	    iPtr->flags |= ERR_ALREADY_LOGGED;
	    codePtr->flags &= ~TCL_BYTECODE_RECOMPILE;
	}

	if (result == TCL_OK) {
	    /*
	     * Push the call's object result and continue execution with the
	     * next instruction.
	     */

	    TRACE_WITH_OBJ(("%u => ... after \"%.20s\": TCL_OK, result=",
		    objc, cmdNameBuf), Tcl_GetObjResult(interp));

	    /*
	     * Reset the interp's result to avoid possible duplications of
	     * large objects [Bug 781585]. We do not call Tcl_ResetResult to
	     * avoid any side effects caused by the resetting of errorInfo and
	     * errorCode [Bug 804681], which are not needed here. We chose
	     * instead to manipulate the interp's object result directly.
	     *
	     * Note that the result object is now in objResultPtr, it keeps
	     * the refCount it had in its role of iPtr->objResultPtr.
	     */

	    objResultPtr = Tcl_GetObjResult(interp);
	    TclNewObj(objPtr);
	    Tcl_IncrRefCount(objPtr);
	    iPtr->objResultPtr = objPtr;
#ifndef TCL_COMPILE_DEBUG
	    if (*pc == INST_POP) {
		TclDecrRefCount(objResultPtr);
		NEXT_INST_V(1, cleanup, 0);
	    }
#endif
	    NEXT_INST_V(0, cleanup, -1);
	} else {
	    pc--;
	    goto processExceptionReturn;
	}
    }

    /*
     * Targets for standard instruction endings; unrolled for speed in the
     * most frequent cases (instructions that consume up to two stack
     * elements).
     *
     * This used to be a "for(;;)" loop, with each instruction doing its own
     * cleanup.
     */

  cleanupV_pushObjResultPtr:
    switch (cleanup) {
    case 0:
	*(++tosPtr) = (objResultPtr);
	goto cleanup0;
    default:
	cleanup -= 2;
	while (cleanup--) {
	    objPtr = POP_OBJECT();
	    TclDecrRefCount(objPtr);
	}
    case 2:
    cleanup2_pushObjResultPtr:
	objPtr = POP_OBJECT();
	TclDecrRefCount(objPtr);
    case 1:
    cleanup1_pushObjResultPtr:
	objPtr = OBJ_AT_TOS;
	TclDecrRefCount(objPtr);
    }
    OBJ_AT_TOS = objResultPtr;
    goto cleanup0;

  cleanupV:
    switch (cleanup) {
    default:
	cleanup -= 2;
	while (cleanup--) {
	    objPtr = POP_OBJECT();
	    TclDecrRefCount(objPtr);
	}
    case 2:
    cleanup2:
	objPtr = POP_OBJECT();
	TclDecrRefCount(objPtr);
    case 1:
    cleanup1:
	objPtr = POP_OBJECT();
	TclDecrRefCount(objPtr);
    case 0:
	/*
	 * We really want to do nothing now, but this is needed for some
	 * compilers (SunPro CC).
	 */

	break;
    }
  cleanup0:

    /*
     * Check for asynchronous handlers [Bug 746722]; we do the check every
     * ASYNC_CHECK_COUNT_MASK instruction, of the form (2**n-1).
     */

    if ((instructionCount++ & ASYNC_CHECK_COUNT_MASK) == 0) {
	DECACHE_STACK_INFO();
	if (TclAsyncReady(iPtr)) {
	    result = Tcl_AsyncInvoke(interp, result);
	    if (result == TCL_ERROR) {
		CACHE_STACK_INFO();
		goto gotError;
	    }
	}

	if (TclCanceled(iPtr)) {
	    if (Tcl_Canceled(interp, TCL_LEAVE_ERR_MSG) == TCL_ERROR) {
		CACHE_STACK_INFO();
		goto gotError;
	    }
	}

	if (TclLimitReady(iPtr->limit)) {
	    if (Tcl_LimitCheck(interp) == TCL_ERROR) {
		CACHE_STACK_INFO();
		goto gotError;
	    }
	}
	CACHE_STACK_INFO();
    }

    /*
     * These two instructions account for 26% of all instructions (according
     * to measurements on tclbench by Ben Vitale
     * [http://www.cs.toronto.edu/syslab/pubs/tcl2005-vitale-zaleski.pdf]
     * Resolving them before the switch reduces the cost of branch
     * mispredictions, seems to improve runtime by 5% to 15%, and (amazingly!)
     * reduces total obj size.
     */

    inst = *pc;
    
    peepholeStart:
#ifdef TCL_COMPILE_STATS
    iPtr->stats.instructionCount[*pc]++;
#endif

#ifdef TCL_COMPILE_DEBUG
    /*
     * Skip the stack depth check if an expansion is in progress.
     */

    CHECK_STACK();
    if (traceInstructions) {
	fprintf(stdout, "%2d: %2d ", iPtr->numLevels, (int) CURR_DEPTH);
	TclPrintInstruction(codePtr, pc);
	fflush(stdout);
    }
#endif /* TCL_COMPILE_DEBUG */

    TCL_DTRACE_INST_NEXT();
    
    if (inst == INST_LOAD_SCALAR1) {
	goto instLoadScalar1;
    } else if (inst == INST_PUSH1) {
	PUSH_OBJECT(codePtr->objArrayPtr[TclGetUInt1AtPtr(pc+1)]);
	TRACE_WITH_OBJ(("%u => ", TclGetUInt1AtPtr(pc+1)), OBJ_AT_TOS);
	inst = *(pc += 2);
	goto peepholeStart;
    } else if (inst == INST_START_CMD) {
	/*
	 * Peephole: do not run INST_START_CMD, just skip it
	 */
	
	iPtr->cmdCount += TclGetUInt4AtPtr(pc+5);
	if (checkInterp) {
	    checkInterp = 0;
	    if (((codePtr->compileEpoch != iPtr->compileEpoch) ||
		 (codePtr->nsEpoch != iPtr->varFramePtr->nsPtr->resolverEpoch)) &&
		!(codePtr->flags & TCL_BYTECODE_PRECOMPILED)) {
		goto instStartCmdFailed;
	    }
	}
	inst = *(pc += 9);
	goto peepholeStart;
    } else if (inst == INST_NOP) {
#ifndef TCL_COMPILE_DEBUG
	while (inst == INST_NOP)
#endif
	{
	    inst = *++pc;
	}
	goto peepholeStart;
    }
    
    switch (inst) {
    case INST_SYNTAX:
    case INST_RETURN_IMM: {
	int code = TclGetInt4AtPtr(pc+1);
	int level = TclGetUInt4AtPtr(pc+5);

	/*
	 * OBJ_AT_TOS is returnOpts, OBJ_UNDER_TOS is resultObjPtr.
	 */

	TRACE(("%u %u => ", code, level));
	result = TclProcessReturn(interp, code, level, OBJ_AT_TOS);
	if (result == TCL_OK) {
	    TRACE_APPEND(("continuing to next instruction (result=\"%.30s\")\n",
		    O2S(objResultPtr)));
	    NEXT_INST_F(9, 1, 0);
	}
	Tcl_SetObjResult(interp, OBJ_UNDER_TOS);
	if (*pc == INST_SYNTAX) {
	    iPtr->flags &= ~ERR_ALREADY_LOGGED;
	}
	cleanup = 2;
	TRACE_APPEND(("\n"));
	goto processExceptionReturn;
    }

    case INST_RETURN_STK:
	TRACE(("=> "));
	objResultPtr = POP_OBJECT();
	result = Tcl_SetReturnOptions(interp, OBJ_AT_TOS);
	if (result == TCL_OK) {
	    Tcl_DecrRefCount(OBJ_AT_TOS);
	    OBJ_AT_TOS = objResultPtr;
	    TRACE_APPEND(("continuing to next instruction (result=\"%.30s\")\n",
		    O2S(objResultPtr)));
	    NEXT_INST_F(1, 0, 0);
	} else if (result == TCL_ERROR) {
	    /*
	     * BEWARE! Must do this in this order, because an error in the
	     * option dictionary overrides the result (and can be verified by
	     * test).
	     */

	    Tcl_SetObjResult(interp, objResultPtr);
	    Tcl_SetReturnOptions(interp, OBJ_AT_TOS);
	    Tcl_DecrRefCount(OBJ_AT_TOS);
	    OBJ_AT_TOS = objResultPtr;
	} else {
	    Tcl_DecrRefCount(OBJ_AT_TOS);
	    OBJ_AT_TOS = objResultPtr;
	    Tcl_SetObjResult(interp, objResultPtr);
	}
	cleanup = 1;
	TRACE_APPEND(("\n"));
	goto processExceptionReturn;

    case INST_YIELD: {
	CoroutineData *corPtr = iPtr->execEnvPtr->corPtr;

	TRACE(("%.30s => ", O2S(OBJ_AT_TOS)));
	if (!corPtr) {
	    TRACE_APPEND(("ERROR: yield outside coroutine\n"));
	    Tcl_SetObjResult(interp, Tcl_NewStringObj(
		    "yield can only be called in a coroutine", -1));
	    Tcl_SetErrorCode(interp, "TCL", "COROUTINE", "ILLEGAL_YIELD",
		    NULL);
	    goto gotError;
	}

#ifdef TCL_COMPILE_DEBUG
	TRACE_WITH_OBJ(("yield, result="), iPtr->objResultPtr);
	if (traceInstructions) {
	    fprintf(stdout, "\n");
	}
#endif
	/* TIP #280: Record the last piece of info needed by
	 * 'TclGetSrcInfoForPc', and push the frame.
	 */
	
	bcFramePtr->data.tebc.pc = (char *) pc;
	iPtr->cmdFramePtr = bcFramePtr;

	if (iPtr->flags & INTERP_DEBUG_FRAME) {
	    int cmd;
	    if (GetSrcInfoForPc(pc, codePtr, NULL, NULL, &cmd)) {
		TclArgumentBCEnter((Tcl_Interp *) iPtr, objv, objc,
			codePtr, bcFramePtr, cmd, pc - codePtr->codeStart);
	    }
	}

	pc++;
	cleanup = 1;
	TEBC_YIELD();
	
	Tcl_SetObjResult(interp, OBJ_AT_TOS);
	TclNRAddCallback(interp, TclNRCoroutineActivateCallback, corPtr,
		INT2PTR(0), NULL, NULL);

	return TCL_OK;
    }

    case INST_TAILCALL: {
	Tcl_Obj *listPtr, *nsObjPtr;

	opnd = TclGetUInt1AtPtr(pc+1);

	if (!(iPtr->varFramePtr->isProcCallFrame & 1)) {
	    TRACE(("%d => ERROR: tailcall in non-proc context\n", opnd));
	    Tcl_SetObjResult(interp, Tcl_NewStringObj(
		    "tailcall can only be called from a proc or lambda", -1));
	    Tcl_SetErrorCode(interp, "TCL", "TAILCALL", "ILLEGAL", NULL);
	    goto gotError;
	}

#ifdef TCL_COMPILE_DEBUG
	{
	    register int i;

	    TRACE(("%d [", opnd));
	    for (i=opnd-1 ; i>=0 ; i--) {
		TRACE_APPEND(("\"%.30s\"", O2S(OBJ_AT_DEPTH(i))));
		if (i > 0) {
		    TRACE_APPEND((" "));
		}
	    }
	    TRACE_APPEND(("] => RETURN..."));
	}
#endif

	/*
	 * Push the evaluation of the called command into the NR callback
	 * stack.
	 */

	listPtr = Tcl_NewListObj(opnd, &OBJ_AT_DEPTH(opnd-1));
	nsObjPtr = Tcl_NewStringObj(iPtr->varFramePtr->nsPtr->fullName, -1);
	TclListObjSetElement(interp, listPtr, 0, nsObjPtr);
	if (iPtr->varFramePtr->tailcallPtr) {
	    Tcl_DecrRefCount(iPtr->varFramePtr->tailcallPtr);
	}
	iPtr->varFramePtr->tailcallPtr = listPtr;

	result = TCL_RETURN;
	cleanup = opnd;
	goto processExceptionReturn;
    }

    case INST_DONE:
	/*
	 * Set the interpreter's object result to point to the topmost
	 * object from the stack. The stackTop's level and refCount will be
	 * handled by "abnormalReturn".
	 */

#ifdef TCL_COMPILE_DEBUG
	TRACE_WITH_OBJ(("=> return code=%d, result=", result),
		OBJ_AT_TOS);
	if (traceInstructions) {
	    fprintf(stdout, "\n");
	}
#endif
	assert (catchTop == initCatchTop); /* no catch */
	Tcl_SetObjResult(interp, OBJ_AT_TOS);
	goto abnormalReturn;

    case INST_PUSH4:
	objResultPtr = codePtr->objArrayPtr[TclGetUInt4AtPtr(pc+1)];
	TRACE_WITH_OBJ(("%u => ", TclGetUInt4AtPtr(pc+1)), objResultPtr);
	NEXT_INST_F(5, 0, 1);

    case INST_POP:
	TRACE_WITH_OBJ(("=> discarding "), OBJ_AT_TOS);
	objPtr = POP_OBJECT();
	TclDecrRefCount(objPtr);
	NEXT_INST_F(1, 0, 0);

    case INST_DUP:
	objResultPtr = OBJ_AT_TOS;
	TRACE_WITH_OBJ(("=> "), objResultPtr);
	NEXT_INST_F(1, 0, 1);

    case INST_OVER:
	opnd = TclGetUInt4AtPtr(pc+1);
	objResultPtr = OBJ_AT_DEPTH(opnd);
	TRACE_WITH_OBJ(("=> "), objResultPtr);
	NEXT_INST_F(5, 0, 1);

    case INST_REVERSE: {
	Tcl_Obj **a, **b;

	opnd = TclGetUInt4AtPtr(pc+1);
	a = tosPtr-(opnd-1);
	b = tosPtr;
	while (a<b) {
	    tmpPtr = *a;
	    *a = *b;
	    *b = tmpPtr;
	    a++; b--;
	}
	NEXT_INST_F(5, 0, 0);
    }

    case INST_CONCAT1: {
	int appendLen = 0;
	char *bytes, *p;
	Tcl_Obj **currPtr;
	int onlyb = 1;

	opnd = TclGetUInt1AtPtr(pc+1);

	/*
	 * Detect only-bytearray-or-null case.
	 */

	for (currPtr=&OBJ_AT_DEPTH(opnd-1); currPtr<=&OBJ_AT_TOS; currPtr++) {
	    if (((*currPtr)->typePtr != &tclByteArrayType)
		    && ((*currPtr)->bytes != tclEmptyStringRep)) {
		onlyb = 0;
		break;
	    } else if (((*currPtr)->typePtr == &tclByteArrayType) &&
		    ((*currPtr)->bytes != NULL)) {
		onlyb = 0;
		break;
	    }
	}

	/*
	 * Compute the length to be appended.
	 */

	if (onlyb) {
	    for (currPtr = &OBJ_AT_DEPTH(opnd-2);
		    appendLen >= 0 && currPtr <= &OBJ_AT_TOS; currPtr++) {
		if ((*currPtr)->bytes != tclEmptyStringRep) {
		    Tcl_GetByteArrayFromObj(*currPtr, &length);
		    appendLen += length;
		}
	    }
	} else {
	    for (currPtr = &OBJ_AT_DEPTH(opnd-2);
		    appendLen >= 0 && currPtr <= &OBJ_AT_TOS; currPtr++) {
		bytes = TclGetStringFromObj(*currPtr, &length);
		if (bytes != NULL) {
		    appendLen += length;
		}
	    }
	}

	if (appendLen < 0) {
	    /* TODO: convert panic to error ? */
	    Tcl_Panic("max size for a Tcl value (%d bytes) exceeded", INT_MAX);
	}

	/*
	 * If nothing is to be appended, just return the first object by
	 * dropping all the others from the stack; this saves both the
	 * computation and copy of the string rep of the first object,
	 * enabling the fast '$x[set x {}]' idiom for 'K $x [set x {}]'.
	 */

	if (appendLen == 0) {
	    TRACE_WITH_OBJ(("%u => ", opnd), objResultPtr);
	    NEXT_INST_V(2, (opnd-1), 0);
	}

	/*
	 * If the first object is shared, we need a new obj for the result;
	 * otherwise, we can reuse the first object. In any case, make sure it
	 * has enough room to accomodate all the concatenated bytes. Note that
	 * if it is unshared its bytes are copied by ckrealloc, so that we set
	 * the loop parameters to avoid copying them again: p points to the
	 * end of the already copied bytes, currPtr to the second object.
	 */

	objResultPtr = OBJ_AT_DEPTH(opnd-1);
	if (!onlyb) {
	    bytes = TclGetStringFromObj(objResultPtr, &length);
	    if (length + appendLen < 0) {
		/* TODO: convert panic to error ? */
		Tcl_Panic("max size for a Tcl value (%d bytes) exceeded",
			INT_MAX);
	    }
#ifndef TCL_COMPILE_DEBUG
	    if (bytes != tclEmptyStringRep && !Tcl_IsShared(objResultPtr)) {
		TclFreeIntRep(objResultPtr);
		objResultPtr->bytes = ckrealloc(bytes, length+appendLen+1);
		objResultPtr->length = length + appendLen;
		p = TclGetString(objResultPtr) + length;
		currPtr = &OBJ_AT_DEPTH(opnd - 2);
	    } else
#endif
	    {
		p = ckalloc(length + appendLen + 1);
		TclNewObj(objResultPtr);
		objResultPtr->bytes = p;
		objResultPtr->length = length + appendLen;
		currPtr = &OBJ_AT_DEPTH(opnd - 1);
	    }

	    /*
	     * Append the remaining characters.
	     */

	    for (; currPtr <= &OBJ_AT_TOS; currPtr++) {
		bytes = TclGetStringFromObj(*currPtr, &length);
		if (bytes != NULL) {
		    memcpy(p, bytes, (size_t) length);
		    p += length;
		}
	    }
	    *p = '\0';
	} else {
	    bytes = (char *) Tcl_GetByteArrayFromObj(objResultPtr, &length);
	    if (length + appendLen < 0) {
		/* TODO: convert panic to error ? */
		Tcl_Panic("max size for a Tcl value (%d bytes) exceeded",
			INT_MAX);
	    }
#ifndef TCL_COMPILE_DEBUG
	    if (!Tcl_IsShared(objResultPtr)) {
		bytes = (char *) Tcl_SetByteArrayLength(objResultPtr,
			length + appendLen);
		p = bytes + length;
		currPtr = &OBJ_AT_DEPTH(opnd - 2);
	    } else
#endif
	    {
		TclNewObj(objResultPtr);
		bytes = (char *) Tcl_SetByteArrayLength(objResultPtr,
			length + appendLen);
		p = bytes;
		currPtr = &OBJ_AT_DEPTH(opnd - 1);
	    }

	    /*
	     * Append the remaining characters.
	     */

	    for (; currPtr <= &OBJ_AT_TOS; currPtr++) {
		if ((*currPtr)->bytes != tclEmptyStringRep) {
		    bytes = (char *) Tcl_GetByteArrayFromObj(*currPtr,&length);
		    memcpy(p, bytes, (size_t) length);
		    p += length;
		}
	    }
	}

	TRACE_WITH_OBJ(("%u => ", opnd), objResultPtr);
	NEXT_INST_V(2, opnd, 1);
    }

    case INST_EXPAND_START:
	/*
	 * Push an element to the auxObjList. This records the current
	 * stack depth - i.e., the point in the stack where the expanded
	 * command starts.
	 *
	 * Use a Tcl_Obj as linked list element; slight mem waste, but faster
	 * allocation than ckalloc. This also abuses the Tcl_Obj structure, as
	 * we do not define a special tclObjType for it. It is not dangerous
	 * as the obj is never passed anywhere, so that all manipulations are
	 * performed here and in INST_INVOKE_EXPANDED (in case of an expansion
	 * error, also in INST_EXPAND_STKTOP).
	 */

	TclNewObj(objPtr);
	objPtr->internalRep.ptrAndLongRep.value = CURR_DEPTH;
	objPtr->length = 0;
	PUSH_TAUX_OBJ(objPtr);
	NEXT_INST_F(1, 0, 0);

    case INST_EXPAND_DROP:
	/*
	 * Drops an element of the auxObjList, popping stack elements to
	 * restore the stack to the state before the point where the aux
	 * element was created.
	 */

	CLANG_ASSERT(auxObjList);
	objc = CURR_DEPTH - auxObjList->internalRep.ptrAndLongRep.value;
	POP_TAUX_OBJ();
#ifdef TCL_COMPILE_DEBUG
	/* Ugly abuse! */
	starting = 1;
#endif
	NEXT_INST_V(1, objc, 0);

    case INST_EXPAND_STKTOP: {
	int i;
	ptrdiff_t moved;

	/*
	 * Make sure that the element at stackTop is a list; if not, just
	 * leave with an error. Note that the element from the expand list
	 * will be removed at checkForCatch.
	 */

	objPtr = OBJ_AT_TOS;
	if (TclListObjGetElements(interp, objPtr, &objc, &objv) != TCL_OK) {
	    TRACE_WITH_OBJ(("%.30s => ERROR: ", O2S(objPtr)),
		    Tcl_GetObjResult(interp));
	    goto gotError;
	}
	(void) POP_OBJECT();

	/*
	 * Make sure there is enough room in the stack to expand this list
	 * *and* process the rest of the command (at least up to the next
	 * argument expansion or command end). The operand is the current
	 * stack depth, as seen by the compiler.
	 */

	auxObjList->length += objc - 1;
	if ((objc > 1) && (auxObjList->length > 0)) {
	    length = auxObjList->length /* Total expansion room we need */
		    + codePtr->maxStackDepth /* Beyond the original max */
		    - CURR_DEPTH;	/* Relative to where we are */
	    DECACHE_STACK_INFO();
	    moved = GrowEvaluationStack(iPtr->execEnvPtr, length, 1)
		    - (Tcl_Obj **) TD;
	    if (moved) {
		/*
		 * Change the global data to point to the new stack: move the
		 * TEBCdataPtr TD, recompute the position of every other
		 * stack-allocated parameter, update the stack pointers.
		 */

		esPtr = iPtr->execEnvPtr->execStackPtr;
		TD = (TEBCdata *) (((Tcl_Obj **)TD) + moved);

		catchTop += moved;
		tosPtr += moved;
	    }
	}

	/*
	 * Expand the list at stacktop onto the stack; free the list. Knowing
	 * that it has a freeIntRepProc we use Tcl_DecrRefCount().
	 */

	for (i = 0; i < objc; i++) {
	    PUSH_OBJECT(objv[i]);
	}

	Tcl_DecrRefCount(objPtr);
	NEXT_INST_F(5, 0, 0);
    }

    case INST_EXPR_STK: {
	ByteCode *newCodePtr;

	bcFramePtr->data.tebc.pc = (char *) pc;
	iPtr->cmdFramePtr = bcFramePtr;
	DECACHE_STACK_INFO();
	newCodePtr = CompileExprObj(interp, OBJ_AT_TOS);
	CACHE_STACK_INFO();
	cleanup = 1;
	pc++;
	TEBC_YIELD();
	return TclNRExecuteByteCode(interp, newCodePtr);
    }

	/*
	 * INVOCATION BLOCK
	 */

    instEvalStk:
    case INST_EVAL_STK:
	bcFramePtr->data.tebc.pc = (char *) pc;
	iPtr->cmdFramePtr = bcFramePtr;

	cleanup = 1;
	pc += 1;
	TEBC_YIELD();
	return TclNREvalObjEx(interp, OBJ_AT_TOS, 0, NULL, 0);

    case INST_INVOKE_EXPANDED:
	CLANG_ASSERT(auxObjList);
	objc = CURR_DEPTH - auxObjList->internalRep.ptrAndLongRep.value;
	POP_TAUX_OBJ();
	if (objc) {
	    pcAdjustment = 1;
	    goto doInvocation;
	}

	/*
	 * Nothing was expanded, return {}.
	 */

	TclNewObj(objResultPtr);
	NEXT_INST_F(1, 0, 1);

    case INST_INVOKE_STK4:
	objc = TclGetUInt4AtPtr(pc+1);
	pcAdjustment = 5;
	goto doInvocation;

    case INST_INVOKE_STK1:
	objc = TclGetUInt1AtPtr(pc+1);
	pcAdjustment = 2;

    doInvocation:
	objv = &OBJ_AT_DEPTH(objc-1);
	cleanup = objc;

#ifdef TCL_COMPILE_DEBUG
	if (tclTraceExec >= 2) {
	    int i;

	    if (traceInstructions) {
		strncpy(cmdNameBuf, TclGetString(objv[0]), 20);
		TRACE(("%u => call ", objc));
	    } else {
		fprintf(stdout, "%d: (%u) invoking ", iPtr->numLevels,
			(unsigned)(pc - codePtr->codeStart));
	    }
	    for (i = 0;  i < objc;  i++) {
		TclPrintObject(stdout, objv[i], 15);
		fprintf(stdout, " ");
	    }
	    fprintf(stdout, "\n");
	    fflush(stdout);
	}
#endif /*TCL_COMPILE_DEBUG*/

	/*
	 * Finally, let TclEvalObjv handle the command.
	 *
	 * TIP #280: Record the last piece of info needed by
	 * 'TclGetSrcInfoForPc', and push the frame.
	 */

	bcFramePtr->data.tebc.pc = (char *) pc;
	iPtr->cmdFramePtr = bcFramePtr;

	if (iPtr->flags & INTERP_DEBUG_FRAME) {
	    int cmd;
	    if (GetSrcInfoForPc(pc, codePtr, NULL, NULL, &cmd)) {
		TclArgumentBCEnter((Tcl_Interp *) iPtr, objv, objc,
			codePtr, bcFramePtr, cmd, pc - codePtr->codeStart);
	    }
	}

	DECACHE_STACK_INFO();

	pc += pcAdjustment;
	TEBC_YIELD();
	return TclNREvalObjv(interp, objc, objv,
		TCL_EVAL_NOERR | TCL_EVAL_SOURCE_IN_FRAME, NULL);

#if TCL_SUPPORT_84_BYTECODE
    case INST_CALL_BUILTIN_FUNC1:
	/*
	 * Call one of the built-in pre-8.5 Tcl math functions. This
	 * translates to INST_INVOKE_STK1 with the first argument of
	 * ::tcl::mathfunc::$objv[0]. We need to insert the named math
	 * function into the stack.
	 */

	opnd = TclGetUInt1AtPtr(pc+1);
	if ((opnd < 0) || (opnd > LAST_BUILTIN_FUNC)) {
	    TRACE(("UNRECOGNIZED BUILTIN FUNC CODE %d\n", opnd));
	    Tcl_Panic("TclNRExecuteByteCode: unrecognized builtin function code %d", opnd);
	}

	TclNewLiteralStringObj(objPtr, "::tcl::mathfunc::");
	Tcl_AppendToObj(objPtr, tclBuiltinFuncTable[opnd].name, -1);

	/*
	 * Only 0, 1 or 2 args.
	 */

	{
	    int numArgs = tclBuiltinFuncTable[opnd].numArgs;
	    Tcl_Obj *tmpPtr1, *tmpPtr2;

	    if (numArgs == 0) {
		PUSH_OBJECT(objPtr);
	    } else if (numArgs == 1) {
		tmpPtr1 = POP_OBJECT();
		PUSH_OBJECT(objPtr);
		PUSH_OBJECT(tmpPtr1);
		Tcl_DecrRefCount(tmpPtr1);
	    } else {
		tmpPtr2 = POP_OBJECT();
		tmpPtr1 = POP_OBJECT();
		PUSH_OBJECT(objPtr);
		PUSH_OBJECT(tmpPtr1);
		PUSH_OBJECT(tmpPtr2);
		Tcl_DecrRefCount(tmpPtr1);
		Tcl_DecrRefCount(tmpPtr2);
	    }
	    objc = numArgs + 1;
	}
	pcAdjustment = 2;
	goto doInvocation;

    case INST_CALL_FUNC1:
	/*
	 * Call a non-builtin Tcl math function previously registered by a
	 * call to Tcl_CreateMathFunc pre-8.5. This is essentially
	 * INST_INVOKE_STK1 converting the first arg to
	 * ::tcl::mathfunc::$objv[0].
	 */

	objc = TclGetUInt1AtPtr(pc+1);	/* Number of arguments. The function
					 * name is the 0-th argument. */

	objPtr = OBJ_AT_DEPTH(objc-1);
	TclNewLiteralStringObj(tmpPtr, "::tcl::mathfunc::");
	Tcl_AppendObjToObj(tmpPtr, objPtr);
	Tcl_DecrRefCount(objPtr);

	/*
	 * Variation of PUSH_OBJECT.
	 */

	OBJ_AT_DEPTH(objc-1) = tmpPtr;
	Tcl_IncrRefCount(tmpPtr);

	pcAdjustment = 2;
	goto doInvocation;
#else
    /*
     * INST_CALL_BUILTIN_FUNC1 and INST_CALL_FUNC1 were made obsolete by the
     * changes to add a ::tcl::mathfunc namespace in 8.5. Optional support
     * remains for existing bytecode precompiled files.
     */

    case INST_CALL_BUILTIN_FUNC1:
	Tcl_Panic("TclNRExecuteByteCode: obsolete INST_CALL_BUILTIN_FUNC1 found");
    case INST_CALL_FUNC1:
	Tcl_Panic("TclNRExecuteByteCode: obsolete INST_CALL_FUNC1 found");
#endif

    case INST_INVOKE_REPLACE:
	objc = TclGetUInt4AtPtr(pc+1);
	opnd = TclGetUInt1AtPtr(pc+5);
	objPtr = POP_OBJECT();
	objv = &OBJ_AT_DEPTH(objc-1);
	cleanup = objc;
#ifdef TCL_COMPILE_DEBUG
	if (tclTraceExec >= 2) {
	    int i;

	    if (traceInstructions) {
		strncpy(cmdNameBuf, TclGetString(objv[0]), 20);
		TRACE(("%u => call (implementation %s) ", objc, O2S(objPtr)));
	    } else {
		fprintf(stdout,
			"%d: (%u) invoking (using implementation %s) ",
			iPtr->numLevels, (unsigned)(pc - codePtr->codeStart),
			O2S(objPtr));
	    }
	    for (i = 0;  i < objc;  i++) {
		if (i < opnd) {
		    fprintf(stdout, "<");
		    TclPrintObject(stdout, objv[i], 15);
		    fprintf(stdout, ">");
		} else {
		    TclPrintObject(stdout, objv[i], 15);
		}
		fprintf(stdout, " ");
	    }
	    fprintf(stdout, "\n");
	    fflush(stdout);
	}
#endif /*TCL_COMPILE_DEBUG*/
	{
	    Tcl_Obj *copyPtr = Tcl_NewListObj(objc - opnd + 1, NULL);
	    register List *listRepPtr = copyPtr->internalRep.twoPtrValue.ptr1;
	    Tcl_Obj **copyObjv = &listRepPtr->elements;
	    int i;

	    listRepPtr->elemCount = objc - opnd + 1;
	    copyObjv[0] = objPtr;
	    memcpy(copyObjv+1, objv+opnd, sizeof(Tcl_Obj *) * (objc - opnd));
	    for (i=1 ; i<objc-opnd+1 ; i++) {
		Tcl_IncrRefCount(copyObjv[i]);
	    }
	    objPtr = copyPtr;
	}
	bcFramePtr->data.tebc.pc = (char *) pc;
	iPtr->cmdFramePtr = bcFramePtr;
	if (iPtr->flags & INTERP_DEBUG_FRAME) {
	    int cmd;
	    if (GetSrcInfoForPc(pc, codePtr, NULL, NULL, &cmd)) {
		TclArgumentBCEnter((Tcl_Interp *) iPtr, objv, objc,
			codePtr, bcFramePtr, cmd, pc - codePtr->codeStart);
	    }
	}
	iPtr->ensembleRewrite.sourceObjs = objv;
	iPtr->ensembleRewrite.numRemovedObjs = opnd;
	iPtr->ensembleRewrite.numInsertedObjs = 1;
	DECACHE_STACK_INFO();
	pc += 6;
	TEBC_YIELD();

	TclNRAddCallback(interp, TclClearRootEnsemble, NULL,NULL,NULL,NULL);
	TclSkipTailcall(interp);
	return TclNREvalObjEx(interp, objPtr, TCL_EVAL_INVOKE, NULL, INT_MIN);

    /*
     * -----------------------------------------------------------------
     *	   Start of INST_LOAD instructions.
     *
     * WARNING: more 'goto' here than your doctor recommended! The different
     * instructions set the value of some variables and then jump to some
     * common execution code.
     */

    case INST_LOAD_SCALAR1:
    instLoadScalar1:
	opnd = TclGetUInt1AtPtr(pc+1);
	varPtr = LOCAL(opnd);
	while (TclIsVarLink(varPtr)) {
	    varPtr = varPtr->value.linkPtr;
	}
	TRACE(("%u => ", opnd));
	if (TclIsVarDirectReadable(varPtr)) {
	    /*
	     * No errors, no traces: just get the value.
	     */

	    objResultPtr = varPtr->value.objPtr;
	    TRACE_APPEND(("%.30s\n", O2S(objResultPtr)));
	    NEXT_INST_F(2, 0, 1);
	}
	pcAdjustment = 2;
	cleanup = 0;
	arrayPtr = NULL;
	part1Ptr = part2Ptr = NULL;
	goto doCallPtrGetVar;

    case INST_LOAD_SCALAR4:
	opnd = TclGetUInt4AtPtr(pc+1);
	varPtr = LOCAL(opnd);
	while (TclIsVarLink(varPtr)) {
	    varPtr = varPtr->value.linkPtr;
	}
	TRACE(("%u => ", opnd));
	if (TclIsVarDirectReadable(varPtr)) {
	    /*
	     * No errors, no traces: just get the value.
	     */

	    objResultPtr = varPtr->value.objPtr;
	    TRACE_APPEND(("%.30s\n", O2S(objResultPtr)));
	    NEXT_INST_F(5, 0, 1);
	}
	pcAdjustment = 5;
	cleanup = 0;
	arrayPtr = NULL;
	part1Ptr = part2Ptr = NULL;
	goto doCallPtrGetVar;

    case INST_LOAD_ARRAY4:
	opnd = TclGetUInt4AtPtr(pc+1);
	pcAdjustment = 5;
	goto doLoadArray;

    case INST_LOAD_ARRAY1:
	opnd = TclGetUInt1AtPtr(pc+1);
	pcAdjustment = 2;

    doLoadArray:
	part1Ptr = NULL;
	part2Ptr = OBJ_AT_TOS;
	arrayPtr = LOCAL(opnd);
	while (TclIsVarLink(arrayPtr)) {
	    arrayPtr = arrayPtr->value.linkPtr;
	}
	TRACE(("%u \"%.30s\" => ", opnd, O2S(part2Ptr)));
	if (TclIsVarArray(arrayPtr) && !ReadTraced(arrayPtr)) {
	    varPtr = VarHashFindVar(arrayPtr->value.tablePtr, part2Ptr);
	    if (varPtr && TclIsVarDirectReadable(varPtr)) {
		/*
		 * No errors, no traces: just get the value.
		 */

		objResultPtr = varPtr->value.objPtr;
		TRACE_APPEND(("%.30s\n", O2S(objResultPtr)));
		NEXT_INST_F(pcAdjustment, 1, 1);
	    }
	}
	varPtr = TclLookupArrayElement(interp, part1Ptr, part2Ptr,
		TCL_LEAVE_ERR_MSG, "read", 0, 1, arrayPtr, opnd);
	if (varPtr == NULL) {
	    TRACE_APPEND(("ERROR: %.30s\n", O2S(Tcl_GetObjResult(interp))));
	    goto gotError;
	}
	cleanup = 1;
	goto doCallPtrGetVar;

    case INST_LOAD_ARRAY_STK:
	cleanup = 2;
	part2Ptr = OBJ_AT_TOS;		/* element name */
	objPtr = OBJ_UNDER_TOS;		/* array name */
	TRACE(("\"%.30s(%.30s)\" => ", O2S(objPtr), O2S(part2Ptr)));
	goto doLoadStk;

    case INST_LOAD_STK:
    case INST_LOAD_SCALAR_STK:
	cleanup = 1;
	part2Ptr = NULL;
	objPtr = OBJ_AT_TOS;		/* variable name */
	TRACE(("\"%.30s\" => ", O2S(objPtr)));

    doLoadStk:
	part1Ptr = objPtr;
	varPtr = TclObjLookupVarEx(interp, part1Ptr, part2Ptr,
		TCL_LEAVE_ERR_MSG, "read", /*createPart1*/0, /*createPart2*/1,
		&arrayPtr);
	if (!varPtr) {
	    TRACE_APPEND(("ERROR: %.30s\n", O2S(Tcl_GetObjResult(interp))));
	    goto gotError;
	}

	if (TclIsVarDirectReadable2(varPtr, arrayPtr)) {
	    /*
	     * No errors, no traces: just get the value.
	     */

	    objResultPtr = varPtr->value.objPtr;
	    TRACE_APPEND(("%.30s\n", O2S(objResultPtr)));
	    NEXT_INST_V(1, cleanup, 1);
	}
	pcAdjustment = 1;
	opnd = -1;

    doCallPtrGetVar:
	/*
	 * There are either errors or the variable is traced: call
	 * TclPtrGetVar to process fully.
	 */

	DECACHE_STACK_INFO();
	objResultPtr = TclPtrGetVar(interp, varPtr, arrayPtr,
		part1Ptr, part2Ptr, TCL_LEAVE_ERR_MSG, opnd);
	CACHE_STACK_INFO();
	if (!objResultPtr) {
	    TRACE_APPEND(("ERROR: %.30s\n", O2S(Tcl_GetObjResult(interp))));
	    goto gotError;
	}
	TRACE_APPEND(("%.30s\n", O2S(objResultPtr)));
	NEXT_INST_V(pcAdjustment, cleanup, 1);

    /*
     *	   End of INST_LOAD instructions.
     * -----------------------------------------------------------------
     *	   Start of INST_STORE and related instructions.
     *
     * WARNING: more 'goto' here than your doctor recommended! The different
     * instructions set the value of some variables and then jump to somme
     * common execution code.
     */

    {
	int storeFlags;

    case INST_STORE_ARRAY4:
	opnd = TclGetUInt4AtPtr(pc+1);
	pcAdjustment = 5;
	goto doStoreArrayDirect;

    case INST_STORE_ARRAY1:
	opnd = TclGetUInt1AtPtr(pc+1);
	pcAdjustment = 2;

    doStoreArrayDirect:
	valuePtr = OBJ_AT_TOS;
	part2Ptr = OBJ_UNDER_TOS;
	arrayPtr = LOCAL(opnd);
	TRACE(("%u \"%.30s\" <- \"%.30s\" => ", opnd, O2S(part2Ptr),
		O2S(valuePtr)));
	while (TclIsVarLink(arrayPtr)) {
	    arrayPtr = arrayPtr->value.linkPtr;
	}
	if (TclIsVarArray(arrayPtr) && !WriteTraced(arrayPtr)) {
	    varPtr = VarHashFindVar(arrayPtr->value.tablePtr, part2Ptr);
	    if (varPtr && TclIsVarDirectWritable(varPtr)) {
		tosPtr--;
		Tcl_DecrRefCount(OBJ_AT_TOS);
		OBJ_AT_TOS = valuePtr;
		goto doStoreVarDirect;
	    }
	}
	cleanup = 2;
	storeFlags = TCL_LEAVE_ERR_MSG;
	part1Ptr = NULL;
	goto doStoreArrayDirectFailed;

    case INST_STORE_SCALAR4:
	opnd = TclGetUInt4AtPtr(pc+1);
	pcAdjustment = 5;
	goto doStoreScalarDirect;

    case INST_STORE_SCALAR1:
	opnd = TclGetUInt1AtPtr(pc+1);
	pcAdjustment = 2;

    doStoreScalarDirect:
	valuePtr = OBJ_AT_TOS;
	varPtr = LOCAL(opnd);
	TRACE(("%u <- \"%.30s\" => ", opnd, O2S(valuePtr)));
	while (TclIsVarLink(varPtr)) {
	    varPtr = varPtr->value.linkPtr;
	}
	if (!TclIsVarDirectWritable(varPtr)) {
	    storeFlags = TCL_LEAVE_ERR_MSG;
	    part1Ptr = NULL;
	    goto doStoreScalar;
	}

	/*
	 * No traces, no errors, plain 'set': we can safely inline. The value
	 * *will* be set to what's requested, so that the stack top remains
	 * pointing to the same Tcl_Obj.
	 */

    doStoreVarDirect:
	valuePtr = varPtr->value.objPtr;
	if (valuePtr != NULL) {
	    TclDecrRefCount(valuePtr);
	}
	objResultPtr = OBJ_AT_TOS;
	varPtr->value.objPtr = objResultPtr;
#ifndef TCL_COMPILE_DEBUG
	if (*(pc+pcAdjustment) == INST_POP) {
	    tosPtr--;
	    NEXT_INST_F((pcAdjustment+1), 0, 0);
	}
#else
	TRACE_APPEND(("%.30s\n", O2S(objResultPtr)));
#endif
	Tcl_IncrRefCount(objResultPtr);
	NEXT_INST_F(pcAdjustment, 0, 0);

    case INST_LAPPEND_STK:
	valuePtr = OBJ_AT_TOS; /* value to append */
	part2Ptr = NULL;
	storeFlags = (TCL_LEAVE_ERR_MSG | TCL_APPEND_VALUE
		| TCL_LIST_ELEMENT);
	goto doStoreStk;

    case INST_LAPPEND_ARRAY_STK:
	valuePtr = OBJ_AT_TOS; /* value to append */
	part2Ptr = OBJ_UNDER_TOS;
	storeFlags = (TCL_LEAVE_ERR_MSG | TCL_APPEND_VALUE
		| TCL_LIST_ELEMENT);
	goto doStoreStk;

    case INST_APPEND_STK:
	valuePtr = OBJ_AT_TOS; /* value to append */
	part2Ptr = NULL;
	storeFlags = (TCL_LEAVE_ERR_MSG | TCL_APPEND_VALUE);
	goto doStoreStk;

    case INST_APPEND_ARRAY_STK:
	valuePtr = OBJ_AT_TOS; /* value to append */
	part2Ptr = OBJ_UNDER_TOS;
	storeFlags = (TCL_LEAVE_ERR_MSG | TCL_APPEND_VALUE);
	goto doStoreStk;

    case INST_STORE_ARRAY_STK:
	valuePtr = OBJ_AT_TOS;
	part2Ptr = OBJ_UNDER_TOS;
	storeFlags = TCL_LEAVE_ERR_MSG;
	goto doStoreStk;

    case INST_STORE_STK:
    case INST_STORE_SCALAR_STK:
	valuePtr = OBJ_AT_TOS;
	part2Ptr = NULL;
	storeFlags = TCL_LEAVE_ERR_MSG;

    doStoreStk:
	objPtr = OBJ_AT_DEPTH(1 + (part2Ptr != NULL)); /* variable name */
	part1Ptr = objPtr;
#ifdef TCL_COMPILE_DEBUG
	if (part2Ptr == NULL) {
	    TRACE(("\"%.30s\" <- \"%.30s\" =>", O2S(part1Ptr),O2S(valuePtr)));
	} else {
	    TRACE(("\"%.30s(%.30s)\" <- \"%.30s\" => ",
		    O2S(part1Ptr), O2S(part2Ptr), O2S(valuePtr)));
	}
#endif
	varPtr = TclObjLookupVarEx(interp, objPtr,part2Ptr, TCL_LEAVE_ERR_MSG,
		"set", /*createPart1*/ 1, /*createPart2*/ 1, &arrayPtr);
	if (!varPtr) {
	    TRACE_APPEND(("ERROR: %.30s\n", O2S(Tcl_GetObjResult(interp))));
	    goto gotError;
	}
	cleanup = ((part2Ptr == NULL)? 2 : 3);
	pcAdjustment = 1;
	opnd = -1;
	goto doCallPtrSetVar;

    case INST_LAPPEND_ARRAY4:
	opnd = TclGetUInt4AtPtr(pc+1);
	pcAdjustment = 5;
	storeFlags = (TCL_LEAVE_ERR_MSG | TCL_APPEND_VALUE
		| TCL_LIST_ELEMENT);
	goto doStoreArray;

    case INST_LAPPEND_ARRAY1:
	opnd = TclGetUInt1AtPtr(pc+1);
	pcAdjustment = 2;
	storeFlags = (TCL_LEAVE_ERR_MSG | TCL_APPEND_VALUE
		| TCL_LIST_ELEMENT);
	goto doStoreArray;

    case INST_APPEND_ARRAY4:
	opnd = TclGetUInt4AtPtr(pc+1);
	pcAdjustment = 5;
	storeFlags = (TCL_LEAVE_ERR_MSG | TCL_APPEND_VALUE);
	goto doStoreArray;

    case INST_APPEND_ARRAY1:
	opnd = TclGetUInt1AtPtr(pc+1);
	pcAdjustment = 2;
	storeFlags = (TCL_LEAVE_ERR_MSG | TCL_APPEND_VALUE);
	goto doStoreArray;

    doStoreArray:
	valuePtr = OBJ_AT_TOS;
	part2Ptr = OBJ_UNDER_TOS;
	arrayPtr = LOCAL(opnd);
	TRACE(("%u \"%.30s\" <- \"%.30s\" => ", opnd, O2S(part2Ptr),
		O2S(valuePtr)));
	while (TclIsVarLink(arrayPtr)) {
	    arrayPtr = arrayPtr->value.linkPtr;
	}
	cleanup = 2;
	part1Ptr = NULL;

    doStoreArrayDirectFailed:
	varPtr = TclLookupArrayElement(interp, part1Ptr, part2Ptr,
		TCL_LEAVE_ERR_MSG, "set", 1, 1, arrayPtr, opnd);
	if (!varPtr) {
	    TRACE_APPEND(("ERROR: %.30s\n", O2S(Tcl_GetObjResult(interp))));
	    goto gotError;
	}
	goto doCallPtrSetVar;

    case INST_LAPPEND_SCALAR4:
	opnd = TclGetUInt4AtPtr(pc+1);
	pcAdjustment = 5;
	storeFlags = (TCL_LEAVE_ERR_MSG | TCL_APPEND_VALUE
		| TCL_LIST_ELEMENT);
	goto doStoreScalar;

    case INST_LAPPEND_SCALAR1:
	opnd = TclGetUInt1AtPtr(pc+1);
	pcAdjustment = 2;
	storeFlags = (TCL_LEAVE_ERR_MSG | TCL_APPEND_VALUE
		| TCL_LIST_ELEMENT);
	goto doStoreScalar;

    case INST_APPEND_SCALAR4:
	opnd = TclGetUInt4AtPtr(pc+1);
	pcAdjustment = 5;
	storeFlags = (TCL_LEAVE_ERR_MSG | TCL_APPEND_VALUE);
	goto doStoreScalar;

    case INST_APPEND_SCALAR1:
	opnd = TclGetUInt1AtPtr(pc+1);
	pcAdjustment = 2;
	storeFlags = (TCL_LEAVE_ERR_MSG | TCL_APPEND_VALUE);
	goto doStoreScalar;

    doStoreScalar:
	valuePtr = OBJ_AT_TOS;
	varPtr = LOCAL(opnd);
	TRACE(("%u <- \"%.30s\" => ", opnd, O2S(valuePtr)));
	while (TclIsVarLink(varPtr)) {
	    varPtr = varPtr->value.linkPtr;
	}
	cleanup = 1;
	arrayPtr = NULL;
	part1Ptr = part2Ptr = NULL;

    doCallPtrSetVar:
	DECACHE_STACK_INFO();
	objResultPtr = TclPtrSetVar(interp, varPtr, arrayPtr,
		part1Ptr, part2Ptr, valuePtr, storeFlags, opnd);
	CACHE_STACK_INFO();
	if (!objResultPtr) {
	    TRACE_APPEND(("ERROR: %.30s\n", O2S(Tcl_GetObjResult(interp))));
	    goto gotError;
	}
#ifndef TCL_COMPILE_DEBUG
	if (*(pc+pcAdjustment) == INST_POP) {
	    NEXT_INST_V((pcAdjustment+1), cleanup, 0);
	}
#endif
	TRACE_APPEND(("%.30s\n", O2S(objResultPtr)));
	NEXT_INST_V(pcAdjustment, cleanup, 1);
    }

    /*
     *	   End of INST_STORE and related instructions.
     * -----------------------------------------------------------------
     *	   Start of INST_INCR instructions.
     *
     * WARNING: more 'goto' here than your doctor recommended! The different
     * instructions set the value of some variables and then jump to somme
     * common execution code.
     */

/*TODO: Consider more untangling here; merge with LOAD and STORE ? */

    {
	Tcl_Obj *incrPtr;
#ifndef TCL_WIDE_INT_IS_LONG
	Tcl_WideInt w;
#endif
	long increment;

    case INST_INCR_SCALAR1:
    case INST_INCR_ARRAY1:
    case INST_INCR_ARRAY_STK:
    case INST_INCR_SCALAR_STK:
    case INST_INCR_STK:
	opnd = TclGetUInt1AtPtr(pc+1);
	incrPtr = POP_OBJECT();
	switch (*pc) {
	case INST_INCR_SCALAR1:
	    pcAdjustment = 2;
	    goto doIncrScalar;
	case INST_INCR_ARRAY1:
	    pcAdjustment = 2;
	    goto doIncrArray;
	default:
	    pcAdjustment = 1;
	    goto doIncrStk;
	}

    case INST_INCR_ARRAY_STK_IMM:
    case INST_INCR_SCALAR_STK_IMM:
    case INST_INCR_STK_IMM:
	increment = TclGetInt1AtPtr(pc+1);
	incrPtr = Tcl_NewIntObj(increment);
	Tcl_IncrRefCount(incrPtr);
	pcAdjustment = 2;

    doIncrStk:
	if ((*pc == INST_INCR_ARRAY_STK_IMM)
		|| (*pc == INST_INCR_ARRAY_STK)) {
	    part2Ptr = OBJ_AT_TOS;
	    objPtr = OBJ_UNDER_TOS;
	    TRACE(("\"%.30s(%.30s)\" (by %ld) => ",
		    O2S(objPtr), O2S(part2Ptr), increment));
	} else {
	    part2Ptr = NULL;
	    objPtr = OBJ_AT_TOS;
	    TRACE(("\"%.30s\" (by %ld) => ", O2S(objPtr), increment));
	}
	part1Ptr = objPtr;
	opnd = -1;
	varPtr = TclObjLookupVarEx(interp, objPtr, part2Ptr,
		TCL_LEAVE_ERR_MSG, "read", 1, 1, &arrayPtr);
	if (!varPtr) {
	    Tcl_AddErrorInfo(interp,
		    "\n    (reading value of variable to increment)");
	    TRACE_APPEND(("ERROR: %.30s\n", O2S(Tcl_GetObjResult(interp))));
	    Tcl_DecrRefCount(incrPtr);
	    goto gotError;
	}
	cleanup = ((part2Ptr == NULL)? 1 : 2);
	goto doIncrVar;

    case INST_INCR_ARRAY1_IMM:
	opnd = TclGetUInt1AtPtr(pc+1);
	increment = TclGetInt1AtPtr(pc+2);
	incrPtr = Tcl_NewIntObj(increment);
	Tcl_IncrRefCount(incrPtr);
	pcAdjustment = 3;

    doIncrArray:
	part1Ptr = NULL;
	part2Ptr = OBJ_AT_TOS;
	arrayPtr = LOCAL(opnd);
	cleanup = 1;
	while (TclIsVarLink(arrayPtr)) {
	    arrayPtr = arrayPtr->value.linkPtr;
	}
	TRACE(("%u \"%.30s\" (by %ld) => ", opnd, O2S(part2Ptr), increment));
	varPtr = TclLookupArrayElement(interp, part1Ptr, part2Ptr,
		TCL_LEAVE_ERR_MSG, "read", 1, 1, arrayPtr, opnd);
	if (!varPtr) {
	    TRACE_APPEND(("ERROR: %.30s\n", O2S(Tcl_GetObjResult(interp))));
	    Tcl_DecrRefCount(incrPtr);
	    goto gotError;
	}
	goto doIncrVar;

    case INST_INCR_SCALAR1_IMM:
	opnd = TclGetUInt1AtPtr(pc+1);
	increment = TclGetInt1AtPtr(pc+2);
	pcAdjustment = 3;
	cleanup = 0;
	varPtr = LOCAL(opnd);
	while (TclIsVarLink(varPtr)) {
	    varPtr = varPtr->value.linkPtr;
	}

	if (TclIsVarDirectModifyable(varPtr)) {
	    ClientData ptr;
	    int type;

	    objPtr = varPtr->value.objPtr;
	    if (GetNumberFromObj(NULL, objPtr, &ptr, &type) == TCL_OK) {
		if (type == TCL_NUMBER_LONG) {
		    long augend = *((const long *)ptr);
		    long sum = augend + increment;

		    /*
		     * Overflow when (augend and sum have different sign) and
		     * (augend and increment have the same sign). This is
		     * encapsulated in the Overflowing macro.
		     */

		    if (!Overflowing(augend, increment, sum)) {
			TRACE(("%u %ld => ", opnd, increment));
			if (Tcl_IsShared(objPtr)) {
			    objPtr->refCount--;	/* We know it's shared. */
			    TclNewLongObj(objResultPtr, sum);
			    Tcl_IncrRefCount(objResultPtr);
			    varPtr->value.objPtr = objResultPtr;
			} else {
			    objResultPtr = objPtr;
			    TclSetLongObj(objPtr, sum);
			}
			goto doneIncr;
		    }
#ifndef TCL_WIDE_INT_IS_LONG
		    w = (Tcl_WideInt)augend;

		    TRACE(("%u %ld => ", opnd, increment));
		    if (Tcl_IsShared(objPtr)) {
			objPtr->refCount--;	/* We know it's shared. */
			objResultPtr = Tcl_NewWideIntObj(w+increment);
			Tcl_IncrRefCount(objResultPtr);
			varPtr->value.objPtr = objResultPtr;
		    } else {
			objResultPtr = objPtr;

			/*
			 * We know the sum value is outside the long range;
			 * use macro form that doesn't range test again.
			 */

			TclSetWideIntObj(objPtr, w+increment);
		    }
		    goto doneIncr;
#endif
		}	/* end if (type == TCL_NUMBER_LONG) */
#ifndef TCL_WIDE_INT_IS_LONG
		if (type == TCL_NUMBER_WIDE) {
		    Tcl_WideInt sum;

		    w = *((const Tcl_WideInt *) ptr);
		    sum = w + increment;

		    /*
		     * Check for overflow.
		     */

		    if (!Overflowing(w, increment, sum)) {
			TRACE(("%u %ld => ", opnd, increment));
			if (Tcl_IsShared(objPtr)) {
			    objPtr->refCount--;	/* We know it's shared. */
			    objResultPtr = Tcl_NewWideIntObj(sum);
			    Tcl_IncrRefCount(objResultPtr);
			    varPtr->value.objPtr = objResultPtr;
			} else {
			    objResultPtr = objPtr;

			    /*
			     * We *do not* know the sum value is outside the
			     * long range (wide + long can yield long); use
			     * the function call that checks range.
			     */

			    Tcl_SetWideIntObj(objPtr, sum);
			}
			goto doneIncr;
		    }
		}
#endif
	    }
	    if (Tcl_IsShared(objPtr)) {
		objPtr->refCount--;	/* We know it's shared */
		objResultPtr = Tcl_DuplicateObj(objPtr);
		Tcl_IncrRefCount(objResultPtr);
		varPtr->value.objPtr = objResultPtr;
	    } else {
		objResultPtr = objPtr;
	    }
	    TclNewLongObj(incrPtr, increment);
	    if (TclIncrObj(interp, objResultPtr, incrPtr) != TCL_OK) {
		Tcl_DecrRefCount(incrPtr);
		TRACE_APPEND(("ERROR: %.30s\n",
			O2S(Tcl_GetObjResult(interp))));
		goto gotError;
	    }
	    Tcl_DecrRefCount(incrPtr);
	    goto doneIncr;
	}

	/*
	 * All other cases, flow through to generic handling.
	 */

	TclNewLongObj(incrPtr, increment);
	Tcl_IncrRefCount(incrPtr);

    doIncrScalar:
	varPtr = LOCAL(opnd);
	while (TclIsVarLink(varPtr)) {
	    varPtr = varPtr->value.linkPtr;
	}
	arrayPtr = NULL;
	part1Ptr = part2Ptr = NULL;
	cleanup = 0;
	TRACE(("%u %s => ", opnd, Tcl_GetString(incrPtr)));

    doIncrVar:
	if (TclIsVarDirectModifyable2(varPtr, arrayPtr)) {
	    objPtr = varPtr->value.objPtr;
	    if (Tcl_IsShared(objPtr)) {
		objPtr->refCount--;	/* We know it's shared */
		objResultPtr = Tcl_DuplicateObj(objPtr);
		Tcl_IncrRefCount(objResultPtr);
		varPtr->value.objPtr = objResultPtr;
	    } else {
		objResultPtr = objPtr;
	    }
	    if (TclIncrObj(interp, objResultPtr, incrPtr) != TCL_OK) {
		Tcl_DecrRefCount(incrPtr);
		TRACE_APPEND(("ERROR: %.30s\n",
			O2S(Tcl_GetObjResult(interp))));
		goto gotError;
	    }
	    Tcl_DecrRefCount(incrPtr);
	} else {
	    DECACHE_STACK_INFO();
	    objResultPtr = TclPtrIncrObjVar(interp, varPtr, arrayPtr,
		    part1Ptr, part2Ptr, incrPtr, TCL_LEAVE_ERR_MSG, opnd);
	    CACHE_STACK_INFO();
	    Tcl_DecrRefCount(incrPtr);
	    if (objResultPtr == NULL) {
		TRACE_APPEND(("ERROR: %.30s\n",
			O2S(Tcl_GetObjResult(interp))));
		goto gotError;
	    }
	}
    doneIncr:
	TRACE_APPEND(("%.30s\n", O2S(objResultPtr)));
#ifndef TCL_COMPILE_DEBUG
	if (*(pc+pcAdjustment) == INST_POP) {
	    NEXT_INST_V((pcAdjustment+1), cleanup, 0);
	}
#endif
	NEXT_INST_V(pcAdjustment, cleanup, 1);
    }

    /*
     *	   End of INST_INCR instructions.
     * -----------------------------------------------------------------
     *	   Start of INST_EXIST instructions.
     */

    case INST_EXIST_SCALAR:
	opnd = TclGetUInt4AtPtr(pc+1);
	varPtr = LOCAL(opnd);
	while (TclIsVarLink(varPtr)) {
	    varPtr = varPtr->value.linkPtr;
	}
	TRACE(("%u => ", opnd));
	if (ReadTraced(varPtr)) {
	    DECACHE_STACK_INFO();
	    TclObjCallVarTraces(iPtr, NULL, varPtr, NULL, NULL,
		    TCL_TRACE_READS, 0, opnd);
	    CACHE_STACK_INFO();
	    if (TclIsVarUndefined(varPtr)) {
		TclCleanupVar(varPtr, NULL);
		varPtr = NULL;
	    }
	}

	/*
	 * Tricky! Arrays always exist.
	 */

	objResultPtr = TCONST(!varPtr || TclIsVarUndefined(varPtr) ? 0 : 1);
	TRACE_APPEND(("%.30s\n", O2S(objResultPtr)));
	NEXT_INST_F(5, 0, 1);

    case INST_EXIST_ARRAY:
	opnd = TclGetUInt4AtPtr(pc+1);
	part2Ptr = OBJ_AT_TOS;
	arrayPtr = LOCAL(opnd);
	while (TclIsVarLink(arrayPtr)) {
	    arrayPtr = arrayPtr->value.linkPtr;
	}
	TRACE(("%u \"%.30s\" => ", opnd, O2S(part2Ptr)));
	if (TclIsVarArray(arrayPtr) && !ReadTraced(arrayPtr)) {
	    varPtr = VarHashFindVar(arrayPtr->value.tablePtr, part2Ptr);
	    if (!varPtr || !ReadTraced(varPtr)) {
		goto doneExistArray;
	    }
	}
	varPtr = TclLookupArrayElement(interp, NULL, part2Ptr, 0, "access",
		0, 1, arrayPtr, opnd);
	if (varPtr) {
	    if (ReadTraced(varPtr) || (arrayPtr && ReadTraced(arrayPtr))) {
		DECACHE_STACK_INFO();
		TclObjCallVarTraces(iPtr, arrayPtr, varPtr, NULL, part2Ptr,
			TCL_TRACE_READS, 0, opnd);
		CACHE_STACK_INFO();
	    }
	    if (TclIsVarUndefined(varPtr)) {
		TclCleanupVar(varPtr, arrayPtr);
		varPtr = NULL;
	    }
	}
    doneExistArray:
	objResultPtr = TCONST(!varPtr || TclIsVarUndefined(varPtr) ? 0 : 1);
	TRACE_APPEND(("%.30s\n", O2S(objResultPtr)));
	NEXT_INST_F(5, 1, 1);

    case INST_EXIST_ARRAY_STK:
	cleanup = 2;
	part2Ptr = OBJ_AT_TOS;		/* element name */
	part1Ptr = OBJ_UNDER_TOS;	/* array name */
	TRACE(("\"%.30s(%.30s)\" => ", O2S(part1Ptr), O2S(part2Ptr)));
	goto doExistStk;

    case INST_EXIST_STK:
	cleanup = 1;
	part2Ptr = NULL;
	part1Ptr = OBJ_AT_TOS;		/* variable name */
	TRACE(("\"%.30s\" => ", O2S(part1Ptr)));

    doExistStk:
	varPtr = TclObjLookupVarEx(interp, part1Ptr, part2Ptr, 0, "access",
		/*createPart1*/0, /*createPart2*/1, &arrayPtr);
	if (varPtr) {
	    if (ReadTraced(varPtr) || (arrayPtr && ReadTraced(arrayPtr))) {
		DECACHE_STACK_INFO();
		TclObjCallVarTraces(iPtr, arrayPtr, varPtr, part1Ptr,part2Ptr,
			TCL_TRACE_READS, 0, -1);
		CACHE_STACK_INFO();
	    }
	    if (TclIsVarUndefined(varPtr)) {
		TclCleanupVar(varPtr, arrayPtr);
		varPtr = NULL;
	    }
	}
	objResultPtr = TCONST(!varPtr || TclIsVarUndefined(varPtr) ? 0 : 1);
	TRACE_APPEND(("%.30s\n", O2S(objResultPtr)));
	NEXT_INST_V(1, cleanup, 1);

    /*
     *	   End of INST_EXIST instructions.
     * -----------------------------------------------------------------
     *	   Start of INST_UNSET instructions.
     */

    {
	int flags;

    case INST_UNSET_SCALAR:
	flags = TclGetUInt1AtPtr(pc+1) ? TCL_LEAVE_ERR_MSG : 0;
	opnd = TclGetUInt4AtPtr(pc+2);
	varPtr = LOCAL(opnd);
	while (TclIsVarLink(varPtr)) {
	    varPtr = varPtr->value.linkPtr;
	}
	TRACE(("%s %u\n", (flags?"normal":"noerr"), opnd));
	if (TclIsVarDirectUnsettable(varPtr) && !TclIsVarInHash(varPtr)) {
	    /*
	     * No errors, no traces, no searches: just make the variable cease
	     * to exist.
	     */

	    if (!TclIsVarUndefined(varPtr)) {
		TclDecrRefCount(varPtr->value.objPtr);
	    } else if (flags & TCL_LEAVE_ERR_MSG) {
		goto slowUnsetScalar;
	    }
	    varPtr->value.objPtr = NULL;
	    NEXT_INST_F(6, 0, 0);
	}

    slowUnsetScalar:
	DECACHE_STACK_INFO();
	if (TclPtrUnsetVar(interp, varPtr, NULL, NULL, NULL, flags,
		opnd) != TCL_OK && flags) {
	    goto errorInUnset;
	}
	CACHE_STACK_INFO();
	NEXT_INST_F(6, 0, 0);

    case INST_UNSET_ARRAY:
	flags = TclGetUInt1AtPtr(pc+1) ? TCL_LEAVE_ERR_MSG : 0;
	opnd = TclGetUInt4AtPtr(pc+2);
	part2Ptr = OBJ_AT_TOS;
	arrayPtr = LOCAL(opnd);
	while (TclIsVarLink(arrayPtr)) {
	    arrayPtr = arrayPtr->value.linkPtr;
	}
	TRACE(("%s %u \"%.30s\"\n",
		(flags ? "normal" : "noerr"), opnd, O2S(part2Ptr)));
	if (TclIsVarArray(arrayPtr) && !UnsetTraced(arrayPtr)) {
	    varPtr = VarHashFindVar(arrayPtr->value.tablePtr, part2Ptr);
	    if (varPtr && TclIsVarDirectUnsettable(varPtr)) {
		/*
		 * No nasty traces and element exists, so we can proceed to
		 * unset it. Might still not exist though...
		 */

		if (!TclIsVarUndefined(varPtr)) {
		    TclDecrRefCount(varPtr->value.objPtr);
		} else if (flags & TCL_LEAVE_ERR_MSG) {
		    goto slowUnsetArray;
		}
		varPtr->value.objPtr = NULL;
		NEXT_INST_F(6, 1, 0);
	    } else if (!varPtr && !(flags & TCL_LEAVE_ERR_MSG)) {
		/*
		 * Don't need to do anything here.
		 */

		NEXT_INST_F(6, 1, 0);
	    }
	}
    slowUnsetArray:
	DECACHE_STACK_INFO();
	varPtr = TclLookupArrayElement(interp, NULL, part2Ptr, flags, "unset",
		0, 0, arrayPtr, opnd);
	if (!varPtr) {
	    if (flags & TCL_LEAVE_ERR_MSG) {
		goto errorInUnset;
	    }
	} else if (TclPtrUnsetVar(interp, varPtr, arrayPtr, NULL, part2Ptr,
		flags, opnd) != TCL_OK && (flags & TCL_LEAVE_ERR_MSG)) {
	    goto errorInUnset;
	}
	CACHE_STACK_INFO();
	NEXT_INST_F(6, 1, 0);

    case INST_UNSET_ARRAY_STK:
	flags = TclGetUInt1AtPtr(pc+1) ? TCL_LEAVE_ERR_MSG : 0;
	cleanup = 2;
	part2Ptr = OBJ_AT_TOS;		/* element name */
	part1Ptr = OBJ_UNDER_TOS;	/* array name */
	TRACE(("%s \"%.30s(%.30s)\"\n", (flags?"normal":"noerr"),
		O2S(part1Ptr), O2S(part2Ptr)));
	goto doUnsetStk;

    case INST_UNSET_STK:
	flags = TclGetUInt1AtPtr(pc+1) ? TCL_LEAVE_ERR_MSG : 0;
	cleanup = 1;
	part2Ptr = NULL;
	part1Ptr = OBJ_AT_TOS;		/* variable name */
	TRACE(("%s \"%.30s\"\n", (flags?"normal":"noerr"), O2S(part1Ptr)));

    doUnsetStk:
	DECACHE_STACK_INFO();
	if (TclObjUnsetVar2(interp, part1Ptr, part2Ptr, flags) != TCL_OK
		&& (flags & TCL_LEAVE_ERR_MSG)) {
	    goto errorInUnset;
	}
	CACHE_STACK_INFO();
	NEXT_INST_V(2, cleanup, 0);

    errorInUnset:
	CACHE_STACK_INFO();
	TRACE_APPEND(("ERROR: %.30s\n", O2S(Tcl_GetObjResult(interp))));
	goto gotError;

	/*
	 * This is really an unset operation these days. Do not issue.
	 */

    case INST_DICT_DONE:
	opnd = TclGetUInt4AtPtr(pc+1);
	TRACE(("%u\n", opnd));
	varPtr = LOCAL(opnd);
	while (TclIsVarLink(varPtr)) {
	    varPtr = varPtr->value.linkPtr;
	}
	if (TclIsVarDirectUnsettable(varPtr) && !TclIsVarInHash(varPtr)) {
	    if (!TclIsVarUndefined(varPtr)) {
		TclDecrRefCount(varPtr->value.objPtr);
	    }
	    varPtr->value.objPtr = NULL;
	} else {
	    DECACHE_STACK_INFO();
	    TclPtrUnsetVar(interp, varPtr, NULL, NULL, NULL, 0, opnd);
	    CACHE_STACK_INFO();
	}
	NEXT_INST_F(5, 0, 0);
    }

    /*
     *	   End of INST_UNSET instructions.
     * -----------------------------------------------------------------
     *	   Start of INST_ARRAY instructions.
     */

    case INST_ARRAY_EXISTS_IMM:
	opnd = TclGetUInt4AtPtr(pc+1);
	pcAdjustment = 5;
	cleanup = 0;
	part1Ptr = NULL;
	arrayPtr = NULL;
	TRACE(("%u => ", opnd));
	varPtr = LOCAL(opnd);
	while (TclIsVarLink(varPtr)) {
	    varPtr = varPtr->value.linkPtr;
	}
	goto doArrayExists;
    case INST_ARRAY_EXISTS_STK:
	opnd = -1;
	pcAdjustment = 1;
	cleanup = 1;
	part1Ptr = OBJ_AT_TOS;
	TRACE(("\"%.30s\" => ", O2S(part1Ptr)));
	varPtr = TclObjLookupVarEx(interp, part1Ptr, NULL, 0, NULL,
		/*createPart1*/0, /*createPart2*/0, &arrayPtr);
    doArrayExists:
	if (varPtr && (varPtr->flags & VAR_TRACED_ARRAY)
		&& (TclIsVarArray(varPtr) || TclIsVarUndefined(varPtr))) {
	    DECACHE_STACK_INFO();
	    result = TclObjCallVarTraces(iPtr, arrayPtr, varPtr, part1Ptr,
		    NULL, (TCL_LEAVE_ERR_MSG|TCL_NAMESPACE_ONLY|
		    TCL_GLOBAL_ONLY|TCL_TRACE_ARRAY), 1, opnd);
	    CACHE_STACK_INFO();
	    if (result == TCL_ERROR) {
		TRACE_APPEND(("ERROR: %.30s\n",
			O2S(Tcl_GetObjResult(interp))));
		goto gotError;
	    }
	}
	if (varPtr && TclIsVarArray(varPtr) && !TclIsVarUndefined(varPtr)) {
	    objResultPtr = TCONST(1);
	} else {
	    objResultPtr = TCONST(0);
	}
	TRACE_APPEND(("%.30s\n", O2S(objResultPtr)));
	NEXT_INST_V(pcAdjustment, cleanup, 1);

    case INST_ARRAY_MAKE_IMM:
	opnd = TclGetUInt4AtPtr(pc+1);
	pcAdjustment = 5;
	cleanup = 0;
	part1Ptr = NULL;
	arrayPtr = NULL;
	TRACE(("%u => ", opnd));
	varPtr = LOCAL(opnd);
	while (TclIsVarLink(varPtr)) {
	    varPtr = varPtr->value.linkPtr;
	}
	goto doArrayMake;
    case INST_ARRAY_MAKE_STK:
	opnd = -1;
	pcAdjustment = 1;
	cleanup = 1;
	part1Ptr = OBJ_AT_TOS;
	TRACE(("\"%.30s\" => ", O2S(part1Ptr)));
	varPtr = TclObjLookupVarEx(interp, part1Ptr, NULL, TCL_LEAVE_ERR_MSG,
		"set", /*createPart1*/1, /*createPart2*/0, &arrayPtr);
	if (varPtr == NULL) {
	    TRACE_APPEND(("ERROR: %.30s\n", O2S(Tcl_GetObjResult(interp))));
	    goto gotError;
	}
    doArrayMake:
	if (varPtr && !TclIsVarArray(varPtr)) {
	    if (TclIsVarArrayElement(varPtr) || !TclIsVarUndefined(varPtr)) {
		/*
		 * Either an array element, or a scalar: lose!
		 */

		TclObjVarErrMsg(interp, part1Ptr, NULL, "array set",
			"variable isn't array", opnd);
		Tcl_SetErrorCode(interp, "TCL", "WRITE", "ARRAY", NULL);
		TRACE_APPEND(("ERROR: bad array ref: %.30s\n",
			O2S(Tcl_GetObjResult(interp))));
		goto gotError;
	    }
	    TclSetVarArray(varPtr);
	    varPtr->value.tablePtr = ckalloc(sizeof(TclVarHashTable));
	    TclInitVarHashTable(varPtr->value.tablePtr,
		    TclGetVarNsPtr(varPtr));
#ifdef TCL_COMPILE_DEBUG
	    TRACE_APPEND(("done\n"));
	} else {
	    TRACE_APPEND(("nothing to do\n"));
#endif
	}
	NEXT_INST_V(pcAdjustment, cleanup, 0);

    /*
     *	   End of INST_ARRAY instructions.
     * -----------------------------------------------------------------
     *	   Start of variable linking instructions.
     */

    {
	Var *otherPtr;
	CallFrame *framePtr, *savedFramePtr;
	Tcl_Namespace *nsPtr;
	Namespace *savedNsPtr;

    case INST_UPVAR:
	TRACE_WITH_OBJ(("upvar "), OBJ_UNDER_TOS);

	if (TclObjGetFrame(interp, OBJ_UNDER_TOS, &framePtr) == -1) {
	    goto gotError;
	}

	/*
	 * Locate the other variable.
	 */

	savedFramePtr = iPtr->varFramePtr;
	iPtr->varFramePtr = framePtr;
	otherPtr = TclObjLookupVarEx(interp, OBJ_AT_TOS, NULL,
		TCL_LEAVE_ERR_MSG, "access", /*createPart1*/ 1,
		/*createPart2*/ 1, &varPtr);
	iPtr->varFramePtr = savedFramePtr;
	if (!otherPtr) {
	    goto gotError;
	}
	goto doLinkVars;

    case INST_NSUPVAR:
	TRACE_WITH_OBJ(("nsupvar "), OBJ_UNDER_TOS);
	if (TclGetNamespaceFromObj(interp, OBJ_UNDER_TOS, &nsPtr) != TCL_OK) {
	    goto gotError;
	}

	/*
	 * Locate the other variable.
	 */

	savedNsPtr = iPtr->varFramePtr->nsPtr;
	iPtr->varFramePtr->nsPtr = (Namespace *) nsPtr;
	otherPtr = TclObjLookupVarEx(interp, OBJ_AT_TOS, NULL,
		(TCL_NAMESPACE_ONLY | TCL_LEAVE_ERR_MSG), "access",
		/*createPart1*/ 1, /*createPart2*/ 1, &varPtr);
	iPtr->varFramePtr->nsPtr = savedNsPtr;
	if (!otherPtr) {
	    goto gotError;
	}
	goto doLinkVars;

    case INST_VARIABLE:
	TRACE(("variable "));
	otherPtr = TclObjLookupVarEx(interp, OBJ_AT_TOS, NULL,
		(TCL_NAMESPACE_ONLY | TCL_LEAVE_ERR_MSG), "access",
		/*createPart1*/ 1, /*createPart2*/ 1, &varPtr);
	if (!otherPtr) {
	    goto gotError;
	}

	/*
	 * Do the [variable] magic.
	 */

	TclSetVarNamespaceVar(otherPtr);

    doLinkVars:

	/*
	 * If we are here, the local variable has already been created: do the
	 * little work of TclPtrMakeUpvar that remains to be done right here
	 * if there are no errors; otherwise, let it handle the case.
	 */

	opnd = TclGetInt4AtPtr(pc+1);;
	varPtr = LOCAL(opnd);
	if ((varPtr != otherPtr) && !TclIsVarTraced(varPtr)
		&& (TclIsVarUndefined(varPtr) || TclIsVarLink(varPtr))) {
	    if (!TclIsVarUndefined(varPtr)) {
		/*
		 * Then it is a defined link.
		 */

		Var *linkPtr = varPtr->value.linkPtr;

		if (linkPtr == otherPtr) {
		    NEXT_INST_F(5, 1, 0);
		}
		if (TclIsVarInHash(linkPtr)) {
		    VarHashRefCount(linkPtr)--;
		    if (TclIsVarUndefined(linkPtr)) {
			TclCleanupVar(linkPtr, NULL);
		    }
		}
	    }
	    TclSetVarLink(varPtr);
	    varPtr->value.linkPtr = otherPtr;
	    if (TclIsVarInHash(otherPtr)) {
		VarHashRefCount(otherPtr)++;
	    }
	} else if (TclPtrObjMakeUpvar(interp, otherPtr, NULL, 0,
		opnd) != TCL_OK) {
	    goto gotError;
	}

	/*
	 * Do not pop the namespace or frame index, it may be needed for other
	 * variables - and [variable] did not push it at all.
	 */

	NEXT_INST_F(5, 1, 0);
    }

    /*
     *	   End of variable linking instructions.
     * -----------------------------------------------------------------
     */

    case INST_JUMP1:
	opnd = TclGetInt1AtPtr(pc+1);
	TRACE(("%d => new pc %u\n", opnd,
		(unsigned)(pc + opnd - codePtr->codeStart)));
	NEXT_INST_F(opnd, 0, 0);

    case INST_JUMP4:
	opnd = TclGetInt4AtPtr(pc+1);
	TRACE(("%d => new pc %u\n", opnd,
		(unsigned)(pc + opnd - codePtr->codeStart)));
	NEXT_INST_F(opnd, 0, 0);

    {
	int jmpOffset[2], b;

	/* TODO: consider rewrite so we don't compute the offset we're not
	 * going to take. */
    case INST_JUMP_FALSE4:
	jmpOffset[0] = TclGetInt4AtPtr(pc+1);	/* FALSE offset */
	jmpOffset[1] = 5;			/* TRUE offset */
	goto doCondJump;

    case INST_JUMP_TRUE4:
	jmpOffset[0] = 5;
	jmpOffset[1] = TclGetInt4AtPtr(pc+1);
	goto doCondJump;

    case INST_JUMP_FALSE1:
	jmpOffset[0] = TclGetInt1AtPtr(pc+1);
	jmpOffset[1] = 2;
	goto doCondJump;

    case INST_JUMP_TRUE1:
	jmpOffset[0] = 2;
	jmpOffset[1] = TclGetInt1AtPtr(pc+1);

    doCondJump:
	valuePtr = OBJ_AT_TOS;

	/* TODO - check claim that taking address of b harms performance */
	/* TODO - consider optimization search for constants */
	if (TclGetBooleanFromObj(interp, valuePtr, &b) != TCL_OK) {
	    TRACE_WITH_OBJ(("%d => ERROR: ", jmpOffset[
		    ((*pc == INST_JUMP_FALSE1) || (*pc == INST_JUMP_FALSE4))
		    ? 0 : 1]), Tcl_GetObjResult(interp));
	    goto gotError;
	}

#ifdef TCL_COMPILE_DEBUG
	if (b) {
	    if ((*pc == INST_JUMP_TRUE1) || (*pc == INST_JUMP_TRUE4)) {
		TRACE(("%d => %.20s true, new pc %u\n", jmpOffset[1],
			O2S(valuePtr),
			(unsigned)(pc + jmpOffset[1] - codePtr->codeStart)));
	    } else {
		TRACE(("%d => %.20s true\n", jmpOffset[0], O2S(valuePtr)));
	    }
	} else {
	    if ((*pc == INST_JUMP_TRUE1) || (*pc == INST_JUMP_TRUE4)) {
		TRACE(("%d => %.20s false\n", jmpOffset[0], O2S(valuePtr)));
	    } else {
		TRACE(("%d => %.20s false, new pc %u\n", jmpOffset[0],
			O2S(valuePtr),
			(unsigned)(pc + jmpOffset[0] - codePtr->codeStart)));
	    }
	}
#endif
	NEXT_INST_F(jmpOffset[b], 1, 0);
    }

    case INST_JUMP_TABLE: {
	Tcl_HashEntry *hPtr;
	JumptableInfo *jtPtr;

	/*
	 * Jump to location looked up in a hashtable; fall through to next
	 * instr if lookup fails.
	 */

	opnd = TclGetInt4AtPtr(pc+1);
	jtPtr = (JumptableInfo *) codePtr->auxDataArrayPtr[opnd].clientData;
	TRACE(("%d => %.20s ", opnd, O2S(OBJ_AT_TOS)));
	hPtr = Tcl_FindHashEntry(&jtPtr->hashTable, TclGetString(OBJ_AT_TOS));
	if (hPtr != NULL) {
	    int jumpOffset = PTR2INT(Tcl_GetHashValue(hPtr));

	    TRACE_APPEND(("found in table, new pc %u\n",
		    (unsigned)(pc - codePtr->codeStart + jumpOffset)));
	    NEXT_INST_F(jumpOffset, 1, 0);
	} else {
	    TRACE_APPEND(("not found in table\n"));
	    NEXT_INST_F(5, 1, 0);
	}
    }

    /*
     * These two instructions are now redundant: the complete logic of the LOR
     * and LAND is now handled by the expression compiler.
     */

    case INST_LOR:
    case INST_LAND: {
	/*
	 * Operands must be boolean or numeric. No int->double conversions are
	 * performed.
	 */

	int i1, i2, iResult;

	value2Ptr = OBJ_AT_TOS;
	valuePtr = OBJ_UNDER_TOS;
	if (TclGetBooleanFromObj(NULL, valuePtr, &i1) != TCL_OK) {
	    TRACE(("\"%.20s\" => ILLEGAL TYPE %s \n", O2S(valuePtr),
		    (valuePtr->typePtr? valuePtr->typePtr->name : "null")));
	    DECACHE_STACK_INFO();
	    IllegalExprOperandType(interp, pc, valuePtr);
	    CACHE_STACK_INFO();
	    goto gotError;
	}

	if (TclGetBooleanFromObj(NULL, value2Ptr, &i2) != TCL_OK) {
	    TRACE(("\"%.20s\" => ILLEGAL TYPE %s \n", O2S(value2Ptr),
		    (value2Ptr->typePtr? value2Ptr->typePtr->name : "null")));
	    DECACHE_STACK_INFO();
	    IllegalExprOperandType(interp, pc, value2Ptr);
	    CACHE_STACK_INFO();
	    goto gotError;
	}

	if (*pc == INST_LOR) {
	    iResult = (i1 || i2);
	} else {
	    iResult = (i1 && i2);
	}
	objResultPtr = TCONST(iResult);
	TRACE(("%.20s %.20s => %d\n", O2S(valuePtr),O2S(value2Ptr),iResult));
	NEXT_INST_F(1, 2, 1);
    }

    /*
     * -----------------------------------------------------------------
     *	   Start of general introspector instructions.
     */

    case INST_NS_CURRENT: {
	Namespace *currNsPtr = (Namespace *) TclGetCurrentNamespace(interp);

	if (currNsPtr == (Namespace *) TclGetGlobalNamespace(interp)) {
	    TclNewLiteralStringObj(objResultPtr, "::");
	} else {
	    TclNewStringObj(objResultPtr, currNsPtr->fullName,
		    strlen(currNsPtr->fullName));
	}
	TRACE_WITH_OBJ(("=> "), objResultPtr);
	NEXT_INST_F(1, 0, 1);
    }
    case INST_COROUTINE_NAME: {
	CoroutineData *corPtr = iPtr->execEnvPtr->corPtr;

	TclNewObj(objResultPtr);
	if (corPtr && !(corPtr->cmdPtr->flags & CMD_IS_DELETED)) {
	    Tcl_GetCommandFullName(interp, (Tcl_Command) corPtr->cmdPtr,
		    objResultPtr);
	}
	TRACE_WITH_OBJ(("=> "), objResultPtr);
	NEXT_INST_F(1, 0, 1);
    }
    case INST_INFO_LEVEL_NUM:
	TclNewIntObj(objResultPtr, iPtr->varFramePtr->level);
	TRACE_WITH_OBJ(("=> "), objResultPtr);
	NEXT_INST_F(1, 0, 1);
    case INST_INFO_LEVEL_ARGS: {
	int level;
	register CallFrame *framePtr = iPtr->varFramePtr;
	register CallFrame *rootFramePtr = iPtr->rootFramePtr;

	valuePtr = OBJ_AT_TOS;
	if (TclGetIntFromObj(interp, valuePtr, &level) != TCL_OK) {
	    TRACE_WITH_OBJ(("%.30s => ERROR: ", O2S(valuePtr)),
		    Tcl_GetObjResult(interp));
	    goto gotError;
	}
	TRACE(("%d => ", level));
	if (level <= 0) {
	    level += framePtr->level;
	}
	for (; (framePtr->level!=level) && (framePtr!=rootFramePtr) ;
		framePtr = framePtr->callerVarPtr) {
	    /* Empty loop body */
	}
	if (framePtr == rootFramePtr) {
	    Tcl_AppendResult(interp, "bad level \"", TclGetString(valuePtr),
		    "\"", NULL);
	    TRACE_APPEND(("ERROR: bad level\n"));
	    Tcl_SetErrorCode(interp, "TCL", "LOOKUP", "STACK_LEVEL",
		    TclGetString(valuePtr), NULL);
	    goto gotError;
	}
	objResultPtr = Tcl_NewListObj(framePtr->objc, framePtr->objv);
	TRACE_APPEND(("%.30s\n", O2S(objResultPtr)));
	NEXT_INST_F(1, 1, 1);
    }
    case INST_RESOLVE_COMMAND: {
	Tcl_Command cmd = Tcl_GetCommandFromObj(interp, OBJ_AT_TOS);

	TclNewObj(objResultPtr);
	if (cmd != NULL) {
	    Tcl_GetCommandFullName(interp, cmd, objResultPtr);
	}
	TRACE_WITH_OBJ(("\"%.20s\" => ", O2S(OBJ_AT_TOS)), objResultPtr);
	NEXT_INST_F(1, 1, 1);
    }
    case INST_TCLOO_SELF: {
	CallFrame *framePtr = iPtr->varFramePtr;
	CallContext *contextPtr;

	if (framePtr == NULL ||
		!(framePtr->isProcCallFrame & FRAME_IS_METHOD)) {
	    TRACE(("=> ERROR: no TclOO call context\n"));
	    Tcl_SetObjResult(interp, Tcl_NewStringObj(
		    "self may only be called from inside a method",
		    -1));
	    Tcl_SetErrorCode(interp, "TCL", "OO", "CONTEXT_REQUIRED", NULL);
	    goto gotError;
	}
	contextPtr = framePtr->clientData;

	/*
	 * Call out to get the name; it's expensive to compute but cached.
	 */

	objResultPtr = TclOOObjectName(interp, contextPtr->oPtr);
	TRACE_WITH_OBJ(("=> "), objResultPtr);
	NEXT_INST_F(1, 0, 1);
    }
    {
	Object *oPtr;

    case INST_TCLOO_IS_OBJECT:
	oPtr = (Object *) Tcl_GetObjectFromObj(interp, OBJ_AT_TOS);
	objResultPtr = TCONST(oPtr != NULL ? 1 : 0);
	TRACE_WITH_OBJ(("%.30s => ", O2S(OBJ_AT_TOS)), objResultPtr);
	NEXT_INST_F(1, 1, 1);
    case INST_TCLOO_CLASS:
	oPtr = (Object *) Tcl_GetObjectFromObj(interp, OBJ_AT_TOS);
	if (oPtr == NULL) {
	    TRACE(("%.30s => ERROR: not object\n", O2S(OBJ_AT_TOS)));
	    goto gotError;
	}
	objResultPtr = TclOOObjectName(interp, oPtr->selfCls->thisPtr);
	TRACE_WITH_OBJ(("%.30s => ", O2S(OBJ_AT_TOS)), objResultPtr);
	NEXT_INST_F(1, 1, 1);
    case INST_TCLOO_NS:
	oPtr = (Object *) Tcl_GetObjectFromObj(interp, OBJ_AT_TOS);
	if (oPtr == NULL) {
	    TRACE(("%.30s => ERROR: not object\n", O2S(OBJ_AT_TOS)));
	    goto gotError;
	}

	/*
	 * TclOO objects *never* have the global namespace as their NS.
	 */

	TclNewStringObj(objResultPtr, oPtr->namespacePtr->fullName,
		strlen(oPtr->namespacePtr->fullName));
	TRACE_WITH_OBJ(("%.30s => ", O2S(OBJ_AT_TOS)), objResultPtr);
	NEXT_INST_F(1, 1, 1);
    }

    /*
     * -----------------------------------------------------------------
     *	   Start of INST_LIST and related instructions.
     */

    {
	int index, numIndices, fromIdx, toIdx;
	int nocase, match, length2, cflags, s1len, s2len;
	const char *s1, *s2;

    case INST_LIST:
	/*
	 * Pop the opnd (objc) top stack elements into a new list obj and then
	 * decrement their ref counts.
	 */

	opnd = TclGetUInt4AtPtr(pc+1);
	objResultPtr = Tcl_NewListObj(opnd, &OBJ_AT_DEPTH(opnd-1));
	TRACE_WITH_OBJ(("%u => ", opnd), objResultPtr);
	NEXT_INST_V(5, opnd, 1);

    case INST_LIST_LENGTH:
	valuePtr = OBJ_AT_TOS;
	if (TclListObjLength(interp, valuePtr, &length) != TCL_OK) {
	    TRACE_WITH_OBJ(("%.30s => ERROR: ", O2S(valuePtr)),
		    Tcl_GetObjResult(interp));
	    goto gotError;
	}
	TclNewIntObj(objResultPtr, length);
	TRACE(("%.20s => %d\n", O2S(valuePtr), length));
	NEXT_INST_F(1, 1, 1);

    case INST_LIST_INDEX:	/* lindex with objc == 3 */
	value2Ptr = OBJ_AT_TOS;
	valuePtr = OBJ_UNDER_TOS;

	/*
	 * Extract the desired list element.
	 */

	if ((TclListObjGetElements(interp, valuePtr, &objc, &objv) == TCL_OK)
		&& (value2Ptr->typePtr != &tclListType)
		&& (TclGetIntForIndexM(NULL , value2Ptr, objc-1,
			&index) == TCL_OK)) {
	    TclDecrRefCount(value2Ptr);
	    tosPtr--;
	    pcAdjustment = 1;
	    goto lindexFastPath;
	}

	objResultPtr = TclLindexList(interp, valuePtr, value2Ptr);
	if (!objResultPtr) {
	    TRACE_WITH_OBJ(("%.30s %.30s => ERROR: ", O2S(valuePtr),
		    O2S(value2Ptr)), Tcl_GetObjResult(interp));
	    goto gotError;
	}

	/*
	 * Stash the list element on the stack.
	 */

	TRACE(("%.20s %.20s => %s\n",
		O2S(valuePtr), O2S(value2Ptr), O2S(objResultPtr)));
	NEXT_INST_F(1, 2, -1);	/* Already has the correct refCount */

    case INST_LIST_INDEX_IMM:	/* lindex with objc==3 and index in bytecode
				 * stream */

	/*
	 * Pop the list and get the index.
	 */

	valuePtr = OBJ_AT_TOS;
	opnd = TclGetInt4AtPtr(pc+1);

	/*
	 * Get the contents of the list, making sure that it really is a list
	 * in the process.
	 */

	if (TclListObjGetElements(interp, valuePtr, &objc, &objv) != TCL_OK) {
	    TRACE_WITH_OBJ(("\"%.30s\" %d => ERROR: ", O2S(valuePtr), opnd),
		    Tcl_GetObjResult(interp));
	    goto gotError;
	}

	/*
	 * Select the list item based on the index. Negative operand means
	 * end-based indexing.
	 */

	if (opnd < -1) {
	    index = opnd+1 + objc;
	} else {
	    index = opnd;
	}
	pcAdjustment = 5;

    lindexFastPath:
	if (index >= 0 && index < objc) {
	    objResultPtr = objv[index];
	} else {
	    TclNewObj(objResultPtr);
	}

	TRACE_WITH_OBJ(("\"%.30s\" %d => ", O2S(valuePtr), opnd),
		objResultPtr);
	NEXT_INST_F(pcAdjustment, 1, 1);

    case INST_LIST_INDEX_MULTI:	/* 'lindex' with multiple index args */
	/*
	 * Determine the count of index args.
	 */

	opnd = TclGetUInt4AtPtr(pc+1);
	numIndices = opnd-1;

	/*
	 * Do the 'lindex' operation.
	 */

	objResultPtr = TclLindexFlat(interp, OBJ_AT_DEPTH(numIndices),
		numIndices, &OBJ_AT_DEPTH(numIndices - 1));
	if (!objResultPtr) {
	    TRACE_WITH_OBJ(("%d => ERROR: ", opnd), Tcl_GetObjResult(interp));
	    goto gotError;
	}

	/*
	 * Set result.
	 */

	TRACE(("%d => %s\n", opnd, O2S(objResultPtr)));
	NEXT_INST_V(5, opnd, -1);

    case INST_LSET_FLAT:
	/*
	 * Lset with 3, 5, or more args. Get the number of index args.
	 */

	opnd = TclGetUInt4AtPtr(pc + 1);
	numIndices = opnd - 2;

	/*
	 * Get the old value of variable, and remove the stack ref. This is
	 * safe because the variable still references the object; the ref
	 * count will never go zero here - we can use the smaller macro
	 * Tcl_DecrRefCount.
	 */

	valuePtr = POP_OBJECT();
	Tcl_DecrRefCount(valuePtr); /* This one should be done here */

	/*
	 * Compute the new variable value.
	 */

	objResultPtr = TclLsetFlat(interp, valuePtr, numIndices,
		&OBJ_AT_DEPTH(numIndices), OBJ_AT_TOS);
	if (!objResultPtr) {
	    TRACE_WITH_OBJ(("%d => ERROR: ", opnd), Tcl_GetObjResult(interp));
	    goto gotError;
	}

	/*
	 * Set result.
	 */

	TRACE(("%d => %s\n", opnd, O2S(objResultPtr)));
	NEXT_INST_V(5, numIndices+1, -1);

    case INST_LSET_LIST:	/* 'lset' with 4 args */
	/*
	 * Get the old value of variable, and remove the stack ref. This is
	 * safe because the variable still references the object; the ref
	 * count will never go zero here - we can use the smaller macro
	 * Tcl_DecrRefCount.
	 */

	objPtr = POP_OBJECT();
	Tcl_DecrRefCount(objPtr);	/* This one should be done here. */

	/*
	 * Get the new element value, and the index list.
	 */

	valuePtr = OBJ_AT_TOS;
	value2Ptr = OBJ_UNDER_TOS;

	/*
	 * Compute the new variable value.
	 */

	objResultPtr = TclLsetList(interp, objPtr, value2Ptr, valuePtr);
	if (!objResultPtr) {
	    TRACE_WITH_OBJ(("\"%.30s\" => ERROR: ", O2S(value2Ptr)),
		    Tcl_GetObjResult(interp));
	    goto gotError;
	}

	/*
	 * Set result.
	 */

	TRACE(("=> %s\n", O2S(objResultPtr)));
	NEXT_INST_F(1, 2, -1);

    case INST_LIST_RANGE_IMM:	/* lrange with objc==4 and both indices in
				 * bytecode stream */

	/*
	 * Pop the list and get the indices.
	 */

	valuePtr = OBJ_AT_TOS;
	fromIdx = TclGetInt4AtPtr(pc+1);
	toIdx = TclGetInt4AtPtr(pc+5);

	/*
	 * Get the contents of the list, making sure that it really is a list
	 * in the process.
	 */

	if (TclListObjGetElements(interp, valuePtr, &objc, &objv) != TCL_OK) {
	    TRACE_WITH_OBJ(("\"%.30s\" %d %d => ERROR: ", O2S(valuePtr),
		    fromIdx, toIdx), Tcl_GetObjResult(interp));
	    goto gotError;
	}

	/*
	 * Skip a lot of work if we're about to throw the result away (common
	 * with uses of [lassign]).
	 */

#ifndef TCL_COMPILE_DEBUG
	if (*(pc+9) == INST_POP) {
	    NEXT_INST_F(10, 1, 0);
	}
#endif

	/*
	 * Adjust the indices for end-based handling.
	 */

	if (fromIdx < -1) {
	    fromIdx += 1+objc;
	    if (fromIdx < -1) {
		fromIdx = -1;
	    }
	} else if (fromIdx > objc) {
	    fromIdx = objc;
	}
	if (toIdx < -1) {
	    toIdx += 1 + objc;
	    if (toIdx < -1) {
		toIdx = -1;
	    }
	} else if (toIdx > objc) {
	    toIdx = objc;
	}

	/*
	 * Check if we are referring to a valid, non-empty list range, and if
	 * so, build the list of elements in that range.
	 */

	if (fromIdx<=toIdx && fromIdx<objc && toIdx>=0) {
	    if (fromIdx < 0) {
		fromIdx = 0;
	    }
	    if (toIdx >= objc) {
		toIdx = objc-1;
	    }
	    if (fromIdx == 0 && toIdx != objc-1 && !Tcl_IsShared(valuePtr)) {
		/*
		 * BEWARE! This is looking inside the implementation of the
		 * list type.
		 */

		List *listPtr = valuePtr->internalRep.twoPtrValue.ptr1;

		if (listPtr->refCount == 1) {
		    TRACE(("\"%.30s\" %d %d => ", O2S(valuePtr),
			    TclGetInt4AtPtr(pc+1), TclGetInt4AtPtr(pc+5)));
		    for (index=toIdx+1; index<objc ; index++) {
			TclDecrRefCount(objv[index]);
		    }
		    listPtr->elemCount = toIdx+1;
		    listPtr->canonicalFlag = 1;
		    TclInvalidateStringRep(valuePtr);
		    TRACE_APPEND(("%.30s\n", O2S(valuePtr)));
		    NEXT_INST_F(9, 0, 0);
		}
	    }
	    objResultPtr = Tcl_NewListObj(toIdx-fromIdx+1, objv+fromIdx);
	} else {
	    TclNewObj(objResultPtr);
	}

	TRACE_WITH_OBJ(("\"%.30s\" %d %d => ", O2S(valuePtr),
		TclGetInt4AtPtr(pc+1), TclGetInt4AtPtr(pc+5)), objResultPtr);
	NEXT_INST_F(9, 1, 1);

    case INST_LIST_IN:
    case INST_LIST_NOT_IN:	/* Basic list containment operators. */
	value2Ptr = OBJ_AT_TOS;
	valuePtr = OBJ_UNDER_TOS;

	s1 = TclGetStringFromObj(valuePtr, &s1len);
	if (TclListObjLength(interp, value2Ptr, &length) != TCL_OK) {
	    TRACE_WITH_OBJ(("\"%.30s\" \"%.30s\" => ERROR: ", O2S(valuePtr),
		    O2S(value2Ptr)), Tcl_GetObjResult(interp));
	    goto gotError;
	}
	match = 0;
	if (length > 0) {
	    int i = 0;
	    Tcl_Obj *o;

	    /*
	     * An empty list doesn't match anything.
	     */

	    do {
		Tcl_ListObjIndex(NULL, value2Ptr, i, &o);
		if (o != NULL) {
		    s2 = TclGetStringFromObj(o, &s2len);
		} else {
		    s2 = "";
		    s2len = 0;
		}
		if (s1len == s2len) {
		    match = (memcmp(s1, s2, s1len) == 0);
		}
		i++;
	    } while (i < length && match == 0);
	}

	if (*pc == INST_LIST_NOT_IN) {
	    match = !match;
	}

	TRACE(("%.20s %.20s => %d\n", O2S(valuePtr), O2S(value2Ptr), match));

	/*
	 * Peep-hole optimisation: if you're about to jump, do jump from here.
	 * We're saving the effort of pushing a boolean value only to pop it
	 * for branching.
	 */

	pc++;
#ifndef TCL_COMPILE_DEBUG
	switch (*pc) {
	case INST_JUMP_FALSE1:
	    NEXT_INST_F((match ? 2 : TclGetInt1AtPtr(pc+1)), 2, 0);
	case INST_JUMP_TRUE1:
	    NEXT_INST_F((match ? TclGetInt1AtPtr(pc+1) : 2), 2, 0);
	case INST_JUMP_FALSE4:
	    NEXT_INST_F((match ? 5 : TclGetInt4AtPtr(pc+1)), 2, 0);
	case INST_JUMP_TRUE4:
	    NEXT_INST_F((match ? TclGetInt4AtPtr(pc+1) : 5), 2, 0);
	}
#endif
	objResultPtr = TCONST(match);
	NEXT_INST_F(0, 2, 1);

    case INST_LIST_CONCAT:
	value2Ptr = OBJ_AT_TOS;
	valuePtr = OBJ_UNDER_TOS;
	TRACE(("\"%.30s\" \"%.30s\" => ", O2S(valuePtr), O2S(value2Ptr)));
	if (Tcl_IsShared(valuePtr)) {
	    objResultPtr = Tcl_DuplicateObj(valuePtr);
	    if (Tcl_ListObjAppendList(interp, objResultPtr,
		    value2Ptr) != TCL_OK) {
		TRACE_APPEND(("ERROR: %.30s\n", O2S(Tcl_GetObjResult(interp))));
		TclDecrRefCount(objResultPtr);
		goto gotError;
	    }
	    TRACE_APPEND(("\"%.30s\"\n", O2S(objResultPtr)));
	    NEXT_INST_F(1, 2, 1);
	} else {
	    if (Tcl_ListObjAppendList(interp, valuePtr, value2Ptr) != TCL_OK){
		TRACE_APPEND(("ERROR: %.30s\n", O2S(Tcl_GetObjResult(interp))));
		goto gotError;
	    }
	    TRACE_APPEND(("\"%.30s\"\n", O2S(valuePtr)));
	    NEXT_INST_F(1, 1, 0);
	}

    /*
     *	   End of INST_LIST and related instructions.
     * -----------------------------------------------------------------
     *	   Start of string-related instructions.
     */

    case INST_STR_EQ:
    case INST_STR_NEQ:		/* String (in)equality check */
    case INST_STR_CMP:		/* String compare. */
    stringCompare:
	value2Ptr = OBJ_AT_TOS;
	valuePtr = OBJ_UNDER_TOS;

	if (valuePtr == value2Ptr) {
	    match = 0;
	} else {
	    /*
	     * We only need to check (in)equality when we have equal length
	     * strings.  We can use memcmp in all (n)eq cases because we
	     * don't need to worry about lexical LE/BE variance.
	     */

	    typedef int (*memCmpFn_t)(const void*, const void*, size_t);
	    memCmpFn_t memCmpFn;
	    int checkEq = ((*pc == INST_EQ) || (*pc == INST_NEQ)
		    || (*pc == INST_STR_EQ) || (*pc == INST_STR_NEQ));

	    if (TclIsPureByteArray(valuePtr)
		    && TclIsPureByteArray(value2Ptr)) {
		s1 = (char *) Tcl_GetByteArrayFromObj(valuePtr, &s1len);
		s2 = (char *) Tcl_GetByteArrayFromObj(value2Ptr, &s2len);
		memCmpFn = memcmp;
	    } else if (((valuePtr->typePtr == &tclStringType)
		    && (value2Ptr->typePtr == &tclStringType))) {
		/*
		 * Do a unicode-specific comparison if both of the args are of
		 * String type. If the char length == byte length, we can do a
		 * memcmp. In benchmark testing this proved the most efficient
		 * check between the unicode and string comparison operations.
		 */

		s1len = Tcl_GetCharLength(valuePtr);
		s2len = Tcl_GetCharLength(value2Ptr);
		if ((s1len == valuePtr->length)
			&& (s2len == value2Ptr->length)) {
		    s1 = valuePtr->bytes;
		    s2 = value2Ptr->bytes;
		    memCmpFn = memcmp;
		} else {
		    s1 = (char *) Tcl_GetUnicode(valuePtr);
		    s2 = (char *) Tcl_GetUnicode(value2Ptr);
		    if (
#ifdef WORDS_BIGENDIAN
			1
#else
			checkEq
#endif
			) {
			memCmpFn = memcmp;
			s1len *= sizeof(Tcl_UniChar);
			s2len *= sizeof(Tcl_UniChar);
		    } else {
			memCmpFn = (memCmpFn_t) Tcl_UniCharNcmp;
		    }
		}
	    } else {
		/*
		 * strcmp can't do a simple memcmp in order to handle the
		 * special Tcl \xC0\x80 null encoding for utf-8.
		 */

		s1 = TclGetStringFromObj(valuePtr, &s1len);
		s2 = TclGetStringFromObj(value2Ptr, &s2len);
		if (checkEq) {
		    memCmpFn = memcmp;
		} else {
		    memCmpFn = (memCmpFn_t) TclpUtfNcmp2;
		}
	    }

	    if (checkEq && (s1len != s2len)) {
		match = 1;
	    } else {
		/*
		 * The comparison function should compare up to the minimum
		 * byte length only.
		 */
		match = memCmpFn(s1, s2,
			(size_t) ((s1len < s2len) ? s1len : s2len));
		if (match == 0) {
		    match = s1len - s2len;
		}
	    }
	}

	/*
	 * Make sure only -1,0,1 is returned
	 * TODO: consider peephole opt.
	 */

	if (*pc != INST_STR_CMP) {
	    /*
	     * Take care of the opcodes that goto'ed into here.
	     */

	    switch (*pc) {
	    case INST_STR_EQ:
	    case INST_EQ:
		match = (match == 0);
		break;
	    case INST_STR_NEQ:
	    case INST_NEQ:
		match = (match != 0);
		break;
	    case INST_LT:
		match = (match < 0);
		break;
	    case INST_GT:
		match = (match > 0);
		break;
	    case INST_LE:
		match = (match <= 0);
		break;
	    case INST_GE:
		match = (match >= 0);
		break;
	    }
	}
	if (match < 0) {
	    TclNewIntObj(objResultPtr, -1);
	} else {
	    objResultPtr = TCONST(match > 0);
	}
	TRACE(("%.20s %.20s => %s\n", O2S(valuePtr), O2S(value2Ptr),
		O2S(objResultPtr)));
	NEXT_INST_F(1, 2, 1);

    case INST_STR_LEN:
	valuePtr = OBJ_AT_TOS;
	length = Tcl_GetCharLength(valuePtr);
	TclNewIntObj(objResultPtr, length);
	TRACE(("%.20s => %d\n", O2S(valuePtr), length));
	NEXT_INST_F(1, 1, 1);

    case INST_STR_INDEX:
	value2Ptr = OBJ_AT_TOS;
	valuePtr = OBJ_UNDER_TOS;

	/*
	 * Get char length to calulate what 'end' means.
	 */

	length = Tcl_GetCharLength(valuePtr);
	if (TclGetIntForIndexM(interp, value2Ptr, length-1, &index)!=TCL_OK) {
	    goto gotError;
	}

	if ((index < 0) || (index >= length)) {
	    TclNewObj(objResultPtr);
	} else if (TclIsPureByteArray(valuePtr)) {
	    objResultPtr = Tcl_NewByteArrayObj(
		    Tcl_GetByteArrayFromObj(valuePtr, &length)+index, 1);
	} else if (valuePtr->bytes && length == valuePtr->length) {
	    objResultPtr = Tcl_NewStringObj((const char *)
		    valuePtr->bytes+index, 1);
	} else {
	    char buf[TCL_UTF_MAX];
	    Tcl_UniChar ch = Tcl_GetUniChar(valuePtr, index);

	    /*
	     * This could be: Tcl_NewUnicodeObj((const Tcl_UniChar *)&ch, 1)
	     * but creating the object as a string seems to be faster in
	     * practical use.
	     */

	    length = Tcl_UniCharToUtf(ch, buf);
	    objResultPtr = Tcl_NewStringObj(buf, length);
	}

	TRACE(("%.20s %.20s => %s\n", O2S(valuePtr), O2S(value2Ptr),
		O2S(objResultPtr)));
	NEXT_INST_F(1, 2, 1);

    case INST_STR_RANGE:
	TRACE(("\"%.20s\" %s %s =>",
		O2S(OBJ_AT_DEPTH(2)), O2S(OBJ_UNDER_TOS), O2S(OBJ_AT_TOS)));
	length = Tcl_GetCharLength(OBJ_AT_DEPTH(2)) - 1;
	if (TclGetIntForIndexM(interp, OBJ_UNDER_TOS, length,
		    &fromIdx) != TCL_OK
	    || TclGetIntForIndexM(interp, OBJ_AT_TOS, length,
		    &toIdx) != TCL_OK) {
	    goto gotError;
	}

	if (fromIdx < 0) {
	    fromIdx = 0;
	}
	if (toIdx >= length) {
	    toIdx = length;
	}
	if (toIdx >= fromIdx) {
	    objResultPtr = Tcl_GetRange(OBJ_AT_DEPTH(2), fromIdx, toIdx);
	} else {
	    TclNewObj(objResultPtr);
	}
	TRACE_APPEND(("\"%.30s\"\n", O2S(objResultPtr)));
	NEXT_INST_V(1, 3, 1);

    case INST_STR_RANGE_IMM:
	valuePtr = OBJ_AT_TOS;
	fromIdx = TclGetInt4AtPtr(pc+1);
	toIdx = TclGetInt4AtPtr(pc+5);
	length = Tcl_GetCharLength(valuePtr);
	TRACE(("\"%.20s\" %d %d => ", O2S(valuePtr), fromIdx, toIdx));

	/*
	 * Adjust indices for end-based indexing.
	 */

	if (fromIdx < -1) {
	    fromIdx += 1 + length;
	    if (fromIdx < 0) {
		fromIdx = 0;
	    }
	} else if (fromIdx >= length) {
	    fromIdx = length;
	}
	if (toIdx < -1) {
	    toIdx += 1 + length;
	} else if (toIdx >= length) {
	    toIdx = length - 1;
	}

	/*
	 * Check if we can do a sane substring.
	 */

	if (fromIdx <= toIdx) {
	    objResultPtr = Tcl_GetRange(valuePtr, fromIdx, toIdx);
	} else {
	    TclNewObj(objResultPtr);
	}
	TRACE_APPEND(("%.30s\n", O2S(objResultPtr)));
	NEXT_INST_F(9, 1, 1);

    {
	Tcl_UniChar *ustring1, *ustring2, *ustring3, *end, *p;
	int length3;
	Tcl_Obj *value3Ptr;

    case INST_STR_MAP:
	valuePtr = OBJ_AT_TOS;		/* "Main" string. */
	value3Ptr = OBJ_UNDER_TOS;	/* "Target" string. */
	value2Ptr = OBJ_AT_DEPTH(2);	/* "Source" string. */
	if (value3Ptr == value2Ptr) {
	    objResultPtr = valuePtr;
	    NEXT_INST_V(1, 3, 1);
	} else if (valuePtr == value2Ptr) {
	    objResultPtr = value3Ptr;
	    NEXT_INST_V(1, 3, 1);
	}
	ustring1 = Tcl_GetUnicodeFromObj(valuePtr, &length);
	if (length == 0) {
	    objResultPtr = valuePtr;
	    NEXT_INST_V(1, 3, 1);
	}
	ustring2 = Tcl_GetUnicodeFromObj(value2Ptr, &length2);
	if (length2 > length || length2 == 0) {
	    objResultPtr = valuePtr;
	    NEXT_INST_V(1, 3, 1);
	} else if (length2 == length) {
	    if (memcmp(ustring1, ustring2, sizeof(Tcl_UniChar) * length)) {
		objResultPtr = valuePtr;
	    } else {
		objResultPtr = value3Ptr;
	    }
	    NEXT_INST_V(1, 3, 1);
	}
	ustring3 = Tcl_GetUnicodeFromObj(value3Ptr, &length3);

	objResultPtr = Tcl_NewUnicodeObj(ustring1, 0);
	p = ustring1;
	end = ustring1 + length;
	for (; ustring1 < end; ustring1++) {
	    if ((*ustring1 == *ustring2) && (length2==1 ||
		    memcmp(ustring1, ustring2, sizeof(Tcl_UniChar) * length2)
			    == 0)) {
		if (p != ustring1) {
		    Tcl_AppendUnicodeToObj(objResultPtr, p, ustring1-p);
		    p = ustring1 + length2;
		} else {
		    p += length2;
		}
		ustring1 = p - 1;

		Tcl_AppendUnicodeToObj(objResultPtr, ustring3, length3);
	    }
	}
	if (p != ustring1) {
	    /*
	     * Put the rest of the unmapped chars onto result.
	     */

	    Tcl_AppendUnicodeToObj(objResultPtr, p, ustring1 - p);
	}
	TRACE_WITH_OBJ(("%.20s %.20s %.20s => ",
		O2S(value2Ptr), O2S(value3Ptr), O2S(valuePtr)), objResultPtr);
	NEXT_INST_V(1, 3, 1);

    case INST_STR_FIND:
	ustring1 = Tcl_GetUnicodeFromObj(OBJ_AT_TOS, &length);	/* Haystack */
	ustring2 = Tcl_GetUnicodeFromObj(OBJ_UNDER_TOS, &length2);/* Needle */

	match = -1;
	if (length2 > 0 && length2 <= length) {
	    end = ustring1 + length - length2 + 1;
	    for (p=ustring1 ; p<end ; p++) {
		if ((*p == *ustring2) &&
			memcmp(ustring2,p,sizeof(Tcl_UniChar)*length2) == 0) {
		    match = p - ustring1;
		    break;
		}
	    }
	}

	TRACE(("%.20s %.20s => %d\n",
		O2S(OBJ_UNDER_TOS), O2S(OBJ_AT_TOS), match));

	TclNewIntObj(objResultPtr, match);
	NEXT_INST_F(1, 2, 1);

    case INST_STR_FIND_LAST:
	ustring1 = Tcl_GetUnicodeFromObj(OBJ_AT_TOS, &length);	/* Haystack */
	ustring2 = Tcl_GetUnicodeFromObj(OBJ_UNDER_TOS, &length2);/* Needle */

	match = -1;
	if (length2 > 0 && length2 <= length) {
	    for (p=ustring1+length-length2 ; p>=ustring1 ; p--) {
		if ((*p == *ustring2) &&
			memcmp(ustring2,p,sizeof(Tcl_UniChar)*length2) == 0) {
		    match = p - ustring1;
		    break;
		}
	    }
	}

	TRACE(("%.20s %.20s => %d\n",
		O2S(OBJ_UNDER_TOS), O2S(OBJ_AT_TOS), match));

	TclNewIntObj(objResultPtr, match);
	NEXT_INST_F(1, 2, 1);
    }

    case INST_STR_MATCH:
	nocase = TclGetInt1AtPtr(pc+1);
	valuePtr = OBJ_AT_TOS;		/* String */
	value2Ptr = OBJ_UNDER_TOS;	/* Pattern */

	/*
	 * Check that at least one of the objects is Unicode before promoting
	 * both.
	 */

	if ((valuePtr->typePtr == &tclStringType)
		|| (value2Ptr->typePtr == &tclStringType)) {
	    Tcl_UniChar *ustring1, *ustring2;

	    ustring1 = Tcl_GetUnicodeFromObj(valuePtr, &length);
	    ustring2 = Tcl_GetUnicodeFromObj(value2Ptr, &length2);
	    match = TclUniCharMatch(ustring1, length, ustring2, length2,
		    nocase);
	} else if (TclIsPureByteArray(valuePtr) && !nocase) {
	    unsigned char *bytes1, *bytes2;

	    bytes1 = Tcl_GetByteArrayFromObj(valuePtr, &length);
	    bytes2 = Tcl_GetByteArrayFromObj(value2Ptr, &length2);
	    match = TclByteArrayMatch(bytes1, length, bytes2, length2, 0);
	} else {
	    match = Tcl_StringCaseMatch(TclGetString(valuePtr),
		    TclGetString(value2Ptr), nocase);
	}

	/*
	 * Reuse value2Ptr object already on stack if possible. Adjustment is
	 * 2 due to the nocase byte
	 */

	TRACE(("%.20s %.20s => %d\n", O2S(valuePtr), O2S(value2Ptr), match));

	/*
	 * Peep-hole optimisation: if you're about to jump, do jump from here.
	 */

	pc += 2;
#ifndef TCL_COMPILE_DEBUG
	switch (*pc) {
	case INST_JUMP_FALSE1:
	    NEXT_INST_F((match? 2 : TclGetInt1AtPtr(pc+1)), 2, 0);
	case INST_JUMP_TRUE1:
	    NEXT_INST_F((match? TclGetInt1AtPtr(pc+1) : 2), 2, 0);
	case INST_JUMP_FALSE4:
	    NEXT_INST_F((match? 5 : TclGetInt4AtPtr(pc+1)), 2, 0);
	case INST_JUMP_TRUE4:
	    NEXT_INST_F((match? TclGetInt4AtPtr(pc+1) : 5), 2, 0);
	}
#endif
	objResultPtr = TCONST(match);
	NEXT_INST_F(0, 2, 1);

    case INST_REGEXP:
	cflags = TclGetInt1AtPtr(pc+1); /* RE compile flages like NOCASE */
	valuePtr = OBJ_AT_TOS;		/* String */
	value2Ptr = OBJ_UNDER_TOS;	/* Pattern */

	/*
	 * Compile and match the regular expression.
	 */

	{
	    Tcl_RegExp regExpr =
		    Tcl_GetRegExpFromObj(interp, value2Ptr, cflags);

	    if (regExpr == NULL) {
		goto regexpFailure;
	    }

	    match = Tcl_RegExpExecObj(interp, regExpr, valuePtr, 0, 0, 0);

	    if (match < 0) {
	    regexpFailure:
#ifdef TCL_COMPILE_DEBUG
		objResultPtr = Tcl_GetObjResult(interp);
		TRACE_WITH_OBJ(("%.20s %.20s => ERROR: ",
			O2S(valuePtr), O2S(value2Ptr)), objResultPtr);
#endif
		goto gotError;
	    }
	}

	TRACE(("%.20s %.20s => %d\n", O2S(valuePtr), O2S(value2Ptr), match));

	/*
	 * Peep-hole optimisation: if you're about to jump, do jump from here.
	 * Adjustment is 2 due to the nocase byte.
	 */

	pc += 2;
#ifndef TCL_COMPILE_DEBUG
	switch (*pc) {
	case INST_JUMP_FALSE1:
	    NEXT_INST_F((match? 2 : TclGetInt1AtPtr(pc+1)), 2, 0);
	case INST_JUMP_TRUE1:
	    NEXT_INST_F((match? TclGetInt1AtPtr(pc+1) : 2), 2, 0);
	case INST_JUMP_FALSE4:
	    NEXT_INST_F((match? 5 : TclGetInt4AtPtr(pc+1)), 2, 0);
	case INST_JUMP_TRUE4:
	    NEXT_INST_F((match? TclGetInt4AtPtr(pc+1) : 5), 2, 0);
	}
#endif
	objResultPtr = TCONST(match);
	NEXT_INST_F(0, 2, 1);
    }

    /*
     *	   End of string-related instructions.
     * -----------------------------------------------------------------
     *	   Start of numeric operator instructions.
     */

    {
	ClientData ptr1, ptr2;
	int type1, type2;
	long l1, l2, lResult;

    case INST_EQ:
    case INST_NEQ:
    case INST_LT:
    case INST_GT:
    case INST_LE:
    case INST_GE: {
	int iResult = 0, compare = 0;

	value2Ptr = OBJ_AT_TOS;
	valuePtr = OBJ_UNDER_TOS;

	if (GetNumberFromObj(NULL, valuePtr, &ptr1, &type1) != TCL_OK) {
	    /*
	     * At least one non-numeric argument - compare as strings.
	     */

	    goto stringCompare;
	}
	if (type1 == TCL_NUMBER_NAN) {
	    /*
	     * NaN first arg: NaN != to everything, other compares are false.
	     */

	    iResult = (*pc == INST_NEQ);
	    goto foundResult;
	}
	if (valuePtr == value2Ptr) {
	    compare = MP_EQ;
	    goto convertComparison;
	}
	if (GetNumberFromObj(NULL, value2Ptr, &ptr2, &type2) != TCL_OK) {
	    /*
	     * At least one non-numeric argument - compare as strings.
	     */

	    goto stringCompare;
	}
	if (type2 == TCL_NUMBER_NAN) {
	    /*
	     * NaN 2nd arg: NaN != to everything, other compares are false.
	     */

	    iResult = (*pc == INST_NEQ);
	    goto foundResult;
	}
	if ((type1 == TCL_NUMBER_LONG) && (type2 == TCL_NUMBER_LONG)) {
	    l1 = *((const long *)ptr1);
	    l2 = *((const long *)ptr2);
	    compare = (l1 < l2) ? MP_LT : ((l1 > l2) ? MP_GT : MP_EQ);
	} else {
	    compare = TclCompareTwoNumbers(valuePtr, value2Ptr);
	}

	/*
	 * Turn comparison outcome into appropriate result for opcode.
	 */

    convertComparison:
	switch (*pc) {
	case INST_EQ:
	    iResult = (compare == MP_EQ);
	    break;
	case INST_NEQ:
	    iResult = (compare != MP_EQ);
	    break;
	case INST_LT:
	    iResult = (compare == MP_LT);
	    break;
	case INST_GT:
	    iResult = (compare == MP_GT);
	    break;
	case INST_LE:
	    iResult = (compare != MP_GT);
	    break;
	case INST_GE:
	    iResult = (compare != MP_LT);
	    break;
	}

	/*
	 * Peep-hole optimisation: if you're about to jump, do jump from here.
	 */

    foundResult:
	pc++;
#ifndef TCL_COMPILE_DEBUG
	switch (*pc) {
	case INST_JUMP_FALSE1:
	    NEXT_INST_F((iResult? 2 : TclGetInt1AtPtr(pc+1)), 2, 0);
	case INST_JUMP_TRUE1:
	    NEXT_INST_F((iResult? TclGetInt1AtPtr(pc+1) : 2), 2, 0);
	case INST_JUMP_FALSE4:
	    NEXT_INST_F((iResult? 5 : TclGetInt4AtPtr(pc+1)), 2, 0);
	case INST_JUMP_TRUE4:
	    NEXT_INST_F((iResult? TclGetInt4AtPtr(pc+1) : 5), 2, 0);
	}
#endif
	objResultPtr = TCONST(iResult);
	NEXT_INST_F(0, 2, 1);
    }

    case INST_MOD:
    case INST_LSHIFT:
    case INST_RSHIFT:
    case INST_BITOR:
    case INST_BITXOR:
    case INST_BITAND:
	value2Ptr = OBJ_AT_TOS;
	valuePtr = OBJ_UNDER_TOS;

	if ((GetNumberFromObj(NULL, valuePtr, &ptr1, &type1) != TCL_OK)
		|| (type1==TCL_NUMBER_DOUBLE) || (type1==TCL_NUMBER_NAN)) {
	    TRACE(("%.20s %.20s => ILLEGAL 1st TYPE %s\n", O2S(valuePtr),
		    O2S(value2Ptr), (valuePtr->typePtr?
		    valuePtr->typePtr->name : "null")));
	    DECACHE_STACK_INFO();
	    IllegalExprOperandType(interp, pc, valuePtr);
	    CACHE_STACK_INFO();
	    goto gotError;
	}

	if ((GetNumberFromObj(NULL, value2Ptr, &ptr2, &type2) != TCL_OK)
		|| (type2==TCL_NUMBER_DOUBLE) || (type2==TCL_NUMBER_NAN)) {
	    TRACE(("%.20s %.20s => ILLEGAL 2nd TYPE %s\n", O2S(valuePtr),
		    O2S(value2Ptr), (value2Ptr->typePtr?
		    value2Ptr->typePtr->name : "null")));
	    DECACHE_STACK_INFO();
	    IllegalExprOperandType(interp, pc, value2Ptr);
	    CACHE_STACK_INFO();
	    goto gotError;
	}

	/*
	 * Check for common, simple case.
	 */

	if ((type1 == TCL_NUMBER_LONG) && (type2 == TCL_NUMBER_LONG)) {
	    l1 = *((const long *)ptr1);
	    l2 = *((const long *)ptr2);

	    switch (*pc) {
	    case INST_MOD:
		if (l2 == 0) {
		    TRACE(("%s %s => DIVIDE BY ZERO\n", O2S(valuePtr),
			    O2S(value2Ptr)));
		    goto divideByZero;
		} else if ((l2 == 1) || (l2 == -1)) {
		    /*
		     * Div. by |1| always yields remainder of 0.
		     */

		    TRACE(("%s %s => ", O2S(valuePtr), O2S(value2Ptr)));
		    objResultPtr = TCONST(0);
		    TRACE(("%s\n", O2S(objResultPtr)));
		    NEXT_INST_F(1, 2, 1);
		} else if (l1 == 0) {
		    /*
		     * 0 % (non-zero) always yields remainder of 0.
		     */

		    TRACE(("%s %s => ", O2S(valuePtr), O2S(value2Ptr)));
		    objResultPtr = TCONST(0);
		    TRACE(("%s\n", O2S(objResultPtr)));
		    NEXT_INST_F(1, 2, 1);
		} else {
		    lResult = l1 / l2;

		    /*
		     * Force Tcl's integer division rules.
		     * TODO: examine for logic simplification
		     */

		    if ((lResult < 0 || (lResult == 0 &&
			    ((l1 < 0 && l2 > 0) || (l1 > 0 && l2 < 0)))) &&
			    (lResult * l2 != l1)) {
			lResult -= 1;
		    }
		    lResult = l1 - l2*lResult;
		    goto longResultOfArithmetic;
		}

	    case INST_RSHIFT:
		if (l2 < 0) {
		    Tcl_SetObjResult(interp, Tcl_NewStringObj(
			    "negative shift argument", -1));
#if 0
		    DECACHE_STACK_INFO();
		    Tcl_SetErrorCode(interp, "ARITH", "DOMAIN",
			    "domain error: argument not in valid range",
			    NULL);
		    CACHE_STACK_INFO();
#endif
		    goto gotError;
		} else if (l1 == 0) {
		    TRACE(("%s %s => ", O2S(valuePtr), O2S(value2Ptr)));
		    objResultPtr = TCONST(0);
		    TRACE(("%s\n", O2S(objResultPtr)));
		    NEXT_INST_F(1, 2, 1);
		} else {
		    /*
		     * Quickly force large right shifts to 0 or -1.
		     */

		    if (l2 >= (long)(CHAR_BIT*sizeof(long))) {
			/*
			 * We assume that INT_MAX is much larger than the
			 * number of bits in a long. This is a pretty safe
			 * assumption, given that the former is usually around
			 * 4e9 and the latter 32 or 64...
			 */

			TRACE(("%s %s => ", O2S(valuePtr), O2S(value2Ptr)));
			if (l1 > 0L) {
			    objResultPtr = TCONST(0);
			} else {
			    TclNewIntObj(objResultPtr, -1);
			}
			TRACE(("%s\n", O2S(objResultPtr)));
			NEXT_INST_F(1, 2, 1);
		    }

		    /*
		     * Handle shifts within the native long range.
		     */

		    lResult = l1 >> ((int) l2);
		    goto longResultOfArithmetic;
		}

	    case INST_LSHIFT:
		if (l2 < 0) {
		    Tcl_SetObjResult(interp, Tcl_NewStringObj(
			    "negative shift argument", -1));
#if 0
		    DECACHE_STACK_INFO();
		    Tcl_SetErrorCode(interp, "ARITH", "DOMAIN",
			    "domain error: argument not in valid range",
			    NULL);
		    CACHE_STACK_INFO();
#endif
		    goto gotError;
		} else if (l1 == 0) {
		    TRACE(("%s %s => ", O2S(valuePtr), O2S(value2Ptr)));
		    objResultPtr = TCONST(0);
		    TRACE(("%s\n", O2S(objResultPtr)));
		    NEXT_INST_F(1, 2, 1);
		} else if (l2 > (long) INT_MAX) {
		    /*
		     * Technically, we could hold the value (1 << (INT_MAX+1))
		     * in an mp_int, but since we're using mp_mul_2d() to do
		     * the work, and it takes only an int argument, that's a
		     * good place to draw the line.
		     */

		    Tcl_SetObjResult(interp, Tcl_NewStringObj(
			    "integer value too large to represent", -1));
#if 0
		    DECACHE_STACK_INFO();
		    Tcl_SetErrorCode(interp, "ARITH", "IOVERFLOW",
			    "integer value too large to represent", NULL);
		    CACHE_STACK_INFO();
#endif
		    goto gotError;
		} else {
		    int shift = (int) l2;

		    /*
		     * Handle shifts within the native long range.
		     */

		    if ((size_t) shift < CHAR_BIT*sizeof(long) && (l1 != 0)
			    && !((l1>0 ? l1 : ~l1) &
				-(1L<<(CHAR_BIT*sizeof(long) - 1 - shift)))) {
			lResult = l1 << shift;
			goto longResultOfArithmetic;
		    }
		}

		/*
		 * Too large; need to use the broken-out function.
		 */

		TRACE(("%s %s => ", O2S(valuePtr), O2S(value2Ptr)));
		break;

	    case INST_BITAND:
		lResult = l1 & l2;
		goto longResultOfArithmetic;
	    case INST_BITOR:
		lResult = l1 | l2;
		goto longResultOfArithmetic;
	    case INST_BITXOR:
		lResult = l1 ^ l2;
	    longResultOfArithmetic:
		TRACE(("%s %s => ", O2S(valuePtr), O2S(value2Ptr)));
		if (Tcl_IsShared(valuePtr)) {
		    TclNewLongObj(objResultPtr, lResult);
		    TRACE(("%s\n", O2S(objResultPtr)));
		    NEXT_INST_F(1, 2, 1);
		}
		TclSetLongObj(valuePtr, lResult);
		TRACE(("%s\n", O2S(valuePtr)));
		NEXT_INST_F(1, 1, 0);
	    }
	}

	/*
	 * DO NOT MERGE THIS WITH THE EQUIVALENT SECTION LATER! That would
	 * encourage the compiler to inline ExecuteExtendedBinaryMathOp, which
	 * is highly undesirable due to the overall impact on size.
	 */

	TRACE(("%s %s => ", O2S(valuePtr), O2S(value2Ptr)));
	objResultPtr = ExecuteExtendedBinaryMathOp(interp, *pc, &TCONST(0),
		valuePtr, value2Ptr);
	if (objResultPtr == DIVIDED_BY_ZERO) {
	    TRACE_APPEND(("DIVIDE BY ZERO\n"));
	    goto divideByZero;
	} else if (objResultPtr == GENERAL_ARITHMETIC_ERROR) {
	    TRACE_APPEND(("ERROR: %s\n",
		    TclGetString(Tcl_GetObjResult(interp))));
	    goto gotError;
	} else if (objResultPtr == NULL) {
	    TRACE_APPEND(("%s\n", O2S(valuePtr)));
	    NEXT_INST_F(1, 1, 0);
	} else {
	    TRACE_APPEND(("%s\n", O2S(objResultPtr)));
	    NEXT_INST_F(1, 2, 1);
	}

    case INST_EXPON:
    case INST_ADD:
    case INST_SUB:
    case INST_DIV:
    case INST_MULT:
	value2Ptr = OBJ_AT_TOS;
	valuePtr = OBJ_UNDER_TOS;

	if ((GetNumberFromObj(NULL, valuePtr, &ptr1, &type1) != TCL_OK)
		|| IsErroringNaNType(type1)) {
	    TRACE(("%.20s %.20s => ILLEGAL 1st TYPE %s\n",
		    O2S(value2Ptr), O2S(valuePtr),
		    (valuePtr->typePtr? valuePtr->typePtr->name: "null")));
	    DECACHE_STACK_INFO();
	    IllegalExprOperandType(interp, pc, valuePtr);
	    CACHE_STACK_INFO();
	    goto gotError;
	}

#ifdef ACCEPT_NAN
	if (type1 == TCL_NUMBER_NAN) {
	    /*
	     * NaN first argument -> result is also NaN.
	     */

	    NEXT_INST_F(1, 1, 0);
	}
#endif

	if ((GetNumberFromObj(NULL, value2Ptr, &ptr2, &type2) != TCL_OK)
		|| IsErroringNaNType(type2)) {
	    TRACE(("%.20s %.20s => ILLEGAL 2nd TYPE %s\n",
		    O2S(value2Ptr), O2S(valuePtr),
		    (value2Ptr->typePtr? value2Ptr->typePtr->name: "null")));
	    DECACHE_STACK_INFO();
	    IllegalExprOperandType(interp, pc, value2Ptr);
	    CACHE_STACK_INFO();
	    goto gotError;
	}

#ifdef ACCEPT_NAN
	if (type2 == TCL_NUMBER_NAN) {
	    /*
	     * NaN second argument -> result is also NaN.
	     */

	    objResultPtr = value2Ptr;
	    NEXT_INST_F(1, 2, 1);
	}
#endif

	/*
	 * Handle (long,long) arithmetic as best we can without going out to
	 * an external function.
	 */

	if ((type1 == TCL_NUMBER_LONG) && (type2 == TCL_NUMBER_LONG)) {
	    Tcl_WideInt w1, w2, wResult;

	    l1 = *((const long *)ptr1);
	    l2 = *((const long *)ptr2);

	    switch (*pc) {
	    case INST_ADD:
		w1 = (Tcl_WideInt) l1;
		w2 = (Tcl_WideInt) l2;
		wResult = w1 + w2;
#ifdef TCL_WIDE_INT_IS_LONG
		/*
		 * Check for overflow.
		 */

		if (Overflowing(w1, w2, wResult)) {
		    goto overflow;
		}
#endif
		goto wideResultOfArithmetic;

	    case INST_SUB:
		w1 = (Tcl_WideInt) l1;
		w2 = (Tcl_WideInt) l2;
		wResult = w1 - w2;
#ifdef TCL_WIDE_INT_IS_LONG
		/*
		 * Must check for overflow. The macro tests for overflows in
		 * sums by looking at the sign bits. As we have a subtraction
		 * here, we are adding -w2. As -w2 could in turn overflow, we
		 * test with ~w2 instead: it has the opposite sign bit to w2
		 * so it does the job. Note that the only "bad" case (w2==0)
		 * is irrelevant for this macro, as in that case w1 and
		 * wResult have the same sign and there is no overflow anyway.
		 */

		if (Overflowing(w1, ~w2, wResult)) {
		    goto overflow;
		}
#endif
	    wideResultOfArithmetic:
		TRACE(("%s %s => ", O2S(valuePtr), O2S(value2Ptr)));
		if (Tcl_IsShared(valuePtr)) {
		    objResultPtr = Tcl_NewWideIntObj(wResult);
		    TRACE(("%s\n", O2S(objResultPtr)));
		    NEXT_INST_F(1, 2, 1);
		}
		Tcl_SetWideIntObj(valuePtr, wResult);
		TRACE(("%s\n", O2S(valuePtr)));
		NEXT_INST_F(1, 1, 0);

	    case INST_DIV:
		if (l2 == 0) {
		    TRACE(("%s %s => DIVIDE BY ZERO\n",
			    O2S(valuePtr), O2S(value2Ptr)));
		    goto divideByZero;
		} else if ((l1 == LONG_MIN) && (l2 == -1)) {
		    /*
		     * Can't represent (-LONG_MIN) as a long.
		     */

		    goto overflow;
		}
		lResult = l1 / l2;

		/*
		 * Force Tcl's integer division rules.
		 * TODO: examine for logic simplification
		 */

		if (((lResult < 0) || ((lResult == 0) &&
			((l1 < 0 && l2 > 0) || (l1 > 0 && l2 < 0)))) &&
			((lResult * l2) != l1)) {
		    lResult -= 1;
		}
		goto longResultOfArithmetic;

	    case INST_MULT:
		if (((sizeof(long) >= 2*sizeof(int))
			&& (l1 <= INT_MAX) && (l1 >= INT_MIN)
			&& (l2 <= INT_MAX) && (l2 >= INT_MIN))
			|| ((sizeof(long) >= 2*sizeof(short))
			&& (l1 <= SHRT_MAX) && (l1 >= SHRT_MIN)
			&& (l2 <= SHRT_MAX) && (l2 >= SHRT_MIN))) {
		    lResult = l1 * l2;
		    goto longResultOfArithmetic;
		}
	    }

	    /*
	     * Fall through with INST_EXPON, INST_DIV and large multiplies.
	     */
	}

    overflow:
	TRACE(("%s %s => ", O2S(valuePtr), O2S(value2Ptr)));
	objResultPtr = ExecuteExtendedBinaryMathOp(interp, *pc, &TCONST(0),
		valuePtr, value2Ptr);
	if (objResultPtr == DIVIDED_BY_ZERO) {
	    TRACE_APPEND(("DIVIDE BY ZERO\n"));
	    goto divideByZero;
	} else if (objResultPtr == EXPONENT_OF_ZERO) {
	    TRACE_APPEND(("EXPONENT OF ZERO\n"));
	    goto exponOfZero;
	} else if (objResultPtr == GENERAL_ARITHMETIC_ERROR) {
	    TRACE_APPEND(("ERROR: %s\n",
		    TclGetString(Tcl_GetObjResult(interp))));
	    goto gotError;
	} else if (objResultPtr == NULL) {
	    TRACE_APPEND(("%s\n", O2S(valuePtr)));
	    NEXT_INST_F(1, 1, 0);
	} else {
	    TRACE_APPEND(("%s\n", O2S(objResultPtr)));
	    NEXT_INST_F(1, 2, 1);
	}

    case INST_LNOT: {
	int b;

	valuePtr = OBJ_AT_TOS;

	/* TODO - check claim that taking address of b harms performance */
	/* TODO - consider optimization search for constants */
	if (TclGetBooleanFromObj(NULL, valuePtr, &b) != TCL_OK) {
	    TRACE(("\"%.20s\" => ILLEGAL TYPE %s\n", O2S(valuePtr),
		    (valuePtr->typePtr? valuePtr->typePtr->name : "null")));
	    DECACHE_STACK_INFO();
	    IllegalExprOperandType(interp, pc, valuePtr);
	    CACHE_STACK_INFO();
	    goto gotError;
	}
	/* TODO: Consider peephole opt. */
	objResultPtr = TCONST(!b);
	NEXT_INST_F(1, 1, 1);
    }

    case INST_BITNOT:
	valuePtr = OBJ_AT_TOS;
	if ((GetNumberFromObj(NULL, valuePtr, &ptr1, &type1) != TCL_OK)
		|| (type1==TCL_NUMBER_NAN) || (type1==TCL_NUMBER_DOUBLE)) {
	    /*
	     * ... ~$NonInteger => raise an error.
	     */

	    TRACE(("\"%.20s\" => ILLEGAL TYPE %s \n", O2S(valuePtr),
		    (valuePtr->typePtr? valuePtr->typePtr->name : "null")));
	    DECACHE_STACK_INFO();
	    IllegalExprOperandType(interp, pc, valuePtr);
	    CACHE_STACK_INFO();
	    goto gotError;
	}
	if (type1 == TCL_NUMBER_LONG) {
	    l1 = *((const long *) ptr1);
	    if (Tcl_IsShared(valuePtr)) {
		TclNewLongObj(objResultPtr, ~l1);
		NEXT_INST_F(1, 1, 1);
	    }
	    TclSetLongObj(valuePtr, ~l1);
	    NEXT_INST_F(1, 0, 0);
	}
	objResultPtr = ExecuteExtendedUnaryMathOp(*pc, valuePtr);
	if (objResultPtr != NULL) {
	    NEXT_INST_F(1, 1, 1);
	} else {
	    NEXT_INST_F(1, 0, 0);
	}

    case INST_UMINUS:
	valuePtr = OBJ_AT_TOS;
	if ((GetNumberFromObj(NULL, valuePtr, &ptr1, &type1) != TCL_OK)
		|| IsErroringNaNType(type1)) {
	    TRACE(("\"%.20s\" => ILLEGAL TYPE %s \n", O2S(valuePtr),
		    (valuePtr->typePtr? valuePtr->typePtr->name : "null")));
	    DECACHE_STACK_INFO();
	    IllegalExprOperandType(interp, pc, valuePtr);
	    CACHE_STACK_INFO();
	    goto gotError;
	}
	switch (type1) {
	case TCL_NUMBER_NAN:
	    /* -NaN => NaN */
	    NEXT_INST_F(1, 0, 0);
	case TCL_NUMBER_LONG:
	    l1 = *((const long *) ptr1);
	    if (l1 != LONG_MIN) {
		if (Tcl_IsShared(valuePtr)) {
		    TclNewLongObj(objResultPtr, -l1);
		    NEXT_INST_F(1, 1, 1);
		}
		TclSetLongObj(valuePtr, -l1);
		NEXT_INST_F(1, 0, 0);
	    }
	    /* FALLTHROUGH */
	}
	objResultPtr = ExecuteExtendedUnaryMathOp(*pc, valuePtr);
	if (objResultPtr != NULL) {
	    NEXT_INST_F(1, 1, 1);
	} else {
	    NEXT_INST_F(1, 0, 0);
	}

    case INST_UPLUS:
    case INST_TRY_CVT_TO_NUMERIC:
	/*
	 * Try to convert the topmost stack object to numeric object. This is
	 * done in order to support [expr]'s policy of interpreting operands
	 * if at all possible as numbers first, then strings.
	 */

	valuePtr = OBJ_AT_TOS;

	if (GetNumberFromObj(NULL, valuePtr, &ptr1, &type1) != TCL_OK) {
	    if (*pc == INST_UPLUS) {
		/*
		 * ... +$NonNumeric => raise an error.
		 */

		TRACE(("\"%.20s\" => ILLEGAL TYPE %s \n", O2S(valuePtr),
			(valuePtr->typePtr? valuePtr->typePtr->name:"null")));
		DECACHE_STACK_INFO();
		IllegalExprOperandType(interp, pc, valuePtr);
		CACHE_STACK_INFO();
		goto gotError;
	    }

	    /* ... TryConvertToNumeric($NonNumeric) is acceptable */
	    TRACE(("\"%.20s\" => not numeric\n", O2S(valuePtr)));
	    NEXT_INST_F(1, 0, 0);
	}
	if (IsErroringNaNType(type1)) {
	    if (*pc == INST_UPLUS) {
		/*
		 * ... +$NonNumeric => raise an error.
		 */

		TRACE(("\"%.20s\" => ILLEGAL TYPE %s \n", O2S(valuePtr),
			(valuePtr->typePtr? valuePtr->typePtr->name:"null")));
		DECACHE_STACK_INFO();
		IllegalExprOperandType(interp, pc, valuePtr);
		CACHE_STACK_INFO();
	    } else {
		/*
		 * Numeric conversion of NaN -> error.
		 */

		TRACE(("\"%.20s\" => IEEE FLOATING PT ERROR\n",
			O2S(objResultPtr)));
		DECACHE_STACK_INFO();
		TclExprFloatError(interp, *((const double *) ptr1));
		CACHE_STACK_INFO();
	    }
	    goto gotError;
	}

	/*
	 * Ensure that the numeric value has a string rep the same as the
	 * formatted version of its internal rep. This is used, e.g., to make
	 * sure that "expr {0001}" yields "1", not "0001". We implement this
	 * by _discarding_ the string rep since we know it will be
	 * regenerated, if needed later, by formatting the internal rep's
	 * value.
	 */

	if (valuePtr->bytes == NULL) {
	    TRACE(("\"%.20s\" => numeric, same Tcl_Obj\n", O2S(valuePtr)));
	    NEXT_INST_F(1, 0, 0);
	}
	if (Tcl_IsShared(valuePtr)) {
	    /*
	     * Here we do some surgery within the Tcl_Obj internals. We want
	     * to copy the intrep, but not the string, so we temporarily hide
	     * the string so we do not copy it.
	     */

	    char *savedString = valuePtr->bytes;

	    valuePtr->bytes = NULL;
	    objResultPtr = Tcl_DuplicateObj(valuePtr);
	    valuePtr->bytes = savedString;
	    TRACE(("\"%.20s\" => numeric, new Tcl_Obj\n", O2S(valuePtr)));
	    NEXT_INST_F(1, 1, 1);
	}
	TclInvalidateStringRep(valuePtr);
	TRACE(("\"%.20s\" => numeric, same Tcl_Obj\n", O2S(valuePtr)));
	NEXT_INST_F(1, 0, 0);
    }

    /*
     *	   End of numeric operator instructions.
     * -----------------------------------------------------------------
     */

    case INST_BREAK:
	/*
	DECACHE_STACK_INFO();
	Tcl_ResetResult(interp);
	CACHE_STACK_INFO();
	*/
	result = TCL_BREAK;
	cleanup = 0;
	goto processExceptionReturn;

    case INST_CONTINUE:
	/*
	DECACHE_STACK_INFO();
	Tcl_ResetResult(interp);
	CACHE_STACK_INFO();
	*/
	result = TCL_CONTINUE;
	cleanup = 0;
	goto processExceptionReturn;

    {
	ForeachInfo *infoPtr;
	Var *iterVarPtr, *listVarPtr;
	Tcl_Obj *oldValuePtr, *listPtr, **elements;
	ForeachVarList *varListPtr;
	int numLists, iterNum, listTmpIndex, listLen, numVars;
	int varIndex, valIndex, continueLoop, j, iterTmpIndex;
	long i;

    case INST_FOREACH_START4: /* DEPRECATED */
	/*
	 * Initialize the temporary local var that holds the count of the
	 * number of iterations of the loop body to -1.
	 */

	opnd = TclGetUInt4AtPtr(pc+1);
	infoPtr = codePtr->auxDataArrayPtr[opnd].clientData;
	iterTmpIndex = infoPtr->loopCtTemp;
	iterVarPtr = LOCAL(iterTmpIndex);
	oldValuePtr = iterVarPtr->value.objPtr;

	if (oldValuePtr == NULL) {
	    TclNewLongObj(iterVarPtr->value.objPtr, -1);
	    Tcl_IncrRefCount(iterVarPtr->value.objPtr);
	} else {
	    TclSetLongObj(oldValuePtr, -1);
	}
	TRACE(("%u => loop iter count temp %d\n", opnd, iterTmpIndex));

#ifndef TCL_COMPILE_DEBUG
	/*
	 * Remark that the compiler ALWAYS sets INST_FOREACH_STEP4 immediately
	 * after INST_FOREACH_START4 - let us just fall through instead of
	 * jumping back to the top.
	 */

	pc += 5;
	TCL_DTRACE_INST_NEXT();
#else
	NEXT_INST_F(5, 0, 0);
#endif

    case INST_FOREACH_STEP4: /* DEPRECATED */
	/*
	 * "Step" a foreach loop (i.e., begin its next iteration) by assigning
	 * the next value list element to each loop var.
	 */

	opnd = TclGetUInt4AtPtr(pc+1);
	infoPtr = codePtr->auxDataArrayPtr[opnd].clientData;
	numLists = infoPtr->numLists;

	/*
	 * Increment the temp holding the loop iteration number.
	 */

	iterVarPtr = LOCAL(infoPtr->loopCtTemp);
	valuePtr = iterVarPtr->value.objPtr;
	iterNum = valuePtr->internalRep.longValue + 1;
	TclSetLongObj(valuePtr, iterNum);

	/*
	 * Check whether all value lists are exhausted and we should stop the
	 * loop.
	 */

	continueLoop = 0;
	listTmpIndex = infoPtr->firstValueTemp;
	for (i = 0;  i < numLists;  i++) {
	    varListPtr = infoPtr->varLists[i];
	    numVars = varListPtr->numVars;

	    listVarPtr = LOCAL(listTmpIndex);
	    listPtr = listVarPtr->value.objPtr;
	    if (TclListObjLength(interp, listPtr, &listLen) != TCL_OK) {
		TRACE_WITH_OBJ(("%u => ERROR converting list %ld, \"%s\": ",
			opnd, i, O2S(listPtr)), Tcl_GetObjResult(interp));
		goto gotError;
	    }
	    if (listLen > iterNum * numVars) {
		continueLoop = 1;
	    }
	    listTmpIndex++;
	}

	/*
	 * If some var in some var list still has a remaining list element
	 * iterate one more time. Assign to var the next element from its
	 * value list. We already checked above that each list temp holds a
	 * valid list object (by calling Tcl_ListObjLength), but cannot rely
	 * on that check remaining valid: one list could have been shimmered
	 * as a side effect of setting a traced variable.
	 */

	if (continueLoop) {
	    listTmpIndex = infoPtr->firstValueTemp;
	    for (i = 0;  i < numLists;  i++) {
		varListPtr = infoPtr->varLists[i];
		numVars = varListPtr->numVars;

		listVarPtr = LOCAL(listTmpIndex);
		listPtr = TclListObjCopy(NULL, listVarPtr->value.objPtr);
		TclListObjGetElements(interp, listPtr, &listLen, &elements);

		valIndex = (iterNum * numVars);
		for (j = 0;  j < numVars;  j++) {
		    if (valIndex >= listLen) {
			TclNewObj(valuePtr);
		    } else {
			valuePtr = elements[valIndex];
		    }

		    varIndex = varListPtr->varIndexes[j];
		    varPtr = LOCAL(varIndex);
		    while (TclIsVarLink(varPtr)) {
			varPtr = varPtr->value.linkPtr;
		    }
		    if (TclIsVarDirectWritable(varPtr)) {
			value2Ptr = varPtr->value.objPtr;
			if (valuePtr != value2Ptr) {
			    if (value2Ptr != NULL) {
				TclDecrRefCount(value2Ptr);
			    }
			    varPtr->value.objPtr = valuePtr;
			    Tcl_IncrRefCount(valuePtr);
			}
		    } else {
			DECACHE_STACK_INFO();
			if (TclPtrSetVar(interp, varPtr, NULL, NULL, NULL,
				valuePtr, TCL_LEAVE_ERR_MSG, varIndex)==NULL){
			    CACHE_STACK_INFO();
			    TRACE_WITH_OBJ((
				    "%u => ERROR init. index temp %d: ",
				    opnd,varIndex), Tcl_GetObjResult(interp));
			    TclDecrRefCount(listPtr);
			    goto gotError;
			}
			CACHE_STACK_INFO();
		    }
		    valIndex++;
		}
		TclDecrRefCount(listPtr);
		listTmpIndex++;
	    }
	}
	TRACE(("%u => %d lists, iter %d, %s loop\n", opnd, numLists,
		iterNum, (continueLoop? "continue" : "exit")));

	/*
	 * Run-time peep-hole optimisation: the compiler ALWAYS follows
	 * INST_FOREACH_STEP4 with an INST_JUMP_FALSE. We just skip that
	 * instruction and jump direct from here.
	 */

	pc += 5;
	if (*pc == INST_JUMP_FALSE1) {
	    NEXT_INST_F((continueLoop? 2 : TclGetInt1AtPtr(pc+1)), 0, 0);
	} else {
	    NEXT_INST_F((continueLoop? 5 : TclGetInt4AtPtr(pc+1)), 0, 0);
	}

    }
    {
	ForeachInfo *infoPtr;
	Tcl_Obj *listPtr, **elements, *tmpPtr;
	ForeachVarList *varListPtr;
	int numLists, iterMax, listLen, numVars;
	int iterTmp, iterNum, listTmpDepth;
	int varIndex, valIndex, j;
	long i;

    case INST_FOREACH_START:
	/*
	 * Initialize the data for the looping construct, pushing the
	 * corresponding Tcl_Objs to the stack.
	 */

	opnd = TclGetUInt4AtPtr(pc+1);
	infoPtr = codePtr->auxDataArrayPtr[opnd].clientData;
	numLists = infoPtr->numLists;

	/*
	 * Compute the number of iterations that will be run: iterMax
	 */

	iterMax = 0;
	listTmpDepth = numLists-1;
	for (i = 0;  i < numLists;  i++) {
	    varListPtr = infoPtr->varLists[i];
	    numVars = varListPtr->numVars;
	    listPtr = OBJ_AT_DEPTH(listTmpDepth);
	    if (TclListObjLength(interp, listPtr, &listLen) != TCL_OK) {
		TRACE_WITH_OBJ(("%u => ERROR converting list %ld, \"%s\": ",
			opnd, i, O2S(listPtr)), Tcl_GetObjResult(interp));
		goto gotError;
	    }
	    if (Tcl_IsShared(listPtr)) {
		objPtr = TclListObjCopy(NULL, listPtr);
		Tcl_IncrRefCount(objPtr);
		Tcl_DecrRefCount(listPtr);
		OBJ_AT_DEPTH(listTmpDepth) = objPtr;
	    }
	    iterTmp = (listLen + (numVars - 1))/numVars;
	    if (iterTmp > iterMax) {
		iterMax = iterTmp;
	    }
	    listTmpDepth--;
	}

	/*
	 * Store the iterNum and iterMax in a single Tcl_Obj; we keep a
	 * nul-string obj with the pointer stored in the ptrValue so that the
	 * thing is properly garbage collected. THIS OBJ MAKES NO SENSE, but
	 * it will never leave this scope and is read-only.
	 */

	TclNewObj(tmpPtr);
	tmpPtr->internalRep.twoPtrValue.ptr1 = INT2PTR(0);
	tmpPtr->internalRep.twoPtrValue.ptr2 = INT2PTR(iterMax);
	PUSH_OBJECT(tmpPtr); /* iterCounts object */

	/*
	 * Store a pointer to the ForeachInfo struct; same dirty trick
	 * as above
	 */

	TclNewObj(tmpPtr);
	tmpPtr->internalRep.otherValuePtr = infoPtr;
	PUSH_OBJECT(tmpPtr); /* infoPtr object */

	/*
	 * Jump directly to the INST_FOREACH_STEP instruction; the C code just
	 * falls through.
	 */

	pc += 5 - infoPtr->loopCtTemp;

    case INST_FOREACH_STEP:
	/*
	 * "Step" a foreach loop (i.e., begin its next iteration) by assigning
	 * the next value list element to each loop var.
	 */

	tmpPtr = OBJ_AT_TOS;
	infoPtr = tmpPtr->internalRep.otherValuePtr;
	numLists = infoPtr->numLists;

	tmpPtr = OBJ_AT_DEPTH(1);
	iterNum = PTR2INT(tmpPtr->internalRep.twoPtrValue.ptr1);
	iterMax = PTR2INT(tmpPtr->internalRep.twoPtrValue.ptr2);

	/*
	 * If some list still has a remaining list element iterate one more
	 * time. Assign to var the next element from its value list.
	 */

	if (iterNum < iterMax) {
	    /*
	     * Set the variables and jump back to run the body
	     */

	    tmpPtr->internalRep.twoPtrValue.ptr1 = INT2PTR(iterNum + 1);

	    listTmpDepth = numLists + 1;

	    for (i = 0;  i < numLists;  i++) {
		varListPtr = infoPtr->varLists[i];
		numVars = varListPtr->numVars;

		listPtr = OBJ_AT_DEPTH(listTmpDepth);
		TclListObjGetElements(interp, listPtr, &listLen, &elements);

		valIndex = (iterNum * numVars);
		for (j = 0;  j < numVars;  j++) {
		    if (valIndex >= listLen) {
			TclNewObj(valuePtr);
		    } else {
			valuePtr = elements[valIndex];
		    }

		    varIndex = varListPtr->varIndexes[j];
		    varPtr = LOCAL(varIndex);
		    while (TclIsVarLink(varPtr)) {
			varPtr = varPtr->value.linkPtr;
		    }
		    if (TclIsVarDirectWritable(varPtr)) {
			value2Ptr = varPtr->value.objPtr;
			if (valuePtr != value2Ptr) {
			    if (value2Ptr != NULL) {
				TclDecrRefCount(value2Ptr);
			    }
			    varPtr->value.objPtr = valuePtr;
			    Tcl_IncrRefCount(valuePtr);
			}
		    } else {
			DECACHE_STACK_INFO();
			if (TclPtrSetVar(interp, varPtr, NULL, NULL, NULL,
				valuePtr, TCL_LEAVE_ERR_MSG, varIndex)==NULL){
			    CACHE_STACK_INFO();
			    TRACE_WITH_OBJ((
				    "%u => ERROR init. index temp %d: ",
				    opnd,varIndex), Tcl_GetObjResult(interp));
			    goto gotError;
			}
			CACHE_STACK_INFO();
		    }
		    valIndex++;
		}
		listTmpDepth--;
	    }
	    /* loopCtTemp being 'misused' for storing the jump size */
	    NEXT_INST_F(infoPtr->loopCtTemp, 0, 0);
	}

	/*
	 * FALL THROUGH
	 */
	pc++;

    case INST_FOREACH_END:
	/* THIS INSTRUCTION IS ONLY CALLED AS A BREAK TARGET */
	tmpPtr = OBJ_AT_TOS;
	infoPtr = tmpPtr->internalRep.otherValuePtr;
	numLists = infoPtr->numLists;
	NEXT_INST_V(1, numLists+2, 0);

    case INST_LMAP_COLLECT:
	/*
	 * This instruction is only issued by lmap. The stack is:
	 *   - result
	 *   - infoPtr
	 *   - loop counters
	 *   - valLists
	 *   - collecting obj (unshared)
	 * The instruction lappends the result to the collecting obj.
	 */

	tmpPtr = OBJ_AT_DEPTH(1);
	infoPtr = tmpPtr->internalRep.otherValuePtr;
	numLists = infoPtr->numLists;
	
	objPtr = OBJ_AT_DEPTH(3 + numLists);
	Tcl_ListObjAppendElement(NULL, objPtr, OBJ_AT_TOS);
	NEXT_INST_F(1, 1, 0);
    }

    case INST_BEGIN_CATCH4:
	/*
	 * Record start of the catch command with exception range index equal
	 * to the operand. Push the current stack depth onto the special catch
	 * stack.
	 */

	*(++catchTop) = CURR_DEPTH;
	TRACE(("%u => catchTop=%d, stackTop=%d\n",
		TclGetUInt4AtPtr(pc+1), (int) (catchTop - initCatchTop - 1),
		(int) CURR_DEPTH));
	NEXT_INST_F(5, 0, 0);

    case INST_END_CATCH:
	catchTop--;
	DECACHE_STACK_INFO();
	Tcl_ResetResult(interp);
	CACHE_STACK_INFO();
	result = TCL_OK;
	TRACE(("=> catchTop=%d\n", (int) (catchTop - initCatchTop - 1)));
	NEXT_INST_F(1, 0, 0);

    case INST_PUSH_RESULT:
	objResultPtr = Tcl_GetObjResult(interp);
	TRACE_WITH_OBJ(("=> "), objResultPtr);

	/*
	 * See the comments at INST_INVOKE_STK
	 */

	TclNewObj(objPtr);
	Tcl_IncrRefCount(objPtr);
	iPtr->objResultPtr = objPtr;
	NEXT_INST_F(1, 0, -1);

    case INST_PUSH_RETURN_CODE:
	TclNewIntObj(objResultPtr, result);
	TRACE(("=> %u\n", result));
	NEXT_INST_F(1, 0, 1);

    case INST_PUSH_RETURN_OPTIONS:
	DECACHE_STACK_INFO();
	objResultPtr = Tcl_GetReturnOptions(interp, result);
	CACHE_STACK_INFO();
	TRACE_WITH_OBJ(("=> "), objResultPtr);
	NEXT_INST_F(1, 0, 1);

    case INST_RETURN_CODE_BRANCH: {
	int code;

	if (TclGetIntFromObj(NULL, OBJ_AT_TOS, &code) != TCL_OK) {
	    Tcl_Panic("INST_RETURN_CODE_BRANCH: TOS not a return code!");
	}
	if (code == TCL_OK) {
	    Tcl_Panic("INST_RETURN_CODE_BRANCH: TOS is TCL_OK!");
	}
	if (code < TCL_ERROR || code > TCL_CONTINUE) {
	    code = TCL_CONTINUE + 1;
	}
	NEXT_INST_F(2*code -1, 1, 0);
    }

    /*
     * -----------------------------------------------------------------
     *	   Start of dictionary-related instructions.
     */

    {
	int opnd2, allocateDict, done, i, allocdict;
	Tcl_Obj *dictPtr, *statePtr, *keyPtr, *listPtr, *varNamePtr, *keysPtr;
	Tcl_Obj *emptyPtr, **keyPtrPtr;
	Tcl_DictSearch *searchPtr;
	DictUpdateInfo *duiPtr;

    case INST_DICT_VERIFY:
	dictPtr = OBJ_AT_TOS;
	TRACE(("=> "));
	if (Tcl_DictObjSize(interp, dictPtr, &done) != TCL_OK) {
	    TRACE_APPEND(("ERROR verifying dictionary nature of \"%s\": %s\n",
		    O2S(OBJ_AT_DEPTH(opnd)), O2S(Tcl_GetObjResult(interp))));
	    goto gotError;
	}
	TRACE_APPEND(("OK\n"));
	NEXT_INST_F(1, 1, 0);

    case INST_DICT_GET:
    case INST_DICT_EXISTS: {
	register Tcl_Interp *interp2 = interp;

	opnd = TclGetUInt4AtPtr(pc+1);
	TRACE(("%u => ", opnd));
	dictPtr = OBJ_AT_DEPTH(opnd);
	if (*pc == INST_DICT_EXISTS) {
	    interp2 = NULL;
	}
	if (opnd > 1) {
	    dictPtr = TclTraceDictPath(interp2, dictPtr, opnd-1,
		    &OBJ_AT_DEPTH(opnd-1), DICT_PATH_READ);
	    if (dictPtr == NULL) {
		if (*pc == INST_DICT_EXISTS) {
		    goto dictNotExists;
		}
		TRACE_WITH_OBJ((
			"ERROR tracing dictionary path into \"%s\": ",
			O2S(OBJ_AT_DEPTH(opnd))),
			Tcl_GetObjResult(interp));
		goto gotError;
	    }
	}
	if (Tcl_DictObjGet(interp2, dictPtr, OBJ_AT_TOS,
		&objResultPtr) == TCL_OK) {
	    if (*pc == INST_DICT_EXISTS) {
		objResultPtr = TCONST(objResultPtr ? 1 : 0);
		TRACE_APPEND(("%.30s\n", O2S(objResultPtr)));
		NEXT_INST_V(5, opnd+1, 1);
	    }
	    if (objResultPtr) {
		TRACE_APPEND(("%.30s\n", O2S(objResultPtr)));
		NEXT_INST_V(5, opnd+1, 1);
	    }
	    DECACHE_STACK_INFO();
	    Tcl_SetObjResult(interp, Tcl_ObjPrintf(
		    "key \"%s\" not known in dictionary",
		    TclGetString(OBJ_AT_TOS)));
	    Tcl_SetErrorCode(interp, "TCL", "LOOKUP", "DICT",
		    TclGetString(OBJ_AT_TOS), NULL);
	    CACHE_STACK_INFO();
	    TRACE_WITH_OBJ(("%u => ERROR ", opnd), Tcl_GetObjResult(interp));
	} else {
	    if (*pc == INST_DICT_EXISTS) {
	    dictNotExists:
		objResultPtr = TCONST(0);
		TRACE_APPEND(("%.30s\n", O2S(objResultPtr)));
		NEXT_INST_V(5, opnd+1, 1);
	    }
	    TRACE_WITH_OBJ((
		    "%u => ERROR reading leaf dictionary key \"%s\": ",
		    opnd, O2S(dictPtr)), Tcl_GetObjResult(interp));
	}
	goto gotError;
    }

    case INST_DICT_SET:
    case INST_DICT_UNSET:
    case INST_DICT_INCR_IMM:
	opnd = TclGetUInt4AtPtr(pc+1);
	opnd2 = TclGetUInt4AtPtr(pc+5);

	varPtr = LOCAL(opnd2);
	while (TclIsVarLink(varPtr)) {
	    varPtr = varPtr->value.linkPtr;
	}
	TRACE(("%u %u => ", opnd, opnd2));
	if (TclIsVarDirectReadable(varPtr)) {
	    dictPtr = varPtr->value.objPtr;
	} else {
	    DECACHE_STACK_INFO();
	    dictPtr = TclPtrGetVar(interp, varPtr, NULL,NULL,NULL, 0, opnd2);
	    CACHE_STACK_INFO();
	}
	if (dictPtr == NULL) {
	    TclNewObj(dictPtr);
	    allocateDict = 1;
	} else {
	    allocateDict = Tcl_IsShared(dictPtr);
	    if (allocateDict) {
		dictPtr = Tcl_DuplicateObj(dictPtr);
	    }
	}

	switch (*pc) {
	case INST_DICT_SET:
	    cleanup = opnd + 1;
	    result = Tcl_DictObjPutKeyList(interp, dictPtr, opnd,
		    &OBJ_AT_DEPTH(opnd), OBJ_AT_TOS);
	    break;
	case INST_DICT_INCR_IMM:
	    cleanup = 1;
	    opnd = TclGetInt4AtPtr(pc+1);
	    result = Tcl_DictObjGet(interp, dictPtr, OBJ_AT_TOS, &valuePtr);
	    if (result != TCL_OK) {
		break;
	    }
	    if (valuePtr == NULL) {
		Tcl_DictObjPut(NULL, dictPtr, OBJ_AT_TOS,Tcl_NewIntObj(opnd));
	    } else {
		value2Ptr = Tcl_NewIntObj(opnd);
		Tcl_IncrRefCount(value2Ptr);
		if (Tcl_IsShared(valuePtr)) {
		    valuePtr = Tcl_DuplicateObj(valuePtr);
		    Tcl_DictObjPut(NULL, dictPtr, OBJ_AT_TOS, valuePtr);
		}
		result = TclIncrObj(interp, valuePtr, value2Ptr);
		if (result == TCL_OK) {
		    TclInvalidateStringRep(dictPtr);
		}
		TclDecrRefCount(value2Ptr);
	    }
	    break;
	case INST_DICT_UNSET:
	    cleanup = opnd;
	    result = Tcl_DictObjRemoveKeyList(interp, dictPtr, opnd,
		    &OBJ_AT_DEPTH(opnd-1));
	    break;
	default:
	    cleanup = 0; /* stop compiler warning */
	    Tcl_Panic("Should not happen!");
	}

	if (result != TCL_OK) {
	    if (allocateDict) {
		TclDecrRefCount(dictPtr);
	    }
	    TRACE_WITH_OBJ(("%u %u => ERROR updating dictionary: ",
		    opnd, opnd2), Tcl_GetObjResult(interp));
	    goto checkForCatch;
	}

	if (TclIsVarDirectWritable(varPtr)) {
	    if (allocateDict) {
		value2Ptr = varPtr->value.objPtr;
		Tcl_IncrRefCount(dictPtr);
		if (value2Ptr != NULL) {
		    TclDecrRefCount(value2Ptr);
		}
		varPtr->value.objPtr = dictPtr;
	    }
	    objResultPtr = dictPtr;
	} else {
	    Tcl_IncrRefCount(dictPtr);
	    DECACHE_STACK_INFO();
	    objResultPtr = TclPtrSetVar(interp, varPtr, NULL, NULL, NULL,
		    dictPtr, TCL_LEAVE_ERR_MSG, opnd2);
	    CACHE_STACK_INFO();
	    TclDecrRefCount(dictPtr);
	    if (objResultPtr == NULL) {
		TRACE_APPEND(("ERROR: %.30s\n",
			O2S(Tcl_GetObjResult(interp))));
		goto gotError;
	    }
	}
#ifndef TCL_COMPILE_DEBUG
	if (*(pc+9) == INST_POP) {
	    NEXT_INST_V(10, cleanup, 0);
	}
#endif
	TRACE_APPEND(("%.30s\n", O2S(objResultPtr)));
	NEXT_INST_V(9, cleanup, 1);

    case INST_DICT_APPEND:
    case INST_DICT_LAPPEND:
	opnd = TclGetUInt4AtPtr(pc+1);
	varPtr = LOCAL(opnd);
	while (TclIsVarLink(varPtr)) {
	    varPtr = varPtr->value.linkPtr;
	}
	TRACE(("%u => ", opnd));
	if (TclIsVarDirectReadable(varPtr)) {
	    dictPtr = varPtr->value.objPtr;
	} else {
	    DECACHE_STACK_INFO();
	    dictPtr = TclPtrGetVar(interp, varPtr, NULL, NULL, NULL, 0, opnd);
	    CACHE_STACK_INFO();
	}
	if (dictPtr == NULL) {
	    TclNewObj(dictPtr);
	    allocateDict = 1;
	} else {
	    allocateDict = Tcl_IsShared(dictPtr);
	    if (allocateDict) {
		dictPtr = Tcl_DuplicateObj(dictPtr);
	    }
	}

	if (Tcl_DictObjGet(interp, dictPtr, OBJ_UNDER_TOS,
		&valuePtr) != TCL_OK) {
	    if (allocateDict) {
		TclDecrRefCount(dictPtr);
	    }
	    goto gotError;
	}

	/*
	 * Note that a non-existent key results in a NULL valuePtr, which is a
	 * case handled separately below. What we *can* say at this point is
	 * that the write-back will always succeed.
	 */

	switch (*pc) {
	case INST_DICT_APPEND:
	    if (valuePtr == NULL) {
		Tcl_DictObjPut(NULL, dictPtr, OBJ_UNDER_TOS, OBJ_AT_TOS);
	    } else if (Tcl_IsShared(valuePtr)) {
		valuePtr = Tcl_DuplicateObj(valuePtr);
		Tcl_AppendObjToObj(valuePtr, OBJ_AT_TOS);
		Tcl_DictObjPut(NULL, dictPtr, OBJ_UNDER_TOS, valuePtr);
	    } else {
		Tcl_AppendObjToObj(valuePtr, OBJ_AT_TOS);

		/*
		 * Must invalidate the string representation of dictionary
		 * here because we have directly updated the internal
		 * representation; if we don't, callers could see the wrong
		 * string rep despite the internal version of the dictionary
		 * having the correct value. [Bug 3079830]
		 */

		TclInvalidateStringRep(dictPtr);
	    }
	    break;
	case INST_DICT_LAPPEND:
	    /*
	     * More complex because list-append can fail.
	     */

	    if (valuePtr == NULL) {
		Tcl_DictObjPut(NULL, dictPtr, OBJ_UNDER_TOS,
			Tcl_NewListObj(1, &OBJ_AT_TOS));
		break;
	    } else if (Tcl_IsShared(valuePtr)) {
		valuePtr = Tcl_DuplicateObj(valuePtr);
		if (Tcl_ListObjAppendElement(interp, valuePtr,
			OBJ_AT_TOS) != TCL_OK) {
		    TclDecrRefCount(valuePtr);
		    if (allocateDict) {
			TclDecrRefCount(dictPtr);
		    }
		    goto gotError;
		}
		Tcl_DictObjPut(NULL, dictPtr, OBJ_UNDER_TOS, valuePtr);
	    } else {
		if (Tcl_ListObjAppendElement(interp, valuePtr,
			OBJ_AT_TOS) != TCL_OK) {
		    if (allocateDict) {
			TclDecrRefCount(dictPtr);
		    }
		    goto gotError;
		}

		/*
		 * Must invalidate the string representation of dictionary
		 * here because we have directly updated the internal
		 * representation; if we don't, callers could see the wrong
		 * string rep despite the internal version of the dictionary
		 * having the correct value. [Bug 3079830]
		 */

		TclInvalidateStringRep(dictPtr);
	    }
	    break;
	default:
	    Tcl_Panic("Should not happen!");
	}

	if (TclIsVarDirectWritable(varPtr)) {
	    if (allocateDict) {
		value2Ptr = varPtr->value.objPtr;
		Tcl_IncrRefCount(dictPtr);
		if (value2Ptr != NULL) {
		    TclDecrRefCount(value2Ptr);
		}
		varPtr->value.objPtr = dictPtr;
	    }
	    objResultPtr = dictPtr;
	} else {
	    Tcl_IncrRefCount(dictPtr);
	    DECACHE_STACK_INFO();
	    objResultPtr = TclPtrSetVar(interp, varPtr, NULL, NULL, NULL,
		    dictPtr, TCL_LEAVE_ERR_MSG, opnd);
	    CACHE_STACK_INFO();
	    TclDecrRefCount(dictPtr);
	    if (objResultPtr == NULL) {
		TRACE_APPEND(("ERROR: %.30s\n",
			O2S(Tcl_GetObjResult(interp))));
		goto gotError;
	    }
	}
#ifndef TCL_COMPILE_DEBUG
	if (*(pc+5) == INST_POP) {
	    NEXT_INST_F(6, 2, 0);
	}
#endif
	TRACE_APPEND(("%.30s\n", O2S(objResultPtr)));
	NEXT_INST_F(5, 2, 1);

    case INST_DICT_FIRST:
	opnd = TclGetUInt4AtPtr(pc+1);
	TRACE(("%u => ", opnd));
	dictPtr = POP_OBJECT();
	searchPtr = ckalloc(sizeof(Tcl_DictSearch));
	if (Tcl_DictObjFirst(interp, dictPtr, searchPtr, &keyPtr,
		&valuePtr, &done) != TCL_OK) {
	    ckfree(searchPtr);
	    goto gotError;
	}
	TclNewObj(statePtr);
	statePtr->typePtr = &dictIteratorType;
	statePtr->internalRep.twoPtrValue.ptr1 = searchPtr;
	statePtr->internalRep.twoPtrValue.ptr2 = dictPtr;
	varPtr = LOCAL(opnd);
	if (varPtr->value.objPtr) {
	    if (varPtr->value.objPtr->typePtr == &dictIteratorType) {
		Tcl_Panic("mis-issued dictFirst!");
	    }
	    TclDecrRefCount(varPtr->value.objPtr);
	}
	varPtr->value.objPtr = statePtr;
	Tcl_IncrRefCount(statePtr);
	goto pushDictIteratorResult;

    case INST_DICT_NEXT:
	opnd = TclGetUInt4AtPtr(pc+1);
	TRACE(("%u => ", opnd));
	statePtr = (*LOCAL(opnd)).value.objPtr;
	if (statePtr == NULL || statePtr->typePtr != &dictIteratorType) {
	    Tcl_Panic("mis-issued dictNext!");
	}
	searchPtr = statePtr->internalRep.twoPtrValue.ptr1;
	Tcl_DictObjNext(searchPtr, &keyPtr, &valuePtr, &done);
    pushDictIteratorResult:
	if (done) {
	    TclNewObj(emptyPtr);
	    PUSH_OBJECT(emptyPtr);
	    PUSH_OBJECT(emptyPtr);
	} else {
	    PUSH_OBJECT(valuePtr);
	    PUSH_OBJECT(keyPtr);
	}

#ifndef TCL_COMPILE_DEBUG
	/*
	 * The INST_DICT_FIRST and INST_DICT_NEXT instructsions are always
	 * followed by a conditional jump, so we can take advantage of this to
	 * do some peephole optimization (note that we're careful to not close
	 * out someone doing something else).
	 */

	pc += 5;
	switch (*pc) {
	case INST_JUMP_FALSE1:
	    NEXT_INST_F((done ? 2 : TclGetInt1AtPtr(pc+1)), 0, 0);
	case INST_JUMP_FALSE4:
	    NEXT_INST_F((done ? 5 : TclGetInt4AtPtr(pc+1)), 0, 0);
	case INST_JUMP_TRUE1:
	    NEXT_INST_F((done ? TclGetInt1AtPtr(pc+1) : 2), 0, 0);
	case INST_JUMP_TRUE4:
	    NEXT_INST_F((done ? TclGetInt4AtPtr(pc+1) : 5), 0, 0);
	default:
	    pc -= 5;
	    /* fall through to non-debug handling */
	}
#endif

	TRACE_APPEND(("\"%.30s\" \"%.30s\" %d\n",
		O2S(OBJ_UNDER_TOS), O2S(OBJ_AT_TOS), done));
	objResultPtr = TCONST(done);
	/* TODO: consider opt like INST_FOREACH_STEP4 */
	NEXT_INST_F(5, 0, 1);

    case INST_DICT_UPDATE_START:
	opnd = TclGetUInt4AtPtr(pc+1);
	opnd2 = TclGetUInt4AtPtr(pc+5);
	varPtr = LOCAL(opnd);
	duiPtr = codePtr->auxDataArrayPtr[opnd2].clientData;
	while (TclIsVarLink(varPtr)) {
	    varPtr = varPtr->value.linkPtr;
	}
	TRACE(("%u => \n", opnd));
	if (TclIsVarDirectReadable(varPtr)) {
	    dictPtr = varPtr->value.objPtr;
	} else {
	    DECACHE_STACK_INFO();
	    dictPtr = TclPtrGetVar(interp, varPtr, NULL, NULL, NULL,
		    TCL_LEAVE_ERR_MSG, opnd);
	    CACHE_STACK_INFO();
	    if (dictPtr == NULL) {
		goto gotError;
	    }
	}
	if (TclListObjGetElements(interp, OBJ_AT_TOS, &length,
		&keyPtrPtr) != TCL_OK) {
	    goto gotError;
	}
	if (length != duiPtr->length) {
	    Tcl_Panic("dictUpdateStart argument length mismatch");
	}
	for (i=0 ; i<length ; i++) {
	    if (Tcl_DictObjGet(interp, dictPtr, keyPtrPtr[i],
		    &valuePtr) != TCL_OK) {
		goto gotError;
	    }
	    varPtr = LOCAL(duiPtr->varIndices[i]);
	    while (TclIsVarLink(varPtr)) {
		varPtr = varPtr->value.linkPtr;
	    }
	    DECACHE_STACK_INFO();
	    if (valuePtr == NULL) {
		TclObjUnsetVar2(interp,
			localName(iPtr->varFramePtr, duiPtr->varIndices[i]),
			NULL, 0);
	    } else if (TclPtrSetVar(interp, varPtr, NULL, NULL, NULL,
		    valuePtr, TCL_LEAVE_ERR_MSG,
		    duiPtr->varIndices[i]) == NULL) {
		CACHE_STACK_INFO();
		goto gotError;
	    }
	    CACHE_STACK_INFO();
	}
	NEXT_INST_F(9, 0, 0);

    case INST_DICT_UPDATE_END:
	opnd = TclGetUInt4AtPtr(pc+1);
	opnd2 = TclGetUInt4AtPtr(pc+5);
	varPtr = LOCAL(opnd);
	duiPtr = codePtr->auxDataArrayPtr[opnd2].clientData;
	while (TclIsVarLink(varPtr)) {
	    varPtr = varPtr->value.linkPtr;
	}
	TRACE(("%u => ", opnd));
	if (TclIsVarDirectReadable(varPtr)) {
	    dictPtr = varPtr->value.objPtr;
	} else {
	    DECACHE_STACK_INFO();
	    dictPtr = TclPtrGetVar(interp, varPtr, NULL, NULL, NULL, 0, opnd);
	    CACHE_STACK_INFO();
	}
	if (dictPtr == NULL) {
	    NEXT_INST_F(9, 1, 0);
	}
	if (Tcl_DictObjSize(interp, dictPtr, &length) != TCL_OK
		|| TclListObjGetElements(interp, OBJ_AT_TOS, &length,
			&keyPtrPtr) != TCL_OK) {
	    goto gotError;
	}
	allocdict = Tcl_IsShared(dictPtr);
	if (allocdict) {
	    dictPtr = Tcl_DuplicateObj(dictPtr);
	}
	if (length > 0) {
	    TclInvalidateStringRep(dictPtr);
	}
	for (i=0 ; i<length ; i++) {
	    Var *var2Ptr = LOCAL(duiPtr->varIndices[i]);

	    while (TclIsVarLink(var2Ptr)) {
		var2Ptr = var2Ptr->value.linkPtr;
	    }
	    if (TclIsVarDirectReadable(var2Ptr)) {
		valuePtr = var2Ptr->value.objPtr;
	    } else {
		DECACHE_STACK_INFO();
		valuePtr = TclPtrGetVar(interp, var2Ptr, NULL, NULL, NULL, 0,
			duiPtr->varIndices[i]);
		CACHE_STACK_INFO();
	    }
	    if (valuePtr == NULL) {
		Tcl_DictObjRemove(interp, dictPtr, keyPtrPtr[i]);
	    } else if (dictPtr == valuePtr) {
		Tcl_DictObjPut(interp, dictPtr, keyPtrPtr[i],
			Tcl_DuplicateObj(valuePtr));
	    } else {
		Tcl_DictObjPut(interp, dictPtr, keyPtrPtr[i], valuePtr);
	    }
	}
	if (TclIsVarDirectWritable(varPtr)) {
	    Tcl_IncrRefCount(dictPtr);
	    TclDecrRefCount(varPtr->value.objPtr);
	    varPtr->value.objPtr = dictPtr;
	} else {
	    DECACHE_STACK_INFO();
	    objResultPtr = TclPtrSetVar(interp, varPtr, NULL, NULL, NULL,
		    dictPtr, TCL_LEAVE_ERR_MSG, opnd);
	    CACHE_STACK_INFO();
	    if (objResultPtr == NULL) {
		if (allocdict) {
		    TclDecrRefCount(dictPtr);
		}
		goto gotError;
	    }
	}
	NEXT_INST_F(9, 1, 0);

    case INST_DICT_EXPAND:
	dictPtr = OBJ_UNDER_TOS;
	listPtr = OBJ_AT_TOS;
	if (TclListObjGetElements(interp, listPtr, &objc, &objv) != TCL_OK) {
	    TRACE_WITH_OBJ(("%.30s %.30s => ERROR: ",
		    O2S(dictPtr), O2S(listPtr)), Tcl_GetObjResult(interp));
	    goto gotError;
	}
	objResultPtr = TclDictWithInit(interp, dictPtr, objc, objv);
	if (objResultPtr == NULL) {
	    TRACE_WITH_OBJ(("%.30s %.30s => ERROR: ",
		    O2S(dictPtr), O2S(listPtr)), Tcl_GetObjResult(interp));
	    goto gotError;
	}
	TRACE((" => "));
	TRACE_APPEND(("%.30s\n", O2S(objResultPtr)));
	NEXT_INST_F(1, 2, 1);

    case INST_DICT_RECOMBINE_STK:
	keysPtr = POP_OBJECT();
	varNamePtr = OBJ_UNDER_TOS;
	listPtr = OBJ_AT_TOS;
	TRACE(("\"%.30s\" \"%.30s\" \"%.30s\" => ",
		O2S(varNamePtr), O2S(valuePtr), O2S(keysPtr)));
	if (TclListObjGetElements(interp, listPtr, &objc, &objv) != TCL_OK) {
	    TRACE_APPEND(("ERROR: %.30s\n", O2S(Tcl_GetObjResult(interp))));
	    TclDecrRefCount(keysPtr);
	    goto gotError;
	}
	varPtr = TclObjLookupVarEx(interp, varNamePtr, NULL,
		TCL_LEAVE_ERR_MSG, "set", 1, 1, &arrayPtr);
	if (varPtr == NULL) {
	    TRACE_APPEND(("ERROR: %.30s\n", O2S(Tcl_GetObjResult(interp))));
	    TclDecrRefCount(keysPtr);
	    goto gotError;
	}
	DECACHE_STACK_INFO();
	result = TclDictWithFinish(interp, varPtr,arrayPtr,varNamePtr,NULL,-1,
		objc, objv, keysPtr);
	CACHE_STACK_INFO();
	TclDecrRefCount(keysPtr);
	if (result != TCL_OK) {
	    TRACE_APPEND(("ERROR: %.30s\n", O2S(Tcl_GetObjResult(interp))));
	    goto gotError;
	}
	TRACE_APPEND(("OK\n"));
	NEXT_INST_F(1, 2, 0);

    case INST_DICT_RECOMBINE_IMM:
	opnd = TclGetUInt4AtPtr(pc+1);
	listPtr = OBJ_UNDER_TOS;
	keysPtr = OBJ_AT_TOS;
	varPtr = LOCAL(opnd);
	TRACE(("%u <- \"%.30s\" \"%.30s\" => ", opnd, O2S(valuePtr),
		O2S(keysPtr)));
	if (TclListObjGetElements(interp, listPtr, &objc, &objv) != TCL_OK) {
	    TRACE_APPEND(("ERROR: %.30s\n", O2S(Tcl_GetObjResult(interp))));
	    goto gotError;
	}
	while (TclIsVarLink(varPtr)) {
	    varPtr = varPtr->value.linkPtr;
	}
	DECACHE_STACK_INFO();
	result = TclDictWithFinish(interp, varPtr, NULL, NULL, NULL, opnd,
		objc, objv, keysPtr);
	CACHE_STACK_INFO();
	if (result != TCL_OK) {
	    TRACE_APPEND(("ERROR: %.30s\n", O2S(Tcl_GetObjResult(interp))));
	    goto gotError;
	}
	TRACE_APPEND(("OK\n"));
	NEXT_INST_F(5, 2, 0);
    }

    /*
     *	   End of dictionary-related instructions.
     * -----------------------------------------------------------------
     */

    default:
	Tcl_Panic("TclNRExecuteByteCode: unrecognized opCode %u", *pc);
    } /* end of switch on opCode */

    /*
     * Block for variables needed to process exception returns.
     */

    {
	ExceptionRange *rangePtr;
				/* Points to closest loop or catch exception
				 * range enclosing the pc. Used by various
				 * instructions and processCatch to process
				 * break, continue, and errors. */
	const char *bytes;

	/*
	 * An external evaluation (INST_INVOKE or INST_EVAL) returned
	 * something different from TCL_OK, or else INST_BREAK or
	 * INST_CONTINUE were called.
	 */

    processExceptionReturn:
#ifdef TCL_COMPILE_DEBUG
	switch (*pc) {
	case INST_INVOKE_STK1:
	    opnd = TclGetUInt1AtPtr(pc+1);
	    TRACE(("%u => ... after \"%.20s\": ", opnd, cmdNameBuf));
	    break;
	case INST_INVOKE_STK4:
	    opnd = TclGetUInt4AtPtr(pc+1);
	    TRACE(("%u => ... after \"%.20s\": ", opnd, cmdNameBuf));
	    break;
	case INST_EVAL_STK:
	    /*
	     * Note that the object at stacktop has to be used before doing
	     * the cleanup.
	     */

	    TRACE(("\"%.30s\" => ", O2S(OBJ_AT_TOS)));
	    break;
	default:
	    TRACE(("=> "));
	}
#endif
	if ((result == TCL_CONTINUE) || (result == TCL_BREAK)) {
	    rangePtr = GetExceptRangeForPc(pc, /*catchOnly*/ 0, codePtr);
	    if (rangePtr == NULL) {
		TRACE_APPEND(("no encl. loop or catch, returning %s\n",
			StringForResultCode(result)));
		goto abnormalReturn;
	    }
	    if (rangePtr->type == CATCH_EXCEPTION_RANGE) {
		TRACE_APPEND(("%s ...\n", StringForResultCode(result)));
		goto processCatch;
	    }
	    while (cleanup--) {
		valuePtr = POP_OBJECT();
		TclDecrRefCount(valuePtr);
	    }
	    if (result == TCL_BREAK) {
		result = TCL_OK;
		pc = (codePtr->codeStart + rangePtr->breakOffset);
		TRACE_APPEND(("%s, range at %d, new pc %d\n",
			StringForResultCode(result),
			rangePtr->codeOffset, rangePtr->breakOffset));
		NEXT_INST_F(0, 0, 0);
	    }
	    if (rangePtr->continueOffset == -1) {
		TRACE_APPEND(("%s, loop w/o continue, checking for catch\n",
			StringForResultCode(result)));
		goto checkForCatch;
	    }
	    result = TCL_OK;
	    pc = (codePtr->codeStart + rangePtr->continueOffset);
	    TRACE_APPEND(("%s, range at %d, new pc %d\n",
		    StringForResultCode(result),
		    rangePtr->codeOffset, rangePtr->continueOffset));
	    NEXT_INST_F(0, 0, 0);
	}
#ifdef TCL_COMPILE_DEBUG
	if (traceInstructions) {
	    objPtr = Tcl_GetObjResult(interp);
	    if ((result != TCL_ERROR) && (result != TCL_RETURN)) {
		TRACE_APPEND(("OTHER RETURN CODE %d, result= \"%s\"\n ",
			result, O2S(objPtr)));
	    } else {
		TRACE_APPEND(("%s, result= \"%s\"\n",
			StringForResultCode(result), O2S(objPtr)));
	    }
	}
#endif
	goto checkForCatch;

	/*
	 * Division by zero in an expression. Control only reaches this point
	 * by "goto divideByZero".
	 */

    divideByZero:
	DECACHE_STACK_INFO();
	Tcl_SetObjResult(interp, Tcl_NewStringObj("divide by zero", -1));
	Tcl_SetErrorCode(interp, "ARITH", "DIVZERO", "divide by zero", NULL);
	CACHE_STACK_INFO();
	goto gotError;

	/*
	 * Exponentiation of zero by negative number in an expression. Control
	 * only reaches this point by "goto exponOfZero".
	 */

    exponOfZero:
	DECACHE_STACK_INFO();
	Tcl_SetObjResult(interp, Tcl_NewStringObj(
		"exponentiation of zero by negative power", -1));
	Tcl_SetErrorCode(interp, "ARITH", "DOMAIN",
		"exponentiation of zero by negative power", NULL);
	CACHE_STACK_INFO();

	/*
	 * Almost all error paths feed through here rather than assigning to
	 * result themselves (for a small but consistent saving).
	 */

    gotError:
	result = TCL_ERROR;

	/*
	 * Execution has generated an "exception" such as TCL_ERROR. If the
	 * exception is an error, record information about what was being
	 * executed when the error occurred. Find the closest enclosing catch
	 * range, if any. If no enclosing catch range is found, stop execution
	 * and return the "exception" code.
	 */

    checkForCatch:
	if (iPtr->execEnvPtr->rewind) {
	    goto abnormalReturn;
	}
	if ((result == TCL_ERROR) && !(iPtr->flags & ERR_ALREADY_LOGGED)) {
	    const unsigned char *pcBeg;

	    bytes = GetSrcInfoForPc(pc, codePtr, &length, &pcBeg, NULL);
	    DECACHE_STACK_INFO();
	    TclLogCommandInfo(interp, codePtr->source, bytes,
		    bytes ? length : 0, pcBeg, tosPtr);
	    CACHE_STACK_INFO();
	}
	iPtr->flags &= ~ERR_ALREADY_LOGGED;

	/*
	 * Clear all expansions that may have started after the last
	 * INST_BEGIN_CATCH.
	 */

	while (auxObjList) {
	    if ((catchTop != initCatchTop)
		    && (*catchTop > (ptrdiff_t)
			auxObjList->internalRep.ptrAndLongRep.value)) {
		break;
	    }
	    POP_TAUX_OBJ();
	}

	/*
	 * We must not catch if the script in progress has been canceled with
	 * the TCL_CANCEL_UNWIND flag. Instead, it blows outwards until we
	 * either hit another interpreter (presumably where the script in
	 * progress has not been canceled) or we get to the top-level. We do
	 * NOT modify the interpreter result here because we know it will
	 * already be set prior to vectoring down to this point in the code.
	 */

	if (TclCanceled(iPtr) && (Tcl_Canceled(interp, 0) == TCL_ERROR)) {
#ifdef TCL_COMPILE_DEBUG
	    if (traceInstructions) {
		fprintf(stdout, "   ... cancel with unwind, returning %s\n",
			StringForResultCode(result));
	    }
#endif
	    goto abnormalReturn;
	}

	/*
	 * We must not catch an exceeded limit. Instead, it blows outwards
	 * until we either hit another interpreter (presumably where the limit
	 * is not exceeded) or we get to the top-level.
	 */

	if (TclLimitExceeded(iPtr->limit)) {
#ifdef TCL_COMPILE_DEBUG
	    if (traceInstructions) {
		fprintf(stdout, "   ... limit exceeded, returning %s\n",
			StringForResultCode(result));
	    }
#endif
	    goto abnormalReturn;
	}
	if (catchTop == initCatchTop) {
#ifdef TCL_COMPILE_DEBUG
	    if (traceInstructions) {
		fprintf(stdout, "   ... no enclosing catch, returning %s\n",
			StringForResultCode(result));
	    }
#endif
	    goto abnormalReturn;
	}
	rangePtr = GetExceptRangeForPc(pc, /*catchOnly*/ 1, codePtr);
	if (rangePtr == NULL) {
	    /*
	     * This is only possible when compiling a [catch] that sends its
	     * script to INST_EVAL. Cannot correct the compiler without
	     * breaking compat with previous .tbc compiled scripts.
	     */

#ifdef TCL_COMPILE_DEBUG
	    if (traceInstructions) {
		fprintf(stdout, "   ... no enclosing catch, returning %s\n",
			StringForResultCode(result));
	    }
#endif
	    goto abnormalReturn;
	}

	/*
	 * A catch exception range (rangePtr) was found to handle an
	 * "exception". It was found either by checkForCatch just above or by
	 * an instruction during break, continue, or error processing. Jump to
	 * its catchOffset after unwinding the operand stack to the depth it
	 * had when starting to execute the range's catch command.
	 */

    processCatch:
	while (CURR_DEPTH > *catchTop) {
	    valuePtr = POP_OBJECT();
	    TclDecrRefCount(valuePtr);
	}
#ifdef TCL_COMPILE_DEBUG
	if (traceInstructions) {
	    fprintf(stdout, "  ... found catch at %d, catchTop=%d, "
		    "unwound to %ld, new pc %u\n",
		    rangePtr->codeOffset, (int) (catchTop - initCatchTop - 1),
		    (long) *catchTop, (unsigned) rangePtr->catchOffset);
	}
#endif
	pc = (codePtr->codeStart + rangePtr->catchOffset);
	NEXT_INST_F(0, 0, 0);	/* Restart the execution loop at pc. */

	/*
	 * end of infinite loop dispatching on instructions.
	 */

	/*
	 * Abnormal return code. Restore the stack to state it had when
	 * starting to execute the ByteCode. Panic if the stack is below the
	 * initial level.
	 */

    abnormalReturn:
	TCL_DTRACE_INST_LAST();

	/*
	 * Clear all expansions and same-level NR calls.
	 *
	 * Note that expansion markers have a NULL type; avoid removing other
	 * markers.
	 */

	while (auxObjList) {
	    POP_TAUX_OBJ();
	}
	while (tosPtr > initTosPtr) {
	    objPtr = POP_OBJECT();
	    Tcl_DecrRefCount(objPtr);
	}

	if (tosPtr < initTosPtr) {
	    fprintf(stderr,
		    "\nTclNRExecuteByteCode: abnormal return at pc %u: "
		    "stack top %d < entry stack top %d\n",
		    (unsigned)(pc - codePtr->codeStart),
		    (unsigned) CURR_DEPTH, (unsigned) 0);
	    Tcl_Panic("TclNRExecuteByteCode execution failure: end stack top < start stack top");
	}
	CLANG_ASSERT(bcFramePtr);
    }

    iPtr->cmdFramePtr = bcFramePtr->nextPtr;
    if (--codePtr->refCount <= 0) {
	TclCleanupByteCode(codePtr);
    }
    TclStackFree(interp, TD);	/* free my stack */

    return result;

    /*
     * INST_START_CMD failure case removed where it doesn't bother that much
     *
     * Remark that if the interpreter is marked for deletion its
     * compileEpoch is modified, so that the epoch check also verifies
     * that the interp is not deleted. If no outside call has been made
     * since the last check, it is safe to omit the check.

     * case INST_START_CMD:
     */

	instStartCmdFailed:
	{
	    const char *bytes;

	    checkInterp = 1;
	    length = 0;

	    /*
	     * We used to switch to direct eval; for NRE-awareness we now
	     * compile and eval the command so that this evaluation does not
	     * add a new TEBC instance. [Bug 2910748]
	     */

	    if (TclInterpReady(interp) == TCL_ERROR) {
		goto gotError;
	    }

	    codePtr->flags |= TCL_BYTECODE_RECOMPILE;
	    bytes = GetSrcInfoForPc(pc, codePtr, &length, NULL, NULL);
	    opnd = TclGetUInt4AtPtr(pc+1);
	    pc += (opnd-1);
	    PUSH_OBJECT(Tcl_NewStringObj(bytes, length));
	    goto instEvalStk;
	}
}

#undef codePtr
#undef iPtr
#undef bcFramePtr
#undef initCatchTop
#undef initTosPtr
#undef auxObjList
#undef catchTop
#undef TCONST

/*
 *----------------------------------------------------------------------
 *
 * ExecuteExtendedBinaryMathOp, ExecuteExtendedUnaryMathOp --
 *
 *	These functions do advanced math for binary and unary operators
 *	respectively, so that the main TEBC code does not bear the cost of
 *	them.
 *
 * Results:
 *	A Tcl_Obj* result, or a NULL (in which case valuePtr is updated to
 *	hold the result value), or one of the special flag values
 *	GENERAL_ARITHMETIC_ERROR, EXPONENT_OF_ZERO or DIVIDED_BY_ZERO. The
 *	latter two signify a zero value raised to a negative power or a value
 *	divided by zero, respectively. With GENERAL_ARITHMETIC_ERROR, all
 *	error information will have already been reported in the interpreter
 *	result.
 *
 * Side effects:
 *	May update the Tcl_Obj indicated valuePtr if it is unshared. Will
 *	return a NULL when that happens.
 *
 *----------------------------------------------------------------------
 */

static Tcl_Obj *
ExecuteExtendedBinaryMathOp(
    Tcl_Interp *interp,		/* Where to report errors. */
    int opcode,			/* What operation to perform. */
    Tcl_Obj **constants,	/* The execution environment's constants. */
    Tcl_Obj *valuePtr,		/* The first operand on the stack. */
    Tcl_Obj *value2Ptr)		/* The second operand on the stack. */
{
#define LONG_RESULT(l) \
    if (Tcl_IsShared(valuePtr)) {		\
	TclNewLongObj(objResultPtr, l);		\
	return objResultPtr;			\
    } else {					\
	Tcl_SetLongObj(valuePtr, l);		\
	return NULL;				\
    }
#define WIDE_RESULT(w) \
    if (Tcl_IsShared(valuePtr)) {		\
	return Tcl_NewWideIntObj(w);		\
    } else {					\
	Tcl_SetWideIntObj(valuePtr, w);		\
	return NULL;				\
    }
#define BIG_RESULT(b) \
    if (Tcl_IsShared(valuePtr)) {		\
	return Tcl_NewBignumObj(b);		\
    } else {					\
	Tcl_SetBignumObj(valuePtr, b);		\
	return NULL;				\
    }
#define DOUBLE_RESULT(d) \
    if (Tcl_IsShared(valuePtr)) {		\
	TclNewDoubleObj(objResultPtr, (d));	\
	return objResultPtr;			\
    } else {					\
	Tcl_SetDoubleObj(valuePtr, (d));	\
	return NULL;				\
    }

    int type1, type2;
    ClientData ptr1, ptr2;
    double d1, d2, dResult;
    long l1, l2, lResult;
    Tcl_WideInt w1, w2, wResult;
    mp_int big1, big2, bigResult, bigRemainder;
    Tcl_Obj *objResultPtr;
    int invalid, numPos, zero;
    long shift;

    (void) GetNumberFromObj(NULL, valuePtr, &ptr1, &type1);
    (void) GetNumberFromObj(NULL, value2Ptr, &ptr2, &type2);

    switch (opcode) {
    case INST_MOD:
	/* TODO: Attempts to re-use unshared operands on stack */

	l2 = 0;			/* silence gcc warning */
	if (type2 == TCL_NUMBER_LONG) {
	    l2 = *((const long *)ptr2);
	    if (l2 == 0) {
		return DIVIDED_BY_ZERO;
	    }
	    if ((l2 == 1) || (l2 == -1)) {
		/*
		 * Div. by |1| always yields remainder of 0.
		 */

		return constants[0];
	    }
	}
#ifndef TCL_WIDE_INT_IS_LONG
	if (type1 == TCL_NUMBER_WIDE) {
	    w1 = *((const Tcl_WideInt *)ptr1);
	    if (type2 != TCL_NUMBER_BIG) {
		Tcl_WideInt wQuotient, wRemainder;
		Tcl_GetWideIntFromObj(NULL, value2Ptr, &w2);
		wQuotient = w1 / w2;

		/*
		 * Force Tcl's integer division rules.
		 * TODO: examine for logic simplification
		 */

		if (((wQuotient < (Tcl_WideInt) 0)
			|| ((wQuotient == (Tcl_WideInt) 0)
			&& ((w1 < (Tcl_WideInt)0 && w2 > (Tcl_WideInt)0)
			|| (w1 > (Tcl_WideInt)0 && w2 < (Tcl_WideInt)0))))
			&& (wQuotient * w2 != w1)) {
		    wQuotient -= (Tcl_WideInt) 1;
		}
		wRemainder = w1 - w2*wQuotient;
		WIDE_RESULT(wRemainder);
	    }

	    Tcl_TakeBignumFromObj(NULL, value2Ptr, &big2);

	    /* TODO: internals intrusion */
	    if ((w1 > ((Tcl_WideInt) 0)) ^ (big2.sign == MP_ZPOS)) {
		/*
		 * Arguments are opposite sign; remainder is sum.
		 */

		TclBNInitBignumFromWideInt(&big1, w1);
		mp_add(&big2, &big1, &big2);
		mp_clear(&big1);
		BIG_RESULT(&big2);
	    }

	    /*
	     * Arguments are same sign; remainder is first operand.
	     */

	    mp_clear(&big2);
	    return NULL;
	}
#endif
	Tcl_GetBignumFromObj(NULL, valuePtr, &big1);
	Tcl_GetBignumFromObj(NULL, value2Ptr, &big2);
	mp_init(&bigResult);
	mp_init(&bigRemainder);
	mp_div(&big1, &big2, &bigResult, &bigRemainder);
	if (!mp_iszero(&bigRemainder) && (bigRemainder.sign != big2.sign)) {
	    /*
	     * Convert to Tcl's integer division rules.
	     */

	    mp_sub_d(&bigResult, 1, &bigResult);
	    mp_add(&bigRemainder, &big2, &bigRemainder);
	}
	mp_copy(&bigRemainder, &bigResult);
	mp_clear(&bigRemainder);
	mp_clear(&big1);
	mp_clear(&big2);
	BIG_RESULT(&bigResult);

    case INST_LSHIFT:
    case INST_RSHIFT: {
	/*
	 * Reject negative shift argument.
	 */

	switch (type2) {
	case TCL_NUMBER_LONG:
	    invalid = (*((const long *)ptr2) < 0L);
	    break;
#ifndef TCL_WIDE_INT_IS_LONG
	case TCL_NUMBER_WIDE:
	    invalid = (*((const Tcl_WideInt *)ptr2) < (Tcl_WideInt)0);
	    break;
#endif
	case TCL_NUMBER_BIG:
	    Tcl_TakeBignumFromObj(NULL, value2Ptr, &big2);
	    invalid = (mp_cmp_d(&big2, 0) == MP_LT);
	    mp_clear(&big2);
	    break;
	default:
	    /* Unused, here to silence compiler warning */
	    invalid = 0;
	}
	if (invalid) {
	    Tcl_SetObjResult(interp, Tcl_NewStringObj(
		    "negative shift argument", -1));
	    return GENERAL_ARITHMETIC_ERROR;
	}

	/*
	 * Zero shifted any number of bits is still zero.
	 */

	if ((type1==TCL_NUMBER_LONG) && (*((const long *)ptr1) == (long)0)) {
	    return constants[0];
	}

	if (opcode == INST_LSHIFT) {
	    /*
	     * Large left shifts create integer overflow.
	     *
	     * BEWARE! Can't use Tcl_GetIntFromObj() here because that
	     * converts values in the (unsigned) range to their signed int
	     * counterparts, leading to incorrect results.
	     */

	    if ((type2 != TCL_NUMBER_LONG)
		    || (*((const long *)ptr2) > (long) INT_MAX)) {
		/*
		 * Technically, we could hold the value (1 << (INT_MAX+1)) in
		 * an mp_int, but since we're using mp_mul_2d() to do the
		 * work, and it takes only an int argument, that's a good
		 * place to draw the line.
		 */

		Tcl_SetObjResult(interp, Tcl_NewStringObj(
			"integer value too large to represent", -1));
		return GENERAL_ARITHMETIC_ERROR;
	    }
	    shift = (int)(*((const long *)ptr2));

	    /*
	     * Handle shifts within the native wide range.
	     */

	    if ((type1 != TCL_NUMBER_BIG)
		    && ((size_t)shift < CHAR_BIT*sizeof(Tcl_WideInt))) {
		TclGetWideIntFromObj(NULL, valuePtr, &w1);
		if (!((w1>0 ? w1 : ~w1)
			& -(((Tcl_WideInt)1)
			<< (CHAR_BIT*sizeof(Tcl_WideInt) - 1 - shift)))) {
		    WIDE_RESULT(w1 << shift);
		}
	    }
	} else {
	    /*
	     * Quickly force large right shifts to 0 or -1.
	     */

	    if ((type2 != TCL_NUMBER_LONG)
		    || (*(const long *)ptr2 > INT_MAX)) {
		/*
		 * Again, technically, the value to be shifted could be an
		 * mp_int so huge that a right shift by (INT_MAX+1) bits could
		 * not take us to the result of 0 or -1, but since we're using
		 * mp_div_2d to do the work, and it takes only an int
		 * argument, we draw the line there.
		 */

		switch (type1) {
		case TCL_NUMBER_LONG:
		    zero = (*(const long *)ptr1 > 0L);
		    break;
#ifndef TCL_WIDE_INT_IS_LONG
		case TCL_NUMBER_WIDE:
		    zero = (*(const Tcl_WideInt *)ptr1 > (Tcl_WideInt)0);
		    break;
#endif
		case TCL_NUMBER_BIG:
		    Tcl_TakeBignumFromObj(NULL, valuePtr, &big1);
		    zero = (mp_cmp_d(&big1, 0) == MP_GT);
		    mp_clear(&big1);
		    break;
		default:
		    /* Unused, here to silence compiler warning. */
		    zero = 0;
		}
		if (zero) {
		    return constants[0];
		}
		LONG_RESULT(-1);
	    }
	    shift = (int)(*(const long *)ptr2);

#ifndef TCL_WIDE_INT_IS_LONG
	    /*
	     * Handle shifts within the native wide range.
	     */

	    if (type1 == TCL_NUMBER_WIDE) {
		w1 = *(const Tcl_WideInt *)ptr1;
		if ((size_t)shift >= CHAR_BIT*sizeof(Tcl_WideInt)) {
		    if (w1 >= (Tcl_WideInt)0) {
			return constants[0];
		    }
		    LONG_RESULT(-1);
		}
		WIDE_RESULT(w1 >> shift);
	    }
#endif
	}

	Tcl_TakeBignumFromObj(NULL, valuePtr, &big1);

	mp_init(&bigResult);
	if (opcode == INST_LSHIFT) {
	    mp_mul_2d(&big1, shift, &bigResult);
	} else {
	    mp_init(&bigRemainder);
	    mp_div_2d(&big1, shift, &bigResult, &bigRemainder);
	    if (mp_cmp_d(&bigRemainder, 0) == MP_LT) {
		/*
		 * Convert to Tcl's integer division rules.
		 */

		mp_sub_d(&bigResult, 1, &bigResult);
	    }
	    mp_clear(&bigRemainder);
	}
	mp_clear(&big1);
	BIG_RESULT(&bigResult);
    }

    case INST_BITOR:
    case INST_BITXOR:
    case INST_BITAND:
	if ((type1 == TCL_NUMBER_BIG) || (type2 == TCL_NUMBER_BIG)) {
	    mp_int *First, *Second;

	    Tcl_TakeBignumFromObj(NULL, valuePtr, &big1);
	    Tcl_TakeBignumFromObj(NULL, value2Ptr, &big2);

	    /*
	     * Count how many positive arguments we have. If only one of the
	     * arguments is negative, store it in 'Second'.
	     */

	    if (mp_cmp_d(&big1, 0) != MP_LT) {
		numPos = 1 + (mp_cmp_d(&big2, 0) != MP_LT);
		First = &big1;
		Second = &big2;
	    } else {
		First = &big2;
		Second = &big1;
		numPos = (mp_cmp_d(First, 0) != MP_LT);
	    }
	    mp_init(&bigResult);

	    switch (opcode) {
	    case INST_BITAND:
		switch (numPos) {
		case 2:
		    /*
		     * Both arguments positive, base case.
		     */

		    mp_and(First, Second, &bigResult);
		    break;
		case 1:
		    /*
		     * First is positive; second negative:
		     * P & N = P & ~~N = P&~(-N-1) = P & (P ^ (-N-1))
		     */

		    mp_neg(Second, Second);
		    mp_sub_d(Second, 1, Second);
		    mp_xor(First, Second, &bigResult);
		    mp_and(First, &bigResult, &bigResult);
		    break;
		case 0:
		    /*
		     * Both arguments negative:
		     * a & b = ~ (~a | ~b) = -(-a-1|-b-1)-1
		     */

		    mp_neg(First, First);
		    mp_sub_d(First, 1, First);
		    mp_neg(Second, Second);
		    mp_sub_d(Second, 1, Second);
		    mp_or(First, Second, &bigResult);
		    mp_neg(&bigResult, &bigResult);
		    mp_sub_d(&bigResult, 1, &bigResult);
		    break;
		}
		break;

	    case INST_BITOR:
		switch (numPos) {
		case 2:
		    /*
		     * Both arguments positive, base case.
		     */

		    mp_or(First, Second, &bigResult);
		    break;
		case 1:
		    /*
		     * First is positive; second negative:
		     * N|P = ~(~N&~P) = ~((-N-1)&~P) = -((-N-1)&((-N-1)^P))-1
		     */

		    mp_neg(Second, Second);
		    mp_sub_d(Second, 1, Second);
		    mp_xor(First, Second, &bigResult);
		    mp_and(Second, &bigResult, &bigResult);
		    mp_neg(&bigResult, &bigResult);
		    mp_sub_d(&bigResult, 1, &bigResult);
		    break;
		case 0:
		    /*
		     * Both arguments negative:
		     * a | b = ~ (~a & ~b) = -(-a-1&-b-1)-1
		     */

		    mp_neg(First, First);
		    mp_sub_d(First, 1, First);
		    mp_neg(Second, Second);
		    mp_sub_d(Second, 1, Second);
		    mp_and(First, Second, &bigResult);
		    mp_neg(&bigResult, &bigResult);
		    mp_sub_d(&bigResult, 1, &bigResult);
		    break;
		}
		break;

	    case INST_BITXOR:
		switch (numPos) {
		case 2:
		    /*
		     * Both arguments positive, base case.
		     */

		    mp_xor(First, Second, &bigResult);
		    break;
		case 1:
		    /*
		     * First is positive; second negative:
		     * P^N = ~(P^~N) = -(P^(-N-1))-1
		     */

		    mp_neg(Second, Second);
		    mp_sub_d(Second, 1, Second);
		    mp_xor(First, Second, &bigResult);
		    mp_neg(&bigResult, &bigResult);
		    mp_sub_d(&bigResult, 1, &bigResult);
		    break;
		case 0:
		    /*
		     * Both arguments negative:
		     * a ^ b = (~a ^ ~b) = (-a-1^-b-1)
		     */

		    mp_neg(First, First);
		    mp_sub_d(First, 1, First);
		    mp_neg(Second, Second);
		    mp_sub_d(Second, 1, Second);
		    mp_xor(First, Second, &bigResult);
		    break;
		}
		break;
	    }

	    mp_clear(&big1);
	    mp_clear(&big2);
	    BIG_RESULT(&bigResult);
	}

#ifndef TCL_WIDE_INT_IS_LONG
	if ((type1 == TCL_NUMBER_WIDE) || (type2 == TCL_NUMBER_WIDE)) {
	    TclGetWideIntFromObj(NULL, valuePtr, &w1);
	    TclGetWideIntFromObj(NULL, value2Ptr, &w2);

	    switch (opcode) {
	    case INST_BITAND:
		wResult = w1 & w2;
		break;
	    case INST_BITOR:
		wResult = w1 | w2;
		break;
	    case INST_BITXOR:
		wResult = w1 ^ w2;
		break;
	    default:
		/* Unused, here to silence compiler warning. */
		wResult = 0;
	    }
	    WIDE_RESULT(wResult);
	}
#endif
	l1 = *((const long *)ptr1);
	l2 = *((const long *)ptr2);

	switch (opcode) {
	case INST_BITAND:
	    lResult = l1 & l2;
	    break;
	case INST_BITOR:
	    lResult = l1 | l2;
	    break;
	case INST_BITXOR:
	    lResult = l1 ^ l2;
	    break;
	default:
	    /* Unused, here to silence compiler warning. */
	    lResult = 0;
	}
	LONG_RESULT(lResult);

    case INST_EXPON: {
	int oddExponent = 0, negativeExponent = 0;
	unsigned short base;

	if ((type1 == TCL_NUMBER_DOUBLE) || (type2 == TCL_NUMBER_DOUBLE)) {
	    Tcl_GetDoubleFromObj(NULL, valuePtr, &d1);
	    Tcl_GetDoubleFromObj(NULL, value2Ptr, &d2);

	    if (d1==0.0 && d2<0.0) {
		return EXPONENT_OF_ZERO;
	    }
	    dResult = pow(d1, d2);
	    goto doubleResult;
	}
	l1 = l2 = 0;
	if (type2 == TCL_NUMBER_LONG) {
	    l2 = *((const long *) ptr2);
	    if (l2 == 0) {
		/*
		 * Anything to the zero power is 1.
		 */

		return constants[1];
	    } else if (l2 == 1) {
		/*
		 * Anything to the first power is itself
		 */

		return NULL;
	    }
	}

	switch (type2) {
	case TCL_NUMBER_LONG:
	    negativeExponent = (l2 < 0);
	    oddExponent = (int) (l2 & 1);
	    break;
#ifndef TCL_WIDE_INT_IS_LONG
	case TCL_NUMBER_WIDE:
	    w2 = *((const Tcl_WideInt *)ptr2);
	    negativeExponent = (w2 < 0);
	    oddExponent = (int) (w2 & (Tcl_WideInt)1);
	    break;
#endif
	case TCL_NUMBER_BIG:
	    Tcl_TakeBignumFromObj(NULL, value2Ptr, &big2);
	    negativeExponent = (mp_cmp_d(&big2, 0) == MP_LT);
	    mp_mod_2d(&big2, 1, &big2);
	    oddExponent = !mp_iszero(&big2);
	    mp_clear(&big2);
	    break;
	}

	if (type1 == TCL_NUMBER_LONG) {
	    l1 = *((const long *)ptr1);
	}
	if (negativeExponent) {
	    if (type1 == TCL_NUMBER_LONG) {
		switch (l1) {
		case 0:
		    /*
		     * Zero to a negative power is div by zero error.
		     */

		    return EXPONENT_OF_ZERO;
		case -1:
		    if (oddExponent) {
			LONG_RESULT(-1);
		    }
		    /* fallthrough */
		case 1:
		    /*
		     * 1 to any power is 1.
		     */

		    return constants[1];
		}
	    }

	    /*
	     * Integers with magnitude greater than 1 raise to a negative
	     * power yield the answer zero (see TIP 123).
	     */

	    return constants[0];
	}

	if (type1 == TCL_NUMBER_LONG) {
	    switch (l1) {
	    case 0:
		/*
		 * Zero to a positive power is zero.
		 */

		return constants[0];
	    case 1:
		/*
		 * 1 to any power is 1.
		 */

		return constants[1];
	    case -1:
		if (!oddExponent) {
		    return constants[1];
		}
		LONG_RESULT(-1);
	    }
	}

	/*
	 * We refuse to accept exponent arguments that exceed one mp_digit
	 * which means the max exponent value is 2**28-1 = 0x0fffffff =
	 * 268435455, which fits into a signed 32 bit int which is within the
	 * range of the long int type. This means any numeric Tcl_Obj value
	 * not using TCL_NUMBER_LONG type must hold a value larger than we
	 * accept.
	 */

	if (type2 != TCL_NUMBER_LONG) {
	    Tcl_SetObjResult(interp, Tcl_NewStringObj(
		    "exponent too large", -1));
	    return GENERAL_ARITHMETIC_ERROR;
	}

	if (type1 == TCL_NUMBER_LONG) {
	    if (l1 == 2) {
		/*
		 * Reduce small powers of 2 to shifts.
		 */

		if ((unsigned long) l2 < CHAR_BIT * sizeof(long) - 1) {
		    LONG_RESULT(1L << l2);
		}
#if !defined(TCL_WIDE_INT_IS_LONG)
		if ((unsigned long)l2 < CHAR_BIT*sizeof(Tcl_WideInt) - 1) {
		    WIDE_RESULT(((Tcl_WideInt) 1) << l2);
		}
#endif
		goto overflowExpon;
	    }
	    if (l1 == -2) {
		int signum = oddExponent ? -1 : 1;

		/*
		 * Reduce small powers of 2 to shifts.
		 */

		if ((unsigned long) l2 < CHAR_BIT * sizeof(long) - 1) {
		    LONG_RESULT(signum * (1L << l2));
		}
#if !defined(TCL_WIDE_INT_IS_LONG)
		if ((unsigned long)l2 < CHAR_BIT*sizeof(Tcl_WideInt) - 1){
		    WIDE_RESULT(signum * (((Tcl_WideInt) 1) << l2));
		}
#endif
		goto overflowExpon;
	    }
#if (LONG_MAX == 0x7fffffff)
	    if (l2 - 2 < (long)MaxBase32Size
		    && l1 <= MaxBase32[l2 - 2]
		    && l1 >= -MaxBase32[l2 - 2]) {
		/*
		 * Small powers of 32-bit integers.
		 */

		lResult = l1 * l1;		/* b**2 */
		switch (l2) {
		case 2:
		    break;
		case 3:
		    lResult *= l1;		/* b**3 */
		    break;
		case 4:
		    lResult *= lResult;		/* b**4 */
		    break;
		case 5:
		    lResult *= lResult;		/* b**4 */
		    lResult *= l1;		/* b**5 */
		    break;
		case 6:
		    lResult *= l1;		/* b**3 */
		    lResult *= lResult;		/* b**6 */
		    break;
		case 7:
		    lResult *= l1;		/* b**3 */
		    lResult *= lResult;		/* b**6 */
		    lResult *= l1;		/* b**7 */
		    break;
		case 8:
		    lResult *= lResult;		/* b**4 */
		    lResult *= lResult;		/* b**8 */
		    break;
		}
		LONG_RESULT(lResult);
	    }

	    if (l1 - 3 >= 0 && l1 -2 < (long)Exp32IndexSize
		    && l2 - 2 < (long)(Exp32ValueSize + MaxBase32Size)) {
		base = Exp32Index[l1 - 3]
			+ (unsigned short) (l2 - 2 - MaxBase32Size);
		if (base < Exp32Index[l1 - 2]) {
		    /*
		     * 32-bit number raised to intermediate power, done by
		     * table lookup.
		     */

		    LONG_RESULT(Exp32Value[base]);
		}
	    }
	    if (-l1 - 3 >= 0 && -l1 - 2 < (long)Exp32IndexSize
		    && l2 - 2 < (long)(Exp32ValueSize + MaxBase32Size)) {
		base = Exp32Index[-l1 - 3]
			+ (unsigned short) (l2 - 2 - MaxBase32Size);
		if (base < Exp32Index[-l1 - 2]) {
		    /*
		     * 32-bit number raised to intermediate power, done by
		     * table lookup.
		     */

		    lResult = (oddExponent) ?
			    -Exp32Value[base] : Exp32Value[base];
		    LONG_RESULT(lResult);
		}
	    }
#endif
	}
#if (LONG_MAX > 0x7fffffff) || !defined(TCL_WIDE_INT_IS_LONG)
	if (type1 == TCL_NUMBER_LONG) {
	    w1 = l1;
#ifndef TCL_WIDE_INT_IS_LONG
	} else if (type1 == TCL_NUMBER_WIDE) {
	    w1 = *((const Tcl_WideInt *) ptr1);
#endif
	} else {
	    goto overflowExpon;
	}
	if (l2 - 2 < (long)MaxBase64Size
		&& w1 <=  MaxBase64[l2 - 2]
		&& w1 >= -MaxBase64[l2 - 2]) {
	    /*
	     * Small powers of integers whose result is wide.
	     */

	    wResult = w1 * w1;		/* b**2 */
	    switch (l2) {
	    case 2:
		break;
	    case 3:
		wResult *= l1;		/* b**3 */
		break;
	    case 4:
		wResult *= wResult;	/* b**4 */
		break;
	    case 5:
		wResult *= wResult;	/* b**4 */
		wResult *= w1;		/* b**5 */
		break;
	    case 6:
		wResult *= w1;		/* b**3 */
		wResult *= wResult;	/* b**6 */
		break;
	    case 7:
		wResult *= w1;		/* b**3 */
		wResult *= wResult;	/* b**6 */
		wResult *= w1;		/* b**7 */
		break;
	    case 8:
		wResult *= wResult;	/* b**4 */
		wResult *= wResult;	/* b**8 */
		break;
	    case 9:
		wResult *= wResult;	/* b**4 */
		wResult *= wResult;	/* b**8 */
		wResult *= w1;		/* b**9 */
		break;
	    case 10:
		wResult *= wResult;	/* b**4 */
		wResult *= w1;		/* b**5 */
		wResult *= wResult;	/* b**10 */
		break;
	    case 11:
		wResult *= wResult;	/* b**4 */
		wResult *= w1;		/* b**5 */
		wResult *= wResult;	/* b**10 */
		wResult *= w1;		/* b**11 */
		break;
	    case 12:
		wResult *= w1;		/* b**3 */
		wResult *= wResult;	/* b**6 */
		wResult *= wResult;	/* b**12 */
		break;
	    case 13:
		wResult *= w1;		/* b**3 */
		wResult *= wResult;	/* b**6 */
		wResult *= wResult;	/* b**12 */
		wResult *= w1;		/* b**13 */
		break;
	    case 14:
		wResult *= w1;		/* b**3 */
		wResult *= wResult;	/* b**6 */
		wResult *= w1;		/* b**7 */
		wResult *= wResult;	/* b**14 */
		break;
	    case 15:
		wResult *= w1;		/* b**3 */
		wResult *= wResult;	/* b**6 */
		wResult *= w1;		/* b**7 */
		wResult *= wResult;	/* b**14 */
		wResult *= w1;		/* b**15 */
		break;
	    case 16:
		wResult *= wResult;	/* b**4 */
		wResult *= wResult;	/* b**8 */
		wResult *= wResult;	/* b**16 */
		break;
	    }
	    WIDE_RESULT(wResult);
	}

	/*
	 * Handle cases of powers > 16 that still fit in a 64-bit word by
	 * doing table lookup.
	 */

	if (w1 - 3 >= 0 && w1 - 2 < (long)Exp64IndexSize
		&& l2 - 2 < (long)(Exp64ValueSize + MaxBase64Size)) {
	    base = Exp64Index[w1 - 3]
		    + (unsigned short) (l2 - 2 - MaxBase64Size);
	    if (base < Exp64Index[w1 - 2]) {
		/*
		 * 64-bit number raised to intermediate power, done by
		 * table lookup.
		 */

		WIDE_RESULT(Exp64Value[base]);
	    }
	}

	if (-w1 - 3 >= 0 && -w1 - 2 < (long)Exp64IndexSize
		&& l2 - 2 < (long)(Exp64ValueSize + MaxBase64Size)) {
	    base = Exp64Index[-w1 - 3]
		    + (unsigned short) (l2 - 2 - MaxBase64Size);
	    if (base < Exp64Index[-w1 - 2]) {
		/*
		 * 64-bit number raised to intermediate power, done by
		 * table lookup.
		 */

		wResult = oddExponent ? -Exp64Value[base] : Exp64Value[base];
		WIDE_RESULT(wResult);
	    }
	}
#endif

    overflowExpon:
	Tcl_TakeBignumFromObj(NULL, value2Ptr, &big2);
	if (big2.used > 1) {
	    mp_clear(&big2);
	    Tcl_SetObjResult(interp, Tcl_NewStringObj(
		    "exponent too large", -1));
	    return GENERAL_ARITHMETIC_ERROR;
	}
	Tcl_TakeBignumFromObj(NULL, valuePtr, &big1);
	mp_init(&bigResult);
	mp_expt_d(&big1, big2.dp[0], &bigResult);
	mp_clear(&big1);
	mp_clear(&big2);
	BIG_RESULT(&bigResult);
    }

    case INST_ADD:
    case INST_SUB:
    case INST_MULT:
    case INST_DIV:
	if ((type1 == TCL_NUMBER_DOUBLE) || (type2 == TCL_NUMBER_DOUBLE)) {
	    /*
	     * At least one of the values is floating-point, so perform
	     * floating point calculations.
	     */

	    Tcl_GetDoubleFromObj(NULL, valuePtr, &d1);
	    Tcl_GetDoubleFromObj(NULL, value2Ptr, &d2);

	    switch (opcode) {
	    case INST_ADD:
		dResult = d1 + d2;
		break;
	    case INST_SUB:
		dResult = d1 - d2;
		break;
	    case INST_MULT:
		dResult = d1 * d2;
		break;
	    case INST_DIV:
#ifndef IEEE_FLOATING_POINT
		if (d2 == 0.0) {
		    return DIVIDED_BY_ZERO;
		}
#endif
		/*
		 * We presume that we are running with zero-divide unmasked if
		 * we're on an IEEE box. Otherwise, this statement might cause
		 * demons to fly out our noses.
		 */

		dResult = d1 / d2;
		break;
	    default:
		/* Unused, here to silence compiler warning. */
		dResult = 0;
	    }

	doubleResult:
#ifndef ACCEPT_NAN
	    /*
	     * Check now for IEEE floating-point error.
	     */

	    if (TclIsNaN(dResult)) {
		TclExprFloatError(interp, dResult);
		return GENERAL_ARITHMETIC_ERROR;
	    }
#endif
	    DOUBLE_RESULT(dResult);
	}
	if ((type1 != TCL_NUMBER_BIG) && (type2 != TCL_NUMBER_BIG)) {
	    TclGetWideIntFromObj(NULL, valuePtr, &w1);
	    TclGetWideIntFromObj(NULL, value2Ptr, &w2);

	    switch (opcode) {
	    case INST_ADD:
		wResult = w1 + w2;
#ifndef TCL_WIDE_INT_IS_LONG
		if ((type1 == TCL_NUMBER_WIDE) || (type2 == TCL_NUMBER_WIDE))
#endif
		{
		    /*
		     * Check for overflow.
		     */

		    if (Overflowing(w1, w2, wResult)) {
			goto overflowBasic;
		    }
		}
		break;

	    case INST_SUB:
		wResult = w1 - w2;
#ifndef TCL_WIDE_INT_IS_LONG
		if ((type1 == TCL_NUMBER_WIDE) || (type2 == TCL_NUMBER_WIDE))
#endif
		{
		    /*
		     * Must check for overflow. The macro tests for overflows
		     * in sums by looking at the sign bits. As we have a
		     * subtraction here, we are adding -w2. As -w2 could in
		     * turn overflow, we test with ~w2 instead: it has the
		     * opposite sign bit to w2 so it does the job. Note that
		     * the only "bad" case (w2==0) is irrelevant for this
		     * macro, as in that case w1 and wResult have the same
		     * sign and there is no overflow anyway.
		     */

		    if (Overflowing(w1, ~w2, wResult)) {
			goto overflowBasic;
		    }
		}
		break;

	    case INST_MULT:
		if ((type1 != TCL_NUMBER_LONG) || (type2 != TCL_NUMBER_LONG)
			|| (sizeof(Tcl_WideInt) < 2*sizeof(long))) {
		    goto overflowBasic;
		}
		wResult = w1 * w2;
		break;

	    case INST_DIV:
		if (w2 == 0) {
		    return DIVIDED_BY_ZERO;
		}

		/*
		 * Need a bignum to represent (LLONG_MIN / -1)
		 */

		if ((w1 == LLONG_MIN) && (w2 == -1)) {
		    goto overflowBasic;
		}
		wResult = w1 / w2;

		/*
		 * Force Tcl's integer division rules.
		 * TODO: examine for logic simplification
		 */

		if (((wResult < 0) || ((wResult == 0) &&
			((w1 < 0 && w2 > 0) || (w1 > 0 && w2 < 0)))) &&
			(wResult*w2 != w1)) {
		    wResult -= 1;
		}
		break;

	    default:
		/*
		 * Unused, here to silence compiler warning.
		 */

		wResult = 0;
	    }

	    WIDE_RESULT(wResult);
	}

    overflowBasic:
	Tcl_TakeBignumFromObj(NULL, valuePtr, &big1);
	Tcl_TakeBignumFromObj(NULL, value2Ptr, &big2);
	mp_init(&bigResult);
	switch (opcode) {
	case INST_ADD:
	    mp_add(&big1, &big2, &bigResult);
	    break;
	case INST_SUB:
	    mp_sub(&big1, &big2, &bigResult);
	    break;
	case INST_MULT:
	    mp_mul(&big1, &big2, &bigResult);
	    break;
	case INST_DIV:
	    if (mp_iszero(&big2)) {
		mp_clear(&big1);
		mp_clear(&big2);
		mp_clear(&bigResult);
		return DIVIDED_BY_ZERO;
	    }
	    mp_init(&bigRemainder);
	    mp_div(&big1, &big2, &bigResult, &bigRemainder);
	    /* TODO: internals intrusion */
	    if (!mp_iszero(&bigRemainder)
		    && (bigRemainder.sign != big2.sign)) {
		/*
		 * Convert to Tcl's integer division rules.
		 */

		mp_sub_d(&bigResult, 1, &bigResult);
		mp_add(&bigRemainder, &big2, &bigRemainder);
	    }
	    mp_clear(&bigRemainder);
	    break;
	}
	mp_clear(&big1);
	mp_clear(&big2);
	BIG_RESULT(&bigResult);
    }

    Tcl_Panic("unexpected opcode");
    return NULL;
}

static Tcl_Obj *
ExecuteExtendedUnaryMathOp(
    int opcode,			/* What operation to perform. */
    Tcl_Obj *valuePtr)		/* The operand on the stack. */
{
    ClientData ptr;
    int type;
    Tcl_WideInt w;
    mp_int big;
    Tcl_Obj *objResultPtr;

    (void) GetNumberFromObj(NULL, valuePtr, &ptr, &type);

    switch (opcode) {
    case INST_BITNOT:
#ifndef TCL_WIDE_INT_IS_LONG
	if (type == TCL_NUMBER_WIDE) {
	    w = *((const Tcl_WideInt *) ptr);
	    WIDE_RESULT(~w);
	}
#endif
	Tcl_TakeBignumFromObj(NULL, valuePtr, &big);
	/* ~a = - a - 1 */
	mp_neg(&big, &big);
	mp_sub_d(&big, 1, &big);
	BIG_RESULT(&big);
    case INST_UMINUS:
	switch (type) {
	case TCL_NUMBER_DOUBLE:
	    DOUBLE_RESULT(-(*((const double *) ptr)));
	case TCL_NUMBER_LONG:
	    w = (Tcl_WideInt) (*((const long *) ptr));
	    if (w != LLONG_MIN) {
		WIDE_RESULT(-w);
	    }
	    TclBNInitBignumFromLong(&big, *(const long *) ptr);
	    break;
#ifndef TCL_WIDE_INT_IS_LONG
	case TCL_NUMBER_WIDE:
	    w = *((const Tcl_WideInt *) ptr);
	    if (w != LLONG_MIN) {
		WIDE_RESULT(-w);
	    }
	    TclBNInitBignumFromWideInt(&big, w);
	    break;
#endif
	default:
	    Tcl_TakeBignumFromObj(NULL, valuePtr, &big);
	}
	mp_neg(&big, &big);
	BIG_RESULT(&big);
    }

    Tcl_Panic("unexpected opcode");
    return NULL;
}
#undef LONG_RESULT
#undef WIDE_RESULT
#undef BIG_RESULT
#undef DOUBLE_RESULT

/*
 *----------------------------------------------------------------------
 *
 * CompareTwoNumbers --
 *
 *	This function compares a pair of numbers in Tcl_Objs. Each argument
 *	must already be known to be numeric and not NaN.
 *
 * Results:
 *	One of MP_LT, MP_EQ or MP_GT, depending on whether valuePtr is less
 *	than, equal to, or greater than value2Ptr (respectively).
 *
 * Side effects:
 *	None, provided both values are numeric.
 *
 *----------------------------------------------------------------------
 */

int
TclCompareTwoNumbers(
    Tcl_Obj *valuePtr,
    Tcl_Obj *value2Ptr)
{
    int type1, type2, compare;
    ClientData ptr1, ptr2;
    mp_int big1, big2;
    double d1, d2, tmp;
    long l1, l2;
#ifndef TCL_WIDE_INT_IS_LONG
    Tcl_WideInt w1, w2;
#endif

    (void) GetNumberFromObj(NULL, valuePtr, &ptr1, &type1);
    (void) GetNumberFromObj(NULL, value2Ptr, &ptr2, &type2);

    switch (type1) {
    case TCL_NUMBER_LONG:
	l1 = *((const long *)ptr1);
	switch (type2) {
	case TCL_NUMBER_LONG:
	    l2 = *((const long *)ptr2);
	longCompare:
	    return (l1 < l2) ? MP_LT : ((l1 > l2) ? MP_GT : MP_EQ);
#ifndef TCL_WIDE_INT_IS_LONG
	case TCL_NUMBER_WIDE:
	    w2 = *((const Tcl_WideInt *)ptr2);
	    w1 = (Tcl_WideInt)l1;
	    goto wideCompare;
#endif
	case TCL_NUMBER_DOUBLE:
	    d2 = *((const double *)ptr2);
	    d1 = (double) l1;

	    /*
	     * If the double has a fractional part, or if the long can be
	     * converted to double without loss of precision, then compare as
	     * doubles.
	     */

	    if (DBL_MANT_DIG > CHAR_BIT*sizeof(long) || l1 == (long) d1
		    || modf(d2, &tmp) != 0.0) {
		goto doubleCompare;
	    }

	    /*
	     * Otherwise, to make comparision based on full precision, need to
	     * convert the double to a suitably sized integer.
	     *
	     * Need this to get comparsions like
	     *	  expr 20000000000000003 < 20000000000000004.0
	     * right. Converting the first argument to double will yield two
	     * double values that are equivalent within double precision.
	     * Converting the double to an integer gets done exactly, then
	     * integer comparison can tell the difference.
	     */

	    if (d2 < (double)LONG_MIN) {
		return MP_GT;
	    }
	    if (d2 > (double)LONG_MAX) {
		return MP_LT;
	    }
	    l2 = (long) d2;
	    goto longCompare;
	case TCL_NUMBER_BIG:
	    Tcl_TakeBignumFromObj(NULL, value2Ptr, &big2);
	    if (mp_cmp_d(&big2, 0) == MP_LT) {
		compare = MP_GT;
	    } else {
		compare = MP_LT;
	    }
	    mp_clear(&big2);
	    return compare;
	}

#ifndef TCL_WIDE_INT_IS_LONG
    case TCL_NUMBER_WIDE:
	w1 = *((const Tcl_WideInt *)ptr1);
	switch (type2) {
	case TCL_NUMBER_WIDE:
	    w2 = *((const Tcl_WideInt *)ptr2);
	wideCompare:
	    return (w1 < w2) ? MP_LT : ((w1 > w2) ? MP_GT : MP_EQ);
	case TCL_NUMBER_LONG:
	    l2 = *((const long *)ptr2);
	    w2 = (Tcl_WideInt)l2;
	    goto wideCompare;
	case TCL_NUMBER_DOUBLE:
	    d2 = *((const double *)ptr2);
	    d1 = (double) w1;
	    if (DBL_MANT_DIG > CHAR_BIT*sizeof(Tcl_WideInt)
		    || w1 == (Tcl_WideInt) d1 || modf(d2, &tmp) != 0.0) {
		goto doubleCompare;
	    }
	    if (d2 < (double)LLONG_MIN) {
		return MP_GT;
	    }
	    if (d2 > (double)LLONG_MAX) {
		return MP_LT;
	    }
	    w2 = (Tcl_WideInt) d2;
	    goto wideCompare;
	case TCL_NUMBER_BIG:
	    Tcl_TakeBignumFromObj(NULL, value2Ptr, &big2);
	    if (mp_cmp_d(&big2, 0) == MP_LT) {
		compare = MP_GT;
	    } else {
		compare = MP_LT;
	    }
	    mp_clear(&big2);
	    return compare;
	}
#endif

    case TCL_NUMBER_DOUBLE:
	d1 = *((const double *)ptr1);
	switch (type2) {
	case TCL_NUMBER_DOUBLE:
	    d2 = *((const double *)ptr2);
	doubleCompare:
	    return (d1 < d2) ? MP_LT : ((d1 > d2) ? MP_GT : MP_EQ);
	case TCL_NUMBER_LONG:
	    l2 = *((const long *)ptr2);
	    d2 = (double) l2;
	    if (DBL_MANT_DIG > CHAR_BIT*sizeof(long) || l2 == (long) d2
		    || modf(d1, &tmp) != 0.0) {
		goto doubleCompare;
	    }
	    if (d1 < (double)LONG_MIN) {
		return MP_LT;
	    }
	    if (d1 > (double)LONG_MAX) {
		return MP_GT;
	    }
	    l1 = (long) d1;
	    goto longCompare;
#ifndef TCL_WIDE_INT_IS_LONG
	case TCL_NUMBER_WIDE:
	    w2 = *((const Tcl_WideInt *)ptr2);
	    d2 = (double) w2;
	    if (DBL_MANT_DIG > CHAR_BIT*sizeof(Tcl_WideInt)
		    || w2 == (Tcl_WideInt) d2 || modf(d1, &tmp) != 0.0) {
		goto doubleCompare;
	    }
	    if (d1 < (double)LLONG_MIN) {
		return MP_LT;
	    }
	    if (d1 > (double)LLONG_MAX) {
		return MP_GT;
	    }
	    w1 = (Tcl_WideInt) d1;
	    goto wideCompare;
#endif
	case TCL_NUMBER_BIG:
	    if (TclIsInfinite(d1)) {
		return (d1 > 0.0) ? MP_GT : MP_LT;
	    }
	    Tcl_TakeBignumFromObj(NULL, value2Ptr, &big2);
	    if ((d1 < (double)LONG_MAX) && (d1 > (double)LONG_MIN)) {
		if (mp_cmp_d(&big2, 0) == MP_LT) {
		    compare = MP_GT;
		} else {
		    compare = MP_LT;
		}
		mp_clear(&big2);
		return compare;
	    }
	    if (DBL_MANT_DIG > CHAR_BIT*sizeof(long)
		    && modf(d1, &tmp) != 0.0) {
		d2 = TclBignumToDouble(&big2);
		mp_clear(&big2);
		goto doubleCompare;
	    }
	    Tcl_InitBignumFromDouble(NULL, d1, &big1);
	    goto bigCompare;
	}

    case TCL_NUMBER_BIG:
	Tcl_TakeBignumFromObj(NULL, valuePtr, &big1);
	switch (type2) {
#ifndef TCL_WIDE_INT_IS_LONG
	case TCL_NUMBER_WIDE:
#endif
	case TCL_NUMBER_LONG:
	    compare = mp_cmp_d(&big1, 0);
	    mp_clear(&big1);
	    return compare;
	case TCL_NUMBER_DOUBLE:
	    d2 = *((const double *)ptr2);
	    if (TclIsInfinite(d2)) {
		compare = (d2 > 0.0) ? MP_LT : MP_GT;
		mp_clear(&big1);
		return compare;
	    }
	    if ((d2 < (double)LONG_MAX) && (d2 > (double)LONG_MIN)) {
		compare = mp_cmp_d(&big1, 0);
		mp_clear(&big1);
		return compare;
	    }
	    if (DBL_MANT_DIG > CHAR_BIT*sizeof(long)
		    && modf(d2, &tmp) != 0.0) {
		d1 = TclBignumToDouble(&big1);
		mp_clear(&big1);
		goto doubleCompare;
	    }
	    Tcl_InitBignumFromDouble(NULL, d2, &big2);
	    goto bigCompare;
	case TCL_NUMBER_BIG:
	    Tcl_TakeBignumFromObj(NULL, value2Ptr, &big2);
	bigCompare:
	    compare = mp_cmp(&big1, &big2);
	    mp_clear(&big1);
	    mp_clear(&big2);
	    return compare;
	}
    default:
	Tcl_Panic("unexpected number type");
	return TCL_ERROR;
    }
}

#ifdef TCL_COMPILE_DEBUG
/*
 *----------------------------------------------------------------------
 *
 * PrintByteCodeInfo --
 *
 *	This procedure prints a summary about a bytecode object to stdout. It
 *	is called by TclNRExecuteByteCode when starting to execute the bytecode
 *	object if tclTraceExec has the value 2 or more.
 *
 * Results:
 *	None.
 *
 * Side effects:
 *	None.
 *
 *----------------------------------------------------------------------
 */

static void
PrintByteCodeInfo(
    register ByteCode *codePtr)	/* The bytecode whose summary is printed to
				 * stdout. */
{
    Proc *procPtr = codePtr->procPtr;
    Interp *iPtr = (Interp *) *codePtr->interpHandle;

    fprintf(stdout, "\nExecuting ByteCode 0x%p, refCt %u, epoch %u, interp 0x%p (epoch %u)\n",
	    codePtr, codePtr->refCount, codePtr->compileEpoch, iPtr,
	    iPtr->compileEpoch);

    fprintf(stdout, "  Source: ");
    TclPrintSource(stdout, codePtr->source, 60);

    fprintf(stdout, "\n  Cmds %d, src %d, inst %u, litObjs %u, aux %d, stkDepth %u, code/src %.2f\n",
	    codePtr->numCommands, codePtr->numSrcBytes,
	    codePtr->numCodeBytes, codePtr->numLitObjects,
	    codePtr->numAuxDataItems, codePtr->maxStackDepth,
#ifdef TCL_COMPILE_STATS
	    codePtr->numSrcBytes?
		    ((float)codePtr->structureSize)/codePtr->numSrcBytes :
#endif
	    0.0);

#ifdef TCL_COMPILE_STATS
    fprintf(stdout, "  Code %lu = header %lu+inst %d+litObj %lu+exc %lu+aux %lu+cmdMap %d\n",
	    (unsigned long) codePtr->structureSize,
	    (unsigned long) (sizeof(ByteCode)-sizeof(size_t)-sizeof(Tcl_Time)),
	    codePtr->numCodeBytes,
	    (unsigned long) (codePtr->numLitObjects * sizeof(Tcl_Obj *)),
	    (unsigned long) (codePtr->numExceptRanges*sizeof(ExceptionRange)),
	    (unsigned long) (codePtr->numAuxDataItems * sizeof(AuxData)),
	    codePtr->numCmdLocBytes);
#endif /* TCL_COMPILE_STATS */
    if (procPtr != NULL) {
	fprintf(stdout,
		"  Proc 0x%p, refCt %d, args %d, compiled locals %d\n",
		procPtr, procPtr->refCount, procPtr->numArgs,
		procPtr->numCompiledLocals);
    }
}
#endif /* TCL_COMPILE_DEBUG */

/*
 *----------------------------------------------------------------------
 *
 * ValidatePcAndStackTop --
 *
 *	This procedure is called by TclNRExecuteByteCode when debugging to
 *	verify that the program counter and stack top are valid during
 *	execution.
 *
 * Results:
 *	None.
 *
 * Side effects:
 *	Prints a message to stderr and panics if either the pc or stack top
 *	are invalid.
 *
 *----------------------------------------------------------------------
 */

#ifdef TCL_COMPILE_DEBUG
static void
ValidatePcAndStackTop(
    register ByteCode *codePtr,	/* The bytecode whose summary is printed to
				 * stdout. */
    const unsigned char *pc,	/* Points to first byte of a bytecode
				 * instruction. The program counter. */
    int stackTop,		/* Current stack top. Must be between
				 * stackLowerBound and stackUpperBound
				 * (inclusive). */
    int checkStack)		/* 0 if the stack depth check should be
				 * skipped. */
{
    int stackUpperBound = codePtr->maxStackDepth;
				/* Greatest legal value for stackTop. */
    unsigned relativePc = (unsigned) (pc - codePtr->codeStart);
    unsigned long codeStart = (unsigned long) codePtr->codeStart;
    unsigned long codeEnd = (unsigned long)
	    (codePtr->codeStart + codePtr->numCodeBytes);
    unsigned char opCode = *pc;

    if (((unsigned long) pc < codeStart) || ((unsigned long) pc > codeEnd)) {
	fprintf(stderr, "\nBad instruction pc 0x%p in TclNRExecuteByteCode\n",
		pc);
	Tcl_Panic("TclNRExecuteByteCode execution failure: bad pc");
    }
    if ((unsigned) opCode > LAST_INST_OPCODE) {
	fprintf(stderr, "\nBad opcode %d at pc %u in TclNRExecuteByteCode\n",
		(unsigned) opCode, relativePc);
	Tcl_Panic("TclNRExecuteByteCode execution failure: bad opcode");
    }
    if (checkStack && 
	    ((stackTop < 0) || (stackTop > stackUpperBound))) {
	int numChars;
	const char *cmd = GetSrcInfoForPc(pc, codePtr, &numChars, NULL, NULL);

	fprintf(stderr, "\nBad stack top %d at pc %u in TclNRExecuteByteCode (min 0, max %i)",
		stackTop, relativePc, stackUpperBound);
	if (cmd != NULL) {
	    Tcl_Obj *message;

	    TclNewLiteralStringObj(message, "\n executing ");
	    Tcl_IncrRefCount(message);
	    Tcl_AppendLimitedToObj(message, cmd, numChars, 100, NULL);
	    fprintf(stderr,"%s\n", Tcl_GetString(message));
	    Tcl_DecrRefCount(message);
	} else {
	    fprintf(stderr, "\n");
	}
	Tcl_Panic("TclNRExecuteByteCode execution failure: bad stack top");
    }
}
#endif /* TCL_COMPILE_DEBUG */

/*
 *----------------------------------------------------------------------
 *
 * IllegalExprOperandType --
 *
 *	Used by TclNRExecuteByteCode to append an error message to the interp
 *	result when an illegal operand type is detected by an expression
 *	instruction. The argument opndPtr holds the operand object in error.
 *
 * Results:
 *	None.
 *
 * Side effects:
 *	An error message is appended to the interp result.
 *
 *----------------------------------------------------------------------
 */

static void
IllegalExprOperandType(
    Tcl_Interp *interp,		/* Interpreter to which error information
				 * pertains. */
    const unsigned char *pc, /* Points to the instruction being executed
				 * when the illegal type was found. */
    Tcl_Obj *opndPtr)		/* Points to the operand holding the value
				 * with the illegal type. */
{
    ClientData ptr;
    int type;
    const unsigned char opcode = *pc;
    const char *description, *operator = operatorStrings[opcode - INST_LOR];

    if (opcode == INST_EXPON) {
	operator = "**";
    }

    if (GetNumberFromObj(NULL, opndPtr, &ptr, &type) != TCL_OK) {
	int numBytes;
	const char *bytes = Tcl_GetStringFromObj(opndPtr, &numBytes);

	if (numBytes == 0) {
	    description = "empty string";
	} else if (TclCheckBadOctal(NULL, bytes)) {
	    description = "invalid octal number";
	} else {
	    description = "non-numeric string";
	}
    } else if (type == TCL_NUMBER_NAN) {
	description = "non-numeric floating-point value";
    } else if (type == TCL_NUMBER_DOUBLE) {
	description = "floating-point value";
    } else {
	/* TODO: No caller needs this. Eliminate? */
	description = "(big) integer";
    }

    Tcl_SetObjResult(interp, Tcl_ObjPrintf(
	    "can't use %s as operand of \"%s\"", description, operator));
    Tcl_SetErrorCode(interp, "ARITH", "DOMAIN", description, NULL);
}

/*
 *----------------------------------------------------------------------
 *
 * TclGetSrcInfoForPc, GetSrcInfoForPc, TclGetSourceFromFrame --
 *
 *	Given a program counter value, finds the closest command in the
 *	bytecode code unit's CmdLocation array and returns information about
 *	that command's source: a pointer to its first byte and the number of
 *	characters.
 *
 * Results:
 *	If a command is found that encloses the program counter value, a
 *	pointer to the command's source is returned and the length of the
 *	source is stored at *lengthPtr. If multiple commands resulted in code
 *	at pc, information about the closest enclosing command is returned. If
 *	no matching command is found, NULL is returned and *lengthPtr is
 *	unchanged.
 *
 * Side effects:
 *	The CmdFrame at *cfPtr is updated.
 *
 *----------------------------------------------------------------------
 */

Tcl_Obj *
TclGetSourceFromFrame(
    CmdFrame *cfPtr,
    int objc,
    Tcl_Obj *const objv[])
{
    if (cfPtr == NULL) {
        return Tcl_NewListObj(objc, objv);
    }
    if (cfPtr->cmdObj == NULL) {
        if (cfPtr->cmd == NULL) {
	    ByteCode *codePtr = (ByteCode *) cfPtr->data.tebc.codePtr;

            cfPtr->cmd = GetSrcInfoForPc((unsigned char *)
		    cfPtr->data.tebc.pc, codePtr, &cfPtr->len, NULL, NULL);
        }
        cfPtr->cmdObj = Tcl_NewStringObj(cfPtr->cmd, cfPtr->len);
        Tcl_IncrRefCount(cfPtr->cmdObj);
    }
    return cfPtr->cmdObj;
}

void
TclGetSrcInfoForPc(
    CmdFrame *cfPtr)
{
    ByteCode *codePtr = (ByteCode *) cfPtr->data.tebc.codePtr;

    assert(cfPtr->type == TCL_LOCATION_BC);

    if (cfPtr->cmd == NULL) {

	cfPtr->cmd = GetSrcInfoForPc(
		(unsigned char *) cfPtr->data.tebc.pc, codePtr,
		&cfPtr->len, NULL, NULL);
    }

    if (cfPtr->cmd != NULL) {
	/*
	 * We now have the command. We can get the srcOffset back and from
	 * there find the list of word locations for this command.
	 */

	ExtCmdLoc *eclPtr;
	ECL *locPtr = NULL;
	int srcOffset, i;
	Interp *iPtr = (Interp *) *codePtr->interpHandle;
	Tcl_HashEntry *hePtr =
		Tcl_FindHashEntry(iPtr->lineBCPtr, codePtr);

	if (!hePtr) {
	    return;
	}

	srcOffset = cfPtr->cmd - codePtr->source;
	eclPtr = Tcl_GetHashValue(hePtr);

	for (i=0; i < eclPtr->nuloc; i++) {
	    if (eclPtr->loc[i].srcOffset == srcOffset) {
		locPtr = eclPtr->loc+i;
		break;
	    }
	}
	if (locPtr == NULL) {
	    Tcl_Panic("LocSearch failure");
	}

	cfPtr->line = locPtr->line;
	cfPtr->nline = locPtr->nline;
	cfPtr->type = eclPtr->type;

	if (eclPtr->type == TCL_LOCATION_SOURCE) {
	    cfPtr->data.eval.path = eclPtr->path;
	    Tcl_IncrRefCount(cfPtr->data.eval.path);
	}

	/*
	 * Do not set cfPtr->data.eval.path NULL for non-SOURCE. Needed for
	 * cfPtr->data.tebc.codePtr.
	 */
    }
}

static const char *
GetSrcInfoForPc(
    const unsigned char *pc,	/* The program counter value for which to
				 * return the closest command's source info.
				 * This points within a bytecode instruction
				 * in codePtr's code. */
    ByteCode *codePtr,		/* The bytecode sequence in which to look up
				 * the command source for the pc. */
    int *lengthPtr,		/* If non-NULL, the location where the length
				 * of the command's source should be stored.
				 * If NULL, no length is stored. */
    const unsigned char **pcBeg,/* If non-NULL, the bytecode location
				 * where the current instruction starts.
				 * If NULL; no pointer is stored. */
    int *cmdIdxPtr)		/* If non-NULL, the location where the index
				 * of the command containing the pc should 
				 * be stored. */
{
    register int pcOffset = (pc - codePtr->codeStart);
    int numCmds = codePtr->numCommands;
    unsigned char *codeDeltaNext, *codeLengthNext;
    unsigned char *srcDeltaNext, *srcLengthNext;
    int codeOffset, codeLen, codeEnd, srcOffset, srcLen, delta, i;
    int bestDist = INT_MAX;	/* Distance of pc to best cmd's start pc. */
    int bestSrcOffset = -1;	/* Initialized to avoid compiler warning. */
    int bestSrcLength = -1;	/* Initialized to avoid compiler warning. */
    int bestCmdIdx = -1;

    if ((pcOffset < 0) || (pcOffset >= codePtr->numCodeBytes)) {
	if (pcBeg != NULL) *pcBeg = NULL;
	return NULL;
    }

    /*
     * Decode the code and source offset and length for each command. The
     * closest enclosing command is the last one whose code started before
     * pcOffset.
     */

    codeDeltaNext = codePtr->codeDeltaStart;
    codeLengthNext = codePtr->codeLengthStart;
    srcDeltaNext = codePtr->srcDeltaStart;
    srcLengthNext = codePtr->srcLengthStart;
    codeOffset = srcOffset = 0;
    for (i = 0;  i < numCmds;  i++) {
	if ((unsigned) *codeDeltaNext == (unsigned) 0xFF) {
	    codeDeltaNext++;
	    delta = TclGetInt4AtPtr(codeDeltaNext);
	    codeDeltaNext += 4;
	} else {
	    delta = TclGetInt1AtPtr(codeDeltaNext);
	    codeDeltaNext++;
	}
	codeOffset += delta;

	if ((unsigned) *codeLengthNext == (unsigned) 0xFF) {
	    codeLengthNext++;
	    codeLen = TclGetInt4AtPtr(codeLengthNext);
	    codeLengthNext += 4;
	} else {
	    codeLen = TclGetInt1AtPtr(codeLengthNext);
	    codeLengthNext++;
	}
	codeEnd = (codeOffset + codeLen - 1);

	if ((unsigned) *srcDeltaNext == (unsigned) 0xFF) {
	    srcDeltaNext++;
	    delta = TclGetInt4AtPtr(srcDeltaNext);
	    srcDeltaNext += 4;
	} else {
	    delta = TclGetInt1AtPtr(srcDeltaNext);
	    srcDeltaNext++;
	}
	srcOffset += delta;

	if ((unsigned) *srcLengthNext == (unsigned) 0xFF) {
	    srcLengthNext++;
	    srcLen = TclGetInt4AtPtr(srcLengthNext);
	    srcLengthNext += 4;
	} else {
	    srcLen = TclGetInt1AtPtr(srcLengthNext);
	    srcLengthNext++;
	}

	if (codeOffset > pcOffset) {	/* Best cmd already found */
	    break;
	}
	if (pcOffset <= codeEnd) {	/* This cmd's code encloses pc */
	    int dist = (pcOffset - codeOffset);

	    if (dist <= bestDist) {
		bestDist = dist;
		bestSrcOffset = srcOffset;
		bestSrcLength = srcLen;
		bestCmdIdx = i;
	    }
	}
    }

    if (pcBeg != NULL) {
	const unsigned char *curr, *prev;

	/*
	 * Walk from beginning of command or BC to pc, by complete
	 * instructions. Stop when crossing pc; keep previous.
	 */

	curr = ((bestDist == INT_MAX) ? codePtr->codeStart : pc - bestDist);
	prev = curr;
	while (curr <= pc) {
	    prev = curr;
	    curr += tclInstructionTable[*curr].numBytes;
	}
	*pcBeg = prev;
    }

    if (bestDist == INT_MAX) {
	return NULL;
    }

    if (lengthPtr != NULL) {
	*lengthPtr = bestSrcLength;
    }

    if (cmdIdxPtr != NULL) {
	*cmdIdxPtr = bestCmdIdx;
    }

    return (codePtr->source + bestSrcOffset);
}

/*
 *----------------------------------------------------------------------
 *
 * GetExceptRangeForPc --
 *
 *	Given a program counter value, return the closest enclosing
 *	ExceptionRange.
 *
 * Results:
 *	In the normal case, catchOnly is 0 (false) and this procedure returns
 *	a pointer to the most closely enclosing ExceptionRange structure
 *	regardless of whether it is a loop or catch exception range. This is
 *	appropriate when processing a TCL_BREAK or TCL_CONTINUE, which will be
 *	"handled" either by a loop exception range or a closer catch range. If
 *	catchOnly is nonzero, this procedure ignores loop exception ranges and
 *	returns a pointer to the closest catch range. If no matching
 *	ExceptionRange is found that encloses pc, a NULL is returned.
 *
 * Side effects:
 *	None.
 *
 *----------------------------------------------------------------------
 */

static ExceptionRange *
GetExceptRangeForPc(
    const unsigned char *pc, /* The program counter value for which to
				 * search for a closest enclosing exception
				 * range. This points to a bytecode
				 * instruction in codePtr's code. */
    int catchOnly,		/* If 0, consider either loop or catch
				 * ExceptionRanges in search. If nonzero
				 * consider only catch ranges (and ignore any
				 * closer loop ranges). */
    ByteCode *codePtr)		/* Points to the ByteCode in which to search
				 * for the enclosing ExceptionRange. */
{
    ExceptionRange *rangeArrayPtr;
    int numRanges = codePtr->numExceptRanges;
    register ExceptionRange *rangePtr;
    int pcOffset = pc - codePtr->codeStart;
    register int start;

    if (numRanges == 0) {
	return NULL;
    }

    /*
     * This exploits peculiarities of our compiler: nested ranges are always
     * *after* their containing ranges, so that by scanning backwards we are
     * sure that the first matching range is indeed the deepest.
     */

    rangeArrayPtr = codePtr->exceptArrayPtr;
    rangePtr = rangeArrayPtr + numRanges;
    while (--rangePtr >= rangeArrayPtr) {
	start = rangePtr->codeOffset;
	if ((start <= pcOffset) &&
		(pcOffset < (start + rangePtr->numCodeBytes))) {
	    if ((!catchOnly)
		    || (rangePtr->type == CATCH_EXCEPTION_RANGE)) {
		return rangePtr;
	    }
	}
    }
    return NULL;
}

/*
 *----------------------------------------------------------------------
 *
 * GetOpcodeName --
 *
 *	This procedure is called by the TRACE and TRACE_WITH_OBJ macros used
 *	in TclNRExecuteByteCode when debugging. It returns the name of the
 *	bytecode instruction at a specified instruction pc.
 *
 * Results:
 *	A character string for the instruction.
 *
 * Side effects:
 *	None.
 *
 *----------------------------------------------------------------------
 */

#ifdef TCL_COMPILE_DEBUG
static const char *
GetOpcodeName(
    const unsigned char *pc)	/* Points to the instruction whose name should
				 * be returned. */
{
    unsigned char opCode = *pc;

    return tclInstructionTable[opCode].name;
}
#endif /* TCL_COMPILE_DEBUG */

/*
 *----------------------------------------------------------------------
 *
 * TclExprFloatError --
 *
 *	This procedure is called when an error occurs during a floating-point
 *	operation. It reads errno and sets interp->objResultPtr accordingly.
 *
 * Results:
 *	interp->objResultPtr is set to hold an error message.
 *
 * Side effects:
 *	None.
 *
 *----------------------------------------------------------------------
 */

void
TclExprFloatError(
    Tcl_Interp *interp,		/* Where to store error message. */
    double value)		/* Value returned after error; used to
				 * distinguish underflows from overflows. */
{
    const char *s;

    if ((errno == EDOM) || TclIsNaN(value)) {
	s = "domain error: argument not in valid range";
	Tcl_SetObjResult(interp, Tcl_NewStringObj(s, -1));
	Tcl_SetErrorCode(interp, "ARITH", "DOMAIN", s, NULL);
    } else if ((errno == ERANGE) || TclIsInfinite(value)) {
	if (value == 0.0) {
	    s = "floating-point value too small to represent";
	    Tcl_SetObjResult(interp, Tcl_NewStringObj(s, -1));
	    Tcl_SetErrorCode(interp, "ARITH", "UNDERFLOW", s, NULL);
	} else {
	    s = "floating-point value too large to represent";
	    Tcl_SetObjResult(interp, Tcl_NewStringObj(s, -1));
	    Tcl_SetErrorCode(interp, "ARITH", "OVERFLOW", s, NULL);
	}
    } else {
	Tcl_Obj *objPtr = Tcl_ObjPrintf(
		"unknown floating-point error, errno = %d", errno);

	Tcl_SetErrorCode(interp, "ARITH", "UNKNOWN",
		Tcl_GetString(objPtr), NULL);
	Tcl_SetObjResult(interp, objPtr);
    }
}

#ifdef TCL_COMPILE_STATS
/*
 *----------------------------------------------------------------------
 *
 * TclLog2 --
 *
 *	Procedure used while collecting compilation statistics to determine
 *	the log base 2 of an integer.
 *
 * Results:
 *	Returns the log base 2 of the operand. If the argument is less than or
 *	equal to zero, a zero is returned.
 *
 * Side effects:
 *	None.
 *
 *----------------------------------------------------------------------
 */

int
TclLog2(
    register int value)		/* The integer for which to compute the log
				 * base 2. */
{
    register int n = value;
    register int result = 0;

    while (n > 1) {
	n = n >> 1;
	result++;
    }
    return result;
}

/*
 *----------------------------------------------------------------------
 *
 * EvalStatsCmd --
 *
 *	Implements the "evalstats" command that prints instruction execution
 *	counts to stdout.
 *
 * Results:
 *	Standard Tcl results.
 *
 * Side effects:
 *	None.
 *
 *----------------------------------------------------------------------
 */

static int
EvalStatsCmd(
    ClientData unused,		/* Unused. */
    Tcl_Interp *interp,		/* The current interpreter. */
    int objc,			/* The number of arguments. */
    Tcl_Obj *const objv[])	/* The argument strings. */
{
    Interp *iPtr = (Interp *) interp;
    LiteralTable *globalTablePtr = &iPtr->literalTable;
    ByteCodeStats *statsPtr = &iPtr->stats;
    double totalCodeBytes, currentCodeBytes;
    double totalLiteralBytes, currentLiteralBytes;
    double objBytesIfUnshared, strBytesIfUnshared, sharingBytesSaved;
    double strBytesSharedMultX, strBytesSharedOnce;
    double numInstructions, currentHeaderBytes;
    long numCurrentByteCodes, numByteCodeLits;
    long refCountSum, literalMgmtBytes, sum;
    int numSharedMultX, numSharedOnce;
    int decadeHigh, minSizeDecade, maxSizeDecade, length, i;
    char *litTableStats;
    LiteralEntry *entryPtr;
    Tcl_Obj *objPtr;

#define Percent(a,b) ((a) * 100.0 / (b))

    objPtr = Tcl_NewObj();
    Tcl_IncrRefCount(objPtr);

    numInstructions = 0.0;
    for (i = 0;  i < 256;  i++) {
	if (statsPtr->instructionCount[i] != 0) {
	    numInstructions += statsPtr->instructionCount[i];
	}
    }

    totalLiteralBytes = sizeof(LiteralTable)
	    + iPtr->literalTable.numBuckets * sizeof(LiteralEntry *)
	    + (statsPtr->numLiteralsCreated * sizeof(LiteralEntry))
	    + (statsPtr->numLiteralsCreated * sizeof(Tcl_Obj))
	    + statsPtr->totalLitStringBytes;
    totalCodeBytes = statsPtr->totalByteCodeBytes + totalLiteralBytes;

    numCurrentByteCodes =
	    statsPtr->numCompilations - statsPtr->numByteCodesFreed;
    currentHeaderBytes = numCurrentByteCodes
	    * (sizeof(ByteCode) - sizeof(size_t) - sizeof(Tcl_Time));
    literalMgmtBytes = sizeof(LiteralTable)
	    + (iPtr->literalTable.numBuckets * sizeof(LiteralEntry *))
	    + (iPtr->literalTable.numEntries * sizeof(LiteralEntry));
    currentLiteralBytes = literalMgmtBytes
	    + iPtr->literalTable.numEntries * sizeof(Tcl_Obj)
	    + statsPtr->currentLitStringBytes;
    currentCodeBytes = statsPtr->currentByteCodeBytes + currentLiteralBytes;

    /*
     * Summary statistics, total and current source and ByteCode sizes.
     */

    Tcl_AppendPrintfToObj(objPtr, "\n----------------------------------------------------------------\n");
    Tcl_AppendPrintfToObj(objPtr,
	    "Compilation and execution statistics for interpreter %#lx\n",
	    (long int)iPtr);

    Tcl_AppendPrintfToObj(objPtr, "\nNumber ByteCodes executed\t%ld\n",
	    statsPtr->numExecutions);
    Tcl_AppendPrintfToObj(objPtr, "Number ByteCodes compiled\t%ld\n",
	    statsPtr->numCompilations);
    Tcl_AppendPrintfToObj(objPtr, "  Mean executions/compile\t%.1f\n",
	    statsPtr->numExecutions / (float)statsPtr->numCompilations);

    Tcl_AppendPrintfToObj(objPtr, "\nInstructions executed\t\t%.0f\n",
	    numInstructions);
    Tcl_AppendPrintfToObj(objPtr, "  Mean inst/compile\t\t%.0f\n",
	    numInstructions / statsPtr->numCompilations);
    Tcl_AppendPrintfToObj(objPtr, "  Mean inst/execution\t\t%.0f\n",
	    numInstructions / statsPtr->numExecutions);

    Tcl_AppendPrintfToObj(objPtr, "\nTotal ByteCodes\t\t\t%ld\n",
	    statsPtr->numCompilations);
    Tcl_AppendPrintfToObj(objPtr, "  Source bytes\t\t\t%.6g\n",
	    statsPtr->totalSrcBytes);
    Tcl_AppendPrintfToObj(objPtr, "  Code bytes\t\t\t%.6g\n",
	    totalCodeBytes);
    Tcl_AppendPrintfToObj(objPtr, "    ByteCode bytes\t\t%.6g\n",
	    statsPtr->totalByteCodeBytes);
    Tcl_AppendPrintfToObj(objPtr, "    Literal bytes\t\t%.6g\n",
	    totalLiteralBytes);
    Tcl_AppendPrintfToObj(objPtr, "      table %lu + bkts %lu + entries %lu + objects %lu + strings %.6g\n",
	    (unsigned long) sizeof(LiteralTable),
	    (unsigned long) (iPtr->literalTable.numBuckets * sizeof(LiteralEntry *)),
	    (unsigned long) (statsPtr->numLiteralsCreated * sizeof(LiteralEntry)),
	    (unsigned long) (statsPtr->numLiteralsCreated * sizeof(Tcl_Obj)),
	    statsPtr->totalLitStringBytes);
    Tcl_AppendPrintfToObj(objPtr, "  Mean code/compile\t\t%.1f\n",
	    totalCodeBytes / statsPtr->numCompilations);
    Tcl_AppendPrintfToObj(objPtr, "  Mean code/source\t\t%.1f\n",
	    totalCodeBytes / statsPtr->totalSrcBytes);

    Tcl_AppendPrintfToObj(objPtr, "\nCurrent (active) ByteCodes\t%ld\n",
	    numCurrentByteCodes);
    Tcl_AppendPrintfToObj(objPtr, "  Source bytes\t\t\t%.6g\n",
	    statsPtr->currentSrcBytes);
    Tcl_AppendPrintfToObj(objPtr, "  Code bytes\t\t\t%.6g\n",
	    currentCodeBytes);
    Tcl_AppendPrintfToObj(objPtr, "    ByteCode bytes\t\t%.6g\n",
	    statsPtr->currentByteCodeBytes);
    Tcl_AppendPrintfToObj(objPtr, "    Literal bytes\t\t%.6g\n",
	    currentLiteralBytes);
    Tcl_AppendPrintfToObj(objPtr, "      table %lu + bkts %lu + entries %lu + objects %lu + strings %.6g\n",
	    (unsigned long) sizeof(LiteralTable),
	    (unsigned long) (iPtr->literalTable.numBuckets * sizeof(LiteralEntry *)),
	    (unsigned long) (iPtr->literalTable.numEntries * sizeof(LiteralEntry)),
	    (unsigned long) (iPtr->literalTable.numEntries * sizeof(Tcl_Obj)),
	    statsPtr->currentLitStringBytes);
    Tcl_AppendPrintfToObj(objPtr, "  Mean code/source\t\t%.1f\n",
	    currentCodeBytes / statsPtr->currentSrcBytes);
    Tcl_AppendPrintfToObj(objPtr, "  Code + source bytes\t\t%.6g (%0.1f mean code/src)\n",
	    (currentCodeBytes + statsPtr->currentSrcBytes),
	    (currentCodeBytes / statsPtr->currentSrcBytes) + 1.0);

    /*
     * Tcl_IsShared statistics check
     *
     * This gives the refcount of each obj as Tcl_IsShared was called for it.
     * Shared objects must be duplicated before they can be modified.
     */

    numSharedMultX = 0;
    Tcl_AppendPrintfToObj(objPtr, "\nTcl_IsShared object check (all objects):\n");
    Tcl_AppendPrintfToObj(objPtr, "  Object had refcount <=1 (not shared)\t%ld\n",
	    tclObjsShared[1]);
    for (i = 2;  i < TCL_MAX_SHARED_OBJ_STATS;  i++) {
	Tcl_AppendPrintfToObj(objPtr, "  refcount ==%d\t\t%ld\n",
		i, tclObjsShared[i]);
	numSharedMultX += tclObjsShared[i];
    }
    Tcl_AppendPrintfToObj(objPtr, "  refcount >=%d\t\t%ld\n",
	    i, tclObjsShared[0]);
    numSharedMultX += tclObjsShared[0];
    Tcl_AppendPrintfToObj(objPtr, "  Total shared objects\t\t\t%d\n",
	    numSharedMultX);

    /*
     * Literal table statistics.
     */

    numByteCodeLits = 0;
    refCountSum = 0;
    numSharedMultX = 0;
    numSharedOnce = 0;
    objBytesIfUnshared = 0.0;
    strBytesIfUnshared = 0.0;
    strBytesSharedMultX = 0.0;
    strBytesSharedOnce = 0.0;
    for (i = 0;  i < globalTablePtr->numBuckets;  i++) {
	for (entryPtr = globalTablePtr->buckets[i];  entryPtr != NULL;
		entryPtr = entryPtr->nextPtr) {
	    if (entryPtr->objPtr->typePtr == &tclByteCodeType) {
		numByteCodeLits++;
	    }
	    (void) Tcl_GetStringFromObj(entryPtr->objPtr, &length);
	    refCountSum += entryPtr->refCount;
	    objBytesIfUnshared += (entryPtr->refCount * sizeof(Tcl_Obj));
	    strBytesIfUnshared += (entryPtr->refCount * (length+1));
	    if (entryPtr->refCount > 1) {
		numSharedMultX++;
		strBytesSharedMultX += (length+1);
	    } else {
		numSharedOnce++;
		strBytesSharedOnce += (length+1);
	    }
	}
    }
    sharingBytesSaved = (objBytesIfUnshared + strBytesIfUnshared)
	    - currentLiteralBytes;

    Tcl_AppendPrintfToObj(objPtr, "\nTotal objects (all interps)\t%ld\n",
	    tclObjsAlloced);
    Tcl_AppendPrintfToObj(objPtr, "Current objects\t\t\t%ld\n",
	    (tclObjsAlloced - tclObjsFreed));
    Tcl_AppendPrintfToObj(objPtr, "Total literal objects\t\t%ld\n",
	    statsPtr->numLiteralsCreated);

    Tcl_AppendPrintfToObj(objPtr, "\nCurrent literal objects\t\t%d (%0.1f%% of current objects)\n",
	    globalTablePtr->numEntries,
	    Percent(globalTablePtr->numEntries, tclObjsAlloced-tclObjsFreed));
    Tcl_AppendPrintfToObj(objPtr, "  ByteCode literals\t\t%ld (%0.1f%% of current literals)\n",
	    numByteCodeLits,
	    Percent(numByteCodeLits, globalTablePtr->numEntries));
    Tcl_AppendPrintfToObj(objPtr, "  Literals reused > 1x\t\t%d\n",
	    numSharedMultX);
    Tcl_AppendPrintfToObj(objPtr, "  Mean reference count\t\t%.2f\n",
	    ((double) refCountSum) / globalTablePtr->numEntries);
    Tcl_AppendPrintfToObj(objPtr, "  Mean len, str reused >1x \t%.2f\n",
	    (numSharedMultX ? strBytesSharedMultX/numSharedMultX : 0.0));
    Tcl_AppendPrintfToObj(objPtr, "  Mean len, str used 1x\t\t%.2f\n",
	    (numSharedOnce ? strBytesSharedOnce/numSharedOnce : 0.0));
    Tcl_AppendPrintfToObj(objPtr, "  Total sharing savings\t\t%.6g (%0.1f%% of bytes if no sharing)\n",
	    sharingBytesSaved,
	    Percent(sharingBytesSaved, objBytesIfUnshared+strBytesIfUnshared));
    Tcl_AppendPrintfToObj(objPtr, "    Bytes with sharing\t\t%.6g\n",
	    currentLiteralBytes);
    Tcl_AppendPrintfToObj(objPtr, "      table %lu + bkts %lu + entries %lu + objects %lu + strings %.6g\n",
	    (unsigned long) sizeof(LiteralTable),
	    (unsigned long) (iPtr->literalTable.numBuckets * sizeof(LiteralEntry *)),
	    (unsigned long) (iPtr->literalTable.numEntries * sizeof(LiteralEntry)),
	    (unsigned long) (iPtr->literalTable.numEntries * sizeof(Tcl_Obj)),
	    statsPtr->currentLitStringBytes);
    Tcl_AppendPrintfToObj(objPtr, "    Bytes if no sharing\t\t%.6g = objects %.6g + strings %.6g\n",
	    (objBytesIfUnshared + strBytesIfUnshared),
	    objBytesIfUnshared, strBytesIfUnshared);
    Tcl_AppendPrintfToObj(objPtr, "  String sharing savings \t%.6g = unshared %.6g - shared %.6g\n",
	    (strBytesIfUnshared - statsPtr->currentLitStringBytes),
	    strBytesIfUnshared, statsPtr->currentLitStringBytes);
    Tcl_AppendPrintfToObj(objPtr, "  Literal mgmt overhead\t\t%ld (%0.1f%% of bytes with sharing)\n",
	    literalMgmtBytes,
	    Percent(literalMgmtBytes, currentLiteralBytes));
    Tcl_AppendPrintfToObj(objPtr, "    table %lu + buckets %lu + entries %lu\n",
	    (unsigned long) sizeof(LiteralTable),
	    (unsigned long) (iPtr->literalTable.numBuckets * sizeof(LiteralEntry *)),
	    (unsigned long) (iPtr->literalTable.numEntries * sizeof(LiteralEntry)));

    /*
     * Breakdown of current ByteCode space requirements.
     */

    Tcl_AppendPrintfToObj(objPtr, "\nBreakdown of current ByteCode requirements:\n");
    Tcl_AppendPrintfToObj(objPtr, "                         Bytes      Pct of    Avg per\n");
    Tcl_AppendPrintfToObj(objPtr, "                                     total    ByteCode\n");
    Tcl_AppendPrintfToObj(objPtr, "Total             %12.6g     100.00%%   %8.1f\n",
	    statsPtr->currentByteCodeBytes,
	    statsPtr->currentByteCodeBytes / numCurrentByteCodes);
    Tcl_AppendPrintfToObj(objPtr, "Header            %12.6g   %8.1f%%   %8.1f\n",
	    currentHeaderBytes,
	    Percent(currentHeaderBytes, statsPtr->currentByteCodeBytes),
	    currentHeaderBytes / numCurrentByteCodes);
    Tcl_AppendPrintfToObj(objPtr, "Instructions      %12.6g   %8.1f%%   %8.1f\n",
	    statsPtr->currentInstBytes,
	    Percent(statsPtr->currentInstBytes,statsPtr->currentByteCodeBytes),
	    statsPtr->currentInstBytes / numCurrentByteCodes);
    Tcl_AppendPrintfToObj(objPtr, "Literal ptr array %12.6g   %8.1f%%   %8.1f\n",
	    statsPtr->currentLitBytes,
	    Percent(statsPtr->currentLitBytes,statsPtr->currentByteCodeBytes),
	    statsPtr->currentLitBytes / numCurrentByteCodes);
    Tcl_AppendPrintfToObj(objPtr, "Exception table   %12.6g   %8.1f%%   %8.1f\n",
	    statsPtr->currentExceptBytes,
	    Percent(statsPtr->currentExceptBytes,statsPtr->currentByteCodeBytes),
	    statsPtr->currentExceptBytes / numCurrentByteCodes);
    Tcl_AppendPrintfToObj(objPtr, "Auxiliary data    %12.6g   %8.1f%%   %8.1f\n",
	    statsPtr->currentAuxBytes,
	    Percent(statsPtr->currentAuxBytes,statsPtr->currentByteCodeBytes),
	    statsPtr->currentAuxBytes / numCurrentByteCodes);
    Tcl_AppendPrintfToObj(objPtr, "Command map       %12.6g   %8.1f%%   %8.1f\n",
	    statsPtr->currentCmdMapBytes,
	    Percent(statsPtr->currentCmdMapBytes,statsPtr->currentByteCodeBytes),
	    statsPtr->currentCmdMapBytes / numCurrentByteCodes);

    /*
     * Detailed literal statistics.
     */

    Tcl_AppendPrintfToObj(objPtr, "\nLiteral string sizes:\n");
    Tcl_AppendPrintfToObj(objPtr, "\t Up to length\t\tPercentage\n");
    maxSizeDecade = 0;
    for (i = 31;  i >= 0;  i--) {
	if (statsPtr->literalCount[i] > 0) {
	    maxSizeDecade = i;
	    break;
	}
    }
    sum = 0;
    for (i = 0;  i <= maxSizeDecade;  i++) {
	decadeHigh = (1 << (i+1)) - 1;
	sum += statsPtr->literalCount[i];
	Tcl_AppendPrintfToObj(objPtr, "\t%10d\t\t%8.0f%%\n",
		decadeHigh, Percent(sum, statsPtr->numLiteralsCreated));
    }

    litTableStats = TclLiteralStats(globalTablePtr);
    Tcl_AppendPrintfToObj(objPtr, "\nCurrent literal table statistics:\n%s\n",
	    litTableStats);
    ckfree(litTableStats);

    /*
     * Source and ByteCode size distributions.
     */

    Tcl_AppendPrintfToObj(objPtr, "\nSource sizes:\n");
    Tcl_AppendPrintfToObj(objPtr, "\t Up to size\t\tPercentage\n");
    minSizeDecade = maxSizeDecade = 0;
    for (i = 0;  i < 31;  i++) {
	if (statsPtr->srcCount[i] > 0) {
	    minSizeDecade = i;
	    break;
	}
    }
    for (i = 31;  i >= 0;  i--) {
	if (statsPtr->srcCount[i] > 0) {
	    maxSizeDecade = i;
	    break;
	}
    }
    sum = 0;
    for (i = minSizeDecade;  i <= maxSizeDecade;  i++) {
	decadeHigh = (1 << (i+1)) - 1;
	sum += statsPtr->srcCount[i];
	Tcl_AppendPrintfToObj(objPtr, "\t%10d\t\t%8.0f%%\n",
		decadeHigh, Percent(sum, statsPtr->numCompilations));
    }

    Tcl_AppendPrintfToObj(objPtr, "\nByteCode sizes:\n");
    Tcl_AppendPrintfToObj(objPtr, "\t Up to size\t\tPercentage\n");
    minSizeDecade = maxSizeDecade = 0;
    for (i = 0;  i < 31;  i++) {
	if (statsPtr->byteCodeCount[i] > 0) {
	    minSizeDecade = i;
	    break;
	}
    }
    for (i = 31;  i >= 0;  i--) {
	if (statsPtr->byteCodeCount[i] > 0) {
	    maxSizeDecade = i;
	    break;
	}
    }
    sum = 0;
    for (i = minSizeDecade;  i <= maxSizeDecade;  i++) {
	decadeHigh = (1 << (i+1)) - 1;
	sum += statsPtr->byteCodeCount[i];
	Tcl_AppendPrintfToObj(objPtr, "\t%10d\t\t%8.0f%%\n",
		decadeHigh, Percent(sum, statsPtr->numCompilations));
    }

    Tcl_AppendPrintfToObj(objPtr, "\nByteCode longevity (excludes Current ByteCodes):\n");
    Tcl_AppendPrintfToObj(objPtr, "\t       Up to ms\t\tPercentage\n");
    minSizeDecade = maxSizeDecade = 0;
    for (i = 0;  i < 31;  i++) {
	if (statsPtr->lifetimeCount[i] > 0) {
	    minSizeDecade = i;
	    break;
	}
    }
    for (i = 31;  i >= 0;  i--) {
	if (statsPtr->lifetimeCount[i] > 0) {
	    maxSizeDecade = i;
	    break;
	}
    }
    sum = 0;
    for (i = minSizeDecade;  i <= maxSizeDecade;  i++) {
	decadeHigh = (1 << (i+1)) - 1;
	sum += statsPtr->lifetimeCount[i];
	Tcl_AppendPrintfToObj(objPtr, "\t%12.3f\t\t%8.0f%%\n",
		decadeHigh/1000.0, Percent(sum, statsPtr->numByteCodesFreed));
    }

    /*
     * Instruction counts.
     */

    Tcl_AppendPrintfToObj(objPtr, "\nInstruction counts:\n");
    for (i = 0;  i <= LAST_INST_OPCODE;  i++) {
	Tcl_AppendPrintfToObj(objPtr, "%20s %8ld ",
		tclInstructionTable[i].name, statsPtr->instructionCount[i]);
	if (statsPtr->instructionCount[i]) {
	    Tcl_AppendPrintfToObj(objPtr, "%6.1f%%\n",
		    Percent(statsPtr->instructionCount[i], numInstructions));
	} else {
	    Tcl_AppendPrintfToObj(objPtr, "0\n");
	}
    }

#ifdef TCL_MEM_DEBUG
    Tcl_AppendPrintfToObj(objPtr, "\nHeap Statistics:\n");
    TclDumpMemoryInfo((ClientData) objPtr, 1);
#endif
    Tcl_AppendPrintfToObj(objPtr, "\n----------------------------------------------------------------\n");

    if (objc == 1) {
	Tcl_SetObjResult(interp, objPtr);
    } else {
	Tcl_Channel outChan;
	char *str = Tcl_GetStringFromObj(objv[1], &length);

	if (length) {
	    if (strcmp(str, "stdout") == 0) {
		outChan = Tcl_GetStdChannel(TCL_STDOUT);
	    } else if (strcmp(str, "stderr") == 0) {
		outChan = Tcl_GetStdChannel(TCL_STDERR);
	    } else {
		outChan = Tcl_OpenFileChannel(NULL, str, "w", 0664);
	    }
	} else {
	    outChan = Tcl_GetStdChannel(TCL_STDOUT);
	}
	if (outChan != NULL) {
	    Tcl_WriteObj(outChan, objPtr);
	}
    }
    Tcl_DecrRefCount(objPtr);
    return TCL_OK;
}
#endif /* TCL_COMPILE_STATS */

#ifdef TCL_COMPILE_DEBUG
/*
 *----------------------------------------------------------------------
 *
 * StringForResultCode --
 *
 *	Procedure that returns a human-readable string representing a Tcl
 *	result code such as TCL_ERROR.
 *
 * Results:
 *	If the result code is one of the standard Tcl return codes, the result
 *	is a string representing that code such as "TCL_ERROR". Otherwise, the
 *	result string is that code formatted as a sequence of decimal digit
 *	characters. Note that the resulting string must not be modified by the
 *	caller.
 *
 * Side effects:
 *	None.
 *
 *----------------------------------------------------------------------
 */

static const char *
StringForResultCode(
    int result)			/* The Tcl result code for which to generate a
				 * string. */
{
    static char buf[TCL_INTEGER_SPACE];

    if ((result >= TCL_OK) && (result <= TCL_CONTINUE)) {
	return resultStrings[result];
    }
    TclFormatInt(buf, result);
    return buf;
}
#endif /* TCL_COMPILE_DEBUG */

/*
 * Local Variables:
 * mode: c
 * c-basic-offset: 4
 * fill-column: 78
 * End:
 */<|MERGE_RESOLUTION|>--- conflicted
+++ resolved
@@ -2147,17 +2147,6 @@
 
     TEBC_DATA_DIG();
 
-<<<<<<< HEAD
-    if (data[1] /* resume from invocation */) {
-=======
-#ifdef TCL_COMPILE_DEBUG
-    if (!data[1] && (tclTraceExec >= 2)) {
-	PrintByteCodeInfo(codePtr);
-	fprintf(stdout, "  Starting stack top=%d\n", (int) CURR_DEPTH);
-	fflush(stdout);
-    }
-#endif
-
     if (!data[1]) {
 	/* bytecode is starting from scratch */
 	checkInterp = 0;
@@ -2165,7 +2154,6 @@
     } else {
         /* resume from invocation */
 	CACHE_STACK_INFO();
->>>>>>> a8fb7005
 	if (iPtr->execEnvPtr->rewind) {
 	    result = TCL_ERROR;
 	    goto abnormalReturn;
