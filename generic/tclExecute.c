--- conflicted
+++ resolved
@@ -2939,13 +2939,8 @@
 	TEBC_YIELD();
 
 	Tcl_NRAddCallback(interp, TclClearRootEnsemble, NULL,NULL,NULL,NULL);
-<<<<<<< HEAD
-	TclDeferCallbacks(interp, /*skip tailcalls */ 1);
+	TclSkipTailcall(interp);
 	return TclNREvalObjEx(interp, objPtr, TCL_EVAL_INVOKE);
-=======
-	TclSkipTailcall(interp);
-	return TclNREvalObjEx(interp, objPtr, TCL_EVAL_INVOKE, NULL, INT_MIN);
->>>>>>> 3f9573d7
 
     /*
      * -----------------------------------------------------------------
