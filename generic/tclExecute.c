/*
 * tclExecute.c --
 *
 *	This file contains procedures that execute byte-compiled Tcl commands.
 *
 * Copyright (c) 1996-1997 Sun Microsystems, Inc.
 * Copyright (c) 1998-2000 by Scriptics Corporation.
 * Copyright (c) 2001 by Kevin B. Kenny. All rights reserved.
 * Copyright (c) 2002-2010 by Miguel Sofer.
 * Copyright (c) 2005-2007 by Donal K. Fellows.
 * Copyright (c) 2007 Daniel A. Steffen <das@users.sourceforge.net>
 * Copyright (c) 2006-2008 by Joe Mistachkin.  All rights reserved.
 *
 * See the file "license.terms" for information on usage and redistribution of
 * this file, and for a DISCLAIMER OF ALL WARRANTIES.
 */

#include "tclInt.h"
#include "tclCompile.h"
#include "tclOOInt.h"
#include "tommath.h"
#include <math.h>

#if NRE_ENABLE_ASSERTS
#include <assert.h>
#endif

/*
 * Hack to determine whether we may expect IEEE floating point. The hack is
 * formally incorrect in that non-IEEE platforms might have the same precision
 * and range, but VAX, IBM, and Cray do not; are there any other floating
 * point units that we might care about?
 */

#if (FLT_RADIX == 2) && (DBL_MANT_DIG == 53) && (DBL_MAX_EXP == 1024)
#define IEEE_FLOATING_POINT
#endif

/*
 * A mask (should be 2**n-1) that is used to work out when the bytecode engine
 * should call Tcl_AsyncReady() to see whether there is a signal that needs
 * handling.
 */

#ifndef ASYNC_CHECK_COUNT_MASK
#   define ASYNC_CHECK_COUNT_MASK	63
#endif /* !ASYNC_CHECK_COUNT_MASK */

/*
 * Boolean flag indicating whether the Tcl bytecode interpreter has been
 * initialized.
 */

static int execInitialized = 0;
TCL_DECLARE_MUTEX(execMutex)

static int cachedInExit = 0;

#ifdef TCL_COMPILE_DEBUG
/*
 * Variable that controls whether execution tracing is enabled and, if so,
 * what level of tracing is desired:
 *    0: no execution tracing
 *    1: trace invocations of Tcl procs only
 *    2: trace invocations of all (not compiled away) commands
 *    3: display each instruction executed
 * This variable is linked to the Tcl variable "tcl_traceExec".
 */

int tclTraceExec = 0;
#endif

/*
 * Mapping from expression instruction opcodes to strings; used for error
 * messages. Note that these entries must match the order and number of the
 * expression opcodes (e.g., INST_LOR) in tclCompile.h.
 *
 * Does not include the string for INST_EXPON (and beyond), as that is
 * disjoint for backward-compatability reasons.
 */

static const char *const operatorStrings[] = {
    "||", "&&", "|", "^", "&", "==", "!=", "<", ">", "<=", ">=", "<<", ">>",
    "+", "-", "*", "/", "%", "+", "-", "~", "!",
    "BUILTIN FUNCTION", "FUNCTION",
    "", "", "", "", "", "", "", "", "eq", "ne"
};

/*
 * Mapping from Tcl result codes to strings; used for error and debugging
 * messages.
 */

#ifdef TCL_COMPILE_DEBUG
static const char *const resultStrings[] = {
    "TCL_OK", "TCL_ERROR", "TCL_RETURN", "TCL_BREAK", "TCL_CONTINUE"
};
#endif

/*
 * These are used by evalstats to monitor object usage in Tcl.
 */

#ifdef TCL_COMPILE_STATS
long		tclObjsAlloced = 0;
long		tclObjsFreed = 0;
long		tclObjsShared[TCL_MAX_SHARED_OBJ_STATS] = { 0, 0, 0, 0, 0 };
#endif /* TCL_COMPILE_STATS */

/*
 * Support pre-8.5 bytecodes unless specifically requested otherwise.
 */

#ifndef TCL_SUPPORT_84_BYTECODE
#define TCL_SUPPORT_84_BYTECODE 1
#endif

#if TCL_SUPPORT_84_BYTECODE
/*
 * We need to know the tclBuiltinFuncTable to support translation of pre-8.5
 * math functions to the namespace-based ::tcl::mathfunc::op in 8.5+.
 */

typedef struct {
    const char *name;		/* Name of function. */
    int numArgs;		/* Number of arguments for function. */
} BuiltinFunc;

/*
 * Table describing the built-in math functions. Entries in this table are
 * indexed by the values of the INST_CALL_BUILTIN_FUNC instruction's
 * operand byte.
 */

static BuiltinFunc const tclBuiltinFuncTable[] = {
    {"acos", 1},
    {"asin", 1},
    {"atan", 1},
    {"atan2", 2},
    {"ceil", 1},
    {"cos", 1},
    {"cosh", 1},
    {"exp", 1},
    {"floor", 1},
    {"fmod", 2},
    {"hypot", 2},
    {"log", 1},
    {"log10", 1},
    {"pow", 2},
    {"sin", 1},
    {"sinh", 1},
    {"sqrt", 1},
    {"tan", 1},
    {"tanh", 1},
    {"abs", 1},
    {"double", 1},
    {"int", 1},
    {"rand", 0},
    {"round", 1},
    {"srand", 1},
    {"wide", 1},
    {NULL, 0},
};

#define LAST_BUILTIN_FUNC	25
#endif

/*
 * NR_TEBC
 * Helpers for NR - non-recursive calls to TEBC
 * Minimal data required to fully reconstruct the execution state.
 */

typedef struct TEBCdata {
    ByteCode *codePtr;		/* Constant until the BC returns */
				/* -----------------------------------------*/
    const unsigned char *pc;	/* These fields are used on return TO this */
    ptrdiff_t *catchTop;	/* this level: they record the state when a */
    int cleanup;		/* new codePtr was received for NR */
    Tcl_Obj *auxObjList;	/* execution. */
    CmdFrame cmdFrame;
    void *stack[1];		/* Start of the actual combined catch and obj
				 * stacks; the struct will be expanded as
				 * necessary */
} TEBCdata;

#define TEBC_YIELD() \
    do {								\
	esPtr->tosPtr = tosPtr;						\
	TD->pc = pc;							\
	TD->cleanup = cleanup;						\
	TclNRAddCallback(interp, TEBCresume, TD, INT2PTR(1), NULL, NULL); \
    } while (0)

#define TEBC_DATA_DIG() \
    do {					\
	pc = TD->pc;				\
	cleanup = TD->cleanup;			\
	tosPtr = esPtr->tosPtr;			\
    } while (0)

#define PUSH_TAUX_OBJ(objPtr) \
    do {							\
	if (auxObjList) {					\
	    objPtr->length += auxObjList->length;		\
	}							\
	objPtr->internalRep.ptrAndLongRep.ptr = auxObjList;	\
	auxObjList = objPtr;					\
    } while (0)

#define POP_TAUX_OBJ() \
    do {							\
	tmpPtr = auxObjList;					\
	auxObjList = tmpPtr->internalRep.ptrAndLongRep.ptr;	\
	Tcl_DecrRefCount(tmpPtr);				\
    } while (0)

/*
 * These variable-access macros have to coincide with those in tclVar.c
 */

#define VarHashGetValue(hPtr) \
    ((Var *) ((char *)hPtr - TclOffset(VarInHash, entry)))

static inline Var *
VarHashCreateVar(
    TclVarHashTable *tablePtr,
    Tcl_Obj *key,
    int *newPtr)
{
    Tcl_HashEntry *hPtr = Tcl_CreateHashEntry(&tablePtr->table,
	    key, newPtr);

    if (!hPtr) {
	return NULL;
    }
    return VarHashGetValue(hPtr);
}

#define VarHashFindVar(tablePtr, key) \
    VarHashCreateVar((tablePtr), (key), NULL)

/*
 * The new macro for ending an instruction; note that a reasonable C-optimiser
 * will resolve all branches at compile time. (result) is always a constant;
 * the macro NEXT_INST_F handles constant (nCleanup), NEXT_INST_V is resolved
 * at runtime for variable (nCleanup).
 *
 * ARGUMENTS:
 *    pcAdjustment: how much to increment pc
 *    nCleanup: how many objects to remove from the stack
 *    resultHandling: 0 indicates no object should be pushed on the stack;
 *	otherwise, push objResultPtr. If (result < 0), objResultPtr already
 *	has the correct reference count.
 *
 * We use the new compile-time assertions to check that nCleanup is constant
 * and within range.
 */

/* Verify the stack depth, only when no expansion is in progress */

#ifdef TCL_COMPILE_DEBUG
#define CHECK_STACK()							\
    do {								\
	ValidatePcAndStackTop(codePtr, pc, CURR_DEPTH,			\
		/*checkStack*/ !(starting || auxObjList));		\
	starting = 0;							\
    } while (0)
#else
#define CHECK_STACK()
#endif

#define NEXT_INST_F(pcAdjustment, nCleanup, resultHandling)	\
    do {							\
	TCL_CT_ASSERT((nCleanup >= 0) && (nCleanup <= 2));	\
	CHECK_STACK();						\
	if (nCleanup == 0) {					\
	    if (resultHandling != 0) {				\
		if ((resultHandling) > 0) {			\
		    PUSH_OBJECT(objResultPtr);			\
		} else {					\
		    *(++tosPtr) = objResultPtr;			\
		}						\
	    }							\
	    pc += (pcAdjustment);				\
	    goto cleanup0;					\
	} else if (resultHandling != 0) {			\
	    if ((resultHandling) > 0) {				\
		Tcl_IncrRefCount(objResultPtr);			\
	    }							\
	    pc += (pcAdjustment);				\
	    switch (nCleanup) {					\
	    case 1: goto cleanup1_pushObjResultPtr;		\
	    case 2: goto cleanup2_pushObjResultPtr;		\
	    case 0: break;					\
	    }							\
	} else {						\
	    pc += (pcAdjustment);				\
	    switch (nCleanup) {					\
	    case 1: goto cleanup1;				\
	    case 2: goto cleanup2;				\
	    case 0: break;					\
	    }							\
	}							\
    } while (0)

#define NEXT_INST_V(pcAdjustment, nCleanup, resultHandling)	\
    CHECK_STACK();						\
    do {							\
	pc += (pcAdjustment);					\
	cleanup = (nCleanup);					\
	if (resultHandling) {					\
	    if ((resultHandling) > 0) {				\
		Tcl_IncrRefCount(objResultPtr);			\
	    }							\
	    goto cleanupV_pushObjResultPtr;			\
	} else {						\
	    goto cleanupV;					\
	}							\
    } while (0)

#ifndef TCL_COMPILE_DEBUG
#define JUMP_PEEPHOLE_F(condition, pcAdjustment, cleanup) \
    do {								\
	pc += (pcAdjustment);						\
	switch (*pc) {							\
	case INST_JUMP_FALSE1:						\
	    NEXT_INST_F(((condition)? 2 : TclGetInt1AtPtr(pc+1)), (cleanup), 0); \
	case INST_JUMP_TRUE1:						\
	    NEXT_INST_F(((condition)? TclGetInt1AtPtr(pc+1) : 2), (cleanup), 0); \
	case INST_JUMP_FALSE4:						\
	    NEXT_INST_F(((condition)? 5 : TclGetInt4AtPtr(pc+1)), (cleanup), 0); \
	case INST_JUMP_TRUE4:						\
	    NEXT_INST_F(((condition)? TclGetInt4AtPtr(pc+1) : 5), (cleanup), 0); \
	default:							\
	    if ((condition) < 0) {					\
		TclNewIntObj(objResultPtr, -1);				\
	    } else {							\
		objResultPtr = TCONST((condition) > 0);			\
	    }								\
	    NEXT_INST_F(0, (cleanup), 1);				\
	}								\
    } while (0)
#define JUMP_PEEPHOLE_V(condition, pcAdjustment, cleanup) \
    do {								\
	pc += (pcAdjustment);						\
	switch (*pc) {							\
	case INST_JUMP_FALSE1:						\
	    NEXT_INST_V(((condition)? 2 : TclGetInt1AtPtr(pc+1)), (cleanup), 0); \
	case INST_JUMP_TRUE1:						\
	    NEXT_INST_V(((condition)? TclGetInt1AtPtr(pc+1) : 2), (cleanup), 0); \
	case INST_JUMP_FALSE4:						\
	    NEXT_INST_V(((condition)? 5 : TclGetInt4AtPtr(pc+1)), (cleanup), 0); \
	case INST_JUMP_TRUE4:						\
	    NEXT_INST_V(((condition)? TclGetInt4AtPtr(pc+1) : 5), (cleanup), 0); \
	default:							\
	    if ((condition) < 0) {					\
		TclNewIntObj(objResultPtr, -1);				\
	    } else {							\
		objResultPtr = TCONST((condition) > 0);			\
	    }								\
	    NEXT_INST_V(0, (cleanup), 1);				\
	}								\
    } while (0)
#else /* TCL_COMPILE_DEBUG */
#define JUMP_PEEPHOLE_F(condition, pcAdjustment, cleanup) \
    do{									\
	if ((condition) < 0) {						\
	    TclNewIntObj(objResultPtr, -1);				\
	} else {							\
	    objResultPtr = TCONST((condition) > 0);			\
	}								\
	NEXT_INST_F((pcAdjustment), (cleanup), 1);			\
    } while (0)
#define JUMP_PEEPHOLE_V(condition, pcAdjustment, cleanup) \
    do{									\
	if ((condition) < 0) {						\
	    TclNewIntObj(objResultPtr, -1);				\
	} else {							\
	    objResultPtr = TCONST((condition) > 0);			\
	}								\
	NEXT_INST_V((pcAdjustment), (cleanup), 1);			\
    } while (0)
#endif

/*
 * Macros used to cache often-referenced Tcl evaluation stack information
 * in local variables. Note that a DECACHE_STACK_INFO()-CACHE_STACK_INFO()
 * pair must surround any call inside TclNRExecuteByteCode (and a few other
 * procedures that use this scheme) that could result in a recursive call
 * to TclNRExecuteByteCode.
 */

#define CACHE_STACK_INFO() \
    checkInterp = 1

#define DECACHE_STACK_INFO() \
    esPtr->tosPtr = tosPtr

/*
 * Macros used to access items on the Tcl evaluation stack. PUSH_OBJECT
 * increments the object's ref count since it makes the stack have another
 * reference pointing to the object. However, POP_OBJECT does not decrement
 * the ref count. This is because the stack may hold the only reference to the
 * object, so the object would be destroyed if its ref count were decremented
 * before the caller had a chance to, e.g., store it in a variable. It is the
 * caller's responsibility to decrement the ref count when it is finished with
 * an object.
 *
 * WARNING! It is essential that objPtr only appear once in the PUSH_OBJECT
 * macro. The actual parameter might be an expression with side effects, and
 * this ensures that it will be executed only once.
 */

#define PUSH_OBJECT(objPtr) \
    Tcl_IncrRefCount(*(++tosPtr) = (objPtr))

#define POP_OBJECT()	*(tosPtr--)

#define OBJ_AT_TOS	*tosPtr

#define OBJ_UNDER_TOS	*(tosPtr-1)

#define OBJ_AT_DEPTH(n)	*(tosPtr-(n))

#define CURR_DEPTH	((ptrdiff_t) (tosPtr - initTosPtr))

#define STACK_BASE(esPtr) ((esPtr)->stackWords - 1)

/*
 * Macros used to trace instruction execution. The macros TRACE,
 * TRACE_WITH_OBJ, and O2S are only used inside TclNRExecuteByteCode. O2S is
 * only used in TRACE* calls to get a string from an object.
 */

#ifdef TCL_COMPILE_DEBUG
#   define TRACE(a) \
    while (traceInstructions) {					\
	fprintf(stdout, "%2d: %2d (%u) %s ", iPtr->numLevels,	\
		(int) CURR_DEPTH,				\
		(unsigned) (pc - codePtr->codeStart),		\
		GetOpcodeName(pc));				\
	printf a;						\
	break;							\
    }
#   define TRACE_APPEND(a) \
    while (traceInstructions) {		\
	printf a;			\
	break;				\
    }
#   define TRACE_ERROR(interp) \
    TRACE_APPEND(("ERROR: %.30s\n", O2S(Tcl_GetObjResult(interp))));
#   define TRACE_WITH_OBJ(a, objPtr) \
    while (traceInstructions) {					\
	fprintf(stdout, "%2d: %2d (%u) %s ", iPtr->numLevels,	\
		(int) CURR_DEPTH,				\
		(unsigned) (pc - codePtr->codeStart),		\
		GetOpcodeName(pc));				\
	printf a;						\
	TclPrintObject(stdout, objPtr, 30);			\
	fprintf(stdout, "\n");					\
	break;							\
    }
#   define O2S(objPtr) \
    (objPtr ? TclGetString(objPtr) : "")
#else /* !TCL_COMPILE_DEBUG */
#   define TRACE(a)
#   define TRACE_APPEND(a)
#   define TRACE_ERROR(interp)
#   define TRACE_WITH_OBJ(a, objPtr)
#   define O2S(objPtr)
#endif /* TCL_COMPILE_DEBUG */

/*
 * DTrace instruction probe macros.
 */

#define TCL_DTRACE_INST_NEXT() \
    do {								\
	if (TCL_DTRACE_INST_DONE_ENABLED()) {				\
	    if (curInstName) {						\
		TCL_DTRACE_INST_DONE(curInstName, (int) CURR_DEPTH,	\
			tosPtr);					\
	    }								\
	    curInstName = tclInstructionTable[*pc].name;		\
	    if (TCL_DTRACE_INST_START_ENABLED()) {			\
		TCL_DTRACE_INST_START(curInstName, (int) CURR_DEPTH,	\
			tosPtr);					\
	    }								\
	} else if (TCL_DTRACE_INST_START_ENABLED()) {			\
	    TCL_DTRACE_INST_START(tclInstructionTable[*pc].name,	\
			(int) CURR_DEPTH, tosPtr);			\
	}								\
    } while (0)
#define TCL_DTRACE_INST_LAST() \
    do {								\
	if (TCL_DTRACE_INST_DONE_ENABLED() && curInstName) {		\
	    TCL_DTRACE_INST_DONE(curInstName, (int) CURR_DEPTH, tosPtr);\
	}								\
    } while (0)

/*
 * Macro used in this file to save a function call for common uses of
 * TclGetNumberFromObj(). The ANSI C "prototype" is:
 *
 * MODULE_SCOPE int GetNumberFromObj(Tcl_Interp *interp, Tcl_Obj *objPtr,
 *			ClientData *ptrPtr, int *tPtr);
 */

#ifdef TCL_WIDE_INT_IS_LONG
#define GetNumberFromObj(interp, objPtr, ptrPtr, tPtr) \
    (((objPtr)->typePtr == &tclIntType)					\
	?	(*(tPtr) = TCL_NUMBER_LONG,				\
		*(ptrPtr) = (ClientData)				\
		    (&((objPtr)->internalRep.longValue)), TCL_OK) :	\
    ((objPtr)->typePtr == &tclDoubleType)				\
	?	(((TclIsNaN((objPtr)->internalRep.doubleValue))		\
		    ?	(*(tPtr) = TCL_NUMBER_NAN)			\
		    :	(*(tPtr) = TCL_NUMBER_DOUBLE)),			\
		*(ptrPtr) = (ClientData)				\
		    (&((objPtr)->internalRep.doubleValue)), TCL_OK) :	\
    ((((objPtr)->typePtr == NULL) && ((objPtr)->bytes == NULL)) ||	\
    (((objPtr)->bytes != NULL) && ((objPtr)->length == 0)))		\
	? (*(tPtr) = TCL_NUMBER_LONG),TCL_ERROR :			\
    TclGetNumberFromObj((interp), (objPtr), (ptrPtr), (tPtr)))
#else /* !TCL_WIDE_INT_IS_LONG */
#define GetNumberFromObj(interp, objPtr, ptrPtr, tPtr) \
    (((objPtr)->typePtr == &tclIntType)					\
	?	(*(tPtr) = TCL_NUMBER_LONG,				\
		*(ptrPtr) = (ClientData)				\
		    (&((objPtr)->internalRep.longValue)), TCL_OK) :	\
    ((objPtr)->typePtr == &tclWideIntType)				\
	?	(*(tPtr) = TCL_NUMBER_WIDE,				\
		*(ptrPtr) = (ClientData)				\
		    (&((objPtr)->internalRep.wideValue)), TCL_OK) :	\
    ((objPtr)->typePtr == &tclDoubleType)				\
	?	(((TclIsNaN((objPtr)->internalRep.doubleValue))		\
		    ?	(*(tPtr) = TCL_NUMBER_NAN)			\
		    :	(*(tPtr) = TCL_NUMBER_DOUBLE)),			\
		*(ptrPtr) = (ClientData)				\
		    (&((objPtr)->internalRep.doubleValue)), TCL_OK) :	\
    ((((objPtr)->typePtr == NULL) && ((objPtr)->bytes == NULL)) ||	\
    (((objPtr)->bytes != NULL) && ((objPtr)->length == 0)))		\
	? (*(tPtr) = TCL_NUMBER_LONG),TCL_ERROR :			\
    TclGetNumberFromObj((interp), (objPtr), (ptrPtr), (tPtr)))
#endif /* TCL_WIDE_INT_IS_LONG */

/*
 * Macro used in this file to save a function call for common uses of
 * Tcl_GetBooleanFromObj(). The ANSI C "prototype" is:
 *
 * MODULE_SCOPE int TclGetBooleanFromObj(Tcl_Interp *interp, Tcl_Obj *objPtr,
 *			int *boolPtr);
 */

#define TclGetBooleanFromObj(interp, objPtr, boolPtr) \
    ((((objPtr)->typePtr == &tclIntType)				\
	|| ((objPtr)->typePtr == &tclBooleanType))			\
	? (*(boolPtr) = ((objPtr)->internalRep.longValue!=0), TCL_OK)	\
	: Tcl_GetBooleanFromObj((interp), (objPtr), (boolPtr)))

/*
 * Macro used in this file to save a function call for common uses of
 * Tcl_GetWideIntFromObj(). The ANSI C "prototype" is:
 *
 * MODULE_SCOPE int TclGetWideIntFromObj(Tcl_Interp *interp, Tcl_Obj *objPtr,
 *			Tcl_WideInt *wideIntPtr);
 */

#ifdef TCL_WIDE_INT_IS_LONG
#define TclGetWideIntFromObj(interp, objPtr, wideIntPtr) \
    (((objPtr)->typePtr == &tclIntType)					\
	? (*(wideIntPtr) = (Tcl_WideInt)				\
		((objPtr)->internalRep.longValue), TCL_OK) :		\
	Tcl_GetWideIntFromObj((interp), (objPtr), (wideIntPtr)))
#else /* !TCL_WIDE_INT_IS_LONG */
#define TclGetWideIntFromObj(interp, objPtr, wideIntPtr)		\
    (((objPtr)->typePtr == &tclWideIntType)				\
	? (*(wideIntPtr) = (objPtr)->internalRep.wideValue, TCL_OK) :	\
    ((objPtr)->typePtr == &tclIntType)					\
	? (*(wideIntPtr) = (Tcl_WideInt)				\
		((objPtr)->internalRep.longValue), TCL_OK) :		\
	Tcl_GetWideIntFromObj((interp), (objPtr), (wideIntPtr)))
#endif /* TCL_WIDE_INT_IS_LONG */

/*
 * Macro used to make the check for type overflow more mnemonic. This works by
 * comparing sign bits; the rest of the word is irrelevant. The ANSI C
 * "prototype" (where inttype_t is any integer type) is:
 *
 * MODULE_SCOPE int Overflowing(inttype_t a, inttype_t b, inttype_t sum);
 *
 * Check first the condition most likely to fail in usual code (at least for
 * usage in [incr]: do the first summand and the sum have != signs?
 */

#define Overflowing(a,b,sum) ((((a)^(sum)) < 0) && (((a)^(b)) >= 0))

/*
 * Macro for checking whether the type is NaN, used when we're thinking about
 * throwing an error for supplying a non-number number.
 */

#ifndef ACCEPT_NAN
#define IsErroringNaNType(type)		((type) == TCL_NUMBER_NAN)
#else
#define IsErroringNaNType(type)		0
#endif

/*
 * Auxiliary tables used to compute powers of small integers.
 */

#if (LONG_MAX == 0x7fffffff)

/*
 * Maximum base that, when raised to powers 2, 3, ... 8, fits in a 32-bit
 * signed integer.
 */

static const long MaxBase32[] = {46340, 1290, 215, 73, 35, 21, 14};
static const size_t MaxBase32Size = sizeof(MaxBase32)/sizeof(long);

/*
 * Table giving 3, 4, ..., 11, raised to the powers 9, 10, ..., as far as they
 * fit in a 32-bit signed integer. Exp32Index[i] gives the starting index of
 * powers of i+3; Exp32Value[i] gives the corresponding powers.
 */

static const unsigned short Exp32Index[] = {
    0, 11, 18, 23, 26, 29, 31, 32, 33
};
static const size_t Exp32IndexSize =
    sizeof(Exp32Index) / sizeof(unsigned short);
static const long Exp32Value[] = {
    19683, 59049, 177147, 531441, 1594323, 4782969, 14348907, 43046721,
    129140163, 387420489, 1162261467, 262144, 1048576, 4194304,
    16777216, 67108864, 268435456, 1073741824, 1953125, 9765625,
    48828125, 244140625, 1220703125, 10077696, 60466176, 362797056,
    40353607, 282475249, 1977326743, 134217728, 1073741824, 387420489,
    1000000000
};
static const size_t Exp32ValueSize = sizeof(Exp32Value)/sizeof(long);
#endif /* LONG_MAX == 0x7fffffff -- 32 bit machine */

#if (LONG_MAX > 0x7fffffff) || !defined(TCL_WIDE_INT_IS_LONG)

/*
 * Maximum base that, when raised to powers 2, 3, ..., 16, fits in a
 * Tcl_WideInt.
 */

static const Tcl_WideInt MaxBase64[] = {
    (Tcl_WideInt)46340*65536+62259,	/* 3037000499 == isqrt(2**63-1) */
    (Tcl_WideInt)2097151, (Tcl_WideInt)55108, (Tcl_WideInt)6208,
    (Tcl_WideInt)1448, (Tcl_WideInt)511, (Tcl_WideInt)234, (Tcl_WideInt)127,
    (Tcl_WideInt)78, (Tcl_WideInt)52, (Tcl_WideInt)38, (Tcl_WideInt)28,
    (Tcl_WideInt)22, (Tcl_WideInt)18, (Tcl_WideInt)15
};
static const size_t MaxBase64Size = sizeof(MaxBase64)/sizeof(Tcl_WideInt);

/*
 * Table giving 3, 4, ..., 13 raised to powers greater than 16 when the
 * results fit in a 64-bit signed integer.
 */

static const unsigned short Exp64Index[] = {
    0, 23, 38, 49, 57, 63, 67, 70, 72, 74, 75, 76
};
static const size_t Exp64IndexSize =
    sizeof(Exp64Index) / sizeof(unsigned short);
static const Tcl_WideInt Exp64Value[] = {
    (Tcl_WideInt)243*243*243*3*3,
    (Tcl_WideInt)243*243*243*3*3*3,
    (Tcl_WideInt)243*243*243*3*3*3*3,
    (Tcl_WideInt)243*243*243*243,
    (Tcl_WideInt)243*243*243*243*3,
    (Tcl_WideInt)243*243*243*243*3*3,
    (Tcl_WideInt)243*243*243*243*3*3*3,
    (Tcl_WideInt)243*243*243*243*3*3*3*3,
    (Tcl_WideInt)243*243*243*243*243,
    (Tcl_WideInt)243*243*243*243*243*3,
    (Tcl_WideInt)243*243*243*243*243*3*3,
    (Tcl_WideInt)243*243*243*243*243*3*3*3,
    (Tcl_WideInt)243*243*243*243*243*3*3*3*3,
    (Tcl_WideInt)243*243*243*243*243*243,
    (Tcl_WideInt)243*243*243*243*243*243*3,
    (Tcl_WideInt)243*243*243*243*243*243*3*3,
    (Tcl_WideInt)243*243*243*243*243*243*3*3*3,
    (Tcl_WideInt)243*243*243*243*243*243*3*3*3*3,
    (Tcl_WideInt)243*243*243*243*243*243*243,
    (Tcl_WideInt)243*243*243*243*243*243*243*3,
    (Tcl_WideInt)243*243*243*243*243*243*243*3*3,
    (Tcl_WideInt)243*243*243*243*243*243*243*3*3*3,
    (Tcl_WideInt)243*243*243*243*243*243*243*3*3*3*3,
    (Tcl_WideInt)1024*1024*1024*4*4,
    (Tcl_WideInt)1024*1024*1024*4*4*4,
    (Tcl_WideInt)1024*1024*1024*4*4*4*4,
    (Tcl_WideInt)1024*1024*1024*1024,
    (Tcl_WideInt)1024*1024*1024*1024*4,
    (Tcl_WideInt)1024*1024*1024*1024*4*4,
    (Tcl_WideInt)1024*1024*1024*1024*4*4*4,
    (Tcl_WideInt)1024*1024*1024*1024*4*4*4*4,
    (Tcl_WideInt)1024*1024*1024*1024*1024,
    (Tcl_WideInt)1024*1024*1024*1024*1024*4,
    (Tcl_WideInt)1024*1024*1024*1024*1024*4*4,
    (Tcl_WideInt)1024*1024*1024*1024*1024*4*4*4,
    (Tcl_WideInt)1024*1024*1024*1024*1024*4*4*4*4,
    (Tcl_WideInt)1024*1024*1024*1024*1024*1024,
    (Tcl_WideInt)1024*1024*1024*1024*1024*1024*4,
    (Tcl_WideInt)3125*3125*3125*5*5,
    (Tcl_WideInt)3125*3125*3125*5*5*5,
    (Tcl_WideInt)3125*3125*3125*5*5*5*5,
    (Tcl_WideInt)3125*3125*3125*3125,
    (Tcl_WideInt)3125*3125*3125*3125*5,
    (Tcl_WideInt)3125*3125*3125*3125*5*5,
    (Tcl_WideInt)3125*3125*3125*3125*5*5*5,
    (Tcl_WideInt)3125*3125*3125*3125*5*5*5*5,
    (Tcl_WideInt)3125*3125*3125*3125*3125,
    (Tcl_WideInt)3125*3125*3125*3125*3125*5,
    (Tcl_WideInt)3125*3125*3125*3125*3125*5*5,
    (Tcl_WideInt)7776*7776*7776*6*6,
    (Tcl_WideInt)7776*7776*7776*6*6*6,
    (Tcl_WideInt)7776*7776*7776*6*6*6*6,
    (Tcl_WideInt)7776*7776*7776*7776,
    (Tcl_WideInt)7776*7776*7776*7776*6,
    (Tcl_WideInt)7776*7776*7776*7776*6*6,
    (Tcl_WideInt)7776*7776*7776*7776*6*6*6,
    (Tcl_WideInt)7776*7776*7776*7776*6*6*6*6,
    (Tcl_WideInt)16807*16807*16807*7*7,
    (Tcl_WideInt)16807*16807*16807*7*7*7,
    (Tcl_WideInt)16807*16807*16807*7*7*7*7,
    (Tcl_WideInt)16807*16807*16807*16807,
    (Tcl_WideInt)16807*16807*16807*16807*7,
    (Tcl_WideInt)16807*16807*16807*16807*7*7,
    (Tcl_WideInt)32768*32768*32768*8*8,
    (Tcl_WideInt)32768*32768*32768*8*8*8,
    (Tcl_WideInt)32768*32768*32768*8*8*8*8,
    (Tcl_WideInt)32768*32768*32768*32768,
    (Tcl_WideInt)59049*59049*59049*9*9,
    (Tcl_WideInt)59049*59049*59049*9*9*9,
    (Tcl_WideInt)59049*59049*59049*9*9*9*9,
    (Tcl_WideInt)100000*100000*100000*10*10,
    (Tcl_WideInt)100000*100000*100000*10*10*10,
    (Tcl_WideInt)161051*161051*161051*11*11,
    (Tcl_WideInt)161051*161051*161051*11*11*11,
    (Tcl_WideInt)248832*248832*248832*12*12,
    (Tcl_WideInt)371293*371293*371293*13*13
};
static const size_t Exp64ValueSize = sizeof(Exp64Value) / sizeof(Tcl_WideInt);
#endif /* (LONG_MAX > 0x7fffffff) || !defined(TCL_WIDE_INT_IS_LONG) */

/*
 * Markers for ExecuteExtendedBinaryMathOp.
 */

#define DIVIDED_BY_ZERO		((Tcl_Obj *) -1)
#define EXPONENT_OF_ZERO	((Tcl_Obj *) -2)
#define GENERAL_ARITHMETIC_ERROR ((Tcl_Obj *) -3)

/*
 * Declarations for local procedures to this file:
 */

#ifdef TCL_COMPILE_STATS
static int		EvalStatsCmd(ClientData clientData,
			    Tcl_Interp *interp, int objc,
			    Tcl_Obj *const objv[]);
#endif /* TCL_COMPILE_STATS */
#ifdef TCL_COMPILE_DEBUG
static const char *	GetOpcodeName(const unsigned char *pc);
static void		PrintByteCodeInfo(ByteCode *codePtr);
static const char *	StringForResultCode(int result);
static void		ValidatePcAndStackTop(ByteCode *codePtr,
			    const unsigned char *pc, int stackTop,
			    int checkStack);
#endif /* TCL_COMPILE_DEBUG */
static ByteCode *	CompileExprObj(Tcl_Interp *interp, Tcl_Obj *objPtr);
static void		DeleteExecStack(ExecStack *esPtr);
static void		DupExprCodeInternalRep(Tcl_Obj *srcPtr,
			    Tcl_Obj *copyPtr);
MODULE_SCOPE int	TclCompareTwoNumbers(Tcl_Obj *valuePtr,
			    Tcl_Obj *value2Ptr);
static Tcl_Obj *	ExecuteExtendedBinaryMathOp(Tcl_Interp *interp,
			    int opcode, Tcl_Obj **constants,
			    Tcl_Obj *valuePtr, Tcl_Obj *value2Ptr);
static Tcl_Obj *	ExecuteExtendedUnaryMathOp(int opcode,
			    Tcl_Obj *valuePtr);
static void		FreeExprCodeInternalRep(Tcl_Obj *objPtr);
static ExceptionRange *	GetExceptRangeForPc(const unsigned char *pc,
			    int catchOnly, ByteCode *codePtr);
static const char *	GetSrcInfoForPc(const unsigned char *pc,
			    ByteCode *codePtr, int *lengthPtr,
			    const unsigned char **pcBeg, int *cmdIdxPtr);
static Tcl_Obj **	GrowEvaluationStack(ExecEnv *eePtr, int growth,
			    int move);
static void		IllegalExprOperandType(Tcl_Interp *interp,
			    const unsigned char *pc, Tcl_Obj *opndPtr);
static void		InitByteCodeExecution(Tcl_Interp *interp);
static inline int	wordSkip(void *ptr);
static void		ReleaseDictIterator(Tcl_Obj *objPtr);
/* Useful elsewhere, make available in tclInt.h or stubs? */
static Tcl_Obj **	StackAllocWords(Tcl_Interp *interp, int numWords);
static Tcl_Obj **	StackReallocWords(Tcl_Interp *interp, int numWords);
static Tcl_NRPostProc	CopyCallback;
static Tcl_NRPostProc	ExprObjCallback;

static Tcl_NRPostProc   TEBCresume;

/*
 * The structure below defines a bytecode Tcl object type to hold the
 * compiled bytecode for Tcl expressions.
 */

static const Tcl_ObjType exprCodeType = {
    "exprcode",
    FreeExprCodeInternalRep,	/* freeIntRepProc */
    DupExprCodeInternalRep,	/* dupIntRepProc */
    NULL,			/* updateStringProc */
    NULL			/* setFromAnyProc */
};

/*
 * Custom object type only used in this file; values of its type should never
 * be seen by user scripts.
 */

static const Tcl_ObjType dictIteratorType = {
    "dictIterator",
    ReleaseDictIterator,
    NULL, NULL, NULL
};

/*
 *----------------------------------------------------------------------
 *
 * ReleaseDictIterator --
 *
 *	This takes apart a dictionary iterator that is stored in the given Tcl
 *	object.
 *
 * Results:
 *	None.
 *
 * Side effects:
 *	Deallocates memory, marks the object as being untyped.
 *
 *----------------------------------------------------------------------
 */

static void
ReleaseDictIterator(
    Tcl_Obj *objPtr)
{
    Tcl_DictSearch *searchPtr;
    Tcl_Obj *dictPtr;

    /*
     * First kill the search, and then release the reference to the dictionary
     * that we were holding.
     */

    searchPtr = objPtr->internalRep.twoPtrValue.ptr1;
    Tcl_DictObjDone(searchPtr);
    ckfree(searchPtr);

    dictPtr = objPtr->internalRep.twoPtrValue.ptr2;
    TclDecrRefCount(dictPtr);

    objPtr->typePtr = NULL;
}

/*
 *----------------------------------------------------------------------
 *
 * InitByteCodeExecution --
 *
 *	This procedure is called once to initialize the Tcl bytecode
 *	interpreter.
 *
 * Results:
 *	None.
 *
 * Side effects:
 *	This procedure initializes the array of instruction names. If
 *	compiling with the TCL_COMPILE_STATS flag, it initializes the array
 *	that counts the executions of each instruction and it creates the
 *	"evalstats" command. It also establishes the link between the Tcl
 *	"tcl_traceExec" and C "tclTraceExec" variables.
 *
 *----------------------------------------------------------------------
 */

static void
InitByteCodeExecution(
    Tcl_Interp *interp)		/* Interpreter for which the Tcl variable
				 * "tcl_traceExec" is linked to control
				 * instruction tracing. */
{
#ifdef TCL_COMPILE_DEBUG
    if (Tcl_LinkVar(interp, "tcl_traceExec", (char *) &tclTraceExec,
	    TCL_LINK_INT) != TCL_OK) {
	Tcl_Panic("InitByteCodeExecution: can't create link for tcl_traceExec variable");
    }
#endif
#ifdef TCL_COMPILE_STATS
    Tcl_CreateObjCommand(interp, "evalstats", EvalStatsCmd, NULL, NULL);
#endif /* TCL_COMPILE_STATS */
}

/*
 *----------------------------------------------------------------------
 *
 * TclCreateExecEnv --
 *
 *	This procedure creates a new execution environment for Tcl bytecode
 *	execution. An ExecEnv points to a Tcl evaluation stack. An ExecEnv is
 *	typically created once for each Tcl interpreter (Interp structure) and
 *	recursively passed to TclNRExecuteByteCode to execute ByteCode sequences
 *	for nested commands.
 *
 * Results:
 *	A newly allocated ExecEnv is returned. This points to an empty
 *	evaluation stack of the standard initial size.
 *
 * Side effects:
 *	The bytecode interpreter is also initialized here, as this procedure
 *	will be called before any call to TclNRExecuteByteCode.
 *
 *----------------------------------------------------------------------
 */

ExecEnv *
TclCreateExecEnv(
    Tcl_Interp *interp,		/* Interpreter for which the execution
				 * environment is being created. */
    int size)			/* The initial stack size, in number of words
				 * [sizeof(Tcl_Obj*)] */
{
    ExecEnv *eePtr = ckalloc(sizeof(ExecEnv));
    ExecStack *esPtr = ckalloc(sizeof(ExecStack)
	    + (size_t) (size-1) * sizeof(Tcl_Obj *));

    eePtr->execStackPtr = esPtr;
    TclNewBooleanObj(eePtr->constants[0], 0);
    Tcl_IncrRefCount(eePtr->constants[0]);
    TclNewBooleanObj(eePtr->constants[1], 1);
    Tcl_IncrRefCount(eePtr->constants[1]);
    eePtr->interp = interp;
    eePtr->callbackPtr = NULL;
    eePtr->corPtr = NULL;
    eePtr->rewind = 0;

    esPtr->prevPtr = NULL;
    esPtr->nextPtr = NULL;
    esPtr->markerPtr = NULL;
    esPtr->endPtr = &esPtr->stackWords[size-1];
    esPtr->tosPtr = STACK_BASE(esPtr);

    Tcl_MutexLock(&execMutex);
    if (!execInitialized) {
	TclInitAuxDataTypeTable();
	InitByteCodeExecution(interp);
	execInitialized = 1;
    }
    Tcl_MutexUnlock(&execMutex);

    return eePtr;
}

/*
 *----------------------------------------------------------------------
 *
 * TclDeleteExecEnv --
 *
 *	Frees the storage for an ExecEnv.
 *
 * Results:
 *	None.
 *
 * Side effects:
 *	Storage for an ExecEnv and its contained storage (e.g. the evaluation
 *	stack) is freed.
 *
 *----------------------------------------------------------------------
 */

static void
DeleteExecStack(
    ExecStack *esPtr)
{
    if (esPtr->markerPtr && !cachedInExit) {
	Tcl_Panic("freeing an execStack which is still in use");
    }

    if (esPtr->prevPtr) {
	esPtr->prevPtr->nextPtr = esPtr->nextPtr;
    }
    if (esPtr->nextPtr) {
	esPtr->nextPtr->prevPtr = esPtr->prevPtr;
    }
    ckfree(esPtr);
}

void
TclDeleteExecEnv(
    ExecEnv *eePtr)		/* Execution environment to free. */
{
    ExecStack *esPtr = eePtr->execStackPtr, *tmpPtr;

	cachedInExit = TclInExit();

    /*
     * Delete all stacks in this exec env.
     */

    while (esPtr->nextPtr) {
	esPtr = esPtr->nextPtr;
    }
    while (esPtr) {
	tmpPtr = esPtr;
	esPtr = tmpPtr->prevPtr;
	DeleteExecStack(tmpPtr);
    }

    TclDecrRefCount(eePtr->constants[0]);
    TclDecrRefCount(eePtr->constants[1]);
    if (eePtr->callbackPtr && !cachedInExit) {
	Tcl_Panic("Deleting execEnv with pending TEOV callbacks!");
    }
    if (eePtr->corPtr && !cachedInExit) {
	Tcl_Panic("Deleting execEnv with existing coroutine");
    }
    ckfree(eePtr);
}

/*
 *----------------------------------------------------------------------
 *
 * TclFinalizeExecution --
 *
 *	Finalizes the execution environment setup so that it can be later
 *	reinitialized.
 *
 * Results:
 *	None.
 *
 * Side effects:
 *	After this call, the next time TclCreateExecEnv will be called it will
 *	call InitByteCodeExecution.
 *
 *----------------------------------------------------------------------
 */

void
TclFinalizeExecution(void)
{
    Tcl_MutexLock(&execMutex);
    execInitialized = 0;
    Tcl_MutexUnlock(&execMutex);
    TclFinalizeAuxDataTypeTable();
}

/*
 * Auxiliary code to insure that GrowEvaluationStack always returns correctly
 * aligned memory.
 *
 * WALLOCALIGN represents the alignment reqs in words, just as TCL_ALLOCALIGN
 * represents the reqs in bytes. This assumes that TCL_ALLOCALIGN is a
 * multiple of the wordsize 'sizeof(Tcl_Obj *)'.
 */

#define WALLOCALIGN \
    (TCL_ALLOCALIGN/sizeof(Tcl_Obj *))

/*
 * wordSkip computes how many words have to be skipped until the next aligned
 * word. Note that we are only interested in the low order bits of ptr, so
 * that any possible information loss in PTR2INT is of no consequence.
 */

static inline int
wordSkip(
    void *ptr)
{
    int mask = TCL_ALLOCALIGN-1;
    int base = PTR2INT(ptr) & mask;
    return (TCL_ALLOCALIGN - base)/sizeof(Tcl_Obj *);
}

/*
 * Given a marker, compute where the following aligned memory starts.
 */

#define MEMSTART(markerPtr) \
    ((markerPtr) + wordSkip(markerPtr))

/*
 *----------------------------------------------------------------------
 *
 * GrowEvaluationStack --
 *
 *	This procedure grows a Tcl evaluation stack stored in an ExecEnv,
 *	copying over the words since the last mark if so requested. A mark is
 *	set at the beginning of the new area when no copying is requested.
 *
 * Results:
 *	Returns a pointer to the first usable word in the (possibly) grown
 *	stack.
 *
 * Side effects:
 *	The size of the evaluation stack may be grown, a marker is set
 *
 *----------------------------------------------------------------------
 */

static Tcl_Obj **
GrowEvaluationStack(
    ExecEnv *eePtr,		/* Points to the ExecEnv with an evaluation
				 * stack to enlarge. */
    int growth,			/* How much larger than the current used
				 * size. */
    int move)			/* 1 if move words since last marker. */
{
    ExecStack *esPtr = eePtr->execStackPtr, *oldPtr = NULL;
    int newBytes, newElems, currElems;
    int needed = growth - (esPtr->endPtr - esPtr->tosPtr);
    Tcl_Obj **markerPtr = esPtr->markerPtr, **memStart;
    int moveWords = 0;

    if (move) {
	if (!markerPtr) {
	    Tcl_Panic("STACK: Reallocating with no previous alloc");
	}
	if (needed <= 0) {
	    return MEMSTART(markerPtr);
	}
    } else {
#ifndef PURIFY
	Tcl_Obj **tmpMarkerPtr = esPtr->tosPtr + 1;
	int offset = wordSkip(tmpMarkerPtr);

	if (needed + offset < 0) {
	    /*
	     * Put a marker pointing to the previous marker in this stack, and
	     * store it in esPtr as the current marker. Return a pointer to
	     * the start of aligned memory.
	     */

	    esPtr->markerPtr = tmpMarkerPtr;
	    memStart = tmpMarkerPtr + offset;
	    esPtr->tosPtr = memStart - 1;
	    *esPtr->markerPtr = (Tcl_Obj *) markerPtr;
	    return memStart;
	}
#endif
    }

    /*
     * Reset move to hold the number of words to be moved to new stack (if
     * any) and growth to hold the complete stack requirements: add one for
     * the marker, (WALLOCALIGN-1) for the maximal possible offset.
     */

    if (move) {
	moveWords = esPtr->tosPtr - MEMSTART(markerPtr) + 1;
    }
    needed = growth + moveWords + WALLOCALIGN;

    
    /*
     * Check if there is enough room in the next stack (if there is one, it
     * should be both empty and the last one!)
     */

    if (esPtr->nextPtr) {
	oldPtr = esPtr;
	esPtr = oldPtr->nextPtr;
	currElems = esPtr->endPtr - STACK_BASE(esPtr);
	if (esPtr->markerPtr || (esPtr->tosPtr != STACK_BASE(esPtr))) {
	    Tcl_Panic("STACK: Stack after current is in use");
	}
	if (esPtr->nextPtr) {
	    Tcl_Panic("STACK: Stack after current is not last");
	}
	if (needed <= currElems) {
	    goto newStackReady;
	}
	DeleteExecStack(esPtr);
	esPtr = oldPtr;
    } else {
	currElems = esPtr->endPtr - STACK_BASE(esPtr);
    }

    /*
     * We need to allocate a new stack! It needs to store 'growth' words,
     * including the elements to be copied over and the new marker.
     */

#ifndef PURIFY
    newElems = 2*currElems;
    while (needed > newElems) {
	newElems *= 2;
    }
#else
    newElems = needed;
#endif
    
    newBytes = sizeof(ExecStack) + (newElems-1) * sizeof(Tcl_Obj *);

    oldPtr = esPtr;
    esPtr = ckalloc(newBytes);

    oldPtr->nextPtr = esPtr;
    esPtr->prevPtr = oldPtr;
    esPtr->nextPtr = NULL;
    esPtr->endPtr = &esPtr->stackWords[newElems-1];

  newStackReady:
    eePtr->execStackPtr = esPtr;

    /*
     * Store a NULL marker at the beginning of the stack, to indicate that
     * this is the first marker in this stack and that rewinding to here
     * should actually be a return to the previous stack.
     */

    esPtr->stackWords[0] = NULL;
    esPtr->markerPtr = &esPtr->stackWords[0];
    memStart = MEMSTART(esPtr->markerPtr);
    esPtr->tosPtr = memStart - 1;

    if (move) {
	memcpy(memStart, MEMSTART(markerPtr), moveWords*sizeof(Tcl_Obj *));
	esPtr->tosPtr += moveWords;
	oldPtr->markerPtr = (Tcl_Obj **) *markerPtr;
	oldPtr->tosPtr = markerPtr-1;
    }

    /*
     * Free the old stack if it is now unused.
     */

    if (!oldPtr->markerPtr) {
	DeleteExecStack(oldPtr);
    }

    return memStart;
}

/*
 *--------------------------------------------------------------
 *
 * TclStackAlloc, TclStackRealloc, TclStackFree --
 *
 *	Allocate memory from the execution stack; it has to be returned later
 *	with a call to TclStackFree.
 *
 * Results:
 *	A pointer to the first byte allocated, or panics if the allocation did
 *	not succeed.
 *
 * Side effects:
 *	The execution stack may be grown.
 *
 *--------------------------------------------------------------
 */

static Tcl_Obj **
StackAllocWords(
    Tcl_Interp *interp,
    int numWords)
{
    /*
     * Note that GrowEvaluationStack sets a marker in the stack. This marker
     * is read when rewinding, e.g., by TclStackFree.
     */

    Interp *iPtr = (Interp *) interp;
    ExecEnv *eePtr = iPtr->execEnvPtr;
    Tcl_Obj **resPtr = GrowEvaluationStack(eePtr, numWords, 0);

    eePtr->execStackPtr->tosPtr += numWords;
    return resPtr;
}

static Tcl_Obj **
StackReallocWords(
    Tcl_Interp *interp,
    int numWords)
{
    Interp *iPtr = (Interp *) interp;
    ExecEnv *eePtr = iPtr->execEnvPtr;
    Tcl_Obj **resPtr = GrowEvaluationStack(eePtr, numWords, 1);

    eePtr->execStackPtr->tosPtr += numWords;
    return resPtr;
}

void
TclStackFree(
    Tcl_Interp *interp,
    void *freePtr)
{
    Interp *iPtr = (Interp *) interp;
    ExecEnv *eePtr;
    ExecStack *esPtr;
    Tcl_Obj **markerPtr, *marker;

    if (iPtr == NULL || iPtr->execEnvPtr == NULL) {
	ckfree((char *) freePtr);
	return;
    }

    /*
     * Rewind the stack to the previous marker position. The current marker,
     * as set in the last call to GrowEvaluationStack, contains a pointer to
     * the previous marker.
     */

    eePtr = iPtr->execEnvPtr;
    esPtr = eePtr->execStackPtr;
    markerPtr = esPtr->markerPtr;
    marker = *markerPtr;

    if ((freePtr != NULL) && (MEMSTART(markerPtr) != (Tcl_Obj **)freePtr)) {
	Tcl_Panic("TclStackFree: incorrect freePtr (%p != %p). Call out of sequence?",
		freePtr, MEMSTART(markerPtr));
    }

    esPtr->tosPtr = markerPtr - 1;
    esPtr->markerPtr = (Tcl_Obj **) marker;
    if (marker) {
	return;
    }

    /*
     * Return to previous active stack. Note that repeated expansions or
     * reallocs could have generated several unused intervening stacks: free
     * them too.
     */

    while (esPtr->nextPtr) {
	esPtr = esPtr->nextPtr;
    }
    esPtr->tosPtr = STACK_BASE(esPtr);
    while (esPtr->prevPtr) {
	ExecStack *tmpPtr = esPtr->prevPtr;
	if (tmpPtr->tosPtr == STACK_BASE(tmpPtr)) {
	    DeleteExecStack(tmpPtr);
	} else {
	    break;
	}
    }
    if (esPtr->prevPtr) {
	eePtr->execStackPtr = esPtr->prevPtr;
#ifdef PURIFY
	eePtr->execStackPtr->nextPtr = NULL;
	DeleteExecStack(esPtr);
#endif
    } else {
	eePtr->execStackPtr = esPtr;
    }
}

void *
TclStackAlloc(
    Tcl_Interp *interp,
    int numBytes)
{
    Interp *iPtr = (Interp *) interp;
    int numWords = (numBytes + (sizeof(Tcl_Obj *) - 1))/sizeof(Tcl_Obj *);

    if (iPtr == NULL || iPtr->execEnvPtr == NULL) {
	return (void *) ckalloc(numBytes);
    }

    return (void *) StackAllocWords(interp, numWords);
}

void *
TclStackRealloc(
    Tcl_Interp *interp,
    void *ptr,
    int numBytes)
{
    Interp *iPtr = (Interp *) interp;
    ExecEnv *eePtr;
    ExecStack *esPtr;
    Tcl_Obj **markerPtr;
    int numWords;

    if (iPtr == NULL || iPtr->execEnvPtr == NULL) {
	return (void *) ckrealloc((char *) ptr, numBytes);
    }

    eePtr = iPtr->execEnvPtr;
    esPtr = eePtr->execStackPtr;
    markerPtr = esPtr->markerPtr;

    if (MEMSTART(markerPtr) != (Tcl_Obj **)ptr) {
	Tcl_Panic("TclStackRealloc: incorrect ptr. Call out of sequence?");
    }

    numWords = (numBytes + (sizeof(Tcl_Obj *) - 1))/sizeof(Tcl_Obj *);
    return (void *) StackReallocWords(interp, numWords);
}

/*
 *--------------------------------------------------------------
 *
 * Tcl_ExprObj --
 *
 *	Evaluate an expression in a Tcl_Obj.
 *
 * Results:
 *	A standard Tcl object result. If the result is other than TCL_OK, then
 *	the interpreter's result contains an error message. If the result is
 *	TCL_OK, then a pointer to the expression's result value object is
 *	stored in resultPtrPtr. In that case, the object's ref count is
 *	incremented to reflect the reference returned to the caller; the
 *	caller is then responsible for the resulting object and must, for
 *	example, decrement the ref count when it is finished with the object.
 *
 * Side effects:
 *	Any side effects caused by subcommands in the expression, if any. The
 *	interpreter result is not modified unless there is an error.
 *
 *--------------------------------------------------------------
 */

int
Tcl_ExprObj(
    Tcl_Interp *interp,		/* Context in which to evaluate the
				 * expression. */
    register Tcl_Obj *objPtr,	/* Points to Tcl object containing expression
				 * to evaluate. */
    Tcl_Obj **resultPtrPtr)	/* Where the Tcl_Obj* that is the expression
				 * result is stored if no errors occur. */
{
    NRE_callback *rootPtr = TOP_CB(interp);
    Tcl_Obj *resultPtr;

    TclNewObj(resultPtr);
    TclNRAddCallback(interp, CopyCallback, resultPtrPtr, resultPtr,
	    NULL, NULL);
    Tcl_NRExprObj(interp, objPtr, resultPtr);
    return TclNRRunCallbacks(interp, TCL_OK, rootPtr);
}

static int
CopyCallback(
    ClientData data[],
    Tcl_Interp *interp,
    int result)
{
    Tcl_Obj **resultPtrPtr = data[0];
    Tcl_Obj *resultPtr = data[1];

    if (result == TCL_OK) {
	*resultPtrPtr = resultPtr;
	Tcl_IncrRefCount(resultPtr);
    } else {
	Tcl_DecrRefCount(resultPtr);
    }
    return result;
}

/*
 *--------------------------------------------------------------
 *
 * Tcl_NRExprObj --
 *
 *	Request evaluation of the expression in a Tcl_Obj by the NR stack.
 *
 * Results:
 *	Returns TCL_OK.
 *
 * Side effects:
 *	Compiles objPtr as a Tcl expression and places callbacks on the
 *	NR stack to execute the bytecode and store the result in resultPtr.
 *	If bytecode execution raises an exception, nothing is written
 *	to resultPtr, and the exceptional return code flows up the NR
 *	stack.  If the exception is TCL_ERROR, an error message is left
 *	in the interp result and the interp's return options dictionary
 *	holds additional error information too.  Execution of the bytecode
 *	may have other side effects, depending on the expression.
 *
 *--------------------------------------------------------------
 */

int
Tcl_NRExprObj(
    Tcl_Interp *interp,
    Tcl_Obj *objPtr,
    Tcl_Obj *resultPtr)
{
    ByteCode *codePtr;
    Tcl_InterpState state = Tcl_SaveInterpState(interp, TCL_OK);

    Tcl_ResetResult(interp);
    codePtr = CompileExprObj(interp, objPtr);

    Tcl_NRAddCallback(interp, ExprObjCallback, state, resultPtr,
	    NULL, NULL);
    return TclNRExecuteByteCode(interp, codePtr);
}

static int
ExprObjCallback(
    ClientData data[],
    Tcl_Interp *interp,
    int result)
{
    Tcl_InterpState state = data[0];
    Tcl_Obj *resultPtr = data[1];

    if (result == TCL_OK) {
	TclSetDuplicateObj(resultPtr, Tcl_GetObjResult(interp));
	(void) Tcl_RestoreInterpState(interp, state);
    } else {
	Tcl_DiscardInterpState(state);
    }
    return result;
}

/*
 *----------------------------------------------------------------------
 *
 * CompileExprObj --
 *	Compile a Tcl expression value into ByteCode.
 *
 * Results:
 *	A (ByteCode *) is returned pointing to the resulting ByteCode.
 *	The caller must manage its refCount and arrange for a call to
 *	TclCleanupByteCode() when the last reference disappears.
 *
 * Side effects:
 *	The Tcl_ObjType of objPtr is changed to the "bytecode" type,
 *	and the ByteCode is kept in the internal rep (along with context
 *	data for checking validity) for faster operations the next time
 *	CompileExprObj is called on the same value.
 *
 *----------------------------------------------------------------------
 */

static ByteCode *
CompileExprObj(
    Tcl_Interp *interp,
    Tcl_Obj *objPtr)
{
    Interp *iPtr = (Interp *) interp;
    CompileEnv compEnv;		/* Compilation environment structure allocated
				 * in frame. */
    register ByteCode *codePtr = NULL;
				/* Tcl Internal type of bytecode. Initialized
				 * to avoid compiler warning. */

    /*
     * Get the expression ByteCode from the object. If it exists, make sure it
     * is valid in the current context.
     */
    if (objPtr->typePtr == &exprCodeType) {
	Namespace *namespacePtr = iPtr->varFramePtr->nsPtr;

	codePtr = objPtr->internalRep.twoPtrValue.ptr1;
	if (((Interp *) *codePtr->interpHandle != iPtr)
		|| (codePtr->compileEpoch != iPtr->compileEpoch)
		|| (codePtr->nsPtr != namespacePtr)
		|| (codePtr->nsEpoch != namespacePtr->resolverEpoch)
		|| (codePtr->localCachePtr != iPtr->varFramePtr->localCachePtr)) {
	    FreeExprCodeInternalRep(objPtr);
	}
    }
    if (objPtr->typePtr != &exprCodeType) {
	/*
	 * TIP #280: No invoker (yet) - Expression compilation.
	 */

	int length;
	const char *string = TclGetStringFromObj(objPtr, &length);

	TclInitCompileEnv(interp, &compEnv, string, length, NULL, 0);
	TclCompileExpr(interp, string, length, &compEnv, 0);

	/*
	 * Successful compilation. If the expression yielded no instructions,
	 * push an zero object as the expression's result.
	 */

	if (compEnv.codeNext == compEnv.codeStart) {
	    TclEmitPush(TclRegisterNewLiteral(&compEnv, "0", 1),
		    &compEnv);
	}

	/*
	 * Add a "done" instruction as the last instruction and change the
	 * object into a ByteCode object. Ownership of the literal objects and
	 * aux data items is given to the ByteCode object.
	 */

	TclEmitOpcode(INST_DONE, &compEnv);
	TclInitByteCodeObj(objPtr, &compEnv);
	objPtr->typePtr = &exprCodeType;
	TclFreeCompileEnv(&compEnv);
	codePtr = objPtr->internalRep.twoPtrValue.ptr1;
	if (iPtr->varFramePtr->localCachePtr) {
	    codePtr->localCachePtr = iPtr->varFramePtr->localCachePtr;
	    codePtr->localCachePtr->refCount++;
	}
#ifdef TCL_COMPILE_DEBUG
	if (tclTraceCompile == 2) {
	    TclPrintByteCodeObj(interp, objPtr);
	    fflush(stdout);
	}
#endif /* TCL_COMPILE_DEBUG */
    }
    return codePtr;
}

/*
 *----------------------------------------------------------------------
 *
 * DupExprCodeInternalRep --
 *
 *	Part of the Tcl object type implementation for Tcl expression
 *	bytecode. We do not copy the bytecode intrep. Instead, we return
 *	without setting copyPtr->typePtr, so the copy is a plain string copy
 *	of the expression value, and if it is to be used as a compiled
 *	expression, it will just need a recompile.
 *
 *	This makes sense, because with Tcl's copy-on-write practices, the
 *	usual (only?) time Tcl_DuplicateObj() will be called is when the copy
 *	is about to be modified, which would invalidate any copied bytecode
 *	anyway. The only reason it might make sense to copy the bytecode is if
 *	we had some modifying routines that operated directly on the intrep,
 *	like we do for lists and dicts.
 *
 * Results:
 *	None.
 *
 * Side effects:
 *	None.
 *
 *----------------------------------------------------------------------
 */

static void
DupExprCodeInternalRep(
    Tcl_Obj *srcPtr,
    Tcl_Obj *copyPtr)
{
    return;
}

/*
 *----------------------------------------------------------------------
 *
 * FreeExprCodeInternalRep --
 *
 *	Part of the Tcl object type implementation for Tcl expression
 *	bytecode. Frees the storage allocated to hold the internal rep, unless
 *	ref counts indicate bytecode execution is still in progress.
 *
 * Results:
 *	None.
 *
 * Side effects:
 *	May free allocated memory. Leaves objPtr untyped.
 *
 *----------------------------------------------------------------------
 */

static void
FreeExprCodeInternalRep(
    Tcl_Obj *objPtr)
{
    ByteCode *codePtr = objPtr->internalRep.twoPtrValue.ptr1;

    objPtr->typePtr = NULL;
    codePtr->refCount--;
    if (codePtr->refCount <= 0) {
	TclCleanupByteCode(codePtr);
    }
}

/*
 *----------------------------------------------------------------------
 *
 * TclCompileObj --
 *
 *	This procedure compiles the script contained in a Tcl_Obj.
 *
 * Results:
 *	A pointer to the corresponding ByteCode, never NULL.
 *
 * Side effects:
 *	The object is shimmered to bytecode type.
 *
 *----------------------------------------------------------------------
 */

ByteCode *
TclCompileObj(
    Tcl_Interp *interp,
    Tcl_Obj *objPtr,
    const CmdFrame *invoker,
    int word)
{
    register Interp *iPtr = (Interp *) interp;
    register ByteCode *codePtr;	/* Tcl Internal type of bytecode. */
    Namespace *namespacePtr = iPtr->varFramePtr->nsPtr;

    /*
     * If the object is not already of tclByteCodeType, compile it (and reset
     * the compilation flags in the interpreter; this should be done after any
     * compilation). Otherwise, check that it is "fresh" enough.
     */

    if (objPtr->typePtr == &tclByteCodeType) {
	/*
	 * Make sure the Bytecode hasn't been invalidated by, e.g., someone
	 * redefining a command with a compile procedure (this might make the
	 * compiled code wrong). The object needs to be recompiled if it was
	 * compiled in/for a different interpreter, or for a different
	 * namespace, or for the same namespace but with different name
	 * resolution rules. Precompiled objects, however, are immutable and
	 * therefore they are not recompiled, even if the epoch has changed.
	 *
	 * To be pedantically correct, we should also check that the
	 * originating procPtr is the same as the current context procPtr
	 * (assuming one exists at all - none for global level). This code is
	 * #def'ed out because [info body] was changed to never return a
	 * bytecode type object, which should obviate us from the extra checks
	 * here.
	 */

	codePtr = objPtr->internalRep.twoPtrValue.ptr1;
	if (((Interp *) *codePtr->interpHandle != iPtr)
		|| (codePtr->compileEpoch != iPtr->compileEpoch)
		|| (codePtr->nsPtr != namespacePtr)
		|| (codePtr->nsEpoch != namespacePtr->resolverEpoch)) {
	    if (!(codePtr->flags & TCL_BYTECODE_PRECOMPILED)) {
		goto recompileObj;
	    }
	    if ((Interp *) *codePtr->interpHandle != iPtr) {
		Tcl_Panic("Tcl_EvalObj: compiled script jumped interps");
	    }
	    codePtr->compileEpoch = iPtr->compileEpoch;
	}

	/*
	 * Check that any compiled locals do refer to the current proc
	 * environment! If not, recompile.
	 */

	if (!(codePtr->flags & TCL_BYTECODE_PRECOMPILED) &&
		(codePtr->procPtr == NULL) &&
		(codePtr->localCachePtr != iPtr->varFramePtr->localCachePtr)){
	    goto recompileObj;
	}

	/*
	 * #280.
	 * Literal sharing fix. This part of the fix is not required by 8.4
	 * nor 8.5, because they eval-direct any literals, so just saving the
	 * argument locations per command in bytecode is enough, embedded
	 * 'eval' commands, etc. get the correct information.
	 *
	 * But in 8.6 all the embedded script are compiled, and the resulting
	 * bytecode stored in the literal. Now the shared literal has bytecode
	 * with location data for _one_ particular location this literal is
	 * found at. If we get executed from a different location the bytecode
	 * has to be recompiled to get the correct locations. Not doing this
	 * will execute the saved bytecode with data for a different location,
	 * causing 'info frame' to point to the wrong place in the sources.
	 *
	 * Future optimizations ...
	 * (1) Save the location data (ExtCmdLoc) keyed by start line. In that
	 *     case we recompile once per location of the literal, but not
	 *     continously, because the moment we have all locations we do not
	 *     need to recompile any longer.
	 *
	 * (2) Alternative: Do not recompile, tell the execution engine the
	 *     offset between saved starting line and actual one. Then modify
	 *     the users to adjust the locations they have by this offset.
	 *
	 * (3) Alternative 2: Do not fully recompile, adjust just the location
	 *     information.
	 */

	if (invoker == NULL) {
	    return codePtr;
	} else {
	    Tcl_HashEntry *hePtr =
		    Tcl_FindHashEntry(iPtr->lineBCPtr, codePtr);
	    ExtCmdLoc *eclPtr;
	    CmdFrame *ctxCopyPtr;
	    int redo;

	    if (!hePtr) {
		return codePtr;
	    }

	    eclPtr = Tcl_GetHashValue(hePtr);
	    redo = 0;
	    ctxCopyPtr = TclStackAlloc(interp, sizeof(CmdFrame));
	    *ctxCopyPtr = *invoker;

	    if (invoker->type == TCL_LOCATION_BC) {
		/*
		 * Note: Type BC => ctx.data.eval.path    is not used.
		 *		    ctx.data.tebc.codePtr used instead
		 */

		TclGetSrcInfoForPc(ctxCopyPtr);
		if (ctxCopyPtr->type == TCL_LOCATION_SOURCE) {
		    /*
		     * The reference made by 'TclGetSrcInfoForPc' is dead.
		     */

		    Tcl_DecrRefCount(ctxCopyPtr->data.eval.path);
		    ctxCopyPtr->data.eval.path = NULL;
		}
	    }

	    if (word < ctxCopyPtr->nline) {
		/*
		 * Note: We do not care if the line[word] is -1. This is a
		 * difference and requires a recompile (location changed from
		 * absolute to relative, literal is used fixed and through
		 * variable)
		 *
		 * Example:
		 * test info-32.0 using literal of info-24.8
		 *     (dict with ... vs           set body ...).
		 */

		redo = ((eclPtr->type == TCL_LOCATION_SOURCE)
			    && (eclPtr->start != ctxCopyPtr->line[word]))
			|| ((eclPtr->type == TCL_LOCATION_BC)
			    && (ctxCopyPtr->type == TCL_LOCATION_SOURCE));
	    }

	    TclStackFree(interp, ctxCopyPtr);
	    if (!redo) {
		return codePtr;
	    }
	}
    }

  recompileObj:
    iPtr->errorLine = 1;

    /*
     * TIP #280. Remember the invoker for a moment in the interpreter
     * structures so that the byte code compiler can pick it up when
     * initializing the compilation environment, i.e. the extended location
     * information.
     */

    iPtr->invokeCmdFramePtr = invoker;
    iPtr->invokeWord = word;
    TclSetByteCodeFromAny(interp, objPtr, NULL, NULL);
    iPtr->invokeCmdFramePtr = NULL;
    codePtr = objPtr->internalRep.twoPtrValue.ptr1;
    if (iPtr->varFramePtr->localCachePtr) {
	codePtr->localCachePtr = iPtr->varFramePtr->localCachePtr;
	codePtr->localCachePtr->refCount++;
    }
    return codePtr;
}

/*
 *----------------------------------------------------------------------
 *
 * TclIncrObj --
 *
 *	Increment an integeral value in a Tcl_Obj by an integeral value held
 *	in another Tcl_Obj. Caller is responsible for making sure we can
 *	update the first object.
 *
 * Results:
 *	TCL_ERROR if either object is non-integer, and TCL_OK otherwise. On
 *	error, an error message is left in the interpreter (if it is not NULL,
 *	of course).
 *
 * Side effects:
 *	valuePtr gets the new incrmented value.
 *
 *----------------------------------------------------------------------
 */

int
TclIncrObj(
    Tcl_Interp *interp,
    Tcl_Obj *valuePtr,
    Tcl_Obj *incrPtr)
{
    ClientData ptr1, ptr2;
    int type1, type2;
    mp_int value, incr;

    if (Tcl_IsShared(valuePtr)) {
	Tcl_Panic("%s called with shared object", "TclIncrObj");
    }

    if (GetNumberFromObj(NULL, valuePtr, &ptr1, &type1) != TCL_OK) {
	/*
	 * Produce error message (reparse?!)
	 */

	return TclGetIntFromObj(interp, valuePtr, &type1);
    }
    if (GetNumberFromObj(NULL, incrPtr, &ptr2, &type2) != TCL_OK) {
	/*
	 * Produce error message (reparse?!)
	 */

	TclGetIntFromObj(interp, incrPtr, &type1);
	Tcl_AddErrorInfo(interp, "\n    (reading increment)");
	return TCL_ERROR;
    }

    if ((type1 == TCL_NUMBER_LONG) && (type2 == TCL_NUMBER_LONG)) {
	long augend = *((const long *) ptr1);
	long addend = *((const long *) ptr2);
	long sum = augend + addend;

	/*
	 * Overflow when (augend and sum have different sign) and (augend and
	 * addend have the same sign). This is encapsulated in the Overflowing
	 * macro.
	 */

	if (!Overflowing(augend, addend, sum)) {
	    TclSetLongObj(valuePtr, sum);
	    return TCL_OK;
	}
#ifndef TCL_WIDE_INT_IS_LONG
	{
	    Tcl_WideInt w1 = (Tcl_WideInt) augend;
	    Tcl_WideInt w2 = (Tcl_WideInt) addend;

	    /*
	     * We know the sum value is outside the long range, so we use the
	     * macro form that doesn't range test again.
	     */

	    TclSetWideIntObj(valuePtr, w1 + w2);
	    return TCL_OK;
	}
#endif
    }

    if ((type1 == TCL_NUMBER_DOUBLE) || (type1 == TCL_NUMBER_NAN)) {
	/*
	 * Produce error message (reparse?!)
	 */

	return TclGetIntFromObj(interp, valuePtr, &type1);
    }
    if ((type2 == TCL_NUMBER_DOUBLE) || (type2 == TCL_NUMBER_NAN)) {
	/*
	 * Produce error message (reparse?!)
	 */

	TclGetIntFromObj(interp, incrPtr, &type1);
	Tcl_AddErrorInfo(interp, "\n    (reading increment)");
	return TCL_ERROR;
    }

#ifndef TCL_WIDE_INT_IS_LONG
    if ((type1 != TCL_NUMBER_BIG) && (type2 != TCL_NUMBER_BIG)) {
	Tcl_WideInt w1, w2, sum;

	TclGetWideIntFromObj(NULL, valuePtr, &w1);
	TclGetWideIntFromObj(NULL, incrPtr, &w2);
	sum = w1 + w2;

	/*
	 * Check for overflow.
	 */

	if (!Overflowing(w1, w2, sum)) {
	    Tcl_SetWideIntObj(valuePtr, sum);
	    return TCL_OK;
	}
    }
#endif

    Tcl_TakeBignumFromObj(interp, valuePtr, &value);
    Tcl_GetBignumFromObj(interp, incrPtr, &incr);
    mp_add(&value, &incr, &value);
    mp_clear(&incr);
    Tcl_SetBignumObj(valuePtr, &value);
    return TCL_OK;
}

/*
 *----------------------------------------------------------------------
 *
 * TclNRExecuteByteCode --
 *
 *	This procedure executes the instructions of a ByteCode structure. It
 *	returns when a "done" instruction is executed or an error occurs.
 *
 * Results:
 *	The return value is one of the return codes defined in tcl.h (such as
 *	TCL_OK), and interp->objResultPtr refers to a Tcl object that either
 *	contains the result of executing the code or an error message.
 *
 * Side effects:
 *	Almost certainly, depending on the ByteCode's instructions.
 *
 *----------------------------------------------------------------------
 */
#define	bcFramePtr	(&TD->cmdFrame)
#define	initCatchTop	((ptrdiff_t *) (&TD->stack[-1]))
#define	initTosPtr	((Tcl_Obj **) (initCatchTop+codePtr->maxExceptDepth))
#define esPtr		(iPtr->execEnvPtr->execStackPtr)

int
TclNRExecuteByteCode(
    Tcl_Interp *interp,		/* Token for command interpreter. */
    ByteCode *codePtr)		/* The bytecode sequence to interpret. */
{
    Interp *iPtr = (Interp *) interp;
    TEBCdata *TD;
    int size = sizeof(TEBCdata) - 1
	    + (codePtr->maxStackDepth + codePtr->maxExceptDepth)
		* sizeof(void *);
    int numWords = (size + sizeof(Tcl_Obj *) - 1) / sizeof(Tcl_Obj *);

    if (iPtr->execEnvPtr->rewind) {
	return TCL_ERROR;
    }

    codePtr->refCount++;

    /*
     * Reserve the stack, setup the TEBCdataPtr (TD) and CallFrame
     *
     * The execution uses a unified stack: first a TEBCdata, immediately
     * above it a CmdFrame, then the catch stack, then the execution stack.
     *
     * Make sure the catch stack is large enough to hold the maximum number of
     * catch commands that could ever be executing at the same time (this will
     * be no more than the exception range array's depth). Make sure the
     * execution stack is large enough to execute this ByteCode.
     */

    TD = (TEBCdata *) GrowEvaluationStack(iPtr->execEnvPtr, numWords, 0);
    esPtr->tosPtr = initTosPtr;

    TD->codePtr     = codePtr;
    TD->pc	    = codePtr->codeStart;
    TD->catchTop    = initCatchTop;
    TD->cleanup     = 0;
    TD->auxObjList  = NULL;

    /*
     * TIP #280: Initialize the frame. Do not push it yet: it will be pushed
     * every time that we call out from this TD, popped when we return to it.
     */

    bcFramePtr->type = ((codePtr->flags & TCL_BYTECODE_PRECOMPILED)
	    ? TCL_LOCATION_PREBC : TCL_LOCATION_BC);
    bcFramePtr->level = (iPtr->cmdFramePtr ? iPtr->cmdFramePtr->level+1 : 1);
    bcFramePtr->framePtr = iPtr->framePtr;
    bcFramePtr->nextPtr = iPtr->cmdFramePtr;
    bcFramePtr->nline = 0;
    bcFramePtr->line = NULL;
    bcFramePtr->litarg = NULL;
    bcFramePtr->data.tebc.codePtr = codePtr;
    bcFramePtr->data.tebc.pc = NULL;
    bcFramePtr->cmdObj = NULL;
    bcFramePtr->cmd = NULL;
    bcFramePtr->len = 0;

#ifdef TCL_COMPILE_STATS
    iPtr->stats.numExecutions++;
#endif

    /*
     * Push the callback for bytecode execution
     */

#ifdef TCL_COMPILE_DEBUG
    if (tclTraceExec >= 2) {
	PrintByteCodeInfo(codePtr);
	fprintf(stdout, "  Starting stack top=0\n");
	fflush(stdout);
    }
#endif

    TclNRAddCallback(interp, TEBCresume, TD, /*resume*/ INT2PTR(0),
	    NULL, NULL);
    return TCL_OK;
}

static int
TEBCresume(
    ClientData data[],
    Tcl_Interp *interp,
    int result)
{
    /*
     * Compiler cast directive - not a real variable.
     *	   Interp *iPtr = (Interp *) interp;
     */
#define iPtr ((Interp *) interp)

    /*
     * Check just the read-traced/write-traced bit of a variable.
     */

#define ReadTraced(varPtr) ((varPtr)->flags & VAR_TRACED_READ)
#define WriteTraced(varPtr) ((varPtr)->flags & VAR_TRACED_WRITE)
#define UnsetTraced(varPtr) ((varPtr)->flags & VAR_TRACED_UNSET)

    /*
     * Bottom of allocated stack holds the NR data
     */

    /*
     * Constants: variables that do not change during the execution, used
     * sporadically: no special need for speed.
     */

    int instructionCount = 0;	/* Counter that is used to work out when to
				 * call Tcl_AsyncReady() */
    const char *curInstName;
#ifdef TCL_COMPILE_DEBUG
    int traceInstructions;	/* Whether we are doing instruction-level
				 * tracing or not. */
#endif

    Var *compiledLocals = iPtr->varFramePtr->compiledLocals;
    Tcl_Obj **constants = &iPtr->execEnvPtr->constants[0];

#define LOCAL(i)	(&compiledLocals[(i)])
#define TCONST(i)	(constants[(i)])

    /*
     * These macros are just meant to save some global variables that are not
     * used too frequently
     */

    TEBCdata *TD = data[0];
#define auxObjList	(TD->auxObjList)
#define catchTop	(TD->catchTop)
#define codePtr		(TD->codePtr)

    /*
     * Globals: variables that store state, must remain valid at all times.
     */

    Tcl_Obj **tosPtr;		/* Cached pointer to top of evaluation
				 * stack. */
    const unsigned char *pc;	/* The current program counter. */
    unsigned char inst;         /* The currently running instruction */
    
    /*
     * Transfer variables - needed only between opcodes, but not while
     * executing an instruction.
     */

    int cleanup = 0;
    Tcl_Obj *objResultPtr;
    int checkInterp;            /* Indicates when a check of interp readyness
				 * is necessary. Set by CACHE_STACK_INFO() */

    /*
     * Locals - variables that are used within opcodes or bounded sections of
     * the file (jumps between opcodes within a family).
     * NOTE: These are now mostly defined locally where needed.
     */

    Tcl_Obj *objPtr, *valuePtr, *value2Ptr, *part1Ptr, *part2Ptr, *tmpPtr;
    Tcl_Obj **objv;
    int objc = 0;
    int opnd, length, pcAdjustment;
    Var *varPtr, *arrayPtr;
#ifdef TCL_COMPILE_DEBUG
    char cmdNameBuf[21];
#endif

#ifdef TCL_COMPILE_DEBUG
    int starting = 1;
    traceInstructions = (tclTraceExec == 3);
#endif

    TEBC_DATA_DIG();

    if (!data[1]) {
	/* bytecode is starting from scratch */
	checkInterp = 0;
	goto cleanup0;
    } else {
        /* resume from invocation */
	CACHE_STACK_INFO();
	if (iPtr->execEnvPtr->rewind) {
	    result = TCL_ERROR;
	    goto abnormalReturn;
	}

	NRE_ASSERT(iPtr->cmdFramePtr == bcFramePtr);
	if (bcFramePtr->cmdObj) {
	    Tcl_DecrRefCount(bcFramePtr->cmdObj);
	    bcFramePtr->cmdObj = NULL;
	    bcFramePtr->cmd = NULL;
	}
	iPtr->cmdFramePtr = bcFramePtr->nextPtr;
	if (iPtr->flags & INTERP_DEBUG_FRAME) {
	    TclArgumentBCRelease((Tcl_Interp *) iPtr, bcFramePtr);
	}
	if (codePtr->flags & TCL_BYTECODE_RECOMPILE) {
	    iPtr->flags |= ERR_ALREADY_LOGGED;
	    codePtr->flags &= ~TCL_BYTECODE_RECOMPILE;
	}

	if (result != TCL_OK) {
	    pc--;
	    goto processExceptionReturn;
	}

	/*
	 * Push the call's object result and continue execution with the next
	 * instruction.
	 */

	TRACE_WITH_OBJ(("%u => ... after \"%.20s\": TCL_OK, result=",
		objc, cmdNameBuf), Tcl_GetObjResult(interp));

	/*
	 * Reset the interp's result to avoid possible duplications of large
	 * objects [Bug 781585]. We do not call Tcl_ResetResult to avoid any
	 * side effects caused by the resetting of errorInfo and errorCode
	 * [Bug 804681], which are not needed here. We chose instead to
	 * manipulate the interp's object result directly.
	 *
	 * Note that the result object is now in objResultPtr, it keeps the
	 * refCount it had in its role of iPtr->objResultPtr.
	 */

	objResultPtr = Tcl_GetObjResult(interp);
	TclNewObj(objPtr);
	Tcl_IncrRefCount(objPtr);
	iPtr->objResultPtr = objPtr;
#ifndef TCL_COMPILE_DEBUG
	if (*pc == INST_POP) {
	    TclDecrRefCount(objResultPtr);
	    NEXT_INST_V(1, cleanup, 0);
	}
#endif
	NEXT_INST_V(0, cleanup, -1);
    }

    /*
     * Targets for standard instruction endings; unrolled for speed in the
     * most frequent cases (instructions that consume up to two stack
     * elements).
     *
     * This used to be a "for(;;)" loop, with each instruction doing its own
     * cleanup.
     */

  cleanupV_pushObjResultPtr:
    switch (cleanup) {
    case 0:
	*(++tosPtr) = (objResultPtr);
	goto cleanup0;
    default:
	cleanup -= 2;
	while (cleanup--) {
	    objPtr = POP_OBJECT();
	    TclDecrRefCount(objPtr);
	}
    case 2:
    cleanup2_pushObjResultPtr:
	objPtr = POP_OBJECT();
	TclDecrRefCount(objPtr);
    case 1:
    cleanup1_pushObjResultPtr:
	objPtr = OBJ_AT_TOS;
	TclDecrRefCount(objPtr);
    }
    OBJ_AT_TOS = objResultPtr;
    goto cleanup0;

  cleanupV:
    switch (cleanup) {
    default:
	cleanup -= 2;
	while (cleanup--) {
	    objPtr = POP_OBJECT();
	    TclDecrRefCount(objPtr);
	}
    case 2:
    cleanup2:
	objPtr = POP_OBJECT();
	TclDecrRefCount(objPtr);
    case 1:
    cleanup1:
	objPtr = POP_OBJECT();
	TclDecrRefCount(objPtr);
    case 0:
	/*
	 * We really want to do nothing now, but this is needed for some
	 * compilers (SunPro CC).
	 */

	break;
    }
  cleanup0:

    /*
     * Check for asynchronous handlers [Bug 746722]; we do the check every
     * ASYNC_CHECK_COUNT_MASK instruction, of the form (2**n-1).
     */

    if ((instructionCount++ & ASYNC_CHECK_COUNT_MASK) == 0) {
	DECACHE_STACK_INFO();
	if (TclAsyncReady(iPtr)) {
	    result = Tcl_AsyncInvoke(interp, result);
	    if (result == TCL_ERROR) {
		CACHE_STACK_INFO();
		goto gotError;
	    }
	}

	if (TclCanceled(iPtr)) {
	    if (Tcl_Canceled(interp, TCL_LEAVE_ERR_MSG) == TCL_ERROR) {
		CACHE_STACK_INFO();
		goto gotError;
	    }
	}

	if (TclLimitReady(iPtr->limit)) {
	    if (Tcl_LimitCheck(interp) == TCL_ERROR) {
		CACHE_STACK_INFO();
		goto gotError;
	    }
	}
	CACHE_STACK_INFO();
    }

    /*
     * These two instructions account for 26% of all instructions (according
     * to measurements on tclbench by Ben Vitale
     * [http://www.cs.toronto.edu/syslab/pubs/tcl2005-vitale-zaleski.pdf]
     * Resolving them before the switch reduces the cost of branch
     * mispredictions, seems to improve runtime by 5% to 15%, and (amazingly!)
     * reduces total obj size.
     */

    inst = *pc;
    
    peepholeStart:
#ifdef TCL_COMPILE_STATS
    iPtr->stats.instructionCount[*pc]++;
#endif

#ifdef TCL_COMPILE_DEBUG
    /*
     * Skip the stack depth check if an expansion is in progress.
     */

    CHECK_STACK();
    if (traceInstructions) {
	fprintf(stdout, "%2d: %2d ", iPtr->numLevels, (int) CURR_DEPTH);
	TclPrintInstruction(codePtr, pc);
	fflush(stdout);
    }
#endif /* TCL_COMPILE_DEBUG */

    TCL_DTRACE_INST_NEXT();
    
    if (inst == INST_LOAD_SCALAR1) {
	goto instLoadScalar1;
    } else if (inst == INST_PUSH1) {
	PUSH_OBJECT(codePtr->objArrayPtr[TclGetUInt1AtPtr(pc+1)]);
	TRACE_WITH_OBJ(("%u => ", TclGetUInt1AtPtr(pc+1)), OBJ_AT_TOS);
	inst = *(pc += 2);
	goto peepholeStart;
    } else if (inst == INST_START_CMD) {
	/*
	 * Peephole: do not run INST_START_CMD, just skip it
	 */
	
	iPtr->cmdCount += TclGetUInt4AtPtr(pc+5);
	if (checkInterp) {
	    checkInterp = 0;
	    if (((codePtr->compileEpoch != iPtr->compileEpoch) ||
		 (codePtr->nsEpoch != iPtr->varFramePtr->nsPtr->resolverEpoch)) &&
		!(codePtr->flags & TCL_BYTECODE_PRECOMPILED)) {
		goto instStartCmdFailed;
	    }
	}
	inst = *(pc += 9);
	goto peepholeStart;
    } else if (inst == INST_NOP) {
#ifndef TCL_COMPILE_DEBUG
	while (inst == INST_NOP)
#endif
	{
	    inst = *++pc;
	}
	goto peepholeStart;
    }
    
    switch (inst) {
    case INST_SYNTAX:
    case INST_RETURN_IMM: {
	int code = TclGetInt4AtPtr(pc+1);
	int level = TclGetUInt4AtPtr(pc+5);

	/*
	 * OBJ_AT_TOS is returnOpts, OBJ_UNDER_TOS is resultObjPtr.
	 */

	TRACE(("%u %u => ", code, level));
	result = TclProcessReturn(interp, code, level, OBJ_AT_TOS);
	if (result == TCL_OK) {
	    TRACE_APPEND(("continuing to next instruction (result=\"%.30s\")\n",
		    O2S(objResultPtr)));
	    NEXT_INST_F(9, 1, 0);
	}
	Tcl_SetObjResult(interp, OBJ_UNDER_TOS);
	if (*pc == INST_SYNTAX) {
	    iPtr->flags &= ~ERR_ALREADY_LOGGED;
	}
	cleanup = 2;
	TRACE_APPEND(("\n"));
	goto processExceptionReturn;
    }

    case INST_RETURN_STK:
	TRACE(("=> "));
	objResultPtr = POP_OBJECT();
	result = Tcl_SetReturnOptions(interp, OBJ_AT_TOS);
	if (result == TCL_OK) {
	    Tcl_DecrRefCount(OBJ_AT_TOS);
	    OBJ_AT_TOS = objResultPtr;
	    TRACE_APPEND(("continuing to next instruction (result=\"%.30s\")\n",
		    O2S(objResultPtr)));
	    NEXT_INST_F(1, 0, 0);
	} else if (result == TCL_ERROR) {
	    /*
	     * BEWARE! Must do this in this order, because an error in the
	     * option dictionary overrides the result (and can be verified by
	     * test).
	     */

	    Tcl_SetObjResult(interp, objResultPtr);
	    Tcl_SetReturnOptions(interp, OBJ_AT_TOS);
	    Tcl_DecrRefCount(OBJ_AT_TOS);
	    OBJ_AT_TOS = objResultPtr;
	} else {
	    Tcl_DecrRefCount(OBJ_AT_TOS);
	    OBJ_AT_TOS = objResultPtr;
	    Tcl_SetObjResult(interp, objResultPtr);
	}
	cleanup = 1;
	TRACE_APPEND(("\n"));
	goto processExceptionReturn;

    case INST_YIELD: {
	CoroutineData *corPtr = iPtr->execEnvPtr->corPtr;

	TRACE(("%.30s => ", O2S(OBJ_AT_TOS)));
	if (!corPtr) {
	    TRACE_APPEND(("ERROR: yield outside coroutine\n"));
	    Tcl_SetObjResult(interp, Tcl_NewStringObj(
		    "yield can only be called in a coroutine", -1));
	    DECACHE_STACK_INFO();
	    Tcl_SetErrorCode(interp, "TCL", "COROUTINE", "ILLEGAL_YIELD",
		    NULL);
	    CACHE_STACK_INFO();
	    goto gotError;
	}

#ifdef TCL_COMPILE_DEBUG
	TRACE_WITH_OBJ(("yield, result="), iPtr->objResultPtr);
	if (traceInstructions) {
	    fprintf(stdout, "\n");
	}
#endif
	/* TIP #280: Record the last piece of info needed by
	 * 'TclGetSrcInfoForPc', and push the frame.
	 */
	
	bcFramePtr->data.tebc.pc = (char *) pc;
	iPtr->cmdFramePtr = bcFramePtr;

	if (iPtr->flags & INTERP_DEBUG_FRAME) {
	    int cmd;
	    if (GetSrcInfoForPc(pc, codePtr, NULL, NULL, &cmd)) {
		TclArgumentBCEnter((Tcl_Interp *) iPtr, objv, objc,
			codePtr, bcFramePtr, cmd, pc - codePtr->codeStart);
	    }
	}

	pc++;
	cleanup = 1;
	TEBC_YIELD();
	
	Tcl_SetObjResult(interp, OBJ_AT_TOS);
	TclNRAddCallback(interp, TclNRCoroutineActivateCallback, corPtr,
		INT2PTR(0), NULL, NULL);

	return TCL_OK;
    }

    case INST_TAILCALL: {
	Tcl_Obj *listPtr, *nsObjPtr;

	opnd = TclGetUInt1AtPtr(pc+1);

	if (!(iPtr->varFramePtr->isProcCallFrame & 1)) {
	    TRACE(("%d => ERROR: tailcall in non-proc context\n", opnd));
	    Tcl_SetObjResult(interp, Tcl_NewStringObj(
		    "tailcall can only be called from a proc or lambda", -1));
	    DECACHE_STACK_INFO();
	    Tcl_SetErrorCode(interp, "TCL", "TAILCALL", "ILLEGAL", NULL);
	    CACHE_STACK_INFO();
	    goto gotError;
	}

#ifdef TCL_COMPILE_DEBUG
	{
	    register int i;

	    TRACE(("%d [", opnd));
	    for (i=opnd-1 ; i>=0 ; i--) {
		TRACE_APPEND(("\"%.30s\"", O2S(OBJ_AT_DEPTH(i))));
		if (i > 0) {
		    TRACE_APPEND((" "));
		}
	    }
	    TRACE_APPEND(("] => RETURN..."));
	}
#endif

	/*
	 * Push the evaluation of the called command into the NR callback
	 * stack.
	 */

	listPtr = Tcl_NewListObj(opnd, &OBJ_AT_DEPTH(opnd-1));
	nsObjPtr = Tcl_NewStringObj(iPtr->varFramePtr->nsPtr->fullName, -1);
	TclListObjSetElement(interp, listPtr, 0, nsObjPtr);
	if (iPtr->varFramePtr->tailcallPtr) {
	    Tcl_DecrRefCount(iPtr->varFramePtr->tailcallPtr);
	}
	iPtr->varFramePtr->tailcallPtr = listPtr;

	result = TCL_RETURN;
	cleanup = opnd;
	goto processExceptionReturn;
    }

    case INST_DONE:
	/*
	 * Set the interpreter's object result to point to the topmost
	 * object from the stack. The stackTop's level and refCount will be
	 * handled by "abnormalReturn".
	 */

#ifdef TCL_COMPILE_DEBUG
	TRACE_WITH_OBJ(("=> return code=%d, result=", result),
		OBJ_AT_TOS);
	if (traceInstructions) {
	    fprintf(stdout, "\n");
	}
#endif
	assert (catchTop == initCatchTop); /* no catch */
	Tcl_SetObjResult(interp, OBJ_AT_TOS);
	goto abnormalReturn;

    case INST_PUSH4:
	objResultPtr = codePtr->objArrayPtr[TclGetUInt4AtPtr(pc+1)];
	TRACE_WITH_OBJ(("%u => ", TclGetUInt4AtPtr(pc+1)), objResultPtr);
	NEXT_INST_F(5, 0, 1);

    case INST_POP:
	TRACE_WITH_OBJ(("=> discarding "), OBJ_AT_TOS);
	objPtr = POP_OBJECT();
	TclDecrRefCount(objPtr);
	NEXT_INST_F(1, 0, 0);

    case INST_DUP:
	objResultPtr = OBJ_AT_TOS;
	TRACE_WITH_OBJ(("=> "), objResultPtr);
	NEXT_INST_F(1, 0, 1);

    case INST_OVER:
	opnd = TclGetUInt4AtPtr(pc+1);
	objResultPtr = OBJ_AT_DEPTH(opnd);
	TRACE_WITH_OBJ(("%u => ", opnd), objResultPtr);
	NEXT_INST_F(5, 0, 1);

    case INST_REVERSE: {
	Tcl_Obj **a, **b;

	opnd = TclGetUInt4AtPtr(pc+1);
	a = tosPtr-(opnd-1);
	b = tosPtr;
	while (a<b) {
	    tmpPtr = *a;
	    *a = *b;
	    *b = tmpPtr;
	    a++; b--;
	}
	TRACE(("%u => OK\n", opnd));
	NEXT_INST_F(5, 0, 0);
    }

    case INST_CONCAT1: {
	int appendLen = 0;
	char *bytes, *p;
	Tcl_Obj **currPtr;
	int onlyb = 1;

	opnd = TclGetUInt1AtPtr(pc+1);

	/*
	 * Detect only-bytearray-or-null case.
	 */

	for (currPtr=&OBJ_AT_DEPTH(opnd-1); currPtr<=&OBJ_AT_TOS; currPtr++) {
	    if (((*currPtr)->typePtr != &tclByteArrayType)
		    && ((*currPtr)->bytes != tclEmptyStringRep)) {
		onlyb = 0;
		break;
	    } else if (((*currPtr)->typePtr == &tclByteArrayType) &&
		    ((*currPtr)->bytes != NULL)) {
		onlyb = 0;
		break;
	    }
	}

	/*
	 * Compute the length to be appended.
	 */

	if (onlyb) {
	    for (currPtr = &OBJ_AT_DEPTH(opnd-2);
		    appendLen >= 0 && currPtr <= &OBJ_AT_TOS; currPtr++) {
		if ((*currPtr)->bytes != tclEmptyStringRep) {
		    Tcl_GetByteArrayFromObj(*currPtr, &length);
		    appendLen += length;
		}
	    }
	} else {
	    for (currPtr = &OBJ_AT_DEPTH(opnd-2);
		    appendLen >= 0 && currPtr <= &OBJ_AT_TOS; currPtr++) {
		bytes = TclGetStringFromObj(*currPtr, &length);
		if (bytes != NULL) {
		    appendLen += length;
		}
	    }
	}

	if (appendLen < 0) {
	    /* TODO: convert panic to error ? */
	    Tcl_Panic("max size for a Tcl value (%d bytes) exceeded", INT_MAX);
	}

	/*
	 * If nothing is to be appended, just return the first object by
	 * dropping all the others from the stack; this saves both the
	 * computation and copy of the string rep of the first object,
	 * enabling the fast '$x[set x {}]' idiom for 'K $x [set x {}]'.
	 */

	if (appendLen == 0) {
	    TRACE_WITH_OBJ(("%u => ", opnd), objResultPtr);
	    NEXT_INST_V(2, (opnd-1), 0);
	}

	/*
	 * If the first object is shared, we need a new obj for the result;
	 * otherwise, we can reuse the first object. In any case, make sure it
	 * has enough room to accomodate all the concatenated bytes. Note that
	 * if it is unshared its bytes are copied by ckrealloc, so that we set
	 * the loop parameters to avoid copying them again: p points to the
	 * end of the already copied bytes, currPtr to the second object.
	 */

	objResultPtr = OBJ_AT_DEPTH(opnd-1);
	if (!onlyb) {
	    bytes = TclGetStringFromObj(objResultPtr, &length);
	    if (length + appendLen < 0) {
		/* TODO: convert panic to error ? */
		Tcl_Panic("max size for a Tcl value (%d bytes) exceeded",
			INT_MAX);
	    }
#ifndef TCL_COMPILE_DEBUG
	    if (bytes != tclEmptyStringRep && !Tcl_IsShared(objResultPtr)) {
		TclFreeIntRep(objResultPtr);
		objResultPtr->bytes = ckrealloc(bytes, length+appendLen+1);
		objResultPtr->length = length + appendLen;
		p = TclGetString(objResultPtr) + length;
		currPtr = &OBJ_AT_DEPTH(opnd - 2);
	    } else
#endif
	    {
		p = ckalloc(length + appendLen + 1);
		TclNewObj(objResultPtr);
		objResultPtr->bytes = p;
		objResultPtr->length = length + appendLen;
		currPtr = &OBJ_AT_DEPTH(opnd - 1);
	    }

	    /*
	     * Append the remaining characters.
	     */

	    for (; currPtr <= &OBJ_AT_TOS; currPtr++) {
		bytes = TclGetStringFromObj(*currPtr, &length);
		if (bytes != NULL) {
		    memcpy(p, bytes, (size_t) length);
		    p += length;
		}
	    }
	    *p = '\0';
	} else {
	    bytes = (char *) Tcl_GetByteArrayFromObj(objResultPtr, &length);
	    if (length + appendLen < 0) {
		/* TODO: convert panic to error ? */
		Tcl_Panic("max size for a Tcl value (%d bytes) exceeded",
			INT_MAX);
	    }
#ifndef TCL_COMPILE_DEBUG
	    if (!Tcl_IsShared(objResultPtr)) {
		bytes = (char *) Tcl_SetByteArrayLength(objResultPtr,
			length + appendLen);
		p = bytes + length;
		currPtr = &OBJ_AT_DEPTH(opnd - 2);
	    } else
#endif
	    {
		TclNewObj(objResultPtr);
		bytes = (char *) Tcl_SetByteArrayLength(objResultPtr,
			length + appendLen);
		p = bytes;
		currPtr = &OBJ_AT_DEPTH(opnd - 1);
	    }

	    /*
	     * Append the remaining characters.
	     */

	    for (; currPtr <= &OBJ_AT_TOS; currPtr++) {
		if ((*currPtr)->bytes != tclEmptyStringRep) {
		    bytes = (char *) Tcl_GetByteArrayFromObj(*currPtr,&length);
		    memcpy(p, bytes, (size_t) length);
		    p += length;
		}
	    }
	}

	TRACE_WITH_OBJ(("%u => ", opnd), objResultPtr);
	NEXT_INST_V(2, opnd, 1);
    }

    case INST_EXPAND_START:
	/*
	 * Push an element to the auxObjList. This records the current
	 * stack depth - i.e., the point in the stack where the expanded
	 * command starts.
	 *
	 * Use a Tcl_Obj as linked list element; slight mem waste, but faster
	 * allocation than ckalloc. This also abuses the Tcl_Obj structure, as
	 * we do not define a special tclObjType for it. It is not dangerous
	 * as the obj is never passed anywhere, so that all manipulations are
	 * performed here and in INST_INVOKE_EXPANDED (in case of an expansion
	 * error, also in INST_EXPAND_STKTOP).
	 */

	TclNewObj(objPtr);
	objPtr->internalRep.ptrAndLongRep.value = CURR_DEPTH;
	objPtr->length = 0;
	PUSH_TAUX_OBJ(objPtr);
	TRACE(("=> mark depth as %d\n", (int) CURR_DEPTH));
	NEXT_INST_F(1, 0, 0);

    case INST_EXPAND_DROP:
	/*
	 * Drops an element of the auxObjList, popping stack elements to
	 * restore the stack to the state before the point where the aux
	 * element was created.
	 */

	CLANG_ASSERT(auxObjList);
	objc = CURR_DEPTH - auxObjList->internalRep.ptrAndLongRep.value;
	POP_TAUX_OBJ();
#ifdef TCL_COMPILE_DEBUG
	/* Ugly abuse! */
	starting = 1;
#endif
	TRACE(("=> drop %d items\n", objc));
	NEXT_INST_V(1, objc, 0);

    case INST_EXPAND_STKTOP: {
	int i;
	ptrdiff_t moved;

	/*
	 * Make sure that the element at stackTop is a list; if not, just
	 * leave with an error. Note that the element from the expand list
	 * will be removed at checkForCatch.
	 */

	objPtr = OBJ_AT_TOS;
	TRACE(("\"%.30s\" => ", O2S(objPtr)));
	if (TclListObjGetElements(interp, objPtr, &objc, &objv) != TCL_OK) {
	    TRACE_ERROR(interp);
	    goto gotError;
	}
	(void) POP_OBJECT();

	/*
	 * Make sure there is enough room in the stack to expand this list
	 * *and* process the rest of the command (at least up to the next
	 * argument expansion or command end). The operand is the current
	 * stack depth, as seen by the compiler.
	 */

	auxObjList->length += objc - 1;
	if ((objc > 1) && (auxObjList->length > 0)) {
	    length = auxObjList->length /* Total expansion room we need */
		    + codePtr->maxStackDepth /* Beyond the original max */
		    - CURR_DEPTH;	/* Relative to where we are */
	    DECACHE_STACK_INFO();
	    moved = GrowEvaluationStack(iPtr->execEnvPtr, length, 1)
		    - (Tcl_Obj **) TD;
	    if (moved) {
		/*
		 * Change the global data to point to the new stack: move the
		 * TEBCdataPtr TD, recompute the position of every other
		 * stack-allocated parameter, update the stack pointers.
		 */

		esPtr = iPtr->execEnvPtr->execStackPtr;
		TD = (TEBCdata *) (((Tcl_Obj **)TD) + moved);

		catchTop += moved;
		tosPtr += moved;
	    }
	}

	/*
	 * Expand the list at stacktop onto the stack; free the list. Knowing
	 * that it has a freeIntRepProc we use Tcl_DecrRefCount().
	 */

	for (i = 0; i < objc; i++) {
	    PUSH_OBJECT(objv[i]);
	}

	TRACE_APPEND(("OK\n"));
	Tcl_DecrRefCount(objPtr);
	NEXT_INST_F(5, 0, 0);
    }

    case INST_EXPR_STK: {
	ByteCode *newCodePtr;

	bcFramePtr->data.tebc.pc = (char *) pc;
	iPtr->cmdFramePtr = bcFramePtr;
	DECACHE_STACK_INFO();
	newCodePtr = CompileExprObj(interp, OBJ_AT_TOS);
	CACHE_STACK_INFO();
	cleanup = 1;
	pc++;
	TEBC_YIELD();
	return TclNRExecuteByteCode(interp, newCodePtr);
    }

	/*
	 * INVOCATION BLOCK
	 */

    instEvalStk:
    case INST_EVAL_STK:
	bcFramePtr->data.tebc.pc = (char *) pc;
	iPtr->cmdFramePtr = bcFramePtr;

	cleanup = 1;
	pc += 1;
	TEBC_YIELD();
	return TclNREvalObjEx(interp, OBJ_AT_TOS, 0, NULL, 0);

    case INST_INVOKE_EXPANDED:
	CLANG_ASSERT(auxObjList);
	objc = CURR_DEPTH - auxObjList->internalRep.ptrAndLongRep.value;
	POP_TAUX_OBJ();
	if (objc) {
	    pcAdjustment = 1;
	    goto doInvocation;
	}

	/*
	 * Nothing was expanded, return {}.
	 */

	TclNewObj(objResultPtr);
	NEXT_INST_F(1, 0, 1);

    case INST_INVOKE_STK4:
	objc = TclGetUInt4AtPtr(pc+1);
	pcAdjustment = 5;
	goto doInvocation;

    case INST_INVOKE_STK1:
	objc = TclGetUInt1AtPtr(pc+1);
	pcAdjustment = 2;

    doInvocation:
	objv = &OBJ_AT_DEPTH(objc-1);
	cleanup = objc;

#ifdef TCL_COMPILE_DEBUG
	if (tclTraceExec >= 2) {
	    int i;

	    if (traceInstructions) {
		strncpy(cmdNameBuf, TclGetString(objv[0]), 20);
		TRACE(("%u => call ", objc));
	    } else {
		fprintf(stdout, "%d: (%u) invoking ", iPtr->numLevels,
			(unsigned)(pc - codePtr->codeStart));
	    }
	    for (i = 0;  i < objc;  i++) {
		TclPrintObject(stdout, objv[i], 15);
		fprintf(stdout, " ");
	    }
	    fprintf(stdout, "\n");
	    fflush(stdout);
	}
#endif /*TCL_COMPILE_DEBUG*/

	/*
	 * Finally, let TclEvalObjv handle the command.
	 *
	 * TIP #280: Record the last piece of info needed by
	 * 'TclGetSrcInfoForPc', and push the frame.
	 */

	bcFramePtr->data.tebc.pc = (char *) pc;
	iPtr->cmdFramePtr = bcFramePtr;

	if (iPtr->flags & INTERP_DEBUG_FRAME) {
	    int cmd;
	    if (GetSrcInfoForPc(pc, codePtr, NULL, NULL, &cmd)) {
		TclArgumentBCEnter((Tcl_Interp *) iPtr, objv, objc,
			codePtr, bcFramePtr, cmd, pc - codePtr->codeStart);
	    }
	}

	DECACHE_STACK_INFO();

	pc += pcAdjustment;
	TEBC_YIELD();
	return TclNREvalObjv(interp, objc, objv,
		TCL_EVAL_NOERR | TCL_EVAL_SOURCE_IN_FRAME, NULL);

#if TCL_SUPPORT_84_BYTECODE
    case INST_CALL_BUILTIN_FUNC1:
	/*
	 * Call one of the built-in pre-8.5 Tcl math functions. This
	 * translates to INST_INVOKE_STK1 with the first argument of
	 * ::tcl::mathfunc::$objv[0]. We need to insert the named math
	 * function into the stack.
	 */

	opnd = TclGetUInt1AtPtr(pc+1);
	if ((opnd < 0) || (opnd > LAST_BUILTIN_FUNC)) {
	    TRACE(("UNRECOGNIZED BUILTIN FUNC CODE %d\n", opnd));
	    Tcl_Panic("TclNRExecuteByteCode: unrecognized builtin function code %d", opnd);
	}

	TclNewLiteralStringObj(objPtr, "::tcl::mathfunc::");
	Tcl_AppendToObj(objPtr, tclBuiltinFuncTable[opnd].name, -1);

	/*
	 * Only 0, 1 or 2 args.
	 */

	{
	    int numArgs = tclBuiltinFuncTable[opnd].numArgs;
	    Tcl_Obj *tmpPtr1, *tmpPtr2;

	    if (numArgs == 0) {
		PUSH_OBJECT(objPtr);
	    } else if (numArgs == 1) {
		tmpPtr1 = POP_OBJECT();
		PUSH_OBJECT(objPtr);
		PUSH_OBJECT(tmpPtr1);
		Tcl_DecrRefCount(tmpPtr1);
	    } else {
		tmpPtr2 = POP_OBJECT();
		tmpPtr1 = POP_OBJECT();
		PUSH_OBJECT(objPtr);
		PUSH_OBJECT(tmpPtr1);
		PUSH_OBJECT(tmpPtr2);
		Tcl_DecrRefCount(tmpPtr1);
		Tcl_DecrRefCount(tmpPtr2);
	    }
	    objc = numArgs + 1;
	}
	pcAdjustment = 2;
	goto doInvocation;

    case INST_CALL_FUNC1:
	/*
	 * Call a non-builtin Tcl math function previously registered by a
	 * call to Tcl_CreateMathFunc pre-8.5. This is essentially
	 * INST_INVOKE_STK1 converting the first arg to
	 * ::tcl::mathfunc::$objv[0].
	 */

	objc = TclGetUInt1AtPtr(pc+1);	/* Number of arguments. The function
					 * name is the 0-th argument. */

	objPtr = OBJ_AT_DEPTH(objc-1);
	TclNewLiteralStringObj(tmpPtr, "::tcl::mathfunc::");
	Tcl_AppendObjToObj(tmpPtr, objPtr);
	Tcl_DecrRefCount(objPtr);

	/*
	 * Variation of PUSH_OBJECT.
	 */

	OBJ_AT_DEPTH(objc-1) = tmpPtr;
	Tcl_IncrRefCount(tmpPtr);

	pcAdjustment = 2;
	goto doInvocation;
#else
    /*
     * INST_CALL_BUILTIN_FUNC1 and INST_CALL_FUNC1 were made obsolete by the
     * changes to add a ::tcl::mathfunc namespace in 8.5. Optional support
     * remains for existing bytecode precompiled files.
     */

    case INST_CALL_BUILTIN_FUNC1:
	Tcl_Panic("TclNRExecuteByteCode: obsolete INST_CALL_BUILTIN_FUNC1 found");
    case INST_CALL_FUNC1:
	Tcl_Panic("TclNRExecuteByteCode: obsolete INST_CALL_FUNC1 found");
#endif

    case INST_INVOKE_REPLACE:
	objc = TclGetUInt4AtPtr(pc+1);
	opnd = TclGetUInt1AtPtr(pc+5);
	objPtr = POP_OBJECT();
	objv = &OBJ_AT_DEPTH(objc-1);
	cleanup = objc;
#ifdef TCL_COMPILE_DEBUG
	if (tclTraceExec >= 2) {
	    int i;

	    if (traceInstructions) {
		strncpy(cmdNameBuf, TclGetString(objv[0]), 20);
		TRACE(("%u => call (implementation %s) ", objc, O2S(objPtr)));
	    } else {
		fprintf(stdout,
			"%d: (%u) invoking (using implementation %s) ",
			iPtr->numLevels, (unsigned)(pc - codePtr->codeStart),
			O2S(objPtr));
	    }
	    for (i = 0;  i < objc;  i++) {
		if (i < opnd) {
		    fprintf(stdout, "<");
		    TclPrintObject(stdout, objv[i], 15);
		    fprintf(stdout, ">");
		} else {
		    TclPrintObject(stdout, objv[i], 15);
		}
		fprintf(stdout, " ");
	    }
	    fprintf(stdout, "\n");
	    fflush(stdout);
	}
#endif /*TCL_COMPILE_DEBUG*/
	{
	    Tcl_Obj *copyPtr = Tcl_NewListObj(objc - opnd + 1, NULL);
	    register List *listRepPtr = copyPtr->internalRep.twoPtrValue.ptr1;
	    Tcl_Obj **copyObjv = &listRepPtr->elements;
	    int i;

	    listRepPtr->elemCount = objc - opnd + 1;
	    copyObjv[0] = objPtr;
	    memcpy(copyObjv+1, objv+opnd, sizeof(Tcl_Obj *) * (objc - opnd));
	    for (i=1 ; i<objc-opnd+1 ; i++) {
		Tcl_IncrRefCount(copyObjv[i]);
	    }
	    objPtr = copyPtr;
	}
	bcFramePtr->data.tebc.pc = (char *) pc;
	iPtr->cmdFramePtr = bcFramePtr;
	if (iPtr->flags & INTERP_DEBUG_FRAME) {
	    int cmd;
	    if (GetSrcInfoForPc(pc, codePtr, NULL, NULL, &cmd)) {
		TclArgumentBCEnter((Tcl_Interp *) iPtr, objv, objc,
			codePtr, bcFramePtr, cmd, pc - codePtr->codeStart);
	    }
	}
	iPtr->ensembleRewrite.sourceObjs = objv;
	iPtr->ensembleRewrite.numRemovedObjs = opnd;
	iPtr->ensembleRewrite.numInsertedObjs = 1;
	DECACHE_STACK_INFO();
	pc += 6;
	TEBC_YIELD();

	TclNRAddCallback(interp, TclClearRootEnsemble, NULL,NULL,NULL,NULL);
	TclSkipTailcall(interp);
	return TclNREvalObjEx(interp, objPtr, TCL_EVAL_INVOKE, NULL, INT_MIN);

    /*
     * -----------------------------------------------------------------
     *	   Start of INST_LOAD instructions.
     *
     * WARNING: more 'goto' here than your doctor recommended! The different
     * instructions set the value of some variables and then jump to some
     * common execution code.
     */

    case INST_LOAD_SCALAR1:
    instLoadScalar1:
	opnd = TclGetUInt1AtPtr(pc+1);
	varPtr = LOCAL(opnd);
	while (TclIsVarLink(varPtr)) {
	    varPtr = varPtr->value.linkPtr;
	}
	TRACE(("%u => ", opnd));
	if (TclIsVarDirectReadable(varPtr)) {
	    /*
	     * No errors, no traces: just get the value.
	     */

	    objResultPtr = varPtr->value.objPtr;
	    TRACE_APPEND(("%.30s\n", O2S(objResultPtr)));
	    NEXT_INST_F(2, 0, 1);
	}
	pcAdjustment = 2;
	cleanup = 0;
	arrayPtr = NULL;
	part1Ptr = part2Ptr = NULL;
	goto doCallPtrGetVar;

    case INST_LOAD_SCALAR4:
	opnd = TclGetUInt4AtPtr(pc+1);
	varPtr = LOCAL(opnd);
	while (TclIsVarLink(varPtr)) {
	    varPtr = varPtr->value.linkPtr;
	}
	TRACE(("%u => ", opnd));
	if (TclIsVarDirectReadable(varPtr)) {
	    /*
	     * No errors, no traces: just get the value.
	     */

	    objResultPtr = varPtr->value.objPtr;
	    TRACE_APPEND(("%.30s\n", O2S(objResultPtr)));
	    NEXT_INST_F(5, 0, 1);
	}
	pcAdjustment = 5;
	cleanup = 0;
	arrayPtr = NULL;
	part1Ptr = part2Ptr = NULL;
	goto doCallPtrGetVar;

    case INST_LOAD_ARRAY4:
	opnd = TclGetUInt4AtPtr(pc+1);
	pcAdjustment = 5;
	goto doLoadArray;

    case INST_LOAD_ARRAY1:
	opnd = TclGetUInt1AtPtr(pc+1);
	pcAdjustment = 2;

    doLoadArray:
	part1Ptr = NULL;
	part2Ptr = OBJ_AT_TOS;
	arrayPtr = LOCAL(opnd);
	while (TclIsVarLink(arrayPtr)) {
	    arrayPtr = arrayPtr->value.linkPtr;
	}
	TRACE(("%u \"%.30s\" => ", opnd, O2S(part2Ptr)));
	if (TclIsVarArray(arrayPtr) && !ReadTraced(arrayPtr)) {
	    varPtr = VarHashFindVar(arrayPtr->value.tablePtr, part2Ptr);
	    if (varPtr && TclIsVarDirectReadable(varPtr)) {
		/*
		 * No errors, no traces: just get the value.
		 */

		objResultPtr = varPtr->value.objPtr;
		TRACE_APPEND(("%.30s\n", O2S(objResultPtr)));
		NEXT_INST_F(pcAdjustment, 1, 1);
	    }
	}
	varPtr = TclLookupArrayElement(interp, part1Ptr, part2Ptr,
		TCL_LEAVE_ERR_MSG, "read", 0, 1, arrayPtr, opnd);
	if (varPtr == NULL) {
	    TRACE_ERROR(interp);
	    goto gotError;
	}
	cleanup = 1;
	goto doCallPtrGetVar;

    case INST_LOAD_ARRAY_STK:
	cleanup = 2;
	part2Ptr = OBJ_AT_TOS;		/* element name */
	objPtr = OBJ_UNDER_TOS;		/* array name */
	TRACE(("\"%.30s(%.30s)\" => ", O2S(objPtr), O2S(part2Ptr)));
	goto doLoadStk;

    case INST_LOAD_STK:
    case INST_LOAD_SCALAR_STK:
	cleanup = 1;
	part2Ptr = NULL;
	objPtr = OBJ_AT_TOS;		/* variable name */
	TRACE(("\"%.30s\" => ", O2S(objPtr)));

    doLoadStk:
	part1Ptr = objPtr;
	varPtr = TclObjLookupVarEx(interp, part1Ptr, part2Ptr,
		TCL_LEAVE_ERR_MSG, "read", /*createPart1*/0, /*createPart2*/1,
		&arrayPtr);
	if (!varPtr) {
	    TRACE_ERROR(interp);
	    goto gotError;
	}

	if (TclIsVarDirectReadable2(varPtr, arrayPtr)) {
	    /*
	     * No errors, no traces: just get the value.
	     */

	    objResultPtr = varPtr->value.objPtr;
	    TRACE_APPEND(("%.30s\n", O2S(objResultPtr)));
	    NEXT_INST_V(1, cleanup, 1);
	}
	pcAdjustment = 1;
	opnd = -1;

    doCallPtrGetVar:
	/*
	 * There are either errors or the variable is traced: call
	 * TclPtrGetVar to process fully.
	 */

	DECACHE_STACK_INFO();
	objResultPtr = TclPtrGetVar(interp, varPtr, arrayPtr,
		part1Ptr, part2Ptr, TCL_LEAVE_ERR_MSG, opnd);
	CACHE_STACK_INFO();
	if (!objResultPtr) {
	    TRACE_ERROR(interp);
	    goto gotError;
	}
	TRACE_APPEND(("%.30s\n", O2S(objResultPtr)));
	NEXT_INST_V(pcAdjustment, cleanup, 1);

    /*
     *	   End of INST_LOAD instructions.
     * -----------------------------------------------------------------
     *	   Start of INST_STORE and related instructions.
     *
     * WARNING: more 'goto' here than your doctor recommended! The different
     * instructions set the value of some variables and then jump to somme
     * common execution code.
     */

    {
	int storeFlags;

    case INST_STORE_ARRAY4:
	opnd = TclGetUInt4AtPtr(pc+1);
	pcAdjustment = 5;
	goto doStoreArrayDirect;

    case INST_STORE_ARRAY1:
	opnd = TclGetUInt1AtPtr(pc+1);
	pcAdjustment = 2;

    doStoreArrayDirect:
	valuePtr = OBJ_AT_TOS;
	part2Ptr = OBJ_UNDER_TOS;
	arrayPtr = LOCAL(opnd);
	TRACE(("%u \"%.30s\" <- \"%.30s\" => ", opnd, O2S(part2Ptr),
		O2S(valuePtr)));
	while (TclIsVarLink(arrayPtr)) {
	    arrayPtr = arrayPtr->value.linkPtr;
	}
	if (TclIsVarArray(arrayPtr) && !WriteTraced(arrayPtr)) {
	    varPtr = VarHashFindVar(arrayPtr->value.tablePtr, part2Ptr);
	    if (varPtr && TclIsVarDirectWritable(varPtr)) {
		tosPtr--;
		Tcl_DecrRefCount(OBJ_AT_TOS);
		OBJ_AT_TOS = valuePtr;
		goto doStoreVarDirect;
	    }
	}
	cleanup = 2;
	storeFlags = TCL_LEAVE_ERR_MSG;
	part1Ptr = NULL;
	goto doStoreArrayDirectFailed;

    case INST_STORE_SCALAR4:
	opnd = TclGetUInt4AtPtr(pc+1);
	pcAdjustment = 5;
	goto doStoreScalarDirect;

    case INST_STORE_SCALAR1:
	opnd = TclGetUInt1AtPtr(pc+1);
	pcAdjustment = 2;

    doStoreScalarDirect:
	valuePtr = OBJ_AT_TOS;
	varPtr = LOCAL(opnd);
	TRACE(("%u <- \"%.30s\" => ", opnd, O2S(valuePtr)));
	while (TclIsVarLink(varPtr)) {
	    varPtr = varPtr->value.linkPtr;
	}
	if (!TclIsVarDirectWritable(varPtr)) {
	    storeFlags = TCL_LEAVE_ERR_MSG;
	    part1Ptr = NULL;
	    goto doStoreScalar;
	}

	/*
	 * No traces, no errors, plain 'set': we can safely inline. The value
	 * *will* be set to what's requested, so that the stack top remains
	 * pointing to the same Tcl_Obj.
	 */

    doStoreVarDirect:
	valuePtr = varPtr->value.objPtr;
	if (valuePtr != NULL) {
	    TclDecrRefCount(valuePtr);
	}
	objResultPtr = OBJ_AT_TOS;
	varPtr->value.objPtr = objResultPtr;
#ifndef TCL_COMPILE_DEBUG
	if (*(pc+pcAdjustment) == INST_POP) {
	    tosPtr--;
	    NEXT_INST_F((pcAdjustment+1), 0, 0);
	}
#else
	TRACE_APPEND(("%.30s\n", O2S(objResultPtr)));
#endif
	Tcl_IncrRefCount(objResultPtr);
	NEXT_INST_F(pcAdjustment, 0, 0);

    case INST_LAPPEND_STK:
	valuePtr = OBJ_AT_TOS; /* value to append */
	part2Ptr = NULL;
	storeFlags = (TCL_LEAVE_ERR_MSG | TCL_APPEND_VALUE
		| TCL_LIST_ELEMENT);
	goto doStoreStk;

    case INST_LAPPEND_ARRAY_STK:
	valuePtr = OBJ_AT_TOS; /* value to append */
	part2Ptr = OBJ_UNDER_TOS;
	storeFlags = (TCL_LEAVE_ERR_MSG | TCL_APPEND_VALUE
		| TCL_LIST_ELEMENT);
	goto doStoreStk;

    case INST_APPEND_STK:
	valuePtr = OBJ_AT_TOS; /* value to append */
	part2Ptr = NULL;
	storeFlags = (TCL_LEAVE_ERR_MSG | TCL_APPEND_VALUE);
	goto doStoreStk;

    case INST_APPEND_ARRAY_STK:
	valuePtr = OBJ_AT_TOS; /* value to append */
	part2Ptr = OBJ_UNDER_TOS;
	storeFlags = (TCL_LEAVE_ERR_MSG | TCL_APPEND_VALUE);
	goto doStoreStk;

    case INST_STORE_ARRAY_STK:
	valuePtr = OBJ_AT_TOS;
	part2Ptr = OBJ_UNDER_TOS;
	storeFlags = TCL_LEAVE_ERR_MSG;
	goto doStoreStk;

    case INST_STORE_STK:
    case INST_STORE_SCALAR_STK:
	valuePtr = OBJ_AT_TOS;
	part2Ptr = NULL;
	storeFlags = TCL_LEAVE_ERR_MSG;

    doStoreStk:
	objPtr = OBJ_AT_DEPTH(1 + (part2Ptr != NULL)); /* variable name */
	part1Ptr = objPtr;
#ifdef TCL_COMPILE_DEBUG
	if (part2Ptr == NULL) {
	    TRACE(("\"%.30s\" <- \"%.30s\" =>", O2S(part1Ptr),O2S(valuePtr)));
	} else {
	    TRACE(("\"%.30s(%.30s)\" <- \"%.30s\" => ",
		    O2S(part1Ptr), O2S(part2Ptr), O2S(valuePtr)));
	}
#endif
	varPtr = TclObjLookupVarEx(interp, objPtr,part2Ptr, TCL_LEAVE_ERR_MSG,
		"set", /*createPart1*/ 1, /*createPart2*/ 1, &arrayPtr);
	if (!varPtr) {
	    TRACE_ERROR(interp);
	    goto gotError;
	}
	cleanup = ((part2Ptr == NULL)? 2 : 3);
	pcAdjustment = 1;
	opnd = -1;
	goto doCallPtrSetVar;

    case INST_LAPPEND_ARRAY4:
	opnd = TclGetUInt4AtPtr(pc+1);
	pcAdjustment = 5;
	storeFlags = (TCL_LEAVE_ERR_MSG | TCL_APPEND_VALUE
		| TCL_LIST_ELEMENT);
	goto doStoreArray;

    case INST_LAPPEND_ARRAY1:
	opnd = TclGetUInt1AtPtr(pc+1);
	pcAdjustment = 2;
	storeFlags = (TCL_LEAVE_ERR_MSG | TCL_APPEND_VALUE
		| TCL_LIST_ELEMENT);
	goto doStoreArray;

    case INST_APPEND_ARRAY4:
	opnd = TclGetUInt4AtPtr(pc+1);
	pcAdjustment = 5;
	storeFlags = (TCL_LEAVE_ERR_MSG | TCL_APPEND_VALUE);
	goto doStoreArray;

    case INST_APPEND_ARRAY1:
	opnd = TclGetUInt1AtPtr(pc+1);
	pcAdjustment = 2;
	storeFlags = (TCL_LEAVE_ERR_MSG | TCL_APPEND_VALUE);
	goto doStoreArray;

    doStoreArray:
	valuePtr = OBJ_AT_TOS;
	part2Ptr = OBJ_UNDER_TOS;
	arrayPtr = LOCAL(opnd);
	TRACE(("%u \"%.30s\" <- \"%.30s\" => ", opnd, O2S(part2Ptr),
		O2S(valuePtr)));
	while (TclIsVarLink(arrayPtr)) {
	    arrayPtr = arrayPtr->value.linkPtr;
	}
	cleanup = 2;
	part1Ptr = NULL;

    doStoreArrayDirectFailed:
	varPtr = TclLookupArrayElement(interp, part1Ptr, part2Ptr,
		TCL_LEAVE_ERR_MSG, "set", 1, 1, arrayPtr, opnd);
	if (!varPtr) {
	    TRACE_ERROR(interp);
	    goto gotError;
	}
	goto doCallPtrSetVar;

    case INST_LAPPEND_SCALAR4:
	opnd = TclGetUInt4AtPtr(pc+1);
	pcAdjustment = 5;
	storeFlags = (TCL_LEAVE_ERR_MSG | TCL_APPEND_VALUE
		| TCL_LIST_ELEMENT);
	goto doStoreScalar;

    case INST_LAPPEND_SCALAR1:
	opnd = TclGetUInt1AtPtr(pc+1);
	pcAdjustment = 2;
	storeFlags = (TCL_LEAVE_ERR_MSG | TCL_APPEND_VALUE
		| TCL_LIST_ELEMENT);
	goto doStoreScalar;

    case INST_APPEND_SCALAR4:
	opnd = TclGetUInt4AtPtr(pc+1);
	pcAdjustment = 5;
	storeFlags = (TCL_LEAVE_ERR_MSG | TCL_APPEND_VALUE);
	goto doStoreScalar;

    case INST_APPEND_SCALAR1:
	opnd = TclGetUInt1AtPtr(pc+1);
	pcAdjustment = 2;
	storeFlags = (TCL_LEAVE_ERR_MSG | TCL_APPEND_VALUE);
	goto doStoreScalar;

    doStoreScalar:
	valuePtr = OBJ_AT_TOS;
	varPtr = LOCAL(opnd);
	TRACE(("%u <- \"%.30s\" => ", opnd, O2S(valuePtr)));
	while (TclIsVarLink(varPtr)) {
	    varPtr = varPtr->value.linkPtr;
	}
	cleanup = 1;
	arrayPtr = NULL;
	part1Ptr = part2Ptr = NULL;

    doCallPtrSetVar:
	DECACHE_STACK_INFO();
	objResultPtr = TclPtrSetVar(interp, varPtr, arrayPtr,
		part1Ptr, part2Ptr, valuePtr, storeFlags, opnd);
	CACHE_STACK_INFO();
	if (!objResultPtr) {
	    TRACE_ERROR(interp);
	    goto gotError;
	}
#ifndef TCL_COMPILE_DEBUG
	if (*(pc+pcAdjustment) == INST_POP) {
	    NEXT_INST_V((pcAdjustment+1), cleanup, 0);
	}
#endif
	TRACE_APPEND(("%.30s\n", O2S(objResultPtr)));
	NEXT_INST_V(pcAdjustment, cleanup, 1);
    }

    /*
     *	   End of INST_STORE and related instructions.
     * -----------------------------------------------------------------
     *	   Start of INST_INCR instructions.
     *
     * WARNING: more 'goto' here than your doctor recommended! The different
     * instructions set the value of some variables and then jump to somme
     * common execution code.
     */

/*TODO: Consider more untangling here; merge with LOAD and STORE ? */

    {
	Tcl_Obj *incrPtr;
#ifndef TCL_WIDE_INT_IS_LONG
	Tcl_WideInt w;
#endif
	long increment;

    case INST_INCR_SCALAR1:
    case INST_INCR_ARRAY1:
    case INST_INCR_ARRAY_STK:
    case INST_INCR_SCALAR_STK:
    case INST_INCR_STK:
	opnd = TclGetUInt1AtPtr(pc+1);
	incrPtr = POP_OBJECT();
	switch (*pc) {
	case INST_INCR_SCALAR1:
	    pcAdjustment = 2;
	    goto doIncrScalar;
	case INST_INCR_ARRAY1:
	    pcAdjustment = 2;
	    goto doIncrArray;
	default:
	    pcAdjustment = 1;
	    goto doIncrStk;
	}

    case INST_INCR_ARRAY_STK_IMM:
    case INST_INCR_SCALAR_STK_IMM:
    case INST_INCR_STK_IMM:
	increment = TclGetInt1AtPtr(pc+1);
	incrPtr = Tcl_NewIntObj(increment);
	Tcl_IncrRefCount(incrPtr);
	pcAdjustment = 2;

    doIncrStk:
	if ((*pc == INST_INCR_ARRAY_STK_IMM)
		|| (*pc == INST_INCR_ARRAY_STK)) {
	    part2Ptr = OBJ_AT_TOS;
	    objPtr = OBJ_UNDER_TOS;
	    TRACE(("\"%.30s(%.30s)\" (by %ld) => ",
		    O2S(objPtr), O2S(part2Ptr), increment));
	} else {
	    part2Ptr = NULL;
	    objPtr = OBJ_AT_TOS;
	    TRACE(("\"%.30s\" (by %ld) => ", O2S(objPtr), increment));
	}
	part1Ptr = objPtr;
	opnd = -1;
	varPtr = TclObjLookupVarEx(interp, objPtr, part2Ptr,
		TCL_LEAVE_ERR_MSG, "read", 1, 1, &arrayPtr);
	if (!varPtr) {
	    DECACHE_STACK_INFO();
	    Tcl_AddErrorInfo(interp,
		    "\n    (reading value of variable to increment)");
	    CACHE_STACK_INFO();
	    TRACE_ERROR(interp);
	    Tcl_DecrRefCount(incrPtr);
	    goto gotError;
	}
	cleanup = ((part2Ptr == NULL)? 1 : 2);
	goto doIncrVar;

    case INST_INCR_ARRAY1_IMM:
	opnd = TclGetUInt1AtPtr(pc+1);
	increment = TclGetInt1AtPtr(pc+2);
	incrPtr = Tcl_NewIntObj(increment);
	Tcl_IncrRefCount(incrPtr);
	pcAdjustment = 3;

    doIncrArray:
	part1Ptr = NULL;
	part2Ptr = OBJ_AT_TOS;
	arrayPtr = LOCAL(opnd);
	cleanup = 1;
	while (TclIsVarLink(arrayPtr)) {
	    arrayPtr = arrayPtr->value.linkPtr;
	}
	TRACE(("%u \"%.30s\" (by %ld) => ", opnd, O2S(part2Ptr), increment));
	varPtr = TclLookupArrayElement(interp, part1Ptr, part2Ptr,
		TCL_LEAVE_ERR_MSG, "read", 1, 1, arrayPtr, opnd);
	if (!varPtr) {
	    TRACE_ERROR(interp);
	    Tcl_DecrRefCount(incrPtr);
	    goto gotError;
	}
	goto doIncrVar;

    case INST_INCR_SCALAR1_IMM:
	opnd = TclGetUInt1AtPtr(pc+1);
	increment = TclGetInt1AtPtr(pc+2);
	pcAdjustment = 3;
	cleanup = 0;
	varPtr = LOCAL(opnd);
	while (TclIsVarLink(varPtr)) {
	    varPtr = varPtr->value.linkPtr;
	}

	if (TclIsVarDirectModifyable(varPtr)) {
	    ClientData ptr;
	    int type;

	    objPtr = varPtr->value.objPtr;
	    if (GetNumberFromObj(NULL, objPtr, &ptr, &type) == TCL_OK) {
		if (type == TCL_NUMBER_LONG) {
		    long augend = *((const long *)ptr);
		    long sum = augend + increment;

		    /*
		     * Overflow when (augend and sum have different sign) and
		     * (augend and increment have the same sign). This is
		     * encapsulated in the Overflowing macro.
		     */

		    if (!Overflowing(augend, increment, sum)) {
			TRACE(("%u %ld => ", opnd, increment));
			if (Tcl_IsShared(objPtr)) {
			    objPtr->refCount--;	/* We know it's shared. */
			    TclNewLongObj(objResultPtr, sum);
			    Tcl_IncrRefCount(objResultPtr);
			    varPtr->value.objPtr = objResultPtr;
			} else {
			    objResultPtr = objPtr;
			    TclSetLongObj(objPtr, sum);
			}
			goto doneIncr;
		    }
#ifndef TCL_WIDE_INT_IS_LONG
		    w = (Tcl_WideInt)augend;

		    TRACE(("%u %ld => ", opnd, increment));
		    if (Tcl_IsShared(objPtr)) {
			objPtr->refCount--;	/* We know it's shared. */
			objResultPtr = Tcl_NewWideIntObj(w+increment);
			Tcl_IncrRefCount(objResultPtr);
			varPtr->value.objPtr = objResultPtr;
		    } else {
			objResultPtr = objPtr;

			/*
			 * We know the sum value is outside the long range;
			 * use macro form that doesn't range test again.
			 */

			TclSetWideIntObj(objPtr, w+increment);
		    }
		    goto doneIncr;
#endif
		}	/* end if (type == TCL_NUMBER_LONG) */
#ifndef TCL_WIDE_INT_IS_LONG
		if (type == TCL_NUMBER_WIDE) {
		    Tcl_WideInt sum;

		    w = *((const Tcl_WideInt *) ptr);
		    sum = w + increment;

		    /*
		     * Check for overflow.
		     */

		    if (!Overflowing(w, increment, sum)) {
			TRACE(("%u %ld => ", opnd, increment));
			if (Tcl_IsShared(objPtr)) {
			    objPtr->refCount--;	/* We know it's shared. */
			    objResultPtr = Tcl_NewWideIntObj(sum);
			    Tcl_IncrRefCount(objResultPtr);
			    varPtr->value.objPtr = objResultPtr;
			} else {
			    objResultPtr = objPtr;

			    /*
			     * We *do not* know the sum value is outside the
			     * long range (wide + long can yield long); use
			     * the function call that checks range.
			     */

			    Tcl_SetWideIntObj(objPtr, sum);
			}
			goto doneIncr;
		    }
		}
#endif
	    }
	    if (Tcl_IsShared(objPtr)) {
		objPtr->refCount--;	/* We know it's shared */
		objResultPtr = Tcl_DuplicateObj(objPtr);
		Tcl_IncrRefCount(objResultPtr);
		varPtr->value.objPtr = objResultPtr;
	    } else {
		objResultPtr = objPtr;
	    }
	    TclNewLongObj(incrPtr, increment);
	    if (TclIncrObj(interp, objResultPtr, incrPtr) != TCL_OK) {
		Tcl_DecrRefCount(incrPtr);
		TRACE_ERROR(interp);
		goto gotError;
	    }
	    Tcl_DecrRefCount(incrPtr);
	    goto doneIncr;
	}

	/*
	 * All other cases, flow through to generic handling.
	 */

	TclNewLongObj(incrPtr, increment);
	Tcl_IncrRefCount(incrPtr);

    doIncrScalar:
	varPtr = LOCAL(opnd);
	while (TclIsVarLink(varPtr)) {
	    varPtr = varPtr->value.linkPtr;
	}
	arrayPtr = NULL;
	part1Ptr = part2Ptr = NULL;
	cleanup = 0;
	TRACE(("%u %s => ", opnd, Tcl_GetString(incrPtr)));

    doIncrVar:
	if (TclIsVarDirectModifyable2(varPtr, arrayPtr)) {
	    objPtr = varPtr->value.objPtr;
	    if (Tcl_IsShared(objPtr)) {
		objPtr->refCount--;	/* We know it's shared */
		objResultPtr = Tcl_DuplicateObj(objPtr);
		Tcl_IncrRefCount(objResultPtr);
		varPtr->value.objPtr = objResultPtr;
	    } else {
		objResultPtr = objPtr;
	    }
	    if (TclIncrObj(interp, objResultPtr, incrPtr) != TCL_OK) {
		Tcl_DecrRefCount(incrPtr);
		TRACE_ERROR(interp);
		goto gotError;
	    }
	    Tcl_DecrRefCount(incrPtr);
	} else {
	    DECACHE_STACK_INFO();
	    objResultPtr = TclPtrIncrObjVar(interp, varPtr, arrayPtr,
		    part1Ptr, part2Ptr, incrPtr, TCL_LEAVE_ERR_MSG, opnd);
	    CACHE_STACK_INFO();
	    Tcl_DecrRefCount(incrPtr);
	    if (objResultPtr == NULL) {
		TRACE_ERROR(interp);
		goto gotError;
	    }
	}
    doneIncr:
	TRACE_APPEND(("%.30s\n", O2S(objResultPtr)));
#ifndef TCL_COMPILE_DEBUG
	if (*(pc+pcAdjustment) == INST_POP) {
	    NEXT_INST_V((pcAdjustment+1), cleanup, 0);
	}
#endif
	NEXT_INST_V(pcAdjustment, cleanup, 1);
    }

    /*
     *	   End of INST_INCR instructions.
     * -----------------------------------------------------------------
     *	   Start of INST_EXIST instructions.
     */

    case INST_EXIST_SCALAR:
	cleanup = 0;
	pcAdjustment = 5;
	opnd = TclGetUInt4AtPtr(pc+1);
	varPtr = LOCAL(opnd);
	while (TclIsVarLink(varPtr)) {
	    varPtr = varPtr->value.linkPtr;
	}
	TRACE(("%u => ", opnd));
	if (ReadTraced(varPtr)) {
	    DECACHE_STACK_INFO();
	    TclObjCallVarTraces(iPtr, NULL, varPtr, NULL, NULL,
		    TCL_TRACE_READS, 0, opnd);
	    CACHE_STACK_INFO();
	    if (TclIsVarUndefined(varPtr)) {
		TclCleanupVar(varPtr, NULL);
		varPtr = NULL;
	    }
	}
	goto afterExistsPeephole;

    case INST_EXIST_ARRAY:
	cleanup = 1;
	pcAdjustment = 5;
	opnd = TclGetUInt4AtPtr(pc+1);
	part2Ptr = OBJ_AT_TOS;
	arrayPtr = LOCAL(opnd);
	while (TclIsVarLink(arrayPtr)) {
	    arrayPtr = arrayPtr->value.linkPtr;
	}
	TRACE(("%u \"%.30s\" => ", opnd, O2S(part2Ptr)));
	if (TclIsVarArray(arrayPtr) && !ReadTraced(arrayPtr)) {
	    varPtr = VarHashFindVar(arrayPtr->value.tablePtr, part2Ptr);
	    if (!varPtr || !ReadTraced(varPtr)) {
		goto afterExistsPeephole;
	    }
	}
	varPtr = TclLookupArrayElement(interp, NULL, part2Ptr, 0, "access",
		0, 1, arrayPtr, opnd);
	if (varPtr) {
	    if (ReadTraced(varPtr) || (arrayPtr && ReadTraced(arrayPtr))) {
		DECACHE_STACK_INFO();
		TclObjCallVarTraces(iPtr, arrayPtr, varPtr, NULL, part2Ptr,
			TCL_TRACE_READS, 0, opnd);
		CACHE_STACK_INFO();
	    }
	    if (TclIsVarUndefined(varPtr)) {
		TclCleanupVar(varPtr, arrayPtr);
		varPtr = NULL;
	    }
	}
	goto afterExistsPeephole;

    case INST_EXIST_ARRAY_STK:
	cleanup = 2;
	pcAdjustment = 1;
	part2Ptr = OBJ_AT_TOS;		/* element name */
	part1Ptr = OBJ_UNDER_TOS;	/* array name */
	TRACE(("\"%.30s(%.30s)\" => ", O2S(part1Ptr), O2S(part2Ptr)));
	goto doExistStk;

    case INST_EXIST_STK:
	cleanup = 1;
	pcAdjustment = 1;
	part2Ptr = NULL;
	part1Ptr = OBJ_AT_TOS;		/* variable name */
	TRACE(("\"%.30s\" => ", O2S(part1Ptr)));

    doExistStk:
	varPtr = TclObjLookupVarEx(interp, part1Ptr, part2Ptr, 0, "access",
		/*createPart1*/0, /*createPart2*/1, &arrayPtr);
	if (varPtr) {
	    if (ReadTraced(varPtr) || (arrayPtr && ReadTraced(arrayPtr))) {
		DECACHE_STACK_INFO();
		TclObjCallVarTraces(iPtr, arrayPtr, varPtr, part1Ptr,part2Ptr,
			TCL_TRACE_READS, 0, -1);
		CACHE_STACK_INFO();
	    }
	    if (TclIsVarUndefined(varPtr)) {
		TclCleanupVar(varPtr, arrayPtr);
		varPtr = NULL;
	    }
	}

	/*
	 * Peep-hole optimisation: if you're about to jump, do jump from here.
	 */

    afterExistsPeephole: {
	int found = (varPtr && !TclIsVarUndefined(varPtr));

	TRACE_APPEND(("%d\n", found ? 1 : 0));
	JUMP_PEEPHOLE_V(found, pcAdjustment, cleanup);
    }

    /*
     *	   End of INST_EXIST instructions.
     * -----------------------------------------------------------------
     *	   Start of INST_UNSET instructions.
     */

    {
	int flags;

    case INST_UNSET_SCALAR:
	flags = TclGetUInt1AtPtr(pc+1) ? TCL_LEAVE_ERR_MSG : 0;
	opnd = TclGetUInt4AtPtr(pc+2);
	varPtr = LOCAL(opnd);
	while (TclIsVarLink(varPtr)) {
	    varPtr = varPtr->value.linkPtr;
	}
	TRACE(("%s %u => ", (flags ? "normal" : "noerr"), opnd));
	if (TclIsVarDirectUnsettable(varPtr) && !TclIsVarInHash(varPtr)) {
	    /*
	     * No errors, no traces, no searches: just make the variable cease
	     * to exist.
	     */

	    if (!TclIsVarUndefined(varPtr)) {
		TclDecrRefCount(varPtr->value.objPtr);
	    } else if (flags & TCL_LEAVE_ERR_MSG) {
		goto slowUnsetScalar;
	    }
	    varPtr->value.objPtr = NULL;
	    TRACE_APPEND(("OK\n"));
	    NEXT_INST_F(6, 0, 0);
	}

    slowUnsetScalar:
	DECACHE_STACK_INFO();
	if (TclPtrUnsetVar(interp, varPtr, NULL, NULL, NULL, flags,
		opnd) != TCL_OK && flags) {
	    goto errorInUnset;
	}
	CACHE_STACK_INFO();
	NEXT_INST_F(6, 0, 0);

    case INST_UNSET_ARRAY:
	flags = TclGetUInt1AtPtr(pc+1) ? TCL_LEAVE_ERR_MSG : 0;
	opnd = TclGetUInt4AtPtr(pc+2);
	part2Ptr = OBJ_AT_TOS;
	arrayPtr = LOCAL(opnd);
	while (TclIsVarLink(arrayPtr)) {
	    arrayPtr = arrayPtr->value.linkPtr;
	}
	TRACE(("%s %u \"%.30s\" => ",
		(flags ? "normal" : "noerr"), opnd, O2S(part2Ptr)));
	if (TclIsVarArray(arrayPtr) && !UnsetTraced(arrayPtr)) {
	    varPtr = VarHashFindVar(arrayPtr->value.tablePtr, part2Ptr);
	    if (varPtr && TclIsVarDirectUnsettable(varPtr)) {
		/*
		 * No nasty traces and element exists, so we can proceed to
		 * unset it. Might still not exist though...
		 */

		if (!TclIsVarUndefined(varPtr)) {
		    TclDecrRefCount(varPtr->value.objPtr);
		} else if (flags & TCL_LEAVE_ERR_MSG) {
		    goto slowUnsetArray;
		}
		varPtr->value.objPtr = NULL;
		TRACE_APPEND(("OK\n"));
		NEXT_INST_F(6, 1, 0);
	    } else if (!varPtr && !(flags & TCL_LEAVE_ERR_MSG)) {
		/*
		 * Don't need to do anything here.
		 */

		TRACE_APPEND(("OK\n"));
		NEXT_INST_F(6, 1, 0);
	    }
	}
    slowUnsetArray:
	DECACHE_STACK_INFO();
	varPtr = TclLookupArrayElement(interp, NULL, part2Ptr, flags, "unset",
		0, 0, arrayPtr, opnd);
	if (!varPtr) {
	    if (flags & TCL_LEAVE_ERR_MSG) {
		goto errorInUnset;
	    }
	} else if (TclPtrUnsetVar(interp, varPtr, arrayPtr, NULL, part2Ptr,
		flags, opnd) != TCL_OK && (flags & TCL_LEAVE_ERR_MSG)) {
	    goto errorInUnset;
	}
	CACHE_STACK_INFO();
	NEXT_INST_F(6, 1, 0);

    case INST_UNSET_ARRAY_STK:
	flags = TclGetUInt1AtPtr(pc+1) ? TCL_LEAVE_ERR_MSG : 0;
	cleanup = 2;
	part2Ptr = OBJ_AT_TOS;		/* element name */
	part1Ptr = OBJ_UNDER_TOS;	/* array name */
	TRACE(("%s \"%.30s(%.30s)\" => ", (flags ? "normal" : "noerr"),
		O2S(part1Ptr), O2S(part2Ptr)));
	goto doUnsetStk;

    case INST_UNSET_STK:
	flags = TclGetUInt1AtPtr(pc+1) ? TCL_LEAVE_ERR_MSG : 0;
	cleanup = 1;
	part2Ptr = NULL;
	part1Ptr = OBJ_AT_TOS;		/* variable name */
	TRACE(("%s \"%.30s\" => ", (flags ? "normal" : "noerr"),
		O2S(part1Ptr)));

    doUnsetStk:
	DECACHE_STACK_INFO();
	if (TclObjUnsetVar2(interp, part1Ptr, part2Ptr, flags) != TCL_OK
		&& (flags & TCL_LEAVE_ERR_MSG)) {
	    goto errorInUnset;
	}
	CACHE_STACK_INFO();
	TRACE_APPEND(("OK\n"));
	NEXT_INST_V(2, cleanup, 0);

    errorInUnset:
	CACHE_STACK_INFO();
	TRACE_ERROR(interp);
	goto gotError;

	/*
	 * This is really an unset operation these days. Do not issue.
	 */

    case INST_DICT_DONE:
	opnd = TclGetUInt4AtPtr(pc+1);
	TRACE(("%u => OK\n", opnd));
	varPtr = LOCAL(opnd);
	while (TclIsVarLink(varPtr)) {
	    varPtr = varPtr->value.linkPtr;
	}
	if (TclIsVarDirectUnsettable(varPtr) && !TclIsVarInHash(varPtr)) {
	    if (!TclIsVarUndefined(varPtr)) {
		TclDecrRefCount(varPtr->value.objPtr);
	    }
	    varPtr->value.objPtr = NULL;
	} else {
	    DECACHE_STACK_INFO();
	    TclPtrUnsetVar(interp, varPtr, NULL, NULL, NULL, 0, opnd);
	    CACHE_STACK_INFO();
	}
	NEXT_INST_F(5, 0, 0);
    }

    /*
     *	   End of INST_UNSET instructions.
     * -----------------------------------------------------------------
     *	   Start of INST_ARRAY instructions.
     */

    case INST_ARRAY_EXISTS_IMM:
	opnd = TclGetUInt4AtPtr(pc+1);
	pcAdjustment = 5;
	cleanup = 0;
	part1Ptr = NULL;
	arrayPtr = NULL;
	TRACE(("%u => ", opnd));
	varPtr = LOCAL(opnd);
	while (TclIsVarLink(varPtr)) {
	    varPtr = varPtr->value.linkPtr;
	}
	goto doArrayExists;
    case INST_ARRAY_EXISTS_STK:
	opnd = -1;
	pcAdjustment = 1;
	cleanup = 1;
	part1Ptr = OBJ_AT_TOS;
	TRACE(("\"%.30s\" => ", O2S(part1Ptr)));
	varPtr = TclObjLookupVarEx(interp, part1Ptr, NULL, 0, NULL,
		/*createPart1*/0, /*createPart2*/0, &arrayPtr);
    doArrayExists:
	if (varPtr && (varPtr->flags & VAR_TRACED_ARRAY)
		&& (TclIsVarArray(varPtr) || TclIsVarUndefined(varPtr))) {
	    DECACHE_STACK_INFO();
	    result = TclObjCallVarTraces(iPtr, arrayPtr, varPtr, part1Ptr,
		    NULL, (TCL_LEAVE_ERR_MSG|TCL_NAMESPACE_ONLY|
		    TCL_GLOBAL_ONLY|TCL_TRACE_ARRAY), 1, opnd);
	    CACHE_STACK_INFO();
	    if (result == TCL_ERROR) {
		TRACE_ERROR(interp);
		goto gotError;
	    }
	}
	if (varPtr && TclIsVarArray(varPtr) && !TclIsVarUndefined(varPtr)) {
	    objResultPtr = TCONST(1);
	} else {
	    objResultPtr = TCONST(0);
	}
	TRACE_APPEND(("%.30s\n", O2S(objResultPtr)));
	NEXT_INST_V(pcAdjustment, cleanup, 1);

    case INST_ARRAY_MAKE_IMM:
	opnd = TclGetUInt4AtPtr(pc+1);
	pcAdjustment = 5;
	cleanup = 0;
	part1Ptr = NULL;
	arrayPtr = NULL;
	TRACE(("%u => ", opnd));
	varPtr = LOCAL(opnd);
	while (TclIsVarLink(varPtr)) {
	    varPtr = varPtr->value.linkPtr;
	}
	goto doArrayMake;
    case INST_ARRAY_MAKE_STK:
	opnd = -1;
	pcAdjustment = 1;
	cleanup = 1;
	part1Ptr = OBJ_AT_TOS;
	TRACE(("\"%.30s\" => ", O2S(part1Ptr)));
	varPtr = TclObjLookupVarEx(interp, part1Ptr, NULL, TCL_LEAVE_ERR_MSG,
		"set", /*createPart1*/1, /*createPart2*/0, &arrayPtr);
	if (varPtr == NULL) {
	    TRACE_ERROR(interp);
	    goto gotError;
	}
    doArrayMake:
	if (varPtr && !TclIsVarArray(varPtr)) {
	    if (TclIsVarArrayElement(varPtr) || !TclIsVarUndefined(varPtr)) {
		/*
		 * Either an array element, or a scalar: lose!
		 */

		TclObjVarErrMsg(interp, part1Ptr, NULL, "array set",
			"variable isn't array", opnd);
		DECACHE_STACK_INFO();
		Tcl_SetErrorCode(interp, "TCL", "WRITE", "ARRAY", NULL);
		CACHE_STACK_INFO();
		TRACE_ERROR(interp);
		goto gotError;
	    }
	    TclSetVarArray(varPtr);
	    varPtr->value.tablePtr = ckalloc(sizeof(TclVarHashTable));
	    TclInitVarHashTable(varPtr->value.tablePtr,
		    TclGetVarNsPtr(varPtr));
#ifdef TCL_COMPILE_DEBUG
	    TRACE_APPEND(("done\n"));
	} else {
	    TRACE_APPEND(("nothing to do\n"));
#endif
	}
	NEXT_INST_V(pcAdjustment, cleanup, 0);

    /*
     *	   End of INST_ARRAY instructions.
     * -----------------------------------------------------------------
     *	   Start of variable linking instructions.
     */

    {
	Var *otherPtr;
	CallFrame *framePtr, *savedFramePtr;
	Tcl_Namespace *nsPtr;
	Namespace *savedNsPtr;

    case INST_UPVAR:
	TRACE(("%d %.30s %.30s => ", TclGetInt4AtPtr(pc+1),
		O2S(OBJ_UNDER_TOS), O2S(OBJ_AT_TOS)));

	if (TclObjGetFrame(interp, OBJ_UNDER_TOS, &framePtr) == -1) {
	    TRACE_ERROR(interp);
	    goto gotError;
	}

	/*
	 * Locate the other variable.
	 */

	savedFramePtr = iPtr->varFramePtr;
	iPtr->varFramePtr = framePtr;
	otherPtr = TclObjLookupVarEx(interp, OBJ_AT_TOS, NULL,
		TCL_LEAVE_ERR_MSG, "access", /*createPart1*/ 1,
		/*createPart2*/ 1, &varPtr);
	iPtr->varFramePtr = savedFramePtr;
	if (!otherPtr) {
	    TRACE_ERROR(interp);
	    goto gotError;
	}
	goto doLinkVars;

    case INST_NSUPVAR:
	TRACE(("%d %.30s %.30s => ", TclGetInt4AtPtr(pc+1),
		O2S(OBJ_UNDER_TOS), O2S(OBJ_AT_TOS)));
	if (TclGetNamespaceFromObj(interp, OBJ_UNDER_TOS, &nsPtr) != TCL_OK) {
	    TRACE_ERROR(interp);
	    goto gotError;
	}

	/*
	 * Locate the other variable.
	 */

	savedNsPtr = iPtr->varFramePtr->nsPtr;
	iPtr->varFramePtr->nsPtr = (Namespace *) nsPtr;
	otherPtr = TclObjLookupVarEx(interp, OBJ_AT_TOS, NULL,
		(TCL_NAMESPACE_ONLY | TCL_LEAVE_ERR_MSG), "access",
		/*createPart1*/ 1, /*createPart2*/ 1, &varPtr);
	iPtr->varFramePtr->nsPtr = savedNsPtr;
	if (!otherPtr) {
	    TRACE_ERROR(interp);
	    goto gotError;
	}
	goto doLinkVars;

    case INST_VARIABLE:
	TRACE(("%d, %.30s => ", TclGetInt4AtPtr(pc+1), O2S(OBJ_AT_TOS)));
	otherPtr = TclObjLookupVarEx(interp, OBJ_AT_TOS, NULL,
		(TCL_NAMESPACE_ONLY | TCL_LEAVE_ERR_MSG), "access",
		/*createPart1*/ 1, /*createPart2*/ 1, &varPtr);
	if (!otherPtr) {
	    TRACE_ERROR(interp);
	    goto gotError;
	}

	/*
	 * Do the [variable] magic.
	 */

	TclSetVarNamespaceVar(otherPtr);

    doLinkVars:

	/*
	 * If we are here, the local variable has already been created: do the
	 * little work of TclPtrMakeUpvar that remains to be done right here
	 * if there are no errors; otherwise, let it handle the case.
	 */

	opnd = TclGetInt4AtPtr(pc+1);
	varPtr = LOCAL(opnd);
	if ((varPtr != otherPtr) && !TclIsVarTraced(varPtr)
		&& (TclIsVarUndefined(varPtr) || TclIsVarLink(varPtr))) {
	    if (!TclIsVarUndefined(varPtr)) {
		/*
		 * Then it is a defined link.
		 */

		Var *linkPtr = varPtr->value.linkPtr;

		if (linkPtr == otherPtr) {
		    TRACE_APPEND(("already linked\n"));
		    NEXT_INST_F(5, 1, 0);
		}
		if (TclIsVarInHash(linkPtr)) {
		    VarHashRefCount(linkPtr)--;
		    if (TclIsVarUndefined(linkPtr)) {
			TclCleanupVar(linkPtr, NULL);
		    }
		}
	    }
	    TclSetVarLink(varPtr);
	    varPtr->value.linkPtr = otherPtr;
	    if (TclIsVarInHash(otherPtr)) {
		VarHashRefCount(otherPtr)++;
	    }
	} else if (TclPtrObjMakeUpvar(interp, otherPtr, NULL, 0,
		opnd) != TCL_OK) {
	    TRACE_ERROR(interp);
	    goto gotError;
	}

	/*
	 * Do not pop the namespace or frame index, it may be needed for other
	 * variables - and [variable] did not push it at all.
	 */

	TRACE_APPEND(("link made\n"));
	NEXT_INST_F(5, 1, 0);
    }

    /*
     *	   End of variable linking instructions.
     * -----------------------------------------------------------------
     */

    case INST_JUMP1:
	opnd = TclGetInt1AtPtr(pc+1);
	TRACE(("%d => new pc %u\n", opnd,
		(unsigned)(pc + opnd - codePtr->codeStart)));
	NEXT_INST_F(opnd, 0, 0);

    case INST_JUMP4:
	opnd = TclGetInt4AtPtr(pc+1);
	TRACE(("%d => new pc %u\n", opnd,
		(unsigned)(pc + opnd - codePtr->codeStart)));
	NEXT_INST_F(opnd, 0, 0);

    {
	int jmpOffset[2], b;

	/* TODO: consider rewrite so we don't compute the offset we're not
	 * going to take. */
    case INST_JUMP_FALSE4:
	jmpOffset[0] = TclGetInt4AtPtr(pc+1);	/* FALSE offset */
	jmpOffset[1] = 5;			/* TRUE offset */
	goto doCondJump;

    case INST_JUMP_TRUE4:
	jmpOffset[0] = 5;
	jmpOffset[1] = TclGetInt4AtPtr(pc+1);
	goto doCondJump;

    case INST_JUMP_FALSE1:
	jmpOffset[0] = TclGetInt1AtPtr(pc+1);
	jmpOffset[1] = 2;
	goto doCondJump;

    case INST_JUMP_TRUE1:
	jmpOffset[0] = 2;
	jmpOffset[1] = TclGetInt1AtPtr(pc+1);

    doCondJump:
	valuePtr = OBJ_AT_TOS;
	TRACE(("%d => ", jmpOffset[
		(*pc==INST_JUMP_FALSE1 || *pc==INST_JUMP_FALSE4) ? 0 : 1]));

	/* TODO - check claim that taking address of b harms performance */
	/* TODO - consider optimization search for constants */
	if (TclGetBooleanFromObj(interp, valuePtr, &b) != TCL_OK) {
	    TRACE_ERROR(interp);
	    goto gotError;
	}

#ifdef TCL_COMPILE_DEBUG
	if (b) {
	    if ((*pc == INST_JUMP_TRUE1) || (*pc == INST_JUMP_TRUE4)) {
		TRACE_APPEND(("%.20s true, new pc %u\n", O2S(valuePtr),
			(unsigned)(pc + jmpOffset[1] - codePtr->codeStart)));
	    } else {
		TRACE_APPEND(("%.20s true\n", O2S(valuePtr)));
	    }
	} else {
	    if ((*pc == INST_JUMP_TRUE1) || (*pc == INST_JUMP_TRUE4)) {
		TRACE_APPEND(("%.20s false\n", O2S(valuePtr)));
	    } else {
		TRACE_APPEND(("%.20s false, new pc %u\n", O2S(valuePtr),
			(unsigned)(pc + jmpOffset[0] - codePtr->codeStart)));
	    }
	}
#endif
	NEXT_INST_F(jmpOffset[b], 1, 0);
    }

    case INST_JUMP_TABLE: {
	Tcl_HashEntry *hPtr;
	JumptableInfo *jtPtr;

	/*
	 * Jump to location looked up in a hashtable; fall through to next
	 * instr if lookup fails.
	 */

	opnd = TclGetInt4AtPtr(pc+1);
	jtPtr = (JumptableInfo *) codePtr->auxDataArrayPtr[opnd].clientData;
	TRACE(("%d \"%.20s\" => ", opnd, O2S(OBJ_AT_TOS)));
	hPtr = Tcl_FindHashEntry(&jtPtr->hashTable, TclGetString(OBJ_AT_TOS));
	if (hPtr != NULL) {
	    int jumpOffset = PTR2INT(Tcl_GetHashValue(hPtr));

	    TRACE_APPEND(("found in table, new pc %u\n",
		    (unsigned)(pc - codePtr->codeStart + jumpOffset)));
	    NEXT_INST_F(jumpOffset, 1, 0);
	} else {
	    TRACE_APPEND(("not found in table\n"));
	    NEXT_INST_F(5, 1, 0);
	}
    }

    /*
     * These two instructions are now redundant: the complete logic of the LOR
     * and LAND is now handled by the expression compiler.
     */

    case INST_LOR:
    case INST_LAND: {
	/*
	 * Operands must be boolean or numeric. No int->double conversions are
	 * performed.
	 */

	int i1, i2, iResult;

	value2Ptr = OBJ_AT_TOS;
	valuePtr = OBJ_UNDER_TOS;
	if (TclGetBooleanFromObj(NULL, valuePtr, &i1) != TCL_OK) {
	    TRACE(("\"%.20s\" => ILLEGAL TYPE %s \n", O2S(valuePtr),
		    (valuePtr->typePtr? valuePtr->typePtr->name : "null")));
	    DECACHE_STACK_INFO();
	    IllegalExprOperandType(interp, pc, valuePtr);
	    CACHE_STACK_INFO();
	    goto gotError;
	}

	if (TclGetBooleanFromObj(NULL, value2Ptr, &i2) != TCL_OK) {
	    TRACE(("\"%.20s\" => ILLEGAL TYPE %s \n", O2S(value2Ptr),
		    (value2Ptr->typePtr? value2Ptr->typePtr->name : "null")));
	    DECACHE_STACK_INFO();
	    IllegalExprOperandType(interp, pc, value2Ptr);
	    CACHE_STACK_INFO();
	    goto gotError;
	}

	if (*pc == INST_LOR) {
	    iResult = (i1 || i2);
	} else {
	    iResult = (i1 && i2);
	}
	objResultPtr = TCONST(iResult);
	TRACE(("%.20s %.20s => %d\n", O2S(valuePtr),O2S(value2Ptr),iResult));
	NEXT_INST_F(1, 2, 1);
    }

    /*
     * -----------------------------------------------------------------
     *	   Start of general introspector instructions.
     */

    case INST_NS_CURRENT: {
	Namespace *currNsPtr = (Namespace *) TclGetCurrentNamespace(interp);

	if (currNsPtr == (Namespace *) TclGetGlobalNamespace(interp)) {
	    TclNewLiteralStringObj(objResultPtr, "::");
	} else {
	    TclNewStringObj(objResultPtr, currNsPtr->fullName,
		    strlen(currNsPtr->fullName));
	}
	TRACE_WITH_OBJ(("=> "), objResultPtr);
	NEXT_INST_F(1, 0, 1);
    }
    case INST_COROUTINE_NAME: {
	CoroutineData *corPtr = iPtr->execEnvPtr->corPtr;

	TclNewObj(objResultPtr);
	if (corPtr && !(corPtr->cmdPtr->flags & CMD_IS_DELETED)) {
	    Tcl_GetCommandFullName(interp, (Tcl_Command) corPtr->cmdPtr,
		    objResultPtr);
	}
	TRACE_WITH_OBJ(("=> "), objResultPtr);
	NEXT_INST_F(1, 0, 1);
    }
    case INST_INFO_LEVEL_NUM:
	TclNewIntObj(objResultPtr, iPtr->varFramePtr->level);
	TRACE_WITH_OBJ(("=> "), objResultPtr);
	NEXT_INST_F(1, 0, 1);
    case INST_INFO_LEVEL_ARGS: {
	int level;
	register CallFrame *framePtr = iPtr->varFramePtr;
	register CallFrame *rootFramePtr = iPtr->rootFramePtr;

	if (TclGetIntFromObj(interp, OBJ_AT_TOS, &level) != TCL_OK) {
	    TRACE_WITH_OBJ(("\"%.30s\" => ERROR: ", O2S(OBJ_AT_TOS)),
		    Tcl_GetObjResult(interp));
	    goto gotError;
	}
	TRACE(("%d => ", level));
	if (level <= 0) {
	    level += framePtr->level;
	}
	for (; (framePtr->level!=level) && (framePtr!=rootFramePtr) ;
		framePtr = framePtr->callerVarPtr) {
	    /* Empty loop body */
	}
	if (framePtr == rootFramePtr) {
	    Tcl_SetObjResult(interp, Tcl_ObjPrintf(
		    "bad level \"%s\"", TclGetString(OBJ_AT_TOS)));
	    TRACE_ERROR(interp);
	    DECACHE_STACK_INFO();
	    Tcl_SetErrorCode(interp, "TCL", "LOOKUP", "STACK_LEVEL",
		    TclGetString(OBJ_AT_TOS), NULL);
	    CACHE_STACK_INFO();
	    goto gotError;
	}
	objResultPtr = Tcl_NewListObj(framePtr->objc, framePtr->objv);
	TRACE_APPEND(("%.30s\n", O2S(objResultPtr)));
	NEXT_INST_F(1, 1, 1);
    }
    case INST_RESOLVE_COMMAND: {
	Tcl_Command cmd = Tcl_GetCommandFromObj(interp, OBJ_AT_TOS);

	TclNewObj(objResultPtr);
	if (cmd != NULL) {
	    Tcl_GetCommandFullName(interp, cmd, objResultPtr);
	}
	TRACE_WITH_OBJ(("\"%.20s\" => ", O2S(OBJ_AT_TOS)), objResultPtr);
	NEXT_INST_F(1, 1, 1);
    }
    case INST_TCLOO_SELF: {
	CallFrame *framePtr = iPtr->varFramePtr;
	CallContext *contextPtr;

	if (framePtr == NULL ||
		!(framePtr->isProcCallFrame & FRAME_IS_METHOD)) {
	    TRACE(("=> ERROR: no TclOO call context\n"));
	    Tcl_SetObjResult(interp, Tcl_NewStringObj(
		    "self may only be called from inside a method",
		    -1));
	    DECACHE_STACK_INFO();
	    Tcl_SetErrorCode(interp, "TCL", "OO", "CONTEXT_REQUIRED", NULL);
	    CACHE_STACK_INFO();
	    goto gotError;
	}
	contextPtr = framePtr->clientData;

	/*
	 * Call out to get the name; it's expensive to compute but cached.
	 */

	objResultPtr = TclOOObjectName(interp, contextPtr->oPtr);
	TRACE_WITH_OBJ(("=> "), objResultPtr);
	NEXT_INST_F(1, 0, 1);
    }
    {
	Object *oPtr;

    case INST_TCLOO_IS_OBJECT:
	oPtr = (Object *) Tcl_GetObjectFromObj(interp, OBJ_AT_TOS);
	objResultPtr = TCONST(oPtr != NULL ? 1 : 0);
	TRACE_WITH_OBJ(("%.30s => ", O2S(OBJ_AT_TOS)), objResultPtr);
	NEXT_INST_F(1, 1, 1);
    case INST_TCLOO_CLASS:
	oPtr = (Object *) Tcl_GetObjectFromObj(interp, OBJ_AT_TOS);
	if (oPtr == NULL) {
	    TRACE(("%.30s => ERROR: not object\n", O2S(OBJ_AT_TOS)));
	    goto gotError;
	}
	objResultPtr = TclOOObjectName(interp, oPtr->selfCls->thisPtr);
	TRACE_WITH_OBJ(("%.30s => ", O2S(OBJ_AT_TOS)), objResultPtr);
	NEXT_INST_F(1, 1, 1);
    case INST_TCLOO_NS:
	oPtr = (Object *) Tcl_GetObjectFromObj(interp, OBJ_AT_TOS);
	if (oPtr == NULL) {
	    TRACE(("%.30s => ERROR: not object\n", O2S(OBJ_AT_TOS)));
	    goto gotError;
	}

	/*
	 * TclOO objects *never* have the global namespace as their NS.
	 */

	TclNewStringObj(objResultPtr, oPtr->namespacePtr->fullName,
		strlen(oPtr->namespacePtr->fullName));
	TRACE_WITH_OBJ(("%.30s => ", O2S(OBJ_AT_TOS)), objResultPtr);
	NEXT_INST_F(1, 1, 1);
    }

    /*
     * -----------------------------------------------------------------
     *	   Start of INST_LIST and related instructions.
     */

    {
	int index, numIndices, fromIdx, toIdx;
	int nocase, match, length2, cflags, s1len, s2len;
	const char *s1, *s2;

    case INST_LIST:
	/*
	 * Pop the opnd (objc) top stack elements into a new list obj and then
	 * decrement their ref counts.
	 */

	opnd = TclGetUInt4AtPtr(pc+1);
	objResultPtr = Tcl_NewListObj(opnd, &OBJ_AT_DEPTH(opnd-1));
	TRACE_WITH_OBJ(("%u => ", opnd), objResultPtr);
	NEXT_INST_V(5, opnd, 1);

    case INST_LIST_LENGTH:
	TRACE(("\"%.30s\" => ", O2S(OBJ_AT_TOS)));
	if (TclListObjLength(interp, OBJ_AT_TOS, &length) != TCL_OK) {
	    TRACE_ERROR(interp);
	    goto gotError;
	}
	TclNewIntObj(objResultPtr, length);
	TRACE_APPEND(("%d\n", length));
	NEXT_INST_F(1, 1, 1);

    case INST_LIST_INDEX:	/* lindex with objc == 3 */
	value2Ptr = OBJ_AT_TOS;
	valuePtr = OBJ_UNDER_TOS;
	TRACE(("\"%.30s\" \"%.30s\" => ", O2S(valuePtr), O2S(value2Ptr)));

	/*
	 * Extract the desired list element.
	 */

	if ((TclListObjGetElements(interp, valuePtr, &objc, &objv) == TCL_OK)
		&& (value2Ptr->typePtr != &tclListType)
		&& (TclGetIntForIndexM(NULL , value2Ptr, objc-1,
			&index) == TCL_OK)) {
	    TclDecrRefCount(value2Ptr);
	    tosPtr--;
	    pcAdjustment = 1;
	    goto lindexFastPath;
	}

	objResultPtr = TclLindexList(interp, valuePtr, value2Ptr);
	if (!objResultPtr) {
	    TRACE_ERROR(interp);
	    goto gotError;
	}

	/*
	 * Stash the list element on the stack.
	 */

	TRACE_APPEND(("\"%.30s\"\n", O2S(objResultPtr)));
	NEXT_INST_F(1, 2, -1);	/* Already has the correct refCount */

    case INST_LIST_INDEX_IMM:	/* lindex with objc==3 and index in bytecode
				 * stream */

	/*
	 * Pop the list and get the index.
	 */

	valuePtr = OBJ_AT_TOS;
	opnd = TclGetInt4AtPtr(pc+1);
	TRACE(("\%.30s\" %d => ", O2S(valuePtr), opnd));

	/*
	 * Get the contents of the list, making sure that it really is a list
	 * in the process.
	 */

	if (TclListObjGetElements(interp, valuePtr, &objc, &objv) != TCL_OK) {
	    TRACE_ERROR(interp);
	    goto gotError;
	}

	/*
	 * Select the list item based on the index. Negative operand means
	 * end-based indexing.
	 */

	if (opnd < -1) {
	    index = opnd+1 + objc;
	} else {
	    index = opnd;
	}
	pcAdjustment = 5;

    lindexFastPath:
	if (index >= 0 && index < objc) {
	    objResultPtr = objv[index];
	} else {
	    TclNewObj(objResultPtr);
	}

	TRACE_APPEND(("\"%.30s\"\n", O2S(objResultPtr)));
	NEXT_INST_F(pcAdjustment, 1, 1);

    case INST_LIST_INDEX_MULTI:	/* 'lindex' with multiple index args */
	/*
	 * Determine the count of index args.
	 */

	opnd = TclGetUInt4AtPtr(pc+1);
	numIndices = opnd-1;

	/*
	 * Do the 'lindex' operation.
	 */

	TRACE(("%d => ", opnd));
	objResultPtr = TclLindexFlat(interp, OBJ_AT_DEPTH(numIndices),
		numIndices, &OBJ_AT_DEPTH(numIndices - 1));
	if (!objResultPtr) {
	    TRACE_ERROR(interp);
	    goto gotError;
	}

	/*
	 * Set result.
	 */

	TRACE_APPEND(("\"%.30s\"\n", O2S(objResultPtr)));
	NEXT_INST_V(5, opnd, -1);

    case INST_LSET_FLAT:
	/*
	 * Lset with 3, 5, or more args. Get the number of index args.
	 */

	opnd = TclGetUInt4AtPtr(pc + 1);
	numIndices = opnd - 2;
	TRACE(("%d => ", opnd));

	/*
	 * Get the old value of variable, and remove the stack ref. This is
	 * safe because the variable still references the object; the ref
	 * count will never go zero here - we can use the smaller macro
	 * Tcl_DecrRefCount.
	 */

	valuePtr = POP_OBJECT();
	Tcl_DecrRefCount(valuePtr); /* This one should be done here */

	/*
	 * Compute the new variable value.
	 */

	objResultPtr = TclLsetFlat(interp, valuePtr, numIndices,
		&OBJ_AT_DEPTH(numIndices), OBJ_AT_TOS);
	if (!objResultPtr) {
	    TRACE_ERROR(interp);
	    goto gotError;
	}

	/*
	 * Set result.
	 */

	TRACE_APPEND(("\"%.30s\"\n", O2S(objResultPtr)));
	NEXT_INST_V(5, numIndices+1, -1);

    case INST_LSET_LIST:	/* 'lset' with 4 args */
	/*
	 * Get the old value of variable, and remove the stack ref. This is
	 * safe because the variable still references the object; the ref
	 * count will never go zero here - we can use the smaller macro
	 * Tcl_DecrRefCount.
	 */

	objPtr = POP_OBJECT();
	Tcl_DecrRefCount(objPtr);	/* This one should be done here. */

	/*
	 * Get the new element value, and the index list.
	 */

	valuePtr = OBJ_AT_TOS;
	value2Ptr = OBJ_UNDER_TOS;
	TRACE(("\"%.30s\" \"%.30s\" \"%.30s\" => ",
		O2S(value2Ptr), O2S(valuePtr), O2S(objPtr)));

	/*
	 * Compute the new variable value.
	 */

	objResultPtr = TclLsetList(interp, objPtr, value2Ptr, valuePtr);
	if (!objResultPtr) {
	    TRACE_ERROR(interp);
	    goto gotError;
	}

	/*
	 * Set result.
	 */

	TRACE_APPEND(("\"%.30s\"\n", O2S(objResultPtr)));
	NEXT_INST_F(1, 2, -1);

    case INST_LIST_RANGE_IMM:	/* lrange with objc==4 and both indices in
				 * bytecode stream */

	/*
	 * Pop the list and get the indices.
	 */

	valuePtr = OBJ_AT_TOS;
	fromIdx = TclGetInt4AtPtr(pc+1);
	toIdx = TclGetInt4AtPtr(pc+5);
	TRACE(("\"%.30s\" %d %d => ", O2S(valuePtr), TclGetInt4AtPtr(pc+1),
		TclGetInt4AtPtr(pc+5)));

	/*
	 * Get the contents of the list, making sure that it really is a list
	 * in the process.
	 */

	if (TclListObjGetElements(interp, valuePtr, &objc, &objv) != TCL_OK) {
	    TRACE_ERROR(interp);
	    goto gotError;
	}

	/*
	 * Skip a lot of work if we're about to throw the result away (common
	 * with uses of [lassign]).
	 */

#ifndef TCL_COMPILE_DEBUG
	if (*(pc+9) == INST_POP) {
	    NEXT_INST_F(10, 1, 0);
	}
#endif

	/*
	 * Adjust the indices for end-based handling.
	 */

	if (fromIdx < -1) {
	    fromIdx += 1+objc;
	    if (fromIdx < -1) {
		fromIdx = -1;
	    }
	} else if (fromIdx > objc) {
	    fromIdx = objc;
	}
	if (toIdx < -1) {
	    toIdx += 1 + objc;
	    if (toIdx < -1) {
		toIdx = -1;
	    }
	} else if (toIdx > objc) {
	    toIdx = objc;
	}

	/*
	 * Check if we are referring to a valid, non-empty list range, and if
	 * so, build the list of elements in that range.
	 */

	if (fromIdx<=toIdx && fromIdx<objc && toIdx>=0) {
	    if (fromIdx < 0) {
		fromIdx = 0;
	    }
	    if (toIdx >= objc) {
		toIdx = objc-1;
	    }
	    if (fromIdx == 0 && toIdx != objc-1 && !Tcl_IsShared(valuePtr)) {
		/*
		 * BEWARE! This is looking inside the implementation of the
		 * list type.
		 */

		List *listPtr = valuePtr->internalRep.twoPtrValue.ptr1;

		if (listPtr->refCount == 1) {
		    for (index=toIdx+1; index<objc ; index++) {
			TclDecrRefCount(objv[index]);
		    }
		    listPtr->elemCount = toIdx+1;
		    listPtr->canonicalFlag = 1;
		    TclInvalidateStringRep(valuePtr);
		    TRACE_APPEND(("%.30s\n", O2S(valuePtr)));
		    NEXT_INST_F(9, 0, 0);
		}
	    }
	    objResultPtr = Tcl_NewListObj(toIdx-fromIdx+1, objv+fromIdx);
	} else {
	    TclNewObj(objResultPtr);
	}

	TRACE_APPEND(("\"%.30s\"", O2S(objResultPtr)));
	NEXT_INST_F(9, 1, 1);

    case INST_LIST_IN:
    case INST_LIST_NOT_IN:	/* Basic list containment operators. */
	value2Ptr = OBJ_AT_TOS;
	valuePtr = OBJ_UNDER_TOS;

	s1 = TclGetStringFromObj(valuePtr, &s1len);
	TRACE(("\"%.30s\" \"%.30s\" => ", O2S(valuePtr), O2S(value2Ptr)));
	if (TclListObjLength(interp, value2Ptr, &length) != TCL_OK) {
	    TRACE_ERROR(interp);
	    goto gotError;
	}
	match = 0;
	if (length > 0) {
	    int i = 0;
	    Tcl_Obj *o;

	    /*
	     * An empty list doesn't match anything.
	     */

	    do {
		Tcl_ListObjIndex(NULL, value2Ptr, i, &o);
		if (o != NULL) {
		    s2 = TclGetStringFromObj(o, &s2len);
		} else {
		    s2 = "";
		    s2len = 0;
		}
		if (s1len == s2len) {
		    match = (memcmp(s1, s2, s1len) == 0);
		}
		i++;
	    } while (i < length && match == 0);
	}

	if (*pc == INST_LIST_NOT_IN) {
	    match = !match;
	}

	TRACE_APPEND(("%d\n", match));

	/*
	 * Peep-hole optimisation: if you're about to jump, do jump from here.
	 * We're saving the effort of pushing a boolean value only to pop it
	 * for branching.
	 */

	JUMP_PEEPHOLE_F(match, 1, 2);

    case INST_LIST_CONCAT:
	value2Ptr = OBJ_AT_TOS;
	valuePtr = OBJ_UNDER_TOS;
	TRACE(("\"%.30s\" \"%.30s\" => ", O2S(valuePtr), O2S(value2Ptr)));
	if (Tcl_IsShared(valuePtr)) {
	    objResultPtr = Tcl_DuplicateObj(valuePtr);
	    if (Tcl_ListObjAppendList(interp, objResultPtr,
		    value2Ptr) != TCL_OK) {
		TRACE_ERROR(interp);
		TclDecrRefCount(objResultPtr);
		goto gotError;
	    }
	    TRACE_APPEND(("\"%.30s\"\n", O2S(objResultPtr)));
	    NEXT_INST_F(1, 2, 1);
	} else {
	    if (Tcl_ListObjAppendList(interp, valuePtr, value2Ptr) != TCL_OK){
		TRACE_ERROR(interp);
		goto gotError;
	    }
	    TRACE_APPEND(("\"%.30s\"\n", O2S(valuePtr)));
	    NEXT_INST_F(1, 1, 0);
	}

    /*
     *	   End of INST_LIST and related instructions.
     * -----------------------------------------------------------------
     *	   Start of string-related instructions.
     */

    case INST_STR_EQ:
    case INST_STR_NEQ:		/* String (in)equality check */
    case INST_STR_CMP:		/* String compare. */
    stringCompare:
	value2Ptr = OBJ_AT_TOS;
	valuePtr = OBJ_UNDER_TOS;

	if (valuePtr == value2Ptr) {
	    match = 0;
	} else {
	    /*
	     * We only need to check (in)equality when we have equal length
	     * strings.  We can use memcmp in all (n)eq cases because we
	     * don't need to worry about lexical LE/BE variance.
	     */

	    typedef int (*memCmpFn_t)(const void*, const void*, size_t);
	    memCmpFn_t memCmpFn;
	    int checkEq = ((*pc == INST_EQ) || (*pc == INST_NEQ)
		    || (*pc == INST_STR_EQ) || (*pc == INST_STR_NEQ));

	    if (TclIsPureByteArray(valuePtr)
		    && TclIsPureByteArray(value2Ptr)) {
		s1 = (char *) Tcl_GetByteArrayFromObj(valuePtr, &s1len);
		s2 = (char *) Tcl_GetByteArrayFromObj(value2Ptr, &s2len);
		memCmpFn = memcmp;
	    } else if (((valuePtr->typePtr == &tclStringType)
		    && (value2Ptr->typePtr == &tclStringType))) {
		/*
		 * Do a unicode-specific comparison if both of the args are of
		 * String type. If the char length == byte length, we can do a
		 * memcmp. In benchmark testing this proved the most efficient
		 * check between the unicode and string comparison operations.
		 */

		s1len = Tcl_GetCharLength(valuePtr);
		s2len = Tcl_GetCharLength(value2Ptr);
		if ((s1len == valuePtr->length)
			&& (s2len == value2Ptr->length)) {
		    s1 = valuePtr->bytes;
		    s2 = value2Ptr->bytes;
		    memCmpFn = memcmp;
		} else {
		    s1 = (char *) Tcl_GetUnicode(valuePtr);
		    s2 = (char *) Tcl_GetUnicode(value2Ptr);
		    if (
#ifdef WORDS_BIGENDIAN
			1
#else
			checkEq
#endif
			) {
			memCmpFn = memcmp;
			s1len *= sizeof(Tcl_UniChar);
			s2len *= sizeof(Tcl_UniChar);
		    } else {
			memCmpFn = (memCmpFn_t) Tcl_UniCharNcmp;
		    }
		}
	    } else {
		/*
		 * strcmp can't do a simple memcmp in order to handle the
		 * special Tcl \xC0\x80 null encoding for utf-8.
		 */

		s1 = TclGetStringFromObj(valuePtr, &s1len);
		s2 = TclGetStringFromObj(value2Ptr, &s2len);
		if (checkEq) {
		    memCmpFn = memcmp;
		} else {
		    memCmpFn = (memCmpFn_t) TclpUtfNcmp2;
		}
	    }

	    if (checkEq && (s1len != s2len)) {
		match = 1;
	    } else {
		/*
		 * The comparison function should compare up to the minimum
		 * byte length only.
		 */
		match = memCmpFn(s1, s2,
			(size_t) ((s1len < s2len) ? s1len : s2len));
		if (match == 0) {
		    match = s1len - s2len;
		}
	    }
	}

	/*
	 * Make sure only -1,0,1 is returned
	 * TODO: consider peephole opt.
	 */

	if (*pc != INST_STR_CMP) {
	    /*
	     * Take care of the opcodes that goto'ed into here.
	     */

	    switch (*pc) {
	    case INST_STR_EQ:
	    case INST_EQ:
		match = (match == 0);
		break;
	    case INST_STR_NEQ:
	    case INST_NEQ:
		match = (match != 0);
		break;
	    case INST_LT:
		match = (match < 0);
		break;
	    case INST_GT:
		match = (match > 0);
		break;
	    case INST_LE:
		match = (match <= 0);
		break;
	    case INST_GE:
		match = (match >= 0);
		break;
	    }
	}

	TRACE(("\"%.20s\" \"%.20s\" => %d\n", O2S(valuePtr), O2S(value2Ptr),
		(match < 0 ? -1 : match > 0 ? 1 : 0)));
	JUMP_PEEPHOLE_F(match, 1, 2);

    case INST_STR_LEN:
	valuePtr = OBJ_AT_TOS;
	length = Tcl_GetCharLength(valuePtr);
	TclNewIntObj(objResultPtr, length);
	TRACE(("\"%.20s\" => %d\n", O2S(valuePtr), length));
	NEXT_INST_F(1, 1, 1);

    case INST_STR_INDEX:
	value2Ptr = OBJ_AT_TOS;
	valuePtr = OBJ_UNDER_TOS;
	TRACE(("\"%.20s\" %.20s => ", O2S(valuePtr), O2S(value2Ptr)));

	/*
	 * Get char length to calulate what 'end' means.
	 */

	length = Tcl_GetCharLength(valuePtr);
	if (TclGetIntForIndexM(interp, value2Ptr, length-1, &index)!=TCL_OK) {
	    TRACE_ERROR(interp);
	    goto gotError;
	}

	if ((index < 0) || (index >= length)) {
	    TclNewObj(objResultPtr);
	} else if (TclIsPureByteArray(valuePtr)) {
	    objResultPtr = Tcl_NewByteArrayObj(
		    Tcl_GetByteArrayFromObj(valuePtr, &length)+index, 1);
	} else if (valuePtr->bytes && length == valuePtr->length) {
	    objResultPtr = Tcl_NewStringObj((const char *)
		    valuePtr->bytes+index, 1);
	} else {
	    char buf[TCL_UTF_MAX];
	    Tcl_UniChar ch = Tcl_GetUniChar(valuePtr, index);

	    /*
	     * This could be: Tcl_NewUnicodeObj((const Tcl_UniChar *)&ch, 1)
	     * but creating the object as a string seems to be faster in
	     * practical use.
	     */

	    length = Tcl_UniCharToUtf(ch, buf);
	    objResultPtr = Tcl_NewStringObj(buf, length);
	}

	TRACE_APPEND(("\"%s\"\n", O2S(objResultPtr)));
	NEXT_INST_F(1, 2, 1);

    case INST_STR_RANGE:
	TRACE(("\"%.20s\" %.20s %.20s =>",
		O2S(OBJ_AT_DEPTH(2)), O2S(OBJ_UNDER_TOS), O2S(OBJ_AT_TOS)));
	length = Tcl_GetCharLength(OBJ_AT_DEPTH(2)) - 1;
	if (TclGetIntForIndexM(interp, OBJ_UNDER_TOS, length,
		    &fromIdx) != TCL_OK
	    || TclGetIntForIndexM(interp, OBJ_AT_TOS, length,
		    &toIdx) != TCL_OK) {
	    TRACE_ERROR(interp);
	    goto gotError;
	}

	if (fromIdx < 0) {
	    fromIdx = 0;
	}
	if (toIdx >= length) {
	    toIdx = length;
	}
	if (toIdx >= fromIdx) {
	    objResultPtr = Tcl_GetRange(OBJ_AT_DEPTH(2), fromIdx, toIdx);
	} else {
	    TclNewObj(objResultPtr);
	}
	TRACE_APPEND(("\"%.30s\"\n", O2S(objResultPtr)));
	NEXT_INST_V(1, 3, 1);

    case INST_STR_RANGE_IMM:
	valuePtr = OBJ_AT_TOS;
	fromIdx = TclGetInt4AtPtr(pc+1);
	toIdx = TclGetInt4AtPtr(pc+5);
	length = Tcl_GetCharLength(valuePtr);
	TRACE(("\"%.20s\" %d %d => ", O2S(valuePtr), fromIdx, toIdx));

	/*
	 * Adjust indices for end-based indexing.
	 */

	if (fromIdx < -1) {
	    fromIdx += 1 + length;
	    if (fromIdx < 0) {
		fromIdx = 0;
	    }
	} else if (fromIdx >= length) {
	    fromIdx = length;
	}
	if (toIdx < -1) {
	    toIdx += 1 + length;
	} else if (toIdx >= length) {
	    toIdx = length - 1;
	}

	/*
	 * Check if we can do a sane substring.
	 */

	if (fromIdx <= toIdx) {
	    objResultPtr = Tcl_GetRange(valuePtr, fromIdx, toIdx);
	} else {
	    TclNewObj(objResultPtr);
	}
	TRACE_APPEND(("%.30s\n", O2S(objResultPtr)));
	NEXT_INST_F(9, 1, 1);

    {
	Tcl_UniChar *ustring1, *ustring2, *ustring3, *end, *p;
	int length3;
	Tcl_Obj *value3Ptr;

    case INST_STR_MAP:
	valuePtr = OBJ_AT_TOS;		/* "Main" string. */
	value3Ptr = OBJ_UNDER_TOS;	/* "Target" string. */
	value2Ptr = OBJ_AT_DEPTH(2);	/* "Source" string. */
	if (value3Ptr == value2Ptr) {
	    objResultPtr = valuePtr;
	    goto doneStringMap;
	} else if (valuePtr == value2Ptr) {
	    objResultPtr = value3Ptr;
	    goto doneStringMap;
	}
	ustring1 = Tcl_GetUnicodeFromObj(valuePtr, &length);
	if (length == 0) {
	    objResultPtr = valuePtr;
	    goto doneStringMap;
	}
	ustring2 = Tcl_GetUnicodeFromObj(value2Ptr, &length2);
	if (length2 > length || length2 == 0) {
	    objResultPtr = valuePtr;
	    goto doneStringMap;
	} else if (length2 == length) {
	    if (memcmp(ustring1, ustring2, sizeof(Tcl_UniChar) * length)) {
		objResultPtr = valuePtr;
	    } else {
		objResultPtr = value3Ptr;
	    }
	    goto doneStringMap;
	}
	ustring3 = Tcl_GetUnicodeFromObj(value3Ptr, &length3);

	objResultPtr = Tcl_NewUnicodeObj(ustring1, 0);
	p = ustring1;
	end = ustring1 + length;
	for (; ustring1 < end; ustring1++) {
	    if ((*ustring1 == *ustring2) && (length2==1 ||
		    memcmp(ustring1, ustring2, sizeof(Tcl_UniChar) * length2)
			    == 0)) {
		if (p != ustring1) {
		    Tcl_AppendUnicodeToObj(objResultPtr, p, ustring1-p);
		    p = ustring1 + length2;
		} else {
		    p += length2;
		}
		ustring1 = p - 1;

		Tcl_AppendUnicodeToObj(objResultPtr, ustring3, length3);
	    }
	}
	if (p != ustring1) {
	    /*
	     * Put the rest of the unmapped chars onto result.
	     */

	    Tcl_AppendUnicodeToObj(objResultPtr, p, ustring1 - p);
	}
    doneStringMap:
	TRACE_WITH_OBJ(("%.20s %.20s %.20s => ",
		O2S(value2Ptr), O2S(value3Ptr), O2S(valuePtr)), objResultPtr);
	NEXT_INST_V(1, 3, 1);

    case INST_STR_FIND:
	ustring1 = Tcl_GetUnicodeFromObj(OBJ_AT_TOS, &length);	/* Haystack */
	ustring2 = Tcl_GetUnicodeFromObj(OBJ_UNDER_TOS, &length2);/* Needle */

	match = -1;
	if (length2 > 0 && length2 <= length) {
	    end = ustring1 + length - length2 + 1;
	    for (p=ustring1 ; p<end ; p++) {
		if ((*p == *ustring2) &&
			memcmp(ustring2,p,sizeof(Tcl_UniChar)*length2) == 0) {
		    match = p - ustring1;
		    break;
		}
	    }
	}

	TRACE(("%.20s %.20s => %d\n",
		O2S(OBJ_UNDER_TOS), O2S(OBJ_AT_TOS), match));
	TclNewIntObj(objResultPtr, match);
	NEXT_INST_F(1, 2, 1);

    case INST_STR_FIND_LAST:
	ustring1 = Tcl_GetUnicodeFromObj(OBJ_AT_TOS, &length);	/* Haystack */
	ustring2 = Tcl_GetUnicodeFromObj(OBJ_UNDER_TOS, &length2);/* Needle */

	match = -1;
	if (length2 > 0 && length2 <= length) {
	    for (p=ustring1+length-length2 ; p>=ustring1 ; p--) {
		if ((*p == *ustring2) &&
			memcmp(ustring2,p,sizeof(Tcl_UniChar)*length2) == 0) {
		    match = p - ustring1;
		    break;
		}
	    }
	}

	TRACE(("%.20s %.20s => %d\n",
		O2S(OBJ_UNDER_TOS), O2S(OBJ_AT_TOS), match));

	TclNewIntObj(objResultPtr, match);
	NEXT_INST_F(1, 2, 1);
    }

    case INST_STR_MATCH:
	nocase = TclGetInt1AtPtr(pc+1);
	valuePtr = OBJ_AT_TOS;		/* String */
	value2Ptr = OBJ_UNDER_TOS;	/* Pattern */

	/*
	 * Check that at least one of the objects is Unicode before promoting
	 * both.
	 */

	if ((valuePtr->typePtr == &tclStringType)
		|| (value2Ptr->typePtr == &tclStringType)) {
	    Tcl_UniChar *ustring1, *ustring2;

	    ustring1 = Tcl_GetUnicodeFromObj(valuePtr, &length);
	    ustring2 = Tcl_GetUnicodeFromObj(value2Ptr, &length2);
	    match = TclUniCharMatch(ustring1, length, ustring2, length2,
		    nocase);
	} else if (TclIsPureByteArray(valuePtr) && !nocase) {
	    unsigned char *bytes1, *bytes2;

	    bytes1 = Tcl_GetByteArrayFromObj(valuePtr, &length);
	    bytes2 = Tcl_GetByteArrayFromObj(value2Ptr, &length2);
	    match = TclByteArrayMatch(bytes1, length, bytes2, length2, 0);
	} else {
	    match = Tcl_StringCaseMatch(TclGetString(valuePtr),
		    TclGetString(value2Ptr), nocase);
	}

	/*
	 * Reuse value2Ptr object already on stack if possible. Adjustment is
	 * 2 due to the nocase byte
	 */

	TRACE(("%.20s %.20s => %d\n", O2S(valuePtr), O2S(value2Ptr), match));

	/*
	 * Peep-hole optimisation: if you're about to jump, do jump from here.
	 */

	JUMP_PEEPHOLE_F(match, 2, 2);

    case INST_REGEXP:
	cflags = TclGetInt1AtPtr(pc+1); /* RE compile flages like NOCASE */
	valuePtr = OBJ_AT_TOS;		/* String */
	value2Ptr = OBJ_UNDER_TOS;	/* Pattern */
	TRACE(("%.20s %.20s => ", O2S(valuePtr), O2S(value2Ptr)));

	/*
	 * Compile and match the regular expression.
	 */

	{
	    Tcl_RegExp regExpr =
		    Tcl_GetRegExpFromObj(interp, value2Ptr, cflags);

	    if (regExpr == NULL) {
		TRACE_ERROR(interp);
		goto gotError;
	    }
	    match = Tcl_RegExpExecObj(interp, regExpr, valuePtr, 0, 0, 0);
	    if (match < 0) {
		TRACE_ERROR(interp);
		goto gotError;
	    }
	}

	TRACE_APPEND(("%d\n", match));

	/*
	 * Peep-hole optimisation: if you're about to jump, do jump from here.
	 * Adjustment is 2 due to the nocase byte.
	 */

	JUMP_PEEPHOLE_F(match, 2, 2);
    }

    /*
     *	   End of string-related instructions.
     * -----------------------------------------------------------------
     *	   Start of numeric operator instructions.
     */

    {
	ClientData ptr1, ptr2;
	int type1, type2;
	long l1, l2, lResult;

    case INST_EQ:
    case INST_NEQ:
    case INST_LT:
    case INST_GT:
    case INST_LE:
    case INST_GE: {
	int iResult = 0, compare = 0;

	value2Ptr = OBJ_AT_TOS;
	valuePtr = OBJ_UNDER_TOS;

	if (GetNumberFromObj(NULL, valuePtr, &ptr1, &type1) != TCL_OK) {
	    /*
	     * At least one non-numeric argument - compare as strings.
	     */

	    goto stringCompare;
	}
	if (type1 == TCL_NUMBER_NAN) {
	    /*
	     * NaN first arg: NaN != to everything, other compares are false.
	     */

	    iResult = (*pc == INST_NEQ);
	    goto foundResult;
	}
	if (valuePtr == value2Ptr) {
	    compare = MP_EQ;
	    goto convertComparison;
	}
	if (GetNumberFromObj(NULL, value2Ptr, &ptr2, &type2) != TCL_OK) {
	    /*
	     * At least one non-numeric argument - compare as strings.
	     */

	    goto stringCompare;
	}
	if (type2 == TCL_NUMBER_NAN) {
	    /*
	     * NaN 2nd arg: NaN != to everything, other compares are false.
	     */

	    iResult = (*pc == INST_NEQ);
	    goto foundResult;
	}
	if ((type1 == TCL_NUMBER_LONG) && (type2 == TCL_NUMBER_LONG)) {
	    l1 = *((const long *)ptr1);
	    l2 = *((const long *)ptr2);
	    compare = (l1 < l2) ? MP_LT : ((l1 > l2) ? MP_GT : MP_EQ);
	} else {
	    compare = TclCompareTwoNumbers(valuePtr, value2Ptr);
	}

	/*
	 * Turn comparison outcome into appropriate result for opcode.
	 */

    convertComparison:
	switch (*pc) {
	case INST_EQ:
	    iResult = (compare == MP_EQ);
	    break;
	case INST_NEQ:
	    iResult = (compare != MP_EQ);
	    break;
	case INST_LT:
	    iResult = (compare == MP_LT);
	    break;
	case INST_GT:
	    iResult = (compare == MP_GT);
	    break;
	case INST_LE:
	    iResult = (compare != MP_GT);
	    break;
	case INST_GE:
	    iResult = (compare != MP_LT);
	    break;
	}

	/*
	 * Peep-hole optimisation: if you're about to jump, do jump from here.
	 */

    foundResult:
	TRACE(("\"%.20s\" \"%.20s\" => %d\n", O2S(valuePtr), O2S(value2Ptr),
		iResult));
	JUMP_PEEPHOLE_F(iResult, 1, 2);
    }

    case INST_MOD:
    case INST_LSHIFT:
    case INST_RSHIFT:
    case INST_BITOR:
    case INST_BITXOR:
    case INST_BITAND:
	value2Ptr = OBJ_AT_TOS;
	valuePtr = OBJ_UNDER_TOS;

	if ((GetNumberFromObj(NULL, valuePtr, &ptr1, &type1) != TCL_OK)
		|| (type1==TCL_NUMBER_DOUBLE) || (type1==TCL_NUMBER_NAN)) {
	    TRACE(("%.20s %.20s => ILLEGAL 1st TYPE %s\n", O2S(valuePtr),
		    O2S(value2Ptr), (valuePtr->typePtr?
		    valuePtr->typePtr->name : "null")));
	    DECACHE_STACK_INFO();
	    IllegalExprOperandType(interp, pc, valuePtr);
	    CACHE_STACK_INFO();
	    goto gotError;
	}

	if ((GetNumberFromObj(NULL, value2Ptr, &ptr2, &type2) != TCL_OK)
		|| (type2==TCL_NUMBER_DOUBLE) || (type2==TCL_NUMBER_NAN)) {
	    TRACE(("%.20s %.20s => ILLEGAL 2nd TYPE %s\n", O2S(valuePtr),
		    O2S(value2Ptr), (value2Ptr->typePtr?
		    value2Ptr->typePtr->name : "null")));
	    DECACHE_STACK_INFO();
	    IllegalExprOperandType(interp, pc, value2Ptr);
	    CACHE_STACK_INFO();
	    goto gotError;
	}

	/*
	 * Check for common, simple case.
	 */

	if ((type1 == TCL_NUMBER_LONG) && (type2 == TCL_NUMBER_LONG)) {
	    l1 = *((const long *)ptr1);
	    l2 = *((const long *)ptr2);

	    switch (*pc) {
	    case INST_MOD:
		if (l2 == 0) {
		    TRACE(("%s %s => DIVIDE BY ZERO\n", O2S(valuePtr),
			    O2S(value2Ptr)));
		    goto divideByZero;
		} else if ((l2 == 1) || (l2 == -1)) {
		    /*
		     * Div. by |1| always yields remainder of 0.
		     */

		    TRACE(("%s %s => ", O2S(valuePtr), O2S(value2Ptr)));
		    objResultPtr = TCONST(0);
		    TRACE(("%s\n", O2S(objResultPtr)));
		    NEXT_INST_F(1, 2, 1);
		} else if (l1 == 0) {
		    /*
		     * 0 % (non-zero) always yields remainder of 0.
		     */

		    TRACE(("%s %s => ", O2S(valuePtr), O2S(value2Ptr)));
		    objResultPtr = TCONST(0);
		    TRACE(("%s\n", O2S(objResultPtr)));
		    NEXT_INST_F(1, 2, 1);
		} else {
		    lResult = l1 / l2;

		    /*
		     * Force Tcl's integer division rules.
		     * TODO: examine for logic simplification
		     */

		    if ((lResult < 0 || (lResult == 0 &&
			    ((l1 < 0 && l2 > 0) || (l1 > 0 && l2 < 0)))) &&
			    (lResult * l2 != l1)) {
			lResult -= 1;
		    }
		    lResult = l1 - l2*lResult;
		    goto longResultOfArithmetic;
		}

	    case INST_RSHIFT:
		if (l2 < 0) {
		    Tcl_SetObjResult(interp, Tcl_NewStringObj(
			    "negative shift argument", -1));
#ifdef ERROR_CODE_FOR_EARLY_DETECTED_ARITH_ERROR
		    DECACHE_STACK_INFO();
		    Tcl_SetErrorCode(interp, "ARITH", "DOMAIN",
			    "domain error: argument not in valid range",
			    NULL);
		    CACHE_STACK_INFO();
#endif /* ERROR_CODE_FOR_EARLY_DETECTED_ARITH_ERROR */
		    goto gotError;
		} else if (l1 == 0) {
		    TRACE(("%s %s => ", O2S(valuePtr), O2S(value2Ptr)));
		    objResultPtr = TCONST(0);
		    TRACE(("%s\n", O2S(objResultPtr)));
		    NEXT_INST_F(1, 2, 1);
		} else {
		    /*
		     * Quickly force large right shifts to 0 or -1.
		     */

		    if (l2 >= (long)(CHAR_BIT*sizeof(long))) {
			/*
			 * We assume that INT_MAX is much larger than the
			 * number of bits in a long. This is a pretty safe
			 * assumption, given that the former is usually around
			 * 4e9 and the latter 32 or 64...
			 */

			TRACE(("%s %s => ", O2S(valuePtr), O2S(value2Ptr)));
			if (l1 > 0L) {
			    objResultPtr = TCONST(0);
			} else {
			    TclNewIntObj(objResultPtr, -1);
			}
			TRACE(("%s\n", O2S(objResultPtr)));
			NEXT_INST_F(1, 2, 1);
		    }

		    /*
		     * Handle shifts within the native long range.
		     */

		    lResult = l1 >> ((int) l2);
		    goto longResultOfArithmetic;
		}

	    case INST_LSHIFT:
		if (l2 < 0) {
		    Tcl_SetObjResult(interp, Tcl_NewStringObj(
			    "negative shift argument", -1));
#ifdef ERROR_CODE_FOR_EARLY_DETECTED_ARITH_ERROR
		    DECACHE_STACK_INFO();
		    Tcl_SetErrorCode(interp, "ARITH", "DOMAIN",
			    "domain error: argument not in valid range",
			    NULL);
		    CACHE_STACK_INFO();
#endif /* ERROR_CODE_FOR_EARLY_DETECTED_ARITH_ERROR */
		    goto gotError;
		} else if (l1 == 0) {
		    TRACE(("%s %s => ", O2S(valuePtr), O2S(value2Ptr)));
		    objResultPtr = TCONST(0);
		    TRACE(("%s\n", O2S(objResultPtr)));
		    NEXT_INST_F(1, 2, 1);
		} else if (l2 > (long) INT_MAX) {
		    /*
		     * Technically, we could hold the value (1 << (INT_MAX+1))
		     * in an mp_int, but since we're using mp_mul_2d() to do
		     * the work, and it takes only an int argument, that's a
		     * good place to draw the line.
		     */

		    Tcl_SetObjResult(interp, Tcl_NewStringObj(
			    "integer value too large to represent", -1));
#ifdef ERROR_CODE_FOR_EARLY_DETECTED_ARITH_ERROR
		    DECACHE_STACK_INFO();
		    Tcl_SetErrorCode(interp, "ARITH", "IOVERFLOW",
			    "integer value too large to represent", NULL);
		    CACHE_STACK_INFO();
#endif /* ERROR_CODE_FOR_EARLY_DETECTED_ARITH_ERROR */
		    goto gotError;
		} else {
		    int shift = (int) l2;

		    /*
		     * Handle shifts within the native long range.
		     */

		    if ((size_t) shift < CHAR_BIT*sizeof(long) && (l1 != 0)
			    && !((l1>0 ? l1 : ~l1) &
				-(1L<<(CHAR_BIT*sizeof(long) - 1 - shift)))) {
			lResult = l1 << shift;
			goto longResultOfArithmetic;
		    }
		}

		/*
		 * Too large; need to use the broken-out function.
		 */

		TRACE(("%s %s => ", O2S(valuePtr), O2S(value2Ptr)));
		break;

	    case INST_BITAND:
		lResult = l1 & l2;
		goto longResultOfArithmetic;
	    case INST_BITOR:
		lResult = l1 | l2;
		goto longResultOfArithmetic;
	    case INST_BITXOR:
		lResult = l1 ^ l2;
	    longResultOfArithmetic:
		TRACE(("%s %s => ", O2S(valuePtr), O2S(value2Ptr)));
		if (Tcl_IsShared(valuePtr)) {
		    TclNewLongObj(objResultPtr, lResult);
		    TRACE(("%s\n", O2S(objResultPtr)));
		    NEXT_INST_F(1, 2, 1);
		}
		TclSetLongObj(valuePtr, lResult);
		TRACE(("%s\n", O2S(valuePtr)));
		NEXT_INST_F(1, 1, 0);
	    }
	}

	/*
	 * DO NOT MERGE THIS WITH THE EQUIVALENT SECTION LATER! That would
	 * encourage the compiler to inline ExecuteExtendedBinaryMathOp, which
	 * is highly undesirable due to the overall impact on size.
	 */

	TRACE(("%s %s => ", O2S(valuePtr), O2S(value2Ptr)));
	objResultPtr = ExecuteExtendedBinaryMathOp(interp, *pc, &TCONST(0),
		valuePtr, value2Ptr);
	if (objResultPtr == DIVIDED_BY_ZERO) {
	    TRACE_APPEND(("DIVIDE BY ZERO\n"));
	    goto divideByZero;
	} else if (objResultPtr == GENERAL_ARITHMETIC_ERROR) {
	    TRACE_ERROR(interp);
	    goto gotError;
	} else if (objResultPtr == NULL) {
	    TRACE_APPEND(("%s\n", O2S(valuePtr)));
	    NEXT_INST_F(1, 1, 0);
	} else {
	    TRACE_APPEND(("%s\n", O2S(objResultPtr)));
	    NEXT_INST_F(1, 2, 1);
	}

    case INST_EXPON:
    case INST_ADD:
    case INST_SUB:
    case INST_DIV:
    case INST_MULT:
	value2Ptr = OBJ_AT_TOS;
	valuePtr = OBJ_UNDER_TOS;

	if ((GetNumberFromObj(NULL, valuePtr, &ptr1, &type1) != TCL_OK)
		|| IsErroringNaNType(type1)) {
	    TRACE(("%.20s %.20s => ILLEGAL 1st TYPE %s\n",
		    O2S(value2Ptr), O2S(valuePtr),
		    (valuePtr->typePtr? valuePtr->typePtr->name: "null")));
	    DECACHE_STACK_INFO();
	    IllegalExprOperandType(interp, pc, valuePtr);
	    CACHE_STACK_INFO();
	    goto gotError;
	}

#ifdef ACCEPT_NAN
	if (type1 == TCL_NUMBER_NAN) {
	    /*
	     * NaN first argument -> result is also NaN.
	     */

	    NEXT_INST_F(1, 1, 0);
	}
#endif

	if ((GetNumberFromObj(NULL, value2Ptr, &ptr2, &type2) != TCL_OK)
		|| IsErroringNaNType(type2)) {
	    TRACE(("%.20s %.20s => ILLEGAL 2nd TYPE %s\n",
		    O2S(value2Ptr), O2S(valuePtr),
		    (value2Ptr->typePtr? value2Ptr->typePtr->name: "null")));
	    DECACHE_STACK_INFO();
	    IllegalExprOperandType(interp, pc, value2Ptr);
	    CACHE_STACK_INFO();
	    goto gotError;
	}

#ifdef ACCEPT_NAN
	if (type2 == TCL_NUMBER_NAN) {
	    /*
	     * NaN second argument -> result is also NaN.
	     */

	    objResultPtr = value2Ptr;
	    NEXT_INST_F(1, 2, 1);
	}
#endif

	/*
	 * Handle (long,long) arithmetic as best we can without going out to
	 * an external function.
	 */

	if ((type1 == TCL_NUMBER_LONG) && (type2 == TCL_NUMBER_LONG)) {
	    Tcl_WideInt w1, w2, wResult;

	    l1 = *((const long *)ptr1);
	    l2 = *((const long *)ptr2);

	    switch (*pc) {
	    case INST_ADD:
		w1 = (Tcl_WideInt) l1;
		w2 = (Tcl_WideInt) l2;
		wResult = w1 + w2;
#ifdef TCL_WIDE_INT_IS_LONG
		/*
		 * Check for overflow.
		 */

		if (Overflowing(w1, w2, wResult)) {
		    goto overflow;
		}
#endif
		goto wideResultOfArithmetic;

	    case INST_SUB:
		w1 = (Tcl_WideInt) l1;
		w2 = (Tcl_WideInt) l2;
		wResult = w1 - w2;
#ifdef TCL_WIDE_INT_IS_LONG
		/*
		 * Must check for overflow. The macro tests for overflows in
		 * sums by looking at the sign bits. As we have a subtraction
		 * here, we are adding -w2. As -w2 could in turn overflow, we
		 * test with ~w2 instead: it has the opposite sign bit to w2
		 * so it does the job. Note that the only "bad" case (w2==0)
		 * is irrelevant for this macro, as in that case w1 and
		 * wResult have the same sign and there is no overflow anyway.
		 */

		if (Overflowing(w1, ~w2, wResult)) {
		    goto overflow;
		}
#endif
	    wideResultOfArithmetic:
		TRACE(("%s %s => ", O2S(valuePtr), O2S(value2Ptr)));
		if (Tcl_IsShared(valuePtr)) {
		    objResultPtr = Tcl_NewWideIntObj(wResult);
		    TRACE(("%s\n", O2S(objResultPtr)));
		    NEXT_INST_F(1, 2, 1);
		}
		Tcl_SetWideIntObj(valuePtr, wResult);
		TRACE(("%s\n", O2S(valuePtr)));
		NEXT_INST_F(1, 1, 0);

	    case INST_DIV:
		if (l2 == 0) {
		    TRACE(("%s %s => DIVIDE BY ZERO\n",
			    O2S(valuePtr), O2S(value2Ptr)));
		    goto divideByZero;
		} else if ((l1 == LONG_MIN) && (l2 == -1)) {
		    /*
		     * Can't represent (-LONG_MIN) as a long.
		     */

		    goto overflow;
		}
		lResult = l1 / l2;

		/*
		 * Force Tcl's integer division rules.
		 * TODO: examine for logic simplification
		 */

		if (((lResult < 0) || ((lResult == 0) &&
			((l1 < 0 && l2 > 0) || (l1 > 0 && l2 < 0)))) &&
			((lResult * l2) != l1)) {
		    lResult -= 1;
		}
		goto longResultOfArithmetic;

	    case INST_MULT:
		if (((sizeof(long) >= 2*sizeof(int))
			&& (l1 <= INT_MAX) && (l1 >= INT_MIN)
			&& (l2 <= INT_MAX) && (l2 >= INT_MIN))
			|| ((sizeof(long) >= 2*sizeof(short))
			&& (l1 <= SHRT_MAX) && (l1 >= SHRT_MIN)
			&& (l2 <= SHRT_MAX) && (l2 >= SHRT_MIN))) {
		    lResult = l1 * l2;
		    goto longResultOfArithmetic;
		}
	    }

	    /*
	     * Fall through with INST_EXPON, INST_DIV and large multiplies.
	     */
	}

    overflow:
	TRACE(("%s %s => ", O2S(valuePtr), O2S(value2Ptr)));
	objResultPtr = ExecuteExtendedBinaryMathOp(interp, *pc, &TCONST(0),
		valuePtr, value2Ptr);
	if (objResultPtr == DIVIDED_BY_ZERO) {
	    TRACE_APPEND(("DIVIDE BY ZERO\n"));
	    goto divideByZero;
	} else if (objResultPtr == EXPONENT_OF_ZERO) {
	    TRACE_APPEND(("EXPONENT OF ZERO\n"));
	    goto exponOfZero;
	} else if (objResultPtr == GENERAL_ARITHMETIC_ERROR) {
	    TRACE_ERROR(interp);
	    goto gotError;
	} else if (objResultPtr == NULL) {
	    TRACE_APPEND(("%s\n", O2S(valuePtr)));
	    NEXT_INST_F(1, 1, 0);
	} else {
	    TRACE_APPEND(("%s\n", O2S(objResultPtr)));
	    NEXT_INST_F(1, 2, 1);
	}

    case INST_LNOT: {
	int b;

	valuePtr = OBJ_AT_TOS;

	/* TODO - check claim that taking address of b harms performance */
	/* TODO - consider optimization search for constants */
	if (TclGetBooleanFromObj(NULL, valuePtr, &b) != TCL_OK) {
	    TRACE(("\"%.20s\" => ERROR: illegal type %s\n", O2S(valuePtr),
		    (valuePtr->typePtr? valuePtr->typePtr->name : "null")));
	    DECACHE_STACK_INFO();
	    IllegalExprOperandType(interp, pc, valuePtr);
	    CACHE_STACK_INFO();
	    goto gotError;
	}
	/* TODO: Consider peephole opt. */
	objResultPtr = TCONST(!b);
	TRACE_WITH_OBJ(("%s => ", O2S(valuePtr)), objResultPtr);
	NEXT_INST_F(1, 1, 1);
    }

    case INST_BITNOT:
	valuePtr = OBJ_AT_TOS;
	TRACE(("\"%.20s\" => ", O2S(valuePtr)));
	if ((GetNumberFromObj(NULL, valuePtr, &ptr1, &type1) != TCL_OK)
		|| (type1==TCL_NUMBER_NAN) || (type1==TCL_NUMBER_DOUBLE)) {
	    /*
	     * ... ~$NonInteger => raise an error.
	     */

	    TRACE_APPEND(("ERROR: illegal type %s\n",
		    (valuePtr->typePtr? valuePtr->typePtr->name : "null")));
	    DECACHE_STACK_INFO();
	    IllegalExprOperandType(interp, pc, valuePtr);
	    CACHE_STACK_INFO();
	    goto gotError;
	}
	if (type1 == TCL_NUMBER_LONG) {
	    l1 = *((const long *) ptr1);
	    if (Tcl_IsShared(valuePtr)) {
		TclNewLongObj(objResultPtr, ~l1);
		TRACE_APPEND(("%s\n", O2S(objResultPtr)));
		NEXT_INST_F(1, 1, 1);
	    }
	    TclSetLongObj(valuePtr, ~l1);
	    TRACE_APPEND(("%s\n", O2S(valuePtr)));
	    NEXT_INST_F(1, 0, 0);
	}
	objResultPtr = ExecuteExtendedUnaryMathOp(*pc, valuePtr);
	if (objResultPtr != NULL) {
	    TRACE_APPEND(("%s\n", O2S(objResultPtr)));
	    NEXT_INST_F(1, 1, 1);
	} else {
	    TRACE_APPEND(("%s\n", O2S(valuePtr)));
	    NEXT_INST_F(1, 0, 0);
	}

    case INST_UMINUS:
	valuePtr = OBJ_AT_TOS;
	TRACE(("\"%.20s\" => ", O2S(valuePtr)));
	if ((GetNumberFromObj(NULL, valuePtr, &ptr1, &type1) != TCL_OK)
		|| IsErroringNaNType(type1)) {
	    TRACE_APPEND(("ERROR: illegal type %s \n",
		    (valuePtr->typePtr? valuePtr->typePtr->name : "null")));
	    DECACHE_STACK_INFO();
	    IllegalExprOperandType(interp, pc, valuePtr);
	    CACHE_STACK_INFO();
	    goto gotError;
	}
	switch (type1) {
	case TCL_NUMBER_NAN:
	    /* -NaN => NaN */
	    TRACE_APPEND(("%s\n", O2S(valuePtr)));
	    NEXT_INST_F(1, 0, 0);
	case TCL_NUMBER_LONG:
	    l1 = *((const long *) ptr1);
	    if (l1 != LONG_MIN) {
		if (Tcl_IsShared(valuePtr)) {
		    TclNewLongObj(objResultPtr, -l1);
		    TRACE_APPEND(("%s\n", O2S(objResultPtr)));
		    NEXT_INST_F(1, 1, 1);
		}
		TclSetLongObj(valuePtr, -l1);
		TRACE_APPEND(("%s\n", O2S(valuePtr)));
		NEXT_INST_F(1, 0, 0);
	    }
	    /* FALLTHROUGH */
	}
	objResultPtr = ExecuteExtendedUnaryMathOp(*pc, valuePtr);
	if (objResultPtr != NULL) {
	    TRACE_APPEND(("%s\n", O2S(objResultPtr)));
	    NEXT_INST_F(1, 1, 1);
	} else {
	    TRACE_APPEND(("%s\n", O2S(valuePtr)));
	    NEXT_INST_F(1, 0, 0);
	}

    case INST_UPLUS:
    case INST_TRY_CVT_TO_NUMERIC:
	/*
	 * Try to convert the topmost stack object to numeric object. This is
	 * done in order to support [expr]'s policy of interpreting operands
	 * if at all possible as numbers first, then strings.
	 */

	valuePtr = OBJ_AT_TOS;
	TRACE(("\"%.20s\" => ", O2S(valuePtr)));

	if (GetNumberFromObj(NULL, valuePtr, &ptr1, &type1) != TCL_OK) {
	    if (*pc == INST_UPLUS) {
		/*
		 * ... +$NonNumeric => raise an error.
		 */

		TRACE_APPEND(("ERROR: illegal type %s\n",
			(valuePtr->typePtr? valuePtr->typePtr->name:"null")));
		DECACHE_STACK_INFO();
		IllegalExprOperandType(interp, pc, valuePtr);
		CACHE_STACK_INFO();
		goto gotError;
	    }

	    /* ... TryConvertToNumeric($NonNumeric) is acceptable */
	    TRACE_APPEND(("not numeric\n"));
	    NEXT_INST_F(1, 0, 0);
	}
	if (IsErroringNaNType(type1)) {
	    if (*pc == INST_UPLUS) {
		/*
		 * ... +$NonNumeric => raise an error.
		 */

		TRACE_APPEND(("ERROR: illegal type %s\n",
			(valuePtr->typePtr? valuePtr->typePtr->name:"null")));
		DECACHE_STACK_INFO();
		IllegalExprOperandType(interp, pc, valuePtr);
		CACHE_STACK_INFO();
	    } else {
		/*
		 * Numeric conversion of NaN -> error.
		 */

		TRACE_APPEND(("ERROR: IEEE floating pt error\n"));
		DECACHE_STACK_INFO();
		TclExprFloatError(interp, *((const double *) ptr1));
		CACHE_STACK_INFO();
	    }
	    goto gotError;
	}

	/*
	 * Ensure that the numeric value has a string rep the same as the
	 * formatted version of its internal rep. This is used, e.g., to make
	 * sure that "expr {0001}" yields "1", not "0001". We implement this
	 * by _discarding_ the string rep since we know it will be
	 * regenerated, if needed later, by formatting the internal rep's
	 * value.
	 */

	if (valuePtr->bytes == NULL) {
	    TRACE_APPEND(("numeric, same Tcl_Obj\n"));
	    NEXT_INST_F(1, 0, 0);
	}
	if (Tcl_IsShared(valuePtr)) {
	    /*
	     * Here we do some surgery within the Tcl_Obj internals. We want
	     * to copy the intrep, but not the string, so we temporarily hide
	     * the string so we do not copy it.
	     */

	    char *savedString = valuePtr->bytes;

	    valuePtr->bytes = NULL;
	    objResultPtr = Tcl_DuplicateObj(valuePtr);
	    valuePtr->bytes = savedString;
	    TRACE_APPEND(("numeric, new Tcl_Obj\n"));
	    NEXT_INST_F(1, 1, 1);
	}
	TclInvalidateStringRep(valuePtr);
	TRACE_APPEND(("numeric, same Tcl_Obj\n"));
	NEXT_INST_F(1, 0, 0);
    }

    /*
     *	   End of numeric operator instructions.
     * -----------------------------------------------------------------
     */

    case INST_BREAK:
	/*
	DECACHE_STACK_INFO();
	Tcl_ResetResult(interp);
	CACHE_STACK_INFO();
	*/
	result = TCL_BREAK;
	cleanup = 0;
	TRACE(("=> BREAK!\n"));
	goto processExceptionReturn;

    case INST_CONTINUE:
	/*
	DECACHE_STACK_INFO();
	Tcl_ResetResult(interp);
	CACHE_STACK_INFO();
	*/
	result = TCL_CONTINUE;
	cleanup = 0;
	TRACE(("=> CONTINUE!\n"));
	goto processExceptionReturn;

    {
	ForeachInfo *infoPtr;
	Var *iterVarPtr, *listVarPtr;
	Tcl_Obj *oldValuePtr, *listPtr, **elements;
	ForeachVarList *varListPtr;
	int numLists, iterNum, listTmpIndex, listLen, numVars;
	int varIndex, valIndex, continueLoop, j, iterTmpIndex;
	long i;

    case INST_FOREACH_START4: /* DEPRECATED */
	/*
	 * Initialize the temporary local var that holds the count of the
	 * number of iterations of the loop body to -1.
	 */

	opnd = TclGetUInt4AtPtr(pc+1);
	infoPtr = codePtr->auxDataArrayPtr[opnd].clientData;
	iterTmpIndex = infoPtr->loopCtTemp;
	iterVarPtr = LOCAL(iterTmpIndex);
	oldValuePtr = iterVarPtr->value.objPtr;

	if (oldValuePtr == NULL) {
	    TclNewLongObj(iterVarPtr->value.objPtr, -1);
	    Tcl_IncrRefCount(iterVarPtr->value.objPtr);
	} else {
	    TclSetLongObj(oldValuePtr, -1);
	}
	TRACE(("%u => loop iter count temp %d\n", opnd, iterTmpIndex));

#ifndef TCL_COMPILE_DEBUG
	/*
	 * Remark that the compiler ALWAYS sets INST_FOREACH_STEP4 immediately
	 * after INST_FOREACH_START4 - let us just fall through instead of
	 * jumping back to the top.
	 */

	pc += 5;
	TCL_DTRACE_INST_NEXT();
#else
	NEXT_INST_F(5, 0, 0);
#endif

    case INST_FOREACH_STEP4: /* DEPRECATED */
	/*
	 * "Step" a foreach loop (i.e., begin its next iteration) by assigning
	 * the next value list element to each loop var.
	 */

	opnd = TclGetUInt4AtPtr(pc+1);
	TRACE(("%u => ", opnd));
	infoPtr = codePtr->auxDataArrayPtr[opnd].clientData;
	numLists = infoPtr->numLists;

	/*
	 * Increment the temp holding the loop iteration number.
	 */

	iterVarPtr = LOCAL(infoPtr->loopCtTemp);
	valuePtr = iterVarPtr->value.objPtr;
	iterNum = valuePtr->internalRep.longValue + 1;
	TclSetLongObj(valuePtr, iterNum);

	/*
	 * Check whether all value lists are exhausted and we should stop the
	 * loop.
	 */

	continueLoop = 0;
	listTmpIndex = infoPtr->firstValueTemp;
	for (i = 0;  i < numLists;  i++) {
	    varListPtr = infoPtr->varLists[i];
	    numVars = varListPtr->numVars;

	    listVarPtr = LOCAL(listTmpIndex);
	    listPtr = listVarPtr->value.objPtr;
	    if (TclListObjLength(interp, listPtr, &listLen) != TCL_OK) {
		TRACE_APPEND(("ERROR converting list %ld, \"%.30s\": %s\n",
			i, O2S(listPtr), O2S(Tcl_GetObjResult(interp))));
		goto gotError;
	    }
	    if (listLen > iterNum * numVars) {
		continueLoop = 1;
	    }
	    listTmpIndex++;
	}

	/*
	 * If some var in some var list still has a remaining list element
	 * iterate one more time. Assign to var the next element from its
	 * value list. We already checked above that each list temp holds a
	 * valid list object (by calling Tcl_ListObjLength), but cannot rely
	 * on that check remaining valid: one list could have been shimmered
	 * as a side effect of setting a traced variable.
	 */

	if (continueLoop) {
	    listTmpIndex = infoPtr->firstValueTemp;
	    for (i = 0;  i < numLists;  i++) {
		varListPtr = infoPtr->varLists[i];
		numVars = varListPtr->numVars;

		listVarPtr = LOCAL(listTmpIndex);
		listPtr = TclListObjCopy(NULL, listVarPtr->value.objPtr);
		TclListObjGetElements(interp, listPtr, &listLen, &elements);

		valIndex = (iterNum * numVars);
		for (j = 0;  j < numVars;  j++) {
		    if (valIndex >= listLen) {
			TclNewObj(valuePtr);
		    } else {
			valuePtr = elements[valIndex];
		    }

		    varIndex = varListPtr->varIndexes[j];
		    varPtr = LOCAL(varIndex);
		    while (TclIsVarLink(varPtr)) {
			varPtr = varPtr->value.linkPtr;
		    }
		    if (TclIsVarDirectWritable(varPtr)) {
			value2Ptr = varPtr->value.objPtr;
			if (valuePtr != value2Ptr) {
			    if (value2Ptr != NULL) {
				TclDecrRefCount(value2Ptr);
			    }
			    varPtr->value.objPtr = valuePtr;
			    Tcl_IncrRefCount(valuePtr);
			}
		    } else {
			DECACHE_STACK_INFO();
			if (TclPtrSetVar(interp, varPtr, NULL, NULL, NULL,
				valuePtr, TCL_LEAVE_ERR_MSG, varIndex)==NULL){
			    CACHE_STACK_INFO();
			    TRACE_APPEND((
				    "ERROR init. index temp %d: %s\n",
				    varIndex, O2S(Tcl_GetObjResult(interp))));
			    TclDecrRefCount(listPtr);
			    goto gotError;
			}
			CACHE_STACK_INFO();
		    }
		    valIndex++;
		}
		TclDecrRefCount(listPtr);
		listTmpIndex++;
	    }
	}
<<<<<<< HEAD
	TRACE_APPEND(("%d lists, iter %d, %s loop\n", numLists,
		iterNum, (continueLoop? "continue" : "exit")));
=======
	TRACE_APPEND(("%d lists, iter %d, %s loop\n",
		numLists, iterNum, (continueLoop? "continue" : "exit")));
>>>>>>> 3252f577

	/*
	 * Run-time peep-hole optimisation: the compiler ALWAYS follows
	 * INST_FOREACH_STEP4 with an INST_JUMP_FALSE. We just skip that
	 * instruction and jump direct from here.
	 */

	pc += 5;
	if (*pc == INST_JUMP_FALSE1) {
	    NEXT_INST_F((continueLoop? 2 : TclGetInt1AtPtr(pc+1)), 0, 0);
	} else {
	    NEXT_INST_F((continueLoop? 5 : TclGetInt4AtPtr(pc+1)), 0, 0);
	}

    }
    {
	ForeachInfo *infoPtr;
	Tcl_Obj *listPtr, **elements, *tmpPtr;
	ForeachVarList *varListPtr;
	int numLists, iterMax, listLen, numVars;
	int iterTmp, iterNum, listTmpDepth;
	int varIndex, valIndex, j;
	long i;

    case INST_FOREACH_START:
	/*
	 * Initialize the data for the looping construct, pushing the
	 * corresponding Tcl_Objs to the stack.
	 */

	opnd = TclGetUInt4AtPtr(pc+1);
	infoPtr = codePtr->auxDataArrayPtr[opnd].clientData;
	numLists = infoPtr->numLists;
	TRACE(("%u => ", opnd));

	/*
	 * Compute the number of iterations that will be run: iterMax
	 */

	iterMax = 0;
	listTmpDepth = numLists-1;
	for (i = 0;  i < numLists;  i++) {
	    varListPtr = infoPtr->varLists[i];
	    numVars = varListPtr->numVars;
	    listPtr = OBJ_AT_DEPTH(listTmpDepth);
	    if (TclListObjLength(interp, listPtr, &listLen) != TCL_OK) {
		TRACE_APPEND(("ERROR converting list %ld, \"%s\": %s",
			i, O2S(listPtr), O2S(Tcl_GetObjResult(interp))));
		goto gotError;
	    }
	    if (Tcl_IsShared(listPtr)) {
		objPtr = TclListObjCopy(NULL, listPtr);
		Tcl_IncrRefCount(objPtr);
		Tcl_DecrRefCount(listPtr);
		OBJ_AT_DEPTH(listTmpDepth) = objPtr;
	    }
	    iterTmp = (listLen + (numVars - 1))/numVars;
	    if (iterTmp > iterMax) {
		iterMax = iterTmp;
	    }
	    listTmpDepth--;
	}

	/*
	 * Store the iterNum and iterMax in a single Tcl_Obj; we keep a
	 * nul-string obj with the pointer stored in the ptrValue so that the
	 * thing is properly garbage collected. THIS OBJ MAKES NO SENSE, but
	 * it will never leave this scope and is read-only.
	 */

	TclNewObj(tmpPtr);
	tmpPtr->internalRep.twoPtrValue.ptr1 = INT2PTR(0);
	tmpPtr->internalRep.twoPtrValue.ptr2 = INT2PTR(iterMax);
	PUSH_OBJECT(tmpPtr); /* iterCounts object */

	/*
	 * Store a pointer to the ForeachInfo struct; same dirty trick
	 * as above
	 */

	TclNewObj(tmpPtr);
	tmpPtr->internalRep.otherValuePtr = infoPtr;
	PUSH_OBJECT(tmpPtr); /* infoPtr object */
	TRACE_APPEND(("jump to loop step\n"));

	/*
	 * Jump directly to the INST_FOREACH_STEP instruction; the C code just
	 * falls through.
	 */

	pc += 5 - infoPtr->loopCtTemp;

    case INST_FOREACH_STEP:
	/*
	 * "Step" a foreach loop (i.e., begin its next iteration) by assigning
	 * the next value list element to each loop var.
	 */

	tmpPtr = OBJ_AT_TOS;
	infoPtr = tmpPtr->internalRep.otherValuePtr;
	numLists = infoPtr->numLists;
	TRACE(("=> "));

	tmpPtr = OBJ_AT_DEPTH(1);
	iterNum = PTR2INT(tmpPtr->internalRep.twoPtrValue.ptr1);
	iterMax = PTR2INT(tmpPtr->internalRep.twoPtrValue.ptr2);

	/*
	 * If some list still has a remaining list element iterate one more
	 * time. Assign to var the next element from its value list.
	 */

	if (iterNum < iterMax) {
	    /*
	     * Set the variables and jump back to run the body
	     */

	    tmpPtr->internalRep.twoPtrValue.ptr1 = INT2PTR(iterNum + 1);

	    listTmpDepth = numLists + 1;

	    for (i = 0;  i < numLists;  i++) {
		varListPtr = infoPtr->varLists[i];
		numVars = varListPtr->numVars;

		listPtr = OBJ_AT_DEPTH(listTmpDepth);
		TclListObjGetElements(interp, listPtr, &listLen, &elements);

		valIndex = (iterNum * numVars);
		for (j = 0;  j < numVars;  j++) {
		    if (valIndex >= listLen) {
			TclNewObj(valuePtr);
		    } else {
			valuePtr = elements[valIndex];
		    }

		    varIndex = varListPtr->varIndexes[j];
		    varPtr = LOCAL(varIndex);
		    while (TclIsVarLink(varPtr)) {
			varPtr = varPtr->value.linkPtr;
		    }
		    if (TclIsVarDirectWritable(varPtr)) {
			value2Ptr = varPtr->value.objPtr;
			if (valuePtr != value2Ptr) {
			    if (value2Ptr != NULL) {
				TclDecrRefCount(value2Ptr);
			    }
			    varPtr->value.objPtr = valuePtr;
			    Tcl_IncrRefCount(valuePtr);
			}
		    } else {
			DECACHE_STACK_INFO();
			if (TclPtrSetVar(interp, varPtr, NULL, NULL, NULL,
				valuePtr, TCL_LEAVE_ERR_MSG, varIndex)==NULL){
			    CACHE_STACK_INFO();
			    TRACE_APPEND(("ERROR init. index temp %d: %.30s",
				    varIndex, O2S(Tcl_GetObjResult(interp))));
			    goto gotError;
			}
			CACHE_STACK_INFO();
		    }
		    valIndex++;
		}
		listTmpDepth--;
	    }
	    TRACE_APPEND(("jump to loop start\n"));
	    /* loopCtTemp being 'misused' for storing the jump size */
	    NEXT_INST_F(infoPtr->loopCtTemp, 0, 0);
	}

	TRACE_APPEND(("loop has no more iterations\n"));
#ifdef TCL_COMPILE_DEBUG
	NEXT_INST_F(1, 0, 0);
#else
	/*
	 * FALL THROUGH
	 */
	pc++;
#endif

    case INST_FOREACH_END:
	/* THIS INSTRUCTION IS ONLY CALLED AS A BREAK TARGET */
	tmpPtr = OBJ_AT_TOS;
	infoPtr = tmpPtr->internalRep.otherValuePtr;
	numLists = infoPtr->numLists;
	TRACE(("=> loop terminated\n"));
	NEXT_INST_V(1, numLists+2, 0);

    case INST_LMAP_COLLECT:
	/*
	 * This instruction is only issued by lmap. The stack is:
	 *   - result
	 *   - infoPtr
	 *   - loop counters
	 *   - valLists
	 *   - collecting obj (unshared)
	 * The instruction lappends the result to the collecting obj.
	 */

	tmpPtr = OBJ_AT_DEPTH(1);
	infoPtr = tmpPtr->internalRep.otherValuePtr;
	numLists = infoPtr->numLists;
	TRACE_APPEND(("=> appending to list at depth %d\n", 3 + numLists));
	
	objPtr = OBJ_AT_DEPTH(3 + numLists);
	Tcl_ListObjAppendElement(NULL, objPtr, OBJ_AT_TOS);
	NEXT_INST_F(1, 1, 0);
    }

    case INST_BEGIN_CATCH4:
	/*
	 * Record start of the catch command with exception range index equal
	 * to the operand. Push the current stack depth onto the special catch
	 * stack.
	 */

	*(++catchTop) = CURR_DEPTH;
	TRACE(("%u => catchTop=%d, stackTop=%d\n",
		TclGetUInt4AtPtr(pc+1), (int) (catchTop - initCatchTop - 1),
		(int) CURR_DEPTH));
	NEXT_INST_F(5, 0, 0);

    case INST_END_CATCH:
	catchTop--;
	DECACHE_STACK_INFO();
	Tcl_ResetResult(interp);
	CACHE_STACK_INFO();
	result = TCL_OK;
	TRACE(("=> catchTop=%d\n", (int) (catchTop - initCatchTop - 1)));
	NEXT_INST_F(1, 0, 0);

    case INST_PUSH_RESULT:
	objResultPtr = Tcl_GetObjResult(interp);
	TRACE_WITH_OBJ(("=> "), objResultPtr);

	/*
	 * See the comments at INST_INVOKE_STK
	 */

	TclNewObj(objPtr);
	Tcl_IncrRefCount(objPtr);
	iPtr->objResultPtr = objPtr;
	NEXT_INST_F(1, 0, -1);

    case INST_PUSH_RETURN_CODE:
	TclNewIntObj(objResultPtr, result);
	TRACE(("=> %u\n", result));
	NEXT_INST_F(1, 0, 1);

    case INST_PUSH_RETURN_OPTIONS:
	DECACHE_STACK_INFO();
	objResultPtr = Tcl_GetReturnOptions(interp, result);
	CACHE_STACK_INFO();
	TRACE_WITH_OBJ(("=> "), objResultPtr);
	NEXT_INST_F(1, 0, 1);

    case INST_RETURN_CODE_BRANCH: {
	int code;

	if (TclGetIntFromObj(NULL, OBJ_AT_TOS, &code) != TCL_OK) {
	    Tcl_Panic("INST_RETURN_CODE_BRANCH: TOS not a return code!");
	}
	if (code == TCL_OK) {
	    Tcl_Panic("INST_RETURN_CODE_BRANCH: TOS is TCL_OK!");
	}
	if (code < TCL_ERROR || code > TCL_CONTINUE) {
	    code = TCL_CONTINUE + 1;
	}
	TRACE(("\"%s\" => jump offset %d\n", O2S(OBJ_AT_TOS), 2*code-1));
	NEXT_INST_F(2*code-1, 1, 0);
    }

    /*
     * -----------------------------------------------------------------
     *	   Start of dictionary-related instructions.
     */

    {
	int opnd2, allocateDict, done, i, allocdict;
	Tcl_Obj *dictPtr, *statePtr, *keyPtr, *listPtr, *varNamePtr, *keysPtr;
	Tcl_Obj *emptyPtr, **keyPtrPtr;
	Tcl_DictSearch *searchPtr;
	DictUpdateInfo *duiPtr;

    case INST_DICT_VERIFY:
	dictPtr = OBJ_AT_TOS;
	TRACE(("\"%.30s\" => ", O2S(dictPtr)));
	if (Tcl_DictObjSize(interp, dictPtr, &done) != TCL_OK) {
	    TRACE_APPEND(("ERROR verifying dictionary nature of \"%.30s\": %s\n",
		    O2S(dictPtr), O2S(Tcl_GetObjResult(interp))));
	    goto gotError;
	}
	TRACE_APPEND(("OK\n"));
	NEXT_INST_F(1, 1, 0);

    case INST_DICT_GET:
    case INST_DICT_EXISTS: {
	register Tcl_Interp *interp2 = interp;
	register int found;

	opnd = TclGetUInt4AtPtr(pc+1);
	TRACE(("%u => ", opnd));
	dictPtr = OBJ_AT_DEPTH(opnd);
	if (*pc == INST_DICT_EXISTS) {
	    interp2 = NULL;
	}
	if (opnd > 1) {
	    dictPtr = TclTraceDictPath(interp2, dictPtr, opnd-1,
		    &OBJ_AT_DEPTH(opnd-1), DICT_PATH_READ);
	    if (dictPtr == NULL) {
		if (*pc == INST_DICT_EXISTS) {
		    found = 0;
		    goto afterDictExists;
		}
		TRACE_WITH_OBJ((
			"ERROR tracing dictionary path into \"%.30s\": ",
			O2S(OBJ_AT_DEPTH(opnd))),
			Tcl_GetObjResult(interp));
		goto gotError;
	    }
	}
	if (Tcl_DictObjGet(interp2, dictPtr, OBJ_AT_TOS,
		&objResultPtr) == TCL_OK) {
	    if (*pc == INST_DICT_EXISTS) {
		found = (objResultPtr ? 1 : 0);
		goto afterDictExists;
	    }
	    if (!objResultPtr) {
		Tcl_SetObjResult(interp, Tcl_ObjPrintf(
			"key \"%s\" not known in dictionary",
			TclGetString(OBJ_AT_TOS)));
		DECACHE_STACK_INFO();
		Tcl_SetErrorCode(interp, "TCL", "LOOKUP", "DICT",
			TclGetString(OBJ_AT_TOS), NULL);
		CACHE_STACK_INFO();
		TRACE_ERROR(interp);
		goto gotError;
	    }
	    TRACE_APPEND(("%.30s\n", O2S(objResultPtr)));
	    NEXT_INST_V(5, opnd+1, 1);
	} else if (*pc != INST_DICT_EXISTS) {
	    TRACE_APPEND(("ERROR reading leaf dictionary key \"%.30s\": %s",
		    O2S(dictPtr), O2S(Tcl_GetObjResult(interp))));
	    goto gotError;
	} else {
	    found = 0;
	}
    afterDictExists:
	TRACE_APPEND(("%d\n", found));

	/*
	 * The INST_DICT_EXISTS instruction is usually followed by a
	 * conditional jump, so we can take advantage of this to do some
	 * peephole optimization (note that we're careful to not close out
	 * someone doing something else).
	 */

	JUMP_PEEPHOLE_V(found, 5, opnd+1);
    }

    case INST_DICT_SET:
    case INST_DICT_UNSET:
    case INST_DICT_INCR_IMM:
	opnd = TclGetUInt4AtPtr(pc+1);
	opnd2 = TclGetUInt4AtPtr(pc+5);

	varPtr = LOCAL(opnd2);
	while (TclIsVarLink(varPtr)) {
	    varPtr = varPtr->value.linkPtr;
	}
	TRACE(("%u %u => ", opnd, opnd2));
	if (TclIsVarDirectReadable(varPtr)) {
	    dictPtr = varPtr->value.objPtr;
	} else {
	    DECACHE_STACK_INFO();
	    dictPtr = TclPtrGetVar(interp, varPtr, NULL,NULL,NULL, 0, opnd2);
	    CACHE_STACK_INFO();
	}
	if (dictPtr == NULL) {
	    TclNewObj(dictPtr);
	    allocateDict = 1;
	} else {
	    allocateDict = Tcl_IsShared(dictPtr);
	    if (allocateDict) {
		dictPtr = Tcl_DuplicateObj(dictPtr);
	    }
	}

	switch (*pc) {
	case INST_DICT_SET:
	    cleanup = opnd + 1;
	    result = Tcl_DictObjPutKeyList(interp, dictPtr, opnd,
		    &OBJ_AT_DEPTH(opnd), OBJ_AT_TOS);
	    break;
	case INST_DICT_INCR_IMM:
	    cleanup = 1;
	    opnd = TclGetInt4AtPtr(pc+1);
	    result = Tcl_DictObjGet(interp, dictPtr, OBJ_AT_TOS, &valuePtr);
	    if (result != TCL_OK) {
		break;
	    }
	    if (valuePtr == NULL) {
		Tcl_DictObjPut(NULL, dictPtr, OBJ_AT_TOS,Tcl_NewIntObj(opnd));
	    } else {
		value2Ptr = Tcl_NewIntObj(opnd);
		Tcl_IncrRefCount(value2Ptr);
		if (Tcl_IsShared(valuePtr)) {
		    valuePtr = Tcl_DuplicateObj(valuePtr);
		    Tcl_DictObjPut(NULL, dictPtr, OBJ_AT_TOS, valuePtr);
		}
		result = TclIncrObj(interp, valuePtr, value2Ptr);
		if (result == TCL_OK) {
		    TclInvalidateStringRep(dictPtr);
		}
		TclDecrRefCount(value2Ptr);
	    }
	    break;
	case INST_DICT_UNSET:
	    cleanup = opnd;
	    result = Tcl_DictObjRemoveKeyList(interp, dictPtr, opnd,
		    &OBJ_AT_DEPTH(opnd-1));
	    break;
	default:
	    cleanup = 0; /* stop compiler warning */
	    Tcl_Panic("Should not happen!");
	}

	if (result != TCL_OK) {
	    if (allocateDict) {
		TclDecrRefCount(dictPtr);
	    }
	    TRACE_APPEND(("ERROR updating dictionary: %s\n",
		    O2S(Tcl_GetObjResult(interp))));
	    goto checkForCatch;
	}

	if (TclIsVarDirectWritable(varPtr)) {
	    if (allocateDict) {
		value2Ptr = varPtr->value.objPtr;
		Tcl_IncrRefCount(dictPtr);
		if (value2Ptr != NULL) {
		    TclDecrRefCount(value2Ptr);
		}
		varPtr->value.objPtr = dictPtr;
	    }
	    objResultPtr = dictPtr;
	} else {
	    Tcl_IncrRefCount(dictPtr);
	    DECACHE_STACK_INFO();
	    objResultPtr = TclPtrSetVar(interp, varPtr, NULL, NULL, NULL,
		    dictPtr, TCL_LEAVE_ERR_MSG, opnd2);
	    CACHE_STACK_INFO();
	    TclDecrRefCount(dictPtr);
	    if (objResultPtr == NULL) {
		TRACE_ERROR(interp);
		goto gotError;
	    }
	}
#ifndef TCL_COMPILE_DEBUG
	if (*(pc+9) == INST_POP) {
	    NEXT_INST_V(10, cleanup, 0);
	}
#endif
	TRACE_APPEND(("\"%.30s\"\n", O2S(objResultPtr)));
	NEXT_INST_V(9, cleanup, 1);

    case INST_DICT_APPEND:
    case INST_DICT_LAPPEND:
	opnd = TclGetUInt4AtPtr(pc+1);
	varPtr = LOCAL(opnd);
	while (TclIsVarLink(varPtr)) {
	    varPtr = varPtr->value.linkPtr;
	}
	TRACE(("%u => ", opnd));
	if (TclIsVarDirectReadable(varPtr)) {
	    dictPtr = varPtr->value.objPtr;
	} else {
	    DECACHE_STACK_INFO();
	    dictPtr = TclPtrGetVar(interp, varPtr, NULL, NULL, NULL, 0, opnd);
	    CACHE_STACK_INFO();
	}
	if (dictPtr == NULL) {
	    TclNewObj(dictPtr);
	    allocateDict = 1;
	} else {
	    allocateDict = Tcl_IsShared(dictPtr);
	    if (allocateDict) {
		dictPtr = Tcl_DuplicateObj(dictPtr);
	    }
	}

	if (Tcl_DictObjGet(interp, dictPtr, OBJ_UNDER_TOS,
		&valuePtr) != TCL_OK) {
	    if (allocateDict) {
		TclDecrRefCount(dictPtr);
	    }
	    TRACE_ERROR(interp);
	    goto gotError;
	}

	/*
	 * Note that a non-existent key results in a NULL valuePtr, which is a
	 * case handled separately below. What we *can* say at this point is
	 * that the write-back will always succeed.
	 */

	switch (*pc) {
	case INST_DICT_APPEND:
	    if (valuePtr == NULL) {
		Tcl_DictObjPut(NULL, dictPtr, OBJ_UNDER_TOS, OBJ_AT_TOS);
	    } else if (Tcl_IsShared(valuePtr)) {
		valuePtr = Tcl_DuplicateObj(valuePtr);
		Tcl_AppendObjToObj(valuePtr, OBJ_AT_TOS);
		Tcl_DictObjPut(NULL, dictPtr, OBJ_UNDER_TOS, valuePtr);
	    } else {
		Tcl_AppendObjToObj(valuePtr, OBJ_AT_TOS);

		/*
		 * Must invalidate the string representation of dictionary
		 * here because we have directly updated the internal
		 * representation; if we don't, callers could see the wrong
		 * string rep despite the internal version of the dictionary
		 * having the correct value. [Bug 3079830]
		 */

		TclInvalidateStringRep(dictPtr);
	    }
	    break;
	case INST_DICT_LAPPEND:
	    /*
	     * More complex because list-append can fail.
	     */

	    if (valuePtr == NULL) {
		Tcl_DictObjPut(NULL, dictPtr, OBJ_UNDER_TOS,
			Tcl_NewListObj(1, &OBJ_AT_TOS));
		break;
	    } else if (Tcl_IsShared(valuePtr)) {
		valuePtr = Tcl_DuplicateObj(valuePtr);
		if (Tcl_ListObjAppendElement(interp, valuePtr,
			OBJ_AT_TOS) != TCL_OK) {
		    TclDecrRefCount(valuePtr);
		    if (allocateDict) {
			TclDecrRefCount(dictPtr);
		    }
		    TRACE_ERROR(interp);
		    goto gotError;
		}
		Tcl_DictObjPut(NULL, dictPtr, OBJ_UNDER_TOS, valuePtr);
	    } else {
		if (Tcl_ListObjAppendElement(interp, valuePtr,
			OBJ_AT_TOS) != TCL_OK) {
		    if (allocateDict) {
			TclDecrRefCount(dictPtr);
		    }
		    TRACE_ERROR(interp);
		    goto gotError;
		}

		/*
		 * Must invalidate the string representation of dictionary
		 * here because we have directly updated the internal
		 * representation; if we don't, callers could see the wrong
		 * string rep despite the internal version of the dictionary
		 * having the correct value. [Bug 3079830]
		 */

		TclInvalidateStringRep(dictPtr);
	    }
	    break;
	default:
	    Tcl_Panic("Should not happen!");
	}

	if (TclIsVarDirectWritable(varPtr)) {
	    if (allocateDict) {
		value2Ptr = varPtr->value.objPtr;
		Tcl_IncrRefCount(dictPtr);
		if (value2Ptr != NULL) {
		    TclDecrRefCount(value2Ptr);
		}
		varPtr->value.objPtr = dictPtr;
	    }
	    objResultPtr = dictPtr;
	} else {
	    Tcl_IncrRefCount(dictPtr);
	    DECACHE_STACK_INFO();
	    objResultPtr = TclPtrSetVar(interp, varPtr, NULL, NULL, NULL,
		    dictPtr, TCL_LEAVE_ERR_MSG, opnd);
	    CACHE_STACK_INFO();
	    TclDecrRefCount(dictPtr);
	    if (objResultPtr == NULL) {
		TRACE_ERROR(interp);
		goto gotError;
	    }
	}
#ifndef TCL_COMPILE_DEBUG
	if (*(pc+5) == INST_POP) {
	    NEXT_INST_F(6, 2, 0);
	}
#endif
	TRACE_APPEND(("%.30s\n", O2S(objResultPtr)));
	NEXT_INST_F(5, 2, 1);

    case INST_DICT_FIRST:
	opnd = TclGetUInt4AtPtr(pc+1);
	TRACE(("%u => ", opnd));
	dictPtr = POP_OBJECT();
	searchPtr = ckalloc(sizeof(Tcl_DictSearch));
	if (Tcl_DictObjFirst(interp, dictPtr, searchPtr, &keyPtr,
		&valuePtr, &done) != TCL_OK) {
	    ckfree(searchPtr);
	    TRACE_ERROR(interp);
	    goto gotError;
	}
	TclNewObj(statePtr);
	statePtr->typePtr = &dictIteratorType;
	statePtr->internalRep.twoPtrValue.ptr1 = searchPtr;
	statePtr->internalRep.twoPtrValue.ptr2 = dictPtr;
	varPtr = LOCAL(opnd);
	if (varPtr->value.objPtr) {
	    if (varPtr->value.objPtr->typePtr == &dictIteratorType) {
		Tcl_Panic("mis-issued dictFirst!");
	    }
	    TclDecrRefCount(varPtr->value.objPtr);
	}
	varPtr->value.objPtr = statePtr;
	Tcl_IncrRefCount(statePtr);
	goto pushDictIteratorResult;

    case INST_DICT_NEXT:
	opnd = TclGetUInt4AtPtr(pc+1);
	TRACE(("%u => ", opnd));
	statePtr = (*LOCAL(opnd)).value.objPtr;
	if (statePtr == NULL || statePtr->typePtr != &dictIteratorType) {
	    Tcl_Panic("mis-issued dictNext!");
	}
	searchPtr = statePtr->internalRep.twoPtrValue.ptr1;
	Tcl_DictObjNext(searchPtr, &keyPtr, &valuePtr, &done);
    pushDictIteratorResult:
	if (done) {
	    TclNewObj(emptyPtr);
	    PUSH_OBJECT(emptyPtr);
	    PUSH_OBJECT(emptyPtr);
	} else {
	    PUSH_OBJECT(valuePtr);
	    PUSH_OBJECT(keyPtr);
	}
	TRACE_APPEND(("\"%.30s\" \"%.30s\" %d\n",
		O2S(OBJ_UNDER_TOS), O2S(OBJ_AT_TOS), done));

	/*
	 * The INST_DICT_FIRST and INST_DICT_NEXT instructsions are always
	 * followed by a conditional jump, so we can take advantage of this to
	 * do some peephole optimization (note that we're careful to not close
	 * out someone doing something else).
	 */

	JUMP_PEEPHOLE_F(done, 5, 0);

    case INST_DICT_UPDATE_START:
	opnd = TclGetUInt4AtPtr(pc+1);
	opnd2 = TclGetUInt4AtPtr(pc+5);
	TRACE(("%u => ", opnd));
	varPtr = LOCAL(opnd);
	duiPtr = codePtr->auxDataArrayPtr[opnd2].clientData;
	while (TclIsVarLink(varPtr)) {
	    varPtr = varPtr->value.linkPtr;
	}
	if (TclIsVarDirectReadable(varPtr)) {
	    dictPtr = varPtr->value.objPtr;
	} else {
	    DECACHE_STACK_INFO();
	    dictPtr = TclPtrGetVar(interp, varPtr, NULL, NULL, NULL,
		    TCL_LEAVE_ERR_MSG, opnd);
	    CACHE_STACK_INFO();
	    if (dictPtr == NULL) {
		TRACE_ERROR(interp);
		goto gotError;
	    }
	}
	if (TclListObjGetElements(interp, OBJ_AT_TOS, &length,
		&keyPtrPtr) != TCL_OK) {
	    TRACE_ERROR(interp);
	    goto gotError;
	}
	if (length != duiPtr->length) {
	    Tcl_Panic("dictUpdateStart argument length mismatch");
	}
	for (i=0 ; i<length ; i++) {
	    if (Tcl_DictObjGet(interp, dictPtr, keyPtrPtr[i],
		    &valuePtr) != TCL_OK) {
		TRACE_ERROR(interp);
		goto gotError;
	    }
	    varPtr = LOCAL(duiPtr->varIndices[i]);
	    while (TclIsVarLink(varPtr)) {
		varPtr = varPtr->value.linkPtr;
	    }
	    DECACHE_STACK_INFO();
	    if (valuePtr == NULL) {
		TclObjUnsetVar2(interp,
			localName(iPtr->varFramePtr, duiPtr->varIndices[i]),
			NULL, 0);
	    } else if (TclPtrSetVar(interp, varPtr, NULL, NULL, NULL,
		    valuePtr, TCL_LEAVE_ERR_MSG,
		    duiPtr->varIndices[i]) == NULL) {
		CACHE_STACK_INFO();
		TRACE_ERROR(interp);
		goto gotError;
	    }
	    CACHE_STACK_INFO();
	}
	TRACE_APPEND(("OK\n"));
	NEXT_INST_F(9, 0, 0);

    case INST_DICT_UPDATE_END:
	opnd = TclGetUInt4AtPtr(pc+1);
	opnd2 = TclGetUInt4AtPtr(pc+5);
	TRACE(("%u => ", opnd));
	varPtr = LOCAL(opnd);
	duiPtr = codePtr->auxDataArrayPtr[opnd2].clientData;
	while (TclIsVarLink(varPtr)) {
	    varPtr = varPtr->value.linkPtr;
	}
	if (TclIsVarDirectReadable(varPtr)) {
	    dictPtr = varPtr->value.objPtr;
	} else {
	    DECACHE_STACK_INFO();
	    dictPtr = TclPtrGetVar(interp, varPtr, NULL, NULL, NULL, 0, opnd);
	    CACHE_STACK_INFO();
	}
	if (dictPtr == NULL) {
	    TRACE_APPEND(("storage was unset\n"));
	    NEXT_INST_F(9, 1, 0);
	}
	if (Tcl_DictObjSize(interp, dictPtr, &length) != TCL_OK
		|| TclListObjGetElements(interp, OBJ_AT_TOS, &length,
			&keyPtrPtr) != TCL_OK) {
	    TRACE_ERROR(interp);
	    goto gotError;
	}
	allocdict = Tcl_IsShared(dictPtr);
	if (allocdict) {
	    dictPtr = Tcl_DuplicateObj(dictPtr);
	}
	if (length > 0) {
	    TclInvalidateStringRep(dictPtr);
	}
	for (i=0 ; i<length ; i++) {
	    Var *var2Ptr = LOCAL(duiPtr->varIndices[i]);

	    while (TclIsVarLink(var2Ptr)) {
		var2Ptr = var2Ptr->value.linkPtr;
	    }
	    if (TclIsVarDirectReadable(var2Ptr)) {
		valuePtr = var2Ptr->value.objPtr;
	    } else {
		DECACHE_STACK_INFO();
		valuePtr = TclPtrGetVar(interp, var2Ptr, NULL, NULL, NULL, 0,
			duiPtr->varIndices[i]);
		CACHE_STACK_INFO();
	    }
	    if (valuePtr == NULL) {
		Tcl_DictObjRemove(interp, dictPtr, keyPtrPtr[i]);
	    } else if (dictPtr == valuePtr) {
		Tcl_DictObjPut(interp, dictPtr, keyPtrPtr[i],
			Tcl_DuplicateObj(valuePtr));
	    } else {
		Tcl_DictObjPut(interp, dictPtr, keyPtrPtr[i], valuePtr);
	    }
	}
	if (TclIsVarDirectWritable(varPtr)) {
	    Tcl_IncrRefCount(dictPtr);
	    TclDecrRefCount(varPtr->value.objPtr);
	    varPtr->value.objPtr = dictPtr;
	} else {
	    DECACHE_STACK_INFO();
	    objResultPtr = TclPtrSetVar(interp, varPtr, NULL, NULL, NULL,
		    dictPtr, TCL_LEAVE_ERR_MSG, opnd);
	    CACHE_STACK_INFO();
	    if (objResultPtr == NULL) {
		if (allocdict) {
		    TclDecrRefCount(dictPtr);
		}
		TRACE_ERROR(interp);
		goto gotError;
	    }
	}
	TRACE_APPEND(("written back\n"));
	NEXT_INST_F(9, 1, 0);

    case INST_DICT_EXPAND:
	dictPtr = OBJ_UNDER_TOS;
	listPtr = OBJ_AT_TOS;
	TRACE(("\"%.30s\" \"%.30s\" =>", O2S(dictPtr), O2S(listPtr)));
	if (TclListObjGetElements(interp, listPtr, &objc, &objv) != TCL_OK) {
	    TRACE_ERROR(interp);
	    goto gotError;
	}
	objResultPtr = TclDictWithInit(interp, dictPtr, objc, objv);
	if (objResultPtr == NULL) {
	    TRACE_ERROR(interp);
	    goto gotError;
	}
	TRACE_APPEND(("\"%.30s\"\n", O2S(objResultPtr)));
	NEXT_INST_F(1, 2, 1);

    case INST_DICT_RECOMBINE_STK:
	keysPtr = POP_OBJECT();
	varNamePtr = OBJ_UNDER_TOS;
	listPtr = OBJ_AT_TOS;
	TRACE(("\"%.30s\" \"%.30s\" \"%.30s\" => ",
		O2S(varNamePtr), O2S(valuePtr), O2S(keysPtr)));
	if (TclListObjGetElements(interp, listPtr, &objc, &objv) != TCL_OK) {
	    TRACE_ERROR(interp);
	    TclDecrRefCount(keysPtr);
	    goto gotError;
	}
	varPtr = TclObjLookupVarEx(interp, varNamePtr, NULL,
		TCL_LEAVE_ERR_MSG, "set", 1, 1, &arrayPtr);
	if (varPtr == NULL) {
	    TRACE_ERROR(interp);
	    TclDecrRefCount(keysPtr);
	    goto gotError;
	}
	DECACHE_STACK_INFO();
	result = TclDictWithFinish(interp, varPtr,arrayPtr,varNamePtr,NULL,-1,
		objc, objv, keysPtr);
	CACHE_STACK_INFO();
	TclDecrRefCount(keysPtr);
	if (result != TCL_OK) {
	    TRACE_ERROR(interp);
	    goto gotError;
	}
	TRACE_APPEND(("OK\n"));
	NEXT_INST_F(1, 2, 0);

    case INST_DICT_RECOMBINE_IMM:
	opnd = TclGetUInt4AtPtr(pc+1);
	listPtr = OBJ_UNDER_TOS;
	keysPtr = OBJ_AT_TOS;
	varPtr = LOCAL(opnd);
	TRACE(("%u <- \"%.30s\" \"%.30s\" => ", opnd, O2S(valuePtr),
		O2S(keysPtr)));
	if (TclListObjGetElements(interp, listPtr, &objc, &objv) != TCL_OK) {
	    TRACE_ERROR(interp);
	    goto gotError;
	}
	while (TclIsVarLink(varPtr)) {
	    varPtr = varPtr->value.linkPtr;
	}
	DECACHE_STACK_INFO();
	result = TclDictWithFinish(interp, varPtr, NULL, NULL, NULL, opnd,
		objc, objv, keysPtr);
	CACHE_STACK_INFO();
	if (result != TCL_OK) {
	    TRACE_ERROR(interp);
	    goto gotError;
	}
	TRACE_APPEND(("OK\n"));
	NEXT_INST_F(5, 2, 0);
    }

    /*
     *	   End of dictionary-related instructions.
     * -----------------------------------------------------------------
     */

    default:
	Tcl_Panic("TclNRExecuteByteCode: unrecognized opCode %u", *pc);
    } /* end of switch on opCode */

    /*
     * Block for variables needed to process exception returns.
     */

    {
	ExceptionRange *rangePtr;
				/* Points to closest loop or catch exception
				 * range enclosing the pc. Used by various
				 * instructions and processCatch to process
				 * break, continue, and errors. */
	const char *bytes;

	/*
	 * An external evaluation (INST_INVOKE or INST_EVAL) returned
	 * something different from TCL_OK, or else INST_BREAK or
	 * INST_CONTINUE were called.
	 */

    processExceptionReturn:
#ifdef TCL_COMPILE_DEBUG
	switch (*pc) {
	case INST_INVOKE_STK1:
	    opnd = TclGetUInt1AtPtr(pc+1);
	    TRACE(("%u => ... after \"%.20s\": ", opnd, cmdNameBuf));
	    break;
	case INST_INVOKE_STK4:
	    opnd = TclGetUInt4AtPtr(pc+1);
	    TRACE(("%u => ... after \"%.20s\": ", opnd, cmdNameBuf));
	    break;
	case INST_EVAL_STK:
	    /*
	     * Note that the object at stacktop has to be used before doing
	     * the cleanup.
	     */

	    TRACE(("\"%.30s\" => ", O2S(OBJ_AT_TOS)));
	    break;
	default:
	    TRACE(("=> "));
	}
#endif
	if ((result == TCL_CONTINUE) || (result == TCL_BREAK)) {
	    rangePtr = GetExceptRangeForPc(pc, /*catchOnly*/ 0, codePtr);
	    if (rangePtr == NULL) {
		TRACE_APPEND(("no encl. loop or catch, returning %s\n",
			StringForResultCode(result)));
		goto abnormalReturn;
	    }
	    if (rangePtr->type == CATCH_EXCEPTION_RANGE) {
		TRACE_APPEND(("%s ...\n", StringForResultCode(result)));
		goto processCatch;
	    }
	    while (cleanup--) {
		valuePtr = POP_OBJECT();
		TclDecrRefCount(valuePtr);
	    }
	    if (result == TCL_BREAK) {
		result = TCL_OK;
		pc = (codePtr->codeStart + rangePtr->breakOffset);
		TRACE_APPEND(("%s, range at %d, new pc %d\n",
			StringForResultCode(result),
			rangePtr->codeOffset, rangePtr->breakOffset));
		NEXT_INST_F(0, 0, 0);
	    }
	    if (rangePtr->continueOffset == -1) {
		TRACE_APPEND(("%s, loop w/o continue, checking for catch\n",
			StringForResultCode(result)));
		goto checkForCatch;
	    }
	    result = TCL_OK;
	    pc = (codePtr->codeStart + rangePtr->continueOffset);
	    TRACE_APPEND(("%s, range at %d, new pc %d\n",
		    StringForResultCode(result),
		    rangePtr->codeOffset, rangePtr->continueOffset));
	    NEXT_INST_F(0, 0, 0);
	}
#ifdef TCL_COMPILE_DEBUG
	if (traceInstructions) {
	    objPtr = Tcl_GetObjResult(interp);
	    if ((result != TCL_ERROR) && (result != TCL_RETURN)) {
		TRACE_APPEND(("OTHER RETURN CODE %d, result=\"%.30s\"\n ",
			result, O2S(objPtr)));
	    } else {
		TRACE_APPEND(("%s, result=\"%.30s\"\n",
			StringForResultCode(result), O2S(objPtr)));
	    }
	}
#endif
	goto checkForCatch;

	/*
	 * Division by zero in an expression. Control only reaches this point
	 * by "goto divideByZero".
	 */

    divideByZero:
	Tcl_SetObjResult(interp, Tcl_NewStringObj("divide by zero", -1));
	DECACHE_STACK_INFO();
	Tcl_SetErrorCode(interp, "ARITH", "DIVZERO", "divide by zero", NULL);
	CACHE_STACK_INFO();
	goto gotError;

	/*
	 * Exponentiation of zero by negative number in an expression. Control
	 * only reaches this point by "goto exponOfZero".
	 */

    exponOfZero:
	Tcl_SetObjResult(interp, Tcl_NewStringObj(
		"exponentiation of zero by negative power", -1));
	DECACHE_STACK_INFO();
	Tcl_SetErrorCode(interp, "ARITH", "DOMAIN",
		"exponentiation of zero by negative power", NULL);
	CACHE_STACK_INFO();

	/*
	 * Almost all error paths feed through here rather than assigning to
	 * result themselves (for a small but consistent saving).
	 */

    gotError:
	result = TCL_ERROR;

	/*
	 * Execution has generated an "exception" such as TCL_ERROR. If the
	 * exception is an error, record information about what was being
	 * executed when the error occurred. Find the closest enclosing catch
	 * range, if any. If no enclosing catch range is found, stop execution
	 * and return the "exception" code.
	 */

    checkForCatch:
	if (iPtr->execEnvPtr->rewind) {
	    goto abnormalReturn;
	}
	if ((result == TCL_ERROR) && !(iPtr->flags & ERR_ALREADY_LOGGED)) {
	    const unsigned char *pcBeg;

	    bytes = GetSrcInfoForPc(pc, codePtr, &length, &pcBeg, NULL);
	    DECACHE_STACK_INFO();
	    TclLogCommandInfo(interp, codePtr->source, bytes,
		    bytes ? length : 0, pcBeg, tosPtr);
	    CACHE_STACK_INFO();
	}
	iPtr->flags &= ~ERR_ALREADY_LOGGED;

	/*
	 * Clear all expansions that may have started after the last
	 * INST_BEGIN_CATCH.
	 */

	while (auxObjList) {
	    if ((catchTop != initCatchTop)
		    && (*catchTop > (ptrdiff_t)
			auxObjList->internalRep.ptrAndLongRep.value)) {
		break;
	    }
	    POP_TAUX_OBJ();
	}

	/*
	 * We must not catch if the script in progress has been canceled with
	 * the TCL_CANCEL_UNWIND flag. Instead, it blows outwards until we
	 * either hit another interpreter (presumably where the script in
	 * progress has not been canceled) or we get to the top-level. We do
	 * NOT modify the interpreter result here because we know it will
	 * already be set prior to vectoring down to this point in the code.
	 */

	if (TclCanceled(iPtr) && (Tcl_Canceled(interp, 0) == TCL_ERROR)) {
#ifdef TCL_COMPILE_DEBUG
	    if (traceInstructions) {
		fprintf(stdout, "   ... cancel with unwind, returning %s\n",
			StringForResultCode(result));
	    }
#endif
	    goto abnormalReturn;
	}

	/*
	 * We must not catch an exceeded limit. Instead, it blows outwards
	 * until we either hit another interpreter (presumably where the limit
	 * is not exceeded) or we get to the top-level.
	 */

	if (TclLimitExceeded(iPtr->limit)) {
#ifdef TCL_COMPILE_DEBUG
	    if (traceInstructions) {
		fprintf(stdout, "   ... limit exceeded, returning %s\n",
			StringForResultCode(result));
	    }
#endif
	    goto abnormalReturn;
	}
	if (catchTop == initCatchTop) {
#ifdef TCL_COMPILE_DEBUG
	    if (traceInstructions) {
		fprintf(stdout, "   ... no enclosing catch, returning %s\n",
			StringForResultCode(result));
	    }
#endif
	    goto abnormalReturn;
	}
	rangePtr = GetExceptRangeForPc(pc, /*catchOnly*/ 1, codePtr);
	if (rangePtr == NULL) {
	    /*
	     * This is only possible when compiling a [catch] that sends its
	     * script to INST_EVAL. Cannot correct the compiler without
	     * breaking compat with previous .tbc compiled scripts.
	     */

#ifdef TCL_COMPILE_DEBUG
	    if (traceInstructions) {
		fprintf(stdout, "   ... no enclosing catch, returning %s\n",
			StringForResultCode(result));
	    }
#endif
	    goto abnormalReturn;
	}

	/*
	 * A catch exception range (rangePtr) was found to handle an
	 * "exception". It was found either by checkForCatch just above or by
	 * an instruction during break, continue, or error processing. Jump to
	 * its catchOffset after unwinding the operand stack to the depth it
	 * had when starting to execute the range's catch command.
	 */

    processCatch:
	while (CURR_DEPTH > *catchTop) {
	    valuePtr = POP_OBJECT();
	    TclDecrRefCount(valuePtr);
	}
#ifdef TCL_COMPILE_DEBUG
	if (traceInstructions) {
	    fprintf(stdout, "  ... found catch at %d, catchTop=%d, "
		    "unwound to %ld, new pc %u\n",
		    rangePtr->codeOffset, (int) (catchTop - initCatchTop - 1),
		    (long) *catchTop, (unsigned) rangePtr->catchOffset);
	}
#endif
	pc = (codePtr->codeStart + rangePtr->catchOffset);
	NEXT_INST_F(0, 0, 0);	/* Restart the execution loop at pc. */

	/*
	 * end of infinite loop dispatching on instructions.
	 */

	/*
	 * Abnormal return code. Restore the stack to state it had when
	 * starting to execute the ByteCode. Panic if the stack is below the
	 * initial level.
	 */

    abnormalReturn:
	TCL_DTRACE_INST_LAST();

	/*
	 * Clear all expansions and same-level NR calls.
	 *
	 * Note that expansion markers have a NULL type; avoid removing other
	 * markers.
	 */

	while (auxObjList) {
	    POP_TAUX_OBJ();
	}
	while (tosPtr > initTosPtr) {
	    objPtr = POP_OBJECT();
	    Tcl_DecrRefCount(objPtr);
	}

	if (tosPtr < initTosPtr) {
	    fprintf(stderr,
		    "\nTclNRExecuteByteCode: abnormal return at pc %u: "
		    "stack top %d < entry stack top %d\n",
		    (unsigned)(pc - codePtr->codeStart),
		    (unsigned) CURR_DEPTH, (unsigned) 0);
	    Tcl_Panic("TclNRExecuteByteCode execution failure: end stack top < start stack top");
	}
	CLANG_ASSERT(bcFramePtr);
    }

    iPtr->cmdFramePtr = bcFramePtr->nextPtr;
    if (--codePtr->refCount <= 0) {
	TclCleanupByteCode(codePtr);
    }
    TclStackFree(interp, TD);	/* free my stack */

    return result;

    /*
     * INST_START_CMD failure case removed where it doesn't bother that much
     *
     * Remark that if the interpreter is marked for deletion its
     * compileEpoch is modified, so that the epoch check also verifies
     * that the interp is not deleted. If no outside call has been made
     * since the last check, it is safe to omit the check.

     * case INST_START_CMD:
     */

	instStartCmdFailed:
	{
	    const char *bytes;

	    checkInterp = 1;
	    length = 0;

	    /*
	     * We used to switch to direct eval; for NRE-awareness we now
	     * compile and eval the command so that this evaluation does not
	     * add a new TEBC instance. [Bug 2910748]
	     */

	    if (TclInterpReady(interp) == TCL_ERROR) {
		goto gotError;
	    }

	    codePtr->flags |= TCL_BYTECODE_RECOMPILE;
	    bytes = GetSrcInfoForPc(pc, codePtr, &length, NULL, NULL);
	    opnd = TclGetUInt4AtPtr(pc+1);
	    pc += (opnd-1);
	    PUSH_OBJECT(Tcl_NewStringObj(bytes, length));
	    goto instEvalStk;
	}
}

#undef codePtr
#undef iPtr
#undef bcFramePtr
#undef initCatchTop
#undef initTosPtr
#undef auxObjList
#undef catchTop
#undef TCONST

/*
 *----------------------------------------------------------------------
 *
 * ExecuteExtendedBinaryMathOp, ExecuteExtendedUnaryMathOp --
 *
 *	These functions do advanced math for binary and unary operators
 *	respectively, so that the main TEBC code does not bear the cost of
 *	them.
 *
 * Results:
 *	A Tcl_Obj* result, or a NULL (in which case valuePtr is updated to
 *	hold the result value), or one of the special flag values
 *	GENERAL_ARITHMETIC_ERROR, EXPONENT_OF_ZERO or DIVIDED_BY_ZERO. The
 *	latter two signify a zero value raised to a negative power or a value
 *	divided by zero, respectively. With GENERAL_ARITHMETIC_ERROR, all
 *	error information will have already been reported in the interpreter
 *	result.
 *
 * Side effects:
 *	May update the Tcl_Obj indicated valuePtr if it is unshared. Will
 *	return a NULL when that happens.
 *
 *----------------------------------------------------------------------
 */

static Tcl_Obj *
ExecuteExtendedBinaryMathOp(
    Tcl_Interp *interp,		/* Where to report errors. */
    int opcode,			/* What operation to perform. */
    Tcl_Obj **constants,	/* The execution environment's constants. */
    Tcl_Obj *valuePtr,		/* The first operand on the stack. */
    Tcl_Obj *value2Ptr)		/* The second operand on the stack. */
{
#define LONG_RESULT(l) \
    if (Tcl_IsShared(valuePtr)) {		\
	TclNewLongObj(objResultPtr, l);		\
	return objResultPtr;			\
    } else {					\
	Tcl_SetLongObj(valuePtr, l);		\
	return NULL;				\
    }
#define WIDE_RESULT(w) \
    if (Tcl_IsShared(valuePtr)) {		\
	return Tcl_NewWideIntObj(w);		\
    } else {					\
	Tcl_SetWideIntObj(valuePtr, w);		\
	return NULL;				\
    }
#define BIG_RESULT(b) \
    if (Tcl_IsShared(valuePtr)) {		\
	return Tcl_NewBignumObj(b);		\
    } else {					\
	Tcl_SetBignumObj(valuePtr, b);		\
	return NULL;				\
    }
#define DOUBLE_RESULT(d) \
    if (Tcl_IsShared(valuePtr)) {		\
	TclNewDoubleObj(objResultPtr, (d));	\
	return objResultPtr;			\
    } else {					\
	Tcl_SetDoubleObj(valuePtr, (d));	\
	return NULL;				\
    }

    int type1, type2;
    ClientData ptr1, ptr2;
    double d1, d2, dResult;
    long l1, l2, lResult;
    Tcl_WideInt w1, w2, wResult;
    mp_int big1, big2, bigResult, bigRemainder;
    Tcl_Obj *objResultPtr;
    int invalid, numPos, zero;
    long shift;

    (void) GetNumberFromObj(NULL, valuePtr, &ptr1, &type1);
    (void) GetNumberFromObj(NULL, value2Ptr, &ptr2, &type2);

    switch (opcode) {
    case INST_MOD:
	/* TODO: Attempts to re-use unshared operands on stack */

	l2 = 0;			/* silence gcc warning */
	if (type2 == TCL_NUMBER_LONG) {
	    l2 = *((const long *)ptr2);
	    if (l2 == 0) {
		return DIVIDED_BY_ZERO;
	    }
	    if ((l2 == 1) || (l2 == -1)) {
		/*
		 * Div. by |1| always yields remainder of 0.
		 */

		return constants[0];
	    }
	}
#ifndef TCL_WIDE_INT_IS_LONG
	if (type1 == TCL_NUMBER_WIDE) {
	    w1 = *((const Tcl_WideInt *)ptr1);
	    if (type2 != TCL_NUMBER_BIG) {
		Tcl_WideInt wQuotient, wRemainder;
		Tcl_GetWideIntFromObj(NULL, value2Ptr, &w2);
		wQuotient = w1 / w2;

		/*
		 * Force Tcl's integer division rules.
		 * TODO: examine for logic simplification
		 */

		if (((wQuotient < (Tcl_WideInt) 0)
			|| ((wQuotient == (Tcl_WideInt) 0)
			&& ((w1 < (Tcl_WideInt)0 && w2 > (Tcl_WideInt)0)
			|| (w1 > (Tcl_WideInt)0 && w2 < (Tcl_WideInt)0))))
			&& (wQuotient * w2 != w1)) {
		    wQuotient -= (Tcl_WideInt) 1;
		}
		wRemainder = w1 - w2*wQuotient;
		WIDE_RESULT(wRemainder);
	    }

	    Tcl_TakeBignumFromObj(NULL, value2Ptr, &big2);

	    /* TODO: internals intrusion */
	    if ((w1 > ((Tcl_WideInt) 0)) ^ (big2.sign == MP_ZPOS)) {
		/*
		 * Arguments are opposite sign; remainder is sum.
		 */

		TclBNInitBignumFromWideInt(&big1, w1);
		mp_add(&big2, &big1, &big2);
		mp_clear(&big1);
		BIG_RESULT(&big2);
	    }

	    /*
	     * Arguments are same sign; remainder is first operand.
	     */

	    mp_clear(&big2);
	    return NULL;
	}
#endif
	Tcl_GetBignumFromObj(NULL, valuePtr, &big1);
	Tcl_GetBignumFromObj(NULL, value2Ptr, &big2);
	mp_init(&bigResult);
	mp_init(&bigRemainder);
	mp_div(&big1, &big2, &bigResult, &bigRemainder);
	if (!mp_iszero(&bigRemainder) && (bigRemainder.sign != big2.sign)) {
	    /*
	     * Convert to Tcl's integer division rules.
	     */

	    mp_sub_d(&bigResult, 1, &bigResult);
	    mp_add(&bigRemainder, &big2, &bigRemainder);
	}
	mp_copy(&bigRemainder, &bigResult);
	mp_clear(&bigRemainder);
	mp_clear(&big1);
	mp_clear(&big2);
	BIG_RESULT(&bigResult);

    case INST_LSHIFT:
    case INST_RSHIFT: {
	/*
	 * Reject negative shift argument.
	 */

	switch (type2) {
	case TCL_NUMBER_LONG:
	    invalid = (*((const long *)ptr2) < 0L);
	    break;
#ifndef TCL_WIDE_INT_IS_LONG
	case TCL_NUMBER_WIDE:
	    invalid = (*((const Tcl_WideInt *)ptr2) < (Tcl_WideInt)0);
	    break;
#endif
	case TCL_NUMBER_BIG:
	    Tcl_TakeBignumFromObj(NULL, value2Ptr, &big2);
	    invalid = (mp_cmp_d(&big2, 0) == MP_LT);
	    mp_clear(&big2);
	    break;
	default:
	    /* Unused, here to silence compiler warning */
	    invalid = 0;
	}
	if (invalid) {
	    Tcl_SetObjResult(interp, Tcl_NewStringObj(
		    "negative shift argument", -1));
	    return GENERAL_ARITHMETIC_ERROR;
	}

	/*
	 * Zero shifted any number of bits is still zero.
	 */

	if ((type1==TCL_NUMBER_LONG) && (*((const long *)ptr1) == (long)0)) {
	    return constants[0];
	}

	if (opcode == INST_LSHIFT) {
	    /*
	     * Large left shifts create integer overflow.
	     *
	     * BEWARE! Can't use Tcl_GetIntFromObj() here because that
	     * converts values in the (unsigned) range to their signed int
	     * counterparts, leading to incorrect results.
	     */

	    if ((type2 != TCL_NUMBER_LONG)
		    || (*((const long *)ptr2) > (long) INT_MAX)) {
		/*
		 * Technically, we could hold the value (1 << (INT_MAX+1)) in
		 * an mp_int, but since we're using mp_mul_2d() to do the
		 * work, and it takes only an int argument, that's a good
		 * place to draw the line.
		 */

		Tcl_SetObjResult(interp, Tcl_NewStringObj(
			"integer value too large to represent", -1));
		return GENERAL_ARITHMETIC_ERROR;
	    }
	    shift = (int)(*((const long *)ptr2));

	    /*
	     * Handle shifts within the native wide range.
	     */

	    if ((type1 != TCL_NUMBER_BIG)
		    && ((size_t)shift < CHAR_BIT*sizeof(Tcl_WideInt))) {
		TclGetWideIntFromObj(NULL, valuePtr, &w1);
		if (!((w1>0 ? w1 : ~w1)
			& -(((Tcl_WideInt)1)
			<< (CHAR_BIT*sizeof(Tcl_WideInt) - 1 - shift)))) {
		    WIDE_RESULT(w1 << shift);
		}
	    }
	} else {
	    /*
	     * Quickly force large right shifts to 0 or -1.
	     */

	    if ((type2 != TCL_NUMBER_LONG)
		    || (*(const long *)ptr2 > INT_MAX)) {
		/*
		 * Again, technically, the value to be shifted could be an
		 * mp_int so huge that a right shift by (INT_MAX+1) bits could
		 * not take us to the result of 0 or -1, but since we're using
		 * mp_div_2d to do the work, and it takes only an int
		 * argument, we draw the line there.
		 */

		switch (type1) {
		case TCL_NUMBER_LONG:
		    zero = (*(const long *)ptr1 > 0L);
		    break;
#ifndef TCL_WIDE_INT_IS_LONG
		case TCL_NUMBER_WIDE:
		    zero = (*(const Tcl_WideInt *)ptr1 > (Tcl_WideInt)0);
		    break;
#endif
		case TCL_NUMBER_BIG:
		    Tcl_TakeBignumFromObj(NULL, valuePtr, &big1);
		    zero = (mp_cmp_d(&big1, 0) == MP_GT);
		    mp_clear(&big1);
		    break;
		default:
		    /* Unused, here to silence compiler warning. */
		    zero = 0;
		}
		if (zero) {
		    return constants[0];
		}
		LONG_RESULT(-1);
	    }
	    shift = (int)(*(const long *)ptr2);

#ifndef TCL_WIDE_INT_IS_LONG
	    /*
	     * Handle shifts within the native wide range.
	     */

	    if (type1 == TCL_NUMBER_WIDE) {
		w1 = *(const Tcl_WideInt *)ptr1;
		if ((size_t)shift >= CHAR_BIT*sizeof(Tcl_WideInt)) {
		    if (w1 >= (Tcl_WideInt)0) {
			return constants[0];
		    }
		    LONG_RESULT(-1);
		}
		WIDE_RESULT(w1 >> shift);
	    }
#endif
	}

	Tcl_TakeBignumFromObj(NULL, valuePtr, &big1);

	mp_init(&bigResult);
	if (opcode == INST_LSHIFT) {
	    mp_mul_2d(&big1, shift, &bigResult);
	} else {
	    mp_init(&bigRemainder);
	    mp_div_2d(&big1, shift, &bigResult, &bigRemainder);
	    if (mp_cmp_d(&bigRemainder, 0) == MP_LT) {
		/*
		 * Convert to Tcl's integer division rules.
		 */

		mp_sub_d(&bigResult, 1, &bigResult);
	    }
	    mp_clear(&bigRemainder);
	}
	mp_clear(&big1);
	BIG_RESULT(&bigResult);
    }

    case INST_BITOR:
    case INST_BITXOR:
    case INST_BITAND:
	if ((type1 == TCL_NUMBER_BIG) || (type2 == TCL_NUMBER_BIG)) {
	    mp_int *First, *Second;

	    Tcl_TakeBignumFromObj(NULL, valuePtr, &big1);
	    Tcl_TakeBignumFromObj(NULL, value2Ptr, &big2);

	    /*
	     * Count how many positive arguments we have. If only one of the
	     * arguments is negative, store it in 'Second'.
	     */

	    if (mp_cmp_d(&big1, 0) != MP_LT) {
		numPos = 1 + (mp_cmp_d(&big2, 0) != MP_LT);
		First = &big1;
		Second = &big2;
	    } else {
		First = &big2;
		Second = &big1;
		numPos = (mp_cmp_d(First, 0) != MP_LT);
	    }
	    mp_init(&bigResult);

	    switch (opcode) {
	    case INST_BITAND:
		switch (numPos) {
		case 2:
		    /*
		     * Both arguments positive, base case.
		     */

		    mp_and(First, Second, &bigResult);
		    break;
		case 1:
		    /*
		     * First is positive; second negative:
		     * P & N = P & ~~N = P&~(-N-1) = P & (P ^ (-N-1))
		     */

		    mp_neg(Second, Second);
		    mp_sub_d(Second, 1, Second);
		    mp_xor(First, Second, &bigResult);
		    mp_and(First, &bigResult, &bigResult);
		    break;
		case 0:
		    /*
		     * Both arguments negative:
		     * a & b = ~ (~a | ~b) = -(-a-1|-b-1)-1
		     */

		    mp_neg(First, First);
		    mp_sub_d(First, 1, First);
		    mp_neg(Second, Second);
		    mp_sub_d(Second, 1, Second);
		    mp_or(First, Second, &bigResult);
		    mp_neg(&bigResult, &bigResult);
		    mp_sub_d(&bigResult, 1, &bigResult);
		    break;
		}
		break;

	    case INST_BITOR:
		switch (numPos) {
		case 2:
		    /*
		     * Both arguments positive, base case.
		     */

		    mp_or(First, Second, &bigResult);
		    break;
		case 1:
		    /*
		     * First is positive; second negative:
		     * N|P = ~(~N&~P) = ~((-N-1)&~P) = -((-N-1)&((-N-1)^P))-1
		     */

		    mp_neg(Second, Second);
		    mp_sub_d(Second, 1, Second);
		    mp_xor(First, Second, &bigResult);
		    mp_and(Second, &bigResult, &bigResult);
		    mp_neg(&bigResult, &bigResult);
		    mp_sub_d(&bigResult, 1, &bigResult);
		    break;
		case 0:
		    /*
		     * Both arguments negative:
		     * a | b = ~ (~a & ~b) = -(-a-1&-b-1)-1
		     */

		    mp_neg(First, First);
		    mp_sub_d(First, 1, First);
		    mp_neg(Second, Second);
		    mp_sub_d(Second, 1, Second);
		    mp_and(First, Second, &bigResult);
		    mp_neg(&bigResult, &bigResult);
		    mp_sub_d(&bigResult, 1, &bigResult);
		    break;
		}
		break;

	    case INST_BITXOR:
		switch (numPos) {
		case 2:
		    /*
		     * Both arguments positive, base case.
		     */

		    mp_xor(First, Second, &bigResult);
		    break;
		case 1:
		    /*
		     * First is positive; second negative:
		     * P^N = ~(P^~N) = -(P^(-N-1))-1
		     */

		    mp_neg(Second, Second);
		    mp_sub_d(Second, 1, Second);
		    mp_xor(First, Second, &bigResult);
		    mp_neg(&bigResult, &bigResult);
		    mp_sub_d(&bigResult, 1, &bigResult);
		    break;
		case 0:
		    /*
		     * Both arguments negative:
		     * a ^ b = (~a ^ ~b) = (-a-1^-b-1)
		     */

		    mp_neg(First, First);
		    mp_sub_d(First, 1, First);
		    mp_neg(Second, Second);
		    mp_sub_d(Second, 1, Second);
		    mp_xor(First, Second, &bigResult);
		    break;
		}
		break;
	    }

	    mp_clear(&big1);
	    mp_clear(&big2);
	    BIG_RESULT(&bigResult);
	}

#ifndef TCL_WIDE_INT_IS_LONG
	if ((type1 == TCL_NUMBER_WIDE) || (type2 == TCL_NUMBER_WIDE)) {
	    TclGetWideIntFromObj(NULL, valuePtr, &w1);
	    TclGetWideIntFromObj(NULL, value2Ptr, &w2);

	    switch (opcode) {
	    case INST_BITAND:
		wResult = w1 & w2;
		break;
	    case INST_BITOR:
		wResult = w1 | w2;
		break;
	    case INST_BITXOR:
		wResult = w1 ^ w2;
		break;
	    default:
		/* Unused, here to silence compiler warning. */
		wResult = 0;
	    }
	    WIDE_RESULT(wResult);
	}
#endif
	l1 = *((const long *)ptr1);
	l2 = *((const long *)ptr2);

	switch (opcode) {
	case INST_BITAND:
	    lResult = l1 & l2;
	    break;
	case INST_BITOR:
	    lResult = l1 | l2;
	    break;
	case INST_BITXOR:
	    lResult = l1 ^ l2;
	    break;
	default:
	    /* Unused, here to silence compiler warning. */
	    lResult = 0;
	}
	LONG_RESULT(lResult);

    case INST_EXPON: {
	int oddExponent = 0, negativeExponent = 0;
	unsigned short base;

	if ((type1 == TCL_NUMBER_DOUBLE) || (type2 == TCL_NUMBER_DOUBLE)) {
	    Tcl_GetDoubleFromObj(NULL, valuePtr, &d1);
	    Tcl_GetDoubleFromObj(NULL, value2Ptr, &d2);

	    if (d1==0.0 && d2<0.0) {
		return EXPONENT_OF_ZERO;
	    }
	    dResult = pow(d1, d2);
	    goto doubleResult;
	}
	l1 = l2 = 0;
	if (type2 == TCL_NUMBER_LONG) {
	    l2 = *((const long *) ptr2);
	    if (l2 == 0) {
		/*
		 * Anything to the zero power is 1.
		 */

		return constants[1];
	    } else if (l2 == 1) {
		/*
		 * Anything to the first power is itself
		 */

		return NULL;
	    }
	}

	switch (type2) {
	case TCL_NUMBER_LONG:
	    negativeExponent = (l2 < 0);
	    oddExponent = (int) (l2 & 1);
	    break;
#ifndef TCL_WIDE_INT_IS_LONG
	case TCL_NUMBER_WIDE:
	    w2 = *((const Tcl_WideInt *)ptr2);
	    negativeExponent = (w2 < 0);
	    oddExponent = (int) (w2 & (Tcl_WideInt)1);
	    break;
#endif
	case TCL_NUMBER_BIG:
	    Tcl_TakeBignumFromObj(NULL, value2Ptr, &big2);
	    negativeExponent = (mp_cmp_d(&big2, 0) == MP_LT);
	    mp_mod_2d(&big2, 1, &big2);
	    oddExponent = !mp_iszero(&big2);
	    mp_clear(&big2);
	    break;
	}

	if (type1 == TCL_NUMBER_LONG) {
	    l1 = *((const long *)ptr1);
	}
	if (negativeExponent) {
	    if (type1 == TCL_NUMBER_LONG) {
		switch (l1) {
		case 0:
		    /*
		     * Zero to a negative power is div by zero error.
		     */

		    return EXPONENT_OF_ZERO;
		case -1:
		    if (oddExponent) {
			LONG_RESULT(-1);
		    }
		    /* fallthrough */
		case 1:
		    /*
		     * 1 to any power is 1.
		     */

		    return constants[1];
		}
	    }

	    /*
	     * Integers with magnitude greater than 1 raise to a negative
	     * power yield the answer zero (see TIP 123).
	     */

	    return constants[0];
	}

	if (type1 == TCL_NUMBER_LONG) {
	    switch (l1) {
	    case 0:
		/*
		 * Zero to a positive power is zero.
		 */

		return constants[0];
	    case 1:
		/*
		 * 1 to any power is 1.
		 */

		return constants[1];
	    case -1:
		if (!oddExponent) {
		    return constants[1];
		}
		LONG_RESULT(-1);
	    }
	}

	/*
	 * We refuse to accept exponent arguments that exceed one mp_digit
	 * which means the max exponent value is 2**28-1 = 0x0fffffff =
	 * 268435455, which fits into a signed 32 bit int which is within the
	 * range of the long int type. This means any numeric Tcl_Obj value
	 * not using TCL_NUMBER_LONG type must hold a value larger than we
	 * accept.
	 */

	if (type2 != TCL_NUMBER_LONG) {
	    Tcl_SetObjResult(interp, Tcl_NewStringObj(
		    "exponent too large", -1));
	    return GENERAL_ARITHMETIC_ERROR;
	}

	if (type1 == TCL_NUMBER_LONG) {
	    if (l1 == 2) {
		/*
		 * Reduce small powers of 2 to shifts.
		 */

		if ((unsigned long) l2 < CHAR_BIT * sizeof(long) - 1) {
		    LONG_RESULT(1L << l2);
		}
#if !defined(TCL_WIDE_INT_IS_LONG)
		if ((unsigned long)l2 < CHAR_BIT*sizeof(Tcl_WideInt) - 1) {
		    WIDE_RESULT(((Tcl_WideInt) 1) << l2);
		}
#endif
		goto overflowExpon;
	    }
	    if (l1 == -2) {
		int signum = oddExponent ? -1 : 1;

		/*
		 * Reduce small powers of 2 to shifts.
		 */

		if ((unsigned long) l2 < CHAR_BIT * sizeof(long) - 1) {
		    LONG_RESULT(signum * (1L << l2));
		}
#if !defined(TCL_WIDE_INT_IS_LONG)
		if ((unsigned long)l2 < CHAR_BIT*sizeof(Tcl_WideInt) - 1){
		    WIDE_RESULT(signum * (((Tcl_WideInt) 1) << l2));
		}
#endif
		goto overflowExpon;
	    }
#if (LONG_MAX == 0x7fffffff)
	    if (l2 - 2 < (long)MaxBase32Size
		    && l1 <= MaxBase32[l2 - 2]
		    && l1 >= -MaxBase32[l2 - 2]) {
		/*
		 * Small powers of 32-bit integers.
		 */

		lResult = l1 * l1;		/* b**2 */
		switch (l2) {
		case 2:
		    break;
		case 3:
		    lResult *= l1;		/* b**3 */
		    break;
		case 4:
		    lResult *= lResult;		/* b**4 */
		    break;
		case 5:
		    lResult *= lResult;		/* b**4 */
		    lResult *= l1;		/* b**5 */
		    break;
		case 6:
		    lResult *= l1;		/* b**3 */
		    lResult *= lResult;		/* b**6 */
		    break;
		case 7:
		    lResult *= l1;		/* b**3 */
		    lResult *= lResult;		/* b**6 */
		    lResult *= l1;		/* b**7 */
		    break;
		case 8:
		    lResult *= lResult;		/* b**4 */
		    lResult *= lResult;		/* b**8 */
		    break;
		}
		LONG_RESULT(lResult);
	    }

	    if (l1 - 3 >= 0 && l1 -2 < (long)Exp32IndexSize
		    && l2 - 2 < (long)(Exp32ValueSize + MaxBase32Size)) {
		base = Exp32Index[l1 - 3]
			+ (unsigned short) (l2 - 2 - MaxBase32Size);
		if (base < Exp32Index[l1 - 2]) {
		    /*
		     * 32-bit number raised to intermediate power, done by
		     * table lookup.
		     */

		    LONG_RESULT(Exp32Value[base]);
		}
	    }
	    if (-l1 - 3 >= 0 && -l1 - 2 < (long)Exp32IndexSize
		    && l2 - 2 < (long)(Exp32ValueSize + MaxBase32Size)) {
		base = Exp32Index[-l1 - 3]
			+ (unsigned short) (l2 - 2 - MaxBase32Size);
		if (base < Exp32Index[-l1 - 2]) {
		    /*
		     * 32-bit number raised to intermediate power, done by
		     * table lookup.
		     */

		    lResult = (oddExponent) ?
			    -Exp32Value[base] : Exp32Value[base];
		    LONG_RESULT(lResult);
		}
	    }
#endif
	}
#if (LONG_MAX > 0x7fffffff) || !defined(TCL_WIDE_INT_IS_LONG)
	if (type1 == TCL_NUMBER_LONG) {
	    w1 = l1;
#ifndef TCL_WIDE_INT_IS_LONG
	} else if (type1 == TCL_NUMBER_WIDE) {
	    w1 = *((const Tcl_WideInt *) ptr1);
#endif
	} else {
	    goto overflowExpon;
	}
	if (l2 - 2 < (long)MaxBase64Size
		&& w1 <=  MaxBase64[l2 - 2]
		&& w1 >= -MaxBase64[l2 - 2]) {
	    /*
	     * Small powers of integers whose result is wide.
	     */

	    wResult = w1 * w1;		/* b**2 */
	    switch (l2) {
	    case 2:
		break;
	    case 3:
		wResult *= l1;		/* b**3 */
		break;
	    case 4:
		wResult *= wResult;	/* b**4 */
		break;
	    case 5:
		wResult *= wResult;	/* b**4 */
		wResult *= w1;		/* b**5 */
		break;
	    case 6:
		wResult *= w1;		/* b**3 */
		wResult *= wResult;	/* b**6 */
		break;
	    case 7:
		wResult *= w1;		/* b**3 */
		wResult *= wResult;	/* b**6 */
		wResult *= w1;		/* b**7 */
		break;
	    case 8:
		wResult *= wResult;	/* b**4 */
		wResult *= wResult;	/* b**8 */
		break;
	    case 9:
		wResult *= wResult;	/* b**4 */
		wResult *= wResult;	/* b**8 */
		wResult *= w1;		/* b**9 */
		break;
	    case 10:
		wResult *= wResult;	/* b**4 */
		wResult *= w1;		/* b**5 */
		wResult *= wResult;	/* b**10 */
		break;
	    case 11:
		wResult *= wResult;	/* b**4 */
		wResult *= w1;		/* b**5 */
		wResult *= wResult;	/* b**10 */
		wResult *= w1;		/* b**11 */
		break;
	    case 12:
		wResult *= w1;		/* b**3 */
		wResult *= wResult;	/* b**6 */
		wResult *= wResult;	/* b**12 */
		break;
	    case 13:
		wResult *= w1;		/* b**3 */
		wResult *= wResult;	/* b**6 */
		wResult *= wResult;	/* b**12 */
		wResult *= w1;		/* b**13 */
		break;
	    case 14:
		wResult *= w1;		/* b**3 */
		wResult *= wResult;	/* b**6 */
		wResult *= w1;		/* b**7 */
		wResult *= wResult;	/* b**14 */
		break;
	    case 15:
		wResult *= w1;		/* b**3 */
		wResult *= wResult;	/* b**6 */
		wResult *= w1;		/* b**7 */
		wResult *= wResult;	/* b**14 */
		wResult *= w1;		/* b**15 */
		break;
	    case 16:
		wResult *= wResult;	/* b**4 */
		wResult *= wResult;	/* b**8 */
		wResult *= wResult;	/* b**16 */
		break;
	    }
	    WIDE_RESULT(wResult);
	}

	/*
	 * Handle cases of powers > 16 that still fit in a 64-bit word by
	 * doing table lookup.
	 */

	if (w1 - 3 >= 0 && w1 - 2 < (long)Exp64IndexSize
		&& l2 - 2 < (long)(Exp64ValueSize + MaxBase64Size)) {
	    base = Exp64Index[w1 - 3]
		    + (unsigned short) (l2 - 2 - MaxBase64Size);
	    if (base < Exp64Index[w1 - 2]) {
		/*
		 * 64-bit number raised to intermediate power, done by
		 * table lookup.
		 */

		WIDE_RESULT(Exp64Value[base]);
	    }
	}

	if (-w1 - 3 >= 0 && -w1 - 2 < (long)Exp64IndexSize
		&& l2 - 2 < (long)(Exp64ValueSize + MaxBase64Size)) {
	    base = Exp64Index[-w1 - 3]
		    + (unsigned short) (l2 - 2 - MaxBase64Size);
	    if (base < Exp64Index[-w1 - 2]) {
		/*
		 * 64-bit number raised to intermediate power, done by
		 * table lookup.
		 */

		wResult = oddExponent ? -Exp64Value[base] : Exp64Value[base];
		WIDE_RESULT(wResult);
	    }
	}
#endif

    overflowExpon:
	Tcl_TakeBignumFromObj(NULL, value2Ptr, &big2);
	if (big2.used > 1) {
	    mp_clear(&big2);
	    Tcl_SetObjResult(interp, Tcl_NewStringObj(
		    "exponent too large", -1));
	    return GENERAL_ARITHMETIC_ERROR;
	}
	Tcl_TakeBignumFromObj(NULL, valuePtr, &big1);
	mp_init(&bigResult);
	mp_expt_d(&big1, big2.dp[0], &bigResult);
	mp_clear(&big1);
	mp_clear(&big2);
	BIG_RESULT(&bigResult);
    }

    case INST_ADD:
    case INST_SUB:
    case INST_MULT:
    case INST_DIV:
	if ((type1 == TCL_NUMBER_DOUBLE) || (type2 == TCL_NUMBER_DOUBLE)) {
	    /*
	     * At least one of the values is floating-point, so perform
	     * floating point calculations.
	     */

	    Tcl_GetDoubleFromObj(NULL, valuePtr, &d1);
	    Tcl_GetDoubleFromObj(NULL, value2Ptr, &d2);

	    switch (opcode) {
	    case INST_ADD:
		dResult = d1 + d2;
		break;
	    case INST_SUB:
		dResult = d1 - d2;
		break;
	    case INST_MULT:
		dResult = d1 * d2;
		break;
	    case INST_DIV:
#ifndef IEEE_FLOATING_POINT
		if (d2 == 0.0) {
		    return DIVIDED_BY_ZERO;
		}
#endif
		/*
		 * We presume that we are running with zero-divide unmasked if
		 * we're on an IEEE box. Otherwise, this statement might cause
		 * demons to fly out our noses.
		 */

		dResult = d1 / d2;
		break;
	    default:
		/* Unused, here to silence compiler warning. */
		dResult = 0;
	    }

	doubleResult:
#ifndef ACCEPT_NAN
	    /*
	     * Check now for IEEE floating-point error.
	     */

	    if (TclIsNaN(dResult)) {
		TclExprFloatError(interp, dResult);
		return GENERAL_ARITHMETIC_ERROR;
	    }
#endif
	    DOUBLE_RESULT(dResult);
	}
	if ((type1 != TCL_NUMBER_BIG) && (type2 != TCL_NUMBER_BIG)) {
	    TclGetWideIntFromObj(NULL, valuePtr, &w1);
	    TclGetWideIntFromObj(NULL, value2Ptr, &w2);

	    switch (opcode) {
	    case INST_ADD:
		wResult = w1 + w2;
#ifndef TCL_WIDE_INT_IS_LONG
		if ((type1 == TCL_NUMBER_WIDE) || (type2 == TCL_NUMBER_WIDE))
#endif
		{
		    /*
		     * Check for overflow.
		     */

		    if (Overflowing(w1, w2, wResult)) {
			goto overflowBasic;
		    }
		}
		break;

	    case INST_SUB:
		wResult = w1 - w2;
#ifndef TCL_WIDE_INT_IS_LONG
		if ((type1 == TCL_NUMBER_WIDE) || (type2 == TCL_NUMBER_WIDE))
#endif
		{
		    /*
		     * Must check for overflow. The macro tests for overflows
		     * in sums by looking at the sign bits. As we have a
		     * subtraction here, we are adding -w2. As -w2 could in
		     * turn overflow, we test with ~w2 instead: it has the
		     * opposite sign bit to w2 so it does the job. Note that
		     * the only "bad" case (w2==0) is irrelevant for this
		     * macro, as in that case w1 and wResult have the same
		     * sign and there is no overflow anyway.
		     */

		    if (Overflowing(w1, ~w2, wResult)) {
			goto overflowBasic;
		    }
		}
		break;

	    case INST_MULT:
		if ((type1 != TCL_NUMBER_LONG) || (type2 != TCL_NUMBER_LONG)
			|| (sizeof(Tcl_WideInt) < 2*sizeof(long))) {
		    goto overflowBasic;
		}
		wResult = w1 * w2;
		break;

	    case INST_DIV:
		if (w2 == 0) {
		    return DIVIDED_BY_ZERO;
		}

		/*
		 * Need a bignum to represent (LLONG_MIN / -1)
		 */

		if ((w1 == LLONG_MIN) && (w2 == -1)) {
		    goto overflowBasic;
		}
		wResult = w1 / w2;

		/*
		 * Force Tcl's integer division rules.
		 * TODO: examine for logic simplification
		 */

		if (((wResult < 0) || ((wResult == 0) &&
			((w1 < 0 && w2 > 0) || (w1 > 0 && w2 < 0)))) &&
			(wResult*w2 != w1)) {
		    wResult -= 1;
		}
		break;

	    default:
		/*
		 * Unused, here to silence compiler warning.
		 */

		wResult = 0;
	    }

	    WIDE_RESULT(wResult);
	}

    overflowBasic:
	Tcl_TakeBignumFromObj(NULL, valuePtr, &big1);
	Tcl_TakeBignumFromObj(NULL, value2Ptr, &big2);
	mp_init(&bigResult);
	switch (opcode) {
	case INST_ADD:
	    mp_add(&big1, &big2, &bigResult);
	    break;
	case INST_SUB:
	    mp_sub(&big1, &big2, &bigResult);
	    break;
	case INST_MULT:
	    mp_mul(&big1, &big2, &bigResult);
	    break;
	case INST_DIV:
	    if (mp_iszero(&big2)) {
		mp_clear(&big1);
		mp_clear(&big2);
		mp_clear(&bigResult);
		return DIVIDED_BY_ZERO;
	    }
	    mp_init(&bigRemainder);
	    mp_div(&big1, &big2, &bigResult, &bigRemainder);
	    /* TODO: internals intrusion */
	    if (!mp_iszero(&bigRemainder)
		    && (bigRemainder.sign != big2.sign)) {
		/*
		 * Convert to Tcl's integer division rules.
		 */

		mp_sub_d(&bigResult, 1, &bigResult);
		mp_add(&bigRemainder, &big2, &bigRemainder);
	    }
	    mp_clear(&bigRemainder);
	    break;
	}
	mp_clear(&big1);
	mp_clear(&big2);
	BIG_RESULT(&bigResult);
    }

    Tcl_Panic("unexpected opcode");
    return NULL;
}

static Tcl_Obj *
ExecuteExtendedUnaryMathOp(
    int opcode,			/* What operation to perform. */
    Tcl_Obj *valuePtr)		/* The operand on the stack. */
{
    ClientData ptr;
    int type;
    Tcl_WideInt w;
    mp_int big;
    Tcl_Obj *objResultPtr;

    (void) GetNumberFromObj(NULL, valuePtr, &ptr, &type);

    switch (opcode) {
    case INST_BITNOT:
#ifndef TCL_WIDE_INT_IS_LONG
	if (type == TCL_NUMBER_WIDE) {
	    w = *((const Tcl_WideInt *) ptr);
	    WIDE_RESULT(~w);
	}
#endif
	Tcl_TakeBignumFromObj(NULL, valuePtr, &big);
	/* ~a = - a - 1 */
	mp_neg(&big, &big);
	mp_sub_d(&big, 1, &big);
	BIG_RESULT(&big);
    case INST_UMINUS:
	switch (type) {
	case TCL_NUMBER_DOUBLE:
	    DOUBLE_RESULT(-(*((const double *) ptr)));
	case TCL_NUMBER_LONG:
	    w = (Tcl_WideInt) (*((const long *) ptr));
	    if (w != LLONG_MIN) {
		WIDE_RESULT(-w);
	    }
	    TclBNInitBignumFromLong(&big, *(const long *) ptr);
	    break;
#ifndef TCL_WIDE_INT_IS_LONG
	case TCL_NUMBER_WIDE:
	    w = *((const Tcl_WideInt *) ptr);
	    if (w != LLONG_MIN) {
		WIDE_RESULT(-w);
	    }
	    TclBNInitBignumFromWideInt(&big, w);
	    break;
#endif
	default:
	    Tcl_TakeBignumFromObj(NULL, valuePtr, &big);
	}
	mp_neg(&big, &big);
	BIG_RESULT(&big);
    }

    Tcl_Panic("unexpected opcode");
    return NULL;
}
#undef LONG_RESULT
#undef WIDE_RESULT
#undef BIG_RESULT
#undef DOUBLE_RESULT

/*
 *----------------------------------------------------------------------
 *
 * CompareTwoNumbers --
 *
 *	This function compares a pair of numbers in Tcl_Objs. Each argument
 *	must already be known to be numeric and not NaN.
 *
 * Results:
 *	One of MP_LT, MP_EQ or MP_GT, depending on whether valuePtr is less
 *	than, equal to, or greater than value2Ptr (respectively).
 *
 * Side effects:
 *	None, provided both values are numeric.
 *
 *----------------------------------------------------------------------
 */

int
TclCompareTwoNumbers(
    Tcl_Obj *valuePtr,
    Tcl_Obj *value2Ptr)
{
    int type1, type2, compare;
    ClientData ptr1, ptr2;
    mp_int big1, big2;
    double d1, d2, tmp;
    long l1, l2;
#ifndef TCL_WIDE_INT_IS_LONG
    Tcl_WideInt w1, w2;
#endif

    (void) GetNumberFromObj(NULL, valuePtr, &ptr1, &type1);
    (void) GetNumberFromObj(NULL, value2Ptr, &ptr2, &type2);

    switch (type1) {
    case TCL_NUMBER_LONG:
	l1 = *((const long *)ptr1);
	switch (type2) {
	case TCL_NUMBER_LONG:
	    l2 = *((const long *)ptr2);
	longCompare:
	    return (l1 < l2) ? MP_LT : ((l1 > l2) ? MP_GT : MP_EQ);
#ifndef TCL_WIDE_INT_IS_LONG
	case TCL_NUMBER_WIDE:
	    w2 = *((const Tcl_WideInt *)ptr2);
	    w1 = (Tcl_WideInt)l1;
	    goto wideCompare;
#endif
	case TCL_NUMBER_DOUBLE:
	    d2 = *((const double *)ptr2);
	    d1 = (double) l1;

	    /*
	     * If the double has a fractional part, or if the long can be
	     * converted to double without loss of precision, then compare as
	     * doubles.
	     */

	    if (DBL_MANT_DIG > CHAR_BIT*sizeof(long) || l1 == (long) d1
		    || modf(d2, &tmp) != 0.0) {
		goto doubleCompare;
	    }

	    /*
	     * Otherwise, to make comparision based on full precision, need to
	     * convert the double to a suitably sized integer.
	     *
	     * Need this to get comparsions like
	     *	  expr 20000000000000003 < 20000000000000004.0
	     * right. Converting the first argument to double will yield two
	     * double values that are equivalent within double precision.
	     * Converting the double to an integer gets done exactly, then
	     * integer comparison can tell the difference.
	     */

	    if (d2 < (double)LONG_MIN) {
		return MP_GT;
	    }
	    if (d2 > (double)LONG_MAX) {
		return MP_LT;
	    }
	    l2 = (long) d2;
	    goto longCompare;
	case TCL_NUMBER_BIG:
	    Tcl_TakeBignumFromObj(NULL, value2Ptr, &big2);
	    if (mp_cmp_d(&big2, 0) == MP_LT) {
		compare = MP_GT;
	    } else {
		compare = MP_LT;
	    }
	    mp_clear(&big2);
	    return compare;
	}

#ifndef TCL_WIDE_INT_IS_LONG
    case TCL_NUMBER_WIDE:
	w1 = *((const Tcl_WideInt *)ptr1);
	switch (type2) {
	case TCL_NUMBER_WIDE:
	    w2 = *((const Tcl_WideInt *)ptr2);
	wideCompare:
	    return (w1 < w2) ? MP_LT : ((w1 > w2) ? MP_GT : MP_EQ);
	case TCL_NUMBER_LONG:
	    l2 = *((const long *)ptr2);
	    w2 = (Tcl_WideInt)l2;
	    goto wideCompare;
	case TCL_NUMBER_DOUBLE:
	    d2 = *((const double *)ptr2);
	    d1 = (double) w1;
	    if (DBL_MANT_DIG > CHAR_BIT*sizeof(Tcl_WideInt)
		    || w1 == (Tcl_WideInt) d1 || modf(d2, &tmp) != 0.0) {
		goto doubleCompare;
	    }
	    if (d2 < (double)LLONG_MIN) {
		return MP_GT;
	    }
	    if (d2 > (double)LLONG_MAX) {
		return MP_LT;
	    }
	    w2 = (Tcl_WideInt) d2;
	    goto wideCompare;
	case TCL_NUMBER_BIG:
	    Tcl_TakeBignumFromObj(NULL, value2Ptr, &big2);
	    if (mp_cmp_d(&big2, 0) == MP_LT) {
		compare = MP_GT;
	    } else {
		compare = MP_LT;
	    }
	    mp_clear(&big2);
	    return compare;
	}
#endif

    case TCL_NUMBER_DOUBLE:
	d1 = *((const double *)ptr1);
	switch (type2) {
	case TCL_NUMBER_DOUBLE:
	    d2 = *((const double *)ptr2);
	doubleCompare:
	    return (d1 < d2) ? MP_LT : ((d1 > d2) ? MP_GT : MP_EQ);
	case TCL_NUMBER_LONG:
	    l2 = *((const long *)ptr2);
	    d2 = (double) l2;
	    if (DBL_MANT_DIG > CHAR_BIT*sizeof(long) || l2 == (long) d2
		    || modf(d1, &tmp) != 0.0) {
		goto doubleCompare;
	    }
	    if (d1 < (double)LONG_MIN) {
		return MP_LT;
	    }
	    if (d1 > (double)LONG_MAX) {
		return MP_GT;
	    }
	    l1 = (long) d1;
	    goto longCompare;
#ifndef TCL_WIDE_INT_IS_LONG
	case TCL_NUMBER_WIDE:
	    w2 = *((const Tcl_WideInt *)ptr2);
	    d2 = (double) w2;
	    if (DBL_MANT_DIG > CHAR_BIT*sizeof(Tcl_WideInt)
		    || w2 == (Tcl_WideInt) d2 || modf(d1, &tmp) != 0.0) {
		goto doubleCompare;
	    }
	    if (d1 < (double)LLONG_MIN) {
		return MP_LT;
	    }
	    if (d1 > (double)LLONG_MAX) {
		return MP_GT;
	    }
	    w1 = (Tcl_WideInt) d1;
	    goto wideCompare;
#endif
	case TCL_NUMBER_BIG:
	    if (TclIsInfinite(d1)) {
		return (d1 > 0.0) ? MP_GT : MP_LT;
	    }
	    Tcl_TakeBignumFromObj(NULL, value2Ptr, &big2);
	    if ((d1 < (double)LONG_MAX) && (d1 > (double)LONG_MIN)) {
		if (mp_cmp_d(&big2, 0) == MP_LT) {
		    compare = MP_GT;
		} else {
		    compare = MP_LT;
		}
		mp_clear(&big2);
		return compare;
	    }
	    if (DBL_MANT_DIG > CHAR_BIT*sizeof(long)
		    && modf(d1, &tmp) != 0.0) {
		d2 = TclBignumToDouble(&big2);
		mp_clear(&big2);
		goto doubleCompare;
	    }
	    Tcl_InitBignumFromDouble(NULL, d1, &big1);
	    goto bigCompare;
	}

    case TCL_NUMBER_BIG:
	Tcl_TakeBignumFromObj(NULL, valuePtr, &big1);
	switch (type2) {
#ifndef TCL_WIDE_INT_IS_LONG
	case TCL_NUMBER_WIDE:
#endif
	case TCL_NUMBER_LONG:
	    compare = mp_cmp_d(&big1, 0);
	    mp_clear(&big1);
	    return compare;
	case TCL_NUMBER_DOUBLE:
	    d2 = *((const double *)ptr2);
	    if (TclIsInfinite(d2)) {
		compare = (d2 > 0.0) ? MP_LT : MP_GT;
		mp_clear(&big1);
		return compare;
	    }
	    if ((d2 < (double)LONG_MAX) && (d2 > (double)LONG_MIN)) {
		compare = mp_cmp_d(&big1, 0);
		mp_clear(&big1);
		return compare;
	    }
	    if (DBL_MANT_DIG > CHAR_BIT*sizeof(long)
		    && modf(d2, &tmp) != 0.0) {
		d1 = TclBignumToDouble(&big1);
		mp_clear(&big1);
		goto doubleCompare;
	    }
	    Tcl_InitBignumFromDouble(NULL, d2, &big2);
	    goto bigCompare;
	case TCL_NUMBER_BIG:
	    Tcl_TakeBignumFromObj(NULL, value2Ptr, &big2);
	bigCompare:
	    compare = mp_cmp(&big1, &big2);
	    mp_clear(&big1);
	    mp_clear(&big2);
	    return compare;
	}
    default:
	Tcl_Panic("unexpected number type");
	return TCL_ERROR;
    }
}

#ifdef TCL_COMPILE_DEBUG
/*
 *----------------------------------------------------------------------
 *
 * PrintByteCodeInfo --
 *
 *	This procedure prints a summary about a bytecode object to stdout. It
 *	is called by TclNRExecuteByteCode when starting to execute the bytecode
 *	object if tclTraceExec has the value 2 or more.
 *
 * Results:
 *	None.
 *
 * Side effects:
 *	None.
 *
 *----------------------------------------------------------------------
 */

static void
PrintByteCodeInfo(
    register ByteCode *codePtr)	/* The bytecode whose summary is printed to
				 * stdout. */
{
    Proc *procPtr = codePtr->procPtr;
    Interp *iPtr = (Interp *) *codePtr->interpHandle;

    fprintf(stdout, "\nExecuting ByteCode 0x%p, refCt %u, epoch %u, interp 0x%p (epoch %u)\n",
	    codePtr, codePtr->refCount, codePtr->compileEpoch, iPtr,
	    iPtr->compileEpoch);

    fprintf(stdout, "  Source: ");
    TclPrintSource(stdout, codePtr->source, 60);

    fprintf(stdout, "\n  Cmds %d, src %d, inst %u, litObjs %u, aux %d, stkDepth %u, code/src %.2f\n",
	    codePtr->numCommands, codePtr->numSrcBytes,
	    codePtr->numCodeBytes, codePtr->numLitObjects,
	    codePtr->numAuxDataItems, codePtr->maxStackDepth,
#ifdef TCL_COMPILE_STATS
	    codePtr->numSrcBytes?
		    ((float)codePtr->structureSize)/codePtr->numSrcBytes :
#endif
	    0.0);

#ifdef TCL_COMPILE_STATS
    fprintf(stdout, "  Code %lu = header %lu+inst %d+litObj %lu+exc %lu+aux %lu+cmdMap %d\n",
	    (unsigned long) codePtr->structureSize,
	    (unsigned long) (sizeof(ByteCode)-sizeof(size_t)-sizeof(Tcl_Time)),
	    codePtr->numCodeBytes,
	    (unsigned long) (codePtr->numLitObjects * sizeof(Tcl_Obj *)),
	    (unsigned long) (codePtr->numExceptRanges*sizeof(ExceptionRange)),
	    (unsigned long) (codePtr->numAuxDataItems * sizeof(AuxData)),
	    codePtr->numCmdLocBytes);
#endif /* TCL_COMPILE_STATS */
    if (procPtr != NULL) {
	fprintf(stdout,
		"  Proc 0x%p, refCt %d, args %d, compiled locals %d\n",
		procPtr, procPtr->refCount, procPtr->numArgs,
		procPtr->numCompiledLocals);
    }
}
#endif /* TCL_COMPILE_DEBUG */

/*
 *----------------------------------------------------------------------
 *
 * ValidatePcAndStackTop --
 *
 *	This procedure is called by TclNRExecuteByteCode when debugging to
 *	verify that the program counter and stack top are valid during
 *	execution.
 *
 * Results:
 *	None.
 *
 * Side effects:
 *	Prints a message to stderr and panics if either the pc or stack top
 *	are invalid.
 *
 *----------------------------------------------------------------------
 */

#ifdef TCL_COMPILE_DEBUG
static void
ValidatePcAndStackTop(
    register ByteCode *codePtr,	/* The bytecode whose summary is printed to
				 * stdout. */
    const unsigned char *pc,	/* Points to first byte of a bytecode
				 * instruction. The program counter. */
    int stackTop,		/* Current stack top. Must be between
				 * stackLowerBound and stackUpperBound
				 * (inclusive). */
    int checkStack)		/* 0 if the stack depth check should be
				 * skipped. */
{
    int stackUpperBound = codePtr->maxStackDepth;
				/* Greatest legal value for stackTop. */
    unsigned relativePc = (unsigned) (pc - codePtr->codeStart);
    unsigned long codeStart = (unsigned long) codePtr->codeStart;
    unsigned long codeEnd = (unsigned long)
	    (codePtr->codeStart + codePtr->numCodeBytes);
    unsigned char opCode = *pc;

    if (((unsigned long) pc < codeStart) || ((unsigned long) pc > codeEnd)) {
	fprintf(stderr, "\nBad instruction pc 0x%p in TclNRExecuteByteCode\n",
		pc);
	Tcl_Panic("TclNRExecuteByteCode execution failure: bad pc");
    }
    if ((unsigned) opCode > LAST_INST_OPCODE) {
	fprintf(stderr, "\nBad opcode %d at pc %u in TclNRExecuteByteCode\n",
		(unsigned) opCode, relativePc);
	Tcl_Panic("TclNRExecuteByteCode execution failure: bad opcode");
    }
    if (checkStack && 
	    ((stackTop < 0) || (stackTop > stackUpperBound))) {
	int numChars;
	const char *cmd = GetSrcInfoForPc(pc, codePtr, &numChars, NULL, NULL);

	fprintf(stderr, "\nBad stack top %d at pc %u in TclNRExecuteByteCode (min 0, max %i)",
		stackTop, relativePc, stackUpperBound);
	if (cmd != NULL) {
	    Tcl_Obj *message;

	    TclNewLiteralStringObj(message, "\n executing ");
	    Tcl_IncrRefCount(message);
	    Tcl_AppendLimitedToObj(message, cmd, numChars, 100, NULL);
	    fprintf(stderr,"%s\n", Tcl_GetString(message));
	    Tcl_DecrRefCount(message);
	} else {
	    fprintf(stderr, "\n");
	}
	Tcl_Panic("TclNRExecuteByteCode execution failure: bad stack top");
    }
}
#endif /* TCL_COMPILE_DEBUG */

/*
 *----------------------------------------------------------------------
 *
 * IllegalExprOperandType --
 *
 *	Used by TclNRExecuteByteCode to append an error message to the interp
 *	result when an illegal operand type is detected by an expression
 *	instruction. The argument opndPtr holds the operand object in error.
 *
 * Results:
 *	None.
 *
 * Side effects:
 *	An error message is appended to the interp result.
 *
 *----------------------------------------------------------------------
 */

static void
IllegalExprOperandType(
    Tcl_Interp *interp,		/* Interpreter to which error information
				 * pertains. */
    const unsigned char *pc, /* Points to the instruction being executed
				 * when the illegal type was found. */
    Tcl_Obj *opndPtr)		/* Points to the operand holding the value
				 * with the illegal type. */
{
    ClientData ptr;
    int type;
    const unsigned char opcode = *pc;
    const char *description, *operator = operatorStrings[opcode - INST_LOR];

    if (opcode == INST_EXPON) {
	operator = "**";
    }

    if (GetNumberFromObj(NULL, opndPtr, &ptr, &type) != TCL_OK) {
	int numBytes;
	const char *bytes = Tcl_GetStringFromObj(opndPtr, &numBytes);

	if (numBytes == 0) {
	    description = "empty string";
	} else if (TclCheckBadOctal(NULL, bytes)) {
	    description = "invalid octal number";
	} else {
	    description = "non-numeric string";
	}
    } else if (type == TCL_NUMBER_NAN) {
	description = "non-numeric floating-point value";
    } else if (type == TCL_NUMBER_DOUBLE) {
	description = "floating-point value";
    } else {
	/* TODO: No caller needs this. Eliminate? */
	description = "(big) integer";
    }

    Tcl_SetObjResult(interp, Tcl_ObjPrintf(
	    "can't use %s as operand of \"%s\"", description, operator));
    Tcl_SetErrorCode(interp, "ARITH", "DOMAIN", description, NULL);
}

/*
 *----------------------------------------------------------------------
 *
 * TclGetSrcInfoForPc, GetSrcInfoForPc, TclGetSourceFromFrame --
 *
 *	Given a program counter value, finds the closest command in the
 *	bytecode code unit's CmdLocation array and returns information about
 *	that command's source: a pointer to its first byte and the number of
 *	characters.
 *
 * Results:
 *	If a command is found that encloses the program counter value, a
 *	pointer to the command's source is returned and the length of the
 *	source is stored at *lengthPtr. If multiple commands resulted in code
 *	at pc, information about the closest enclosing command is returned. If
 *	no matching command is found, NULL is returned and *lengthPtr is
 *	unchanged.
 *
 * Side effects:
 *	The CmdFrame at *cfPtr is updated.
 *
 *----------------------------------------------------------------------
 */

Tcl_Obj *
TclGetSourceFromFrame(
    CmdFrame *cfPtr,
    int objc,
    Tcl_Obj *const objv[])
{
    if (cfPtr == NULL) {
        return Tcl_NewListObj(objc, objv);
    }
    if (cfPtr->cmdObj == NULL) {
        if (cfPtr->cmd == NULL) {
	    ByteCode *codePtr = (ByteCode *) cfPtr->data.tebc.codePtr;

            cfPtr->cmd = GetSrcInfoForPc((unsigned char *)
		    cfPtr->data.tebc.pc, codePtr, &cfPtr->len, NULL, NULL);
        }
        cfPtr->cmdObj = Tcl_NewStringObj(cfPtr->cmd, cfPtr->len);
        Tcl_IncrRefCount(cfPtr->cmdObj);
    }
    return cfPtr->cmdObj;
}

void
TclGetSrcInfoForPc(
    CmdFrame *cfPtr)
{
    ByteCode *codePtr = (ByteCode *) cfPtr->data.tebc.codePtr;

    assert(cfPtr->type == TCL_LOCATION_BC);

    if (cfPtr->cmd == NULL) {

	cfPtr->cmd = GetSrcInfoForPc(
		(unsigned char *) cfPtr->data.tebc.pc, codePtr,
		&cfPtr->len, NULL, NULL);
    }

    if (cfPtr->cmd != NULL) {
	/*
	 * We now have the command. We can get the srcOffset back and from
	 * there find the list of word locations for this command.
	 */

	ExtCmdLoc *eclPtr;
	ECL *locPtr = NULL;
	int srcOffset, i;
	Interp *iPtr = (Interp *) *codePtr->interpHandle;
	Tcl_HashEntry *hePtr =
		Tcl_FindHashEntry(iPtr->lineBCPtr, codePtr);

	if (!hePtr) {
	    return;
	}

	srcOffset = cfPtr->cmd - codePtr->source;
	eclPtr = Tcl_GetHashValue(hePtr);

	for (i=0; i < eclPtr->nuloc; i++) {
	    if (eclPtr->loc[i].srcOffset == srcOffset) {
		locPtr = eclPtr->loc+i;
		break;
	    }
	}
	if (locPtr == NULL) {
	    Tcl_Panic("LocSearch failure");
	}

	cfPtr->line = locPtr->line;
	cfPtr->nline = locPtr->nline;
	cfPtr->type = eclPtr->type;

	if (eclPtr->type == TCL_LOCATION_SOURCE) {
	    cfPtr->data.eval.path = eclPtr->path;
	    Tcl_IncrRefCount(cfPtr->data.eval.path);
	}

	/*
	 * Do not set cfPtr->data.eval.path NULL for non-SOURCE. Needed for
	 * cfPtr->data.tebc.codePtr.
	 */
    }
}

static const char *
GetSrcInfoForPc(
    const unsigned char *pc,	/* The program counter value for which to
				 * return the closest command's source info.
				 * This points within a bytecode instruction
				 * in codePtr's code. */
    ByteCode *codePtr,		/* The bytecode sequence in which to look up
				 * the command source for the pc. */
    int *lengthPtr,		/* If non-NULL, the location where the length
				 * of the command's source should be stored.
				 * If NULL, no length is stored. */
    const unsigned char **pcBeg,/* If non-NULL, the bytecode location
				 * where the current instruction starts.
				 * If NULL; no pointer is stored. */
    int *cmdIdxPtr)		/* If non-NULL, the location where the index
				 * of the command containing the pc should 
				 * be stored. */
{
    register int pcOffset = (pc - codePtr->codeStart);
    int numCmds = codePtr->numCommands;
    unsigned char *codeDeltaNext, *codeLengthNext;
    unsigned char *srcDeltaNext, *srcLengthNext;
    int codeOffset, codeLen, codeEnd, srcOffset, srcLen, delta, i;
    int bestDist = INT_MAX;	/* Distance of pc to best cmd's start pc. */
    int bestSrcOffset = -1;	/* Initialized to avoid compiler warning. */
    int bestSrcLength = -1;	/* Initialized to avoid compiler warning. */
    int bestCmdIdx = -1;

    if ((pcOffset < 0) || (pcOffset >= codePtr->numCodeBytes)) {
	if (pcBeg != NULL) *pcBeg = NULL;
	return NULL;
    }

    /*
     * Decode the code and source offset and length for each command. The
     * closest enclosing command is the last one whose code started before
     * pcOffset.
     */

    codeDeltaNext = codePtr->codeDeltaStart;
    codeLengthNext = codePtr->codeLengthStart;
    srcDeltaNext = codePtr->srcDeltaStart;
    srcLengthNext = codePtr->srcLengthStart;
    codeOffset = srcOffset = 0;
    for (i = 0;  i < numCmds;  i++) {
	if ((unsigned) *codeDeltaNext == (unsigned) 0xFF) {
	    codeDeltaNext++;
	    delta = TclGetInt4AtPtr(codeDeltaNext);
	    codeDeltaNext += 4;
	} else {
	    delta = TclGetInt1AtPtr(codeDeltaNext);
	    codeDeltaNext++;
	}
	codeOffset += delta;

	if ((unsigned) *codeLengthNext == (unsigned) 0xFF) {
	    codeLengthNext++;
	    codeLen = TclGetInt4AtPtr(codeLengthNext);
	    codeLengthNext += 4;
	} else {
	    codeLen = TclGetInt1AtPtr(codeLengthNext);
	    codeLengthNext++;
	}
	codeEnd = (codeOffset + codeLen - 1);

	if ((unsigned) *srcDeltaNext == (unsigned) 0xFF) {
	    srcDeltaNext++;
	    delta = TclGetInt4AtPtr(srcDeltaNext);
	    srcDeltaNext += 4;
	} else {
	    delta = TclGetInt1AtPtr(srcDeltaNext);
	    srcDeltaNext++;
	}
	srcOffset += delta;

	if ((unsigned) *srcLengthNext == (unsigned) 0xFF) {
	    srcLengthNext++;
	    srcLen = TclGetInt4AtPtr(srcLengthNext);
	    srcLengthNext += 4;
	} else {
	    srcLen = TclGetInt1AtPtr(srcLengthNext);
	    srcLengthNext++;
	}

	if (codeOffset > pcOffset) {	/* Best cmd already found */
	    break;
	}
	if (pcOffset <= codeEnd) {	/* This cmd's code encloses pc */
	    int dist = (pcOffset - codeOffset);

	    if (dist <= bestDist) {
		bestDist = dist;
		bestSrcOffset = srcOffset;
		bestSrcLength = srcLen;
		bestCmdIdx = i;
	    }
	}
    }

    if (pcBeg != NULL) {
	const unsigned char *curr, *prev;

	/*
	 * Walk from beginning of command or BC to pc, by complete
	 * instructions. Stop when crossing pc; keep previous.
	 */

	curr = ((bestDist == INT_MAX) ? codePtr->codeStart : pc - bestDist);
	prev = curr;
	while (curr <= pc) {
	    prev = curr;
	    curr += tclInstructionTable[*curr].numBytes;
	}
	*pcBeg = prev;
    }

    if (bestDist == INT_MAX) {
	return NULL;
    }

    if (lengthPtr != NULL) {
	*lengthPtr = bestSrcLength;
    }

    if (cmdIdxPtr != NULL) {
	*cmdIdxPtr = bestCmdIdx;
    }

    return (codePtr->source + bestSrcOffset);
}

/*
 *----------------------------------------------------------------------
 *
 * GetExceptRangeForPc --
 *
 *	Given a program counter value, return the closest enclosing
 *	ExceptionRange.
 *
 * Results:
 *	In the normal case, catchOnly is 0 (false) and this procedure returns
 *	a pointer to the most closely enclosing ExceptionRange structure
 *	regardless of whether it is a loop or catch exception range. This is
 *	appropriate when processing a TCL_BREAK or TCL_CONTINUE, which will be
 *	"handled" either by a loop exception range or a closer catch range. If
 *	catchOnly is nonzero, this procedure ignores loop exception ranges and
 *	returns a pointer to the closest catch range. If no matching
 *	ExceptionRange is found that encloses pc, a NULL is returned.
 *
 * Side effects:
 *	None.
 *
 *----------------------------------------------------------------------
 */

static ExceptionRange *
GetExceptRangeForPc(
    const unsigned char *pc, /* The program counter value for which to
				 * search for a closest enclosing exception
				 * range. This points to a bytecode
				 * instruction in codePtr's code. */
    int catchOnly,		/* If 0, consider either loop or catch
				 * ExceptionRanges in search. If nonzero
				 * consider only catch ranges (and ignore any
				 * closer loop ranges). */
    ByteCode *codePtr)		/* Points to the ByteCode in which to search
				 * for the enclosing ExceptionRange. */
{
    ExceptionRange *rangeArrayPtr;
    int numRanges = codePtr->numExceptRanges;
    register ExceptionRange *rangePtr;
    int pcOffset = pc - codePtr->codeStart;
    register int start;

    if (numRanges == 0) {
	return NULL;
    }

    /*
     * This exploits peculiarities of our compiler: nested ranges are always
     * *after* their containing ranges, so that by scanning backwards we are
     * sure that the first matching range is indeed the deepest.
     */

    rangeArrayPtr = codePtr->exceptArrayPtr;
    rangePtr = rangeArrayPtr + numRanges;
    while (--rangePtr >= rangeArrayPtr) {
	start = rangePtr->codeOffset;
	if ((start <= pcOffset) &&
		(pcOffset < (start + rangePtr->numCodeBytes))) {
	    if ((!catchOnly)
		    || (rangePtr->type == CATCH_EXCEPTION_RANGE)) {
		return rangePtr;
	    }
	}
    }
    return NULL;
}

/*
 *----------------------------------------------------------------------
 *
 * GetOpcodeName --
 *
 *	This procedure is called by the TRACE and TRACE_WITH_OBJ macros used
 *	in TclNRExecuteByteCode when debugging. It returns the name of the
 *	bytecode instruction at a specified instruction pc.
 *
 * Results:
 *	A character string for the instruction.
 *
 * Side effects:
 *	None.
 *
 *----------------------------------------------------------------------
 */

#ifdef TCL_COMPILE_DEBUG
static const char *
GetOpcodeName(
    const unsigned char *pc)	/* Points to the instruction whose name should
				 * be returned. */
{
    unsigned char opCode = *pc;

    return tclInstructionTable[opCode].name;
}
#endif /* TCL_COMPILE_DEBUG */

/*
 *----------------------------------------------------------------------
 *
 * TclExprFloatError --
 *
 *	This procedure is called when an error occurs during a floating-point
 *	operation. It reads errno and sets interp->objResultPtr accordingly.
 *
 * Results:
 *	interp->objResultPtr is set to hold an error message.
 *
 * Side effects:
 *	None.
 *
 *----------------------------------------------------------------------
 */

void
TclExprFloatError(
    Tcl_Interp *interp,		/* Where to store error message. */
    double value)		/* Value returned after error; used to
				 * distinguish underflows from overflows. */
{
    const char *s;

    if ((errno == EDOM) || TclIsNaN(value)) {
	s = "domain error: argument not in valid range";
	Tcl_SetObjResult(interp, Tcl_NewStringObj(s, -1));
	Tcl_SetErrorCode(interp, "ARITH", "DOMAIN", s, NULL);
    } else if ((errno == ERANGE) || TclIsInfinite(value)) {
	if (value == 0.0) {
	    s = "floating-point value too small to represent";
	    Tcl_SetObjResult(interp, Tcl_NewStringObj(s, -1));
	    Tcl_SetErrorCode(interp, "ARITH", "UNDERFLOW", s, NULL);
	} else {
	    s = "floating-point value too large to represent";
	    Tcl_SetObjResult(interp, Tcl_NewStringObj(s, -1));
	    Tcl_SetErrorCode(interp, "ARITH", "OVERFLOW", s, NULL);
	}
    } else {
	Tcl_Obj *objPtr = Tcl_ObjPrintf(
		"unknown floating-point error, errno = %d", errno);

	Tcl_SetErrorCode(interp, "ARITH", "UNKNOWN",
		Tcl_GetString(objPtr), NULL);
	Tcl_SetObjResult(interp, objPtr);
    }
}

#ifdef TCL_COMPILE_STATS
/*
 *----------------------------------------------------------------------
 *
 * TclLog2 --
 *
 *	Procedure used while collecting compilation statistics to determine
 *	the log base 2 of an integer.
 *
 * Results:
 *	Returns the log base 2 of the operand. If the argument is less than or
 *	equal to zero, a zero is returned.
 *
 * Side effects:
 *	None.
 *
 *----------------------------------------------------------------------
 */

int
TclLog2(
    register int value)		/* The integer for which to compute the log
				 * base 2. */
{
    register int n = value;
    register int result = 0;

    while (n > 1) {
	n = n >> 1;
	result++;
    }
    return result;
}

/*
 *----------------------------------------------------------------------
 *
 * EvalStatsCmd --
 *
 *	Implements the "evalstats" command that prints instruction execution
 *	counts to stdout.
 *
 * Results:
 *	Standard Tcl results.
 *
 * Side effects:
 *	None.
 *
 *----------------------------------------------------------------------
 */

static int
EvalStatsCmd(
    ClientData unused,		/* Unused. */
    Tcl_Interp *interp,		/* The current interpreter. */
    int objc,			/* The number of arguments. */
    Tcl_Obj *const objv[])	/* The argument strings. */
{
    Interp *iPtr = (Interp *) interp;
    LiteralTable *globalTablePtr = &iPtr->literalTable;
    ByteCodeStats *statsPtr = &iPtr->stats;
    double totalCodeBytes, currentCodeBytes;
    double totalLiteralBytes, currentLiteralBytes;
    double objBytesIfUnshared, strBytesIfUnshared, sharingBytesSaved;
    double strBytesSharedMultX, strBytesSharedOnce;
    double numInstructions, currentHeaderBytes;
    long numCurrentByteCodes, numByteCodeLits;
    long refCountSum, literalMgmtBytes, sum;
    int numSharedMultX, numSharedOnce;
    int decadeHigh, minSizeDecade, maxSizeDecade, length, i;
    char *litTableStats;
    LiteralEntry *entryPtr;
    Tcl_Obj *objPtr;

#define Percent(a,b) ((a) * 100.0 / (b))

    objPtr = Tcl_NewObj();
    Tcl_IncrRefCount(objPtr);

    numInstructions = 0.0;
    for (i = 0;  i < 256;  i++) {
	if (statsPtr->instructionCount[i] != 0) {
	    numInstructions += statsPtr->instructionCount[i];
	}
    }

    totalLiteralBytes = sizeof(LiteralTable)
	    + iPtr->literalTable.numBuckets * sizeof(LiteralEntry *)
	    + (statsPtr->numLiteralsCreated * sizeof(LiteralEntry))
	    + (statsPtr->numLiteralsCreated * sizeof(Tcl_Obj))
	    + statsPtr->totalLitStringBytes;
    totalCodeBytes = statsPtr->totalByteCodeBytes + totalLiteralBytes;

    numCurrentByteCodes =
	    statsPtr->numCompilations - statsPtr->numByteCodesFreed;
    currentHeaderBytes = numCurrentByteCodes
	    * (sizeof(ByteCode) - sizeof(size_t) - sizeof(Tcl_Time));
    literalMgmtBytes = sizeof(LiteralTable)
	    + (iPtr->literalTable.numBuckets * sizeof(LiteralEntry *))
	    + (iPtr->literalTable.numEntries * sizeof(LiteralEntry));
    currentLiteralBytes = literalMgmtBytes
	    + iPtr->literalTable.numEntries * sizeof(Tcl_Obj)
	    + statsPtr->currentLitStringBytes;
    currentCodeBytes = statsPtr->currentByteCodeBytes + currentLiteralBytes;

    /*
     * Summary statistics, total and current source and ByteCode sizes.
     */

    Tcl_AppendPrintfToObj(objPtr, "\n----------------------------------------------------------------\n");
    Tcl_AppendPrintfToObj(objPtr,
	    "Compilation and execution statistics for interpreter %#lx\n",
	    (long int)iPtr);

    Tcl_AppendPrintfToObj(objPtr, "\nNumber ByteCodes executed\t%ld\n",
	    statsPtr->numExecutions);
    Tcl_AppendPrintfToObj(objPtr, "Number ByteCodes compiled\t%ld\n",
	    statsPtr->numCompilations);
    Tcl_AppendPrintfToObj(objPtr, "  Mean executions/compile\t%.1f\n",
	    statsPtr->numExecutions / (float)statsPtr->numCompilations);

    Tcl_AppendPrintfToObj(objPtr, "\nInstructions executed\t\t%.0f\n",
	    numInstructions);
    Tcl_AppendPrintfToObj(objPtr, "  Mean inst/compile\t\t%.0f\n",
	    numInstructions / statsPtr->numCompilations);
    Tcl_AppendPrintfToObj(objPtr, "  Mean inst/execution\t\t%.0f\n",
	    numInstructions / statsPtr->numExecutions);

    Tcl_AppendPrintfToObj(objPtr, "\nTotal ByteCodes\t\t\t%ld\n",
	    statsPtr->numCompilations);
    Tcl_AppendPrintfToObj(objPtr, "  Source bytes\t\t\t%.6g\n",
	    statsPtr->totalSrcBytes);
    Tcl_AppendPrintfToObj(objPtr, "  Code bytes\t\t\t%.6g\n",
	    totalCodeBytes);
    Tcl_AppendPrintfToObj(objPtr, "    ByteCode bytes\t\t%.6g\n",
	    statsPtr->totalByteCodeBytes);
    Tcl_AppendPrintfToObj(objPtr, "    Literal bytes\t\t%.6g\n",
	    totalLiteralBytes);
    Tcl_AppendPrintfToObj(objPtr, "      table %lu + bkts %lu + entries %lu + objects %lu + strings %.6g\n",
	    (unsigned long) sizeof(LiteralTable),
	    (unsigned long) (iPtr->literalTable.numBuckets * sizeof(LiteralEntry *)),
	    (unsigned long) (statsPtr->numLiteralsCreated * sizeof(LiteralEntry)),
	    (unsigned long) (statsPtr->numLiteralsCreated * sizeof(Tcl_Obj)),
	    statsPtr->totalLitStringBytes);
    Tcl_AppendPrintfToObj(objPtr, "  Mean code/compile\t\t%.1f\n",
	    totalCodeBytes / statsPtr->numCompilations);
    Tcl_AppendPrintfToObj(objPtr, "  Mean code/source\t\t%.1f\n",
	    totalCodeBytes / statsPtr->totalSrcBytes);

    Tcl_AppendPrintfToObj(objPtr, "\nCurrent (active) ByteCodes\t%ld\n",
	    numCurrentByteCodes);
    Tcl_AppendPrintfToObj(objPtr, "  Source bytes\t\t\t%.6g\n",
	    statsPtr->currentSrcBytes);
    Tcl_AppendPrintfToObj(objPtr, "  Code bytes\t\t\t%.6g\n",
	    currentCodeBytes);
    Tcl_AppendPrintfToObj(objPtr, "    ByteCode bytes\t\t%.6g\n",
	    statsPtr->currentByteCodeBytes);
    Tcl_AppendPrintfToObj(objPtr, "    Literal bytes\t\t%.6g\n",
	    currentLiteralBytes);
    Tcl_AppendPrintfToObj(objPtr, "      table %lu + bkts %lu + entries %lu + objects %lu + strings %.6g\n",
	    (unsigned long) sizeof(LiteralTable),
	    (unsigned long) (iPtr->literalTable.numBuckets * sizeof(LiteralEntry *)),
	    (unsigned long) (iPtr->literalTable.numEntries * sizeof(LiteralEntry)),
	    (unsigned long) (iPtr->literalTable.numEntries * sizeof(Tcl_Obj)),
	    statsPtr->currentLitStringBytes);
    Tcl_AppendPrintfToObj(objPtr, "  Mean code/source\t\t%.1f\n",
	    currentCodeBytes / statsPtr->currentSrcBytes);
    Tcl_AppendPrintfToObj(objPtr, "  Code + source bytes\t\t%.6g (%0.1f mean code/src)\n",
	    (currentCodeBytes + statsPtr->currentSrcBytes),
	    (currentCodeBytes / statsPtr->currentSrcBytes) + 1.0);

    /*
     * Tcl_IsShared statistics check
     *
     * This gives the refcount of each obj as Tcl_IsShared was called for it.
     * Shared objects must be duplicated before they can be modified.
     */

    numSharedMultX = 0;
    Tcl_AppendPrintfToObj(objPtr, "\nTcl_IsShared object check (all objects):\n");
    Tcl_AppendPrintfToObj(objPtr, "  Object had refcount <=1 (not shared)\t%ld\n",
	    tclObjsShared[1]);
    for (i = 2;  i < TCL_MAX_SHARED_OBJ_STATS;  i++) {
	Tcl_AppendPrintfToObj(objPtr, "  refcount ==%d\t\t%ld\n",
		i, tclObjsShared[i]);
	numSharedMultX += tclObjsShared[i];
    }
    Tcl_AppendPrintfToObj(objPtr, "  refcount >=%d\t\t%ld\n",
	    i, tclObjsShared[0]);
    numSharedMultX += tclObjsShared[0];
    Tcl_AppendPrintfToObj(objPtr, "  Total shared objects\t\t\t%d\n",
	    numSharedMultX);

    /*
     * Literal table statistics.
     */

    numByteCodeLits = 0;
    refCountSum = 0;
    numSharedMultX = 0;
    numSharedOnce = 0;
    objBytesIfUnshared = 0.0;
    strBytesIfUnshared = 0.0;
    strBytesSharedMultX = 0.0;
    strBytesSharedOnce = 0.0;
    for (i = 0;  i < globalTablePtr->numBuckets;  i++) {
	for (entryPtr = globalTablePtr->buckets[i];  entryPtr != NULL;
		entryPtr = entryPtr->nextPtr) {
	    if (entryPtr->objPtr->typePtr == &tclByteCodeType) {
		numByteCodeLits++;
	    }
	    (void) Tcl_GetStringFromObj(entryPtr->objPtr, &length);
	    refCountSum += entryPtr->refCount;
	    objBytesIfUnshared += (entryPtr->refCount * sizeof(Tcl_Obj));
	    strBytesIfUnshared += (entryPtr->refCount * (length+1));
	    if (entryPtr->refCount > 1) {
		numSharedMultX++;
		strBytesSharedMultX += (length+1);
	    } else {
		numSharedOnce++;
		strBytesSharedOnce += (length+1);
	    }
	}
    }
    sharingBytesSaved = (objBytesIfUnshared + strBytesIfUnshared)
	    - currentLiteralBytes;

    Tcl_AppendPrintfToObj(objPtr, "\nTotal objects (all interps)\t%ld\n",
	    tclObjsAlloced);
    Tcl_AppendPrintfToObj(objPtr, "Current objects\t\t\t%ld\n",
	    (tclObjsAlloced - tclObjsFreed));
    Tcl_AppendPrintfToObj(objPtr, "Total literal objects\t\t%ld\n",
	    statsPtr->numLiteralsCreated);

    Tcl_AppendPrintfToObj(objPtr, "\nCurrent literal objects\t\t%d (%0.1f%% of current objects)\n",
	    globalTablePtr->numEntries,
	    Percent(globalTablePtr->numEntries, tclObjsAlloced-tclObjsFreed));
    Tcl_AppendPrintfToObj(objPtr, "  ByteCode literals\t\t%ld (%0.1f%% of current literals)\n",
	    numByteCodeLits,
	    Percent(numByteCodeLits, globalTablePtr->numEntries));
    Tcl_AppendPrintfToObj(objPtr, "  Literals reused > 1x\t\t%d\n",
	    numSharedMultX);
    Tcl_AppendPrintfToObj(objPtr, "  Mean reference count\t\t%.2f\n",
	    ((double) refCountSum) / globalTablePtr->numEntries);
    Tcl_AppendPrintfToObj(objPtr, "  Mean len, str reused >1x \t%.2f\n",
	    (numSharedMultX ? strBytesSharedMultX/numSharedMultX : 0.0));
    Tcl_AppendPrintfToObj(objPtr, "  Mean len, str used 1x\t\t%.2f\n",
	    (numSharedOnce ? strBytesSharedOnce/numSharedOnce : 0.0));
    Tcl_AppendPrintfToObj(objPtr, "  Total sharing savings\t\t%.6g (%0.1f%% of bytes if no sharing)\n",
	    sharingBytesSaved,
	    Percent(sharingBytesSaved, objBytesIfUnshared+strBytesIfUnshared));
    Tcl_AppendPrintfToObj(objPtr, "    Bytes with sharing\t\t%.6g\n",
	    currentLiteralBytes);
    Tcl_AppendPrintfToObj(objPtr, "      table %lu + bkts %lu + entries %lu + objects %lu + strings %.6g\n",
	    (unsigned long) sizeof(LiteralTable),
	    (unsigned long) (iPtr->literalTable.numBuckets * sizeof(LiteralEntry *)),
	    (unsigned long) (iPtr->literalTable.numEntries * sizeof(LiteralEntry)),
	    (unsigned long) (iPtr->literalTable.numEntries * sizeof(Tcl_Obj)),
	    statsPtr->currentLitStringBytes);
    Tcl_AppendPrintfToObj(objPtr, "    Bytes if no sharing\t\t%.6g = objects %.6g + strings %.6g\n",
	    (objBytesIfUnshared + strBytesIfUnshared),
	    objBytesIfUnshared, strBytesIfUnshared);
    Tcl_AppendPrintfToObj(objPtr, "  String sharing savings \t%.6g = unshared %.6g - shared %.6g\n",
	    (strBytesIfUnshared - statsPtr->currentLitStringBytes),
	    strBytesIfUnshared, statsPtr->currentLitStringBytes);
    Tcl_AppendPrintfToObj(objPtr, "  Literal mgmt overhead\t\t%ld (%0.1f%% of bytes with sharing)\n",
	    literalMgmtBytes,
	    Percent(literalMgmtBytes, currentLiteralBytes));
    Tcl_AppendPrintfToObj(objPtr, "    table %lu + buckets %lu + entries %lu\n",
	    (unsigned long) sizeof(LiteralTable),
	    (unsigned long) (iPtr->literalTable.numBuckets * sizeof(LiteralEntry *)),
	    (unsigned long) (iPtr->literalTable.numEntries * sizeof(LiteralEntry)));

    /*
     * Breakdown of current ByteCode space requirements.
     */

    Tcl_AppendPrintfToObj(objPtr, "\nBreakdown of current ByteCode requirements:\n");
    Tcl_AppendPrintfToObj(objPtr, "                         Bytes      Pct of    Avg per\n");
    Tcl_AppendPrintfToObj(objPtr, "                                     total    ByteCode\n");
    Tcl_AppendPrintfToObj(objPtr, "Total             %12.6g     100.00%%   %8.1f\n",
	    statsPtr->currentByteCodeBytes,
	    statsPtr->currentByteCodeBytes / numCurrentByteCodes);
    Tcl_AppendPrintfToObj(objPtr, "Header            %12.6g   %8.1f%%   %8.1f\n",
	    currentHeaderBytes,
	    Percent(currentHeaderBytes, statsPtr->currentByteCodeBytes),
	    currentHeaderBytes / numCurrentByteCodes);
    Tcl_AppendPrintfToObj(objPtr, "Instructions      %12.6g   %8.1f%%   %8.1f\n",
	    statsPtr->currentInstBytes,
	    Percent(statsPtr->currentInstBytes,statsPtr->currentByteCodeBytes),
	    statsPtr->currentInstBytes / numCurrentByteCodes);
    Tcl_AppendPrintfToObj(objPtr, "Literal ptr array %12.6g   %8.1f%%   %8.1f\n",
	    statsPtr->currentLitBytes,
	    Percent(statsPtr->currentLitBytes,statsPtr->currentByteCodeBytes),
	    statsPtr->currentLitBytes / numCurrentByteCodes);
    Tcl_AppendPrintfToObj(objPtr, "Exception table   %12.6g   %8.1f%%   %8.1f\n",
	    statsPtr->currentExceptBytes,
	    Percent(statsPtr->currentExceptBytes,statsPtr->currentByteCodeBytes),
	    statsPtr->currentExceptBytes / numCurrentByteCodes);
    Tcl_AppendPrintfToObj(objPtr, "Auxiliary data    %12.6g   %8.1f%%   %8.1f\n",
	    statsPtr->currentAuxBytes,
	    Percent(statsPtr->currentAuxBytes,statsPtr->currentByteCodeBytes),
	    statsPtr->currentAuxBytes / numCurrentByteCodes);
    Tcl_AppendPrintfToObj(objPtr, "Command map       %12.6g   %8.1f%%   %8.1f\n",
	    statsPtr->currentCmdMapBytes,
	    Percent(statsPtr->currentCmdMapBytes,statsPtr->currentByteCodeBytes),
	    statsPtr->currentCmdMapBytes / numCurrentByteCodes);

    /*
     * Detailed literal statistics.
     */

    Tcl_AppendPrintfToObj(objPtr, "\nLiteral string sizes:\n");
    Tcl_AppendPrintfToObj(objPtr, "\t Up to length\t\tPercentage\n");
    maxSizeDecade = 0;
    for (i = 31;  i >= 0;  i--) {
	if (statsPtr->literalCount[i] > 0) {
	    maxSizeDecade = i;
	    break;
	}
    }
    sum = 0;
    for (i = 0;  i <= maxSizeDecade;  i++) {
	decadeHigh = (1 << (i+1)) - 1;
	sum += statsPtr->literalCount[i];
	Tcl_AppendPrintfToObj(objPtr, "\t%10d\t\t%8.0f%%\n",
		decadeHigh, Percent(sum, statsPtr->numLiteralsCreated));
    }

    litTableStats = TclLiteralStats(globalTablePtr);
    Tcl_AppendPrintfToObj(objPtr, "\nCurrent literal table statistics:\n%s\n",
	    litTableStats);
    ckfree(litTableStats);

    /*
     * Source and ByteCode size distributions.
     */

    Tcl_AppendPrintfToObj(objPtr, "\nSource sizes:\n");
    Tcl_AppendPrintfToObj(objPtr, "\t Up to size\t\tPercentage\n");
    minSizeDecade = maxSizeDecade = 0;
    for (i = 0;  i < 31;  i++) {
	if (statsPtr->srcCount[i] > 0) {
	    minSizeDecade = i;
	    break;
	}
    }
    for (i = 31;  i >= 0;  i--) {
	if (statsPtr->srcCount[i] > 0) {
	    maxSizeDecade = i;
	    break;
	}
    }
    sum = 0;
    for (i = minSizeDecade;  i <= maxSizeDecade;  i++) {
	decadeHigh = (1 << (i+1)) - 1;
	sum += statsPtr->srcCount[i];
	Tcl_AppendPrintfToObj(objPtr, "\t%10d\t\t%8.0f%%\n",
		decadeHigh, Percent(sum, statsPtr->numCompilations));
    }

    Tcl_AppendPrintfToObj(objPtr, "\nByteCode sizes:\n");
    Tcl_AppendPrintfToObj(objPtr, "\t Up to size\t\tPercentage\n");
    minSizeDecade = maxSizeDecade = 0;
    for (i = 0;  i < 31;  i++) {
	if (statsPtr->byteCodeCount[i] > 0) {
	    minSizeDecade = i;
	    break;
	}
    }
    for (i = 31;  i >= 0;  i--) {
	if (statsPtr->byteCodeCount[i] > 0) {
	    maxSizeDecade = i;
	    break;
	}
    }
    sum = 0;
    for (i = minSizeDecade;  i <= maxSizeDecade;  i++) {
	decadeHigh = (1 << (i+1)) - 1;
	sum += statsPtr->byteCodeCount[i];
	Tcl_AppendPrintfToObj(objPtr, "\t%10d\t\t%8.0f%%\n",
		decadeHigh, Percent(sum, statsPtr->numCompilations));
    }

    Tcl_AppendPrintfToObj(objPtr, "\nByteCode longevity (excludes Current ByteCodes):\n");
    Tcl_AppendPrintfToObj(objPtr, "\t       Up to ms\t\tPercentage\n");
    minSizeDecade = maxSizeDecade = 0;
    for (i = 0;  i < 31;  i++) {
	if (statsPtr->lifetimeCount[i] > 0) {
	    minSizeDecade = i;
	    break;
	}
    }
    for (i = 31;  i >= 0;  i--) {
	if (statsPtr->lifetimeCount[i] > 0) {
	    maxSizeDecade = i;
	    break;
	}
    }
    sum = 0;
    for (i = minSizeDecade;  i <= maxSizeDecade;  i++) {
	decadeHigh = (1 << (i+1)) - 1;
	sum += statsPtr->lifetimeCount[i];
	Tcl_AppendPrintfToObj(objPtr, "\t%12.3f\t\t%8.0f%%\n",
		decadeHigh/1000.0, Percent(sum, statsPtr->numByteCodesFreed));
    }

    /*
     * Instruction counts.
     */

    Tcl_AppendPrintfToObj(objPtr, "\nInstruction counts:\n");
    for (i = 0;  i <= LAST_INST_OPCODE;  i++) {
	Tcl_AppendPrintfToObj(objPtr, "%20s %8ld ",
		tclInstructionTable[i].name, statsPtr->instructionCount[i]);
	if (statsPtr->instructionCount[i]) {
	    Tcl_AppendPrintfToObj(objPtr, "%6.1f%%\n",
		    Percent(statsPtr->instructionCount[i], numInstructions));
	} else {
	    Tcl_AppendPrintfToObj(objPtr, "0\n");
	}
    }

#ifdef TCL_MEM_DEBUG
    Tcl_AppendPrintfToObj(objPtr, "\nHeap Statistics:\n");
    TclDumpMemoryInfo((ClientData) objPtr, 1);
#endif
    Tcl_AppendPrintfToObj(objPtr, "\n----------------------------------------------------------------\n");

    if (objc == 1) {
	Tcl_SetObjResult(interp, objPtr);
    } else {
	Tcl_Channel outChan;
	char *str = Tcl_GetStringFromObj(objv[1], &length);

	if (length) {
	    if (strcmp(str, "stdout") == 0) {
		outChan = Tcl_GetStdChannel(TCL_STDOUT);
	    } else if (strcmp(str, "stderr") == 0) {
		outChan = Tcl_GetStdChannel(TCL_STDERR);
	    } else {
		outChan = Tcl_OpenFileChannel(NULL, str, "w", 0664);
	    }
	} else {
	    outChan = Tcl_GetStdChannel(TCL_STDOUT);
	}
	if (outChan != NULL) {
	    Tcl_WriteObj(outChan, objPtr);
	}
    }
    Tcl_DecrRefCount(objPtr);
    return TCL_OK;
}
#endif /* TCL_COMPILE_STATS */

#ifdef TCL_COMPILE_DEBUG
/*
 *----------------------------------------------------------------------
 *
 * StringForResultCode --
 *
 *	Procedure that returns a human-readable string representing a Tcl
 *	result code such as TCL_ERROR.
 *
 * Results:
 *	If the result code is one of the standard Tcl return codes, the result
 *	is a string representing that code such as "TCL_ERROR". Otherwise, the
 *	result string is that code formatted as a sequence of decimal digit
 *	characters. Note that the resulting string must not be modified by the
 *	caller.
 *
 * Side effects:
 *	None.
 *
 *----------------------------------------------------------------------
 */

static const char *
StringForResultCode(
    int result)			/* The Tcl result code for which to generate a
				 * string. */
{
    static char buf[TCL_INTEGER_SPACE];

    if ((result >= TCL_OK) && (result <= TCL_CONTINUE)) {
	return resultStrings[result];
    }
    TclFormatInt(buf, result);
    return buf;
}
#endif /* TCL_COMPILE_DEBUG */

/*
 * Local Variables:
 * mode: c
 * c-basic-offset: 4
 * fill-column: 78
 * End:
 */<|MERGE_RESOLUTION|>--- conflicted
+++ resolved
@@ -6212,13 +6212,8 @@
 		listTmpIndex++;
 	    }
 	}
-<<<<<<< HEAD
-	TRACE_APPEND(("%d lists, iter %d, %s loop\n", numLists,
-		iterNum, (continueLoop? "continue" : "exit")));
-=======
 	TRACE_APPEND(("%d lists, iter %d, %s loop\n",
 		numLists, iterNum, (continueLoop? "continue" : "exit")));
->>>>>>> 3252f577
 
 	/*
 	 * Run-time peep-hole optimisation: the compiler ALWAYS follows
