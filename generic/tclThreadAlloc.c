/*
 * tclThreadAlloc.c --
 *
 *	This is a very fast storage allocator for used with threads (designed
 *	avoid lock contention). The basic strategy is to allocate memory in
 *	fixed size blocks from block caches.
 *
 * The Initial Developer of the Original Code is America Online, Inc.
 * Portions created by AOL are Copyright (C) 1999 America Online, Inc.
 *
 * See the file "license.terms" for information on usage and redistribution of
 * this file, and for a DISCLAIMER OF ALL WARRANTIES.
<<<<<<< HEAD
 *
 * RCS: @(#) $Id: tclThreadAlloc.c,v 1.6.2.20 2010/03/06 03:40:56 dgp Exp $
=======
>>>>>>> d2834ff4
 */

#include "tclInt.h"
#if defined(TCL_THREADS) && defined(USE_THREAD_ALLOC)

/*
 * If range checking is enabled, an additional byte will be allocated to store
 * the magic number at the end of the requested memory.
 */

#ifndef RCHECK
#ifdef  NDEBUG
#define RCHECK		0
#else
#define RCHECK		1
#endif
#endif

/*
 * The following define the number of Tcl_Obj's to allocate/move at a time and
 * the high water mark to prune a per-thread cache. On a 32 bit system,
 * sizeof(Tcl_Obj) = 24 so 800 * 24 = ~16k.
 */

#define NOBJALLOC	800

/* Actual definition moved to tclInt.h */
#define NOBJHIGH	ALLOC_NOBJHIGH

/*
 * The following union stores accounting information for each block including
 * two small magic numbers and a bucket number when in use or a next pointer
 * when free. The original requested size (not including the Block overhead)
 * is also maintained.
 */

typedef union Block {
    struct {
	union {
	    union Block *next;		/* Next in free list. */
	    struct {
		unsigned char magic1;	/* First magic number. */
		unsigned char bucket;	/* Bucket block allocated from. */
		unsigned char unused;	/* Padding. */
		unsigned char magic2;	/* Second magic number. */
	    } s;
	} u;
	size_t reqSize;			/* Requested allocation size. */
    } b;
    unsigned char padding[TCL_ALLOCALIGN];
} Block;
#define nextBlock	b.u.next
#define sourceBucket	b.u.s.bucket
#define magicNum1	b.u.s.magic1
#define magicNum2	b.u.s.magic2
#define MAGIC		0xEF
#define blockReqSize	b.reqSize

/*
 * The following defines the minimum and and maximum block sizes and the number
 * of buckets in the bucket cache.
 */

#define MINALLOC	((sizeof(Block) + 8 + (TCL_ALLOCALIGN-1)) & ~(TCL_ALLOCALIGN-1))
#define NBUCKETS	(11 - (MINALLOC >> 5))
#define MAXALLOC	(MINALLOC << (NBUCKETS - 1))

/*
 * The following structure defines a bucket of blocks with various accounting
 * and statistics information.
 */

typedef struct Bucket {
    Block *firstPtr;		/* First block available */
    long numFree;		/* Number of blocks available */

    /* All fields below for accounting only */

    long numRemoves;		/* Number of removes from bucket */
    long numInserts;		/* Number of inserts into bucket */
    long numWaits;		/* Number of waits to acquire a lock */
    long numLocks;		/* Number of locks acquired */
    long totalAssigned;		/* Total space assigned to bucket */
} Bucket;

/*
 * The following structure defines a cache of buckets and objs, of which there
 * will be (at most) one per thread. Any changes need to be reflected in the
 * struct AllocCache defined in tclInt.h, possibly also in the initialisation
 * code in Tcl_CreateInterp().
 */

typedef struct Cache {
    struct Cache *nextPtr;	/* Linked list of cache entries */
    Tcl_ThreadId owner;		/* Which thread's cache is this? */
    Tcl_Obj *firstObjPtr;	/* List of free objects for thread */
    int numObjects;		/* Number of objects for thread */
    int totalAssigned;		/* Total space assigned to thread */
    Bucket buckets[NBUCKETS];	/* The buckets for this thread */
} Cache;

/*
 * The following array specifies various per-bucket limits and locks. The
 * values are statically initialized to avoid calculating them repeatedly.
 */

static struct {
    size_t blockSize;		/* Bucket blocksize. */
    int maxBlocks;		/* Max blocks before move to share. */
    int numMove;		/* Num blocks to move to share. */
    Tcl_Mutex *lockPtr;		/* Share bucket lock. */
} bucketInfo[NBUCKETS];

/*
 * Static functions defined in this file.
 */

static Cache *	GetCache(void);
static void	LockBucket(Cache *cachePtr, int bucket);
static void	UnlockBucket(Cache *cachePtr, int bucket);
static void	PutBlocks(Cache *cachePtr, int bucket, int numMove);
static int	GetBlocks(Cache *cachePtr, int bucket);
static Block *	Ptr2Block(char *ptr);
static char *	Block2Ptr(Block *blockPtr, int bucket, unsigned int reqSize);
static void	MoveObjs(Cache *fromPtr, Cache *toPtr, int numMove);

/*
 * Local variables defined in this file and initialized at startup.
 */

static Tcl_Mutex *listLockPtr;
static Tcl_Mutex *objLockPtr;
static Cache sharedCache;
static Cache *sharedPtr = &sharedCache;
static Cache *firstCachePtr = &sharedCache;

/*
 *----------------------------------------------------------------------
 *
 * GetCache ---
 *
 *	Gets per-thread memory cache, allocating it if necessary.
 *
 * Results:
 *	Pointer to cache.
 *
 * Side effects:
 *	None.
 *
 *----------------------------------------------------------------------
 */

static Cache *
GetCache(void)
{
    Cache *cachePtr;

    /*
     * Check for first-time initialization.
     */

    if (listLockPtr == NULL) {
	Tcl_Mutex *initLockPtr;
	unsigned int i;

	initLockPtr = Tcl_GetAllocMutex();
	Tcl_MutexLock(initLockPtr);
	if (listLockPtr == NULL) {
	    listLockPtr = TclpNewAllocMutex();
	    objLockPtr = TclpNewAllocMutex();
	    for (i = 0; i < NBUCKETS; ++i) {
		bucketInfo[i].blockSize = MINALLOC << i;
		bucketInfo[i].maxBlocks = 1 << (NBUCKETS - 1 - i);
		bucketInfo[i].numMove = i < NBUCKETS - 1 ?
			1 << (NBUCKETS - 2 - i) : 1;
		bucketInfo[i].lockPtr = TclpNewAllocMutex();
	    }
	}
	Tcl_MutexUnlock(initLockPtr);
    }

    /*
     * Get this thread's cache, allocating if necessary.
     */

    cachePtr = TclpGetAllocCache();
    if (cachePtr == NULL) {
	cachePtr = calloc(1, sizeof(Cache));
	if (cachePtr == NULL) {
	    Tcl_Panic("alloc: could not allocate new cache");
	}
	Tcl_MutexLock(listLockPtr);
	cachePtr->nextPtr = firstCachePtr;
	firstCachePtr = cachePtr;
	Tcl_MutexUnlock(listLockPtr);
	cachePtr->owner = Tcl_GetCurrentThread();
	TclpSetAllocCache(cachePtr);
    }
    return cachePtr;
}

/*
 *----------------------------------------------------------------------
 *
 * TclFreeAllocCache --
 *
 *	Flush and delete a cache, removing from list of caches.
 *
 * Results:
 *	None.
 *
 * Side effects:
 *	None.
 *
 *----------------------------------------------------------------------
 */

void
TclFreeAllocCache(
    void *arg)
{
    Cache *cachePtr = arg;
    Cache **nextPtrPtr;
    register unsigned int bucket;

    /*
     * Flush blocks.
     */

    for (bucket = 0; bucket < NBUCKETS; ++bucket) {
	if (cachePtr->buckets[bucket].numFree > 0) {
	    PutBlocks(cachePtr, bucket, cachePtr->buckets[bucket].numFree);
	}
    }

    /*
     * Flush objs.
     */

    if (cachePtr->numObjects > 0) {
	Tcl_MutexLock(objLockPtr);
	MoveObjs(cachePtr, sharedPtr, cachePtr->numObjects);
	Tcl_MutexUnlock(objLockPtr);
    }

    /*
     * Remove from pool list.
     */

    Tcl_MutexLock(listLockPtr);
    nextPtrPtr = &firstCachePtr;
    while (*nextPtrPtr != cachePtr) {
	nextPtrPtr = &(*nextPtrPtr)->nextPtr;
    }
    *nextPtrPtr = cachePtr->nextPtr;
    cachePtr->nextPtr = NULL;
    Tcl_MutexUnlock(listLockPtr);
    free(cachePtr);
}

/*
 *----------------------------------------------------------------------
 *
 * TclpAlloc --
 *
 *	Allocate memory.
 *
 * Results:
 *	Pointer to memory just beyond Block pointer.
 *
 * Side effects:
 *	May allocate more blocks for a bucket.
 *
 *----------------------------------------------------------------------
 */

char *
TclpAlloc(
    unsigned int reqSize)
{
    Cache *cachePtr;
    Block *blockPtr;
    register int bucket;
    size_t size;

#ifndef __LP64__
    if (sizeof(int) >= sizeof(size_t)) {
	/* An unsigned int overflow can also be a size_t overflow */
	const size_t zero = 0;
	const size_t max = ~zero;

	if (((size_t) reqSize) > max - sizeof(Block) - RCHECK) {
	    /* Requested allocation exceeds memory */
	    return NULL;
	}
    }
#endif

    cachePtr = TclpGetAllocCache();
    if (cachePtr == NULL) {
	cachePtr = GetCache();
    }

    /*
     * Increment the requested size to include room for the Block structure.
     * Call malloc() directly if the required amount is greater than the
     * largest block, otherwise pop the smallest block large enough,
     * allocating more blocks if necessary.
     */

    blockPtr = NULL;
    size = reqSize + sizeof(Block);
#if RCHECK
    size++;
#endif
    if (size > MAXALLOC) {
	bucket = NBUCKETS;
	blockPtr = malloc(size);
	if (blockPtr != NULL) {
	    cachePtr->totalAssigned += reqSize;
	}
    } else {
	bucket = 0;
	while (bucketInfo[bucket].blockSize < size) {
	    bucket++;
	}
	if (cachePtr->buckets[bucket].numFree || GetBlocks(cachePtr, bucket)) {
	    blockPtr = cachePtr->buckets[bucket].firstPtr;
	    cachePtr->buckets[bucket].firstPtr = blockPtr->nextBlock;
	    cachePtr->buckets[bucket].numFree--;
	    cachePtr->buckets[bucket].numRemoves++;
	    cachePtr->buckets[bucket].totalAssigned += reqSize;
	}
    }
    if (blockPtr == NULL) {
	return NULL;
    }
    return Block2Ptr(blockPtr, bucket, reqSize);
}

/*
 *----------------------------------------------------------------------
 *
 * TclpFree --
 *
 *	Return blocks to the thread block cache.
 *
 * Results:
 *	None.
 *
 * Side effects:
 *	May move blocks to shared cache.
 *
 *----------------------------------------------------------------------
 */

void
TclpFree(
    char *ptr)
{
    Cache *cachePtr;
    Block *blockPtr;
    int bucket;

    if (ptr == NULL) {
	return;
    }

    cachePtr = TclpGetAllocCache();
    if (cachePtr == NULL) {
	cachePtr = GetCache();
    }

    /*
     * Get the block back from the user pointer and call system free directly
     * for large blocks. Otherwise, push the block back on the bucket and move
     * blocks to the shared cache if there are now too many free.
     */

    blockPtr = Ptr2Block(ptr);
    bucket = blockPtr->sourceBucket;
    if (bucket == NBUCKETS) {
	cachePtr->totalAssigned -= blockPtr->blockReqSize;
	free(blockPtr);
	return;
    }

    cachePtr->buckets[bucket].totalAssigned -= blockPtr->blockReqSize;
    blockPtr->nextBlock = cachePtr->buckets[bucket].firstPtr;
    cachePtr->buckets[bucket].firstPtr = blockPtr;
    cachePtr->buckets[bucket].numFree++;
    cachePtr->buckets[bucket].numInserts++;

    if (cachePtr != sharedPtr &&
	    cachePtr->buckets[bucket].numFree > bucketInfo[bucket].maxBlocks) {
	PutBlocks(cachePtr, bucket, bucketInfo[bucket].numMove);
    }
}

/*
 *----------------------------------------------------------------------
 *
 * TclpRealloc --
 *
 *	Re-allocate memory to a larger or smaller size.
 *
 * Results:
 *	Pointer to memory just beyond Block pointer.
 *
 * Side effects:
 *	Previous memory, if any, may be freed.
 *
 *----------------------------------------------------------------------
 */

char *
TclpRealloc(
    char *ptr,
    unsigned int reqSize)
{
    Cache *cachePtr;
    Block *blockPtr;
    void *newPtr;
    size_t size, min;
    int bucket;

    if (ptr == NULL) {
	return TclpAlloc(reqSize);
    }

#ifndef __LP64__
    if (sizeof(int) >= sizeof(size_t)) {
	/* An unsigned int overflow can also be a size_t overflow */
	const size_t zero = 0;
	const size_t max = ~zero;

	if (((size_t) reqSize) > max - sizeof(Block) - RCHECK) {
	    /* Requested allocation exceeds memory */
	    return NULL;
	}
    }
#endif

    cachePtr = TclpGetAllocCache();
    if (cachePtr == NULL) {
	cachePtr = GetCache();
    }

    /*
     * If the block is not a system block and fits in place, simply return the
     * existing pointer. Otherwise, if the block is a system block and the new
     * size would also require a system block, call realloc() directly.
     */

    blockPtr = Ptr2Block(ptr);
    size = reqSize + sizeof(Block);
#if RCHECK
    size++;
#endif
    bucket = blockPtr->sourceBucket;
    if (bucket != NBUCKETS) {
	if (bucket > 0) {
	    min = bucketInfo[bucket-1].blockSize;
	} else {
	    min = 0;
	}
	if (size > min && size <= bucketInfo[bucket].blockSize) {
	    cachePtr->buckets[bucket].totalAssigned -= blockPtr->blockReqSize;
	    cachePtr->buckets[bucket].totalAssigned += reqSize;
	    return Block2Ptr(blockPtr, bucket, reqSize);
	}
    } else if (size > MAXALLOC) {
	cachePtr->totalAssigned -= blockPtr->blockReqSize;
	cachePtr->totalAssigned += reqSize;
	blockPtr = realloc(blockPtr, size);
	if (blockPtr == NULL) {
	    return NULL;
	}
	return Block2Ptr(blockPtr, NBUCKETS, reqSize);
    }

    /*
     * Finally, perform an expensive malloc/copy/free.
     */

    newPtr = TclpAlloc(reqSize);
    if (newPtr != NULL) {
	if (reqSize > blockPtr->blockReqSize) {
	    reqSize = blockPtr->blockReqSize;
	}
	memcpy(newPtr, ptr, reqSize);
	TclpFree(ptr);
    }
    return newPtr;
}

/*
 *----------------------------------------------------------------------
 *
 * TclThreadAllocObj --
 *
 *	Allocate a Tcl_Obj from the per-thread cache.
 *
 * Results:
 *	Pointer to uninitialized Tcl_Obj.
 *
 * Side effects:
 *	May move Tcl_Obj's from shared cached or allocate new Tcl_Obj's if
 *	list is empty.
 *
 * Note:
 *	If this code is updated, the changes need to be reflected in the macro
 *	TclAllocObjStorageEx() defined in tclInt.h
 *
 *----------------------------------------------------------------------
 */

Tcl_Obj *
TclThreadAllocObj(void)
{
    register Cache *cachePtr = TclpGetAllocCache();
    register Tcl_Obj *objPtr;

    if (cachePtr == NULL) {
	cachePtr = GetCache();
    }

    /*
     * Get this thread's obj list structure and move or allocate new objs if
     * necessary.
     */

    if (cachePtr->numObjects == 0) {
	register int numMove;

	Tcl_MutexLock(objLockPtr);
	numMove = sharedPtr->numObjects;
	if (numMove > 0) {
	    if (numMove > NOBJALLOC) {
		numMove = NOBJALLOC;
	    }
	    MoveObjs(sharedPtr, cachePtr, numMove);
	}
	Tcl_MutexUnlock(objLockPtr);
	if (cachePtr->numObjects == 0) {
	    Tcl_Obj *newObjsPtr;

	    cachePtr->numObjects = numMove = NOBJALLOC;
	    newObjsPtr = malloc(sizeof(Tcl_Obj) * numMove);
	    if (newObjsPtr == NULL) {
		Tcl_Panic("alloc: could not allocate %d new objects", numMove);
	    }
	    while (--numMove >= 0) {
		objPtr = &newObjsPtr[numMove];
		objPtr->internalRep.otherValuePtr = cachePtr->firstObjPtr;
		cachePtr->firstObjPtr = objPtr;
	    }
	}
    }

    /*
     * Pop the first object.
     */

    objPtr = cachePtr->firstObjPtr;
    cachePtr->firstObjPtr = objPtr->internalRep.otherValuePtr;
    cachePtr->numObjects--;
    return objPtr;
}

/*
 *----------------------------------------------------------------------
 *
 * TclThreadFreeObj --
 *
 *	Return a free Tcl_Obj to the per-thread cache.
 *
 * Results:
 *	None.
 *
 * Side effects:
 *	May move free Tcl_Obj's to shared list upon hitting high water mark.
 *
 * Note:
 *	If this code is updated, the changes need to be reflected in the macro
 *	TclAllocObjStorageEx() defined in tclInt.h
 *
 *----------------------------------------------------------------------
 */

void
TclThreadFreeObj(
    Tcl_Obj *objPtr)
{
    Cache *cachePtr = TclpGetAllocCache();

    if (cachePtr == NULL) {
	cachePtr = GetCache();
    }

    /*
     * Get this thread's list and push on the free Tcl_Obj.
     */

    objPtr->internalRep.otherValuePtr = cachePtr->firstObjPtr;
    cachePtr->firstObjPtr = objPtr;
    cachePtr->numObjects++;

    /*
     * If the number of free objects has exceeded the high water mark, move
     * some blocks to the shared list.
     */

    if (cachePtr->numObjects > NOBJHIGH) {
	Tcl_MutexLock(objLockPtr);
	MoveObjs(cachePtr, sharedPtr, NOBJALLOC);
	Tcl_MutexUnlock(objLockPtr);
    }
}

/*
 *----------------------------------------------------------------------
 *
 * Tcl_GetMemoryInfo --
 *
 *	Return a list-of-lists of memory stats.
 *
 * Results:
 *	None.
 *
 * Side effects:
 *	List appended to given dstring.
 *
 *----------------------------------------------------------------------
 */

void
Tcl_GetMemoryInfo(
    Tcl_DString *dsPtr)
{
    Cache *cachePtr;
    char buf[200];
    unsigned int n;

    Tcl_MutexLock(listLockPtr);
    cachePtr = firstCachePtr;
    while (cachePtr != NULL) {
	Tcl_DStringStartSublist(dsPtr);
	if (cachePtr == sharedPtr) {
	    Tcl_DStringAppendElement(dsPtr, "shared");
	} else {
	    sprintf(buf, "thread%p", cachePtr->owner);
	    Tcl_DStringAppendElement(dsPtr, buf);
	}
	for (n = 0; n < NBUCKETS; ++n) {
	    sprintf(buf, "%lu %ld %ld %ld %ld %ld %ld",
		    (unsigned long) bucketInfo[n].blockSize,
		    cachePtr->buckets[n].numFree,
		    cachePtr->buckets[n].numRemoves,
		    cachePtr->buckets[n].numInserts,
		    cachePtr->buckets[n].totalAssigned,
		    cachePtr->buckets[n].numLocks,
		    cachePtr->buckets[n].numWaits);
	    Tcl_DStringAppendElement(dsPtr, buf);
	}
	Tcl_DStringEndSublist(dsPtr);
	cachePtr = cachePtr->nextPtr;
    }
    Tcl_MutexUnlock(listLockPtr);
}

/*
 *----------------------------------------------------------------------
 *
 * MoveObjs --
 *
 *	Move Tcl_Obj's between caches.
 *
 * Results:
 *	None.
 *
 * Side effects:
 *	None.
 *
 *----------------------------------------------------------------------
 */

static void
MoveObjs(
    Cache *fromPtr,
    Cache *toPtr,
    int numMove)
{
    register Tcl_Obj *objPtr = fromPtr->firstObjPtr;
    Tcl_Obj *fromFirstObjPtr = objPtr;

    toPtr->numObjects += numMove;
    fromPtr->numObjects -= numMove;

    /*
     * Find the last object to be moved; set the next one (the first one not
     * to be moved) as the first object in the 'from' cache.
     */

    while (--numMove) {
	objPtr = objPtr->internalRep.otherValuePtr;
    }
    fromPtr->firstObjPtr = objPtr->internalRep.otherValuePtr;

    /*
     * Move all objects as a block - they are already linked to each other, we
     * just have to update the first and last.
     */

    objPtr->internalRep.otherValuePtr = toPtr->firstObjPtr;
    toPtr->firstObjPtr = fromFirstObjPtr;
}

/*
 *----------------------------------------------------------------------
 *
 * Block2Ptr, Ptr2Block --
 *
 *	Convert between internal blocks and user pointers.
 *
 * Results:
 *	User pointer or internal block.
 *
 * Side effects:
 *	Invalid blocks will abort the server.
 *
 *----------------------------------------------------------------------
 */

static char *
Block2Ptr(
    Block *blockPtr,
    int bucket,
    unsigned int reqSize)
{
    register void *ptr;

    blockPtr->magicNum1 = blockPtr->magicNum2 = MAGIC;
    blockPtr->sourceBucket = bucket;
    blockPtr->blockReqSize = reqSize;
    ptr = ((void *) (blockPtr + 1));
#if RCHECK
    ((unsigned char *)(ptr))[reqSize] = MAGIC;
#endif
    return (char *) ptr;
}

static Block *
Ptr2Block(
    char *ptr)
{
    register Block *blockPtr;

    blockPtr = (((Block *) ptr) - 1);
    if (blockPtr->magicNum1 != MAGIC || blockPtr->magicNum2 != MAGIC) {
	Tcl_Panic("alloc: invalid block: %p: %x %x",
		blockPtr, blockPtr->magicNum1, blockPtr->magicNum2);
    }
#if RCHECK
    if (((unsigned char *) ptr)[blockPtr->blockReqSize] != MAGIC) {
	Tcl_Panic("alloc: invalid block: %p: %x %x %x",
		blockPtr, blockPtr->magicNum1, blockPtr->magicNum2,
		((unsigned char *) ptr)[blockPtr->blockReqSize]);
    }
#endif
    return blockPtr;
}

/*
 *----------------------------------------------------------------------
 *
 * LockBucket, UnlockBucket --
 *
 *	Set/unset the lock to access a bucket in the shared cache.
 *
 * Results:
 *	None.
 *
 * Side effects:
 *	Lock activity and contention are monitored globally and on a per-cache
 *	basis.
 *
 *----------------------------------------------------------------------
 */

static void
LockBucket(
    Cache *cachePtr,
    int bucket)
{
#if 0
    if (Tcl_MutexTryLock(bucketInfo[bucket].lockPtr) != TCL_OK) {
	Tcl_MutexLock(bucketInfo[bucket].lockPtr);
	cachePtr->buckets[bucket].numWaits++;
	sharedPtr->buckets[bucket].numWaits++;
    }
#else
    Tcl_MutexLock(bucketInfo[bucket].lockPtr);
#endif
    cachePtr->buckets[bucket].numLocks++;
    sharedPtr->buckets[bucket].numLocks++;
}

static void
UnlockBucket(
    Cache *cachePtr,
    int bucket)
{
    Tcl_MutexUnlock(bucketInfo[bucket].lockPtr);
}

/*
 *----------------------------------------------------------------------
 *
 * PutBlocks --
 *
 *	Return unused blocks to the shared cache.
 *
 * Results:
 *	None.
 *
 * Side effects:
 *	None.
 *
 *----------------------------------------------------------------------
 */

static void
PutBlocks(
    Cache *cachePtr,
    int bucket,
    int numMove)
{
    register Block *lastPtr, *firstPtr;
    register int n = numMove;

    /*
     * Before acquiring the lock, walk the block list to find the last block
     * to be moved.
     */

    firstPtr = lastPtr = cachePtr->buckets[bucket].firstPtr;
    while (--n > 0) {
	lastPtr = lastPtr->nextBlock;
    }
    cachePtr->buckets[bucket].firstPtr = lastPtr->nextBlock;
    cachePtr->buckets[bucket].numFree -= numMove;

    /*
     * Aquire the lock and place the list of blocks at the front of the shared
     * cache bucket.
     */

    LockBucket(cachePtr, bucket);
    lastPtr->nextBlock = sharedPtr->buckets[bucket].firstPtr;
    sharedPtr->buckets[bucket].firstPtr = firstPtr;
    sharedPtr->buckets[bucket].numFree += numMove;
    UnlockBucket(cachePtr, bucket);
}

/*
 *----------------------------------------------------------------------
 *
 * GetBlocks --
 *
 *	Get more blocks for a bucket.
 *
 * Results:
 *	1 if blocks where allocated, 0 otherwise.
 *
 * Side effects:
 *	Cache may be filled with available blocks.
 *
 *----------------------------------------------------------------------
 */

static int
GetBlocks(
    Cache *cachePtr,
    int bucket)
{
    register Block *blockPtr;
    register int n;

    /*
     * First, atttempt to move blocks from the shared cache. Note the
     * potentially dirty read of numFree before acquiring the lock which is a
     * slight performance enhancement. The value is verified after the lock is
     * actually acquired.
     */

    if (cachePtr != sharedPtr && sharedPtr->buckets[bucket].numFree > 0) {
	LockBucket(cachePtr, bucket);
	if (sharedPtr->buckets[bucket].numFree > 0) {

	    /*
	     * Either move the entire list or walk the list to find the last
	     * block to move.
	     */

	    n = bucketInfo[bucket].numMove;
	    if (n >= sharedPtr->buckets[bucket].numFree) {
		cachePtr->buckets[bucket].firstPtr =
			sharedPtr->buckets[bucket].firstPtr;
		cachePtr->buckets[bucket].numFree =
			sharedPtr->buckets[bucket].numFree;
		sharedPtr->buckets[bucket].firstPtr = NULL;
		sharedPtr->buckets[bucket].numFree = 0;
	    } else {
		blockPtr = sharedPtr->buckets[bucket].firstPtr;
		cachePtr->buckets[bucket].firstPtr = blockPtr;
		sharedPtr->buckets[bucket].numFree -= n;
		cachePtr->buckets[bucket].numFree = n;
		while (--n > 0) {
		    blockPtr = blockPtr->nextBlock;
		}
		sharedPtr->buckets[bucket].firstPtr = blockPtr->nextBlock;
		blockPtr->nextBlock = NULL;
	    }
	}
	UnlockBucket(cachePtr, bucket);
    }

    if (cachePtr->buckets[bucket].numFree == 0) {
	register size_t size;

	/*
	 * If no blocks could be moved from shared, first look for a larger
	 * block in this cache to split up.
	 */

	blockPtr = NULL;
	n = NBUCKETS;
	size = 0; /* lint */
	while (--n > bucket) {
	    if (cachePtr->buckets[n].numFree > 0) {
		size = bucketInfo[n].blockSize;
		blockPtr = cachePtr->buckets[n].firstPtr;
		cachePtr->buckets[n].firstPtr = blockPtr->nextBlock;
		cachePtr->buckets[n].numFree--;
		break;
	    }
	}

	/*
	 * Otherwise, allocate a big new block directly.
	 */

	if (blockPtr == NULL) {
	    size = MAXALLOC;
	    blockPtr = malloc(size);
	    if (blockPtr == NULL) {
		return 0;
	    }
	}

	/*
	 * Split the larger block into smaller blocks for this bucket.
	 */

	n = size / bucketInfo[bucket].blockSize;
	cachePtr->buckets[bucket].numFree = n;
	cachePtr->buckets[bucket].firstPtr = blockPtr;
	while (--n > 0) {
	    blockPtr->nextBlock = (Block *)
		((char *) blockPtr + bucketInfo[bucket].blockSize);
	    blockPtr = blockPtr->nextBlock;
	}
	blockPtr->nextBlock = NULL;
    }
    return 1;
}

/*
 *----------------------------------------------------------------------
 *
 * TclFinalizeThreadAlloc --
 *
 *	This procedure is used to destroy all private resources used in this
 *	file.
 *
 * Results:
 *	None.
 *
 * Side effects:
 *	None.
 *
 *----------------------------------------------------------------------
 */

void
TclFinalizeThreadAlloc(void)
{
    unsigned int i;

    for (i = 0; i < NBUCKETS; ++i) {
	TclpFreeAllocMutex(bucketInfo[i].lockPtr);
	bucketInfo[i].lockPtr = NULL;
    }

    TclpFreeAllocMutex(objLockPtr);
    objLockPtr = NULL;

    TclpFreeAllocMutex(listLockPtr);
    listLockPtr = NULL;

    TclpFreeAllocCache(NULL);
}

#else /* !(TCL_THREADS && USE_THREAD_ALLOC) */
/*
 *----------------------------------------------------------------------
 *
 * Tcl_GetMemoryInfo --
 *
 *	Return a list-of-lists of memory stats.
 *
 * Results:
 *	None.
 *
 * Side effects:
 *	List appended to given dstring.
 *
 *----------------------------------------------------------------------
 */

void
Tcl_GetMemoryInfo(
    Tcl_DString *dsPtr)
{
    Tcl_Panic("Tcl_GetMemoryInfo called when threaded memory allocator not in use");
}

/*
 *----------------------------------------------------------------------
 *
 * TclFinalizeThreadAlloc --
 *
 *	This procedure is used to destroy all private resources used in this
 *	file.
 *
 * Results:
 *	None.
 *
 * Side effects:
 *	None.
 *
 *----------------------------------------------------------------------
 */

void
TclFinalizeThreadAlloc(void)
{
    Tcl_Panic("TclFinalizeThreadAlloc called when threaded memory allocator not in use");
}
#endif /* TCL_THREADS && USE_THREAD_ALLOC */

/*
 * Local Variables:
 * mode: c
 * c-basic-offset: 4
 * fill-column: 78
 * End:
 */<|MERGE_RESOLUTION|>--- conflicted
+++ resolved
@@ -10,11 +10,6 @@
  *
  * See the file "license.terms" for information on usage and redistribution of
  * this file, and for a DISCLAIMER OF ALL WARRANTIES.
-<<<<<<< HEAD
- *
- * RCS: @(#) $Id: tclThreadAlloc.c,v 1.6.2.20 2010/03/06 03:40:56 dgp Exp $
-=======
->>>>>>> d2834ff4
  */
 
 #include "tclInt.h"
