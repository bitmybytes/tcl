--- conflicted
+++ resolved
@@ -590,13 +590,8 @@
      */
 
     objPtr = cachePtr->firstObjPtr;
-<<<<<<< HEAD
-    cachePtr->firstObjPtr = objPtr->internalRep.otherValuePtr;
+    cachePtr->firstObjPtr = objPtr->internalRep.twoPtrValue.ptr1;
     cachePtr->numObjects--;
-=======
-    cachePtr->firstObjPtr = objPtr->internalRep.twoPtrValue.ptr1;
-    --cachePtr->numObjects;
->>>>>>> 357c7cda
     return objPtr;
 }
 