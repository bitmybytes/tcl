--- conflicted
+++ resolved
@@ -2984,14 +2984,10 @@
 			    const char *modeString, int *seekFlagPtr,
 			    int *binaryPtr);
 MODULE_SCOPE Tcl_Obj *	TclGetProcessGlobalValue(ProcessGlobalValue *pgvPtr);
-<<<<<<< HEAD
-MODULE_SCOPE const char *TclGetSrcInfoForCmd(Interp *iPtr, int *lenPtr);
+MODULE_SCOPE Tcl_Obj *	TclGetSourceFromFrame(CmdFrame *cfPtr, int objc,
+			    Tcl_Obj *const objv[]);
 MODULE_SCOPE Tcl_Token *TclGetTokensFromObj(Tcl_Obj *objPtr,
 			    Tcl_Token **lastTokenPtrPtr);
-=======
-MODULE_SCOPE Tcl_Obj *	TclGetSourceFromFrame(CmdFrame *cfPtr, int objc,
-			    Tcl_Obj *const objv[]);
->>>>>>> b4b8eb94
 MODULE_SCOPE int	TclGlob(Tcl_Interp *interp, char *pattern,
 			    Tcl_Obj *unquotedPrefix, int globFlags,
 			    Tcl_GlobTypeData *types);
