--- conflicted
+++ resolved
@@ -14,11 +14,6 @@
  *
  * See the file "license.terms" for information on usage and redistribution of
  * this file, and for a DISCLAIMER OF ALL WARRANTIES.
-<<<<<<< HEAD
- *
- * RCS: @(#) $Id: tclInt.h,v 1.127.2.159 2010/12/30 14:42:04 dgp Exp $
-=======
->>>>>>> d2834ff4
  */
 
 #ifndef _TCLINT
@@ -2185,6 +2180,38 @@
 
 #define TclAsyncReady(iPtr) \
     *((iPtr)->asyncReadyPtr)
+
+/*
+ * Macros for script cancellation support (TIP #285).
+ */
+
+#define TclCanceled(iPtr) \
+    (((iPtr)->flags & CANCELED) || ((iPtr)->flags & TCL_CANCEL_UNWIND))
+
+#define TclSetCancelFlags(iPtr, cancelFlags)   \
+    (iPtr)->flags |= CANCELED;                 \
+    if ((cancelFlags) & TCL_CANCEL_UNWIND) {   \
+        (iPtr)->flags |= TCL_CANCEL_UNWIND;    \
+    }
+
+#define TclUnsetCancelFlags(iPtr) \
+    (iPtr)->flags &= (~(CANCELED | TCL_CANCEL_UNWIND))
+
+/*
+ * Macros for script cancellation support (TIP #285).
+ */
+
+#define TclCanceled(iPtr) \
+    (((iPtr)->flags & CANCELED) || ((iPtr)->flags & TCL_CANCEL_UNWIND))
+
+#define TclSetCancelFlags(iPtr, cancelFlags)   \
+    (iPtr)->flags |= CANCELED;                 \
+    if ((cancelFlags) & TCL_CANCEL_UNWIND) {   \
+        (iPtr)->flags |= TCL_CANCEL_UNWIND;    \
+    }
+
+#define TclUnsetCancelFlags(iPtr) \
+    (iPtr)->flags &= (~(CANCELED | TCL_CANCEL_UNWIND))
 
 /*
  * Macros for script cancellation support (TIP #285).
