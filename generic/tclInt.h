/*
 * tclInt.h --
 *
 *	Declarations of things used internally by the Tcl interpreter.
 *
 * Copyright (c) 1987-1993 The Regents of the University of California.
 * Copyright (c) 1993-1997 Lucent Technologies.
 * Copyright (c) 1994-1998 Sun Microsystems, Inc.
 * Copyright (c) 1998-1999 by Scriptics Corporation.
 * Copyright (c) 2001, 2002 by Kevin B. Kenny.  All rights reserved.
 * Copyright (c) 2007 Daniel A. Steffen <das@users.sourceforge.net>
 * Copyright (c) 2006-2008 by Joe Mistachkin.  All rights reserved.
 * Copyright (c) 2008 by Miguel Sofer. All rights reserved.
 *
 * See the file "license.terms" for information on usage and redistribution of
 * this file, and for a DISCLAIMER OF ALL WARRANTIES.
 */

#ifndef _TCLINT
#define _TCLINT

/*
 * Some numerics configuration options.
 */

#undef NO_WIDE_TYPE
#undef ACCEPT_NAN

/*
 * Common include files needed by most of the Tcl source files are included
 * here, so that system-dependent personalizations for the include files only
 * have to be made in once place. This results in a few extra includes, but
 * greater modularity. The order of the three groups of #includes is
 * important. For example, stdio.h is needed by tcl.h, and the _ANSI_ARGS_
 * declaration in tcl.h is needed by stdlib.h in some configurations.
 */

#include "tclPort.h"

#include <stdio.h>

#include <ctype.h>
#ifdef NO_STDLIB_H
#   include "../compat/stdlib.h"
#else
#   include <stdlib.h>
#endif
#ifdef NO_STRING_H
#include "../compat/string.h"
#else
#include <string.h>
#endif
#ifdef STDC_HEADERS
#include <stddef.h>
#else
typedef int ptrdiff_t;
#endif

/*
 * Ensure WORDS_BIGENDIAN is defined correctly:
 * Needs to happen here in addition to configure to work with fat compiles on
 * Darwin (where configure runs only once for multiple architectures).
 */

#ifdef HAVE_SYS_TYPES_H
#    include <sys/types.h>
#endif
#ifdef HAVE_SYS_PARAM_H
#    include <sys/param.h>
#endif
#ifdef BYTE_ORDER
#    ifdef BIG_ENDIAN
#	 if BYTE_ORDER == BIG_ENDIAN
#	     undef WORDS_BIGENDIAN
#	     define WORDS_BIGENDIAN 1
#	 endif
#    endif
#    ifdef LITTLE_ENDIAN
#	 if BYTE_ORDER == LITTLE_ENDIAN
#	     undef WORDS_BIGENDIAN
#	 endif
#    endif
#endif

/*
 * Used to tag functions that are only to be visible within the module being
 * built and not outside it (where this is supported by the linker).
 */

#ifndef MODULE_SCOPE
#   ifdef __cplusplus
#	define MODULE_SCOPE extern "C"
#   else
#	define MODULE_SCOPE extern
#   endif
#endif

/*
 * When Tcl_WideInt and long are the same type, there's no value in
 * having a tclWideIntType separate from the tclIntType.
 */
#ifdef TCL_WIDE_INT_IS_LONG
#define NO_WIDE_TYPE
#endif

/*
 * Macros used to cast between pointers and integers (e.g. when storing an int
 * in ClientData), on 64-bit architectures they avoid gcc warning about "cast
 * to/from pointer from/to integer of different size".
 */

#if !defined(INT2PTR) && !defined(PTR2INT)
#   if defined(HAVE_INTPTR_T) || defined(intptr_t)
#	define INT2PTR(p) ((void *)(intptr_t)(p))
#	define PTR2INT(p) ((int)(intptr_t)(p))
#   else
#	define INT2PTR(p) ((void *)(p))
#	define PTR2INT(p) ((int)(p))
#   endif
#endif
#if !defined(UINT2PTR) && !defined(PTR2UINT)
#   if defined(HAVE_UINTPTR_T) || defined(uintptr_t)
#	define UINT2PTR(p) ((void *)(uintptr_t)(p))
#	define PTR2UINT(p) ((unsigned int)(uintptr_t)(p))
#   else
#	define UINT2PTR(p) ((void *)(p))
#	define PTR2UINT(p) ((unsigned int)(p))
#   endif
#endif

/*
 * The following procedures allow namespaces to be customized to support
 * special name resolution rules for commands/variables.
 */

struct Tcl_ResolvedVarInfo;

typedef Tcl_Var (Tcl_ResolveRuntimeVarProc)(Tcl_Interp *interp,
	struct Tcl_ResolvedVarInfo *vinfoPtr);

typedef void (Tcl_ResolveVarDeleteProc)(struct Tcl_ResolvedVarInfo *vinfoPtr);

/*
 * The following structure encapsulates the routines needed to resolve a
 * variable reference at runtime. Any variable specific state will typically
 * be appended to this structure.
 */

typedef struct Tcl_ResolvedVarInfo {
    Tcl_ResolveRuntimeVarProc *fetchProc;
    Tcl_ResolveVarDeleteProc *deleteProc;
} Tcl_ResolvedVarInfo;

typedef int (Tcl_ResolveCompiledVarProc)(Tcl_Interp *interp,
	CONST84 char *name, int length, Tcl_Namespace *context,
	Tcl_ResolvedVarInfo **rPtr);

typedef int (Tcl_ResolveVarProc)(Tcl_Interp *interp, CONST84 char *name,
	Tcl_Namespace *context, int flags, Tcl_Var *rPtr);

typedef int (Tcl_ResolveCmdProc)(Tcl_Interp *interp, CONST84 char *name,
	Tcl_Namespace *context, int flags, Tcl_Command *rPtr);

typedef struct Tcl_ResolverInfo {
    Tcl_ResolveCmdProc *cmdResProc;
				/* Procedure handling command name
				 * resolution. */
    Tcl_ResolveVarProc *varResProc;
				/* Procedure handling variable name resolution
				 * for variables that can only be handled at
				 * runtime. */
    Tcl_ResolveCompiledVarProc *compiledVarResProc;
				/* Procedure handling variable name resolution
				 * at compile time. */
} Tcl_ResolverInfo;

/*
 *----------------------------------------------------------------
 * Data structures related to namespaces.
 *----------------------------------------------------------------
 */

typedef struct Tcl_Ensemble Tcl_Ensemble;
typedef struct NamespacePathEntry NamespacePathEntry;

/*
 * Special hashtable for variables: this is just a Tcl_HashTable with an nsPtr
 * field added at the end: in this way variables can find their namespace
 * without having to copy a pointer in their struct: they can access it via
 * their hPtr->tablePtr.
 */

typedef struct TclVarHashTable {
    Tcl_HashTable table;
    struct Namespace *nsPtr;
} TclVarHashTable;

/*
 * This is for itcl - it likes to search our varTables directly :(
 */

#define TclVarHashFindVar(tablePtr, key) \
    TclVarHashCreateVar((tablePtr), (key), NULL)

/*
 * Define this to reduce the amount of space that the average namespace
 * consumes by only allocating the table of child namespaces when necessary.
 * Defining it breaks compatibility for Tcl extensions (e.g., itcl) which
 * reach directly into the Namespace structure.
 */

#undef BREAK_NAMESPACE_COMPAT

/*
 * The structure below defines a namespace.
 * Note: the first five fields must match exactly the fields in a
 * Tcl_Namespace structure (see tcl.h). If you change one, be sure to change
 * the other.
 */

typedef struct Namespace {
    char *name;			/* The namespace's simple (unqualified) name.
				 * This contains no ::'s. The name of the
				 * global namespace is "" although "::" is an
				 * synonym. */
    char *fullName;		/* The namespace's fully qualified name. This
				 * starts with ::. */
    ClientData clientData;	/* An arbitrary value associated with this
				 * namespace. */
    Tcl_NamespaceDeleteProc *deleteProc;
				/* Procedure invoked when deleting the
				 * namespace to, e.g., free clientData. */
    struct Namespace *parentPtr;/* Points to the namespace that contains this
				 * one. NULL if this is the global
				 * namespace. */
#ifndef BREAK_NAMESPACE_COMPAT
    Tcl_HashTable childTable;	/* Contains any child namespaces. Indexed by
				 * strings; values have type (Namespace *). */
#else
    Tcl_HashTable *childTablePtr;
				/* Contains any child namespaces. Indexed by
				 * strings; values have type (Namespace *). If
				 * NULL, there are no children. */
#endif
    long nsId;			/* Unique id for the namespace. */
    Tcl_Interp *interp;		/* The interpreter containing this
				 * namespace. */
    int flags;			/* OR-ed combination of the namespace status
				 * flags NS_DYING and NS_DEAD listed below. */
    int activationCount;	/* Number of "activations" or active call
				 * frames for this namespace that are on the
				 * Tcl call stack. The namespace won't be
				 * freed until activationCount becomes zero. */
    int refCount;		/* Count of references by namespaceName
				 * objects. The namespace can't be freed until
				 * refCount becomes zero. */
    Tcl_HashTable cmdTable;	/* Contains all the commands currently
				 * registered in the namespace. Indexed by
				 * strings; values have type (Command *).
				 * Commands imported by Tcl_Import have
				 * Command structures that point (via an
				 * ImportedCmdRef structure) to the Command
				 * structure in the source namespace's command
				 * table. */
    TclVarHashTable varTable;	/* Contains all the (global) variables
				 * currently in this namespace. Indexed by
				 * strings; values have type (Var *). */
    char **exportArrayPtr;	/* Points to an array of string patterns
				 * specifying which commands are exported. A
				 * pattern may include "string match" style
				 * wildcard characters to specify multiple
				 * commands; however, no namespace qualifiers
				 * are allowed. NULL if no export patterns are
				 * registered. */
    int numExportPatterns;	/* Number of export patterns currently
				 * registered using "namespace export". */
    int maxExportPatterns;	/* Mumber of export patterns for which space
				 * is currently allocated. */
    int cmdRefEpoch;		/* Incremented if a newly added command
				 * shadows a command for which this namespace
				 * has already cached a Command* pointer; this
				 * causes all its cached Command* pointers to
				 * be invalidated. */
    int resolverEpoch;		/* Incremented whenever (a) the name
				 * resolution rules change for this namespace
				 * or (b) a newly added command shadows a
				 * command that is compiled to bytecodes. This
				 * invalidates all byte codes compiled in the
				 * namespace, causing the code to be
				 * recompiled under the new rules.*/
    Tcl_ResolveCmdProc *cmdResProc;
				/* If non-null, this procedure overrides the
				 * usual command resolution mechanism in Tcl.
				 * This procedure is invoked within
				 * Tcl_FindCommand to resolve all command
				 * references within the namespace. */
    Tcl_ResolveVarProc *varResProc;
				/* If non-null, this procedure overrides the
				 * usual variable resolution mechanism in Tcl.
				 * This procedure is invoked within
				 * Tcl_FindNamespaceVar to resolve all
				 * variable references within the namespace at
				 * runtime. */
    Tcl_ResolveCompiledVarProc *compiledVarResProc;
				/* If non-null, this procedure overrides the
				 * usual variable resolution mechanism in Tcl.
				 * This procedure is invoked within
				 * LookupCompiledLocal to resolve variable
				 * references within the namespace at compile
				 * time. */
    int exportLookupEpoch;	/* Incremented whenever a command is added to
				 * a namespace, removed from a namespace or
				 * the exports of a namespace are changed.
				 * Allows TIP#112-driven command lists to be
				 * validated efficiently. */
    Tcl_Ensemble *ensembles;	/* List of structures that contain the details
				 * of the ensembles that are implemented on
				 * top of this namespace. */
    Tcl_Obj *unknownHandlerPtr;	/* A script fragment to be used when command
				 * resolution in this namespace fails. TIP
				 * 181. */
    int commandPathLength;	/* The length of the explicit path. */
    NamespacePathEntry *commandPathArray;
				/* The explicit path of the namespace as an
				 * array. */
    NamespacePathEntry *commandPathSourceList;
				/* Linked list of path entries that point to
				 * this namespace. */
    Tcl_NamespaceDeleteProc *earlyDeleteProc;
				/* Just like the deleteProc field (and called
				 * with the same clientData) but called at the
				 * start of the deletion process, so there is
				 * a chance for code to do stuff inside the
				 * namespace before deletion completes. */
} Namespace;

/*
 * An entry on a namespace's command resolution path.
 */

struct NamespacePathEntry {
    Namespace *nsPtr;		/* What does this path entry point to? If it
				 * is NULL, this path entry points is
				 * redundant and should be skipped. */
    Namespace *creatorNsPtr;	/* Where does this path entry point from? This
				 * allows for efficient invalidation of
				 * references when the path entry's target
				 * updates its current list of defined
				 * commands. */
    NamespacePathEntry *prevPtr, *nextPtr;
				/* Linked list pointers or NULL at either end
				 * of the list that hangs off Namespace's
				 * commandPathSourceList field. */
};

/*
 * Flags used to represent the status of a namespace:
 *
 * NS_DYING -	1 means Tcl_DeleteNamespace has been called to delete the
 *		namespace but there are still active call frames on the Tcl
 *		stack that refer to the namespace. When the last call frame
 *		referring to it has been popped, it's variables and command
 *		will be destroyed and it will be marked "dead" (NS_DEAD). The
 *		namespace can no longer be looked up by name.
 * NS_DEAD -	1 means Tcl_DeleteNamespace has been called to delete the
 *		namespace and no call frames still refer to it. Its variables
 *		and command have already been destroyed. This bit allows the
 *		namespace resolution code to recognize that the namespace is
 *		"deleted". When the last namespaceName object in any byte code
 *		unit that refers to the namespace has been freed (i.e., when
 *		the namespace's refCount is 0), the namespace's storage will
 *		be freed.
 * NS_KILLED -	1 means that TclTeardownNamespace has already been called on
 *		this namespace and it should not be called again [Bug 1355942]
 * NS_SUPPRESS_COMPILATION -
 *		Marks the commands in this namespace for not being compiled,
 *		forcing them to be looked up every time.
 */

#define NS_DYING	0x01
#define NS_DEAD		0x02
#define NS_KILLED	0x04
#define NS_SUPPRESS_COMPILATION	0x08

/*
 * Flags passed to TclGetNamespaceForQualName:
 *
 * TCL_GLOBAL_ONLY		- (see tcl.h) Look only in the global ns.
 * TCL_NAMESPACE_ONLY		- (see tcl.h) Look only in the context ns.
 * TCL_CREATE_NS_IF_UNKNOWN	- Create unknown namespaces.
 * TCL_FIND_ONLY_NS		- The name sought is a namespace name.
 */

#define TCL_CREATE_NS_IF_UNKNOWN	0x800
#define TCL_FIND_ONLY_NS		0x1000

/*
 * The data cached in an ensemble subcommand's Tcl_Obj rep (reference in
 * otherValuePtr field). This structure is not shared between Tcl_Objs
 * referring to the same subcommand, even where one is a duplicate of another.
 */

typedef struct {
    Namespace *nsPtr;		/* The namespace backing the ensemble which
				 * this is a subcommand of. */
    int epoch;			/* Used to confirm when the data in this
				 * really structure matches up with the
				 * ensemble. */
    Tcl_Command token;		/* Reference to the comamnd for which this
				 * structure is a cache of the resolution. */
    char *fullSubcmdName;	/* The full (local) name of the subcommand,
				 * allocated with ckalloc(). */
    Tcl_Obj *realPrefixObj;	/* Object containing the prefix words of the
				 * command that implements this ensemble
				 * subcommand. */
} EnsembleCmdRep;

/*
 * The client data for an ensemble command. This consists of the table of
 * commands that are actually exported by the namespace, and an epoch counter
 * that, combined with the exportLookupEpoch field of the namespace structure,
 * defines whether the table contains valid data or will need to be recomputed
 * next time the ensemble command is called.
 */

typedef struct EnsembleConfig {
    Namespace *nsPtr;		/* The namspace backing this ensemble up. */
    Tcl_Command token;		/* The token for the command that provides
				 * ensemble support for the namespace, or NULL
				 * if the command has been deleted (or never
				 * existed; the global namespace never has an
				 * ensemble command.) */
    int epoch;			/* The epoch at which this ensemble's table of
				 * exported commands is valid. */
    char **subcommandArrayPtr;	/* Array of ensemble subcommand names. At all
				 * consistent points, this will have the same
				 * number of entries as there are entries in
				 * the subcommandTable hash. */
    Tcl_HashTable subcommandTable;
				/* Hash table of ensemble subcommand names,
				 * which are its keys so this also provides
				 * the storage management for those subcommand
				 * names. The contents of the entry values are
				 * object version the prefix lists to use when
				 * substituting for the command/subcommand to
				 * build the ensemble implementation command.
				 * Has to be stored here as well as in
				 * subcommandDict because that field is NULL
				 * when we are deriving the ensemble from the
				 * namespace exports list. FUTURE WORK: use
				 * object hash table here. */
    struct EnsembleConfig *next;/* The next ensemble in the linked list of
				 * ensembles associated with a namespace. If
				 * this field points to this ensemble, the
				 * structure has already been unlinked from
				 * all lists, and cannot be found by scanning
				 * the list from the namespace's ensemble
				 * field. */
    int flags;			/* ORed combo of TCL_ENSEMBLE_PREFIX,
				 * ENSEMBLE_DEAD and ENSEMBLE_COMPILE. */

    /* OBJECT FIELDS FOR ENSEMBLE CONFIGURATION */

    Tcl_Obj *subcommandDict;	/* Dictionary providing mapping from
				 * subcommands to their implementing command
				 * prefixes, or NULL if we are to build the
				 * map automatically from the namespace
				 * exports. */
    Tcl_Obj *subcmdList;	/* List of commands that this ensemble
				 * actually provides, and whose implementation
				 * will be built using the subcommandDict (if
				 * present and defined) and by simple mapping
				 * to the namespace otherwise. If NULL,
				 * indicates that we are using the (dynamic)
				 * list of currently exported commands. */
    Tcl_Obj *unknownHandler;	/* Script prefix used to handle the case when
				 * no match is found (according to the rule
				 * defined by flag bit TCL_ENSEMBLE_PREFIX) or
				 * NULL to use the default error-generating
				 * behaviour. The script execution gets all
				 * the arguments to the ensemble command
				 * (including objv[0]) and will have the
				 * results passed directly back to the caller
				 * (including the error code) unless the code
				 * is TCL_CONTINUE in which case the
				 * subcommand will be reparsed by the ensemble
				 * core, presumably because the ensemble
				 * itself has been updated. */
    Tcl_Obj *parameterList;	/* List of ensemble parameter names. */
    int numParameters;		/* Cached number of parameters. This is either
				 * 0 (if the parameterList field is NULL) or
				 * the length of the list in the parameterList
				 * field. */
} EnsembleConfig;

/*
 * Various bits for the EnsembleConfig.flags field.
 */

#define ENSEMBLE_DEAD	0x1	/* Flag value to say that the ensemble is dead
				 * and on its way out. */
#define ENSEMBLE_COMPILE 0x4	/* Flag to enable bytecode compilation of an
				 * ensemble. */

/*
 *----------------------------------------------------------------
 * Data structures related to variables. These are used primarily in tclVar.c
 *----------------------------------------------------------------
 */

/*
 * The following structure defines a variable trace, which is used to invoke a
 * specific C procedure whenever certain operations are performed on a
 * variable.
 */

typedef struct VarTrace {
    Tcl_VarTraceProc *traceProc;/* Procedure to call when operations given by
				 * flags are performed on variable. */
    ClientData clientData;	/* Argument to pass to proc. */
    int flags;			/* What events the trace procedure is
				 * interested in: OR-ed combination of
				 * TCL_TRACE_READS, TCL_TRACE_WRITES,
				 * TCL_TRACE_UNSETS and TCL_TRACE_ARRAY. */
    struct VarTrace *nextPtr;	/* Next in list of traces associated with a
				 * particular variable. */
} VarTrace;

/*
 * The following structure defines a command trace, which is used to invoke a
 * specific C procedure whenever certain operations are performed on a
 * command.
 */

typedef struct CommandTrace {
    Tcl_CommandTraceProc *traceProc;
				/* Procedure to call when operations given by
				 * flags are performed on command. */
    ClientData clientData;	/* Argument to pass to proc. */
    int flags;			/* What events the trace procedure is
				 * interested in: OR-ed combination of
				 * TCL_TRACE_RENAME, TCL_TRACE_DELETE. */
    struct CommandTrace *nextPtr;
				/* Next in list of traces associated with a
				 * particular command. */
    int refCount;		/* Used to ensure this structure is not
				 * deleted too early. Keeps track of how many
				 * pieces of code have a pointer to this
				 * structure. */
} CommandTrace;

/*
 * When a command trace is active (i.e. its associated procedure is executing)
 * one of the following structures is linked into a list associated with the
 * command's interpreter. The information in the structure is needed in order
 * for Tcl to behave reasonably if traces are deleted while traces are active.
 */

typedef struct ActiveCommandTrace {
    struct Command *cmdPtr;	/* Command that's being traced. */
    struct ActiveCommandTrace *nextPtr;
				/* Next in list of all active command traces
				 * for the interpreter, or NULL if no more. */
    CommandTrace *nextTracePtr;	/* Next trace to check after current trace
				 * procedure returns; if this trace gets
				 * deleted, must update pointer to avoid using
				 * free'd memory. */
    int reverseScan;		/* Boolean set true when traces are scanning
				 * in reverse order. */
} ActiveCommandTrace;

/*
 * When a variable trace is active (i.e. its associated procedure is
 * executing) one of the following structures is linked into a list associated
 * with the variable's interpreter. The information in the structure is needed
 * in order for Tcl to behave reasonably if traces are deleted while traces
 * are active.
 */

typedef struct ActiveVarTrace {
    struct Var *varPtr;		/* Variable that's being traced. */
    struct ActiveVarTrace *nextPtr;
				/* Next in list of all active variable traces
				 * for the interpreter, or NULL if no more. */
    VarTrace *nextTracePtr;	/* Next trace to check after current trace
				 * procedure returns; if this trace gets
				 * deleted, must update pointer to avoid using
				 * free'd memory. */
} ActiveVarTrace;

/*
 * The following structure describes an enumerative search in progress on an
 * array variable; this are invoked with options to the "array" command.
 */

typedef struct ArraySearch {
    int id;			/* Integer id used to distinguish among
				 * multiple concurrent searches for the same
				 * array. */
    struct Var *varPtr;		/* Pointer to array variable that's being
				 * searched. */
    Tcl_HashSearch search;	/* Info kept by the hash module about progress
				 * through the array. */
    Tcl_HashEntry *nextEntry;	/* Non-null means this is the next element to
				 * be enumerated (it's leftover from the
				 * Tcl_FirstHashEntry call or from an "array
				 * anymore" command). NULL means must call
				 * Tcl_NextHashEntry to get value to
				 * return. */
    struct ArraySearch *nextPtr;/* Next in list of all active searches for
				 * this variable, or NULL if this is the last
				 * one. */
} ArraySearch;

/*
 * The structure below defines a variable, which associates a string name with
 * a Tcl_Obj value. These structures are kept in procedure call frames (for
 * local variables recognized by the compiler) or in the heap (for global
 * variables and any variable not known to the compiler). For each Var
 * structure in the heap, a hash table entry holds the variable name and a
 * pointer to the Var structure.
 */

typedef struct Var {
    int flags;			/* Miscellaneous bits of information about
				 * variable. See below for definitions. */
    union {
	Tcl_Obj *objPtr;	/* The variable's object value. Used for
				 * scalar variables and array elements. */
	TclVarHashTable *tablePtr;/* For array variables, this points to
				 * information about the hash table used to
				 * implement the associative array. Points to
				 * ckalloc-ed data. */
	struct Var *linkPtr;	/* If this is a global variable being referred
				 * to in a procedure, or a variable created by
				 * "upvar", this field points to the
				 * referenced variable's Var struct. */
    } value;
} Var;

typedef struct VarInHash {
    Var var;
    int refCount;		/* Counts number of active uses of this
				 * variable: 1 for the entry in the hash
				 * table, 1 for each additional variable whose
				 * linkPtr points here, 1 for each nested
				 * trace active on variable, and 1 if the
				 * variable is a namespace variable. This
				 * record can't be deleted until refCount
				 * becomes 0. */
    Tcl_HashEntry entry;	/* The hash table entry that refers to this
				 * variable. This is used to find the name of
				 * the variable and to delete it from its
				 * hashtable if it is no longer needed. It
				 * also holds the variable's name. */
} VarInHash;

/*
 * Flag bits for variables. The first two (VAR_ARRAY and VAR_LINK) are
 * mutually exclusive and give the "type" of the variable. If none is set,
 * this is a scalar variable.
 *
 * VAR_ARRAY -			1 means this is an array variable rather than
 *				a scalar variable or link. The "tablePtr"
 *				field points to the array's hashtable for its
 *				elements.
 * VAR_LINK -			1 means this Var structure contains a pointer
 *				to another Var structure that either has the
 *				real value or is itself another VAR_LINK
 *				pointer. Variables like this come about
 *				through "upvar" and "global" commands, or
 *				through references to variables in enclosing
 *				namespaces.
 *
 * Flags that indicate the type and status of storage; none is set for
 * compiled local variables (Var structs).
 *
 * VAR_IN_HASHTABLE -		1 means this variable is in a hashtable and
 *				the Var structure is malloced. 0 if it is a
 *				local variable that was assigned a slot in a
 *				procedure frame by the compiler so the Var
 *				storage is part of the call frame.
 * VAR_DEAD_HASH		1 means that this var's entry in the hashtable
 *				has already been deleted.
 * VAR_ARRAY_ELEMENT -		1 means that this variable is an array
 *				element, so it is not legal for it to be an
 *				array itself (the VAR_ARRAY flag had better
 *				not be set).
 * VAR_NAMESPACE_VAR -		1 means that this variable was declared as a
 *				namespace variable. This flag ensures it
 *				persists until its namespace is destroyed or
 *				until the variable is unset; it will persist
 *				even if it has not been initialized and is
 *				marked undefined. The variable's refCount is
 *				incremented to reflect the "reference" from
 *				its namespace.
 *
 * Flag values relating to the variable's trace and search status.
 *
 * VAR_TRACED_READ
 * VAR_TRACED_WRITE
 * VAR_TRACED_UNSET
 * VAR_TRACED_ARRAY
 * VAR_TRACE_ACTIVE -		1 means that trace processing is currently
 *				underway for a read or write access, so new
 *				read or write accesses should not cause trace
 *				procedures to be called and the variable can't
 *				be deleted.
 * VAR_SEARCH_ACTIVE
 *
 * The following additional flags are used with the CompiledLocal type defined
 * below:
 *
 * VAR_ARGUMENT -		1 means that this variable holds a procedure
 *				argument.
 * VAR_TEMPORARY -		1 if the local variable is an anonymous
 *				temporary variable. Temporaries have a NULL
 *				name.
 * VAR_RESOLVED -		1 if name resolution has been done for this
 *				variable.
 * VAR_IS_ARGS			1 if this variable is the last argument and is
 *				named "args".
 */

/*
 * FLAGS RENUMBERED: everything breaks already, make things simpler.
 *
 * IMPORTANT: skip the values 0x10, 0x20, 0x40, 0x800 corresponding to
 * TCL_TRACE_(READS/WRITES/UNSETS/ARRAY): makes code simpler in tclTrace.c
 *
 * Keep the flag values for VAR_ARGUMENT and VAR_TEMPORARY so that old values
 * in precompiled scripts keep working.
 */

/* Type of value (0 is scalar) */
#define VAR_ARRAY		0x1
#define VAR_LINK		0x2

/* Type of storage (0 is compiled local) */
#define VAR_IN_HASHTABLE	0x4
#define VAR_DEAD_HASH		0x8
#define VAR_ARRAY_ELEMENT	0x1000
#define VAR_NAMESPACE_VAR	0x80	/* KEEP OLD VALUE for Itcl */

#define VAR_ALL_HASH \
	(VAR_IN_HASHTABLE|VAR_DEAD_HASH|VAR_NAMESPACE_VAR|VAR_ARRAY_ELEMENT)

/* Trace and search state. */

#define VAR_TRACED_READ		0x10	/* TCL_TRACE_READS */
#define VAR_TRACED_WRITE	0x20	/* TCL_TRACE_WRITES */
#define VAR_TRACED_UNSET	0x40	/* TCL_TRACE_UNSETS */
#define VAR_TRACED_ARRAY	0x800	/* TCL_TRACE_ARRAY */
#define VAR_TRACE_ACTIVE	0x2000
#define VAR_SEARCH_ACTIVE	0x4000
#define VAR_ALL_TRACES \
	(VAR_TRACED_READ|VAR_TRACED_WRITE|VAR_TRACED_ARRAY|VAR_TRACED_UNSET)

/* Special handling on initialisation (only CompiledLocal). */
#define VAR_ARGUMENT		0x100	/* KEEP OLD VALUE! See tclProc.c */
#define VAR_TEMPORARY		0x200	/* KEEP OLD VALUE! See tclProc.c */
#define VAR_IS_ARGS		0x400
#define VAR_RESOLVED		0x8000

/*
 * Macros to ensure that various flag bits are set properly for variables.
 * The ANSI C "prototypes" for these macros are:
 *
 * MODULE_SCOPE void	TclSetVarScalar(Var *varPtr);
 * MODULE_SCOPE void	TclSetVarArray(Var *varPtr);
 * MODULE_SCOPE void	TclSetVarLink(Var *varPtr);
 * MODULE_SCOPE void	TclSetVarArrayElement(Var *varPtr);
 * MODULE_SCOPE void	TclSetVarUndefined(Var *varPtr);
 * MODULE_SCOPE void	TclClearVarUndefined(Var *varPtr);
 */

#define TclSetVarScalar(varPtr) \
    (varPtr)->flags &= ~(VAR_ARRAY|VAR_LINK)

#define TclSetVarArray(varPtr) \
    (varPtr)->flags = ((varPtr)->flags & ~VAR_LINK) | VAR_ARRAY

#define TclSetVarLink(varPtr) \
    (varPtr)->flags = ((varPtr)->flags & ~VAR_ARRAY) | VAR_LINK

#define TclSetVarArrayElement(varPtr) \
    (varPtr)->flags = ((varPtr)->flags & ~VAR_ARRAY) | VAR_ARRAY_ELEMENT

#define TclSetVarUndefined(varPtr) \
    (varPtr)->flags &= ~(VAR_ARRAY|VAR_LINK);\
    (varPtr)->value.objPtr = NULL

#define TclClearVarUndefined(varPtr)

#define TclSetVarTraceActive(varPtr) \
    (varPtr)->flags |= VAR_TRACE_ACTIVE

#define TclClearVarTraceActive(varPtr) \
    (varPtr)->flags &= ~VAR_TRACE_ACTIVE

#define TclSetVarNamespaceVar(varPtr) \
    if (!TclIsVarNamespaceVar(varPtr)) {\
	(varPtr)->flags |= VAR_NAMESPACE_VAR;\
	((VarInHash *)(varPtr))->refCount++;\
    }

#define TclClearVarNamespaceVar(varPtr) \
    if (TclIsVarNamespaceVar(varPtr)) {\
	(varPtr)->flags &= ~VAR_NAMESPACE_VAR;\
	((VarInHash *)(varPtr))->refCount--;\
    }

/*
 * Macros to read various flag bits of variables.
 * The ANSI C "prototypes" for these macros are:
 *
 * MODULE_SCOPE int	TclIsVarScalar(Var *varPtr);
 * MODULE_SCOPE int	TclIsVarLink(Var *varPtr);
 * MODULE_SCOPE int	TclIsVarArray(Var *varPtr);
 * MODULE_SCOPE int	TclIsVarUndefined(Var *varPtr);
 * MODULE_SCOPE int	TclIsVarArrayElement(Var *varPtr);
 * MODULE_SCOPE int	TclIsVarTemporary(Var *varPtr);
 * MODULE_SCOPE int	TclIsVarArgument(Var *varPtr);
 * MODULE_SCOPE int	TclIsVarResolved(Var *varPtr);
 */

#define TclIsVarScalar(varPtr) \
    !((varPtr)->flags & (VAR_ARRAY|VAR_LINK))

#define TclIsVarLink(varPtr) \
    ((varPtr)->flags & VAR_LINK)

#define TclIsVarArray(varPtr) \
    ((varPtr)->flags & VAR_ARRAY)

#define TclIsVarUndefined(varPtr) \
    ((varPtr)->value.objPtr == NULL)

#define TclIsVarArrayElement(varPtr) \
    ((varPtr)->flags & VAR_ARRAY_ELEMENT)

#define TclIsVarNamespaceVar(varPtr) \
    ((varPtr)->flags & VAR_NAMESPACE_VAR)

#define TclIsVarTemporary(varPtr) \
    ((varPtr)->flags & VAR_TEMPORARY)

#define TclIsVarArgument(varPtr) \
    ((varPtr)->flags & VAR_ARGUMENT)

#define TclIsVarResolved(varPtr) \
    ((varPtr)->flags & VAR_RESOLVED)

#define TclIsVarTraceActive(varPtr) \
    ((varPtr)->flags & VAR_TRACE_ACTIVE)

#define TclIsVarTraced(varPtr) \
    ((varPtr)->flags & VAR_ALL_TRACES)

#define TclIsVarInHash(varPtr) \
    ((varPtr)->flags & VAR_IN_HASHTABLE)

#define TclIsVarDeadHash(varPtr) \
    ((varPtr)->flags & VAR_DEAD_HASH)

#define TclGetVarNsPtr(varPtr) \
    (TclIsVarInHash(varPtr) \
	? ((TclVarHashTable *) ((((VarInHash *) (varPtr))->entry.tablePtr)))->nsPtr \
	: NULL)

#define VarHashRefCount(varPtr) \
    ((VarInHash *) (varPtr))->refCount

/*
 * Macros for direct variable access by TEBC.
 */

#define TclIsVarDirectReadable(varPtr) \
    (   !((varPtr)->flags & (VAR_ARRAY|VAR_LINK|VAR_TRACED_READ)) \
    &&  (varPtr)->value.objPtr)

#define TclIsVarDirectWritable(varPtr) \
    !((varPtr)->flags & (VAR_ARRAY|VAR_LINK|VAR_TRACED_WRITE|VAR_DEAD_HASH))

#define TclIsVarDirectUnsettable(varPtr) \
    !((varPtr)->flags & (VAR_ARRAY|VAR_LINK|VAR_TRACED_READ|VAR_TRACED_WRITE|VAR_TRACED_UNSET|VAR_DEAD_HASH))

#define TclIsVarDirectModifyable(varPtr) \
    (   !((varPtr)->flags & (VAR_ARRAY|VAR_LINK|VAR_TRACED_READ|VAR_TRACED_WRITE)) \
    &&  (varPtr)->value.objPtr)

#define TclIsVarDirectReadable2(varPtr, arrayPtr) \
    (TclIsVarDirectReadable(varPtr) &&\
	(!(arrayPtr) || !((arrayPtr)->flags & VAR_TRACED_READ)))

#define TclIsVarDirectWritable2(varPtr, arrayPtr) \
    (TclIsVarDirectWritable(varPtr) &&\
	(!(arrayPtr) || !((arrayPtr)->flags & VAR_TRACED_WRITE)))

#define TclIsVarDirectModifyable2(varPtr, arrayPtr) \
    (TclIsVarDirectModifyable(varPtr) &&\
	(!(arrayPtr) || !((arrayPtr)->flags & (VAR_TRACED_READ|VAR_TRACED_WRITE))))

/*
 *----------------------------------------------------------------
 * Data structures related to procedures. These are used primarily in
 * tclProc.c, tclCompile.c, and tclExecute.c.
 *----------------------------------------------------------------
 */

/*
 * Forward declaration to prevent an error when the forward reference to
 * Command is encountered in the Proc and ImportRef types declared below.
 */

struct Command;

/*
 * The variable-length structure below describes a local variable of a
 * procedure that was recognized by the compiler. These variables have a name,
 * an element in the array of compiler-assigned local variables in the
 * procedure's call frame, and various other items of information. If the
 * local variable is a formal argument, it may also have a default value. The
 * compiler can't recognize local variables whose names are expressions (these
 * names are only known at runtime when the expressions are evaluated) or
 * local variables that are created as a result of an "upvar" or "uplevel"
 * command. These other local variables are kept separately in a hash table in
 * the call frame.
 */

typedef struct CompiledLocal {
    struct CompiledLocal *nextPtr;
				/* Next compiler-recognized local variable for
				 * this procedure, or NULL if this is the last
				 * local. */
    int nameLength;		/* The number of characters in local
				 * variable's name. Used to speed up variable
				 * lookups. */
    int frameIndex;		/* Index in the array of compiler-assigned
				 * variables in the procedure call frame. */
    int flags;			/* Flag bits for the local variable. Same as
				 * the flags for the Var structure above,
				 * although only VAR_ARGUMENT, VAR_TEMPORARY,
				 * and VAR_RESOLVED make sense. */
    Tcl_Obj *defValuePtr;	/* Pointer to the default value of an
				 * argument, if any. NULL if not an argument
				 * or, if an argument, no default value. */
    Tcl_ResolvedVarInfo *resolveInfo;
				/* Customized variable resolution info
				 * supplied by the Tcl_ResolveCompiledVarProc
				 * associated with a namespace. Each variable
				 * is marked by a unique ClientData tag during
				 * compilation, and that same tag is used to
				 * find the variable at runtime. */
    char name[1];		/* Name of the local variable starts here. If
				 * the name is NULL, this will just be '\0'.
				 * The actual size of this field will be large
				 * enough to hold the name. MUST BE THE LAST
				 * FIELD IN THE STRUCTURE! */
} CompiledLocal;

/*
 * The structure below defines a command procedure, which consists of a
 * collection of Tcl commands plus information about arguments and other local
 * variables recognized at compile time.
 */

typedef struct Proc {
    struct Interp *iPtr;	/* Interpreter for which this command is
				 * defined. */
    int refCount;		/* Reference count: 1 if still present in
				 * command table plus 1 for each call to the
				 * procedure that is currently active. This
				 * structure can be freed when refCount
				 * becomes zero. */
    struct Command *cmdPtr;	/* Points to the Command structure for this
				 * procedure. This is used to get the
				 * namespace in which to execute the
				 * procedure. */
    Tcl_Obj *bodyPtr;		/* Points to the ByteCode object for
				 * procedure's body command. */
    int numArgs;		/* Number of formal parameters. */
    int numCompiledLocals;	/* Count of local variables recognized by the
				 * compiler including arguments and
				 * temporaries. */
    CompiledLocal *firstLocalPtr;
				/* Pointer to first of the procedure's
				 * compiler-allocated local variables, or NULL
				 * if none. The first numArgs entries in this
				 * list describe the procedure's formal
				 * arguments. */
    CompiledLocal *lastLocalPtr;/* Pointer to the last allocated local
				 * variable or NULL if none. This has frame
				 * index (numCompiledLocals-1). */
} Proc;

/*
 * The type of functions called to process errors found during the execution
 * of a procedure (or lambda term or ...).
 */

typedef void (ProcErrorProc)(Tcl_Interp *interp, Tcl_Obj *procNameObj);

/*
 * The structure below defines a command trace. This is used to allow Tcl
 * clients to find out whenever a command is about to be executed.
 */

typedef struct Trace {
    int level;			/* Only trace commands at nesting level less
				 * than or equal to this. */
    Tcl_CmdObjTraceProc *proc;	/* Procedure to call to trace command. */
    ClientData clientData;	/* Arbitrary value to pass to proc. */
    struct Trace *nextPtr;	/* Next in list of traces for this interp. */
    int flags;			/* Flags governing the trace - see
				 * Tcl_CreateObjTrace for details. */
    Tcl_CmdObjTraceDeleteProc *delProc;
				/* Procedure to call when trace is deleted. */
} Trace;

/*
 * When an interpreter trace is active (i.e. its associated procedure is
 * executing), one of the following structures is linked into a list
 * associated with the interpreter. The information in the structure is needed
 * in order for Tcl to behave reasonably if traces are deleted while traces
 * are active.
 */

typedef struct ActiveInterpTrace {
    struct ActiveInterpTrace *nextPtr;
				/* Next in list of all active command traces
				 * for the interpreter, or NULL if no more. */
    Trace *nextTracePtr;	/* Next trace to check after current trace
				 * procedure returns; if this trace gets
				 * deleted, must update pointer to avoid using
				 * free'd memory. */
    int reverseScan;		/* Boolean set true when traces are scanning
				 * in reverse order. */
} ActiveInterpTrace;

/*
 * Flag values designating types of execution traces. See tclTrace.c for
 * related flag values.
 *
 * TCL_TRACE_ENTER_EXEC		- triggers enter/enterstep traces.
 * 				- passed to Tcl_CreateObjTrace to set up
 *				  "enterstep" traces.
 * TCL_TRACE_LEAVE_EXEC		- triggers leave/leavestep traces.
 * 				- passed to Tcl_CreateObjTrace to set up
 *				  "leavestep" traces.
 */

#define TCL_TRACE_ENTER_EXEC	1
#define TCL_TRACE_LEAVE_EXEC	2

/*
 * The structure below defines an entry in the assocData hash table which is
 * associated with an interpreter. The entry contains a pointer to a function
 * to call when the interpreter is deleted, and a pointer to a user-defined
 * piece of data.
 */

typedef struct AssocData {
    Tcl_InterpDeleteProc *proc;	/* Proc to call when deleting. */
    ClientData clientData;	/* Value to pass to proc. */
} AssocData;

/*
 * The structure below defines a call frame. A call frame defines a naming
 * context for a procedure call: its local naming scope (for local variables)
 * and its global naming scope (a namespace, perhaps the global :: namespace).
 * A call frame can also define the naming context for a namespace eval or
 * namespace inscope command: the namespace in which the command's code should
 * execute. The Tcl_CallFrame structures exist only while procedures or
 * namespace eval/inscope's are being executed, and provide a kind of Tcl call
 * stack.
 *
 * WARNING!! The structure definition must be kept consistent with the
 * Tcl_CallFrame structure in tcl.h. If you change one, change the other.
 */

/*
 * Will be grown to contain: pointers to the varnames (allocated at the end),
 * plus the init values for each variable (suitable to be memcopied on init)
 */

typedef struct LocalCache {
    int refCount;
    int numVars;
    Tcl_Obj *varName0;
} LocalCache;

#define localName(framePtr, i) \
    ((&((framePtr)->localCachePtr->varName0))[(i)])

MODULE_SCOPE void	TclFreeLocalCache(Tcl_Interp *interp,
			    LocalCache *localCachePtr);

typedef struct CallFrame {
    Namespace *nsPtr;		/* Points to the namespace used to resolve
				 * commands and global variables. */
    int isProcCallFrame;	/* If 0, the frame was pushed to execute a
				 * namespace command and var references are
				 * treated as references to namespace vars;
				 * varTablePtr and compiledLocals are ignored.
				 * If FRAME_IS_PROC is set, the frame was
				 * pushed to execute a Tcl procedure and may
				 * have local vars. */
    int objc;			/* This and objv below describe the arguments
				 * for this procedure call. */
    Tcl_Obj *const *objv;	/* Array of argument objects. */
    struct CallFrame *callerPtr;
				/* Value of interp->framePtr when this
				 * procedure was invoked (i.e. next higher in
				 * stack of all active procedures). */
    struct CallFrame *callerVarPtr;
				/* Value of interp->varFramePtr when this
				 * procedure was invoked (i.e. determines
				 * variable scoping within caller). Same as
				 * callerPtr unless an "uplevel" command or
				 * something equivalent was active in the
				 * caller). */
    int level;			/* Level of this procedure, for "uplevel"
				 * purposes (i.e. corresponds to nesting of
				 * callerVarPtr's, not callerPtr's). 1 for
				 * outermost procedure, 0 for top-level. */
    Proc *procPtr;		/* Points to the structure defining the called
				 * procedure. Used to get information such as
				 * the number of compiled local variables
				 * (local variables assigned entries ["slots"]
				 * in the compiledLocals array below). */
    TclVarHashTable *varTablePtr;
				/* Hash table containing local variables not
				 * recognized by the compiler, or created at
				 * execution time through, e.g., upvar.
				 * Initially NULL and created if needed. */
    int numCompiledLocals;	/* Count of local variables recognized by the
				 * compiler including arguments. */
    Var *compiledLocals;	/* Points to the array of local variables
				 * recognized by the compiler. The compiler
				 * emits code that refers to these variables
				 * using an index into this array. */
    ClientData clientData;	/* Pointer to some context that is used by
				 * object systems. The meaning of the contents
				 * of this field is defined by the code that
				 * sets it, and it should only ever be set by
				 * the code that is pushing the frame. In that
				 * case, the code that sets it should also
				 * have some means of discovering what the
				 * meaning of the value is, which we do not
				 * specify. */
    LocalCache *localCachePtr;
    struct NRE_callback *tailcallPtr;
				/* NULL if no tailcall is scheduled */
} CallFrame;

#define FRAME_IS_PROC	0x1
#define FRAME_IS_LAMBDA 0x2
#define FRAME_IS_METHOD	0x4	/* The frame is a method body, and the frame's
				 * clientData field contains a CallContext
				 * reference. Part of TIP#257. */
#define FRAME_IS_OO_DEFINE 0x8	/* The frame is part of the inside workings of
				 * the [oo::define] command; the clientData
				 * field contains an Object reference that has
				 * been confirmed to refer to a class. Part of
				 * TIP#257. */

/*
 * TIP #280
 * The structure below defines a command frame. A command frame provides
 * location information for all commands executing a tcl script (source, eval,
 * uplevel, procedure bodies, ...). The runtime structure essentially contains
 * the stack trace as it would be if the currently executing command were to
 * throw an error.
 *
 * For commands where it makes sense it refers to the associated CallFrame as
 * well.
 *
 * The structures are chained in a single list, with the top of the stack
 * anchored in the Interp structure.
 *
 * Instances can be allocated on the C stack, or the heap, the former making
 * cleanup a bit simpler.
 */

typedef struct CmdFrame {
    /*
     * General data. Always available.
     */

    int type;			/* Values see below. */
    int level;			/* Number of frames in stack, prevent O(n)
				 * scan of list. */
    int *line;			/* Lines the words of the command start on. */
    int nline;
    CallFrame *framePtr;	/* Procedure activation record, may be
				 * NULL. */
    struct CmdFrame *nextPtr;	/* Link to calling frame. */
    /*
     * Data needed for Eval vs TEBC
     *
     * EXECUTION CONTEXTS and usage of CmdFrame
     *
     * Field	  TEBC		  EvalEx	  EvalObjEx
     * =======	  ====		  ======	  =========
     * level	  yes		  yes		  yes
     * type	  BC/PREBC	  SRC/EVAL	  EVAL_LIST
     * line0	  yes		  yes		  yes
     * framePtr	  yes		  yes		  yes
     * =======	  ====		  ======	  =========
     *
     * =======	  ====		  ======	  ========= union data
     * line1	  -		  yes		  -
     * line3	  -		  yes		  -
     * path	  -		  yes		  -
     * -------	  ----		  ------	  ---------
     * codePtr	  yes		  -		  -
     * pc	  yes		  -		  -
     * =======	  ====		  ======	  =========
     *
     * =======	  ====		  ======	  ========= | union cmd
     * listPtr	  -		  -		  yes	    |
     * -------	  ----		  ------	  --------- |
     * cmd	  yes		  yes		  -	    |
     * cmdlen	  yes		  yes		  -	    |
     * -------	  ----		  ------	  --------- |
     */

    union {
	struct {
	    Tcl_Obj *path;	/* Path of the sourced file the command is
				 * in. */
	} eval;
	struct {
	    const void *codePtr;/* Byte code currently executed... */
	    const char *pc;	/* ... and instruction pointer. */
	} tebc;
    } data;
    union {
	struct {
	    const char *cmd;	/* The executed command, if possible... */
	    int len;		/* ... and its length. */
	} str;
	Tcl_Obj *listPtr;	/* Tcl_EvalObjEx, cmd list. */
    } cmd;
    int numLevels;		/* Value of interp's numLevels when the frame
				 * was pushed. */
    const struct CFWordBC *litarg;
				/* Link to set of literal arguments which have
				 * ben pushed on the lineLABCPtr stack by
				 * TclArgumentBCEnter(). These will be removed
				 * by TclArgumentBCRelease. */
} CmdFrame;

typedef struct CFWord {
    CmdFrame *framePtr;		/* CmdFrame to access. */
    int word;			/* Index of the word in the command. */
    int refCount;		/* Number of times the word is on the
				 * stack. */
} CFWord;

typedef struct CFWordBC {
    CmdFrame *framePtr;		/* CmdFrame to access. */
    int pc;			/* Instruction pointer of a command in
				 * ExtCmdLoc.loc[.] */
    int word;			/* Index of word in
				 * ExtCmdLoc.loc[cmd]->line[.] */
    struct CFWordBC *prevPtr;	/* Previous entry in stack for same Tcl_Obj. */
    struct CFWordBC *nextPtr;	/* Next entry for same command call. See
				 * CmdFrame litarg field for the list start. */
    Tcl_Obj *obj;		/* Back reference to hashtable key */
} CFWordBC;

/*
 * Structure to record the locations of invisible continuation lines in
 * literal scripts, as character offset from the beginning of the script. Both
 * compiler and direct evaluator use this information to adjust their line
 * counters when tracking through the script, because when it is invoked the
 * continuation line marker as a whole has been removed already, meaning that
 * the \n which was part of it is gone as well, breaking regular line
 * tracking.
 *
 * These structures are allocated and filled by both the function
 * TclSubstTokens() in the file "tclParse.c" and its caller TclEvalEx() in the
 * file "tclBasic.c", and stored in the thread-global hashtable "lineCLPtr" in
 * file "tclObj.c". They are used by the functions TclSetByteCodeFromAny() and
 * TclCompileScript(), both found in the file "tclCompile.c". Their memory is
 * released by the function TclFreeObj(), in the file "tclObj.c", and also by
 * the function TclThreadFinalizeObjects(), in the same file.
 */

#define CLL_END		(-1)

typedef struct ContLineLoc {
    int num;			/* Number of entries in loc, not counting the
				 * final -1 marker entry. */
    int loc[1];			/* Table of locations, as character offsets.
				 * The table is allocated as part of the
				 * structure, extending behind the nominal end
				 * of the structure. An entry containing the
				 * value -1 is put after the last location, as
				 * end-marker/sentinel. */
} ContLineLoc;

/*
 * The following macros define the allowed values for the type field of the
 * CmdFrame structure above. Some of the values occur only in the extended
 * location data referenced via the 'baseLocPtr'.
 *
 * TCL_LOCATION_EVAL	  : Frame is for a script evaluated by EvalEx.
 * TCL_LOCATION_EVAL_LIST : Frame is for a script evaluated by the list
 *			    optimization path of EvalObjEx.
 * TCL_LOCATION_BC	  : Frame is for bytecode.
 * TCL_LOCATION_PREBC	  : Frame is for precompiled bytecode.
 * TCL_LOCATION_SOURCE	  : Frame is for a script evaluated by EvalEx, from a
 *			    sourced file.
 * TCL_LOCATION_PROC	  : Frame is for bytecode of a procedure.
 *
 * A TCL_LOCATION_BC type in a frame can be overridden by _SOURCE and _PROC
 * types, per the context of the byte code in execution.
 */

#define TCL_LOCATION_EVAL	(0) /* Location in a dynamic eval script. */
#define TCL_LOCATION_EVAL_LIST	(1) /* Location in a dynamic eval script,
				     * list-path. */
#define TCL_LOCATION_BC		(2) /* Location in byte code. */
#define TCL_LOCATION_PREBC	(3) /* Location in precompiled byte code, no
				     * location. */
#define TCL_LOCATION_SOURCE	(4) /* Location in a file. */
#define TCL_LOCATION_PROC	(5) /* Location in a dynamic proc. */
#define TCL_LOCATION_LAST	(6) /* Number of values in the enum. */

/*
 * Structure passed to describe procedure-like "procedures" that are not
 * procedures (e.g. a lambda) so that their details can be reported correctly
 * by [info frame]. Contains a sub-structure for each extra field.
 */

typedef Tcl_Obj * (GetFrameInfoValueProc)(ClientData clientData);
typedef struct {
    const char *name;		/* Name of this field. */
    GetFrameInfoValueProc *proc;	/* Function to generate a Tcl_Obj* from the
				 * clientData, or just use the clientData
				 * directly (after casting) if NULL. */
    ClientData clientData;	/* Context for above function, or Tcl_Obj* if
				 * proc field is NULL. */
} ExtraFrameInfoField;
typedef struct {
    int length;			/* Length of array. */
    ExtraFrameInfoField fields[2];
				/* Really as long as necessary, but this is
				 * long enough for nearly anything. */
} ExtraFrameInfo;

/*
 *----------------------------------------------------------------
 * Data structures and procedures related to TclHandles, which are a very
 * lightweight method of preserving enough information to determine if an
 * arbitrary malloc'd block has been deleted.
 *----------------------------------------------------------------
 */

typedef void **TclHandle;

/*
 *----------------------------------------------------------------
 * Experimental flag value passed to Tcl_GetRegExpFromObj. Intended for use
 * only by Expect. It will probably go away in a later release.
 *----------------------------------------------------------------
 */

#define TCL_REG_BOSONLY 002000	/* Prepend \A to pattern so it only matches at
				 * the beginning of the string. */

/*
 * These are a thin layer over TclpThreadKeyDataGet and TclpThreadKeyDataSet
 * when threads are used, or an emulation if there are no threads. These are
 * really internal and Tcl clients should use Tcl_GetThreadData.
 */

MODULE_SCOPE void *	TclThreadDataKeyGet(Tcl_ThreadDataKey *keyPtr);
MODULE_SCOPE void	TclThreadDataKeySet(Tcl_ThreadDataKey *keyPtr,
			    void *data);

/*
 * This is a convenience macro used to initialize a thread local storage ptr.
 */

#define TCL_TSD_INIT(keyPtr) \
  (ThreadSpecificData *)Tcl_GetThreadData((keyPtr), sizeof(ThreadSpecificData))

/*
 *----------------------------------------------------------------
 * Data structures related to bytecode compilation and execution. These are
 * used primarily in tclCompile.c, tclExecute.c, and tclBasic.c.
 *----------------------------------------------------------------
 */

/*
 * Forward declaration to prevent errors when the forward references to
 * Tcl_Parse and CompileEnv are encountered in the procedure type CompileProc
 * declared below.
 */

struct CompileEnv;

/*
 * The type of procedures called by the Tcl bytecode compiler to compile
 * commands. Pointers to these procedures are kept in the Command structure
 * describing each command. The integer value returned by a CompileProc must
 * be one of the following:
 *
 * TCL_OK		Compilation completed normally.
 * TCL_ERROR 		Compilation could not be completed. This can be just a
 * 			judgment by the CompileProc that the command is too
 * 			complex to compile effectively, or it can indicate
 * 			that in the current state of the interp, the command
 * 			would raise an error. The bytecode compiler will not
 * 			do any error reporting at compiler time. Error
 * 			reporting is deferred until the actual runtime,
 * 			because by then changes in the interp state may allow
 * 			the command to be successfully evaluated.
 * TCL_OUT_LINE_COMPILE	A source-compatible alias for TCL_ERROR, kept for the
 * 			sake of old code only.
 */

#define TCL_OUT_LINE_COMPILE	TCL_ERROR

typedef int (CompileProc)(Tcl_Interp *interp, Tcl_Parse *parsePtr,
	struct Command *cmdPtr, struct CompileEnv *compEnvPtr);

/*
 * The type of procedure called from the compilation hook point in
 * SetByteCodeFromAny.
 */

typedef int (CompileHookProc)(Tcl_Interp *interp,
	struct CompileEnv *compEnvPtr, ClientData clientData);

/*
 * The data structure for a (linked list of) execution stacks.
 */

typedef struct ExecStack {
    struct ExecStack *prevPtr;
    struct ExecStack *nextPtr;
    Tcl_Obj **markerPtr;
    Tcl_Obj **endPtr;
    Tcl_Obj **tosPtr;
    Tcl_Obj *stackWords[1];
} ExecStack;

/*
 * The data structure defining the execution environment for ByteCode's.
 * There is one ExecEnv structure per Tcl interpreter. It holds the evaluation
 * stack that holds command operands and results. The stack grows towards
 * increasing addresses. The member stackPtr points to the stackItems of the
 * currently active execution stack.
 */

typedef struct CorContext {
    struct CallFrame *framePtr;
    struct CallFrame *varFramePtr;
    struct CmdFrame *cmdFramePtr;  /* See Interp.cmdFramePtr */
    Tcl_HashTable *lineLABCPtr;    /* See Interp.lineLABCPtr */
} CorContext;

typedef struct CoroutineData {
    struct Command *cmdPtr;	/* The command handle for the coroutine. */
    struct ExecEnv *eePtr;	/* The special execution environment (stacks,
				 * etc.) for the coroutine. */
    struct ExecEnv *callerEEPtr;/* The execution environment for the caller of
				 * the coroutine, which might be the
				 * interpreter global environment or another
				 * coroutine. */
    CorContext caller;
    CorContext running;
    Tcl_HashTable *lineLABCPtr;    /* See Interp.lineLABCPtr */
    void *stackLevel;
    int auxNumLevels;		/* While the coroutine is running the
				 * numLevels of the create/resume command is
				 * stored here; for suspended coroutines it
				 * holds the nesting numLevels at yield. */
    int nargs;                  /* Number of args required for resuming this
				 * coroutine; -2 means "0 or 1" (default), -1
				 * means "any" */
} CoroutineData;

typedef struct ExecEnv {
    ExecStack *execStackPtr;	/* Points to the first item in the evaluation
				 * stack on the heap. */
    Tcl_Obj *constants[2];	/* Pointers to constant "0" and "1" objs. */
    struct Tcl_Interp *interp;
    struct NRE_callback *callbackPtr;
				/* Top callback in NRE's stack. */
    struct CoroutineData *corPtr;
    int rewind;
} ExecEnv;

#define COR_IS_SUSPENDED(corPtr) \
    ((corPtr)->stackLevel == NULL)

/*
 * The definitions for the LiteralTable and LiteralEntry structures. Each
 * interpreter contains a LiteralTable. It is used to reduce the storage
 * needed for all the Tcl objects that hold the literals of scripts compiled
 * by the interpreter. A literal's object is shared by all the ByteCodes that
 * refer to the literal. Each distinct literal has one LiteralEntry entry in
 * the LiteralTable. A literal table is a specialized hash table that is
 * indexed by the literal's string representation, which may contain null
 * characters.
 *
 * Note that we reduce the space needed for literals by sharing literal
 * objects both within a ByteCode (each ByteCode contains a local
 * LiteralTable) and across all an interpreter's ByteCodes (with the
 * interpreter's global LiteralTable).
 */

typedef struct LiteralEntry {
    struct LiteralEntry *nextPtr;
				/* Points to next entry in this hash bucket or
				 * NULL if end of chain. */
    Tcl_Obj *objPtr;		/* Points to Tcl object that holds the
				 * literal's bytes and length. */
    int refCount;		/* If in an interpreter's global literal
				 * table, the number of ByteCode structures
				 * that share the literal object; the literal
				 * entry can be freed when refCount drops to
				 * 0. If in a local literal table, -1. */
    Namespace *nsPtr;		/* Namespace in which this literal is used. We
				 * try to avoid sharing literal non-FQ command
				 * names among different namespaces to reduce
				 * shimmering. */
} LiteralEntry;

typedef struct LiteralTable {
    LiteralEntry **buckets;	/* Pointer to bucket array. Each element
				 * points to first entry in bucket's hash
				 * chain, or NULL. */
    LiteralEntry *staticBuckets[TCL_SMALL_HASH_TABLE];
				/* Bucket array used for small tables to avoid
				 * mallocs and frees. */
    int numBuckets;		/* Total number of buckets allocated at
				 * **buckets. */
    int numEntries;		/* Total number of entries present in
				 * table. */
    int rebuildSize;		/* Enlarge table when numEntries gets to be
				 * this large. */
    int mask;			/* Mask value used in hashing function. */
} LiteralTable;

/*
 * The following structure defines for each Tcl interpreter various
 * statistics-related information about the bytecode compiler and
 * interpreter's operation in that interpreter.
 */

#ifdef TCL_COMPILE_STATS
typedef struct ByteCodeStats {
    long numExecutions;		/* Number of ByteCodes executed. */
    long numCompilations;	/* Number of ByteCodes created. */
    long numByteCodesFreed;	/* Number of ByteCodes destroyed. */
    long instructionCount[256];	/* Number of times each instruction was
				 * executed. */

    double totalSrcBytes;	/* Total source bytes ever compiled. */
    double totalByteCodeBytes;	/* Total bytes for all ByteCodes. */
    double currentSrcBytes;	/* Src bytes for all current ByteCodes. */
    double currentByteCodeBytes;/* Code bytes in all current ByteCodes. */

    long srcCount[32];		/* Source size distribution: # of srcs of
				 * size [2**(n-1)..2**n), n in [0..32). */
    long byteCodeCount[32];	/* ByteCode size distribution. */
    long lifetimeCount[32];	/* ByteCode lifetime distribution (ms). */

    double currentInstBytes;	/* Instruction bytes-current ByteCodes. */
    double currentLitBytes;	/* Current literal bytes. */
    double currentExceptBytes;	/* Current exception table bytes. */
    double currentAuxBytes;	/* Current auxiliary information bytes. */
    double currentCmdMapBytes;	/* Current src<->code map bytes. */

    long numLiteralsCreated;	/* Total literal objects ever compiled. */
    double totalLitStringBytes;	/* Total string bytes in all literals. */
    double currentLitStringBytes;
				/* String bytes in current literals. */
    long literalCount[32];	/* Distribution of literal string sizes. */
} ByteCodeStats;
#endif /* TCL_COMPILE_STATS */

/*
 * Structure used in implementation of those core ensembles which are
 * partially compiled. Used as an array of these, with a terminating field
 * whose 'name' is NULL.
 */

typedef struct {
    const char *name;		/* The name of the subcommand. */
    Tcl_ObjCmdProc *proc;	/* The implementation of the subcommand. */
    CompileProc *compileProc;	/* The compiler for the subcommand. */
    Tcl_ObjCmdProc *nreProc;	/* NRE implementation of this command. */
    ClientData clientData;	/* Any clientData to give the command. */
    int unsafe;			/* Whether this command is to be hidden by
				 * default in a safe interpreter. */
} EnsembleImplMap;

/*
 *----------------------------------------------------------------
 * Data structures related to commands.
 *----------------------------------------------------------------
 */

/*
 * An imported command is created in an namespace when it imports a "real"
 * command from another namespace. An imported command has a Command structure
 * that points (via its ClientData value) to the "real" Command structure in
 * the source namespace's command table. The real command records all the
 * imported commands that refer to it in a list of ImportRef structures so
 * that they can be deleted when the real command is deleted.
 */

typedef struct ImportRef {
    struct Command *importedCmdPtr;
				/* Points to the imported command created in
				 * an importing namespace; this command
				 * redirects its invocations to the "real"
				 * command. */
    struct ImportRef *nextPtr;	/* Next element on the linked list of imported
				 * commands that refer to the "real" command.
				 * The real command deletes these imported
				 * commands on this list when it is
				 * deleted. */
} ImportRef;

/*
 * Data structure used as the ClientData of imported commands: commands
 * created in an namespace when it imports a "real" command from another
 * namespace.
 */

typedef struct ImportedCmdData {
    struct Command *realCmdPtr;	/* "Real" command that this imported command
				 * refers to. */
    struct Command *selfPtr;	/* Pointer to this imported command. Needed
				 * only when deleting it in order to remove it
				 * from the real command's linked list of
				 * imported commands that refer to it. */
} ImportedCmdData;

/*
 * A Command structure exists for each command in a namespace. The Tcl_Command
 * opaque type actually refers to these structures.
 */

typedef struct Command {
    Tcl_HashEntry *hPtr;	/* Pointer to the hash table entry that refers
				 * to this command. The hash table is either a
				 * namespace's command table or an
				 * interpreter's hidden command table. This
				 * pointer is used to get a command's name
				 * from its Tcl_Command handle. NULL means
				 * that the hash table entry has been removed
				 * already (this can happen if deleteProc
				 * causes the command to be deleted or
				 * recreated). */
    Namespace *nsPtr;		/* Points to the namespace containing this
				 * command. */
    int refCount;		/* 1 if in command hashtable plus 1 for each
				 * reference from a CmdName Tcl object
				 * representing a command's name in a ByteCode
				 * instruction sequence. This structure can be
				 * freed when refCount becomes zero. */
    int cmdEpoch;		/* Incremented to invalidate any references
				 * that point to this command when it is
				 * renamed, deleted, hidden, or exposed. */
    CompileProc *compileProc;	/* Procedure called to compile command. NULL
				 * if no compile proc exists for command. */
    Tcl_ObjCmdProc *objProc;	/* Object-based command procedure. */
    ClientData objClientData;	/* Arbitrary value passed to object proc. */
    Tcl_CmdProc *proc;		/* String-based command procedure. */
    ClientData clientData;	/* Arbitrary value passed to string proc. */
    Tcl_CmdDeleteProc *deleteProc;
				/* Procedure invoked when deleting command to,
				 * e.g., free all client data. */
    ClientData deleteData;	/* Arbitrary value passed to deleteProc. */
    int flags;			/* Miscellaneous bits of information about
				 * command. See below for definitions. */
    ImportRef *importRefPtr;	/* List of each imported Command created in
				 * another namespace when this command is
				 * imported. These imported commands redirect
				 * invocations back to this command. The list
				 * is used to remove all those imported
				 * commands when deleting this "real"
				 * command. */
    CommandTrace *tracePtr;	/* First in list of all traces set for this
				 * command. */
    Tcl_ObjCmdProc *nreProc;	/* NRE implementation of this command. */
} Command;

/*
 * Flag bits for commands.
 *
 * CMD_IS_DELETED -		Means that the command is in the process of
 *				being deleted (its deleteProc is currently
 *				executing). Other attempts to delete the
 *				command should be ignored.
 * CMD_TRACE_ACTIVE -		1 means that trace processing is currently
 *				underway for a rename/delete change. See the
 *				two flags below for which is currently being
 *				processed.
 * CMD_HAS_EXEC_TRACES -	1 means that this command has at least one
 *				execution trace (as opposed to simple
 *				delete/rename traces) in its tracePtr list.
 * TCL_TRACE_RENAME -		A rename trace is in progress. Further
 *				recursive renames will not be traced.
 * TCL_TRACE_DELETE -		A delete trace is in progress. Further
 *				recursive deletes will not be traced.
 * (these last two flags are defined in tcl.h)
 */

#define CMD_IS_DELETED		    0x1
#define CMD_TRACE_ACTIVE	    0x2
#define CMD_HAS_EXEC_TRACES	    0x4

/*
 *----------------------------------------------------------------
 * Data structures related to name resolution procedures.
 *----------------------------------------------------------------
 */

/*
 * The interpreter keeps a linked list of name resolution schemes. The scheme
 * for a namespace is consulted first, followed by the list of schemes in an
 * interpreter, followed by the default name resolution in Tcl. Schemes are
 * added/removed from the interpreter's list by calling Tcl_AddInterpResolver
 * and Tcl_RemoveInterpResolver.
 */

typedef struct ResolverScheme {
    char *name;			/* Name identifying this scheme. */
    Tcl_ResolveCmdProc *cmdResProc;
				/* Procedure handling command name
				 * resolution. */
    Tcl_ResolveVarProc *varResProc;
				/* Procedure handling variable name resolution
				 * for variables that can only be handled at
				 * runtime. */
    Tcl_ResolveCompiledVarProc *compiledVarResProc;
				/* Procedure handling variable name resolution
				 * at compile time. */

    struct ResolverScheme *nextPtr;
				/* Pointer to next record in linked list. */
} ResolverScheme;

/*
 * Forward declaration of the TIP#143 limit handler structure.
 */

typedef struct LimitHandler LimitHandler;

/*
 * TIP #268.
 * Values for the selection mode, i.e the package require preferences.
 */

enum PkgPreferOptions {
    PKG_PREFER_LATEST, PKG_PREFER_STABLE
};

/*
 *----------------------------------------------------------------
 * This structure shadows the first few fields of the memory cache for the
 * allocator defined in tclThreadAlloc.c; it has to be kept in sync with the
 * definition there.
 * Some macros require knowledge of some fields in the struct in order to
 * avoid hitting the TSD unnecessarily. In order to facilitate this, a pointer
 * to the relevant fields is kept in the objCache field in struct Interp.
 *----------------------------------------------------------------
 */

typedef struct AllocCache {
    struct Cache *nextPtr;	/* Linked list of cache entries. */
    Tcl_ThreadId owner;		/* Which thread's cache is this? */
    Tcl_Obj *firstObjPtr;	/* List of free objects for thread. */
    int numObjects;		/* Number of objects for thread. */
} AllocCache;

/*
 *----------------------------------------------------------------
 * This structure defines an interpreter, which is a collection of commands
 * plus other state information related to interpreting commands, such as
 * variable storage. Primary responsibility for this data structure is in
 * tclBasic.c, but almost every Tcl source file uses something in here.
 *----------------------------------------------------------------
 */

typedef struct Interp {
    /*
     * Note: the first three fields must match exactly the fields in a
     * Tcl_Interp struct (see tcl.h). If you change one, be sure to change the
     * other.
     *
     * The interpreter's result is held in both the string and the
     * objResultPtr fields. These fields hold, respectively, the result's
     * string or object value. The interpreter's result is always in the
     * result field if that is non-empty, otherwise it is in objResultPtr.
     * The two fields are kept consistent unless some C code sets
     * interp->result directly. Programs should not access result and
     * objResultPtr directly; instead, they should always get and set the
     * result using procedures such as Tcl_SetObjResult, Tcl_GetObjResult, and
     * Tcl_GetStringResult. See the SetResult man page for details.
     */

    char *result;		/* If the last command returned a string
				 * result, this points to it. Should not be
				 * accessed directly; see comment above. */
    Tcl_FreeProc *freeProc;	/* Zero means a string result is statically
				 * allocated. TCL_DYNAMIC means string result
				 * was allocated with ckalloc and should be
				 * freed with ckfree. Other values give
				 * address of procedure to invoke to free the
				 * string result. Tcl_Eval must free it before
				 * executing next command. */
    int errorLine;		/* When TCL_ERROR is returned, this gives the
				 * line number in the command where the error
				 * occurred (1 means first line). */
    const struct TclStubs *stubTable;
				/* Pointer to the exported Tcl stub table. On
				 * previous versions of Tcl this is a pointer
				 * to the objResultPtr or a pointer to a
				 * buckets array in a hash table. We therefore
				 * have to do some careful checking before we
				 * can use this. */

    TclHandle handle;		/* Handle used to keep track of when this
				 * interp is deleted. */

    Namespace *globalNsPtr;	/* The interpreter's global namespace. */
    Tcl_HashTable *hiddenCmdTablePtr;
				/* Hash table used by tclBasic.c to keep track
				 * of hidden commands on a per-interp
				 * basis. */
    ClientData interpInfo;	/* Information used by tclInterp.c to keep
				 * track of master/slave interps on a
				 * per-interp basis. */
    Tcl_HashTable unused2;	/* No longer used (was mathFuncTable) */

    /*
     * Information related to procedures and variables. See tclProc.c and
     * tclVar.c for usage.
     */

    int numLevels;		/* Keeps track of how many nested calls to
				 * Tcl_Eval are in progress for this
				 * interpreter. It's used to delay deletion of
				 * the table until all Tcl_Eval invocations
				 * are completed. */
    int maxNestingDepth;	/* If numLevels exceeds this value then Tcl
				 * assumes that infinite recursion has
				 * occurred and it generates an error. */
    CallFrame *framePtr;	/* Points to top-most in stack of all nested
				 * procedure invocations. */
    CallFrame *varFramePtr;	/* Points to the call frame whose variables
				 * are currently in use (same as framePtr
				 * unless an "uplevel" command is
				 * executing). */
    ActiveVarTrace *activeVarTracePtr;
				/* First in list of active traces for interp,
				 * or NULL if no active traces. */
    int returnCode;		/* [return -code] parameter. */
    CallFrame *rootFramePtr;	/* Global frame pointer for this
				 * interpreter. */
    Namespace *lookupNsPtr;	/* Namespace to use ONLY on the next
				 * TCL_EVAL_INVOKE call to Tcl_EvalObjv. */

    /*
     * Information used by Tcl_AppendResult to keep track of partial results.
     * See Tcl_AppendResult code for details.
     */

    char *appendResult;		/* Storage space for results generated by
				 * Tcl_AppendResult. Ckalloc-ed. NULL means
				 * not yet allocated. */
    int appendAvl;		/* Total amount of space available at
				 * partialResult. */
    int appendUsed;		/* Number of non-null bytes currently stored
				 * at partialResult. */

    /*
     * Information about packages. Used only in tclPkg.c.
     */

    Tcl_HashTable packageTable;	/* Describes all of the packages loaded in or
				 * available to this interpreter. Keys are
				 * package names, values are (Package *)
				 * pointers. */
    char *packageUnknown;	/* Command to invoke during "package require"
				 * commands for packages that aren't described
				 * in packageTable. Ckalloc'ed, may be
				 * NULL. */
    /*
     * Miscellaneous information:
     */

    int cmdCount;		/* Total number of times a command procedure
				 * has been called for this interpreter. */
    int evalFlags;		/* Flags to control next call to Tcl_Eval.
				 * Normally zero, but may be set before
				 * calling Tcl_Eval. See below for valid
				 * values. */
    int unused1;		/* No longer used (was termOffset) */
    LiteralTable literalTable;	/* Contains LiteralEntry's describing all Tcl
				 * objects holding literals of scripts
				 * compiled by the interpreter. Indexed by the
				 * string representations of literals. Used to
				 * avoid creating duplicate objects. */
    int compileEpoch;		/* Holds the current "compilation epoch" for
				 * this interpreter. This is incremented to
				 * invalidate existing ByteCodes when, e.g., a
				 * command with a compile procedure is
				 * redefined. */
    Proc *compiledProcPtr;	/* If a procedure is being compiled, a pointer
				 * to its Proc structure; otherwise, this is
				 * NULL. Set by ObjInterpProc in tclProc.c and
				 * used by tclCompile.c to process local
				 * variables appropriately. */
    ResolverScheme *resolverPtr;
				/* Linked list of name resolution schemes
				 * added to this interpreter. Schemes are
				 * added and removed by calling
				 * Tcl_AddInterpResolvers and
				 * Tcl_RemoveInterpResolver respectively. */
    Tcl_Obj *scriptFile;	/* NULL means there is no nested source
				 * command active; otherwise this points to
				 * pathPtr of the file being sourced. */
    int flags;			/* Various flag bits. See below. */
    long randSeed;		/* Seed used for rand() function. */
    Trace *tracePtr;		/* List of traces for this interpreter. */
    Tcl_HashTable *assocData;	/* Hash table for associating data with this
				 * interpreter. Cleaned up when this
				 * interpreter is deleted. */
    struct ExecEnv *execEnvPtr;	/* Execution environment for Tcl bytecode
				 * execution. Contains a pointer to the Tcl
				 * evaluation stack. */
    Tcl_Obj *emptyObjPtr;	/* Points to an object holding an empty
				 * string. Returned by Tcl_ObjSetVar2 when
				 * variable traces change a variable in a
				 * gross way. */
    char resultSpace[TCL_RESULT_SIZE+1];
				/* Static space holding small results. */
    Tcl_Obj *objResultPtr;	/* If the last command returned an object
				 * result, this points to it. Should not be
				 * accessed directly; see comment above. */
    Tcl_ThreadId threadId;	/* ID of thread that owns the interpreter. */

    ActiveCommandTrace *activeCmdTracePtr;
				/* First in list of active command traces for
				 * interp, or NULL if no active traces. */
    ActiveInterpTrace *activeInterpTracePtr;
				/* First in list of active traces for interp,
				 * or NULL if no active traces. */

    int tracesForbiddingInline;	/* Count of traces (in the list headed by
				 * tracePtr) that forbid inline bytecode
				 * compilation. */

    /*
     * Fields used to manage extensible return options (TIP 90).
     */

    Tcl_Obj *returnOpts;	/* A dictionary holding the options to the
				 * last [return] command. */

    Tcl_Obj *errorInfo;		/* errorInfo value (now as a Tcl_Obj). */
    Tcl_Obj *eiVar;		/* cached ref to ::errorInfo variable. */
    Tcl_Obj *errorCode;		/* errorCode value (now as a Tcl_Obj). */
    Tcl_Obj *ecVar;		/* cached ref to ::errorInfo variable. */
    int returnLevel;		/* [return -level] parameter. */

    /*
     * Resource limiting framework support (TIP#143).
     */

    struct {
	int active;		/* Flag values defining which limits have been
				 * set. */
	int granularityTicker;	/* Counter used to determine how often to
				 * check the limits. */
	int exceeded;		/* Which limits have been exceeded, described
				 * as flag values the same as the 'active'
				 * field. */

	int cmdCount;		/* Limit for how many commands to execute in
				 * the interpreter. */
	LimitHandler *cmdHandlers;
				/* Handlers to execute when the limit is
				 * reached. */
	int cmdGranularity;	/* Mod factor used to determine how often to
				 * evaluate the limit check. */

	Tcl_Time time;		/* Time limit for execution within the
				 * interpreter. */
	LimitHandler *timeHandlers;
				/* Handlers to execute when the limit is
				 * reached. */
	int timeGranularity;	/* Mod factor used to determine how often to
				 * evaluate the limit check. */
	Tcl_TimerToken timeEvent;
				/* Handle for a timer callback that will occur
				 * when the time-limit is exceeded. */

	Tcl_HashTable callbacks;/* Mapping from (interp,type) pair to data
				 * used to install a limit handler callback to
				 * run in _this_ interp when the limit is
				 * exceeded. */
    } limit;

    /*
     * Information for improved default error generation from ensembles
     * (TIP#112).
     */

    struct {
	Tcl_Obj *const *sourceObjs;
				/* What arguments were actually input into the
				 * *root* ensemble command? (Nested ensembles
				 * don't rewrite this.) NULL if we're not
				 * processing an ensemble. */
	int numRemovedObjs;	/* How many arguments have been stripped off
				 * because of ensemble processing. */
	int numInsertedObjs;	/* How many of the current arguments were
				 * inserted by an ensemble. */
    } ensembleRewrite;

    /*
     * TIP #219: Global info for the I/O system.
     */

    Tcl_Obj *chanMsg;		/* Error message set by channel drivers, for
				 * the propagation of arbitrary Tcl errors.
				 * This information, if present (chanMsg not
				 * NULL), takes precedence over a POSIX error
				 * code returned by a channel operation. */

    /*
     * Source code origin information (TIP #280).
     */

    CmdFrame *cmdFramePtr;	/* Points to the command frame containing the
				 * location information for the current
				 * command. */
    const CmdFrame *invokeCmdFramePtr;
				/* Points to the command frame which is the
				 * invoking context of the bytecode compiler.
				 * NULL when the byte code compiler is not
				 * active. */
    int invokeWord;		/* Index of the word in the command which
				 * is getting compiled. */
    Tcl_HashTable *linePBodyPtr;/* This table remembers for each statically
				 * defined procedure the location information
				 * for its body. It is keyed by the address of
				 * the Proc structure for a procedure. The
				 * values are "struct CmdFrame*". */
    Tcl_HashTable *lineBCPtr;	/* This table remembers for each ByteCode
				 * object the location information for its
				 * body. It is keyed by the address of the
				 * Proc structure for a procedure. The values
				 * are "struct ExtCmdLoc*". (See
				 * tclCompile.h) */
    Tcl_HashTable *lineLABCPtr;
    Tcl_HashTable *lineLAPtr;	/* This table remembers for each argument of a
				 * command on the execution stack the index of
				 * the argument in the command, and the
				 * location data of the command. It is keyed
				 * by the address of the Tcl_Obj containing
				 * the argument. The values are "struct
				 * CFWord*" (See tclBasic.c). This allows
				 * commands like uplevel, eval, etc. to find
				 * location information for their arguments,
				 * if they are a proper literal argument to an
				 * invoking command. Alt view: An index to the
				 * CmdFrame stack keyed by command argument
				 * holders. */
    ContLineLoc *scriptCLLocPtr;/* This table points to the location data for
				 * invisible continuation lines in the script,
				 * if any. This pointer is set by the function
				 * TclEvalObjEx() in file "tclBasic.c", and
				 * used by function ...() in the same file.
				 * It does for the eval/direct path of script
				 * execution what CompileEnv.clLoc does for
				 * the bytecode compiler.
				 */
    /*
     * TIP #268. The currently active selection mode, i.e. the package require
     * preferences.
     */

    int packagePrefer;		/* Current package selection mode. */

    /*
     * Hashtables for variable traces and searches.
     */

    Tcl_HashTable varTraces;	/* Hashtable holding the start of a variable's
				 * active trace list; varPtr is the key. */
    Tcl_HashTable varSearches;	/* Hashtable holding the start of a variable's
				 * active searches list; varPtr is the key. */
    /*
     * The thread-specific data ekeko: cache pointers or values that
     *  (a) do not change during the thread's lifetime
     *  (b) require access to TSD to determine at runtime
     *  (c) are accessed very often (e.g., at each command call)
     *
     * Note that these are the same for all interps in the same thread. They
     * just have to be initialised for the thread's master interp, slaves
     * inherit the value.
     *
     * They are used by the macros defined below.
     */

    AllocCache *allocCache;
    void *pendingObjDataPtr;	/* Pointer to the Cache and PendingObjData
				 * structs for this interp's thread; see
				 * tclObj.c and tclThreadAlloc.c */
    int *asyncReadyPtr;		/* Pointer to the asyncReady indicator for
				 * this interp's thread; see tclAsync.c */
    /*
     * The pointer to the object system root ekeko. c.f. TIP #257.
     */
    void *objectFoundation;	/* Pointer to the Foundation structure of the
				 * object system, which contains things like
				 * references to key namespaces. See
				 * tclOOInt.h and tclOO.c for real definition
				 * and setup. */

    struct NRE_callback *deferredCallbacks;
				/* Callbacks that are set previous to a call
				 * to some Eval function but that actually
				 * belong to the command that is about to be
				 * called - i.e., they should be run *before*
				 * any tailcall is invoked. */

    /*
     * TIP #285, Script cancellation support.
     */

    Tcl_AsyncHandler asyncCancel;
				/* Async handler token for Tcl_CancelEval. */
    Tcl_Obj *asyncCancelMsg;	/* Error message set by async cancel handler
				 * for the propagation of arbitrary Tcl
				 * errors. This information, if present
				 * (asyncCancelMsg not NULL), takes precedence
				 * over the default error messages returned by
				 * a script cancellation operation. */

	/*
	 * TIP #348 IMPLEMENTATION  -  Substituted error stack
	 */
    Tcl_Obj *errorStack;	/* [info errorstack] value (as a Tcl_Obj). */
    Tcl_Obj *upLiteral;		/* "UP" literal for [info errorstack] */
    Tcl_Obj *callLiteral;	/* "CALL" literal for [info errorstack] */
    Tcl_Obj *innerLiteral;	/* "INNER" literal for [info errorstack] */
    Tcl_Obj *innerContext;	/* cached list for fast reallocation */
    int resetErrorStack;        /* controls cleaning up of ::errorStack */

#ifdef TCL_COMPILE_STATS
    /*
     * Statistical information about the bytecode compiler and interpreter's
     * operation. This should be the last field of Interp.
     */

    ByteCodeStats stats;	/* Holds compilation and execution statistics
				 * for this interpreter. */
#endif /* TCL_COMPILE_STATS */
} Interp;

/*
 * Macros that use the TSD-ekeko.
 */

#define TclAsyncReady(iPtr) \
    *((iPtr)->asyncReadyPtr)

/*
 * Macros for script cancellation support (TIP #285).
 */

#define TclCanceled(iPtr) \
    (((iPtr)->flags & CANCELED) || ((iPtr)->flags & TCL_CANCEL_UNWIND))

#define TclSetCancelFlags(iPtr, cancelFlags)   \
    (iPtr)->flags |= CANCELED;                 \
    if ((cancelFlags) & TCL_CANCEL_UNWIND) {   \
        (iPtr)->flags |= TCL_CANCEL_UNWIND;    \
    }

#define TclUnsetCancelFlags(iPtr) \
    (iPtr)->flags &= (~(CANCELED | TCL_CANCEL_UNWIND))

/*
 * General list of interpreters. Doubly linked for easier removal of items
 * deep in the list.
 */

typedef struct InterpList {
    Interp *interpPtr;
    struct InterpList *prevPtr;
    struct InterpList *nextPtr;
} InterpList;

/*
 * Macros for splicing into and out of doubly linked lists. They assume
 * existence of struct items 'prevPtr' and 'nextPtr'.
 *
 * a = element to add or remove.
 * b = list head.
 *
 * TclSpliceIn adds to the head of the list.
 */

#define TclSpliceIn(a,b)			\
    (a)->nextPtr = (b);				\
    if ((b) != NULL) {				\
	(b)->prevPtr = (a);			\
    }						\
    (a)->prevPtr = NULL, (b) = (a);

#define TclSpliceOut(a,b)			\
    if ((a)->prevPtr != NULL) {			\
	(a)->prevPtr->nextPtr = (a)->nextPtr;	\
    } else {					\
	(b) = (a)->nextPtr;			\
    }						\
    if ((a)->nextPtr != NULL) {			\
	(a)->nextPtr->prevPtr = (a)->prevPtr;	\
    }

/*
 * EvalFlag bits for Interp structures:
 *
 * TCL_ALLOW_EXCEPTIONS	1 means it's OK for the script to terminate with a
 *			code other than TCL_OK or TCL_ERROR; 0 means codes
 *			other than these should be turned into errors.
 */

#define TCL_ALLOW_EXCEPTIONS	4
#define TCL_EVAL_FILE		2
#define TCL_EVAL_CTX		8
#define TCL_EVAL_REDIRECT	16

/*
 * Flag bits for Interp structures:
 *
 * DELETED:		Non-zero means the interpreter has been deleted:
 *			don't process any more commands for it, and destroy
 *			the structure as soon as all nested invocations of
 *			Tcl_Eval are done.
 * ERR_ALREADY_LOGGED:	Non-zero means information has already been logged in
 *			iPtr->errorInfo for the current Tcl_Eval instance, so
 *			Tcl_Eval needn't log it (used to implement the "error
 *			message log" command).
 * DONT_COMPILE_CMDS_INLINE: Non-zero means that the bytecode compiler should
 *			not compile any commands into an inline sequence of
 *			instructions. This is set 1, for example, when command
 *			traces are requested.
 * RAND_SEED_INITIALIZED: Non-zero means that the randSeed value of the interp
 *			has not be initialized. This is set 1 when we first
 *			use the rand() or srand() functions.
 * SAFE_INTERP:		Non zero means that the current interp is a safe
 *			interp (i.e. it has only the safe commands installed,
 *			less priviledge than a regular interp).
 * INTERP_DEBUG_FRAME:	Used for switching on various extra interpreter
 *			debug/info mechanisms (e.g. info frame eval/uplevel
 *			tracing) which are performance intensive.
 * INTERP_TRACE_IN_PROGRESS: Non-zero means that an interp trace is currently
 *			active; so no further trace callbacks should be
 *			invoked.
 * INTERP_ALTERNATE_WRONG_ARGS: Used for listing second and subsequent forms
 *			of the wrong-num-args string in Tcl_WrongNumArgs.
 *			Makes it append instead of replacing and uses
 *			different intermediate text.
 * CANCELED:		Non-zero means that the script in progress should be
 *			canceled as soon as possible. This can be checked by
 *			extensions (and the core itself) by calling
 *			Tcl_Canceled and checking if TCL_ERROR is returned.
 *			This is a one-shot flag that is reset immediately upon
 *			being detected; however, if the TCL_CANCEL_UNWIND flag
 *			is set Tcl_Canceled will continue to report that the
 *			script in progress has been canceled thereby allowing
 *			the evaluation stack for the interp to be fully
 *			unwound.
 *
 * WARNING: For the sake of some extensions that have made use of former
 * internal values, do not re-use the flag values 2 (formerly ERR_IN_PROGRESS)
 * or 8 (formerly ERROR_CODE_SET).
 */

#define DELETED				     1
#define ERR_ALREADY_LOGGED		     4
#define INTERP_DEBUG_FRAME		  0x10
#define DONT_COMPILE_CMDS_INLINE	  0x20
#define RAND_SEED_INITIALIZED		  0x40
#define SAFE_INTERP			  0x80
#define INTERP_TRACE_IN_PROGRESS	 0x200
#define INTERP_ALTERNATE_WRONG_ARGS	 0x400
#define ERR_LEGACY_COPY			 0x800
#define CANCELED			0x1000

/*
 * Maximum number of levels of nesting permitted in Tcl commands (used to
 * catch infinite recursion).
 */

#define MAX_NESTING_DEPTH	1000

/*
 * TIP#143 limit handler internal representation.
 */

struct LimitHandler {
    int flags;			/* The state of this particular handler. */
    Tcl_LimitHandlerProc *handlerProc;
				/* The handler callback. */
    ClientData clientData;	/* Opaque argument to the handler callback. */
    Tcl_LimitHandlerDeleteProc *deleteProc;
				/* How to delete the clientData. */
    LimitHandler *prevPtr;	/* Previous item in linked list of
				 * handlers. */
    LimitHandler *nextPtr;	/* Next item in linked list of handlers. */
};

/*
 * Values for the LimitHandler flags field.
 *	LIMIT_HANDLER_ACTIVE - Whether the handler is currently being
 *		processed; handlers are never to be entered reentrantly.
 *	LIMIT_HANDLER_DELETED - Whether the handler has been deleted. This
 *		should not normally be observed because when a handler is
 *		deleted it is also spliced out of the list of handlers, but
 *		even so we will be careful.
 */

#define LIMIT_HANDLER_ACTIVE	0x01
#define LIMIT_HANDLER_DELETED	0x02

/*
 * The macro below is used to modify a "char" value (e.g. by casting it to an
 * unsigned character) so that it can be used safely with macros such as
 * isspace.
 */

#define UCHAR(c) ((unsigned char) (c))

/*
 * This macro is used to properly align the memory allocated by Tcl, giving
 * the same alignment as the native malloc.
 */

#if defined(__APPLE__)
#define TCL_ALLOCALIGN	16
#else
#define TCL_ALLOCALIGN	(2*sizeof(void *))
#endif

/*
 * This macro is used to determine the offset needed to safely allocate any
 * data structure in memory. Given a starting offset or size, it "rounds up"
 * or "aligns" the offset to the next 8-byte boundary so that any data
 * structure can be placed at the resulting offset without fear of an
 * alignment error.
 *
 * WARNING!! DO NOT USE THIS MACRO TO ALIGN POINTERS: it will produce the
 * wrong result on platforms that allocate addresses that are divisible by 4
 * or 2. Only use it for offsets or sizes.
 *
 * This macro is only used by tclCompile.c in the core (Bug 926445). It
 * however not be made file static, as extensions that touch bytecodes
 * (notably tbcload) require it.
 */

#define TCL_ALIGN(x) (((int)(x) + 7) & ~7)

/*
 * The following enum values are used to specify the runtime platform setting
 * of the tclPlatform variable.
 */

typedef enum {
    TCL_PLATFORM_UNIX = 0,	/* Any Unix-like OS. */
    TCL_PLATFORM_WINDOWS = 2	/* Any Microsoft Windows OS. */
} TclPlatformType;

/*
 * The following enum values are used to indicate the translation of a Tcl
 * channel. Declared here so that each platform can define
 * TCL_PLATFORM_TRANSLATION to the native translation on that platform.
 */

typedef enum TclEolTranslation {
    TCL_TRANSLATE_AUTO,		/* Eol == \r, \n and \r\n. */
    TCL_TRANSLATE_CR,		/* Eol == \r. */
    TCL_TRANSLATE_LF,		/* Eol == \n. */
    TCL_TRANSLATE_CRLF		/* Eol == \r\n. */
} TclEolTranslation;

/*
 * Flags for TclInvoke:
 *
 * TCL_INVOKE_HIDDEN		Invoke a hidden command; if not set, invokes
 *				an exposed command.
 * TCL_INVOKE_NO_UNKNOWN	If set, "unknown" is not invoked if the
 *				command to be invoked is not found. Only has
 *				an effect if invoking an exposed command,
 *				i.e. if TCL_INVOKE_HIDDEN is not also set.
 * TCL_INVOKE_NO_TRACEBACK	Does not record traceback information if the
 *				invoked command returns an error. Used if the
 *				caller plans on recording its own traceback
 *				information.
 */

#define	TCL_INVOKE_HIDDEN	(1<<0)
#define TCL_INVOKE_NO_UNKNOWN	(1<<1)
#define TCL_INVOKE_NO_TRACEBACK	(1<<2)

/*
 * The structure used as the internal representation of Tcl list objects. This
 * struct is grown (reallocated and copied) as necessary to hold all the
 * list's element pointers. The struct might contain more slots than currently
 * used to hold all element pointers. This is done to make append operations
 * faster.
 */

typedef struct List {
    int refCount;
    int maxElemCount;		/* Total number of element array slots. */
    int elemCount;		/* Current number of list elements. */
    int canonicalFlag;		/* Set if the string representation was
				 * derived from the list representation. May
				 * be ignored if there is no string rep at
				 * all.*/
    Tcl_Obj *elements;		/* First list element; the struct is grown to
				 * accomodate all elements. */
} List;

#define LIST_MAX \
	(1 + (int)(((size_t)UINT_MAX - sizeof(List))/sizeof(Tcl_Obj *)))
#define LIST_SIZE(numElems) \
	(unsigned)(sizeof(List) + (((numElems) - 1) * sizeof(Tcl_Obj *)))

/*
 * Macro used to get the elements of a list object.
 */

#define ListRepPtr(listPtr) \
    ((List *) (listPtr)->internalRep.twoPtrValue.ptr1)

#define ListSetIntRep(objPtr, listRepPtr) \
    (objPtr)->internalRep.twoPtrValue.ptr1 = (void *)(listRepPtr), \
    (objPtr)->internalRep.twoPtrValue.ptr2 = NULL, \
    (listRepPtr)->refCount++, \
    (objPtr)->typePtr = &tclListType

#define ListObjGetElements(listPtr, objc, objv) \
    ((objv) = &(ListRepPtr(listPtr)->elements), \
     (objc) = ListRepPtr(listPtr)->elemCount)

#define ListObjLength(listPtr, len) \
    ((len) = ListRepPtr(listPtr)->elemCount)

#define ListObjIsCanonical(listPtr) \
    (((listPtr)->bytes == NULL) || ListRepPtr(listPtr)->canonicalFlag)

#define TclListObjGetElements(interp, listPtr, objcPtr, objvPtr) \
    (((listPtr)->typePtr == &tclListType) \
	    ? ((ListObjGetElements((listPtr), *(objcPtr), *(objvPtr))), TCL_OK)\
	    : Tcl_ListObjGetElements((interp), (listPtr), (objcPtr), (objvPtr)))

#define TclListObjLength(interp, listPtr, lenPtr) \
    (((listPtr)->typePtr == &tclListType) \
	    ? ((ListObjLength((listPtr), *(lenPtr))), TCL_OK)\
	    : Tcl_ListObjLength((interp), (listPtr), (lenPtr)))

#define TclListObjIsCanonical(listPtr) \
    (((listPtr)->typePtr == &tclListType) ? ListObjIsCanonical((listPtr)) : 0)

/*
 * Macros providing a faster path to integers: Tcl_GetLongFromObj everywhere,
 * Tcl_GetIntFromObj and TclGetIntForIndex on platforms where longs are ints.
 *
 * WARNING: these macros eval their args more than once.
 */

#define TclGetLongFromObj(interp, objPtr, longPtr) \
    (((objPtr)->typePtr == &tclIntType)	\
	    ? ((*(longPtr) = (objPtr)->internalRep.longValue), TCL_OK) \
	    : Tcl_GetLongFromObj((interp), (objPtr), (longPtr)))

#if (LONG_MAX == INT_MAX)
#define TclGetIntFromObj(interp, objPtr, intPtr) \
    (((objPtr)->typePtr == &tclIntType)	\
	    ? ((*(intPtr) = (objPtr)->internalRep.longValue), TCL_OK) \
	    : Tcl_GetIntFromObj((interp), (objPtr), (intPtr)))
#define TclGetIntForIndexM(interp, objPtr, endValue, idxPtr) \
    (((objPtr)->typePtr == &tclIntType)	\
	    ? ((*(idxPtr) = (objPtr)->internalRep.longValue), TCL_OK) \
	    : TclGetIntForIndex((interp), (objPtr), (endValue), (idxPtr)))
#else
#define TclGetIntFromObj(interp, objPtr, intPtr) \
    Tcl_GetIntFromObj((interp), (objPtr), (intPtr))
#define TclGetIntForIndexM(interp, objPtr, ignore, idxPtr)	\
    TclGetIntForIndex(interp, objPtr, ignore, idxPtr)
#endif

/*
 * Flag values for TclTraceDictPath().
 *
 * DICT_PATH_READ indicates that all entries on the path must exist but no
 * updates will be needed.
 *
 * DICT_PATH_UPDATE indicates that we are going to be doing an update at the
 * tip of the path, so duplication of shared objects should be done along the
 * way.
 *
 * DICT_PATH_EXISTS indicates that we are performing an existance test and a
 * lookup failure should therefore not be an error. If (and only if) this flag
 * is set, TclTraceDictPath() will return the special value
 * DICT_PATH_NON_EXISTENT if the path is not traceable.
 *
 * DICT_PATH_CREATE (which also requires the DICT_PATH_UPDATE bit to be set)
 * indicates that we are to create non-existant dictionaries on the path.
 */

#define DICT_PATH_READ		0
#define DICT_PATH_UPDATE	1
#define DICT_PATH_EXISTS	2
#define DICT_PATH_CREATE	5

#define DICT_PATH_NON_EXISTENT	((Tcl_Obj *) (void *) 1)

/*
 *----------------------------------------------------------------
 * Data structures related to the filesystem internals
 *----------------------------------------------------------------
 */

/*
 * The version_2 filesystem is private to Tcl. As and when these changes have
 * been thoroughly tested and investigated a new public filesystem interface
 * will be released. The aim is more versatile virtual filesystem interfaces,
 * more efficiency in 'path' manipulation and usage, and cleaner filesystem
 * code internally.
 */

#define TCL_FILESYSTEM_VERSION_2	((Tcl_FSVersion) 0x2)
typedef ClientData (TclFSGetCwdProc2)(ClientData clientData);

/*
 * The following types are used for getting and storing platform-specific file
 * attributes in tclFCmd.c and the various platform-versions of that file.
 * This is done to have as much common code as possible in the file attributes
 * code. For more information about the callbacks, see TclFileAttrsCmd in
 * tclFCmd.c.
 */

typedef int (TclGetFileAttrProc)(Tcl_Interp *interp, int objIndex,
	Tcl_Obj *fileName, Tcl_Obj **attrObjPtrPtr);
typedef int (TclSetFileAttrProc)(Tcl_Interp *interp, int objIndex,
	Tcl_Obj *fileName, Tcl_Obj *attrObjPtr);

typedef struct TclFileAttrProcs {
    TclGetFileAttrProc *getProc;/* The procedure for getting attrs. */
    TclSetFileAttrProc *setProc;/* The procedure for setting attrs. */
} TclFileAttrProcs;

/*
 * Opaque handle used in pipeline routines to encapsulate platform-dependent
 * state.
 */

typedef struct TclFile_ *TclFile;

/*
 * The "globParameters" argument of the function TclGlob is an or'ed
 * combination of the following values:
 */

#define TCL_GLOBMODE_NO_COMPLAIN	1
#define TCL_GLOBMODE_JOIN		2
#define TCL_GLOBMODE_DIR		4
#define TCL_GLOBMODE_TAILS		8

typedef enum Tcl_PathPart {
    TCL_PATH_DIRNAME,
    TCL_PATH_TAIL,
    TCL_PATH_EXTENSION,
    TCL_PATH_ROOT
} Tcl_PathPart;

/*
 *----------------------------------------------------------------
 * Data structures related to obsolete filesystem hooks
 *----------------------------------------------------------------
 */

typedef int (TclStatProc_)(const char *path, struct stat *buf);
typedef int (TclAccessProc_)(const char *path, int mode);
typedef Tcl_Channel (TclOpenFileChannelProc_)(Tcl_Interp *interp,
	const char *fileName, const char *modeString, int permissions);

/*
 *----------------------------------------------------------------
 * Data structures related to procedures
 *----------------------------------------------------------------
 */

typedef Tcl_CmdProc *TclCmdProcType;
typedef Tcl_ObjCmdProc *TclObjCmdProcType;

/*
 *----------------------------------------------------------------
 * Data structures for process-global values.
 *----------------------------------------------------------------
 */

typedef void (TclInitProcessGlobalValueProc)(char **valuePtr, int *lengthPtr,
	Tcl_Encoding *encodingPtr);

/*
 * A ProcessGlobalValue struct exists for each internal value in Tcl that is
 * to be shared among several threads. Each thread sees a (Tcl_Obj) copy of
 * the value, and the master is kept as a counted string, with epoch and mutex
 * control. Each ProcessGlobalValue struct should be a static variable in some
 * file.
 */

typedef struct ProcessGlobalValue {
    int epoch;			/* Epoch counter to detect changes in the
				 * master value. */
    int numBytes;		/* Length of the master string. */
    char *value;		/* The master string value. */
    Tcl_Encoding encoding;	/* system encoding when master string was
				 * initialized. */
    TclInitProcessGlobalValueProc *proc;
    				/* A procedure to initialize the master string
				 * copy when a "get" request comes in before
				 * any "set" request has been received. */
    Tcl_Mutex mutex;		/* Enforce orderly access from multiple
				 * threads. */
    Tcl_ThreadDataKey key;	/* Key for per-thread data holding the
				 * (Tcl_Obj) copy for each thread. */
} ProcessGlobalValue;

/*
 *----------------------------------------------------------------------
 * Flags for TclParseNumber
 *----------------------------------------------------------------------
 */

#define TCL_PARSE_DECIMAL_ONLY		1
				/* Leading zero doesn't denote octal or
				 * hex. */
#define TCL_PARSE_OCTAL_ONLY		2
				/* Parse octal even without prefix. */
#define TCL_PARSE_HEXADECIMAL_ONLY	4
				/* Parse hexadecimal even without prefix. */
#define TCL_PARSE_INTEGER_ONLY		8
				/* Disable floating point parsing. */
#define TCL_PARSE_SCAN_PREFIXES		16
				/* Use [scan] rules dealing with 0?
				 * prefixes. */
#define TCL_PARSE_NO_WHITESPACE		32
				/* Reject leading/trailing whitespace. */
#define TCL_PARSE_BINARY_ONLY	64
				/* Parse binary even without prefix. */

/*
 *----------------------------------------------------------------------
 * Type values TclGetNumberFromObj
 *----------------------------------------------------------------------
 */

#define TCL_NUMBER_LONG		1
#define TCL_NUMBER_WIDE		2
#define TCL_NUMBER_BIG		3
#define TCL_NUMBER_DOUBLE	4
#define TCL_NUMBER_NAN		5

/*
 *----------------------------------------------------------------
 * Variables shared among Tcl modules but not used by the outside world.
 *----------------------------------------------------------------
 */

MODULE_SCOPE char *tclNativeExecutableName;
MODULE_SCOPE int tclFindExecutableSearchDone;
MODULE_SCOPE char *tclMemDumpFileName;
MODULE_SCOPE TclPlatformType tclPlatform;
MODULE_SCOPE Tcl_NotifierProcs tclNotifierHooks;

/*
 * TIP #233 (Virtualized Time)
 * Data for the time hooks, if any.
 */

MODULE_SCOPE Tcl_GetTimeProc *tclGetTimeProcPtr;
MODULE_SCOPE Tcl_ScaleTimeProc *tclScaleTimeProcPtr;
MODULE_SCOPE ClientData tclTimeClientData;

/*
 * Variables denoting the Tcl object types defined in the core.
 */

MODULE_SCOPE const Tcl_ObjType tclBignumType;
MODULE_SCOPE const Tcl_ObjType tclBooleanType;
MODULE_SCOPE const Tcl_ObjType tclByteArrayType;
MODULE_SCOPE const Tcl_ObjType tclByteCodeType;
MODULE_SCOPE const Tcl_ObjType tclDoubleType;
MODULE_SCOPE const Tcl_ObjType tclEndOffsetType;
MODULE_SCOPE const Tcl_ObjType tclIntType;
MODULE_SCOPE const Tcl_ObjType tclListType;
MODULE_SCOPE const Tcl_ObjType tclDictType;
MODULE_SCOPE const Tcl_ObjType tclProcBodyType;
MODULE_SCOPE const Tcl_ObjType tclStringType;
MODULE_SCOPE const Tcl_ObjType tclArraySearchType;
MODULE_SCOPE const Tcl_ObjType tclEnsembleCmdType;
#ifndef NO_WIDE_TYPE
MODULE_SCOPE const Tcl_ObjType tclWideIntType;
#endif
MODULE_SCOPE const Tcl_ObjType tclRegexpType;
MODULE_SCOPE Tcl_ObjType tclCmdNameType;

/*
 * Variables denoting the hash key types defined in the core.
 */

MODULE_SCOPE const Tcl_HashKeyType tclArrayHashKeyType;
MODULE_SCOPE const Tcl_HashKeyType tclOneWordHashKeyType;
MODULE_SCOPE const Tcl_HashKeyType tclStringHashKeyType;
MODULE_SCOPE const Tcl_HashKeyType tclObjHashKeyType;

/*
 * The head of the list of free Tcl objects, and the total number of Tcl
 * objects ever allocated and freed.
 */

MODULE_SCOPE Tcl_Obj *	tclFreeObjList;

#ifdef TCL_COMPILE_STATS
MODULE_SCOPE long	tclObjsAlloced;
MODULE_SCOPE long	tclObjsFreed;
#define TCL_MAX_SHARED_OBJ_STATS 5
MODULE_SCOPE long	tclObjsShared[TCL_MAX_SHARED_OBJ_STATS];
#endif /* TCL_COMPILE_STATS */

/*
 * Pointer to a heap-allocated string of length zero that the Tcl core uses as
 * the value of an empty string representation for an object. This value is
 * shared by all new objects allocated by Tcl_NewObj.
 */

MODULE_SCOPE char *	tclEmptyStringRep;
MODULE_SCOPE char	tclEmptyString;

/*
 *----------------------------------------------------------------
 * Procedures shared among Tcl modules but not used by the outside world,
 * introduced by/for NRE.
 *----------------------------------------------------------------
 */

MODULE_SCOPE Tcl_ObjCmdProc TclNRApplyObjCmd;
MODULE_SCOPE Tcl_ObjCmdProc TclNRUplevelObjCmd;
MODULE_SCOPE Tcl_ObjCmdProc TclNRCatchObjCmd;
MODULE_SCOPE Tcl_ObjCmdProc TclNRExprObjCmd;
MODULE_SCOPE Tcl_ObjCmdProc TclNRForObjCmd;
MODULE_SCOPE Tcl_ObjCmdProc TclNRForeachCmd;
MODULE_SCOPE Tcl_ObjCmdProc TclNRIfObjCmd;
MODULE_SCOPE Tcl_ObjCmdProc TclNRSourceObjCmd;
MODULE_SCOPE Tcl_ObjCmdProc TclNRSubstObjCmd;
MODULE_SCOPE Tcl_ObjCmdProc TclNRSwitchObjCmd;
MODULE_SCOPE Tcl_ObjCmdProc TclNRTryObjCmd;
MODULE_SCOPE Tcl_ObjCmdProc TclNRWhileObjCmd;

MODULE_SCOPE Tcl_NRPostProc TclNRForIterCallback;
MODULE_SCOPE Tcl_ObjCmdProc TclNRTailcallObjCmd;
MODULE_SCOPE Tcl_ObjCmdProc TclNRCoroutineObjCmd;
MODULE_SCOPE Tcl_ObjCmdProc TclNRYieldObjCmd;
MODULE_SCOPE Tcl_ObjCmdProc TclNRYieldmObjCmd;
MODULE_SCOPE Tcl_ObjCmdProc TclNRYieldToObjCmd;

MODULE_SCOPE void  TclSpliceTailcall(Tcl_Interp *interp,
	               struct NRE_callback *tailcallPtr);

/*
 * This structure holds the data for the various iteration callbacks used to
 * NRE the 'for' and 'while' commands. We need a separate structure because we
 * have more than the 4 client data entries we can provide directly thorugh
 * the callback API. It is the 'word' information which puts us over the
 * limit. It is needed because the loop body is argument 4 of 'for' and
 * argument 2 of 'while'. Not providing the correct index confuses the #280
 * code. We TclSmallAlloc/Free this.
 */

typedef struct ForIterData {
    Tcl_Obj *cond;		/* Loop condition expression. */
    Tcl_Obj *body;		/* Loop body. */
    Tcl_Obj *next;		/* Loop step script, NULL for 'while'. */
    const char *msg;		/* Error message part. */
    int word;			/* Index of the body script in the command */
} ForIterData;

/* TIP #357 - Structure doing the bookkeeping of handles for Tcl_LoadFile
 *            and Tcl_FindSymbol. This structure corresponds to an opaque
 *            typedef in tcl.h */

typedef void* TclFindSymbolProc(Tcl_Interp* interp, Tcl_LoadHandle loadHandle,
				const char* symbol);
struct Tcl_LoadHandle_ {
    ClientData clientData;	/* Client data is the load handle in the
				 * native filesystem if a module was loaded
				 * there, or an opaque pointer to a structure
				 * for further bookkeeping on load-from-VFS
				 * and load-from-memory */
    TclFindSymbolProc* findSymbolProcPtr;
				/* Procedure that resolves symbols in a
				 * loaded module */
    Tcl_FSUnloadFileProc* unloadFileProcPtr;
				/* Procedure that unloads a loaded module */
};

/* Flags for conversion of doubles to digit strings */

#define TCL_DD_SHORTEST 		0x4
				/* Use the shortest possible string */
#define TCL_DD_STEELE   		0x5
				/* Use the original Steele&White algorithm */
#define TCL_DD_E_FORMAT 		0x2
				/* Use a fixed-length string of digits,
				 * suitable for E format*/
#define TCL_DD_F_FORMAT 		0x3
				/* Use a fixed number of digits after the
				 * decimal point, suitable for F format */

#define TCL_DD_SHORTEN_FLAG 		0x4
				/* Allow return of a shorter digit string
				 * if it converts losslessly */
#define TCL_DD_NO_QUICK 		0x8
				/* Debug flag: forbid quick FP conversion */

#define TCL_DD_CONVERSION_TYPE_MASK	0x3
				/* Mask to isolate the conversion type */
#define TCL_DD_STEELE0 			0x1
				/* 'Steele&White' after masking */
#define TCL_DD_SHORTEST0		0x0
				/* 'Shortest possible' after masking */

/*
 *----------------------------------------------------------------
 * Procedures shared among Tcl modules but not used by the outside world:
 *----------------------------------------------------------------
 */

MODULE_SCOPE void	TclAppendBytesToByteArray(Tcl_Obj *objPtr,
			    const unsigned char *bytes, int len);
MODULE_SCOPE int	TclNREvalCmd(Tcl_Interp *interp, Tcl_Obj *objPtr,
			    int flags);
MODULE_SCOPE void	TclPushTailcallPoint(Tcl_Interp *interp);
MODULE_SCOPE void	TclAdvanceContinuations(int *line, int **next,
			    int loc);
MODULE_SCOPE void	TclAdvanceLines(int *line, const char *start,
			    const char *end);
MODULE_SCOPE void	TclArgumentEnter(Tcl_Interp *interp,
			    Tcl_Obj *objv[], int objc, CmdFrame *cf);
MODULE_SCOPE void	TclArgumentRelease(Tcl_Interp *interp,
			    Tcl_Obj *objv[], int objc);
MODULE_SCOPE void	TclArgumentBCEnter(Tcl_Interp *interp,
			    Tcl_Obj *objv[], int objc,
			    void *codePtr, CmdFrame *cfPtr, int pc);
MODULE_SCOPE void	TclArgumentBCRelease(Tcl_Interp *interp,
			    CmdFrame *cfPtr);
MODULE_SCOPE void	TclArgumentGet(Tcl_Interp *interp, Tcl_Obj *obj,
			    CmdFrame **cfPtrPtr, int *wordPtr);
MODULE_SCOPE int	TclArraySet(Tcl_Interp *interp,
			    Tcl_Obj *arrayNameObj, Tcl_Obj *arrayElemObj);
MODULE_SCOPE double	TclBignumToDouble(const mp_int *bignum);
MODULE_SCOPE int	TclByteArrayMatch(const unsigned char *string,
			    int strLen, const unsigned char *pattern,
			    int ptnLen, int flags);
MODULE_SCOPE double	TclCeil(const mp_int *a);
MODULE_SCOPE int	TclCheckBadOctal(Tcl_Interp *interp,
			    const char *value);
MODULE_SCOPE int	TclChanCaughtErrorBypass(Tcl_Interp *interp,
			    Tcl_Channel chan);
<<<<<<< HEAD
MODULE_SCOPE Tcl_ObjCmdProc TclChannelNamesCmd;
MODULE_SCOPE int	TclClearRootEnsemble(ClientData data[],
			    Tcl_Interp *interp, int result);
MODULE_SCOPE void	TclCleanupLiteralTable(Tcl_Interp *interp,
			    LiteralTable *tablePtr);
MODULE_SCOPE ContLineLoc *TclContinuationsEnter(Tcl_Obj *objPtr, int num,
=======
MODULE_SCOPE ContLineLoc* TclContinuationsEnter(Tcl_Obj *objPtr, int num,
>>>>>>> e9726bf6
			    int *loc);
MODULE_SCOPE void	TclContinuationsEnterDerived(Tcl_Obj *objPtr,
			    int start, int *clNext);
MODULE_SCOPE ContLineLoc *TclContinuationsGet(Tcl_Obj *objPtr);
MODULE_SCOPE void	TclContinuationsCopy(Tcl_Obj *objPtr,
			    Tcl_Obj *originObjPtr);
MODULE_SCOPE int	TclConvertElement(const char *src, int length,
			    char *dst, int flags);
MODULE_SCOPE void	TclDeleteNamespaceVars(Namespace *nsPtr);
/* TIP #280 - Modified token based evulation, with line information. */
MODULE_SCOPE int	TclEvalEx(Tcl_Interp *interp, const char *script,
			    int numBytes, int flags, int line,
			    int *clNextOuter, const char *outerScript);
MODULE_SCOPE Tcl_ObjCmdProc TclFileAttrsCmd;
MODULE_SCOPE Tcl_ObjCmdProc TclFileCopyCmd;
MODULE_SCOPE Tcl_ObjCmdProc TclFileDeleteCmd;
MODULE_SCOPE Tcl_ObjCmdProc TclFileLinkCmd;
MODULE_SCOPE Tcl_ObjCmdProc TclFileMakeDirsCmd;
MODULE_SCOPE Tcl_ObjCmdProc TclFileReadLinkCmd;
MODULE_SCOPE Tcl_ObjCmdProc TclFileRenameCmd;
MODULE_SCOPE Tcl_ObjCmdProc TclFileTemporaryCmd;
MODULE_SCOPE void	TclCreateLateExitHandler(Tcl_ExitProc *proc,
			    ClientData clientData);
MODULE_SCOPE void	TclDeleteLateExitHandler(Tcl_ExitProc *proc,
			    ClientData clientData);
MODULE_SCOPE void	TclFinalizeAllocSubsystem(void);
MODULE_SCOPE void	TclFinalizeAsync(void);
MODULE_SCOPE void	TclFinalizeDoubleConversion(void);
MODULE_SCOPE void	TclFinalizeEncodingSubsystem(void);
MODULE_SCOPE void	TclFinalizeEnvironment(void);
MODULE_SCOPE void	TclFinalizeEvaluation(void);
MODULE_SCOPE void	TclFinalizeExecution(void);
MODULE_SCOPE void	TclFinalizeIOSubsystem(void);
MODULE_SCOPE void	TclFinalizeFilesystem(void);
MODULE_SCOPE void	TclResetFilesystem(void);
MODULE_SCOPE void	TclFinalizeLoad(void);
MODULE_SCOPE void	TclFinalizeLock(void);
MODULE_SCOPE void	TclFinalizeMemorySubsystem(void);
MODULE_SCOPE void	TclFinalizeNotifier(void);
MODULE_SCOPE void	TclFinalizeObjects(void);
MODULE_SCOPE void	TclFinalizePreserve(void);
MODULE_SCOPE void	TclFinalizeSynchronization(void);
MODULE_SCOPE void	TclFinalizeThreadAlloc(void);
MODULE_SCOPE void	TclFinalizeThreadData(void);
MODULE_SCOPE void	TclFinalizeThreadObjects(void);
MODULE_SCOPE double	TclFloor(const mp_int *a);
MODULE_SCOPE void	TclFormatNaN(double value, char *buffer);
MODULE_SCOPE int	TclFSFileAttrIndex(Tcl_Obj *pathPtr,
			    const char *attributeName, int *indexPtr);
MODULE_SCOPE int	TclNREvalFile(Tcl_Interp *interp, Tcl_Obj *pathPtr,
			    const char *encodingName);
MODULE_SCOPE void	TclFSUnloadTempFile(Tcl_LoadHandle loadHandle);
MODULE_SCOPE int *	TclGetAsyncReadyPtr(void);
MODULE_SCOPE Tcl_Obj *	TclGetBgErrorHandler(Tcl_Interp *interp);
MODULE_SCOPE int	TclGetChannelFromObj(Tcl_Interp *interp,
			    Tcl_Obj *objPtr, Tcl_Channel *chanPtr,
			    int *modePtr, int flags);
MODULE_SCOPE int TclGetCompletionCodeFromObj(Tcl_Interp *interp,
			    Tcl_Obj *value, int *code);
MODULE_SCOPE int	TclGetNumberFromObj(Tcl_Interp *interp,
			    Tcl_Obj *objPtr, ClientData *clientDataPtr,
			    int *typePtr);
MODULE_SCOPE int	TclGetOpenModeEx(Tcl_Interp *interp,
			    const char *modeString, int *seekFlagPtr,
			    int *binaryPtr);
MODULE_SCOPE Tcl_Obj *	TclGetProcessGlobalValue(ProcessGlobalValue *pgvPtr);
MODULE_SCOPE const char *TclGetSrcInfoForCmd(Interp *iPtr, int *lenPtr);
MODULE_SCOPE int	TclGlob(Tcl_Interp *interp, char *pattern,
			    Tcl_Obj *unquotedPrefix, int globFlags,
			    Tcl_GlobTypeData *types);
MODULE_SCOPE int	TclIncrObj(Tcl_Interp *interp, Tcl_Obj *valuePtr,
			    Tcl_Obj *incrPtr);
MODULE_SCOPE Tcl_Obj *	TclIncrObjVar2(Tcl_Interp *interp, Tcl_Obj *part1Ptr,
			    Tcl_Obj *part2Ptr, Tcl_Obj *incrPtr, int flags);
MODULE_SCOPE int	TclInfoExistsCmd(ClientData dummy, Tcl_Interp *interp,
			    int objc, Tcl_Obj *const objv[]);
MODULE_SCOPE int	TclInfoCoroutineCmd(ClientData dummy, Tcl_Interp *interp,
			    int objc, Tcl_Obj *const objv[]);
MODULE_SCOPE Tcl_Obj *	TclInfoFrame(Tcl_Interp *interp, CmdFrame *framePtr);
MODULE_SCOPE int	TclInfoGlobalsCmd(ClientData dummy, Tcl_Interp *interp,
			    int objc, Tcl_Obj *const objv[]);
MODULE_SCOPE int	TclInfoLocalsCmd(ClientData dummy, Tcl_Interp *interp,
			    int objc, Tcl_Obj *const objv[]);
MODULE_SCOPE int	TclInfoVarsCmd(ClientData dummy, Tcl_Interp *interp,
			    int objc, Tcl_Obj *const objv[]);
MODULE_SCOPE void	TclInitAlloc(void);
MODULE_SCOPE void	TclInitDbCkalloc(void);
MODULE_SCOPE void	TclInitDoubleConversion(void);
MODULE_SCOPE void	TclInitEmbeddedConfigurationInformation(
			    Tcl_Interp *interp);
MODULE_SCOPE void	TclInitEncodingSubsystem(void);
MODULE_SCOPE void	TclInitIOSubsystem(void);
MODULE_SCOPE void	TclInitLimitSupport(Tcl_Interp *interp);
MODULE_SCOPE void	TclInitNamespaceSubsystem(void);
MODULE_SCOPE void	TclInitNotifier(void);
MODULE_SCOPE void	TclInitObjSubsystem(void);
MODULE_SCOPE void	TclInitSubsystems(void);
MODULE_SCOPE int	TclInterpReady(Tcl_Interp *interp);
MODULE_SCOPE int	TclIsLocalScalar(const char *src, int len);
MODULE_SCOPE int	TclIsSpaceProc(char byte);
MODULE_SCOPE int	TclJoinThread(Tcl_ThreadId id, int *result);
MODULE_SCOPE void	TclLimitRemoveAllHandlers(Tcl_Interp *interp);
MODULE_SCOPE Tcl_Obj *	TclLindexList(Tcl_Interp *interp,
			    Tcl_Obj *listPtr, Tcl_Obj *argPtr);
MODULE_SCOPE Tcl_Obj *	TclLindexFlat(Tcl_Interp *interp, Tcl_Obj *listPtr,
			    int indexCount, Tcl_Obj *const indexArray[]);
/* TIP #280 */
MODULE_SCOPE void	TclListLines(Tcl_Obj *listObj, int line, int n,
			    int *lines, Tcl_Obj *const *elems);
MODULE_SCOPE Tcl_Obj *	TclListObjCopy(Tcl_Interp *interp, Tcl_Obj *listPtr);
MODULE_SCOPE Tcl_Obj *	TclLsetList(Tcl_Interp *interp, Tcl_Obj *listPtr,
			    Tcl_Obj *indexPtr, Tcl_Obj *valuePtr);
MODULE_SCOPE Tcl_Obj *	TclLsetFlat(Tcl_Interp *interp, Tcl_Obj *listPtr,
			    int indexCount, Tcl_Obj *const indexArray[],
			    Tcl_Obj *valuePtr);
MODULE_SCOPE Tcl_Command TclMakeEnsemble(Tcl_Interp *interp, const char *name,
			    const EnsembleImplMap map[]);
MODULE_SCOPE int	TclMaxListLength(const char *bytes, int numBytes,
			    const char **endPtr);
MODULE_SCOPE int	TclMergeReturnOptions(Tcl_Interp *interp, int objc,
			    Tcl_Obj *const objv[], Tcl_Obj **optionsPtrPtr,
			    int *codePtr, int *levelPtr);
MODULE_SCOPE int	TclNokia770Doubles(void);
MODULE_SCOPE void	TclNsDecrRefCount(Namespace *nsPtr);
MODULE_SCOPE void	TclObjVarErrMsg(Tcl_Interp *interp, Tcl_Obj *part1Ptr,
			    Tcl_Obj *part2Ptr, const char *operation,
			    const char *reason, int index);
MODULE_SCOPE int	TclObjInvokeNamespace(Tcl_Interp *interp,
			    int objc, Tcl_Obj *const objv[],
			    Tcl_Namespace *nsPtr, int flags);
MODULE_SCOPE int	TclObjUnsetVar2(Tcl_Interp *interp,
			    Tcl_Obj *part1Ptr, Tcl_Obj *part2Ptr, int flags);
MODULE_SCOPE int	TclParseBackslash(const char *src,
			    int numBytes, int *readPtr, char *dst);
MODULE_SCOPE int	TclParseHex(const char *src, int numBytes,
			    Tcl_UniChar *resultPtr);
MODULE_SCOPE int	TclParseNumber(Tcl_Interp *interp, Tcl_Obj *objPtr,
			    const char *expected, const char *bytes,
			    int numBytes, const char **endPtrPtr, int flags);
MODULE_SCOPE void	TclParseInit(Tcl_Interp *interp, const char *string,
			    int numBytes, Tcl_Parse *parsePtr);
MODULE_SCOPE int	TclParseAllWhiteSpace(const char *src, int numBytes);
MODULE_SCOPE int	TclProcessReturn(Tcl_Interp *interp,
			    int code, int level, Tcl_Obj *returnOpts);
MODULE_SCOPE int	TclpObjLstat(Tcl_Obj *pathPtr, Tcl_StatBuf *buf);
MODULE_SCOPE Tcl_Obj *	TclpTempFileName(void);
MODULE_SCOPE Tcl_Obj *  TclpTempFileNameForLibrary(Tcl_Interp *interp, Tcl_Obj* pathPtr);
MODULE_SCOPE Tcl_Obj *	TclNewFSPathObj(Tcl_Obj *dirPtr, const char *addStrRep,
			    int len);
MODULE_SCOPE int	TclpDeleteFile(const void *path);
MODULE_SCOPE void	TclpFinalizeCondition(Tcl_Condition *condPtr);
MODULE_SCOPE void	TclpFinalizeMutex(Tcl_Mutex *mutexPtr);
MODULE_SCOPE void	TclpFinalizePipes(void);
MODULE_SCOPE void	TclpFinalizeSockets(void);
MODULE_SCOPE int	TclCreateSocketAddress(Tcl_Interp *interp,
			    struct addrinfo **addrlist,
			    const char *host, int port, int willBind,
			    const char **errorMsgPtr);
MODULE_SCOPE int	TclpThreadCreate(Tcl_ThreadId *idPtr,
			    Tcl_ThreadCreateProc *proc, ClientData clientData,
			    int stackSize, int flags);
MODULE_SCOPE int	TclpFindVariable(const char *name, int *lengthPtr);
MODULE_SCOPE void	TclpInitLibraryPath(char **valuePtr,
			    int *lengthPtr, Tcl_Encoding *encodingPtr);
MODULE_SCOPE void	TclpInitLock(void);
MODULE_SCOPE void	TclpInitPlatform(void);
MODULE_SCOPE void	TclpInitUnlock(void);
MODULE_SCOPE int	TclpLoadFile(Tcl_Interp *interp, Tcl_Obj *pathPtr,
			    const char *sym1, const char *sym2,
			    Tcl_PackageInitProc **proc1Ptr,
			    Tcl_PackageInitProc **proc2Ptr,
			    ClientData *clientDataPtr,
			    Tcl_FSUnloadFileProc **unloadProcPtr);
MODULE_SCOPE Tcl_Obj *	TclpObjListVolumes(void);
MODULE_SCOPE void	TclpMasterLock(void);
MODULE_SCOPE void	TclpMasterUnlock(void);
MODULE_SCOPE int	TclpMatchFiles(Tcl_Interp *interp, char *separators,
			    Tcl_DString *dirPtr, char *pattern, char *tail);
MODULE_SCOPE int	TclpObjNormalizePath(Tcl_Interp *interp,
			    Tcl_Obj *pathPtr, int nextCheckpoint);
MODULE_SCOPE void	TclpNativeJoinPath(Tcl_Obj *prefix, const char *joining);
MODULE_SCOPE Tcl_Obj *	TclpNativeSplitPath(Tcl_Obj *pathPtr, int *lenPtr);
MODULE_SCOPE Tcl_PathType TclpGetNativePathType(Tcl_Obj *pathPtr,
			    int *driveNameLengthPtr, Tcl_Obj **driveNameRef);
MODULE_SCOPE int	TclCrossFilesystemCopy(Tcl_Interp *interp,
			    Tcl_Obj *source, Tcl_Obj *target);
MODULE_SCOPE int	TclpMatchInDirectory(Tcl_Interp *interp,
			    Tcl_Obj *resultPtr, Tcl_Obj *pathPtr,
			    const char *pattern, Tcl_GlobTypeData *types);
MODULE_SCOPE ClientData	TclpGetNativeCwd(ClientData clientData);
MODULE_SCOPE Tcl_FSDupInternalRepProc TclNativeDupInternalRep;
MODULE_SCOPE Tcl_Obj *	TclpObjLink(Tcl_Obj *pathPtr, Tcl_Obj *toPtr,
			    int linkType);
MODULE_SCOPE int	TclpObjChdir(Tcl_Obj *pathPtr);
MODULE_SCOPE Tcl_Channel TclpOpenTemporaryFile(Tcl_Obj *dirObj,
			    Tcl_Obj *basenameObj, Tcl_Obj *extensionObj,
			    Tcl_Obj *resultingNameObj);
MODULE_SCOPE Tcl_Obj *	TclPathPart(Tcl_Interp *interp, Tcl_Obj *pathPtr,
			    Tcl_PathPart portion);
MODULE_SCOPE char *	TclpReadlink(const char *fileName,
			    Tcl_DString *linkPtr);
MODULE_SCOPE void	TclpSetInterfaces(void);
MODULE_SCOPE void	TclpSetVariables(Tcl_Interp *interp);
MODULE_SCOPE void *	TclThreadStorageKeyGet(Tcl_ThreadDataKey *keyPtr);
MODULE_SCOPE void	TclThreadStorageKeySet(Tcl_ThreadDataKey *keyPtr,
			    void *data);
MODULE_SCOPE void	TclpThreadExit(int status);
MODULE_SCOPE void	TclRememberCondition(Tcl_Condition *mutex);
MODULE_SCOPE void	TclRememberJoinableThread(Tcl_ThreadId id);
MODULE_SCOPE void	TclRememberMutex(Tcl_Mutex *mutex);
MODULE_SCOPE void	TclRemoveScriptLimitCallbacks(Tcl_Interp *interp);
MODULE_SCOPE int	TclReToGlob(Tcl_Interp *interp, const char *reStr,
			    int reStrLen, Tcl_DString *dsPtr, int *flagsPtr);
MODULE_SCOPE int	TclScanElement(const char *string, int length,
			    int *flagPtr);
MODULE_SCOPE void	TclSetBgErrorHandler(Tcl_Interp *interp,
			    Tcl_Obj *cmdPrefix);
MODULE_SCOPE void	TclSetBignumIntRep(Tcl_Obj *objPtr,
			    mp_int *bignumValue);
MODULE_SCOPE void	TclSetCmdNameObj(Tcl_Interp *interp, Tcl_Obj *objPtr,
			    Command *cmdPtr);
MODULE_SCOPE void	TclSetDuplicateObj(Tcl_Obj *dupPtr, Tcl_Obj *objPtr);
MODULE_SCOPE void	TclSetProcessGlobalValue(ProcessGlobalValue *pgvPtr,
			    Tcl_Obj *newValue, Tcl_Encoding encoding);
MODULE_SCOPE void	TclSignalExitThread(Tcl_ThreadId id, int result);
MODULE_SCOPE void *	TclStackRealloc(Tcl_Interp *interp, void *ptr,
			    int numBytes);
MODULE_SCOPE int	TclStringMatch(const char *str, int strLen,
			    const char *pattern, int ptnLen, int flags);
MODULE_SCOPE int	TclStringMatchObj(Tcl_Obj *stringObj,
			    Tcl_Obj *patternObj, int flags);
MODULE_SCOPE Tcl_Obj *	TclStringObjReverse(Tcl_Obj *objPtr);
MODULE_SCOPE void	TclSubstCompile(Tcl_Interp *interp, const char *bytes,
			    int numBytes, int flags, int line,
			    struct CompileEnv *envPtr);
MODULE_SCOPE int	TclSubstOptions(Tcl_Interp *interp, int numOpts,
			    Tcl_Obj *const opts[], int *flagPtr);
MODULE_SCOPE void	TclSubstParse(Tcl_Interp *interp, const char *bytes,
			    int numBytes, int flags, Tcl_Parse *parsePtr,
			    Tcl_InterpState *statePtr);
MODULE_SCOPE int	TclSubstTokens(Tcl_Interp *interp, Tcl_Token *tokenPtr,
			    int count, int *tokensLeftPtr, int line,
			    int *clNextOuter, const char *outerScript);
MODULE_SCOPE int	TclTrimLeft(const char *bytes, int numBytes,
			    const char *trim, int numTrim);
MODULE_SCOPE int	TclTrimRight(const char *bytes, int numBytes,
			    const char *trim, int numTrim);
MODULE_SCOPE Tcl_Obj *	TclpNativeToNormalized(ClientData clientData);
MODULE_SCOPE Tcl_Obj *	TclpFilesystemPathType(Tcl_Obj *pathPtr);
MODULE_SCOPE int	TclpDlopen(Tcl_Interp *interp, Tcl_Obj *pathPtr,
			    Tcl_LoadHandle *loadHandle,
			    Tcl_FSUnloadFileProc **unloadProcPtr);
MODULE_SCOPE int	TclpUtime(Tcl_Obj *pathPtr, struct utimbuf *tval);
#ifdef TCL_LOAD_FROM_MEMORY
MODULE_SCOPE void *	TclpLoadMemoryGetBuffer(Tcl_Interp *interp, int size);
MODULE_SCOPE int	TclpLoadMemory(Tcl_Interp *interp, void *buffer,
			    int size, int codeSize, Tcl_LoadHandle *loadHandle,
			    Tcl_FSUnloadFileProc **unloadProcPtr);
#endif
MODULE_SCOPE void	TclInitThreadStorage(void);
MODULE_SCOPE void	TclFinalizeThreadDataThread(void);
MODULE_SCOPE void	TclFinalizeThreadStorage(void);
#ifdef TCL_WIDE_CLICKS
MODULE_SCOPE Tcl_WideInt TclpGetWideClicks(void);
MODULE_SCOPE double	TclpWideClicksToNanoseconds(Tcl_WideInt clicks);
#endif
MODULE_SCOPE Tcl_Obj *	TclDisassembleByteCodeObj(Tcl_Obj *objPtr);
MODULE_SCOPE int	TclZlibInit(Tcl_Interp *interp);
MODULE_SCOPE void *	TclpThreadCreateKey(void);
MODULE_SCOPE void	TclpThreadDeleteKey(void *keyPtr);
MODULE_SCOPE void	TclpThreadSetMasterTSD(void *tsdKeyPtr, void *ptr);
MODULE_SCOPE void *	TclpThreadGetMasterTSD(void *tsdKeyPtr);

MODULE_SCOPE void	TclErrorStackResetIf(Tcl_Interp *interp, const char *msg, int length);

/*
 *----------------------------------------------------------------
 * Command procedures in the generic core:
 *----------------------------------------------------------------
 */

MODULE_SCOPE int	Tcl_AfterObjCmd(ClientData clientData,
			    Tcl_Interp *interp, int objc,
			    Tcl_Obj *const objv[]);
MODULE_SCOPE int	Tcl_AppendObjCmd(ClientData clientData,
			    Tcl_Interp *interp, int objc,
			    Tcl_Obj *const objv[]);
MODULE_SCOPE int	Tcl_ApplyObjCmd(ClientData clientData,
			    Tcl_Interp *interp, int objc,
			    Tcl_Obj *const objv[]);
MODULE_SCOPE Tcl_Command TclInitArrayCmd(Tcl_Interp *interp);
MODULE_SCOPE Tcl_Command TclInitBinaryCmd(Tcl_Interp *interp);
MODULE_SCOPE int	Tcl_BreakObjCmd(ClientData clientData,
			    Tcl_Interp *interp, int objc,
			    Tcl_Obj *const objv[]);
MODULE_SCOPE int	Tcl_CaseObjCmd(ClientData clientData,
			    Tcl_Interp *interp, int objc,
			    Tcl_Obj *const objv[]);
MODULE_SCOPE int	Tcl_CatchObjCmd(ClientData clientData,
			    Tcl_Interp *interp, int objc,
			    Tcl_Obj *const objv[]);
MODULE_SCOPE int	Tcl_CdObjCmd(ClientData clientData,
			    Tcl_Interp *interp, int objc,
			    Tcl_Obj *const objv[]);
MODULE_SCOPE Tcl_Command TclInitChanCmd(Tcl_Interp *interp);
MODULE_SCOPE int	TclChanCreateObjCmd(ClientData clientData,
			    Tcl_Interp *interp, int objc,
			    Tcl_Obj *const objv[]);
MODULE_SCOPE int	TclChanPostEventObjCmd(ClientData clientData,
			    Tcl_Interp *interp, int objc,
			    Tcl_Obj *const objv[]);
MODULE_SCOPE int	TclChanPopObjCmd(ClientData clientData,
			    Tcl_Interp *interp, int objc, Tcl_Obj *const objv[]);
MODULE_SCOPE int	TclChanPushObjCmd(ClientData clientData,
			    Tcl_Interp *interp, int objc, Tcl_Obj *const objv[]);
MODULE_SCOPE void	TclClockInit(Tcl_Interp *interp);
MODULE_SCOPE int	TclClockOldscanObjCmd(
			    ClientData clientData, Tcl_Interp *interp,
			    int objc, Tcl_Obj *const objv[]);
MODULE_SCOPE int	Tcl_CloseObjCmd(ClientData clientData,
			    Tcl_Interp *interp, int objc,
			    Tcl_Obj *const objv[]);
MODULE_SCOPE int	Tcl_ConcatObjCmd(ClientData clientData,
			    Tcl_Interp *interp, int objc,
			    Tcl_Obj *const objv[]);
MODULE_SCOPE int	Tcl_ContinueObjCmd(ClientData clientData,
			    Tcl_Interp *interp, int objc,
			    Tcl_Obj *const objv[]);
MODULE_SCOPE Tcl_TimerToken TclCreateAbsoluteTimerHandler(
			    Tcl_Time *timePtr, Tcl_TimerProc *proc,
			    ClientData clientData);
MODULE_SCOPE int	TclDefaultBgErrorHandlerObjCmd(
			    ClientData clientData, Tcl_Interp *interp,
			    int objc, Tcl_Obj *const objv[]);
MODULE_SCOPE Tcl_Command TclInitDictCmd(Tcl_Interp *interp);
MODULE_SCOPE int	Tcl_DisassembleObjCmd(ClientData clientData,
			    Tcl_Interp *interp, int objc,
			    Tcl_Obj *const objv[]);
			    
/* Assemble command function */			    
MODULE_SCOPE int	Tcl_AssembleObjCmd(ClientData clientData,
			    Tcl_Interp *interp, int objc,
			    Tcl_Obj *const objv[]);			    
MODULE_SCOPE int	TclNRAssembleObjCmd(ClientData clientData,
			    Tcl_Interp *interp, int objc,
			    Tcl_Obj *const objv[]);			    
			    
MODULE_SCOPE int	Tcl_EncodingObjCmd(ClientData clientData,
			    Tcl_Interp *interp, int objc,
			    Tcl_Obj *const objv[]);
MODULE_SCOPE int	Tcl_EofObjCmd(ClientData clientData,
			    Tcl_Interp *interp, int objc,
			    Tcl_Obj *const objv[]);
MODULE_SCOPE int	Tcl_ErrorObjCmd(ClientData clientData,
			    Tcl_Interp *interp, int objc,
			    Tcl_Obj *const objv[]);
MODULE_SCOPE int	Tcl_EvalObjCmd(ClientData clientData,
			    Tcl_Interp *interp, int objc,
			    Tcl_Obj *const objv[]);
MODULE_SCOPE int	Tcl_ExecObjCmd(ClientData clientData,
			    Tcl_Interp *interp, int objc,
			    Tcl_Obj *const objv[]);
MODULE_SCOPE int	Tcl_ExitObjCmd(ClientData clientData,
			    Tcl_Interp *interp, int objc,
			    Tcl_Obj *const objv[]);
MODULE_SCOPE int	Tcl_ExprObjCmd(ClientData clientData,
			    Tcl_Interp *interp, int objc,
			    Tcl_Obj *const objv[]);
MODULE_SCOPE int	Tcl_FblockedObjCmd(ClientData clientData,
			    Tcl_Interp *interp, int objc,
			    Tcl_Obj *const objv[]);
MODULE_SCOPE int	Tcl_FconfigureObjCmd(
			    ClientData clientData, Tcl_Interp *interp,
			    int objc, Tcl_Obj *const objv[]);
MODULE_SCOPE int	Tcl_FcopyObjCmd(ClientData dummy,
			    Tcl_Interp *interp, int objc,
			    Tcl_Obj *const objv[]);
MODULE_SCOPE Tcl_Command TclInitFileCmd(Tcl_Interp *interp);
MODULE_SCOPE int	TclMakeFileCommandSafe(Tcl_Interp *interp);
MODULE_SCOPE int	Tcl_FileEventObjCmd(ClientData clientData,
			    Tcl_Interp *interp, int objc,
			    Tcl_Obj *const objv[]);
MODULE_SCOPE int	Tcl_FlushObjCmd(ClientData clientData,
			    Tcl_Interp *interp, int objc,
			    Tcl_Obj *const objv[]);
MODULE_SCOPE int	Tcl_ForObjCmd(ClientData clientData,
			    Tcl_Interp *interp, int objc,
			    Tcl_Obj *const objv[]);
MODULE_SCOPE int	Tcl_ForeachObjCmd(ClientData clientData,
			    Tcl_Interp *interp, int objc,
			    Tcl_Obj *const objv[]);
MODULE_SCOPE int	Tcl_FormatObjCmd(ClientData dummy,
			    Tcl_Interp *interp, int objc,
			    Tcl_Obj *const objv[]);
MODULE_SCOPE int	Tcl_GetsObjCmd(ClientData clientData,
			    Tcl_Interp *interp, int objc,
			    Tcl_Obj *const objv[]);
MODULE_SCOPE int	Tcl_GlobalObjCmd(ClientData clientData,
			    Tcl_Interp *interp, int objc,
			    Tcl_Obj *const objv[]);
MODULE_SCOPE int	Tcl_GlobObjCmd(ClientData clientData,
			    Tcl_Interp *interp, int objc,
			    Tcl_Obj *const objv[]);
MODULE_SCOPE int	Tcl_IfObjCmd(ClientData clientData,
			    Tcl_Interp *interp, int objc,
			    Tcl_Obj *const objv[]);
MODULE_SCOPE int	Tcl_IncrObjCmd(ClientData clientData,
			    Tcl_Interp *interp, int objc,
			    Tcl_Obj *const objv[]);
MODULE_SCOPE Tcl_Command TclInitInfoCmd(Tcl_Interp *interp);
MODULE_SCOPE int	Tcl_InterpObjCmd(ClientData clientData,
			    Tcl_Interp *interp, int argc,
			    Tcl_Obj *const objv[]);
MODULE_SCOPE int	Tcl_JoinObjCmd(ClientData clientData,
			    Tcl_Interp *interp, int objc,
			    Tcl_Obj *const objv[]);
MODULE_SCOPE int	Tcl_LappendObjCmd(ClientData clientData,
			    Tcl_Interp *interp, int objc,
			    Tcl_Obj *const objv[]);
MODULE_SCOPE int	Tcl_LassignObjCmd(ClientData clientData,
			    Tcl_Interp *interp, int objc,
			    Tcl_Obj *const objv[]);
MODULE_SCOPE int	Tcl_LindexObjCmd(ClientData clientData,
			    Tcl_Interp *interp, int objc,
			    Tcl_Obj *const objv[]);
MODULE_SCOPE int	Tcl_LinsertObjCmd(ClientData clientData,
			    Tcl_Interp *interp, int objc,
			    Tcl_Obj *const objv[]);
MODULE_SCOPE int	Tcl_LlengthObjCmd(ClientData clientData,
			    Tcl_Interp *interp, int objc,
			    Tcl_Obj *const objv[]);
MODULE_SCOPE int	Tcl_ListObjCmd(ClientData clientData,
			    Tcl_Interp *interp, int objc,
			    Tcl_Obj *const objv[]);
MODULE_SCOPE int	Tcl_LoadObjCmd(ClientData clientData,
			    Tcl_Interp *interp, int objc,
			    Tcl_Obj *const objv[]);
MODULE_SCOPE int	Tcl_LrangeObjCmd(ClientData clientData,
			    Tcl_Interp *interp, int objc,
			    Tcl_Obj *const objv[]);
MODULE_SCOPE int	Tcl_LrepeatObjCmd(ClientData clientData,
			    Tcl_Interp *interp, int objc,
			    Tcl_Obj *const objv[]);
MODULE_SCOPE int	Tcl_LreplaceObjCmd(ClientData clientData,
			    Tcl_Interp *interp, int objc,
			    Tcl_Obj *const objv[]);
MODULE_SCOPE int	Tcl_LreverseObjCmd(ClientData clientData,
			    Tcl_Interp *interp, int objc,
			    Tcl_Obj *const objv[]);
MODULE_SCOPE int	Tcl_LsearchObjCmd(ClientData clientData,
			    Tcl_Interp *interp, int objc,
			    Tcl_Obj *const objv[]);
MODULE_SCOPE int	Tcl_LsetObjCmd(ClientData clientData,
			    Tcl_Interp *interp, int objc,
			    Tcl_Obj *const objv[]);
MODULE_SCOPE int	Tcl_LsortObjCmd(ClientData clientData,
			    Tcl_Interp *interp, int objc,
			    Tcl_Obj *const objv[]);
MODULE_SCOPE Tcl_Command TclInitNamespaceCmd(Tcl_Interp *interp);
MODULE_SCOPE int	TclNamespaceEnsembleCmd(ClientData dummy,
			    Tcl_Interp *interp, int objc,
			    Tcl_Obj *const objv[]);
MODULE_SCOPE int	Tcl_OpenObjCmd(ClientData clientData,
			    Tcl_Interp *interp, int objc,
			    Tcl_Obj *const objv[]);
MODULE_SCOPE int	Tcl_PackageObjCmd(ClientData clientData,
			    Tcl_Interp *interp, int objc,
			    Tcl_Obj *const objv[]);
MODULE_SCOPE int	Tcl_PidObjCmd(ClientData clientData,
			    Tcl_Interp *interp, int objc,
			    Tcl_Obj *const objv[]);
MODULE_SCOPE Tcl_Command TclInitPrefixCmd(Tcl_Interp *interp);
MODULE_SCOPE int	Tcl_PutsObjCmd(ClientData clientData,
			    Tcl_Interp *interp, int objc,
			    Tcl_Obj *const objv[]);
MODULE_SCOPE int	Tcl_PwdObjCmd(ClientData clientData,
			    Tcl_Interp *interp, int objc,
			    Tcl_Obj *const objv[]);
MODULE_SCOPE int	Tcl_ReadObjCmd(ClientData clientData,
			    Tcl_Interp *interp, int objc,
			    Tcl_Obj *const objv[]);
MODULE_SCOPE int	Tcl_RegexpObjCmd(ClientData clientData,
			    Tcl_Interp *interp, int objc,
			    Tcl_Obj *const objv[]);
MODULE_SCOPE int	Tcl_RegsubObjCmd(ClientData clientData,
			    Tcl_Interp *interp, int objc,
			    Tcl_Obj *const objv[]);
MODULE_SCOPE int	Tcl_RenameObjCmd(ClientData clientData,
			    Tcl_Interp *interp, int objc,
			    Tcl_Obj *const objv[]);
MODULE_SCOPE int	Tcl_RepresentationCmd(ClientData clientData,
			    Tcl_Interp *interp, int objc,
			    Tcl_Obj *const objv[]);
MODULE_SCOPE int	Tcl_ReturnObjCmd(ClientData clientData,
			    Tcl_Interp *interp, int objc,
			    Tcl_Obj *const objv[]);
MODULE_SCOPE int	Tcl_ScanObjCmd(ClientData clientData,
			    Tcl_Interp *interp, int objc,
			    Tcl_Obj *const objv[]);
MODULE_SCOPE int	Tcl_SeekObjCmd(ClientData clientData,
			    Tcl_Interp *interp, int objc,
			    Tcl_Obj *const objv[]);
MODULE_SCOPE int	Tcl_SetObjCmd(ClientData clientData,
			    Tcl_Interp *interp, int objc,
			    Tcl_Obj *const objv[]);
MODULE_SCOPE int	Tcl_SplitObjCmd(ClientData clientData,
			    Tcl_Interp *interp, int objc,
			    Tcl_Obj *const objv[]);
MODULE_SCOPE int	Tcl_SocketObjCmd(ClientData clientData,
			    Tcl_Interp *interp, int objc,
			    Tcl_Obj *const objv[]);
MODULE_SCOPE int	Tcl_SourceObjCmd(ClientData clientData,
			    Tcl_Interp *interp, int objc,
			    Tcl_Obj *const objv[]);
MODULE_SCOPE Tcl_Command TclInitStringCmd(Tcl_Interp *interp);
MODULE_SCOPE int	Tcl_SubstObjCmd(ClientData clientData,
			    Tcl_Interp *interp, int objc,
			    Tcl_Obj *const objv[]);
MODULE_SCOPE int	Tcl_SwitchObjCmd(ClientData clientData,
			    Tcl_Interp *interp, int objc,
			    Tcl_Obj *const objv[]);
MODULE_SCOPE int	Tcl_TellObjCmd(ClientData clientData,
			    Tcl_Interp *interp, int objc,
			    Tcl_Obj *const objv[]);
MODULE_SCOPE int	Tcl_ThrowObjCmd(ClientData dummy, Tcl_Interp *interp,
			    int objc, Tcl_Obj *const objv[]);
MODULE_SCOPE int	Tcl_TimeObjCmd(ClientData clientData,
			    Tcl_Interp *interp, int objc,
			    Tcl_Obj *const objv[]);
MODULE_SCOPE int	Tcl_TraceObjCmd(ClientData clientData,
			    Tcl_Interp *interp, int objc,
			    Tcl_Obj *const objv[]);
MODULE_SCOPE int	Tcl_TryObjCmd(ClientData clientData,
			    Tcl_Interp *interp, int objc,
			    Tcl_Obj *const objv[]);
MODULE_SCOPE int	Tcl_UnloadObjCmd(ClientData clientData,
			    Tcl_Interp *interp, int objc,
			    Tcl_Obj *const objv[]);
MODULE_SCOPE int	Tcl_UnsetObjCmd(ClientData clientData,
			    Tcl_Interp *interp, int objc,
			    Tcl_Obj *const objv[]);
MODULE_SCOPE int	Tcl_UpdateObjCmd(ClientData clientData,
			    Tcl_Interp *interp, int objc,
			    Tcl_Obj *const objv[]);
MODULE_SCOPE int	Tcl_UplevelObjCmd(ClientData clientData,
			    Tcl_Interp *interp, int objc,
			    Tcl_Obj *const objv[]);
MODULE_SCOPE int	Tcl_UpvarObjCmd(ClientData clientData,
			    Tcl_Interp *interp, int objc,
			    Tcl_Obj *const objv[]);
MODULE_SCOPE int	Tcl_VariableObjCmd(ClientData clientData,
			    Tcl_Interp *interp, int objc,
			    Tcl_Obj *const objv[]);
MODULE_SCOPE int	Tcl_VwaitObjCmd(ClientData clientData,
			    Tcl_Interp *interp, int objc,
			    Tcl_Obj *const objv[]);
MODULE_SCOPE int	Tcl_WhileObjCmd(ClientData clientData,
			    Tcl_Interp *interp, int objc,
			    Tcl_Obj *const objv[]);

/*
 *----------------------------------------------------------------
 * Compilation procedures for commands in the generic core:
 *----------------------------------------------------------------
 */

MODULE_SCOPE int	TclCompileAppendCmd(Tcl_Interp *interp,
			    Tcl_Parse *parsePtr, Command *cmdPtr,
			    struct CompileEnv *envPtr);
MODULE_SCOPE int	TclCompileBreakCmd(Tcl_Interp *interp,
			    Tcl_Parse *parsePtr, Command *cmdPtr,
			    struct CompileEnv *envPtr);
MODULE_SCOPE int	TclCompileCatchCmd(Tcl_Interp *interp,
			    Tcl_Parse *parsePtr, Command *cmdPtr,
			    struct CompileEnv *envPtr);
MODULE_SCOPE int	TclCompileContinueCmd(Tcl_Interp *interp,
			    Tcl_Parse *parsePtr, Command *cmdPtr,
			    struct CompileEnv *envPtr);
MODULE_SCOPE int	TclCompileDictAppendCmd(Tcl_Interp *interp,
			    Tcl_Parse *parsePtr, Command *cmdPtr,
			    struct CompileEnv *envPtr);
MODULE_SCOPE int	TclCompileDictForCmd(Tcl_Interp *interp,
			    Tcl_Parse *parsePtr, Command *cmdPtr,
			    struct CompileEnv *envPtr);
MODULE_SCOPE int	TclCompileDictGetCmd(Tcl_Interp *interp,
			    Tcl_Parse *parsePtr, Command *cmdPtr,
			    struct CompileEnv *envPtr);
MODULE_SCOPE int	TclCompileDictIncrCmd(Tcl_Interp *interp,
			    Tcl_Parse *parsePtr, Command *cmdPtr,
			    struct CompileEnv *envPtr);
MODULE_SCOPE int	TclCompileDictLappendCmd(Tcl_Interp *interp,
			    Tcl_Parse *parsePtr, Command *cmdPtr,
			    struct CompileEnv *envPtr);
MODULE_SCOPE int	TclCompileDictSetCmd(Tcl_Interp *interp,
			    Tcl_Parse *parsePtr, Command *cmdPtr,
			    struct CompileEnv *envPtr);
MODULE_SCOPE int	TclCompileDictUpdateCmd(Tcl_Interp *interp,
			    Tcl_Parse *parsePtr, Command *cmdPtr,
			    struct CompileEnv *envPtr);
MODULE_SCOPE int	TclCompileEnsemble(Tcl_Interp *interp,
			    Tcl_Parse *parsePtr, Command *cmdPtr,
			    struct CompileEnv *envPtr);
MODULE_SCOPE int	TclCompileErrorCmd(Tcl_Interp *interp,
			    Tcl_Parse *parsePtr, Command *cmdPtr,
			    struct CompileEnv *envPtr);
MODULE_SCOPE int	TclCompileExprCmd(Tcl_Interp *interp,
			    Tcl_Parse *parsePtr, Command *cmdPtr,
			    struct CompileEnv *envPtr);
MODULE_SCOPE int	TclCompileForCmd(Tcl_Interp *interp,
			    Tcl_Parse *parsePtr, Command *cmdPtr,
			    struct CompileEnv *envPtr);
MODULE_SCOPE int	TclCompileForeachCmd(Tcl_Interp *interp,
			    Tcl_Parse *parsePtr, Command *cmdPtr,
			    struct CompileEnv *envPtr);
MODULE_SCOPE int	TclCompileGlobalCmd(Tcl_Interp *interp,
			    Tcl_Parse *parsePtr, Command *cmdPtr,
			    struct CompileEnv *envPtr);
MODULE_SCOPE int	TclCompileIfCmd(Tcl_Interp *interp,
			    Tcl_Parse *parsePtr, Command *cmdPtr,
			    struct CompileEnv *envPtr);
MODULE_SCOPE int	TclCompileInfoExistsCmd(Tcl_Interp *interp,
			    Tcl_Parse *parsePtr, Command *cmdPtr,
			    struct CompileEnv *envPtr);
MODULE_SCOPE int	TclCompileIncrCmd(Tcl_Interp *interp,
			    Tcl_Parse *parsePtr, Command *cmdPtr,
			    struct CompileEnv *envPtr);
MODULE_SCOPE int	TclCompileLappendCmd(Tcl_Interp *interp,
			    Tcl_Parse *parsePtr, Command *cmdPtr,
			    struct CompileEnv *envPtr);
MODULE_SCOPE int	TclCompileLassignCmd(Tcl_Interp *interp,
			    Tcl_Parse *parsePtr, Command *cmdPtr,
			    struct CompileEnv *envPtr);
MODULE_SCOPE int	TclCompileLindexCmd(Tcl_Interp *interp,
			    Tcl_Parse *parsePtr, Command *cmdPtr,
			    struct CompileEnv *envPtr);
MODULE_SCOPE int	TclCompileListCmd(Tcl_Interp *interp,
			    Tcl_Parse *parsePtr, Command *cmdPtr,
			    struct CompileEnv *envPtr);
MODULE_SCOPE int	TclCompileLlengthCmd(Tcl_Interp *interp,
			    Tcl_Parse *parsePtr, Command *cmdPtr,
			    struct CompileEnv *envPtr);
MODULE_SCOPE int	TclCompileLsetCmd(Tcl_Interp *interp,
			    Tcl_Parse *parsePtr, Command *cmdPtr,
			    struct CompileEnv *envPtr);
MODULE_SCOPE int	TclCompileNamespaceUpvarCmd(Tcl_Interp *interp,
			    Tcl_Parse *parsePtr, Command *cmdPtr,
			    struct CompileEnv *envPtr);
MODULE_SCOPE int	TclCompileNoOp(Tcl_Interp *interp,
			    Tcl_Parse *parsePtr, Command *cmdPtr,
			    struct CompileEnv *envPtr);
MODULE_SCOPE int	TclCompileRegexpCmd(Tcl_Interp *interp,
			    Tcl_Parse *parsePtr, Command *cmdPtr,
			    struct CompileEnv *envPtr);
MODULE_SCOPE int	TclCompileReturnCmd(Tcl_Interp *interp,
			    Tcl_Parse *parsePtr, Command *cmdPtr,
			    struct CompileEnv *envPtr);
MODULE_SCOPE int	TclCompileSetCmd(Tcl_Interp *interp,
			    Tcl_Parse *parsePtr, Command *cmdPtr,
			    struct CompileEnv *envPtr);
MODULE_SCOPE int	TclCompileStringCmpCmd(Tcl_Interp *interp,
			    Tcl_Parse *parsePtr, Command *cmdPtr,
			    struct CompileEnv *envPtr);
MODULE_SCOPE int	TclCompileStringEqualCmd(Tcl_Interp *interp,
			    Tcl_Parse *parsePtr, Command *cmdPtr,
			    struct CompileEnv *envPtr);
MODULE_SCOPE int	TclCompileStringIndexCmd(Tcl_Interp *interp,
			    Tcl_Parse *parsePtr, Command *cmdPtr,
			    struct CompileEnv *envPtr);
MODULE_SCOPE int	TclCompileStringLenCmd(Tcl_Interp *interp,
			    Tcl_Parse *parsePtr, Command *cmdPtr,
			    struct CompileEnv *envPtr);
MODULE_SCOPE int	TclCompileStringMatchCmd(Tcl_Interp *interp,
			    Tcl_Parse *parsePtr, Command *cmdPtr,
			    struct CompileEnv *envPtr);
MODULE_SCOPE int	TclCompileSubstCmd(Tcl_Interp *interp,
			    Tcl_Parse *parsePtr, Command *cmdPtr,
			    struct CompileEnv *envPtr);
MODULE_SCOPE int	TclCompileSwitchCmd(Tcl_Interp *interp,
			    Tcl_Parse *parsePtr, Command *cmdPtr,
			    struct CompileEnv *envPtr);
MODULE_SCOPE int	TclCompileThrowCmd(Tcl_Interp *interp,
			    Tcl_Parse *parsePtr, Command *cmdPtr,
			    struct CompileEnv *envPtr);
MODULE_SCOPE int	TclCompileTryCmd(Tcl_Interp *interp,
			    Tcl_Parse *parsePtr, Command *cmdPtr,
			    struct CompileEnv *envPtr);
MODULE_SCOPE int	TclCompileUnsetCmd(Tcl_Interp *interp,
			    Tcl_Parse *parsePtr, Command *cmdPtr,
			    struct CompileEnv *envPtr);
MODULE_SCOPE int	TclCompileUpvarCmd(Tcl_Interp *interp,
			    Tcl_Parse *parsePtr, Command *cmdPtr,
			    struct CompileEnv *envPtr);
MODULE_SCOPE int	TclCompileVariableCmd(Tcl_Interp *interp,
			    Tcl_Parse *parsePtr, Command *cmdPtr,
			    struct CompileEnv *envPtr);
MODULE_SCOPE int	TclCompileWhileCmd(Tcl_Interp *interp,
			    Tcl_Parse *parsePtr, Command *cmdPtr,
			    struct CompileEnv *envPtr);

MODULE_SCOPE int	TclInvertOpCmd(ClientData clientData,
			    Tcl_Interp *interp, int objc,
			    Tcl_Obj *const objv[]);
MODULE_SCOPE int	TclCompileInvertOpCmd(Tcl_Interp *interp,
			    Tcl_Parse *parsePtr, Command *cmdPtr,
			    struct CompileEnv *envPtr);
MODULE_SCOPE int	TclNotOpCmd(ClientData clientData,
			    Tcl_Interp *interp, int objc,
			    Tcl_Obj *const objv[]);
MODULE_SCOPE int	TclCompileNotOpCmd(Tcl_Interp *interp,
			    Tcl_Parse *parsePtr, Command *cmdPtr,
			    struct CompileEnv *envPtr);
MODULE_SCOPE int	TclAddOpCmd(ClientData clientData,
			    Tcl_Interp *interp, int objc,
			    Tcl_Obj *const objv[]);
MODULE_SCOPE int	TclCompileAddOpCmd(Tcl_Interp *interp,
			    Tcl_Parse *parsePtr, Command *cmdPtr,
			    struct CompileEnv *envPtr);
MODULE_SCOPE int	TclMulOpCmd(ClientData clientData,
			    Tcl_Interp *interp, int objc,
			    Tcl_Obj *const objv[]);
MODULE_SCOPE int	TclCompileMulOpCmd(Tcl_Interp *interp,
			    Tcl_Parse *parsePtr, Command *cmdPtr,
			    struct CompileEnv *envPtr);
MODULE_SCOPE int	TclAndOpCmd(ClientData clientData,
			    Tcl_Interp *interp, int objc,
			    Tcl_Obj *const objv[]);
MODULE_SCOPE int	TclCompileAndOpCmd(Tcl_Interp *interp,
			    Tcl_Parse *parsePtr, Command *cmdPtr,
			    struct CompileEnv *envPtr);
MODULE_SCOPE int	TclOrOpCmd(ClientData clientData,
			    Tcl_Interp *interp, int objc,
			    Tcl_Obj *const objv[]);
MODULE_SCOPE int	TclCompileOrOpCmd(Tcl_Interp *interp,
			    Tcl_Parse *parsePtr, Command *cmdPtr,
			    struct CompileEnv *envPtr);
MODULE_SCOPE int	TclXorOpCmd(ClientData clientData,
			    Tcl_Interp *interp, int objc,
			    Tcl_Obj *const objv[]);
MODULE_SCOPE int	TclCompileXorOpCmd(Tcl_Interp *interp,
			    Tcl_Parse *parsePtr, Command *cmdPtr,
			    struct CompileEnv *envPtr);
MODULE_SCOPE int	TclPowOpCmd(ClientData clientData,
			    Tcl_Interp *interp, int objc,
			    Tcl_Obj *const objv[]);
MODULE_SCOPE int	TclCompilePowOpCmd(Tcl_Interp *interp,
			    Tcl_Parse *parsePtr, Command *cmdPtr,
			    struct CompileEnv *envPtr);
MODULE_SCOPE int	TclLshiftOpCmd(ClientData clientData,
			    Tcl_Interp *interp, int objc,
			    Tcl_Obj *const objv[]);
MODULE_SCOPE int	TclCompileLshiftOpCmd(Tcl_Interp *interp,
			    Tcl_Parse *parsePtr, Command *cmdPtr,
			    struct CompileEnv *envPtr);
MODULE_SCOPE int	TclRshiftOpCmd(ClientData clientData,
			    Tcl_Interp *interp, int objc,
			    Tcl_Obj *const objv[]);
MODULE_SCOPE int	TclCompileRshiftOpCmd(Tcl_Interp *interp,
			    Tcl_Parse *parsePtr, Command *cmdPtr,
			    struct CompileEnv *envPtr);
MODULE_SCOPE int	TclModOpCmd(ClientData clientData,
			    Tcl_Interp *interp, int objc,
			    Tcl_Obj *const objv[]);
MODULE_SCOPE int	TclCompileModOpCmd(Tcl_Interp *interp,
			    Tcl_Parse *parsePtr, Command *cmdPtr,
			    struct CompileEnv *envPtr);
MODULE_SCOPE int	TclNeqOpCmd(ClientData clientData,
			    Tcl_Interp *interp, int objc,
			    Tcl_Obj *const objv[]);
MODULE_SCOPE int	TclCompileNeqOpCmd(Tcl_Interp *interp,
			    Tcl_Parse *parsePtr, Command *cmdPtr,
			    struct CompileEnv *envPtr);
MODULE_SCOPE int	TclStrneqOpCmd(ClientData clientData,
			    Tcl_Interp *interp, int objc,
			    Tcl_Obj *const objv[]);
MODULE_SCOPE int	TclCompileStrneqOpCmd(Tcl_Interp *interp,
			    Tcl_Parse *parsePtr, Command *cmdPtr,
			    struct CompileEnv *envPtr);
MODULE_SCOPE int	TclInOpCmd(ClientData clientData,
			    Tcl_Interp *interp, int objc,
			    Tcl_Obj *const objv[]);
MODULE_SCOPE int	TclCompileInOpCmd(Tcl_Interp *interp,
			    Tcl_Parse *parsePtr, Command *cmdPtr,
			    struct CompileEnv *envPtr);
MODULE_SCOPE int	TclNiOpCmd(ClientData clientData,
			    Tcl_Interp *interp, int objc,
			    Tcl_Obj *const objv[]);
MODULE_SCOPE int	TclCompileNiOpCmd(Tcl_Interp *interp,
			    Tcl_Parse *parsePtr, Command *cmdPtr,
			    struct CompileEnv *envPtr);
MODULE_SCOPE int	TclMinusOpCmd(ClientData clientData,
			    Tcl_Interp *interp, int objc,
			    Tcl_Obj *const objv[]);
MODULE_SCOPE int	TclCompileMinusOpCmd(Tcl_Interp *interp,
			    Tcl_Parse *parsePtr, Command *cmdPtr,
			    struct CompileEnv *envPtr);
MODULE_SCOPE int	TclDivOpCmd(ClientData clientData,
			    Tcl_Interp *interp, int objc,
			    Tcl_Obj *const objv[]);
MODULE_SCOPE int	TclCompileDivOpCmd(Tcl_Interp *interp,
			    Tcl_Parse *parsePtr, Command *cmdPtr,
			    struct CompileEnv *envPtr);
MODULE_SCOPE int	TclLessOpCmd(ClientData clientData,
			    Tcl_Interp *interp, int objc,
			    Tcl_Obj *const objv[]);
MODULE_SCOPE int	TclCompileLessOpCmd(Tcl_Interp *interp,
			    Tcl_Parse *parsePtr, Command *cmdPtr,
			    struct CompileEnv *envPtr);
MODULE_SCOPE int	TclLeqOpCmd(ClientData clientData,
			    Tcl_Interp *interp, int objc,
			    Tcl_Obj *const objv[]);
MODULE_SCOPE int	TclCompileLeqOpCmd(Tcl_Interp *interp,
			    Tcl_Parse *parsePtr, Command *cmdPtr,
			    struct CompileEnv *envPtr);
MODULE_SCOPE int	TclGreaterOpCmd(ClientData clientData,
			    Tcl_Interp *interp, int objc,
			    Tcl_Obj *const objv[]);
MODULE_SCOPE int	TclCompileGreaterOpCmd(Tcl_Interp *interp,
			    Tcl_Parse *parsePtr, Command *cmdPtr,
			    struct CompileEnv *envPtr);
MODULE_SCOPE int	TclGeqOpCmd(ClientData clientData,
			    Tcl_Interp *interp, int objc,
			    Tcl_Obj *const objv[]);
MODULE_SCOPE int	TclCompileGeqOpCmd(Tcl_Interp *interp,
			    Tcl_Parse *parsePtr, Command *cmdPtr,
			    struct CompileEnv *envPtr);
MODULE_SCOPE int	TclEqOpCmd(ClientData clientData,
			    Tcl_Interp *interp, int objc,
			    Tcl_Obj *const objv[]);
MODULE_SCOPE int	TclCompileEqOpCmd(Tcl_Interp *interp,
			    Tcl_Parse *parsePtr, Command *cmdPtr,
			    struct CompileEnv *envPtr);
MODULE_SCOPE int	TclStreqOpCmd(ClientData clientData,
			    Tcl_Interp *interp, int objc,
			    Tcl_Obj *const objv[]);
MODULE_SCOPE int	TclCompileStreqOpCmd(Tcl_Interp *interp,
			    Tcl_Parse *parsePtr, Command *cmdPtr,
			    struct CompileEnv *envPtr);
			    
MODULE_SCOPE int	TclCompileAssembleCmd(Tcl_Interp *interp,
			    Tcl_Parse *parsePtr, Command *cmdPtr,
			    struct CompileEnv *envPtr);

/*
 * Functions defined in generic/tclVar.c and currenttly exported only for use
 * by the bytecode compiler and engine. Some of these could later be placed in
 * the public interface.
 */

MODULE_SCOPE Var *	TclObjLookupVarEx(Tcl_Interp * interp,
			    Tcl_Obj *part1Ptr, Tcl_Obj *part2Ptr, int flags,
			    const char *msg, const int createPart1,
			    const int createPart2, Var **arrayPtrPtr);
MODULE_SCOPE Var *	TclLookupArrayElement(Tcl_Interp *interp,
			    Tcl_Obj *arrayNamePtr, Tcl_Obj *elNamePtr,
			    const int flags, const char *msg,
			    const int createPart1, const int createPart2,
			    Var *arrayPtr, int index);
MODULE_SCOPE Tcl_Obj *	TclPtrGetVar(Tcl_Interp *interp,
			    Var *varPtr, Var *arrayPtr, Tcl_Obj *part1Ptr,
			    Tcl_Obj *part2Ptr, const int flags, int index);
MODULE_SCOPE Tcl_Obj *	TclPtrSetVar(Tcl_Interp *interp,
			    Var *varPtr, Var *arrayPtr, Tcl_Obj *part1Ptr,
			    Tcl_Obj *part2Ptr, Tcl_Obj *newValuePtr,
			    const int flags, int index);
MODULE_SCOPE Tcl_Obj *	TclPtrIncrObjVar(Tcl_Interp *interp,
			    Var *varPtr, Var *arrayPtr, Tcl_Obj *part1Ptr,
			    Tcl_Obj *part2Ptr, Tcl_Obj *incrPtr,
			    const int flags, int index);
MODULE_SCOPE int	TclPtrObjMakeUpvar(Tcl_Interp *interp, Var *otherPtr,
			    Tcl_Obj *myNamePtr, int myFlags, int index);
MODULE_SCOPE int	TclPtrUnsetVar(Tcl_Interp *interp, Var *varPtr,
			    Var *arrayPtr, Tcl_Obj *part1Ptr,
			    Tcl_Obj *part2Ptr, const int flags,
			    int index);
MODULE_SCOPE void	TclInvalidateNsPath(Namespace *nsPtr);

/*
 * The new extended interface to the variable traces.
 */

MODULE_SCOPE int	TclObjCallVarTraces(Interp *iPtr, Var *arrayPtr,
			    Var *varPtr, Tcl_Obj *part1Ptr, Tcl_Obj *part2Ptr,
			    int flags, int leaveErrMsg, int index);

/*
 * So tclObj.c and tclDictObj.c can share these implementations.
 */

MODULE_SCOPE int	TclCompareObjKeys(void *keyPtr, Tcl_HashEntry *hPtr);
MODULE_SCOPE void	TclFreeObjEntry(Tcl_HashEntry *hPtr);
MODULE_SCOPE unsigned	TclHashObjKey(Tcl_HashTable *tablePtr, void *keyPtr);

/*
 *----------------------------------------------------------------
 * Macros used by the Tcl core to create and release Tcl objects.
 * TclNewObj(objPtr) creates a new object denoting an empty string.
 * TclDecrRefCount(objPtr) decrements the object's reference count, and frees
 * the object if its reference count is zero. These macros are inline versions
 * of Tcl_NewObj() and Tcl_DecrRefCount(). Notice that the names differ in not
 * having a "_" after the "Tcl". Notice also that these macros reference their
 * argument more than once, so you should avoid calling them with an
 * expression that is expensive to compute or has side effects. The ANSI C
 * "prototypes" for these macros are:
 *
 * MODULE_SCOPE void	TclNewObj(Tcl_Obj *objPtr);
 * MODULE_SCOPE void	TclDecrRefCount(Tcl_Obj *objPtr);
 *
 * These macros are defined in terms of two macros that depend on memory
 * allocator in use: TclAllocObjStorage, TclFreeObjStorage. They are defined
 * below.
 *----------------------------------------------------------------
 */

/*
 * DTrace object allocation probe macros.
 */

#ifdef USE_DTRACE
#ifndef _TCLDTRACE_H
typedef const char *TclDTraceStr;
#include "tclDTrace.h"
#endif
#define	TCL_DTRACE_OBJ_CREATE(objPtr)	TCL_OBJ_CREATE(objPtr)
#define	TCL_DTRACE_OBJ_FREE(objPtr)	TCL_OBJ_FREE(objPtr)
#else /* USE_DTRACE */
#define	TCL_DTRACE_OBJ_CREATE(objPtr)	{}
#define	TCL_DTRACE_OBJ_FREE(objPtr)	{}
#endif /* USE_DTRACE */

#ifdef TCL_COMPILE_STATS
#  define TclIncrObjsAllocated() \
    tclObjsAlloced++
#  define TclIncrObjsFreed() \
    tclObjsFreed++
#else
#  define TclIncrObjsAllocated()
#  define TclIncrObjsFreed()
#endif /* TCL_COMPILE_STATS */

#  define TclAllocObjStorage(objPtr)		\
	TclAllocObjStorageEx(NULL, (objPtr))

#  define TclFreeObjStorage(objPtr)		\
	TclFreeObjStorageEx(NULL, (objPtr))

#ifndef TCL_MEM_DEBUG
# define TclNewObj(objPtr) \
    TclIncrObjsAllocated(); \
    TclAllocObjStorage(objPtr); \
    (objPtr)->refCount = 0; \
    (objPtr)->bytes    = tclEmptyStringRep; \
    (objPtr)->length   = 0; \
    (objPtr)->typePtr  = NULL; \
    TCL_DTRACE_OBJ_CREATE(objPtr)

/*
 * Invalidate the string rep first so we can use the bytes value for our
 * pointer chain, and signal an obj deletion (as opposed to shimmering) with
 * 'length == -1'.
 * Use empty 'if ; else' to handle use in unbraced outer if/else conditions.
 */

# define TclDecrRefCount(objPtr) \
    if (--(objPtr)->refCount > 0) ; else { \
	if (!(objPtr)->typePtr || !(objPtr)->typePtr->freeIntRepProc) { \
	    TCL_DTRACE_OBJ_FREE(objPtr); \
	    if ((objPtr)->bytes \
		    && ((objPtr)->bytes != tclEmptyStringRep)) { \
		ckfree((char *) (objPtr)->bytes); \
	    } \
	    (objPtr)->length = -1; \
	    TclFreeObjStorage(objPtr); \
	    TclIncrObjsFreed(); \
	} else { \
	    TclFreeObj(objPtr); \
	} \
    }

#if defined(PURIFY)

/*
 * The PURIFY mode is like the regular mode, but instead of doing block
 * Tcl_Obj allocation and keeping a freed list for efficiency, it always
 * allocates and frees a single Tcl_Obj so that tools like Purify can better
 * track memory leaks.
 */

#  define TclAllocObjStorageEx(interp, objPtr) \
	(objPtr) = (Tcl_Obj *) Tcl_Alloc(sizeof(Tcl_Obj))

#  define TclFreeObjStorageEx(interp, objPtr) \
	ckfree((char *) (objPtr))

#undef USE_THREAD_ALLOC
#elif defined(TCL_THREADS) && defined(USE_THREAD_ALLOC)

/*
 * The TCL_THREADS mode is like the regular mode but allocates Tcl_Obj's from
 * per-thread caches.
 */

MODULE_SCOPE Tcl_Obj *	TclThreadAllocObj(void);
MODULE_SCOPE void	TclThreadFreeObj(Tcl_Obj *);
MODULE_SCOPE Tcl_Mutex *TclpNewAllocMutex(void);
MODULE_SCOPE void	TclFreeAllocCache(void *);
MODULE_SCOPE void *	TclpGetAllocCache(void);
MODULE_SCOPE void	TclpSetAllocCache(void *);
MODULE_SCOPE void	TclpFreeAllocMutex(Tcl_Mutex *mutex);
MODULE_SCOPE void	TclpFreeAllocCache(void *);

/*
 * These macros need to be kept in sync with the code of TclThreadAllocObj()
 * and TclThreadFreeObj().
 *
 * Note that the optimiser should resolve the case (interp==NULL) at compile
 * time.
 */

#  define ALLOC_NOBJHIGH 1200

#  define TclAllocObjStorageEx(interp, objPtr)				\
    do {								\
	AllocCache *cachePtr;						\
	if (((interp) == NULL) ||					\
		((cachePtr = ((Interp *)(interp))->allocCache),		\
			(cachePtr->numObjects == 0))) {			\
	    (objPtr) = TclThreadAllocObj();				\
	} else {							\
	    (objPtr) = cachePtr->firstObjPtr;				\
	    cachePtr->firstObjPtr = (objPtr)->internalRep.otherValuePtr; \
	    --cachePtr->numObjects;					\
	}								\
    } while (0)

#  define TclFreeObjStorageEx(interp, objPtr)				\
    do {								\
	AllocCache *cachePtr;						\
	if (((interp) == NULL) ||					\
		((cachePtr = ((Interp *)(interp))->allocCache),		\
			(cachePtr->numObjects >= ALLOC_NOBJHIGH))) {	\
	    TclThreadFreeObj(objPtr);					\
	} else {							\
	    (objPtr)->internalRep.otherValuePtr = cachePtr->firstObjPtr; \
	    cachePtr->firstObjPtr = objPtr;				\
	    ++cachePtr->numObjects;					\
	}								\
    } while (0)

#else /* not PURIFY or USE_THREAD_ALLOC */

#if defined(USE_TCLALLOC) && USE_TCLALLOC
    MODULE_SCOPE void TclFinalizeAllocSubsystem();
    MODULE_SCOPE void TclInitAlloc();
#else
#   define USE_TCLALLOC 0
#endif

#ifdef TCL_THREADS
/* declared in tclObj.c */
MODULE_SCOPE Tcl_Mutex	tclObjMutex;
#endif

#  define TclAllocObjStorageEx(interp, objPtr) \
    do {								\
	Tcl_MutexLock(&tclObjMutex);					\
	if (tclFreeObjList == NULL) {					\
	    TclAllocateFreeObjects();					\
	}								\
	(objPtr) = tclFreeObjList;					\
	tclFreeObjList = (Tcl_Obj *)					\
		tclFreeObjList->internalRep.otherValuePtr;		\
	Tcl_MutexUnlock(&tclObjMutex);					\
    } while (0)

#  define TclFreeObjStorageEx(interp, objPtr) \
    do {							       \
	Tcl_MutexLock(&tclObjMutex);				       \
	(objPtr)->internalRep.otherValuePtr = (void *) tclFreeObjList; \
	tclFreeObjList = (objPtr);				       \
	Tcl_MutexUnlock(&tclObjMutex);				       \
    } while (0)
#endif

#else /* TCL_MEM_DEBUG */
MODULE_SCOPE void	TclDbInitNewObj(Tcl_Obj *objPtr, const char *file,
			    int line);

# define TclDbNewObj(objPtr, file, line) \
    do { \
	TclIncrObjsAllocated();						\
	(objPtr) = (Tcl_Obj *)						\
		Tcl_DbCkalloc(sizeof(Tcl_Obj), (file), (line));		\
	TclDbInitNewObj((objPtr), (file), (line));			\
	TCL_DTRACE_OBJ_CREATE(objPtr);					\
    } while (0)

# define TclNewObj(objPtr) \
    TclDbNewObj(objPtr, __FILE__, __LINE__);

# define TclDecrRefCount(objPtr) \
    Tcl_DbDecrRefCount(objPtr, __FILE__, __LINE__)

# define TclNewListObjDirect(objc, objv) \
    TclDbNewListObjDirect(objc, objv, __FILE__, __LINE__)

#undef USE_THREAD_ALLOC
#endif /* TCL_MEM_DEBUG */

/*
 *----------------------------------------------------------------
 * Macro used by the Tcl core to set a Tcl_Obj's string representation to a
 * copy of the "len" bytes starting at "bytePtr". This code works even if the
 * byte array contains NULLs as long as the length is correct. Because "len"
 * is referenced multiple times, it should be as simple an expression as
 * possible. The ANSI C "prototype" for this macro is:
 *
 * MODULE_SCOPE void TclInitStringRep(Tcl_Obj *objPtr, char *bytePtr, int len);
 *
 * This macro should only be called on an unshared objPtr where
 *  objPtr->typePtr->freeIntRepProc == NULL
 *----------------------------------------------------------------
 */

#define TclInitStringRep(objPtr, bytePtr, len) \
    if ((len) == 0) { \
	(objPtr)->bytes	 = tclEmptyStringRep; \
	(objPtr)->length = 0; \
    } else { \
	(objPtr)->bytes = (char *) ckalloc((unsigned) ((len) + 1)); \
	memcpy((objPtr)->bytes, (bytePtr), (unsigned) (len)); \
	(objPtr)->bytes[len] = '\0'; \
	(objPtr)->length = (len); \
    }

/*
 *----------------------------------------------------------------
 * Macro used by the Tcl core to get the string representation's byte array
 * pointer from a Tcl_Obj. This is an inline version of Tcl_GetString(). The
 * macro's expression result is the string rep's byte pointer which might be
 * NULL. The bytes referenced by this pointer must not be modified by the
 * caller. The ANSI C "prototype" for this macro is:
 *
 * MODULE_SCOPE char *	TclGetString(Tcl_Obj *objPtr);
 *----------------------------------------------------------------
 */

#define TclGetString(objPtr) \
    ((objPtr)->bytes? (objPtr)->bytes : Tcl_GetString((objPtr)))

#define TclGetStringFromObj(objPtr, lenPtr) \
    ((objPtr)->bytes \
	    ? (*(lenPtr) = (objPtr)->length, (objPtr)->bytes)	\
	    : Tcl_GetStringFromObj((objPtr), (lenPtr)))

/*
 *----------------------------------------------------------------
 * Macro used by the Tcl core to clean out an object's internal
 * representation. Does not actually reset the rep's bytes. The ANSI C
 * "prototype" for this macro is:
 *
 * MODULE_SCOPE void	TclFreeIntRep(Tcl_Obj *objPtr);
 *----------------------------------------------------------------
 */

#define TclFreeIntRep(objPtr) \
    if ((objPtr)->typePtr != NULL) { \
	if ((objPtr)->typePtr->freeIntRepProc != NULL) { \
	    (objPtr)->typePtr->freeIntRepProc(objPtr); \
	} \
	(objPtr)->typePtr = NULL; \
    }

/*
 *----------------------------------------------------------------
 * Macro used by the Tcl core to clean out an object's string representation.
 * The ANSI C "prototype" for this macro is:
 *
 * MODULE_SCOPE void	TclInvalidateStringRep(Tcl_Obj *objPtr);
 *----------------------------------------------------------------
 */

#define TclInvalidateStringRep(objPtr) \
    if (objPtr->bytes != NULL) { \
	if (objPtr->bytes != tclEmptyStringRep) { \
	    ckfree((char *) objPtr->bytes); \
	} \
	objPtr->bytes = NULL; \
    }

/*
 *----------------------------------------------------------------
 * Macros used by the Tcl core to grow Tcl_Token arrays. They use the same
 * growth algorithm as used in tclStringObj.c for growing strings. The ANSI C
 * "prototype" for this macro is:
 *
 * MODULE_SCOPE void	TclGrowTokenArray(Tcl_Token *tokenPtr, int used,
 *				int available, int append,
 *				Tcl_Token *staticPtr);
 * MODULE_SCOPE void	TclGrowParseTokenArray(Tcl_Parse *parsePtr,
 *				int append);
 *----------------------------------------------------------------
 */

/* General tuning for minimum growth in Tcl growth algorithms */
#ifndef TCL_MIN_GROWTH
#  ifdef TCL_GROWTH_MIN_ALLOC
     /* Support for any legacy tuners */
#    define TCL_MIN_GROWTH TCL_GROWTH_MIN_ALLOC
#  else
#    define TCL_MIN_GROWTH 1024
#  endif
#endif

/* Token growth tuning, default to the general value. */
#ifndef TCL_MIN_TOKEN_GROWTH
#define TCL_MIN_TOKEN_GROWTH TCL_MIN_GROWTH/sizeof(Tcl_Token)
#endif

#define TCL_MAX_TOKENS (int)(UINT_MAX / sizeof(Tcl_Token))
#define TclGrowTokenArray(tokenPtr, used, available, append, staticPtr)	\
    do {								\
	int needed = (used) + (append);					\
	if (needed > TCL_MAX_TOKENS) {					\
	    Tcl_Panic("max # of tokens for a Tcl parse (%d) exceeded",	\
		    TCL_MAX_TOKENS);					\
	}								\
	if (needed > (available)) {					\
	    int allocated = 2 * needed;					\
	    Tcl_Token *oldPtr = (tokenPtr);				\
	    Tcl_Token *newPtr;						\
	    if (oldPtr == (staticPtr)) {				\
		oldPtr = NULL;						\
	    }								\
	    if (allocated > TCL_MAX_TOKENS) {				\
		allocated = TCL_MAX_TOKENS;				\
	    }								\
	    newPtr = (Tcl_Token *) attemptckrealloc((char *) oldPtr,	\
		    (unsigned int) (allocated * sizeof(Tcl_Token)));	\
	    if (newPtr == NULL) {					\
		allocated = needed + (append) + TCL_MIN_TOKEN_GROWTH;	\
		if (allocated > TCL_MAX_TOKENS) {			\
		    allocated = TCL_MAX_TOKENS;				\
		}							\
		newPtr = (Tcl_Token *) ckrealloc((char *) oldPtr,	\
			(unsigned int) (allocated * sizeof(Tcl_Token))); \
	    }								\
	    (available) = allocated;					\
	    if (oldPtr == NULL) {					\
		memcpy(newPtr, staticPtr,				\
			(size_t) ((used) * sizeof(Tcl_Token)));		\
	    }								\
	    (tokenPtr) = newPtr;					\
	}								\
    } while (0)

#define TclGrowParseTokenArray(parsePtr, append)			\
    TclGrowTokenArray((parsePtr)->tokenPtr, (parsePtr)->numTokens,	\
	    (parsePtr)->tokensAvailable, (append),			\
	    (parsePtr)->staticTokens)

/*
 *----------------------------------------------------------------
 * Macro used by the Tcl core get a unicode char from a utf string. It checks
 * to see if we have a one-byte utf char before calling the real
 * Tcl_UtfToUniChar, as this will save a lot of time for primarily ASCII
 * string handling. The macro's expression result is 1 for the 1-byte case or
 * the result of Tcl_UtfToUniChar. The ANSI C "prototype" for this macro is:
 *
 * MODULE_SCOPE int	TclUtfToUniChar(const char *string, Tcl_UniChar *ch);
 *----------------------------------------------------------------
 */

#define TclUtfToUniChar(str, chPtr) \
	((((unsigned char) *(str)) < 0xC0) ?		\
	    ((*(chPtr) = (Tcl_UniChar) *(str)), 1)	\
	    : Tcl_UtfToUniChar(str, chPtr))

/*
 *----------------------------------------------------------------
 * Macro counterpart of the Tcl_NumUtfChars() function. To be used in speed-
 * -sensitive points where it pays to avoid a function call in the common case
 * of counting along a string of all one-byte characters.  The ANSI C
 * "prototype" for this macro is:
 *
 * MODULE_SCOPE void	TclNumUtfChars(int numChars, const char *bytes,
 *				int numBytes);
 *----------------------------------------------------------------
 */

#define TclNumUtfChars(numChars, bytes, numBytes) \
    do { \
	int count, i = (numBytes); \
	unsigned char *str = (unsigned char *) (bytes); \
	while (i && (*str < 0xC0)) { i--; str++; } \
	count = (numBytes) - i; \
	if (i) { \
	    count += Tcl_NumUtfChars((bytes) + count, i); \
	} \
	(numChars) = count; \
    } while (0);

/*
 *----------------------------------------------------------------
 * Macro that encapsulates the logic that determines when it is safe to
 * interpret a string as a byte array directly. In summary, the object must be
 * a byte array and must not have a string representation (as the operations
 * that it is used in are defined on strings, not byte arrays). Theoretically
 * it is possible to also be efficient in the case where the object's bytes
 * field is filled by generation from the byte array (c.f. list canonicality)
 * but we don't do that at the moment since this is purely about efficiency.
 * The ANSI C "prototype" for this macro is:
 *
 * MODULE_SCOPE int	TclIsPureByteArray(Tcl_Obj *objPtr);
 *----------------------------------------------------------------
 */

#define TclIsPureByteArray(objPtr) \
	(((objPtr)->typePtr==&tclByteArrayType) && ((objPtr)->bytes==NULL))

/*
 *----------------------------------------------------------------
 * Macro used by the Tcl core to compare Unicode strings. On big-endian
 * systems we can use the more efficient memcmp, but this would not be
 * lexically correct on little-endian systems. The ANSI C "prototype" for
 * this macro is:
 *
 * MODULE_SCOPE int	TclUniCharNcmp(const Tcl_UniChar *cs,
 *			    const Tcl_UniChar *ct, unsigned long n);
 *----------------------------------------------------------------
 */

#ifdef WORDS_BIGENDIAN
#   define TclUniCharNcmp(cs,ct,n) memcmp((cs),(ct),(n)*sizeof(Tcl_UniChar))
#else /* !WORDS_BIGENDIAN */
#   define TclUniCharNcmp Tcl_UniCharNcmp
#endif /* WORDS_BIGENDIAN */

/*
 *----------------------------------------------------------------
 * Macro used by the Tcl core to increment a namespace's export export epoch
 * counter. The ANSI C "prototype" for this macro is:
 *
 * MODULE_SCOPE void	TclInvalidateNsCmdLookup(Namespace *nsPtr);
 *----------------------------------------------------------------
 */

#define TclInvalidateNsCmdLookup(nsPtr) \
    if ((nsPtr)->numExportPatterns) {		\
	(nsPtr)->exportLookupEpoch++;		\
    }						\
    if ((nsPtr)->commandPathLength) {		\
	(nsPtr)->cmdRefEpoch++;			\
    }

/*
 *----------------------------------------------------------------------
 *
 * Core procedures added to libtommath for bignum manipulation.
 *
 *----------------------------------------------------------------------
 */

MODULE_SCOPE Tcl_PackageInitProc TclTommath_Init;
MODULE_SCOPE void	TclBNInitBignumFromLong(mp_int *bignum, long initVal);
MODULE_SCOPE void	TclBNInitBignumFromWideInt(mp_int *bignum,
			    Tcl_WideInt initVal);
MODULE_SCOPE void	TclBNInitBignumFromWideUInt(mp_int *bignum,
			    Tcl_WideUInt initVal);

/*
 *----------------------------------------------------------------------
 *
 * External (platform specific) initialization routine, these declarations
 * explicitly don't use EXTERN since this code does not get compiled into the
 * library:
 *
 *----------------------------------------------------------------------
 */

MODULE_SCOPE Tcl_PackageInitProc TclplatformtestInit;
MODULE_SCOPE Tcl_PackageInitProc TclObjTest_Init;
MODULE_SCOPE Tcl_PackageInitProc TclThread_Init;
MODULE_SCOPE Tcl_PackageInitProc Procbodytest_Init;
MODULE_SCOPE Tcl_PackageInitProc Procbodytest_SafeInit;

/*
 *----------------------------------------------------------------
 * Macro used by the Tcl core to check whether a pattern has any characters
 * special to [string match]. The ANSI C "prototype" for this macro is:
 *
 * MODULE_SCOPE int	TclMatchIsTrivial(const char *pattern);
 *----------------------------------------------------------------
 */

#define TclMatchIsTrivial(pattern) \
    (strpbrk((pattern), "*[?\\") == NULL)

/*
 *----------------------------------------------------------------
 * Macros used by the Tcl core to set a Tcl_Obj's numeric representation
 * avoiding the corresponding function calls in time critical parts of the
 * core. They should only be called on unshared objects. The ANSI C
 * "prototypes" for these macros are:
 *
 * MODULE_SCOPE void	TclSetIntObj(Tcl_Obj *objPtr, int intValue);
 * MODULE_SCOPE void	TclSetLongObj(Tcl_Obj *objPtr, long longValue);
 * MODULE_SCOPE void	TclSetBooleanObj(Tcl_Obj *objPtr, long boolValue);
 * MODULE_SCOPE void	TclSetWideIntObj(Tcl_Obj *objPtr, Tcl_WideInt w);
 * MODULE_SCOPE void	TclSetDoubleObj(Tcl_Obj *objPtr, double d);
 *----------------------------------------------------------------
 */

#define TclSetIntObj(objPtr, i) \
    do {						\
	TclInvalidateStringRep(objPtr);			\
	TclFreeIntRep(objPtr);				\
	(objPtr)->internalRep.longValue = (long)(i);	\
	(objPtr)->typePtr = &tclIntType;		\
    } while (0)

#define TclSetLongObj(objPtr, l) \
    TclSetIntObj((objPtr), (l))

/*
 * NOTE: There is to be no such thing as a "pure" boolean. Boolean values set
 * programmatically go straight to being "int" Tcl_Obj's, with value 0 or 1.
 * The only "boolean" Tcl_Obj's shall be those holding the cached boolean
 * value of strings like: "yes", "no", "true", "false", "on", "off".
 */

#define TclSetBooleanObj(objPtr, b) \
    TclSetIntObj((objPtr), ((b)? 1 : 0));

#ifndef NO_WIDE_TYPE
#define TclSetWideIntObj(objPtr, w) \
    do {							\
	TclInvalidateStringRep(objPtr);				\
	TclFreeIntRep(objPtr);					\
	(objPtr)->internalRep.wideValue = (Tcl_WideInt)(w);	\
	(objPtr)->typePtr = &tclWideIntType;			\
    } while (0)
#endif

#define TclSetDoubleObj(objPtr, d) \
    do {							\
	TclInvalidateStringRep(objPtr);				\
	TclFreeIntRep(objPtr);					\
	(objPtr)->internalRep.doubleValue = (double)(d);	\
	(objPtr)->typePtr = &tclDoubleType;			\
    } while (0)

/*
 *----------------------------------------------------------------
 * Macros used by the Tcl core to create and initialise objects of standard
 * types, avoiding the corresponding function calls in time critical parts of
 * the core. The ANSI C "prototypes" for these macros are:
 *
 * MODULE_SCOPE void	TclNewIntObj(Tcl_Obj *objPtr, int i);
 * MODULE_SCOPE void	TclNewLongObj(Tcl_Obj *objPtr, long l);
 * MODULE_SCOPE void	TclNewBooleanObj(Tcl_Obj *objPtr, int b);
 * MODULE_SCOPE void	TclNewWideObj(Tcl_Obj *objPtr, Tcl_WideInt w);
 * MODULE_SCOPE void	TclNewDoubleObj(Tcl_Obj *objPtr, double d);
 * MODULE_SCOPE void	TclNewStringObj(Tcl_Obj *objPtr, char *s, int len);
 * MODULE_SCOPE void	TclNewLiteralStringObj(Tcl_Obj*objPtr, char*sLiteral);
 *
 *----------------------------------------------------------------
 */

#ifndef TCL_MEM_DEBUG
#define TclNewIntObj(objPtr, i) \
    do {						\
	TclIncrObjsAllocated();				\
	TclAllocObjStorage(objPtr);			\
	(objPtr)->refCount = 0;				\
	(objPtr)->bytes = NULL;				\
	(objPtr)->internalRep.longValue = (long)(i);	\
	(objPtr)->typePtr = &tclIntType;		\
	TCL_DTRACE_OBJ_CREATE(objPtr);			\
    } while (0)

#define TclNewLongObj(objPtr, l) \
    TclNewIntObj((objPtr), (l))

/*
 * NOTE: There is to be no such thing as a "pure" boolean.
 * See comment above TclSetBooleanObj macro above.
 */
#define TclNewBooleanObj(objPtr, b) \
    TclNewIntObj((objPtr), ((b)? 1 : 0))

#define TclNewDoubleObj(objPtr, d) \
    do {							\
	TclIncrObjsAllocated();					\
	TclAllocObjStorage(objPtr);				\
	(objPtr)->refCount = 0;					\
	(objPtr)->bytes = NULL;					\
	(objPtr)->internalRep.doubleValue = (double)(d);	\
	(objPtr)->typePtr = &tclDoubleType;			\
	TCL_DTRACE_OBJ_CREATE(objPtr);				\
    } while (0)

#define TclNewStringObj(objPtr, s, len) \
    do {							\
	TclIncrObjsAllocated();					\
	TclAllocObjStorage(objPtr);				\
	(objPtr)->refCount = 0;					\
	TclInitStringRep((objPtr), (s), (len));			\
	(objPtr)->typePtr = NULL;				\
	TCL_DTRACE_OBJ_CREATE(objPtr);				\
    } while (0)

#else /* TCL_MEM_DEBUG */
#define TclNewIntObj(objPtr, i) \
    (objPtr) = Tcl_NewIntObj(i)

#define TclNewLongObj(objPtr, l) \
    (objPtr) = Tcl_NewLongObj(l)

#define TclNewBooleanObj(objPtr, b) \
    (objPtr) = Tcl_NewBooleanObj(b)

#define TclNewDoubleObj(objPtr, d) \
    (objPtr) = Tcl_NewDoubleObj(d)

#define TclNewStringObj(objPtr, s, len) \
    (objPtr) = Tcl_NewStringObj((s), (len))
#endif /* TCL_MEM_DEBUG */

/*
 * The sLiteral argument *must* be a string literal; the incantation with
 * sizeof(sLiteral "") will fail to compile otherwise.
 */
#define TclNewLiteralStringObj(objPtr, sLiteral) \
    TclNewStringObj((objPtr), (sLiteral), (int) (sizeof(sLiteral "") - 1))

/*
 *----------------------------------------------------------------
 * Macros used by the Tcl core to test for some special double values.
 * The ANSI C "prototypes" for these macros are:
 *
 * MODULE_SCOPE int	TclIsInfinite(double d);
 * MODULE_SCOPE int	TclIsNaN(double d);
 */

#ifdef _MSC_VER
#    define TclIsInfinite(d)	(!(_finite((d))))
#    define TclIsNaN(d)		(_isnan((d)))
#else
#    define TclIsInfinite(d)	((d) > DBL_MAX || (d) < -DBL_MAX)
#    ifdef NO_ISNAN
#	 define TclIsNaN(d)	((d) != (d))
#    else
#	 define TclIsNaN(d)	(isnan(d))
#    endif
#endif

/*
 * ----------------------------------------------------------------------
 * Macro to use to find the offset of a field in a structure. Computes number
 * of bytes from beginning of structure to a given field.
 */

#ifdef offsetof
#define TclOffset(type, field) ((int) offsetof(type, field))
#else
#define TclOffset(type, field) ((int) ((char *) &((type *) 0)->field))
#endif

/*
 *----------------------------------------------------------------
 * Inline version of Tcl_GetCurrentNamespace and Tcl_GetGlobalNamespace.
 */

#define TclGetCurrentNamespace(interp) \
    (Tcl_Namespace *) ((Interp *)(interp))->varFramePtr->nsPtr

#define TclGetGlobalNamespace(interp) \
    (Tcl_Namespace *) ((Interp *)(interp))->globalNsPtr

/*
 *----------------------------------------------------------------
 * Inline version of TclCleanupCommand; still need the function as it is in
 * the internal stubs, but the core can use the macro instead.
 */

#define TclCleanupCommandMacro(cmdPtr) \
    if (--(cmdPtr)->refCount <= 0) { \
	ckfree((char *) (cmdPtr));\
    }

/*
 *----------------------------------------------------------------
 * Inline versions of Tcl_LimitReady() and Tcl_LimitExceeded to limit number
 * of calls out of the critical path. Note that this code isn't particularly
 * readable; the non-inline version (in tclInterp.c) is much easier to
 * understand. Note also that these macros takes different args (iPtr->limit)
 * to the non-inline version.
 */

#define TclLimitExceeded(limit) ((limit).exceeded != 0)

#define TclLimitReady(limit)						\
    (((limit).active == 0) ? 0 :					\
    (++(limit).granularityTicker,					\
    ((((limit).active & TCL_LIMIT_COMMANDS) &&				\
	    (((limit).cmdGranularity == 1) ||				\
	    ((limit).granularityTicker % (limit).cmdGranularity == 0)))	\
	    ? 1 :							\
    (((limit).active & TCL_LIMIT_TIME) &&				\
	    (((limit).timeGranularity == 1) ||				\
	    ((limit).granularityTicker % (limit).timeGranularity == 0)))\
	    ? 1 : 0)))

/*
 * Compile-time assertions: these produce a compile time error if the
 * expression is not known to be true at compile time. If the assertion is
 * known to be false, the compiler (or optimizer?) will error out with
 * "division by zero". If the assertion cannot be evaluated at compile time,
 * the compiler will error out with "non-static initializer".
 *
 * Adapted with permission from
 * http://www.pixelbeat.org/programming/gcc/static_assert.html
 */

#define TCL_CT_ASSERT(e) \
    {enum { ct_assert_value = 1/(!!(e)) };}

/*
 *----------------------------------------------------------------
 * Allocator for small structs (<=sizeof(Tcl_Obj)) using the Tcl_Obj pool.
 * Only checked at compile time.
 *
 * ONLY USE FOR CONSTANT nBytes.
 *
 * DO NOT LET THEM CROSS THREAD BOUNDARIES
 *----------------------------------------------------------------
 */

#define TclSmallAlloc(nbytes, memPtr) \
    TclSmallAllocEx(NULL, (nbytes), (memPtr))

#define TclSmallFree(memPtr) \
    TclSmallFreeEx(NULL, (memPtr))

#ifndef TCL_MEM_DEBUG
#define TclSmallAllocEx(interp, nbytes, memPtr) \
    do {								\
	Tcl_Obj *objPtr;						\
	TCL_CT_ASSERT((nbytes)<=sizeof(Tcl_Obj));			\
	TclIncrObjsAllocated();						\
	TclAllocObjStorageEx((interp), (objPtr));			\
	memPtr = (ClientData) (objPtr);					\
    } while (0)

#define TclSmallFreeEx(interp, memPtr) \
    do {								\
	TclFreeObjStorageEx((interp), (Tcl_Obj *) (memPtr));		\
	TclIncrObjsFreed();						\
    } while (0)

#else    /* TCL_MEM_DEBUG */
#define TclSmallAllocEx(interp, nbytes, memPtr) \
    do {								\
	Tcl_Obj *objPtr;						\
	TCL_CT_ASSERT((nbytes)<=sizeof(Tcl_Obj));			\
	TclNewObj(objPtr);						\
	memPtr = (ClientData) objPtr;					\
    } while (0)

#define TclSmallFreeEx(interp, memPtr) \
    do {								\
	Tcl_Obj *objPtr = (Tcl_Obj *) memPtr;				\
	objPtr->bytes = NULL;						\
	objPtr->typePtr = NULL;						\
	objPtr->refCount = 1;						\
	TclDecrRefCount(objPtr);					\
    } while (0)
#endif   /* TCL_MEM_DEBUG */

/*
 * Support for Clang Static Analyzer <http://clang-analyzer.llvm.org>
 */

#if defined(PURIFY) && defined(__clang__)
#if __has_feature(attribute_analyzer_noreturn) && \
	!defined(Tcl_Panic) && defined(Tcl_Panic_TCL_DECLARED)
void Tcl_Panic(const char *, ...) __attribute__((analyzer_noreturn));
#endif
#if !defined(CLANG_ASSERT)
#include <assert.h>
#define CLANG_ASSERT(x) assert(x)
#endif
#elif !defined(CLANG_ASSERT)
#define CLANG_ASSERT(x)
#endif /* PURIFY && __clang__ */

/*
 *----------------------------------------------------------------
 * Parameters, structs and macros for the non-recursive engine (NRE)
 *----------------------------------------------------------------
 */

#define NRE_USE_SMALL_ALLOC	1  /* Only turn off for debugging purposes. */
#define NRE_ENABLE_ASSERTS	1

/*
 * This is the main data struct for representing NR commands. It is designed
 * to fit in sizeof(Tcl_Obj) in order to exploit the fastest memory allocator
 * available.
 */

typedef struct NRE_callback {
    Tcl_NRPostProc *procPtr;
    ClientData data[4];
    struct NRE_callback *nextPtr;
} NRE_callback;

#define TOP_CB(iPtr) (((Interp *)(iPtr))->execEnvPtr->callbackPtr)

/*
 * Inline version of Tcl_NRAddCallback.
 */

#define TclNRAddCallback(interp,postProcPtr,data0,data1,data2,data3) \
    do {								\
	NRE_callback *callbackPtr;					\
	TCLNR_ALLOC((interp), (callbackPtr));				\
	callbackPtr->procPtr = (postProcPtr);				\
	callbackPtr->data[0] = (ClientData)(data0);			\
	callbackPtr->data[1] = (ClientData)(data1);			\
	callbackPtr->data[2] = (ClientData)(data2);			\
	callbackPtr->data[3] = (ClientData)(data3);			\
	callbackPtr->nextPtr = TOP_CB(interp);				\
	TOP_CB(interp) = callbackPtr;					\
    } while (0)

#define TclNRDeferCallback(interp,postProcPtr,data0,data1,data2,data3) \
    do {								\
	NRE_callback *callbackPtr;					\
	TCLNR_ALLOC((interp), (callbackPtr));				\
	callbackPtr->procPtr = (postProcPtr);				\
	callbackPtr->data[0] = (ClientData)(data0);			\
	callbackPtr->data[1] = (ClientData)(data1);			\
	callbackPtr->data[2] = (ClientData)(data2);			\
	callbackPtr->data[3] = (ClientData)(data3);			\
	callbackPtr->nextPtr = ((Interp *)interp)->deferredCallbacks;	\
	((Interp *)interp)->deferredCallbacks = callbackPtr;		\
    } while (0)

#define TclNRSpliceCallbacks(interp, topPtr) \
    do {					\
	NRE_callback *bottomPtr = topPtr;	\
	while (bottomPtr->nextPtr) {		\
	    bottomPtr = bottomPtr->nextPtr;	\
	}					\
	bottomPtr->nextPtr = TOP_CB(interp);	\
	TOP_CB(interp) = topPtr;		\
    } while (0)

#define TclNRSpliceDeferred(interp)					\
    if (((Interp *)interp)->deferredCallbacks) {			\
	TclNRSpliceCallbacks(interp, ((Interp *)interp)->deferredCallbacks); \
	((Interp *)interp)->deferredCallbacks = NULL;			\
    }

#if NRE_USE_SMALL_ALLOC
#define TCLNR_ALLOC(interp, ptr) \
    TclSmallAllocEx(interp, sizeof(NRE_callback), (ptr))
#define TCLNR_FREE(interp, ptr)  TclSmallFreeEx((interp), (ptr))
#else
#define TCLNR_ALLOC(interp, ptr) \
    (ptr = ((ClientData) ckalloc(sizeof(NRE_callback))))
#define TCLNR_FREE(interp, ptr)  ckfree((char *) (ptr))
#endif

#if NRE_ENABLE_ASSERTS
#define NRE_ASSERT(expr) assert((expr))
#else
#define NRE_ASSERT(expr)
#endif

#include "tclIntDecls.h"
#include "tclIntPlatDecls.h"
#include "tclTomMathDecls.h"

#if !defined(USE_TCL_STUBS) && !defined(TCL_MEM_DEBUG)
#define Tcl_AttemptAlloc(size)        TclpAlloc(size)
#define Tcl_AttemptRealloc(ptr, size) TclpRealloc((ptr), (size))
#define Tcl_Free(ptr)                 TclpFree(ptr)
#endif

#endif /* _TCLINT */

/*
 * Local Variables:
 * mode: c
 * c-basic-offset: 4
 * fill-column: 78
 * End:
 */<|MERGE_RESOLUTION|>--- conflicted
+++ resolved
@@ -2890,16 +2890,10 @@
 			    const char *value);
 MODULE_SCOPE int	TclChanCaughtErrorBypass(Tcl_Interp *interp,
 			    Tcl_Channel chan);
-<<<<<<< HEAD
 MODULE_SCOPE Tcl_ObjCmdProc TclChannelNamesCmd;
 MODULE_SCOPE int	TclClearRootEnsemble(ClientData data[],
 			    Tcl_Interp *interp, int result);
-MODULE_SCOPE void	TclCleanupLiteralTable(Tcl_Interp *interp,
-			    LiteralTable *tablePtr);
 MODULE_SCOPE ContLineLoc *TclContinuationsEnter(Tcl_Obj *objPtr, int num,
-=======
-MODULE_SCOPE ContLineLoc* TclContinuationsEnter(Tcl_Obj *objPtr, int num,
->>>>>>> e9726bf6
 			    int *loc);
 MODULE_SCOPE void	TclContinuationsEnterDerived(Tcl_Obj *objPtr,
 			    int start, int *clNext);
