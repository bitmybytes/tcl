--- conflicted
+++ resolved
@@ -1154,12 +1154,8 @@
 				 * meaning of the value is, which we do not
 				 * specify. */
     LocalCache *localCachePtr;
-<<<<<<< HEAD
-    Tcl_Obj *tailcallPtr;       /* NULL if no tailcall is scheduled for this CF*/
-=======
     Tcl_Obj    *tailcallPtr;
 				/* NULL if no tailcall is scheduled */
->>>>>>> 56212d05
 } CallFrame;
 
 #define FRAME_IS_PROC	0x1
@@ -4795,37 +4791,6 @@
     Tcl_NRPostProc *procPtr;
     ClientData data[4];
 } NRE_callback;
-<<<<<<< HEAD
-=======
-
-#define TOP_CB(iPtr) (((Interp *)(iPtr))->execEnvPtr->callbackPtr)
-
-/*
- * Inline version of Tcl_NRAddCallback.
- */
-
-#define TclNRAddCallback(interp,postProcPtr,data0,data1,data2,data3) \
-    do {								\
-	NRE_callback *callbackPtr;					\
-	TCLNR_ALLOC((interp), (callbackPtr));				\
-	callbackPtr->procPtr = (postProcPtr);				\
-	callbackPtr->data[0] = (ClientData)(data0);			\
-	callbackPtr->data[1] = (ClientData)(data1);			\
-	callbackPtr->data[2] = (ClientData)(data2);			\
-	callbackPtr->data[3] = (ClientData)(data3);			\
-	callbackPtr->nextPtr = TOP_CB(interp);				\
-	TOP_CB(interp) = callbackPtr;					\
-    } while (0)
-
-#if NRE_USE_SMALL_ALLOC
-#define TCLNR_ALLOC(interp, ptr) \
-    TclSmallAllocEx(interp, sizeof(NRE_callback), (ptr))
-#define TCLNR_FREE(interp, ptr)  TclSmallFreeEx((interp), (ptr))
-#else
-#define TCLNR_ALLOC(interp, ptr) \
-    (ptr = ((ClientData) ckalloc(sizeof(NRE_callback))))
-#define TCLNR_FREE(interp, ptr)  ckfree((char *) (ptr))
->>>>>>> 56212d05
 #endif
 
 
