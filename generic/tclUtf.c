/*
 * tclUtf.c --
 *
 *	Routines for manipulating UTF-8 strings.
 *
 * Copyright (c) 1997-1998 Sun Microsystems, Inc.
 *
 * See the file "license.terms" for information on usage and redistribution of
 * this file, and for a DISCLAIMER OF ALL WARRANTIES.
<<<<<<< HEAD
 *
 * RCS: @(#) $Id: tclUtf.c,v 1.31.2.8 2009/09/07 16:39:50 dgp Exp $
=======
>>>>>>> d2834ff4
 */

#include "tclInt.h"

/*
 * Include the static character classification tables and macros.
 */

#include "tclUniData.c"

/*
 * The following macros are used for fast character category tests. The x_BITS
 * values are shifted right by the category value to determine whether the
 * given category is included in the set.
 */

#define ALPHA_BITS ((1 << UPPERCASE_LETTER) | (1 << LOWERCASE_LETTER) \
	| (1 << TITLECASE_LETTER) | (1 << MODIFIER_LETTER) | (1<<OTHER_LETTER))

#define DIGIT_BITS (1 << DECIMAL_DIGIT_NUMBER)

#define SPACE_BITS ((1 << SPACE_SEPARATOR) | (1 << LINE_SEPARATOR) \
	| (1 << PARAGRAPH_SEPARATOR))

#define CONNECTOR_BITS (1 << CONNECTOR_PUNCTUATION)

#define PRINT_BITS (ALPHA_BITS | DIGIT_BITS | SPACE_BITS | \
	(1 << NON_SPACING_MARK) | (1 << ENCLOSING_MARK) | \
	(1 << COMBINING_SPACING_MARK) | (1 << LETTER_NUMBER) | \
	(1 << OTHER_NUMBER) | (1 << CONNECTOR_PUNCTUATION) | \
	(1 << DASH_PUNCTUATION) | (1 << OPEN_PUNCTUATION) | \
	(1 << CLOSE_PUNCTUATION) | (1 << INITIAL_QUOTE_PUNCTUATION) | \
	(1 << FINAL_QUOTE_PUNCTUATION) | (1 << OTHER_PUNCTUATION) | \
	(1 << MATH_SYMBOL) | (1 << CURRENCY_SYMBOL) | \
	(1 << MODIFIER_SYMBOL) | (1 << OTHER_SYMBOL))

#define PUNCT_BITS ((1 << CONNECTOR_PUNCTUATION) | \
	(1 << DASH_PUNCTUATION) | (1 << OPEN_PUNCTUATION) | \
	(1 << CLOSE_PUNCTUATION) | (1 << INITIAL_QUOTE_PUNCTUATION) | \
	(1 << FINAL_QUOTE_PUNCTUATION) | (1 << OTHER_PUNCTUATION))

/*
 * Unicode characters less than this value are represented by themselves in
 * UTF-8 strings.
 */

#define UNICODE_SELF	0x80

/*
 * The following structures are used when mapping between Unicode (UCS-2) and
 * UTF-8.
 */

static const unsigned char totalBytes[256] = {
    1,1,1,1,1,1,1,1,1,1,1,1,1,1,1,1,1,1,1,1,1,1,1,1,1,1,1,1,1,1,1,1,
    1,1,1,1,1,1,1,1,1,1,1,1,1,1,1,1,1,1,1,1,1,1,1,1,1,1,1,1,1,1,1,1,
    1,1,1,1,1,1,1,1,1,1,1,1,1,1,1,1,1,1,1,1,1,1,1,1,1,1,1,1,1,1,1,1,
    1,1,1,1,1,1,1,1,1,1,1,1,1,1,1,1,1,1,1,1,1,1,1,1,1,1,1,1,1,1,1,1,
    1,1,1,1,1,1,1,1,1,1,1,1,1,1,1,1,1,1,1,1,1,1,1,1,1,1,1,1,1,1,1,1,
    1,1,1,1,1,1,1,1,1,1,1,1,1,1,1,1,1,1,1,1,1,1,1,1,1,1,1,1,1,1,1,1,
    2,2,2,2,2,2,2,2,2,2,2,2,2,2,2,2,2,2,2,2,2,2,2,2,2,2,2,2,2,2,2,2,
    3,3,3,3,3,3,3,3,3,3,3,3,3,3,3,3,
#if TCL_UTF_MAX > 3
    4,4,4,4,4,4,4,4,
#else
    1,1,1,1,1,1,1,1,
#endif
#if TCL_UTF_MAX > 4
    5,5,5,5,
#else
    1,1,1,1,
#endif
#if TCL_UTF_MAX > 5
    6,6,6,6
#else
    1,1,1,1
#endif
};

/*
 * Functions used only in this module.
 */

static int		UtfCount(int ch);

/*
 *---------------------------------------------------------------------------
 *
 * UtfCount --
 *
 *	Find the number of bytes in the Utf character "ch".
 *
 * Results:
 *	The return values is the number of bytes in the Utf character "ch".
 *
 * Side effects:
 *	None.
 *
 *---------------------------------------------------------------------------
 */

INLINE static int
UtfCount(
    int ch)			/* The Tcl_UniChar whose size is returned. */
{
    if ((ch > 0) && (ch < UNICODE_SELF)) {
	return 1;
    }
    if (ch <= 0x7FF) {
	return 2;
    }
    if (ch <= 0xFFFF) {
	return 3;
    }
#if TCL_UTF_MAX > 3
    if (ch <= 0x1FFFFF) {
	return 4;
    }
    if (ch <= 0x3FFFFFF) {
	return 5;
    }
    if (ch <= 0x7FFFFFFF) {
	return 6;
    }
#endif
    return 3;
}

/*
 *---------------------------------------------------------------------------
 *
 * Tcl_UniCharToUtf --
 *
 *	Store the given Tcl_UniChar as a sequence of UTF-8 bytes in the
 *	provided buffer. Equivalent to Plan 9 runetochar().
 *
 * Results:
 *	The return values is the number of bytes in the buffer that were
 *	consumed.
 *
 * Side effects:
 *	None.
 *
 *---------------------------------------------------------------------------
 */

INLINE int
Tcl_UniCharToUtf(
    int ch,			/* The Tcl_UniChar to be stored in the
				 * buffer. */
    char *buf)			/* Buffer in which the UTF-8 representation of
				 * the Tcl_UniChar is stored. Buffer must be
				 * large enough to hold the UTF-8 character
				 * (at most TCL_UTF_MAX bytes). */
{
    if ((ch > 0) && (ch < UNICODE_SELF)) {
	buf[0] = (char) ch;
	return 1;
    }
    if (ch >= 0) {
	if (ch <= 0x7FF) {
	    buf[1] = (char) ((ch | 0x80) & 0xBF);
	    buf[0] = (char) ((ch >> 6) | 0xC0);
	    return 2;
	}
	if (ch <= 0xFFFF) {
	three:
	    buf[2] = (char) ((ch | 0x80) & 0xBF);
	    buf[1] = (char) (((ch >> 6) | 0x80) & 0xBF);
	    buf[0] = (char) ((ch >> 12) | 0xE0);
	    return 3;
	}

#if TCL_UTF_MAX > 3
	if (ch <= 0x1FFFFF) {
	    buf[3] = (char) ((ch | 0x80) & 0xBF);
	    buf[2] = (char) (((ch >> 6) | 0x80) & 0xBF);
	    buf[1] = (char) (((ch >> 12) | 0x80) & 0xBF);
	    buf[0] = (char) ((ch >> 18) | 0xF0);
	    return 4;
	}
	if (ch <= 0x3FFFFFF) {
	    buf[4] = (char) ((ch | 0x80) & 0xBF);
	    buf[3] = (char) (((ch >> 6) | 0x80) & 0xBF);
	    buf[2] = (char) (((ch >> 12) | 0x80) & 0xBF);
	    buf[1] = (char) (((ch >> 18) | 0x80) & 0xBF);
	    buf[0] = (char) ((ch >> 24) | 0xF8);
	    return 5;
	}
	if (ch <= 0x7FFFFFFF) {
	    buf[5] = (char) ((ch | 0x80) & 0xBF);
	    buf[4] = (char) (((ch >> 6) | 0x80) & 0xBF);
	    buf[3] = (char) (((ch >> 12) | 0x80) & 0xBF);
	    buf[2] = (char) (((ch >> 18) | 0x80) & 0xBF);
	    buf[1] = (char) (((ch >> 24) | 0x80) & 0xBF);
	    buf[0] = (char) ((ch >> 30) | 0xFC);
	    return 6;
	}
#endif
    }

    ch = 0xFFFD;
    goto three;
}

/*
 *---------------------------------------------------------------------------
 *
 * Tcl_UniCharToUtfDString --
 *
 *	Convert the given Unicode string to UTF-8.
 *
 * Results:
 *	The return value is a pointer to the UTF-8 representation of the
 *	Unicode string. Storage for the return value is appended to the end of
 *	dsPtr.
 *
 * Side effects:
 *	None.
 *
 *---------------------------------------------------------------------------
 */

char *
Tcl_UniCharToUtfDString(
    const Tcl_UniChar *uniStr,	/* Unicode string to convert to UTF-8. */
    int uniLength,		/* Length of Unicode string in Tcl_UniChars
				 * (must be >= 0). */
    Tcl_DString *dsPtr)		/* UTF-8 representation of string is appended
				 * to this previously initialized DString. */
{
    const Tcl_UniChar *w, *wEnd;
    char *p, *string;
    int oldLength;

    /*
     * UTF-8 string length in bytes will be <= Unicode string length *
     * TCL_UTF_MAX.
     */

    oldLength = Tcl_DStringLength(dsPtr);
    Tcl_DStringSetLength(dsPtr, (oldLength + uniLength + 1) * TCL_UTF_MAX);
    string = Tcl_DStringValue(dsPtr) + oldLength;

    p = string;
    wEnd = uniStr + uniLength;
    for (w = uniStr; w < wEnd; ) {
	p += Tcl_UniCharToUtf(*w, p);
	w++;
    }
    Tcl_DStringSetLength(dsPtr, oldLength + (p - string));

    return string;
}

/*
 *---------------------------------------------------------------------------
 *
 * Tcl_UtfToUniChar --
 *
 *	Extract the Tcl_UniChar represented by the UTF-8 string. Bad UTF-8
 *	sequences are converted to valid Tcl_UniChars and processing
 *	continues. Equivalent to Plan 9 chartorune().
 *
 *	The caller must ensure that the source buffer is long enough that this
 *	routine does not run off the end and dereference non-existent memory
 *	looking for trail bytes. If the source buffer is known to be '\0'
 *	terminated, this cannot happen. Otherwise, the caller should call
 *	Tcl_UtfCharComplete() before calling this routine to ensure that
 *	enough bytes remain in the string.
 *
 * Results:
 *	*chPtr is filled with the Tcl_UniChar, and the return value is the
 *	number of bytes from the UTF-8 string that were consumed.
 *
 * Side effects:
 *	None.
 *
 *---------------------------------------------------------------------------
 */

int
Tcl_UtfToUniChar(
    register const char *src,	/* The UTF-8 string. */
    register Tcl_UniChar *chPtr)/* Filled with the Tcl_UniChar represented by
				 * the UTF-8 string. */
{
    register int byte;

    /*
     * Unroll 1 to 3 byte UTF-8 sequences, use loop to handle longer ones.
     */

    byte = *((unsigned char *) src);
    if (byte < 0xC0) {
	/*
	 * Handles properly formed UTF-8 characters between 0x01 and 0x7F.
	 * Also treats \0 and naked trail bytes 0x80 to 0xBF as valid
	 * characters representing themselves.
	 */

	*chPtr = (Tcl_UniChar) byte;
	return 1;
    } else if (byte < 0xE0) {
	if ((src[1] & 0xC0) == 0x80) {
	    /*
	     * Two-byte-character lead-byte followed by a trail-byte.
	     */

	    *chPtr = (Tcl_UniChar) (((byte & 0x1F) << 6) | (src[1] & 0x3F));
	    return 2;
	}

	/*
	 * A two-byte-character lead-byte not followed by trail-byte
	 * represents itself.
	 */

	*chPtr = (Tcl_UniChar) byte;
	return 1;
    } else if (byte < 0xF0) {
	if (((src[1] & 0xC0) == 0x80) && ((src[2] & 0xC0) == 0x80)) {
	    /*
	     * Three-byte-character lead byte followed by two trail bytes.
	     */

	    *chPtr = (Tcl_UniChar) (((byte & 0x0F) << 12)
		    | ((src[1] & 0x3F) << 6) | (src[2] & 0x3F));
	    return 3;
	}

	/*
	 * A three-byte-character lead-byte not followed by two trail-bytes
	 * represents itself.
	 */

	*chPtr = (Tcl_UniChar) byte;
	return 1;
    }
#if TCL_UTF_MAX > 3
    {
	int ch, total, trail;

	total = totalBytes[byte];
	trail = total - 1;
	if (trail > 0) {
	    ch = byte & (0x3F >> trail);
	    do {
		src++;
		if ((*src & 0xC0) != 0x80) {
		    *chPtr = byte;
		    return 1;
		}
		ch <<= 6;
		ch |= (*src & 0x3F);
		trail--;
	    } while (trail > 0);
	    *chPtr = ch;
	    return total;
	}
    }
#endif

    *chPtr = (Tcl_UniChar) byte;
    return 1;
}

/*
 *---------------------------------------------------------------------------
 *
 * Tcl_UtfToUniCharDString --
 *
 *	Convert the UTF-8 string to Unicode.
 *
 * Results:
 *	The return value is a pointer to the Unicode representation of the
 *	UTF-8 string. Storage for the return value is appended to the end of
 *	dsPtr. The Unicode string is terminated with a Unicode NULL character.
 *
 * Side effects:
 *	None.
 *
 *---------------------------------------------------------------------------
 */

Tcl_UniChar *
Tcl_UtfToUniCharDString(
    const char *src,		/* UTF-8 string to convert to Unicode. */
    int length,			/* Length of UTF-8 string in bytes, or -1 for
				 * strlen(). */
    Tcl_DString *dsPtr)		/* Unicode representation of string is
				 * appended to this previously initialized
				 * DString. */
{
    Tcl_UniChar *w, *wString;
    const char *p, *end;
    int oldLength;

    if (length < 0) {
	length = strlen(src);
    }

    /*
     * Unicode string length in Tcl_UniChars will be <= UTF-8 string length in
     * bytes.
     */

    oldLength = Tcl_DStringLength(dsPtr);
/* TODO: fix overreach! */
    Tcl_DStringSetLength(dsPtr,
	    (int) ((oldLength + length + 1) * sizeof(Tcl_UniChar)));
    wString = (Tcl_UniChar *) (Tcl_DStringValue(dsPtr) + oldLength);

    w = wString;
    end = src + length;
    for (p = src; p < end; ) {
	p += TclUtfToUniChar(p, w);
	w++;
    }
    *w = '\0';
    Tcl_DStringSetLength(dsPtr,
	    (oldLength + ((char *) w - (char *) wString)));

    return wString;
}

/*
 *---------------------------------------------------------------------------
 *
 * Tcl_UtfCharComplete --
 *
 *	Determine if the UTF-8 string of the given length is long enough to be
 *	decoded by Tcl_UtfToUniChar(). This does not ensure that the UTF-8
 *	string is properly formed. Equivalent to Plan 9 fullrune().
 *
 * Results:
 *	The return value is 0 if the string is not long enough, non-zero
 *	otherwise.
 *
 * Side effects:
 *	None.
 *
 *---------------------------------------------------------------------------
 */

int
Tcl_UtfCharComplete(
    const char *src,		/* String to check if first few bytes contain
				 * a complete UTF-8 character. */
    int length)			/* Length of above string in bytes. */
{
    int ch;

    ch = *((unsigned char *) src);
    return length >= totalBytes[ch];
}

/*
 *---------------------------------------------------------------------------
 *
 * Tcl_NumUtfChars --
 *
 *	Returns the number of characters (not bytes) in the UTF-8 string, not
 *	including the terminating NULL byte. This is equivalent to Plan 9
 *	utflen() and utfnlen().
 *
 * Results:
 *	As above.
 *
 * Side effects:
 *	None.
 *
 *---------------------------------------------------------------------------
 */

int
Tcl_NumUtfChars(
    register const char *src,	/* The UTF-8 string to measure. */
    int length)			/* The length of the string in bytes, or -1
				 * for strlen(string). */
{
    Tcl_UniChar ch;
    register Tcl_UniChar *chPtr = &ch;
    register int i;

    /*
     * The separate implementations are faster.
     *
     * Since this is a time-sensitive function, we also do the check for the
     * single-byte char case specially.
     */

    i = 0;
    if (length < 0) {
	while (*src != '\0') {
	    src += TclUtfToUniChar(src, chPtr);
	    i++;
	}
    } else {
	register int n;

	while (length > 0) {
	    if (UCHAR(*src) < 0xC0) {
		length--;
		src++;
	    } else {
		n = Tcl_UtfToUniChar(src, chPtr);
		length -= n;
		src += n;
	    }
	    i++;
	}
    }
    return i;
}

/*
 *---------------------------------------------------------------------------
 *
 * Tcl_UtfFindFirst --
 *
 *	Returns a pointer to the first occurance of the given Tcl_UniChar in
 *	the NULL-terminated UTF-8 string. The NULL terminator is considered
 *	part of the UTF-8 string. Equivalent to Plan 9 utfrune().
 *
 * Results:
 *	As above. If the Tcl_UniChar does not exist in the given string, the
 *	return value is NULL.
 *
 * Side effects:
 *	None.
 *
 *---------------------------------------------------------------------------
 */

const char *
Tcl_UtfFindFirst(
    const char *src,		/* The UTF-8 string to be searched. */
    int ch)			/* The Tcl_UniChar to search for. */
{
    int len;
    Tcl_UniChar find;

    while (1) {
	len = TclUtfToUniChar(src, &find);
	if (find == ch) {
	    return src;
	}
	if (*src == '\0') {
	    return NULL;
	}
	src += len;
    }
}

/*
 *---------------------------------------------------------------------------
 *
 * Tcl_UtfFindLast --
 *
 *	Returns a pointer to the last occurance of the given Tcl_UniChar in
 *	the NULL-terminated UTF-8 string. The NULL terminator is considered
 *	part of the UTF-8 string. Equivalent to Plan 9 utfrrune().
 *
 * Results:
 *	As above. If the Tcl_UniChar does not exist in the given string, the
 *	return value is NULL.
 *
 * Side effects:
 *	None.
 *
 *---------------------------------------------------------------------------
 */

const char *
Tcl_UtfFindLast(
    const char *src,		/* The UTF-8 string to be searched. */
    int ch)			/* The Tcl_UniChar to search for. */
{
    int len;
    Tcl_UniChar find;
    const char *last;

    last = NULL;
    while (1) {
	len = TclUtfToUniChar(src, &find);
	if (find == ch) {
	    last = src;
	}
	if (*src == '\0') {
	    break;
	}
	src += len;
    }
    return last;
}

/*
 *---------------------------------------------------------------------------
 *
 * Tcl_UtfNext --
 *
 *	Given a pointer to some current location in a UTF-8 string, move
 *	forward one character. The caller must ensure that they are not asking
 *	for the next character after the last character in the string.
 *
 * Results:
 *	The return value is the pointer to the next character in the UTF-8
 *	string.
 *
 * Side effects:
 *	None.
 *
 *---------------------------------------------------------------------------
 */

const char *
Tcl_UtfNext(
    const char *src)		/* The current location in the string. */
{
    Tcl_UniChar ch;

    return src + TclUtfToUniChar(src, &ch);
}

/*
 *---------------------------------------------------------------------------
 *
 * Tcl_UtfPrev --
 *
 *	Given a pointer to some current location in a UTF-8 string, move
 *	backwards one character. This works correctly when the pointer is in
 *	the middle of a UTF-8 character.
 *
 * Results:
 *	The return value is a pointer to the previous character in the UTF-8
 *	string. If the current location was already at the beginning of the
 *	string, the return value will also be a pointer to the beginning of
 *	the string.
 *
 * Side effects:
 *	None.
 *
 *---------------------------------------------------------------------------
 */

const char *
Tcl_UtfPrev(
    const char *src,		/* The current location in the string. */
    const char *start)		/* Pointer to the beginning of the string, to
				 * avoid going backwards too far. */
{
    const char *look;
    int i, byte;

    src--;
    look = src;
    for (i = 0; i < TCL_UTF_MAX; i++) {
	if (look < start) {
	    if (src < start) {
		src = start;
	    }
	    break;
	}
	byte = *((unsigned char *) look);
	if (byte < 0x80) {
	    break;
	}
	if (byte >= 0xC0) {
	    return look;
	}
	look--;
    }
    return src;
}

/*
 *---------------------------------------------------------------------------
 *
 * Tcl_UniCharAtIndex --
 *
 *	Returns the Unicode character represented at the specified character
 *	(not byte) position in the UTF-8 string.
 *
 * Results:
 *	As above.
 *
 * Side effects:
 *	None.
 *
 *---------------------------------------------------------------------------
 */

Tcl_UniChar
Tcl_UniCharAtIndex(
    register const char *src,	/* The UTF-8 string to dereference. */
    register int index)		/* The position of the desired character. */
{
    Tcl_UniChar ch = 0;

    while (index >= 0) {
	index--;
	src += TclUtfToUniChar(src, &ch);
    }
    return ch;
}

/*
 *---------------------------------------------------------------------------
 *
 * Tcl_UtfAtIndex --
 *
 *	Returns a pointer to the specified character (not byte) position in
 *	the UTF-8 string.
 *
 * Results:
 *	As above.
 *
 * Side effects:
 *	None.
 *
 *---------------------------------------------------------------------------
 */

const char *
Tcl_UtfAtIndex(
    register const char *src,	/* The UTF-8 string. */
    register int index)		/* The position of the desired character. */
{
    Tcl_UniChar ch;

    while (index > 0) {
	index--;
	src += TclUtfToUniChar(src, &ch);
    }
    return src;
}

/*
 *---------------------------------------------------------------------------
 *
 * Tcl_UtfBackslash --
 *
 *	Figure out how to handle a backslash sequence.
 *
 * Results:
 *	Stores the bytes represented by the backslash sequence in dst and
 *	returns the number of bytes written to dst. At most TCL_UTF_MAX bytes
 *	are written to dst; dst must have been large enough to accept those
 *	bytes. If readPtr isn't NULL then it is filled in with a count of the
 *	number of bytes in the backslash sequence.
 *
 * Side effects:
 *	The maximum number of bytes it takes to represent a Unicode character
 *	in UTF-8 is guaranteed to be less than the number of bytes used to
 *	express the backslash sequence that represents that Unicode character.
 *	If the target buffer into which the caller is going to store the bytes
 *	that represent the Unicode character is at least as large as the
 *	source buffer from which the backslashed sequence was extracted, no
 *	buffer overruns should occur.
 *
 *---------------------------------------------------------------------------
 */

int
Tcl_UtfBackslash(
    const char *src,		/* Points to the backslash character of a
				 * backslash sequence. */
    int *readPtr,		/* Fill in with number of characters read from
				 * src, unless NULL. */
    char *dst)			/* Filled with the bytes represented by the
				 * backslash sequence. */
{
#define LINE_LENGTH 128
    int numRead;
    int result;

    result = TclParseBackslash(src, LINE_LENGTH, &numRead, dst);
    if (numRead == LINE_LENGTH) {
	/*
	 * We ate a whole line. Pay the price of a strlen()
	 */

	result = TclParseBackslash(src, (int)strlen(src), &numRead, dst);
    }
    if (readPtr != NULL) {
	*readPtr = numRead;
    }
    return result;
}

/*
 *----------------------------------------------------------------------
 *
 * Tcl_UtfToUpper --
 *
 *	Convert lowercase characters to uppercase characters in a UTF string
 *	in place. The conversion may shrink the UTF string.
 *
 * Results:
 *	Returns the number of bytes in the resulting string excluding the
 *	trailing null.
 *
 * Side effects:
 *	Writes a terminating null after the last converted character.
 *
 *----------------------------------------------------------------------
 */

int
Tcl_UtfToUpper(
    char *str)			/* String to convert in place. */
{
    Tcl_UniChar ch, upChar;
    char *src, *dst;
    int bytes;

    /*
     * Iterate over the string until we hit the terminating null.
     */

    src = dst = str;
    while (*src) {
	bytes = TclUtfToUniChar(src, &ch);
	upChar = Tcl_UniCharToUpper(ch);

	/*
	 * To keep badly formed Utf strings from getting inflated by the
	 * conversion (thereby causing a segfault), only copy the upper case
	 * char to dst if its size is <= the original char.
	 */

	if (bytes < UtfCount(upChar)) {
	    memcpy(dst, src, (size_t) bytes);
	    dst += bytes;
	} else {
	    dst += Tcl_UniCharToUtf(upChar, dst);
	}
	src += bytes;
    }
    *dst = '\0';
    return (dst - str);
}

/*
 *----------------------------------------------------------------------
 *
 * Tcl_UtfToLower --
 *
 *	Convert uppercase characters to lowercase characters in a UTF string
 *	in place. The conversion may shrink the UTF string.
 *
 * Results:
 *	Returns the number of bytes in the resulting string excluding the
 *	trailing null.
 *
 * Side effects:
 *	Writes a terminating null after the last converted character.
 *
 *----------------------------------------------------------------------
 */

int
Tcl_UtfToLower(
    char *str)			/* String to convert in place. */
{
    Tcl_UniChar ch, lowChar;
    char *src, *dst;
    int bytes;

    /*
     * Iterate over the string until we hit the terminating null.
     */

    src = dst = str;
    while (*src) {
	bytes = TclUtfToUniChar(src, &ch);
	lowChar = Tcl_UniCharToLower(ch);

	/*
	 * To keep badly formed Utf strings from getting inflated by the
	 * conversion (thereby causing a segfault), only copy the lower case
	 * char to dst if its size is <= the original char.
	 */

	if (bytes < UtfCount(lowChar)) {
	    memcpy(dst, src, (size_t) bytes);
	    dst += bytes;
	} else {
	    dst += Tcl_UniCharToUtf(lowChar, dst);
	}
	src += bytes;
    }
    *dst = '\0';
    return (dst - str);
}

/*
 *----------------------------------------------------------------------
 *
 * Tcl_UtfToTitle --
 *
 *	Changes the first character of a UTF string to title case or uppercase
 *	and the rest of the string to lowercase. The conversion happens in
 *	place and may shrink the UTF string.
 *
 * Results:
 *	Returns the number of bytes in the resulting string excluding the
 *	trailing null.
 *
 * Side effects:
 *	Writes a terminating null after the last converted character.
 *
 *----------------------------------------------------------------------
 */

int
Tcl_UtfToTitle(
    char *str)			/* String to convert in place. */
{
    Tcl_UniChar ch, titleChar, lowChar;
    char *src, *dst;
    int bytes;

    /*
     * Capitalize the first character and then lowercase the rest of the
     * characters until we get to a null.
     */

    src = dst = str;

    if (*src) {
	bytes = TclUtfToUniChar(src, &ch);
	titleChar = Tcl_UniCharToTitle(ch);

	if (bytes < UtfCount(titleChar)) {
	    memcpy(dst, src, (size_t) bytes);
	    dst += bytes;
	} else {
	    dst += Tcl_UniCharToUtf(titleChar, dst);
	}
	src += bytes;
    }
    while (*src) {
	bytes = TclUtfToUniChar(src, &ch);
	lowChar = Tcl_UniCharToLower(ch);

	if (bytes < UtfCount(lowChar)) {
	    memcpy(dst, src, (size_t) bytes);
	    dst += bytes;
	} else {
	    dst += Tcl_UniCharToUtf(lowChar, dst);
	}
	src += bytes;
    }
    *dst = '\0';
    return (dst - str);
}

/*
 *----------------------------------------------------------------------
 *
 * TclpUtfNcmp2 --
 *
 *	Compare at most numBytes bytes of utf-8 strings cs and ct. Both cs and
 *	ct are assumed to be at least numBytes bytes long.
 *
 * Results:
 *	Return <0 if cs < ct, 0 if cs == ct, or >0 if cs > ct.
 *
 * Side effects:
 *	None.
 *
 *----------------------------------------------------------------------
 */

int
TclpUtfNcmp2(
    const char *cs,		/* UTF string to compare to ct. */
    const char *ct,		/* UTF string cs is compared to. */
    unsigned long numBytes)	/* Number of *bytes* to compare. */
{
    /*
     * We can't simply call 'memcmp(cs, ct, numBytes);' because we need to
     * check for Tcl's \xC0\x80 non-utf-8 null encoding. Otherwise utf-8 lexes
     * fine in the strcmp manner.
     */

    register int result = 0;

    for ( ; numBytes != 0; numBytes--, cs++, ct++) {
	if (*cs != *ct) {
	    result = UCHAR(*cs) - UCHAR(*ct);
	    break;
	}
    }
    if (numBytes && ((UCHAR(*cs) == 0xC0) || (UCHAR(*ct) == 0xC0))) {
	unsigned char c1, c2;

	c1 = ((UCHAR(*cs) == 0xC0) && (UCHAR(cs[1]) == 0x80)) ? 0 : UCHAR(*cs);
	c2 = ((UCHAR(*ct) == 0xC0) && (UCHAR(ct[1]) == 0x80)) ? 0 : UCHAR(*ct);
	result = (c1 - c2);
    }
    return result;
}

/*
 *----------------------------------------------------------------------
 *
 * Tcl_UtfNcmp --
 *
 *	Compare at most numChars UTF chars of string cs to string ct. Both cs
 *	and ct are assumed to be at least numChars UTF chars long.
 *
 * Results:
 *	Return <0 if cs < ct, 0 if cs == ct, or >0 if cs > ct.
 *
 * Side effects:
 *	None.
 *
 *----------------------------------------------------------------------
 */

int
Tcl_UtfNcmp(
    const char *cs,		/* UTF string to compare to ct. */
    const char *ct,		/* UTF string cs is compared to. */
    unsigned long numChars)	/* Number of UTF chars to compare. */
{
    Tcl_UniChar ch1, ch2;

    /*
     * Cannot use 'memcmp(cs, ct, n);' as byte representation of \u0000 (the
     * pair of bytes 0xc0,0x80) is larger than byte representation of \u0001
     * (the byte 0x01.)
     */

    while (numChars-- > 0) {
	/*
	 * n must be interpreted as chars, not bytes. This should be called
	 * only when both strings are of at least n chars long (no need for \0
	 * check)
	 */

	cs += TclUtfToUniChar(cs, &ch1);
	ct += TclUtfToUniChar(ct, &ch2);
	if (ch1 != ch2) {
	    return (ch1 - ch2);
	}
    }
    return 0;
}

/*
 *----------------------------------------------------------------------
 *
 * Tcl_UtfNcasecmp --
 *
 *	Compare at most numChars UTF chars of string cs to string ct case
 *	insensitive. Both cs and ct are assumed to be at least numChars UTF
 *	chars long.
 *
 * Results:
 *	Return <0 if cs < ct, 0 if cs == ct, or >0 if cs > ct.
 *
 * Side effects:
 *	None.
 *
 *----------------------------------------------------------------------
 */

int
Tcl_UtfNcasecmp(
    const char *cs,		/* UTF string to compare to ct. */
    const char *ct,		/* UTF string cs is compared to. */
    unsigned long numChars)	/* Number of UTF chars to compare. */
{
    Tcl_UniChar ch1, ch2;
    while (numChars-- > 0) {
	/*
	 * n must be interpreted as chars, not bytes.
	 * This should be called only when both strings are of
	 * at least n chars long (no need for \0 check)
	 */
	cs += TclUtfToUniChar(cs, &ch1);
	ct += TclUtfToUniChar(ct, &ch2);
	if (ch1 != ch2) {
	    ch1 = Tcl_UniCharToLower(ch1);
	    ch2 = Tcl_UniCharToLower(ch2);
	    if (ch1 != ch2) {
		return (ch1 - ch2);
	    }
	}
    }
    return 0;
}

/*
 *----------------------------------------------------------------------
 *
 * Tcl_UniCharToUpper --
 *
 *	Compute the uppercase equivalent of the given Unicode character.
 *
 * Results:
 *	Returns the uppercase Unicode character.
 *
 * Side effects:
 *	None.
 *
 *----------------------------------------------------------------------
 */

Tcl_UniChar
Tcl_UniCharToUpper(
    int ch)			/* Unicode character to convert. */
{
    int info = GetUniCharInfo(ch);

    if (GetCaseType(info) & 0x04) {
	return (Tcl_UniChar) (ch - GetDelta(info));
    } else {
	return ch;
    }
}

/*
 *----------------------------------------------------------------------
 *
 * Tcl_UniCharToLower --
 *
 *	Compute the lowercase equivalent of the given Unicode character.
 *
 * Results:
 *	Returns the lowercase Unicode character.
 *
 * Side effects:
 *	None.
 *
 *----------------------------------------------------------------------
 */

Tcl_UniChar
Tcl_UniCharToLower(
    int ch)			/* Unicode character to convert. */
{
    int info = GetUniCharInfo(ch);

    if (GetCaseType(info) & 0x02) {
	return (Tcl_UniChar) (ch + GetDelta(info));
    } else {
	return ch;
    }
}

/*
 *----------------------------------------------------------------------
 *
 * Tcl_UniCharToTitle --
 *
 *	Compute the titlecase equivalent of the given Unicode character.
 *
 * Results:
 *	Returns the titlecase Unicode character.
 *
 * Side effects:
 *	None.
 *
 *----------------------------------------------------------------------
 */

Tcl_UniChar
Tcl_UniCharToTitle(
    int ch)			/* Unicode character to convert. */
{
    int info = GetUniCharInfo(ch);
    int mode = GetCaseType(info);

    if (mode & 0x1) {
	/*
	 * Subtract or add one depending on the original case.
	 */

	return (Tcl_UniChar) (ch + ((mode & 0x4) ? -1 : 1));
    } else if (mode == 0x4) {
	return (Tcl_UniChar) (ch - GetDelta(info));
    } else {
	return ch;
    }
}

/*
 *----------------------------------------------------------------------
 *
 * Tcl_UniCharLen --
 *
 *	Find the length of a UniChar string. The str input must be null
 *	terminated.
 *
 * Results:
 *	Returns the length of str in UniChars (not bytes).
 *
 * Side effects:
 *	None.
 *
 *----------------------------------------------------------------------
 */

int
Tcl_UniCharLen(
    const Tcl_UniChar *uniStr)	/* Unicode string to find length of. */
{
    int len = 0;

    while (*uniStr != '\0') {
	len++;
	uniStr++;
    }
    return len;
}

/*
 *----------------------------------------------------------------------
 *
 * Tcl_UniCharNcmp --
 *
 *	Compare at most numChars unichars of string ucs to string uct.
 *	Both ucs and uct are assumed to be at least numChars unichars long.
 *
 * Results:
 *	Return <0 if ucs < uct, 0 if ucs == uct, or >0 if ucs > uct.
 *
 * Side effects:
 *	None.
 *
 *----------------------------------------------------------------------
 */

int
Tcl_UniCharNcmp(
    const Tcl_UniChar *ucs,	/* Unicode string to compare to uct. */
    const Tcl_UniChar *uct,	/* Unicode string ucs is compared to. */
    unsigned long numChars)	/* Number of unichars to compare. */
{
#ifdef WORDS_BIGENDIAN
    /*
     * We are definitely on a big-endian machine; memcmp() is safe
     */

    return memcmp(ucs, uct, numChars*sizeof(Tcl_UniChar));

#else /* !WORDS_BIGENDIAN */
    /*
     * We can't simply call memcmp() because that is not lexically correct.
     */

    for ( ; numChars != 0; ucs++, uct++, numChars--) {
	if (*ucs != *uct) {
	    return (*ucs - *uct);
	}
    }
    return 0;
#endif /* WORDS_BIGENDIAN */
}

/*
 *----------------------------------------------------------------------
 *
 * Tcl_UniCharNcasecmp --
 *
 *	Compare at most numChars unichars of string ucs to string uct case
 *	insensitive. Both ucs and uct are assumed to be at least numChars
 *	unichars long.
 *
 * Results:
 *	Return <0 if ucs < uct, 0 if ucs == uct, or >0 if ucs > uct.
 *
 * Side effects:
 *	None.
 *
 *----------------------------------------------------------------------
 */

int
Tcl_UniCharNcasecmp(
    const Tcl_UniChar *ucs,	/* Unicode string to compare to uct. */
    const Tcl_UniChar *uct,	/* Unicode string ucs is compared to. */
    unsigned long numChars)	/* Number of unichars to compare. */
{
    for ( ; numChars != 0; numChars--, ucs++, uct++) {
	if (*ucs != *uct) {
	    Tcl_UniChar lcs = Tcl_UniCharToLower(*ucs);
	    Tcl_UniChar lct = Tcl_UniCharToLower(*uct);

	    if (lcs != lct) {
		return (lcs - lct);
	    }
	}
    }
    return 0;
}

/*
 *----------------------------------------------------------------------
 *
 * Tcl_UniCharIsAlnum --
 *
 *	Test if a character is an alphanumeric Unicode character.
 *
 * Results:
 *	Returns 1 if character is alphanumeric.
 *
 * Side effects:
 *	None.
 *
 *----------------------------------------------------------------------
 */

int
Tcl_UniCharIsAlnum(
    int ch)			/* Unicode character to test. */
{
    register int category = (GetUniCharInfo(ch) & UNICODE_CATEGORY_MASK);

    return (((ALPHA_BITS | DIGIT_BITS) >> category) & 1);
}

/*
 *----------------------------------------------------------------------
 *
 * Tcl_UniCharIsAlpha --
 *
 *	Test if a character is an alphabetic Unicode character.
 *
 * Results:
 *	Returns 1 if character is alphabetic.
 *
 * Side effects:
 *	None.
 *
 *----------------------------------------------------------------------
 */

int
Tcl_UniCharIsAlpha(
    int ch)			/* Unicode character to test. */
{
    register int category = (GetUniCharInfo(ch) & UNICODE_CATEGORY_MASK);
    return ((ALPHA_BITS >> category) & 1);
}

/*
 *----------------------------------------------------------------------
 *
 * Tcl_UniCharIsControl --
 *
 *	Test if a character is a Unicode control character.
 *
 * Results:
 *	Returns non-zero if character is a control.
 *
 * Side effects:
 *	None.
 *
 *----------------------------------------------------------------------
 */

int
Tcl_UniCharIsControl(
    int ch)			/* Unicode character to test. */
{
    return ((GetUniCharInfo(ch) & UNICODE_CATEGORY_MASK) == CONTROL);
}

/*
 *----------------------------------------------------------------------
 *
 * Tcl_UniCharIsDigit --
 *
 *	Test if a character is a numeric Unicode character.
 *
 * Results:
 *	Returns non-zero if character is a digit.
 *
 * Side effects:
 *	None.
 *
 *----------------------------------------------------------------------
 */

int
Tcl_UniCharIsDigit(
    int ch)			/* Unicode character to test. */
{
    return (GetUniCharInfo(ch)&UNICODE_CATEGORY_MASK) == DECIMAL_DIGIT_NUMBER;
}

/*
 *----------------------------------------------------------------------
 *
 * Tcl_UniCharIsGraph --
 *
 *	Test if a character is any Unicode print character except space.
 *
 * Results:
 *	Returns non-zero if character is printable, but not space.
 *
 * Side effects:
 *	None.
 *
 *----------------------------------------------------------------------
 */

int
Tcl_UniCharIsGraph(
    int ch)			/* Unicode character to test. */
{
    register int category = (GetUniCharInfo(ch) & UNICODE_CATEGORY_MASK);
    return (((PRINT_BITS >> category) & 1) && ((unsigned char) ch != ' '));
}

/*
 *----------------------------------------------------------------------
 *
 * Tcl_UniCharIsLower --
 *
 *	Test if a character is a lowercase Unicode character.
 *
 * Results:
 *	Returns non-zero if character is lowercase.
 *
 * Side effects:
 *	None.
 *
 *----------------------------------------------------------------------
 */

int
Tcl_UniCharIsLower(
    int ch)			/* Unicode character to test. */
{
    return ((GetUniCharInfo(ch) & UNICODE_CATEGORY_MASK) == LOWERCASE_LETTER);
}

/*
 *----------------------------------------------------------------------
 *
 * Tcl_UniCharIsPrint --
 *
 *	Test if a character is a Unicode print character.
 *
 * Results:
 *	Returns non-zero if character is printable.
 *
 * Side effects:
 *	None.
 *
 *----------------------------------------------------------------------
 */

int
Tcl_UniCharIsPrint(
    int ch)			/* Unicode character to test. */
{
    register int category = (GetUniCharInfo(ch) & UNICODE_CATEGORY_MASK);
    return ((PRINT_BITS >> category) & 1);
}

/*
 *----------------------------------------------------------------------
 *
 * Tcl_UniCharIsPunct --
 *
 *	Test if a character is a Unicode punctuation character.
 *
 * Results:
 *	Returns non-zero if character is punct.
 *
 * Side effects:
 *	None.
 *
 *----------------------------------------------------------------------
 */

int
Tcl_UniCharIsPunct(
    int ch)			/* Unicode character to test. */
{
    register int category = (GetUniCharInfo(ch) & UNICODE_CATEGORY_MASK);
    return ((PUNCT_BITS >> category) & 1);
}

/*
 *----------------------------------------------------------------------
 *
 * Tcl_UniCharIsSpace --
 *
 *	Test if a character is a whitespace Unicode character.
 *
 * Results:
 *	Returns non-zero if character is a space.
 *
 * Side effects:
 *	None.
 *
 *----------------------------------------------------------------------
 */

int
Tcl_UniCharIsSpace(
    int ch)			/* Unicode character to test. */
{
    register int category;

    /*
     * If the character is within the first 127 characters, just use the
     * standard C function, otherwise consult the Unicode table.
     */

    if (ch < 0x80) {
	return isspace(UCHAR(ch)); /* INTL: ISO space */
    } else {
	category = (GetUniCharInfo(ch) & UNICODE_CATEGORY_MASK);
	return ((SPACE_BITS >> category) & 1);
    }
}

/*
 *----------------------------------------------------------------------
 *
 * Tcl_UniCharIsUpper --
 *
 *	Test if a character is a uppercase Unicode character.
 *
 * Results:
 *	Returns non-zero if character is uppercase.
 *
 * Side effects:
 *	None.
 *
 *----------------------------------------------------------------------
 */

int
Tcl_UniCharIsUpper(
    int ch)			/* Unicode character to test. */
{
    return ((GetUniCharInfo(ch) & UNICODE_CATEGORY_MASK) == UPPERCASE_LETTER);
}

/*
 *----------------------------------------------------------------------
 *
 * Tcl_UniCharIsWordChar --
 *
 *	Test if a character is alphanumeric or a connector punctuation mark.
 *
 * Results:
 *	Returns 1 if character is a word character.
 *
 * Side effects:
 *	None.
 *
 *----------------------------------------------------------------------
 */

int
Tcl_UniCharIsWordChar(
    int ch)			/* Unicode character to test. */
{
    register int category = (GetUniCharInfo(ch) & UNICODE_CATEGORY_MASK);

    return (((ALPHA_BITS | DIGIT_BITS | CONNECTOR_BITS) >> category) & 1);
}

/*
 *----------------------------------------------------------------------
 *
 * Tcl_UniCharCaseMatch --
 *
 *	See if a particular Unicode string matches a particular pattern.
 *	Allows case insensitivity. This is the Unicode equivalent of the char*
 *	Tcl_StringCaseMatch. The UniChar strings must be NULL-terminated.
 *	This has no provision for counted UniChar strings, thus should not be
 *	used where NULLs are expected in the UniChar string. Use
 *	TclUniCharMatch where possible.
 *
 * Results:
 *	The return value is 1 if string matches pattern, and 0 otherwise. The
 *	matching operation permits the following special characters in the
 *	pattern: *?\[] (see the manual entry for details on what these mean).
 *
 * Side effects:
 *	None.
 *
 *----------------------------------------------------------------------
 */

int
Tcl_UniCharCaseMatch(
    const Tcl_UniChar *uniStr,	/* Unicode String. */
    const Tcl_UniChar *uniPattern,
				/* Pattern, which may contain special
				 * characters. */
    int nocase)			/* 0 for case sensitive, 1 for insensitive */
{
    Tcl_UniChar ch1, p;

    while (1) {
	p = *uniPattern;

	/*
	 * See if we're at the end of both the pattern and the string. If so,
	 * we succeeded. If we're at the end of the pattern but not at the end
	 * of the string, we failed.
	 */

	if (p == 0) {
	    return (*uniStr == 0);
	}
	if ((*uniStr == 0) && (p != '*')) {
	    return 0;
	}

	/*
	 * Check for a "*" as the next pattern character. It matches any
	 * substring. We handle this by skipping all the characters up to the
	 * next matching one in the pattern, and then calling ourselves
	 * recursively for each postfix of string, until either we match or we
	 * reach the end of the string.
	 */

	if (p == '*') {
	    /*
	     * Skip all successive *'s in the pattern
	     */

	    while (*(++uniPattern) == '*') {
		/* empty body */
	    }
	    p = *uniPattern;
	    if (p == 0) {
		return 1;
	    }
	    if (nocase) {
		p = Tcl_UniCharToLower(p);
	    }
	    while (1) {
		/*
		 * Optimization for matching - cruise through the string
		 * quickly if the next char in the pattern isn't a special
		 * character
		 */

		if ((p != '[') && (p != '?') && (p != '\\')) {
		    if (nocase) {
			while (*uniStr && (p != *uniStr)
				&& (p != Tcl_UniCharToLower(*uniStr))) {
			    uniStr++;
			}
		    } else {
			while (*uniStr && (p != *uniStr)) {
			    uniStr++;
			}
		    }
		}
		if (Tcl_UniCharCaseMatch(uniStr, uniPattern, nocase)) {
		    return 1;
		}
		if (*uniStr == 0) {
		    return 0;
		}
		uniStr++;
	    }
	}

	/*
	 * Check for a "?" as the next pattern character. It matches any
	 * single character.
	 */

	if (p == '?') {
	    uniPattern++;
	    uniStr++;
	    continue;
	}

	/*
	 * Check for a "[" as the next pattern character. It is followed by a
	 * list of characters that are acceptable, or by a range (two
	 * characters separated by "-").
	 */

	if (p == '[') {
	    Tcl_UniChar startChar, endChar;

	    uniPattern++;
	    ch1 = (nocase ? Tcl_UniCharToLower(*uniStr) : *uniStr);
	    uniStr++;
	    while (1) {
		if ((*uniPattern == ']') || (*uniPattern == 0)) {
		    return 0;
		}
		startChar = (nocase ? Tcl_UniCharToLower(*uniPattern)
			: *uniPattern);
		uniPattern++;
		if (*uniPattern == '-') {
		    uniPattern++;
		    if (*uniPattern == 0) {
			return 0;
		    }
		    endChar = (nocase ? Tcl_UniCharToLower(*uniPattern)
			    : *uniPattern);
		    uniPattern++;
		    if (((startChar <= ch1) && (ch1 <= endChar))
			    || ((endChar <= ch1) && (ch1 <= startChar))) {
			/*
			 * Matches ranges of form [a-z] or [z-a].
			 */
			break;
		    }
		} else if (startChar == ch1) {
		    break;
		}
	    }
	    while (*uniPattern != ']') {
		if (*uniPattern == 0) {
		    uniPattern--;
		    break;
		}
		uniPattern++;
	    }
	    uniPattern++;
	    continue;
	}

	/*
	 * If the next pattern character is '\', just strip off the '\' so we
	 * do exact matching on the character that follows.
	 */

	if (p == '\\') {
	    if (*(++uniPattern) == '\0') {
		return 0;
	    }
	}

	/*
	 * There's no special character. Just make sure that the next bytes of
	 * each string match.
	 */

	if (nocase) {
	    if (Tcl_UniCharToLower(*uniStr) !=
		    Tcl_UniCharToLower(*uniPattern)) {
		return 0;
	    }
	} else if (*uniStr != *uniPattern) {
	    return 0;
	}
	uniStr++;
	uniPattern++;
    }
}

/*
 *----------------------------------------------------------------------
 *
 * TclUniCharMatch --
 *
 *	See if a particular Unicode string matches a particular pattern.
 *	Allows case insensitivity. This is the Unicode equivalent of the char*
 *	Tcl_StringCaseMatch. This variant of Tcl_UniCharCaseMatch uses counted
 *	Strings, so embedded NULLs are allowed.
 *
 * Results:
 *	The return value is 1 if string matches pattern, and 0 otherwise. The
 *	matching operation permits the following special characters in the
 *	pattern: *?\[] (see the manual entry for details on what these mean).
 *
 * Side effects:
 *	None.
 *
 *----------------------------------------------------------------------
 */

int
TclUniCharMatch(
    const Tcl_UniChar *string,	/* Unicode String. */
    int strLen,			/* Length of String */
    const Tcl_UniChar *pattern,	/* Pattern, which may contain special
				 * characters. */
    int ptnLen,			/* Length of Pattern */
    int nocase)			/* 0 for case sensitive, 1 for insensitive */
{
    const Tcl_UniChar *stringEnd, *patternEnd;
    Tcl_UniChar p;

    stringEnd = string + strLen;
    patternEnd = pattern + ptnLen;

    while (1) {
	/*
	 * See if we're at the end of both the pattern and the string. If so,
	 * we succeeded. If we're at the end of the pattern but not at the end
	 * of the string, we failed.
	 */

	if (pattern == patternEnd) {
	    return (string == stringEnd);
	}
	p = *pattern;
	if ((string == stringEnd) && (p != '*')) {
	    return 0;
	}

	/*
	 * Check for a "*" as the next pattern character. It matches any
	 * substring. We handle this by skipping all the characters up to the
	 * next matching one in the pattern, and then calling ourselves
	 * recursively for each postfix of string, until either we match or we
	 * reach the end of the string.
	 */

	if (p == '*') {
	    /*
	     * Skip all successive *'s in the pattern.
	     */

	    while (*(++pattern) == '*') {
		/* empty body */
	    }
	    if (pattern == patternEnd) {
		return 1;
	    }
	    p = *pattern;
	    if (nocase) {
		p = Tcl_UniCharToLower(p);
	    }
	    while (1) {
		/*
		 * Optimization for matching - cruise through the string
		 * quickly if the next char in the pattern isn't a special
		 * character.
		 */

		if ((p != '[') && (p != '?') && (p != '\\')) {
		    if (nocase) {
			while ((string < stringEnd) && (p != *string)
				&& (p != Tcl_UniCharToLower(*string))) {
			    string++;
			}
		    } else {
			while ((string < stringEnd) && (p != *string)) {
			    string++;
			}
		    }
		}
		if (TclUniCharMatch(string, stringEnd - string,
			pattern, patternEnd - pattern, nocase)) {
		    return 1;
		}
		if (string == stringEnd) {
		    return 0;
		}
		string++;
	    }
	}

	/*
	 * Check for a "?" as the next pattern character. It matches any
	 * single character.
	 */

	if (p == '?') {
	    pattern++;
	    string++;
	    continue;
	}

	/*
	 * Check for a "[" as the next pattern character. It is followed by a
	 * list of characters that are acceptable, or by a range (two
	 * characters separated by "-").
	 */

	if (p == '[') {
	    Tcl_UniChar ch1, startChar, endChar;

	    pattern++;
	    ch1 = (nocase ? Tcl_UniCharToLower(*string) : *string);
	    string++;
	    while (1) {
		if ((*pattern == ']') || (pattern == patternEnd)) {
		    return 0;
		}
		startChar = (nocase ? Tcl_UniCharToLower(*pattern) : *pattern);
		pattern++;
		if (*pattern == '-') {
		    pattern++;
		    if (pattern == patternEnd) {
			return 0;
		    }
		    endChar = (nocase ? Tcl_UniCharToLower(*pattern)
			    : *pattern);
		    pattern++;
		    if (((startChar <= ch1) && (ch1 <= endChar))
			    || ((endChar <= ch1) && (ch1 <= startChar))) {
			/*
			 * Matches ranges of form [a-z] or [z-a].
			 */
			break;
		    }
		} else if (startChar == ch1) {
		    break;
		}
	    }
	    while (*pattern != ']') {
		if (pattern == patternEnd) {
		    pattern--;
		    break;
		}
		pattern++;
	    }
	    pattern++;
	    continue;
	}

	/*
	 * If the next pattern character is '\', just strip off the '\' so we
	 * do exact matching on the character that follows.
	 */

	if (p == '\\') {
	    if (++pattern == patternEnd) {
		return 0;
	    }
	}

	/*
	 * There's no special character. Just make sure that the next bytes of
	 * each string match.
	 */

	if (nocase) {
	    if (Tcl_UniCharToLower(*string) != Tcl_UniCharToLower(*pattern)) {
		return 0;
	    }
	} else if (*string != *pattern) {
	    return 0;
	}
	string++;
	pattern++;
    }
}

/*
 * Local Variables:
 * mode: c
 * c-basic-offset: 4
 * fill-column: 78
 * End:
 */<|MERGE_RESOLUTION|>--- conflicted
+++ resolved
@@ -7,11 +7,6 @@
  *
  * See the file "license.terms" for information on usage and redistribution of
  * this file, and for a DISCLAIMER OF ALL WARRANTIES.
-<<<<<<< HEAD
- *
- * RCS: @(#) $Id: tclUtf.c,v 1.31.2.8 2009/09/07 16:39:50 dgp Exp $
-=======
->>>>>>> d2834ff4
  */
 
 #include "tclInt.h"
