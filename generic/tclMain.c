--- conflicted
+++ resolved
@@ -310,26 +310,15 @@
 				 * but before starting to execute commands. */
     Tcl_Interp *interp)
 {
-<<<<<<< HEAD
     Tcl_Obj *path, *resultPtr, *argvPtr, *appName;
     const char *encodingName = NULL;
     int code, exitCode = 0;
     Tcl_MainLoopProc *mainLoopProc;
     Tcl_Channel chan;
     InteractiveState is;
-=======
-    Tcl_Obj *path, *resultPtr, *argvPtr, *commandPtr = NULL;
-    CONST char *encodingName = NULL;
-    PromptType prompt = PROMPT_START;
-    int code, length, tty, exitCode = 0;
-    Tcl_Channel inChannel, outChannel, errChannel;
-    Tcl_Interp *interp;
-    Tcl_DString appName;
-
-    interp = Tcl_CreateInterp();
+
     TclpSetInitialEncodings();
-    TclpFindExecutable(argv[0]);
->>>>>>> e82e5a1a
+    TclpFindExecutable((const char *)argv[0]);
 
     Tcl_InitMemory(interp);
 
@@ -658,7 +647,6 @@
 				 * function to call after most initialization
 				 * but before starting to execute commands. */
 {
-    Tcl_FindExecutable(argv[0]);
     Tcl_MainEx(argc, argv, appInitProc, Tcl_CreateInterp());
 }
 #endif /* TCL_MAJOR_VERSION == 8 && !UNICODE */
