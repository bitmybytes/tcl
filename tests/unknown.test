--- conflicted
+++ resolved
@@ -11,15 +11,8 @@
 # See the file "license.terms" for information on usage and redistribution
 # of this file, and for a DISCLAIMER OF ALL WARRANTIES.
 
-<<<<<<< HEAD
-if {"::tcltest" ni [namespace children]} {
-    package require tcltest
-    namespace import -force ::tcltest::*
-}
-=======
 package require tcltest 2
 namespace import ::tcltest::*
->>>>>>> 457915c7
 
 unset -nocomplain x
 catch {rename unknown unknown.old}
@@ -55,7 +48,7 @@
     set x
 } "foobar \\{ \\} a\\{b {;} \\\\ {\$a} {a\[b} \\]"
 
-proc unknown {args} {
+proc unknown args {
     error "unknown failed"
 }
 test unknown-4.1 {errors in "unknown" procedure} {
@@ -64,7 +57,7 @@
  
 # cleanup
-catch {rename unknown ""}
+catch {rename unknown {}}
 catch {rename unknown.old unknown}
 cleanupTests
 return 
