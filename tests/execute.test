# This file contains tests for the tclExecute.c source file. Tests appear in
# the same order as the C code that they test. The set of tests is currently
# incomplete since it currently includes only new tests for code changed for
# the addition of Tcl namespaces. Other execution-related tests appear in
# several other test files including namespace.test, basic.test, eval.test,
# for.test, etc.
#
# Sourcing this file into Tcl runs the tests and generates output for errors.
# No output means no errors were found.
#
# Copyright (c) 1997 Sun Microsystems, Inc.
# Copyright (c) 1998-1999 by Scriptics Corporation.
#
<<<<<<< HEAD
# See the file "license.terms" for information on usage and redistribution of
# this file, and for a DISCLAIMER OF ALL WARRANTIES.
#
# RCS: @(#) $Id: execute.test,v 1.37 2011/01/01 14:44:32 dkf Exp $
=======
# See the file "license.terms" for information on usage and redistribution
# of this file, and for a DISCLAIMER OF ALL WARRANTIES.
>>>>>>> 9ef2ab9b

if {"::tcltest" ni [namespace children]} {
    package require tcltest 2
    namespace import -force ::tcltest::*
}

catch {namespace delete {*}[namespace children :: test_ns_*]}
catch {rename foo ""}
catch {unset x}
catch {unset y}
catch {unset msg}

testConstraint testobj [expr {
    [llength [info commands testobj]]
    && [llength [info commands testdoubleobj]]
    && [llength [info commands teststringobj]]
}]

testConstraint longIs32bit [expr {int(0x80000000) < 0}]
testConstraint testexprlongobj [llength [info commands testexprlongobj]]

# Tests for the omnibus TclExecuteByteCode function:

# INST_DONE not tested
# INST_PUSH1 not tested
# INST_PUSH4 not tested
# INST_POP not tested
# INST_DUP not tested
# INST_INVOKE_STK4 not tested
# INST_INVOKE_STK1 not tested
# INST_EVAL_STK not tested
# INST_EXPR_STK not tested

# INST_LOAD_SCALAR1
test execute-1.1 {TclExecuteByteCode, INST_LOAD_SCALAR1, small opnd} {
    proc foo {} {
	set x 1
	return $x
    }
    foo
} 1
test execute-1.2 {TclExecuteByteCode, INST_LOAD_SCALAR1, large opnd} {
    # Bug: 2243
    set body {}
    for {set i 0} {$i < 129} {incr i} {
	append body "set x$i x\n"
    }
    append body {
	set y 1
	return $y
    }
    proc foo {} $body
    foo
} 1
test execute-1.3 {TclExecuteByteCode, INST_LOAD_SCALAR1, error} {
    proc foo {} {
	set x 1
	unset x
	return $x
    }
    list [catch {foo} msg] $msg
} {1 {can't read "x": no such variable}}

# INST_LOAD_SCALAR4
test execute-2.1 {TclExecuteByteCode, INST_LOAD_SCALAR4, simple case} {
    set body {}
    for {set i 0} {$i < 256} {incr i} {
	append body "set x$i x\n"
    }
    append body {
	set y 1
	return $y
    }
    proc foo {} $body
    foo
} 1
test execute-2.2 {TclExecuteByteCode, INST_LOAD_SCALAR4, error} {
    set body {}
    for {set i 0} {$i < 256} {incr i} {
	append body "set x$i x\n"
    }
    append body {
	set y 1
	unset y
	return $y
    }
    proc foo {} $body
    list [catch {foo} msg] $msg
} {1 {can't read "y": no such variable}}

# INST_LOAD_SCALAR_STK not tested
# INST_LOAD_ARRAY4 not tested
# INST_LOAD_ARRAY1 not tested
# INST_LOAD_ARRAY_STK not tested
# INST_LOAD_STK not tested
# INST_STORE_SCALAR4 not tested
# INST_STORE_SCALAR1 not tested
# INST_STORE_SCALAR_STK not tested
# INST_STORE_ARRAY4 not tested
# INST_STORE_ARRAY1 not tested
# INST_STORE_ARRAY_STK not tested
# INST_STORE_STK not tested
# INST_INCR_SCALAR1 not tested
# INST_INCR_SCALAR_STK not tested
# INST_INCR_STK not tested
# INST_INCR_ARRAY1 not tested
# INST_INCR_ARRAY_STK not tested
# INST_INCR_SCALAR1_IMM not tested
# INST_INCR_SCALAR_STK_IMM not tested
# INST_INCR_STK_IMM not tested
# INST_INCR_ARRAY1_IMM not tested
# INST_INCR_ARRAY_STK_IMM not tested
# INST_JUMP1 not tested
# INST_JUMP4 not tested
# INST_JUMP_TRUE4 not tested
# INST_JUMP_TRUE1 not tested
# INST_JUMP_FALSE4 not tested
# INST_JUMP_FALSE1 not tested
# INST_LOR not tested
# INST_LAND not tested
# INST_EQ not tested
# INST_NEQ not tested
# INST_LT not tested
# INST_GT not tested
# INST_LE not tested
# INST_GE not tested
# INST_MOD not tested
# INST_LSHIFT not tested
# INST_RSHIFT not tested
# INST_BITOR not tested
# INST_BITXOR not tested
# INST_BITAND not tested

# INST_ADD is partially tested:
test execute-3.1 {TclExecuteByteCode, INST_ADD, op1 is int} {testobj} {
    set x [testintobj set 0 1]
    expr {$x + 1}
} 2
test execute-3.2 {TclExecuteByteCode, INST_ADD, op1 is double} {testobj} {
    set x [testdoubleobj set 0 1]
    expr {$x + 1}
} 2.0
test execute-3.3 {TclExecuteByteCode, INST_ADD, op1 is double with string} {testobj} {
    set x [testintobj set 0 1]
    testobj convert 0 double
    expr {$x + 1}
} 2
test execute-3.4 {TclExecuteByteCode, INST_ADD, op1 is string int} {testobj} {
    set x [teststringobj set 0 1]
    expr {$x + 1}
} 2
test execute-3.5 {TclExecuteByteCode, INST_ADD, op1 is string double} {testobj} {
    set x [teststringobj set 0 1.0]
    expr {$x + 1}
} 2.0
test execute-3.6 {TclExecuteByteCode, INST_ADD, op1 is non-numeric} {testobj} {
    set x [teststringobj set 0 foo]
    list [catch {expr {$x + 1}} msg] $msg
} {1 {can't use non-numeric string as operand of "+"}}
test execute-3.7 {TclExecuteByteCode, INST_ADD, op2 is int} {testobj} {
    set x [testintobj set 0 1]
    expr {1 + $x}
} 2
test execute-3.8 {TclExecuteByteCode, INST_ADD, op2 is double} {testobj} {
    set x [testdoubleobj set 0 1]
    expr {1 + $x}
} 2.0
test execute-3.9 {TclExecuteByteCode, INST_ADD, op2 is double with string} {testobj} {
    set x [testintobj set 0 1]
    testobj convert 0 double
    expr {1 + $x}
} 2
test execute-3.10 {TclExecuteByteCode, INST_ADD, op2 is string int} {testobj} {
    set x [teststringobj set 0 1]
    expr {1 + $x}
} 2
test execute-3.11 {TclExecuteByteCode, INST_ADD, op2 is string double} {testobj} {
    set x [teststringobj set 0 1.0]
    expr {1 + $x}
} 2.0
test execute-3.12 {TclExecuteByteCode, INST_ADD, op2 is non-numeric} {testobj} {
    set x [teststringobj set 0 foo]
    list [catch {expr {1 + $x}} msg] $msg
} {1 {can't use non-numeric string as operand of "+"}}

# INST_SUB is partially tested:
test execute-3.13 {TclExecuteByteCode, INST_SUB, op1 is int} {testobj} {
    set x [testintobj set 0 1]
    expr {$x - 1}
} 0
test execute-3.14 {TclExecuteByteCode, INST_SUB, op1 is double} {testobj} {
    set x [testdoubleobj set 0 1]
    expr {$x - 1}
} 0.0
test execute-3.15 {TclExecuteByteCode, INST_SUB, op1 is double with string} {testobj} {
    set x [testintobj set 0 1]
    testobj convert 0 double
    expr {$x - 1}
} 0
test execute-3.16 {TclExecuteByteCode, INST_SUB, op1 is string int} {testobj} {
    set x [teststringobj set 0 1]
    expr {$x - 1}
} 0
test execute-3.17 {TclExecuteByteCode, INST_SUB, op1 is string double} {testobj} {
    set x [teststringobj set 0 1.0]
    expr {$x - 1}
} 0.0
test execute-3.18 {TclExecuteByteCode, INST_SUB, op1 is non-numeric} {testobj} {
    set x [teststringobj set 0 foo]
    list [catch {expr {$x - 1}} msg] $msg
} {1 {can't use non-numeric string as operand of "-"}}
test execute-3.19 {TclExecuteByteCode, INST_SUB, op2 is int} {testobj} {
    set x [testintobj set 0 1]
    expr {1 - $x}
} 0
test execute-3.20 {TclExecuteByteCode, INST_SUB, op2 is double} {testobj} {
    set x [testdoubleobj set 0 1]
    expr {1 - $x}
} 0.0
test execute-3.21 {TclExecuteByteCode, INST_SUB, op2 is double with string} {testobj} {
    set x [testintobj set 0 1]
    testobj convert 0 double
    expr {1 - $x}
} 0
test execute-3.22 {TclExecuteByteCode, INST_SUB, op2 is string int} {testobj} {
    set x [teststringobj set 0 1]
    expr {1 - $x}
} 0
test execute-3.23 {TclExecuteByteCode, INST_SUB, op2 is string double} {testobj} {
    set x [teststringobj set 0 1.0]
    expr {1 - $x}
} 0.0
test execute-3.24 {TclExecuteByteCode, INST_SUB, op2 is non-numeric} {testobj} {
    set x [teststringobj set 0 foo]
    list [catch {expr {1 - $x}} msg] $msg
} {1 {can't use non-numeric string as operand of "-"}}

# INST_MULT is partially tested:
test execute-3.25 {TclExecuteByteCode, INST_MULT, op1 is int} {testobj} {
    set x [testintobj set 1 1]
    expr {$x * 1}
} 1
test execute-3.26 {TclExecuteByteCode, INST_MULT, op1 is double} {testobj} {
    set x [testdoubleobj set 1 2.0]
    expr {$x * 1}
} 2.0
test execute-3.27 {TclExecuteByteCode, INST_MULT, op1 is double with string} {testobj} {
    set x [testintobj set 1 2]
    testobj convert 1 double
    expr {$x * 1}
} 2
test execute-3.28 {TclExecuteByteCode, INST_MULT, op1 is string int} {testobj} {
    set x [teststringobj set 1 1]
    expr {$x * 1}
} 1
test execute-3.29 {TclExecuteByteCode, INST_MULT, op1 is string double} {testobj} {
    set x [teststringobj set 1 1.0]
    expr {$x * 1}
} 1.0
test execute-3.30 {TclExecuteByteCode, INST_MULT, op1 is non-numeric} {testobj} {
    set x [teststringobj set 1 foo]
    list [catch {expr {$x * 1}} msg] $msg
} {1 {can't use non-numeric string as operand of "*"}}
test execute-3.31 {TclExecuteByteCode, INST_MULT, op2 is int} {testobj} {
    set x [testintobj set 1 1]
    expr {1 * $x}
} 1
test execute-3.32 {TclExecuteByteCode, INST_MULT, op2 is double} {testobj} {
    set x [testdoubleobj set 1 2.0]
    expr {1 * $x}
} 2.0
test execute-3.33 {TclExecuteByteCode, INST_MULT, op2 is double with string} {testobj} {
    set x [testintobj set 1 2]
    testobj convert 1 double
    expr {1 * $x}
} 2
test execute-3.34 {TclExecuteByteCode, INST_MULT, op2 is string int} {testobj} {
    set x [teststringobj set 1 1]
    expr {1 * $x}
} 1
test execute-3.35 {TclExecuteByteCode, INST_MULT, op2 is string double} {testobj} {
    set x [teststringobj set 1 1.0]
    expr {1 * $x}
} 1.0
test execute-3.36 {TclExecuteByteCode, INST_MULT, op2 is non-numeric} {testobj} {
    set x [teststringobj set 1 foo]
    list [catch {expr {1 * $x}} msg] $msg
} {1 {can't use non-numeric string as operand of "*"}}

# INST_DIV is partially tested:
test execute-3.37 {TclExecuteByteCode, INST_DIV, op1 is int} {testobj} {
    set x [testintobj set 1 1]
    expr {$x / 1}
} 1
test execute-3.38 {TclExecuteByteCode, INST_DIV, op1 is double} {testobj} {
    set x [testdoubleobj set 1 2.0]
    expr {$x / 1}
} 2.0
test execute-3.39 {TclExecuteByteCode, INST_DIV, op1 is double with string} {testobj} {
    set x [testintobj set 1 2]
    testobj convert 1 double
    expr {$x / 1}
} 2
test execute-3.40 {TclExecuteByteCode, INST_DIV, op1 is string int} {testobj} {
    set x [teststringobj set 1 1]
    expr {$x / 1}
} 1
test execute-3.41 {TclExecuteByteCode, INST_DIV, op1 is string double} {testobj} {
    set x [teststringobj set 1 1.0]
    expr {$x / 1}
} 1.0
test execute-3.42 {TclExecuteByteCode, INST_DIV, op1 is non-numeric} {testobj} {
    set x [teststringobj set 1 foo]
    list [catch {expr {$x / 1}} msg] $msg
} {1 {can't use non-numeric string as operand of "/"}}
test execute-3.43 {TclExecuteByteCode, INST_DIV, op2 is int} {testobj} {
    set x [testintobj set 1 1]
    expr {2 / $x}
} 2
test execute-3.44 {TclExecuteByteCode, INST_DIV, op2 is double} {testobj} {
    set x [testdoubleobj set 1 1.0]
    expr {2 / $x}
} 2.0
test execute-3.45 {TclExecuteByteCode, INST_DIV, op2 is double with string} {testobj} {
    set x [testintobj set 1 1]
    testobj convert 1 double
    expr {2 / $x}
} 2
test execute-3.46 {TclExecuteByteCode, INST_DIV, op2 is string int} {testobj} {
    set x [teststringobj set 1 1]
    expr {2 / $x}
} 2
test execute-3.47 {TclExecuteByteCode, INST_DIV, op2 is string double} {testobj} {
    set x [teststringobj set 1 1.0]
    expr {2 / $x}
} 2.0
test execute-3.48 {TclExecuteByteCode, INST_DIV, op2 is non-numeric} {testobj} {
    set x [teststringobj set 1 foo]
    list [catch {expr {1 / $x}} msg] $msg
} {1 {can't use non-numeric string as operand of "/"}}

# INST_UPLUS is partially tested:
test execute-3.49 {TclExecuteByteCode, INST_UPLUS, op is int} {testobj} {
    set x [testintobj set 1 1]
    expr {+ $x}
} 1
test execute-3.50 {TclExecuteByteCode, INST_UPLUS, op is double} {testobj} {
    set x [testdoubleobj set 1 1.0]
    expr {+ $x}
} 1.0
test execute-3.51 {TclExecuteByteCode, INST_UPLUS, op is double with string} {testobj} {
    set x [testintobj set 1 1]
    testobj convert 1 double
    expr {+ $x}
} 1
test execute-3.52 {TclExecuteByteCode, INST_UPLUS, op is string int} {testobj} {
    set x [teststringobj set 1 1]
    expr {+ $x}
} 1
test execute-3.53 {TclExecuteByteCode, INST_UPLUS, op is string double} {testobj} {
    set x [teststringobj set 1 1.0]
    expr {+ $x}
} 1.0
test execute-3.54 {TclExecuteByteCode, INST_UPLUS, op is non-numeric} {testobj} {
    set x [teststringobj set 1 foo]
    list [catch {expr {+ $x}} msg] $msg
} {1 {can't use non-numeric string as operand of "+"}}

# INST_UMINUS is partially tested:
test execute-3.55 {TclExecuteByteCode, INST_UMINUS, op is int} {testobj} {
    set x [testintobj set 1 1]
    expr {- $x}
} -1
test execute-3.56 {TclExecuteByteCode, INST_UMINUS, op is double} {testobj} {
    set x [testdoubleobj set 1 1.0]
    expr {- $x}
} -1.0
test execute-3.57 {TclExecuteByteCode, INST_UMINUS, op is double with string} {testobj} {
    set x [testintobj set 1 1]
    testobj convert 1 double
    expr {- $x}
} -1
test execute-3.58 {TclExecuteByteCode, INST_UMINUS, op is string int} {testobj} {
    set x [teststringobj set 1 1]
    expr {- $x}
} -1
test execute-3.59 {TclExecuteByteCode, INST_UMINUS, op is string double} {testobj} {
    set x [teststringobj set 1 1.0]
    expr {- $x}
} -1.0
test execute-3.60 {TclExecuteByteCode, INST_UMINUS, op is non-numeric} {testobj} {
    set x [teststringobj set 1 foo]
    list [catch {expr {- $x}} msg] $msg
} {1 {can't use non-numeric string as operand of "-"}}

# INST_LNOT is partially tested:
test execute-3.61 {TclExecuteByteCode, INST_LNOT, op is int} {testobj} {
    set x [testintobj set 1 2]
    expr {! $x}
} 0
test execute-3.62 {TclExecuteByteCode, INST_LNOT, op is int} {testobj} {
    set x [testintobj set 1 0]
    expr {! $x}
} 1
test execute-3.63 {TclExecuteByteCode, INST_LNOT, op is double} {testobj} {
    set x [testdoubleobj set 1 1.0]
    expr {! $x}
} 0
test execute-3.64 {TclExecuteByteCode, INST_LNOT, op is double} {testobj} {
    set x [testdoubleobj set 1 0.0]
    expr {! $x}
} 1
test execute-3.65 {TclExecuteByteCode, INST_LNOT, op is double with string} {testobj} {
    set x [testintobj set 1 1]
    testobj convert 1 double
    expr {! $x}
} 0
test execute-3.66 {TclExecuteByteCode, INST_LNOT, op is double with string} {testobj} {
    set x [testintobj set 1 0]
    testobj convert 1 double
    expr {! $x}
} 1
test execute-3.67 {TclExecuteByteCode, INST_LNOT, op is string int} {testobj} {
    set x [teststringobj set 1 1]
    expr {! $x}
} 0
test execute-3.68 {TclExecuteByteCode, INST_LNOT, op is string int} {testobj} {
    set x [teststringobj set 1 0]
    expr {! $x}
} 1
test execute-3.69 {TclExecuteByteCode, INST_LNOT, op is string double} {testobj} {
    set x [teststringobj set 1 1.0]
    expr {! $x}
} 0
test execute-3.70 {TclExecuteByteCode, INST_LNOT, op is string double} {testobj} {
    set x [teststringobj set 1 0.0]
    expr {! $x}
} 1
test execute-3.71 {TclExecuteByteCode, INST_LNOT, op is non-numeric} {testobj} {
    set x [teststringobj set 1 foo]
    list [catch {expr {! $x}} msg] $msg
} {1 {can't use non-numeric string as operand of "!"}}

# INST_BITNOT not tested
# INST_CALL_BUILTIN_FUNC1 not tested
# INST_CALL_FUNC1 not tested

# INST_TRY_CVT_TO_NUMERIC is partially tested:
test execute-3.72 {TclExecuteByteCode, INST_TRY_CVT_TO_NUMERIC, op is int} {testobj} {
    set x [testintobj set 1 1]
    expr {$x}
} 1
test execute-3.73 {TclExecuteByteCode, INST_TRY_CVT_TO_NUMERIC, op is double} {testobj} {
    set x [testdoubleobj set 1 1.0]
    expr {$x}
} 1.0
test execute-3.74 {TclExecuteByteCode, INST_TRY_CVT_TO_NUMERIC, op is double with string} {testobj} {
    set x [testintobj set 1 1]
    testobj convert 1 double
    expr {$x}
} 1
test execute-3.75 {TclExecuteByteCode, INST_TRY_CVT_TO_NUMERIC, op is string int} {testobj} {
    set x [teststringobj set 1 1]
    expr {$x}
} 1
test execute-3.76 {TclExecuteByteCode, INST_TRY_CVT_TO_NUMERIC, op is string double} {testobj} {
    set x [teststringobj set 1 1.0]
    expr {$x}
} 1.0
test execute-3.77 {TclExecuteByteCode, INST_TRY_CVT_TO_NUMERIC, op is non-numeric} {testobj} {
    set x [teststringobj set 1 foo]
    expr {$x}
} foo

# INST_BREAK not tested
# INST_CONTINUE not tested
# INST_FOREACH_START4 not tested
# INST_FOREACH_STEP4 not tested
# INST_BEGIN_CATCH4 not tested
# INST_END_CATCH not tested
# INST_PUSH_RESULT not tested
# INST_PUSH_RETURN_CODE not tested

test execute-4.1 {Tcl_GetCommandFromObj, convert to tclCmdNameType} -setup {
    catch {namespace delete {*}[namespace children :: test_ns_*]}
    unset -nocomplain x
    unset -nocomplain y
} -body {
    namespace eval test_ns_1 {
        namespace export cmd1
        proc cmd1 {args} {return "cmd1: $args"}
        proc cmd2 {args} {return "cmd2: $args"}
    }
    namespace eval test_ns_1::test_ns_2 {
        namespace import ::test_ns_1::*
    }
    set x "test_ns_1::"
    set y "test_ns_2::"
    list [namespace which -command ${x}${y}cmd1] \
         [catch {namespace which -command ${x}${y}cmd2} msg] $msg \
         [catch {namespace which -command ${x}${y}:cmd2} msg] $msg
} -result {::test_ns_1::test_ns_2::cmd1 0 {} 0 {}}
test execute-4.2 {Tcl_GetCommandFromObj, check if cached tclCmdNameType is invalid} -setup {
    catch {namespace delete {*}[namespace children :: test_ns_*]}
    catch {rename foo ""}
    unset -nocomplain l
} -body {
    proc foo {} {
        return "global foo"
    }
    namespace eval test_ns_1 {
        proc whichFoo {} {
            return [namespace which -command foo]
        }
    }
    set l ""
    lappend l [test_ns_1::whichFoo]
    namespace eval test_ns_1 {
        proc foo {} {
            return "namespace foo"
        }
    }
    lappend l [test_ns_1::whichFoo]
} -result {::foo ::test_ns_1::foo}
test execute-4.3 {Tcl_GetCommandFromObj, command never found} -setup {
    catch {namespace delete {*}[namespace children :: test_ns_*]}
    catch {rename foo ""}
} -body {
    namespace eval test_ns_1 {
        proc foo {} {
            return "namespace foo"
        }
    }
    namespace eval test_ns_1 {
        proc foo {} {
            return "namespace foo"
        }
    }
    list [namespace eval test_ns_1 {namespace which -command foo}] \
         [rename test_ns_1::foo ""] \
         [catch {namespace eval test_ns_1 {namespace which -command foo}} msg] $msg
} -result {::test_ns_1::foo {} 0 {}}

test execute-5.1 {SetCmdNameFromAny, set cmd name to empty heap string if NULL} -setup {
    catch {namespace delete {*}[namespace children :: test_ns_*]}
    unset -nocomplain l
} -body {
    proc {} {} {return {}}
    {}
    set l {}
    lindex {} 0
    {}
} -result {}

test execute-6.1 {UpdateStringOfCmdName: called for duplicate of empty cmdName object} {
    proc {} {} {}
    proc { } {} {}
    proc p {} {
        set x {}
        $x
        append x { }
        $x
    }
    p
} {}
test execute-6.2 {Evaluate an expression in a variable; compile the first time, do not the second} {
    set w {3*5}
    proc a {obj} {expr $obj}
    set res "[a $w]:[a $w]"
} {15:15}
test execute-6.3 {Tcl_ExprObj: don't use cached script bytecode [Bug 1899164]} -setup {
    proc 0+0 {} {return SCRIPT}
} -body {
    set e { 0+0 }
    if 1 $e
    if 1 {expr $e}
} -cleanup {
    rename 0+0 {}
} -result 0
test execute-6.4 {TclCompEvalObj: don't use cached expr bytecode [Bug 1899164]} -setup {
    proc 0+0 {} {return SCRIPT}
} -body {
    set e { 0+0 }
    if 1 {expr $e}
    if 1 $e
} -cleanup {
    rename 0+0 {}
} -result SCRIPT
test execute-6.5 {TclCompEvalObj: bytecode epoch validation} -body {
    set script { llength {} }
    set result {}
    lappend result [if 1 $script]
    set origName [namespace which llength]
    rename $origName llength.orig
    proc $origName {args} {return AHA!}
    lappend result [if 1 $script]
} -cleanup {
    rename $origName {}
    rename llength.orig $origName
} -result {0 AHA!}
test execute-6.6 {TclCompEvalObj: proc-body bytecode invalid for script} -body {
    proc foo {} {set a 1}
    set a untouched
    set result {}
    lappend result [foo] $a
    lappend result [if 1 [info body foo]] $a
} -cleanup {
    rename foo {}
} -result {1 untouched 1 1}
test execute-6.7 {TclCompEvalObj: bytecode context validation} -setup {
    namespace eval foo {}
} -body {
    set script { llength {} }
    namespace eval foo {
	proc llength {args} {return AHA!}
    }
    set result {}
    lappend result [if 1 $script]
    lappend result [namespace eval foo $script]
} -cleanup {
    namespace delete foo
} -result {0 AHA!}
test execute-6.8 {TclCompEvalObj: bytecode name resolution epoch validation} -setup {
    namespace eval foo {}
} -body {
    set script { llength {} }
    set result {}
    lappend result [namespace eval foo $script]
    namespace eval foo {
	proc llength {args} {return AHA!}
    }
    lappend result [namespace eval foo $script]
} -cleanup {
    namespace delete foo
} -result {0 AHA!}
test execute-6.9 {TclCompEvalObj: bytecode interp validation} -setup {
    interp create slave
} -body {
    set script { llength {} }
    slave eval {proc llength args {return AHA!}}
    set result {}
    lappend result [if 1 $script]
    lappend result [slave eval $script]
} -cleanup {
    interp delete slave
} -result {0 AHA!}
test execute-6.10 {TclCompEvalObj: bytecode interp validation} -body {
    set script { llength {} }
    interp create slave
    set result {}
    lappend result [slave eval $script]
    interp delete slave
    interp create slave
    lappend result [slave eval $script]
} -cleanup {
    catch {interp delete slave}
} -result {0 0}
test execute-6.11 {Tcl_ExprObj: exprcode interp validation} -setup {
    interp create slave
} -constraints testexprlongobj -body {
    set e { [llength {}]+1 }
    set result {}
    load {} Tcltest slave
    interp alias {} e slave testexprlongobj
    lappend result [e $e]
    interp delete slave
    interp create slave
    load {} Tcltest slave
    interp alias {} e slave testexprlongobj
    lappend result [e $e]
} -cleanup {
    interp delete slave
} -result {{This is a result: 1} {This is a result: 1}}
test execute-6.12 {Tcl_ExprObj: exprcode interp validation} -setup {
    interp create slave
} -body {
    set e { [llength {}]+1 }
    set result {}
    interp alias {} e slave expr
    lappend result [e $e]
    interp delete slave
    interp create slave
    interp alias {} e slave expr 
    lappend result [e $e]
} -cleanup {
    interp delete slave
} -result {1 1}
test execute-6.13 {Tcl_ExprObj: exprcode epoch validation} -body {
    set e { [llength {}]+1 }
    set result {}
    lappend result [expr $e]
    set origName [namespace which llength]
    rename $origName llength.orig
    proc $origName {args} {return 1}
    lappend result [expr $e]
} -cleanup {
    rename $origName {}
    rename llength.orig $origName
} -result {1 2}
test execute-6.14 {Tcl_ExprObj: exprcode context validation} -setup {
    namespace eval foo {}
} -body {
    set e { [llength {}]+1 }
    namespace eval foo {
	proc llength {args} {return 1}
    }
    set result {}
    lappend result [expr $e]
    lappend result [namespace eval foo {expr $e}]
} -cleanup {
    namespace delete foo
} -result {1 2}
test execute-6.15 {Tcl_ExprObj: exprcode name resolution epoch validation} -setup {
    namespace eval foo {}
} -body {
    set e { [llength {}]+1 }
    set result {}
    lappend result [namespace eval foo {expr $e}]
    namespace eval foo {
	proc llength {args} {return 1}
    }
    lappend result [namespace eval foo {expr $e}]
} -cleanup {
    namespace delete foo
} -result {1 2}
test execute-6.16 {Tcl_ExprObj: exprcode interp validation} -setup {
    interp create slave
} -body {
    set e { [llength {}]+1 }
    interp alias {} e slave expr
    slave eval {proc llength args {return 1}}
    set result {}
    lappend result [expr $e]
    lappend result [e $e]
} -cleanup {
    interp delete slave
} -result {1 2}
test execute-6.17 {Tcl_ExprObj: exprcode context validation} -body {
    proc foo e {set v 0; expr $e}
    proc bar e {set v 1; expr $e}
    set e { $v }
    set result {}
    lappend result [foo $e]
    lappend result [bar $e]
} -cleanup {
    rename foo {}
    rename bar {}
} -result {0 1}
test execute-6.18 {Tcl_ExprObj: exprcode context validation} -body {
    proc foo e {set v {}; expr $e}
    proc bar e {set v v; expr $e}
    set e { [llength $v] }
    set result {}
    lappend result [foo $e]
    lappend result [bar $e]
} -cleanup {
    rename foo {}
    rename bar {}
} -result {0 1}

test execute-7.0 {Wide int handling in INST_JUMP_FALSE/LAND} {
    set x 0x100000000
    expr {$x && 1}
} 1
test execute-7.1 {Wide int handling in INST_JUMP_FALSE/LAND} {
    expr {0x100000000 && 1}
} 1
test execute-7.2 {Wide int handling in INST_JUMP_FALSE/LAND} {
    expr {1 && 0x100000000}
} 1
test execute-7.3 {Wide int handling in INST_JUMP_FALSE/LAND} {
    expr {wide(0x100000000) && 1}
} 1
test execute-7.4 {Wide int handling in INST_JUMP_FALSE/LAND} {
    expr {1 && wide(0x100000000)}
} 1
test execute-7.5 {Wide int handling in INST_EQ} {
    expr {4 == (wide(1)+wide(3))}
} 1
test execute-7.6 {Wide int handling in INST_EQ and [incr]} {
    set x 399999999999
    expr {400000000000 == [incr x]}
} 1
# wide ints have more bits of precision than doubles, but we convert anyway
test execute-7.7 {Wide int handling in INST_EQ and [incr]} {
    set x [expr {wide(1)<<62}]
    set y [expr {$x+1}]
    expr {double($x) == double($y)}
} 1
test execute-7.8 {Wide int conversions can change sign} longIs32bit {
    set x 0x80000000
    expr {int($x) < wide($x)}
} 1
test execute-7.9 {Wide int handling in INST_MOD} {
    expr {(wide(1)<<60) % ((wide(47)<<45)-1)}
} 316659348800185
test execute-7.10 {Wide int handling in INST_MOD} {
    expr {((wide(1)<<60)-1) % 0x400000000}
} 17179869183
test execute-7.11 {Wide int handling in INST_LSHIFT} {
    expr wide(42)<<30
} 45097156608
test execute-7.12 {Wide int handling in INST_LSHIFT} {
    expr 12345678901<<3
} 98765431208
test execute-7.13 {Wide int handling in INST_RSHIFT} {
    expr 0x543210febcda9876>>7
} 47397893236700464
test execute-7.14 {Wide int handling in INST_RSHIFT} {
    expr wide(0x9876543210febcda)>>7
} -58286587177206407
test execute-7.15 {Wide int handling in INST_BITOR} {
    expr wide(0x9876543210febcda) | 0x543210febcda9876
} -2560765885044310786
test execute-7.16 {Wide int handling in INST_BITXOR} {
    expr wide(0x9876543210febcda) ^ 0x543210febcda9876
} -3727778945703861076
test execute-7.17 {Wide int handling in INST_BITAND} {
    expr wide(0x9876543210febcda) & 0x543210febcda9876
} 1167013060659550290
test execute-7.18 {Wide int handling in INST_ADD} {
    expr wide(0x7fffffff)+wide(0x7fffffff)
} 4294967294
test execute-7.19 {Wide int handling in INST_ADD} {
    expr 0x7fffffff+wide(0x7fffffff)
} 4294967294
test execute-7.20 {Wide int handling in INST_ADD} {
    expr wide(0x7fffffff)+0x7fffffff
} 4294967294
test execute-7.21 {Wide int handling in INST_ADD} {
    expr double(0x7fffffff)+wide(0x7fffffff)
} 4294967294.0
test execute-7.22 {Wide int handling in INST_ADD} {
    expr wide(0x7fffffff)+double(0x7fffffff)
} 4294967294.0
test execute-7.23 {Wide int handling in INST_SUB} {
    expr 0x123456789a-0x20406080a
} 69530054800
test execute-7.24 {Wide int handling in INST_MULT} {
    expr 0x123456789a*193
} 15090186251290
test execute-7.25 {Wide int handling in INST_DIV} {
    expr 0x123456789a/193
} 405116546
test execute-7.26 {Wide int handling in INST_UPLUS} {
    set x 0x123456871234568
    expr {+ $x}
} 81985533099853160
test execute-7.27 {Wide int handling in INST_UMINUS} {
    set x 0x123456871234568
    expr {- $x}
} -81985533099853160
test execute-7.28 {Wide int handling in INST_LNOT} {
    set x 0x123456871234568
    expr {! $x}
} 0
test execute-7.29 {Wide int handling in INST_BITNOT} {
    set x 0x123456871234568
    expr {~ $x}
} -81985533099853161
test execute-7.30 {Wide int handling in function call} {
    set x 0x12345687123456
    incr x
    expr {log($x) == log(double($x))}
} 1
test execute-7.31 {Wide int handling in abs()} {
    set x 0xa23456871234568
    incr x
    set y 0x123456871234568
    concat [expr {abs($x)}] [expr {abs($y)}]
} {730503879441204585 81985533099853160}
test execute-7.32 {Wide int handling} longIs32bit {
    expr {int(1024 * 1024 * 1024 * 1024)}
} 0
test execute-7.33 {Wide int handling} longIs32bit {
    expr {int(0x1 * 1024 * 1024 * 1024 * 1024)}
} 0
test execute-7.34 {Wide int handling} {
    expr {wide(0x1) * 1024 * 1024 * 1024 * 1024}
} 1099511627776

test execute-8.1 {Stack protection} -setup {
    # If [Bug #804681] has not been properly taken care of, this should
    # segfault
    proc whatever args {llength $args}
    trace add variable ::errorInfo {write unset} whatever
} -body {
    expr {1+9/0}
} -cleanup {
    trace remove variable ::errorInfo {write unset} whatever
    rename whatever {}
} -returnCodes error -match glob -result *
test execute-8.2 {Stack restoration} -setup {
    # Avoid crashes when system stack size is limited (thread-enabled!)
    set limit [interp recursionlimit {}]
    interp recursionlimit {} 100
} -body {
    # Test for [Bug #816641], correct restoration of the stack top after the
    # stack is grown
    proc f {args} { f bee bop }
    catch f msg
    set msg
} -cleanup {
    interp recursionlimit {} $limit
} -result {too many nested evaluations (infinite loop?)}
test execute-8.3 {Stack restoration} -setup {
    # Avoid crashes when system stack size is limited (thread-enabled!)
    set limit [interp recursionlimit {}]
    interp recursionlimit {} 100
} -body {
    # Test for [Bug #1055676], correct restoration of the stack top after the
    # epoch is bumped and the stack is grown in a call from a nested
    # evaluation
    set arglst [string repeat "a " 1000]
    proc f {args} "f $arglst"
    proc run {} {
	# bump the interp's epoch
	rename ::set ::dummy
	rename ::dummy ::set
	catch f msg
	set msg
    }
    run
} -cleanup {
    interp recursionlimit {} $limit
} -result {too many nested evaluations (infinite loop?)}
test execute-8.4 {Compile epoch bump effect on stack trace} -setup {
    proc foo {} {
	error bar
    }
    proc FOO {} {
	catch {error bar} m o
	rename ::set ::dummy
	rename ::dummy ::set
	return -options $o $m
    }
} -body {
    catch foo m o
    set stack1 [dict get $o -errorinfo]
    catch FOO m o
    set stack2 [string map {FOO foo} [dict get $o -errorinfo]]
    expr {$stack1 eq $stack2 ? {} : "These differ:\n$stack1\n$stack2"}
} -cleanup {
    rename foo {}
    rename FOO {}
    unset -nocomplain m o stack1 stack2
} -result {}
test execute-8.5 {Bug 2038069} -setup {
    proc demo {} {
	catch [list error FOO] m o
	return $o
    }
} -body {
    demo
} -cleanup {
    rename demo {}
} -match glob -result {-code 1 -level 0 -errorstack * -errorcode NONE -errorinfo {FOO
    while executing
"error FOO"
    invoked from within
"catch \[list error FOO\] m o"} -errorline 2}

test execute-9.1 {Interp result resetting [Bug 1522803]} {
    set c 0
    catch {
	catch {set foo}
	expr {1/$c}
    }
    if {[string match *foo* $::errorInfo]} {
	set result "Bad errorInfo: $::errorInfo"
    } else {
	set result SUCCESS
    }
    set result
} SUCCESS

test execute-10.1 {TclExecuteByteCode, INST_CONCAT1, bytearrays} {
    apply {s {binary scan $s c x; list $x [scan $s$s %c%c]}} \u0130
} {48 {304 304}}
test execute-10.2 {Bug 2802881} -setup {
    interp create slave
} -body {
    # If [Bug 2802881] is not fixed, this will segfault
    slave eval {
	trace add variable ::errorInfo write {expr {$foo} ;#}
	proc demo {} {a {}{}}
	demo
    }
} -cleanup {
    interp delete slave
} -returnCodes error -match glob -result *
test execute-10.3 {Bug 3072640} -setup {
    proc generate {n} {
	for {set i 0} {$i < $n} {incr i} {
	    yield $i
	}
    }
    proc t {args} { 
	incr ::foo 
    }
    trace add execution ::generate enterstep ::t
} -body {
    coroutine coro generate 5
    trace remove execution ::generate enterstep ::t
    set ::foo
} -cleanup {
    unset ::foo
    rename generate {}
    rename t {}
    rename coro {}
} -result 4

test execute-11.1 {Bug 3142026: GrowEvaluationStack off-by-one} -setup {
    interp create slave
} -body {
    slave eval {
	set x [lrepeat 1320 199]
	for {set i 0} {$i < 20} {incr i} {
	    lappend x $i
	    lsort -integer $x
	}
	# Crashes on failure
	return ok
    }
} -cleanup {
    interp delete slave
} -result ok

# cleanup
if {[info commands testobj] != {}} {
   testobj freeallvars
}
catch {namespace delete {*}[namespace children :: test_ns_*]}
catch {rename foo ""}
catch {rename p ""}
catch {rename {} ""}
catch {rename { } ""}
catch {unset x}
catch {unset y}
catch {unset msg}
::tcltest::cleanupTests
return

# Local Variables:
# mode: tcl
# fill-column: 78
# End:<|MERGE_RESOLUTION|>--- conflicted
+++ resolved
@@ -11,15 +11,8 @@
 # Copyright (c) 1997 Sun Microsystems, Inc.
 # Copyright (c) 1998-1999 by Scriptics Corporation.
 #
-<<<<<<< HEAD
 # See the file "license.terms" for information on usage and redistribution of
 # this file, and for a DISCLAIMER OF ALL WARRANTIES.
-#
-# RCS: @(#) $Id: execute.test,v 1.37 2011/01/01 14:44:32 dkf Exp $
-=======
-# See the file "license.terms" for information on usage and redistribution
-# of this file, and for a DISCLAIMER OF ALL WARRANTIES.
->>>>>>> 9ef2ab9b
 
 if {"::tcltest" ni [namespace children]} {
     package require tcltest 2
