# The file tests the tcl_platform variable
#
# This file contains a collection of tests for one or more of the Tcl
# built-in commands.  Sourcing this file into Tcl runs the tests and
# generates output for errors.  No output means no errors were found.
#
# Copyright (c) 1999 by Scriptics Corporation
#
# See the file "license.terms" for information on usage and redistribution
# of this file, and for a DISCLAIMER OF ALL WARRANTIES.

<<<<<<< HEAD
if {"::tcltest" ni [namespace children]} {
    package require tcltest
    namespace import -force ::tcltest::*
}
=======
package require tcltest 2

namespace eval ::tcl::test::platform {
    namespace import ::tcltest::testConstraint
    namespace import ::tcltest::test
    namespace import ::tcltest::cleanupTests

    variable ::tcl_platform
>>>>>>> 457915c7

::tcltest::loadTestedCommands
catch [list package require -exact Tcltest [info patchlevel]]

testConstraint testCPUID [llength [info commands testcpuid]]

test platform-1.1 {TclpSetVariables: tcl_platform} {
    interp create i
    i eval {catch {unset tcl_platform(debug)}}
    i eval {catch {unset tcl_platform(threaded)}}
    set result [i eval {lsort [array names tcl_platform]}]
    interp delete i
    set result
} {byteOrder machine os osVersion pathSeparator platform pointerSize user wordSize}

# Test assumes twos-complement arithmetic, which is true of virtually
# everything these days.  Note that this does *not* use wide(), and
# this is intentional since that could make Tcl's numbers wider than
# the machine-integer on some platforms...
test platform-2.1 {tcl_platform(wordSize) indicates size of native word} {
    set result [expr {int(1 << (8 * $tcl_platform(wordSize) - 1))}]
    # Result must be the largest bit in a machine word, which this checks
    # without assuming how wide the word really is
    list [expr {$result < 0}] [expr {$result ^ int($result - 1)}]
} {1 -1}

# On Windows/UNIX, test that the CPU ID works

test platform-3.1 {CPU ID on Windows/UNIX} \
    -constraints testCPUID \
    -body {		
	set cpudata [testcpuid 0]
	binary format iii \
	    [lindex $cpudata 1] \
	    [lindex $cpudata 3] \
	    [lindex $cpudata 2] 
    } \
    -match regexp \
    -result {^(?:AuthenticAMD|CentaurHauls|CyrixInstead|GenuineIntel)$}

# cleanup
cleanupTests

}
namespace delete ::tcl::test::platform
return

# Local Variables:
# mode: tcl
# End:<|MERGE_RESOLUTION|>--- conflicted
+++ resolved
@@ -9,12 +9,6 @@
 # See the file "license.terms" for information on usage and redistribution
 # of this file, and for a DISCLAIMER OF ALL WARRANTIES.
 
-<<<<<<< HEAD
-if {"::tcltest" ni [namespace children]} {
-    package require tcltest
-    namespace import -force ::tcltest::*
-}
-=======
 package require tcltest 2
 
 namespace eval ::tcl::test::platform {
@@ -23,7 +17,6 @@
     namespace import ::tcltest::cleanupTests
 
     variable ::tcl_platform
->>>>>>> 457915c7
 
 ::tcltest::loadTestedCommands
 catch [list package require -exact Tcltest [info patchlevel]]
