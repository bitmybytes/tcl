--- conflicted
+++ resolved
@@ -20,22 +20,16 @@
 # REMARK: the tests for 'namespace upvar' are not done here. They are to be
 # found in the file 'upvar.test'.
 #
-<<<<<<< HEAD
-=======
 
 # Clear out any namespaces called test_ns_*
 catch {namespace delete {*}[namespace children :: test_ns_*]}
+ 
 proc fq {ns} {
     if {[string match ::* $ns]} {return $ns}
     set current [uplevel 1 {namespace current}]
     return [string trimright $current :]::[string trimleft $ns :]
 }
->>>>>>> 2555c30a
-
-# Clear out any namespaces called test_ns_*
-catch {namespace delete {*}[namespace children :: test_ns_*]}
- 
 test namespace-1.1 {TclInitNamespaces, GetNamespaceFromObj, NamespaceChildrenCmd} {
     namespace children :: test_ns_*
@@ -822,11 +816,7 @@
     set a 0
     namespace eval test_ns_1 set a 1
     namespace delete test_ns_1
-<<<<<<< HEAD
     return $a
-=======
-    set a
->>>>>>> 2555c30a
 } 1
 catch {unset a}
 catch {unset x}
@@ -945,14 +935,8 @@
 } [lsort {::test_ns_1::test_ns_2 ::test_ns_1::test_ns_foo}]
 test namespace-21.8 {NamespaceChildrenCmd, trivial pattern starting with ::} {
     namespace eval test_ns_1 {}
-<<<<<<< HEAD
-    namespace children [namespace current] \
-	    [string trimright [namespace current] :]::test_ns_1
-} [string trimright [namespace current] :]::test_ns_1
-=======
     namespace children [namespace current] [fq test_ns_1]
 } [fq test_ns_1]
->>>>>>> 2555c30a
 
 test namespace-22.1 {NamespaceCodeCmd, bad args} {
     catch {namespace delete {*}[namespace children :: test_ns_*]}
@@ -1146,7 +1130,6 @@
     info commands ::test_ns_2::*
 } {::test_ns_2::cmd2}
 
-<<<<<<< HEAD
 test namespace-28.1 {NamespaceImportCmd, no args} -setup {
     catch {namespace delete {*}[namespace children :: test_ns_*]}
 } -body {
@@ -1164,12 +1147,6 @@
 } -cleanup {
     catch {namespace delete {*}[namespace children :: test_ns_*]}
 } -result {bar boo foo}
-=======
-test namespace-28.1 {NamespaceImportCmd, no args} {
-    catch {namespace delete {*}[namespace children :: test_ns_*]}
-    lsort [namespace import]
-} {bytestring cleanupTests configure customMatch debug errorChannel errorFile getMatchingFiles interpreter limitConstraints loadFile loadScript loadTestedCommands mainThread makeDirectory makeFile match matchDirectories matchFiles normalizeMsg normalizePath outputChannel outputFile preserveCore removeDirectory removeFile restoreState runAllTests saveState singleProcess skip skipDirectories skipFiles temporaryDirectory test testConstraint testsDirectory threadReap verbose viewFile workingDirectory}
->>>>>>> 2555c30a
 test namespace-28.2 {NamespaceImportCmd, no args and just "-force"} {
     namespace import -force
 } {}
@@ -1487,10 +1464,6 @@
     namespace delete ns
     set res
 } {New proc is called}
-<<<<<<< HEAD
-=======
-
->>>>>>> 2555c30a
 test namespace-41.3 {Shadowing byte-compiled commands, Bugs: 231259, 729692} {
     set res {}
     namespace eval ns {
@@ -1507,7 +1480,6 @@
 } {{New proc is called} 0}
 
 # Ensembles (TIP#112)
-<<<<<<< HEAD
 
 test namespace-42.1 {ensembles: basic} {
     namespace eval ns {
@@ -2944,1176 +2916,6 @@
 } -result 0
  
-=======
-
-test namespace-42.1 {ensembles: basic} {
-    namespace eval ns {
-	namespace export x
-	proc x {} {format 1}
-	namespace ensemble create
-    }
-    list [info command ns] [ns x] [namespace delete ns] [info command ns]
-} {ns 1 {} {}}
-test namespace-42.2 {ensembles: basic} {
-    namespace eval ns {
-	namespace export x
-	proc x {} {format 1}
-	namespace ensemble create
-    }
-    rename ns foo
-    list [info command foo] [foo x] [namespace delete ns] [info command foo]
-} {foo 1 {} {}}
-test namespace-42.3 {ensembles: basic} {
-    namespace eval ns {
-	namespace export x*
-	proc x1 {} {format 1}
-	proc x2 {} {format 2}
-	namespace ensemble create
-    }
-    set result [list [ns x1] [ns x2]]
-    lappend result [catch {ns x} msg] $msg
-    rename ns {}
-    lappend result [info command ns::x1]
-    namespace delete ns
-    lappend result [info command ns::x1]
-} {1 2 1 {unknown or ambiguous subcommand "x": must be x1, or x2} ::ns::x1 {}}
-test namespace-42.4 {ensembles: basic} {
-    namespace eval ns {
-	namespace export y*
-	proc x1 {} {format 1}
-	proc x2 {} {format 2}
-	namespace ensemble create
-    }
-    set result [list [catch {ns x} msg] $msg]
-    namespace delete ns
-    set result
-} {1 {unknown subcommand "x": namespace ::ns does not export any commands}}
-test namespace-42.5 {ensembles: basic} {
-    namespace eval ns {
-	namespace export x*
-	proc x1 {} {format 1}
-	proc x2 {} {format 2}
-	proc x3 {} {format 3}
-	namespace ensemble create
-    }
-    set result [list [catch {ns x} msg] $msg]
-    namespace delete ns
-    set result
-} {1 {unknown or ambiguous subcommand "x": must be x1, x2, or x3}}
-test namespace-42.6 {ensembles: nested} {
-    namespace eval ns {
-	namespace export x*
-	namespace eval x0 {
-	    proc z {} {format 0}
-	    namespace export z
-	    namespace ensemble create
-	}
-	proc x1 {} {format 1}
-	proc x2 {} {format 2}
-	proc x3 {} {format 3}
-	namespace ensemble create
-    }
-    set result [list [ns x0 z] [ns x1] [ns x2] [ns x3]]
-    namespace delete ns
-    set result
-} {0 1 2 3}
-test namespace-42.7 {ensembles: nested} {
-    namespace eval ns {
-	namespace export x*
-	namespace eval x0 {
-	    proc z {} {list [info level] [info level 1]}
-	    namespace export z
-	    namespace ensemble create
-	}
-	proc x1 {} {format 1}
-	proc x2 {} {format 2}
-	proc x3 {} {format 3}
-	namespace ensemble create
-    }
-    set result [list [ns x0 z] [ns x1] [ns x2] [ns x3]]
-    namespace delete ns
-    set result
-} {{1 ::ns::x0::z} 1 2 3}
-test namespace-42.8 {ensembles: [Bug 1670091]} -setup {
-    proc demo args {}
-    variable target [list [namespace which demo] x]
-    proc trial args {variable target; string length $target}
-    trace add execution demo enter [namespace code trial]
-    namespace ensemble create -command foo -map [list bar $target]
-} -body {
-    foo bar
-} -cleanup {
-    unset target
-    rename demo {}
-    rename trial {}
-    rename foo {}
-} -result {}
-
-test namespace-43.1 {ensembles: dict-driven} {
-    namespace eval ns {
-	namespace export x*
-	proc x1 {} {format 1}
-	proc x2 {} {format 2}
-	namespace ensemble create -map {a x1 b x2}
-    }
-    set result [list [catch {ns c} msg] $msg [namespace ensemble exists ns]]
-    rename ns {}
-    lappend result [namespace ensemble exists ns]
-} {1 {unknown or ambiguous subcommand "c": must be a, or b} 1 0}
-test namespace-43.2 {ensembles: dict-driven} {
-    namespace eval ns {
-	namespace export x*
-	proc x1 {args} {list 1 $args}
-	proc x2 {args} {list 2 [llength $args]}
-	namespace ensemble create -map {
-	    a ::ns::x1 b ::ns::x2 c {::ns::x1 .} d {::ns::x2 .}
-	}
-    }
-    set result [list [ns a] [ns b] [ns c] [ns c foo] [ns d] [ns d foo]]
-    namespace delete ns
-    set result
-} {{1 {}} {2 0} {1 .} {1 {. foo}} {2 1} {2 2}}
-set SETUP {
-    namespace eval ns {
-	namespace export a b
-	proc a args {format 1,[llength $args]}
-	proc b args {format 2,[llength $args]}
-	proc c args {format 3,[llength $args]}
-	proc d args {format 4,[llength $args]}
-	namespace ensemble create -subcommands {b c}
-    }
-}
-test namespace-43.3 {ensembles: list-driven} -setup $SETUP -body {
-    namespace delete ns
-} -result {}
-test namespace-43.4 {ensembles: list-driven} -setup $SETUP -body {
-    ns a foo bar boo spong wibble
-} -cleanup {namespace delete ns} -returnCodes error -result {unknown or ambiguous subcommand "a": must be b, or c}
-test namespace-43.5 {ensembles: list-driven} -setup $SETUP -body {
-    ns b foo bar boo spong wibble
-} -cleanup {namespace delete ns} -result 2,5
-test namespace-43.6 {ensembles: list-driven} -setup $SETUP -body {
-    ns c foo bar boo spong wibble
-} -cleanup {namespace delete ns} -result 3,5
-test namespace-43.7 {ensembles: list-driven} -setup $SETUP -body {
-    ns d foo bar boo spong wibble
-} -cleanup {namespace delete ns} -returnCodes error -result {unknown or ambiguous subcommand "d": must be b, or c}
-set SETUP {
-    namespace eval ns {
-	namespace export a b
-	proc a args {format 1,[llength $args]}
-	proc b args {format 2,[llength $args]}
-	proc c args {format 3,[llength $args]}
-	proc d args {format 4,[llength $args]}
-	namespace ensemble create -subcommands {b c} -map {c ::ns::d}
-    }
-}
-test namespace-43.8 {ensembles: list-and-map-driven} -setup $SETUP -body {
-    namespace delete ns
-} -result {}
-test namespace-43.9 {ensembles: list-and-map-driven} -setup $SETUP -body {
-    ns a foo bar boo spong wibble
-} -cleanup {namespace delete ns} -returnCodes error -result {unknown or ambiguous subcommand "a": must be b, or c}
-test namespace-43.10 {ensembles: list-and-map-driven} -setup $SETUP -body {
-    ns b foo bar boo spong wibble
-} -cleanup {namespace delete ns} -result 2,5
-test namespace-43.11 {ensembles: list-and-map-driven} -setup $SETUP -body {
-    ns c foo bar boo spong wibble
-} -cleanup {namespace delete ns} -result 4,5
-test namespace-43.12 {ensembles: list-and-map-driven} -setup $SETUP -body {
-    ns d foo bar boo spong wibble
-} -cleanup {namespace delete ns} -returnCodes error -result {unknown or ambiguous subcommand "d": must be b, or c}
-set SETUP {
-    namespace eval ns {
-	namespace export *
-	proc foo args {format bar}
-	proc spong args {format wibble}
-	namespace ensemble create -prefixes off
-    }
-}
-test namespace-43.13 {ensembles: turn off prefixes} -setup $SETUP -body {
-    namespace delete ns
-} -result {}
-test namespace-43.14 {ensembles: turn off prefixes} -setup $SETUP -body {
-    ns fo
-} -cleanup {namespace delete ns} -returnCodes error -result {unknown subcommand "fo": must be foo, or spong}
-test namespace-43.15 {ensembles: turn off prefixes} -setup $SETUP -body {
-    ns foo
-} -cleanup {namespace delete ns} -result bar
-test namespace-43.16 {ensembles: turn off prefixes} -setup $SETUP -body {
-    ns s
-} -cleanup {namespace delete ns} -returnCodes error -result {unknown subcommand "s": must be foo, or spong}
-test namespace-43.17 {ensembles: turn off prefixes} -setup $SETUP -body {
-    ns spong
-} -cleanup {namespace delete ns} -result wibble
-
-test namespace-44.1 {ensemble: errors} {
-    list [catch {namespace ensemble} msg] $msg
-} {1 {wrong # args: should be "namespace ensemble subcommand ?arg ...?"}}
-test namespace-44.2 {ensemble: errors} {
-    list [catch {namespace ensemble ?} msg] $msg
-} {1 {bad subcommand "?": must be configure, create, or exists}}
-test namespace-44.3 {ensemble: errors} {
-    namespace eval ns {
-	list [catch {namespace ensemble create -map x} msg] $msg
-    }
-} {1 {missing value to go with key}}
-test namespace-44.4 {ensemble: errors} {
-    namespace eval ns {
-	list [catch {namespace ensemble create -map {x {}}} msg] $msg
-    }
-} {1 {ensemble subcommand implementations must be non-empty lists}}
-test namespace-44.5 {ensemble: errors} -setup {
-    namespace ensemble create -command foobar -subcommands {foobarcget foobarconfigure}
-} -body {
-    foobar foobarcon
-} -cleanup {
-    rename foobar {}
-} -returnCodes error -result {invalid command name "::foobarconfigure"}
-
-test namespace-45.1 {ensemble: introspection} {
-    namespace eval ns {
-	namespace export x
-	proc x {} {}
-	namespace ensemble create
-	set ::result [namespace ensemble configure ::ns]
-    }
-    namespace delete ns
-    set result
-} {-map {} -namespace ::ns -prefixes 1 -subcommands {} -unknown {}}
-test namespace-45.2 {ensemble: introspection} {
-    namespace eval ns {
-	namespace export x
-	proc x {} {}
-	namespace ensemble create -map {A x}
-	set ::result [namespace ensemble configure ::ns -map]
-    }
-    namespace delete ns
-    set result
-} {A ::ns::x}
-
-test namespace-46.1 {ensemble: modification} {
-    namespace eval ns {
-	namespace export x
-	proc x {} {format 123}
-
-	# Ensemble maps A->x
-	namespace ensemble create -command ns -map {A ::ns::x}
-	set ::result [list [namespace ensemble configure ns -map] [ns A]]
-
-	# Ensemble maps B->x
-	namespace ensemble configure ns -map {B ::ns::x}
-	lappend ::result [namespace ensemble configure ns -map] [ns B]
-
-	# Ensemble maps x->x
-	namespace ensemble configure ns -map {}
-	lappend ::result [namespace ensemble configure ns -map] [ns x]
-    }
-    namespace delete ns
-    set result
-} {{A ::ns::x} 123 {B ::ns::x} 123 {} 123}
-test namespace-46.2 {ensemble: ensembles really use current export list} {
-    namespace eval ns {
-	namespace export x1
-	proc x1 {} {format 1}
-	proc x2 {} {format 1}
-	namespace ensemble create
-    }
-    catch {ns ?} msg; set result [list $msg]
-    namespace eval ns {namespace export x*}
-    catch {ns ?} msg; lappend result $msg
-    rename ns::x1 {}
-    catch {ns ?} msg; lappend result $msg
-    namespace delete ns
-    set result
-} {{unknown or ambiguous subcommand "?": must be x1} {unknown or ambiguous subcommand "?": must be x1, or x2} {unknown or ambiguous subcommand "?": must be x2}}
-test namespace-46.3 {ensemble: implementation errors} {
-    namespace eval ns {
-	variable count 0
-	namespace ensemble create -map {
-	    a {::lappend ::result}
-	    b {::incr ::ns::count}
-	}
-    }
-    set result {}
-    lappend result [catch { ns } msg] $msg
-    ns a [ns b 10]
-    catch {rename p {}}
-    rename ns p
-    p a [p b 3000]
-    lappend result $ns::count
-    namespace delete ns
-    lappend result [info command p]
-} {1 {wrong # args: should be "ns subcommand ?argument ...?"} 10 3010 3010 {}}
-test namespace-46.4 {ensemble: implementation errors} {
-    namespace eval ns {
-	namespace ensemble create
-    }
-    set result [info command ns]
-    lappend result [catch {ns ?} msg] $msg
-    namespace delete ns
-    set result
-} {ns 1 {unknown subcommand "?": namespace ::ns does not export any commands}}
-test namespace-46.5 {ensemble: implementation errors} {
-    namespace eval ns {
-	namespace ensemble create -map {makeError ::error}
-    }
-    list [catch {ns makeError "an error happened"} msg] $msg $::errorInfo [namespace delete ns]
-} {1 {an error happened} {an error happened
-    while executing
-"ns makeError "an error happened""} {}}
-test namespace-46.6 {ensemble: implementation renames/deletes itself} {
-    namespace eval ns {
-	namespace ensemble create -map {to ::rename}
-    }
-    ns to ns foo
-    foo to foo bar
-    bar to bar spong
-    spong to spong {}
-    namespace delete ns
-} {}
-test namespace-46.7 {ensemble: implementation deletes its namespace} {
-    namespace eval ns {
-	namespace ensemble create -map {kill {::namespace delete}}
-    }
-    ns kill ns
-} {}
-test namespace-46.8 {ensemble: implementation deletes its namespace} {
-    namespace eval ns {
-	namespace export *
-	proc foo {} {
-	    variable x 1
-	    bar
-	    # Tricky; what is the correct return value anyway?
-	    info exist x
-	}
-	proc bar {} {
-	    namespace delete [namespace current]
-	}
-	namespace ensemble create
-    }
-    list [ns foo] [info exist ns::x]
-} {1 0}
-test namespace-46.9 {ensemble: configuring really configures things} {
-    namespace eval ns {
-	namespace ensemble create -map {a a} -prefixes 0
-    }
-    set result [list [catch {ns x} msg] $msg]
-    namespace ensemble configure ns -map {b b}
-    lappend result [catch {ns x} msg] $msg
-    namespace delete ns
-    set result
-} {1 {unknown subcommand "x": must be a} 1 {unknown subcommand "x": must be b}}
-
-test namespace-47.1 {ensemble: unknown handler} {
-    set log {}
-    namespace eval ns {
-	namespace export {[a-z]*}
-	proc Magic {ensemble subcmd args} {
-	    global log
-	    if {[string match {[a-z]*} $subcmd]} {
-		lappend log "making $subcmd"
-		proc $subcmd args {
-		    global log
-		    lappend log "running [info level 0]"
-		    llength $args
-		}
-	    } else {
-		lappend log "unknown $subcmd - args = $args"
-		return -code error \
-			"unknown or protected subcommand \"$subcmd\""
-	    }
-	}
-	namespace ensemble create -unknown ::ns::Magic
-    }
-    set result {}
-    lappend result [catch {ns a b c} msg] $msg
-    lappend result [catch {ns a b c} msg] $msg
-    lappend result [catch {ns b c d} msg] $msg
-    lappend result [catch {ns c d e} msg] $msg
-    lappend result [catch {ns Magic foo bar spong wibble} msg] $msg
-    list $result [lsort [info commands ::ns::*]] $log [namespace delete ns]
-} {{0 2 0 2 0 2 0 2 1 {unknown or protected subcommand "Magic"}} {::ns::Magic ::ns::a ::ns::b ::ns::c} {{making a} {running ::ns::a b c} {running ::ns::a b c} {making b} {running ::ns::b c d} {making c} {running ::ns::c d e} {unknown Magic - args = foo bar spong wibble}} {}}
-test namespace-47.2 {ensemble: unknown handler} {
-    namespace eval ns {
-	namespace export {[a-z]*}
-	proc Magic {ensemble subcmd args} {
-	    error foobar
-	}
-	namespace ensemble create -unknown ::ns::Magic
-    }
-    list [catch {ns spong} msg] $msg $::errorInfo [namespace delete ns]
-} {1 foobar {foobar
-    while executing
-"error foobar"
-    (procedure "::ns::Magic" line 2)
-    invoked from within
-"::ns::Magic ::ns spong"
-    (ensemble unknown subcommand handler)
-    invoked from within
-"ns spong"} {}}
-test namespace-47.3 {ensemble: unknown handler} {
-    namespace eval ns {
-	variable count 0
-	namespace export {[a-z]*}
-	proc a {} {}
-	proc c {} {}
-	proc Magic {ensemble subcmd args} {
-	    variable count
-	    incr count
-	    proc b {} {}
-	}
-	namespace ensemble create -unknown ::ns::Magic
-    }
-    list [catch {ns spong} msg] $msg $ns::count [namespace delete ns]
-} {1 {unknown or ambiguous subcommand "spong": must be a, b, or c} 1 {}}
-test namespace-47.4 {ensemble: unknown handler} {
-    namespace eval ns {
-	namespace export {[a-z]*}
-	proc Magic {ensemble subcmd args} {
-	    return -code break
-	}
-	namespace ensemble create -unknown ::ns::Magic
-    }
-    list [catch {ns spong} msg] $msg $::errorInfo [namespace delete ns]
-} {1 {unknown subcommand handler returned bad code: break} {unknown subcommand handler returned bad code: break
-    result of ensemble unknown subcommand handler: ::ns::Magic ::ns spong
-    invoked from within
-"ns spong"} {}}
-test namespace-47.5 {ensemble: unknown handler} {
-    namespace ensemble create -command foo -unknown bar
-    proc bar {args} {
-	global result target
-	lappend result "LOG $args"
-	return $target
-    }
-    set result {}
-    set target {}
-    lappend result [catch {foo bar} msg] $msg
-    set target {lappend result boo hoo}
-    lappend result [catch {foo bar} msg] $msg [namespace ensemble config foo]
-    rename foo {}
-    set result
-} {{LOG ::foo bar} 1 {unknown subcommand "bar": namespace :: does not export any commands} {LOG ::foo bar} boo hoo 0 {{LOG ::foo bar} 1 {unknown subcommand "bar": namespace :: does not export any commands} {LOG ::foo bar} boo hoo} {-map {} -namespace :: -prefixes 1 -subcommands {} -unknown bar}}
-test namespace-47.6 {ensemble: unknown handler} {
-    namespace ensemble create -command foo -unknown bar
-    proc bar {args} {
-	return "\{"
-    }
-    set result [list [catch {foo bar} msg] $msg $::errorInfo]
-    rename foo {}
-    set result
-} {1 {unmatched open brace in list} {unmatched open brace in list
-    while parsing result of ensemble unknown subcommand handler
-    invoked from within
-"foo bar"}}
-test namespace-47.7 {ensemble: unknown handler, commands with spaces} {
-    namespace ensemble create -command foo -unknown bar
-    proc bar {args} {
-	list ::set ::x [join $args |]
-    }
-    set result [foo {one two three}]
-    rename foo {}
-    set result
-} {::foo|one two three}
-test namespace-47.8 {ensemble: unknown handler, commands with spaces} {
-    namespace ensemble create -command foo -unknown {bar boo}
-    proc bar {args} {
-	list ::set ::x [join $args |]
-    }
-    set result [foo {one two three}]
-    rename foo {}
-    set result
-} {boo|::foo|one two three}
-
-test namespace-48.1 {ensembles and namespace import: unknown handler} {
-    namespace eval foo {
-	namespace export bar
-	namespace ensemble create -command bar -unknown ::foo::u -subcomm x
-	proc u {ens args} {
-	    global result
-	    lappend result $ens $args
-	    namespace ensemble config $ens -subcommand {x y}
-	}
-	proc u2 {ens args} {
-	    global result
-	    lappend result $ens $args
-	    namespace ensemble config ::bar -subcommand {x y z}
-	}
-	proc x args {
-	    global result
-	    lappend result XXX $args
-	}
-	proc y args {
-	    global result
-	    lappend result YYY $args
-	}
-	proc z args {
-	    global result
-	    lappend result ZZZ $args
-	}
-    }
-    namespace import -force foo::bar
-    set result [list [namespace ensemble config bar]]
-    bar x 123
-    bar y 456
-    namespace ensemble config bar -unknown ::foo::u2
-    bar z 789
-    namespace delete foo
-    set result
-} {{-map {} -namespace ::foo -prefixes 1 -subcommands x -unknown ::foo::u} XXX 123 ::foo::bar {y 456} YYY 456 ::foo::bar {z 789} ZZZ 789}
-test namespace-48.2 {ensembles and namespace import: exists} {
-    namespace eval foo {
-	namespace ensemble create -command ::foo::bar
-	namespace export bar
-    }
-    set result     [namespace ensemble exist foo::bar]
-    lappend result [namespace ensemble exist bar]
-    namespace import foo::bar
-    lappend result [namespace ensemble exist bar]
-    rename foo::bar foo::bar2
-    lappend result [namespace ensemble exist bar] \
-	    [namespace ensemble exist spong]
-    rename bar spong
-    lappend result [namespace ensemble exist bar] \
-	    [namespace ensemble exist spong]
-    rename foo::bar2 {}
-    lappend result [namespace ensemble exist spong]
-    namespace delete foo
-    set result
-} {1 0 1 1 0 0 1 0}
-test namespace-48.3 {ensembles and namespace import: config} {
-    catch {rename spong {}}
-    namespace eval foo {
-	namespace ensemble create -command ::foo::bar
-	namespace export bar boo
-	proc boo {} {}
-    }
-    namespace import foo::bar foo::boo
-    set result [namespace ensemble config bar -namespace]
-    lappend result [catch {namespace ensemble config boo} msg] $msg
-    lappend result [catch {namespace ensemble config spong} msg] $msg
-    namespace delete foo
-    set result
-} {::foo 1 {"boo" is not an ensemble command} 1 {unknown command "spong"}}
-
-test namespace-49.1 {ensemble subcommand caching} -body {
-    namespace ens cre -command a -map {b {lappend result 1}}
-    namespace ens cre -command c -map {b {lappend result 2}}
-    proc x {} {a b; c b; a b; c b}
-    x
-} -result {1 2 1 2} -cleanup {
-    rename a {}
-    rename c {}
-    rename x {}
-}
-test namespace-49.2 {strange delete crash} -body {
-    namespace eval foo {namespace ensemble create -command ::bar}
-    trace add command ::bar delete DeleteTrace
-    proc DeleteTrace {old new op} {
-	trace remove command ::bar delete DeleteTrace
-	rename $old ""
-	# This next line caused a bus error in [Bug 1220058]
-	namespace delete foo
-    }
-    rename ::bar ""
-} -result "" -cleanup {
-    rename DeleteTrace ""
-}
-
-test namespace-50.1 {ensembles affect proc arguments error messages} -body {
-    namespace ens cre -command a -map {b {bb foo}}
-    proc bb {c d {e f} args} {list $c $args}
-    a b
-} -returnCodes error -result "wrong # args: should be \"a b d ?e? ...\"" -cleanup {
-    rename a {}
-    rename bb {}
-}
-test namespace-50.2 {ensembles affect WrongNumArgs error messages} -body {
-    namespace ens cre -command a -map {b {string is}}
-    a b boolean
-} -returnCodes error -result "wrong # args: should be \"a b class ?-strict? ?-failindex var? str\"" -cleanup {
-    rename a {}
-}
-test namespace-50.3 {chained ensembles affect error messages} -body {
-    namespace ens cre -command a -map {b c}
-    namespace ens cre -command c -map {d e}
-    proc e f {}
-    a b d
-} -returnCodes error -result "wrong # args: should be \"a b d f\"" -cleanup {
-    rename a {}
-}
-test namespace-50.4 {chained ensembles affect error messages} -body {
-    namespace ens cre -command a -map {b {c d}}
-    namespace ens cre -command c -map {d {e f}}
-    proc e f {}
-    a b d
-} -returnCodes error -result "wrong # args: should be \"a b\"" -cleanup {
-    rename a {}
-}
-
-test namespace-51.1 {name resolution path control} -body {
-    namespace eval ::test_ns_1 {
-	namespace eval test_ns_2 {
-	    proc pathtestA {} {
-		::return [pathtestB],[pathtestC],[pathtestD],[namespace path]
-	    }
-	    proc pathtestC {} {
-		::return 2
-	    }
-	}
-	proc pathtestB {} {
-	    return 1
-	}
-	proc pathtestC {} {
-	    return 1
-	}
-	namespace path ::test_ns_1
-    }
-    proc ::pathtestB {} {
-	return global
-    }
-    proc ::pathtestD {} {
-	return global
-    }
-    test_ns_1::test_ns_2::pathtestA
-} -result "global,2,global," -cleanup {
-    namespace delete ::test_ns_1
-    catch {rename ::pathtestB {}}
-    catch {rename ::pathtestD {}}
-}
-test namespace-51.2 {name resolution path control} -body {
-    namespace eval ::test_ns_1 {
-	namespace eval test_ns_2 {
-	    namespace path ::test_ns_1
-	    proc pathtestA {} {
-		::return [pathtestB],[pathtestC],[pathtestD],[namespace path]
-	    }
-	    proc pathtestC {} {
-		::return 2
-	    }
-	}
-	proc pathtestB {} {
-	    return 1
-	}
-	proc pathtestC {} {
-	    return 1
-	}
-    }
-    proc ::pathtestB {} {
-	return global
-    }
-    proc ::pathtestD {} {
-	return global
-    }
-    ::test_ns_1::test_ns_2::pathtestA
-} -result "1,2,global,::test_ns_1" -cleanup {
-    namespace delete ::test_ns_1
-    catch {rename ::pathtestB {}}
-    catch {rename ::pathtestD {}}
-}
-test namespace-51.3 {name resolution path control} -body {
-    namespace eval ::test_ns_1 {
-	namespace eval test_ns_2 {
-	    proc pathtestA {} {
-		::return [pathtestB],[pathtestC],[pathtestD],[namespace path]
-	    }
-	    proc pathtestC {} {
-		::return 2
-	    }
-	}
-	proc pathtestB {} {
-	    return 1
-	}
-	proc pathtestC {} {
-	    return 1
-	}
-    }
-    proc ::pathtestB {} {
-	return global
-    }
-    proc ::pathtestD {} {
-	return global
-    }
-    set result [::test_ns_1::test_ns_2::pathtestA]
-    namespace eval ::test_ns_1::test_ns_2 {
-	namespace path ::test_ns_1
-    }
-    lappend result [::test_ns_1::test_ns_2::pathtestA]
-    rename ::test_ns_1::pathtestB {}
-    lappend result [::test_ns_1::test_ns_2::pathtestA]
-} -result "global,2,global, 1,2,global,::test_ns_1 global,2,global,::test_ns_1" -cleanup {
-    namespace delete ::test_ns_1
-    catch {rename ::pathtestB {}}
-    catch {rename ::pathtestD {}}
-}
-test namespace-51.4 {name resolution path control} -body {
-    namespace eval ::test_ns_1 {
-	namespace eval test_ns_2 {
-	    proc pathtestA {} {
-		::return [pathtestB],[pathtestC],[pathtestD],[namespace path]
-	    }
-	    proc pathtestC {} {
-		::return 2
-	    }
-	}
-	proc pathtestB {} {
-	    return 1
-	}
-	proc pathtestC {} {
-	    return 1
-	}
-    }
-    proc ::pathtestB {} {
-	return global
-    }
-    proc ::pathtestD {} {
-	return global
-    }
-    set result [::test_ns_1::test_ns_2::pathtestA]
-    namespace eval ::test_ns_1::test_ns_2 {
-	namespace path ::test_ns_1
-    }
-    lappend result [::test_ns_1::test_ns_2::pathtestA]
-    namespace eval ::test_ns_1::test_ns_2 {
-	namespace path {}
-    }
-    lappend result [::test_ns_1::test_ns_2::pathtestA]
-} -result "global,2,global, 1,2,global,::test_ns_1 global,2,global," -cleanup {
-    namespace delete ::test_ns_1
-    catch {rename ::pathtestB {}}
-    catch {rename ::pathtestD {}}
-}
-test namespace-51.5 {name resolution path control} -body {
-    namespace eval ::test_ns_1 {
-	namespace eval test_ns_2 {
-	    proc pathtestA {} {
-		::return [pathtestB],[pathtestC],[pathtestD],[namespace path]
-	    }
-	    proc pathtestC {} {
-		::return 2
-	    }
-	    namespace path ::test_ns_1
-	}
-	proc pathtestB {} {
-	    return 1
-	}
-	proc pathtestC {} {
-	    return 1
-	}
-	proc pathtestD {} {
-	    return 1
-	}
-    }
-    proc ::pathtestB {} {
-	return global
-    }
-    proc ::pathtestD {} {
-	return global
-    }
-    set result [::test_ns_1::test_ns_2::pathtestA]
-    namespace eval ::test_ns_1::test_ns_2 {
-	namespace path {:: ::test_ns_1}
-    }
-    lappend result [::test_ns_1::test_ns_2::pathtestA]
-    rename ::test_ns_1::test_ns_2::pathtestC {}
-    lappend result [::test_ns_1::test_ns_2::pathtestA]
-} -result "1,2,1,::test_ns_1 {global,2,global,:: ::test_ns_1} {global,1,global,:: ::test_ns_1}" -cleanup {
-    namespace delete ::test_ns_1
-    catch {rename ::pathtestB {}}
-    catch {rename ::pathtestD {}}
-}
-test namespace-51.6 {name resolution path control} -body {
-    namespace eval ::test_ns_1 {
-	namespace eval test_ns_2 {
-	    proc pathtestA {} {
-		::return [pathtestB],[pathtestC],[pathtestD],[namespace path]
-	    }
-	    proc pathtestC {} {
-		::return 2
-	    }
-	    namespace path ::test_ns_1
-	}
-	proc pathtestB {} {
-	    return 1
-	}
-	proc pathtestC {} {
-	    return 1
-	}
-	proc pathtestD {} {
-	    return 1
-	}
-    }
-    proc ::pathtestB {} {
-	return global
-    }
-    proc ::pathtestD {} {
-	return global
-    }
-    set result [::test_ns_1::test_ns_2::pathtestA]
-    namespace eval ::test_ns_1::test_ns_2 {
-	namespace path {:: ::test_ns_1}
-    }
-    lappend result [::test_ns_1::test_ns_2::pathtestA]
-    rename ::test_ns_1::test_ns_2::pathtestC {}
-    lappend result [::test_ns_1::test_ns_2::pathtestA]
-    proc ::pathtestC {} {
-	return global
-    }
-    lappend result [::test_ns_1::test_ns_2::pathtestA]
-} -result "1,2,1,::test_ns_1 {global,2,global,:: ::test_ns_1} {global,1,global,:: ::test_ns_1} {global,global,global,:: ::test_ns_1}" -cleanup {
-    namespace delete ::test_ns_1
-    catch {rename ::pathtestB {}}
-    catch {rename ::pathtestD {}}
-}
-test namespace-51.7 {name resolution path control} -body {
-    namespace eval ::test_ns_1 {
-    }
-    namespace eval ::test_ns_2 {
-	namespace path ::test_ns_1
-	proc getpath {} {namespace path}
-    }
-    list [::test_ns_2::getpath] [namespace delete ::test_ns_1] [::test_ns_2::getpath]
-} -result {::test_ns_1 {} {}} -cleanup {
-    catch {namespace delete ::test_ns_1}
-    namespace delete ::test_ns_2
-}
-test namespace-51.8 {name resolution path control} -body {
-    namespace eval ::test_ns_1 {
-    }
-    namespace eval ::test_ns_2 {
-    }
-    namespace eval ::test_ns_3 {
-    }
-    namespace eval ::test_ns_4 {
-	namespace path {::test_ns_1 ::test_ns_2 ::test_ns_3}
-	proc getpath {} {namespace path}
-    }
-    list [::test_ns_4::getpath] [namespace delete ::test_ns_2] [::test_ns_4::getpath]
-} -result {{::test_ns_1 ::test_ns_2 ::test_ns_3} {} {::test_ns_1 ::test_ns_3}} -cleanup {
-    catch {namespace delete ::test_ns_1}
-    catch {namespace delete ::test_ns_2}
-    catch {namespace delete ::test_ns_3}
-    catch {namespace delete ::test_ns_4}
-}
-test namespace-51.9 {name resolution path control} -body {
-    namespace eval ::test_ns_1 {
-    }
-    namespace eval ::test_ns_2 {
-    }
-    namespace eval ::test_ns_3 {
-    }
-    namespace eval ::test_ns_4 {
-	namespace path {::test_ns_1 ::test_ns_2 ::test_ns_3}
-	proc getpath {} {namespace path}
-    }
-    list [::test_ns_4::getpath] [namespace delete ::test_ns_2] [namespace eval ::test_ns_2 {}] [::test_ns_4::getpath]
-} -result {{::test_ns_1 ::test_ns_2 ::test_ns_3} {} {} {::test_ns_1 ::test_ns_3}} -cleanup {
-    catch {namespace delete ::test_ns_1}
-    catch {namespace delete ::test_ns_2}
-    catch {namespace delete ::test_ns_3}
-    catch {namespace delete ::test_ns_4}
-}
-test namespace-51.10 {name resolution path control} -body {
-    namespace eval ::test_ns_1 {
-	namespace path does::not::exist
-    }
-} -returnCodes error -result {namespace "does::not::exist" not found in "::test_ns_1"} -cleanup {
-    catch {namespace delete ::test_ns_1}
-}
-test namespace-51.11 {name resolution path control} -body {
-    namespace eval ::test_ns_1 {
-	proc foo {} {return 1}
-    }
-    namespace eval ::test_ns_2 {
-	proc foo {} {return 2}
-    }
-    namespace eval ::test_ns_3 {
-	namespace path ::test_ns_1
-    }
-    namespace eval ::test_ns_4 {
-	namespace path {::test_ns_3 ::test_ns_2}
-	foo
-    }
-} -result 2 -cleanup {
-    catch {namespace delete ::test_ns_1}
-    catch {namespace delete ::test_ns_2}
-    catch {namespace delete ::test_ns_3}
-    catch {namespace delete ::test_ns_4}
-}
-test namespace-51.12 {name resolution path control} -body {
-    namespace eval ::test_ns_1 {
-	proc foo {} {return 1}
-    }
-    namespace eval ::test_ns_2 {
-	proc foo {} {return 2}
-    }
-    namespace eval ::test_ns_3 {
-	namespace path ::test_ns_1
-    }
-    namespace eval ::test_ns_4 {
-	namespace path {::test_ns_3 ::test_ns_2}
-	list [foo] [namespace delete ::test_ns_3] [foo]
-    }
-} -result {2 {} 2} -cleanup {
-    catch {namespace delete ::test_ns_1}
-    catch {namespace delete ::test_ns_2}
-    catch {namespace delete ::test_ns_3}
-    catch {namespace delete ::test_ns_4}
-}
-
-test namespace-51.13 {name resolution path control} -body {
-    set ::result {}
-    namespace eval ::test_ns_1 {
-	proc foo {} {lappend ::result 1}
-    }
-    namespace eval ::test_ns_2 {
-	proc foo {} {lappend ::result 2}
-	trace add command foo delete {namespace eval ::test_ns_3 foo;#}
-    }
-    namespace eval ::test_ns_3 {
-	proc foo {} {
-	    lappend ::result 3
-	    namespace delete [namespace current]
-	    ::test_ns_4::bar
-	}
-    }
-    namespace eval ::test_ns_4 {
-	namespace path {::test_ns_2 ::test_ns_3 ::test_ns_1}
-	proc bar {} {
-	    list [foo] [namespace delete ::test_ns_2] [foo]
-	}
-	bar
-    }
-    # Should the result be "2 {} {2 3 2 1}" instead?
-} -result {2 {} {2 3 1 1}} -cleanup {
-    catch {namespace delete ::test_ns_1}
-    catch {namespace delete ::test_ns_2}
-    catch {namespace delete ::test_ns_3}
-    catch {namespace delete ::test_ns_4}
-}
-test namespace-51.14 {name resolution path control} -body {
-    foreach cmd [info commands foo*] {
-	rename $cmd {}
-    }
-    proc foo0 {} {}
-    namespace eval ::test_ns_1 {
-	proc foo1 {} {}
-    }
-    namespace eval ::test_ns_2 {
-	proc foo2 {} {}
-    }
-    namespace eval ::test_ns_3 {
-	variable result {}
-	lappend result [info commands foo*]
-	namespace path {::test_ns_1 ::test_ns_2}
-	lappend result [info commands foo*]
-	proc foo2 {} {}
-	lappend result [info commands foo*]
-	rename foo2 {}
-	lappend result [info commands foo*]
-	namespace delete ::test_ns_1
-	lappend result [info commands foo*]
-    }
-} -result {foo0 {foo1 foo2 foo0} {foo2 foo1 foo0} {foo1 foo2 foo0} {foo2 foo0}} -cleanup {
-    catch {namespace delete ::test_ns_1}
-    catch {namespace delete ::test_ns_2}
-    catch {namespace delete ::test_ns_3}
-}
-test namespace-51.15 {namespace resolution path control} -body {
-    namespace eval ::test_ns_2 {
-	proc foo {} {return 2}
-    }
-    namespace eval ::test_ns_1 {
-	namespace eval test_ns_2 {
-	    proc foo {} {return 1_2}
-	}
-	namespace eval test_ns_3 {
-	    namespace path ::test_ns_1
-	    test_ns_2::foo
-	}
-    }
-} -result 1_2 -cleanup {
-    namespace delete ::test_ns_1
-    namespace delete ::test_ns_2
-}
-test namespace-51.16 {Bug 1566526} {
-    interp create slave
-    slave eval namespace eval demo namespace path ::
-    interp delete slave
-} {}
-
-# TIP 181 - namespace unknown tests
-test namespace-52.1 {unknown: default handler ::unknown} {
-    set result [list [namespace eval foobar { namespace unknown }]]
-    lappend result [namespace eval :: { namespace unknown }]
-    namespace delete foobar
-    set result
-} {{} ::unknown}
-test namespace-52.2 {unknown: default resolution global} {
-    proc ::foo {} { return "GLOBAL" }
-    namespace eval ::bar { proc foo {} { return "NAMESPACE" } }
-    namespace eval ::bar::jim { proc test {} { foo } }
-    set result [::bar::jim::test]
-    namespace delete ::bar
-    rename ::foo {}
-    set result
-} {GLOBAL}
-test namespace-52.3 {unknown: default resolution local} {
-    proc ::foo {} { return "GLOBAL" }
-    namespace eval ::bar {
-	proc foo {} { return "NAMESPACE" }
-	proc test {} { foo }
-    }
-    set result [::bar::test]
-    namespace delete ::bar
-    rename ::foo {}
-    set result
-} {NAMESPACE}
-test namespace-52.4 {unknown: set handler} {
-    namespace eval foo {
-	namespace unknown [list dispatch]
-	proc dispatch {args} { return $args }
-	proc test {} {
-	    UnknownCmd a b c
-	}
-    }
-    set result [foo::test]
-    namespace delete foo
-    set result
-} {UnknownCmd a b c}
-test namespace-52.5 {unknown: search path before unknown is unaltered} {
-    proc ::test2 {args} { return "TEST2: $args" }
-    namespace eval foo {
-	namespace unknown [list dispatch]
-	proc dispatch {args} { return "UNKNOWN: $args" }
-	proc test1 {args} { return "TEST1: $args" }
-	proc test {} {
-	    set result [list [test1 a b c]]
-	    lappend result [test2 a b c]
-	    lappend result [test3 a b c]
-	    return $result
-	}
-    }
-    set result [foo::test]
-    namespace delete foo
-    rename ::test2 {}
-    set result
-} {{TEST1: a b c} {TEST2: a b c} {UNKNOWN: test3 a b c}}
-test namespace-52.6 {unknown: deleting handler restores default} {
-    rename ::unknown ::_unknown_orig
-    proc ::unknown {args} { return "DEFAULT: $args" }
-    namespace eval foo {
-	namespace unknown dummy
-	namespace unknown {}
-    }
-    set result [namespace eval foo { dummy a b c }]
-    rename ::unknown {}
-    rename ::_unknown_orig ::unknown
-    namespace delete foo
-    set result
-} {DEFAULT: dummy a b c}
-test namespace-52.7 {unknown: setting global unknown handler} {
-    proc ::myunknown {args} { return "MYUNKNOWN: $args" }
-    namespace eval :: { namespace unknown ::myunknown }
-    set result [namespace eval foo { dummy a b c }]
-    namespace eval :: { namespace unknown {} }
-    rename ::myunknown {}
-    namespace delete foo
-    set result
-} {MYUNKNOWN: dummy a b c}
-test namespace-52.8 {unknown: destroying and redefining global namespace} {
-    set i [interp create]
-    $i hide proc
-    $i hide namespace
-    $i hide return
-    $i invokehidden namespace delete ::
-    $i expose return
-    $i invokehidden proc unknown args { return "FINE" }
-    $i eval { foo bar bob }
-} {FINE}
-test namespace-52.9 {unknown: refcounting} -setup {
-    proc this args {
-	unset args		;# stop sharing
-	set copy [namespace unknown]
-	string length $copy	;# shimmer away list rep
-	info level 0
-    }
-    set handler [namespace unknown]
-    namespace unknown {this is a test}
-    catch {rename noSuchCommand {}}
-} -body {
-    noSuchCommand
-} -cleanup {
-    namespace unknown $handler
-    rename this {}
-} -result {this is a test noSuchCommand}
-testConstraint testevalobjv [llength [info commands testevalobjv]]
-test namespace-52.10 {unknown: with TCL_EVAL_GLOBAL} -constraints {
-    testevalobjv
-} -setup {
-    rename ::unknown unknown.save
-    proc ::unknown args {
-	set caller [uplevel 1 {namespace current}]
-	namespace eval $caller {
-	    variable foo
-	    return $foo
-	}
-    }
-    catch {rename ::noSuchCommand {}}
-} -body {
-    namespace eval :: {
-	variable foo SUCCESS
-    }
-    namespace eval test_ns_1 {
-	variable foo FAIL
-	testevalobjv 1 noSuchCommand
-    }
-} -cleanup {
-    unset -nocomplain ::foo
-    namespace delete test_ns_1
-    rename ::unknown {}
-    rename unknown.save ::unknown
-} -result SUCCESS
-test namespace-52.11 {unknown: with TCL_EVAL_INVOKE} -setup {
-    set handler [namespace eval :: {namespace unknown}]
-    namespace eval :: {namespace unknown unknown}
-    rename ::unknown unknown.save
-    namespace eval :: {
-	proc unknown args {
-	    return SUCCESS
-	}
-    }
-    catch {rename ::noSuchCommand {}}
-    set ::slave [interp create]
-} -body {
-    $::slave alias bar noSuchCommand
-    namespace eval test_ns_1 {
-	namespace unknown unknown
-	proc unknown args {
-	    return FAIL
-	}
-	$::slave eval bar
-    }
-} -cleanup {
-    interp delete $::slave
-    unset ::slave
-    namespace delete test_ns_1
-    rename ::unknown {}
-    rename unknown.save ::unknown
-    namespace eval :: [list namespace unknown $handler]
-} -result SUCCESS
-test namespace-52.12 {unknown: error case must not reset handler} -body {
-    namespace eval foo {
-	namespace unknown ok
-	catch {namespace unknown {{}{}{}}}
-	namespace unknown
-    }
-} -cleanup {
-    namespace delete foo
-} -result ok
-    
->>>>>>> 2555c30a
 # cleanup
 catch {rename cmd1 {}}
 catch {unset l}
