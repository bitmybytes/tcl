# This file contains a collection of tests for tclUtf.c
# Sourcing this file into Tcl runs the tests and generates output for
# errors.  No output means no errors were found.
#
# Copyright (c) 1997 Sun Microsystems, Inc.
# Copyright (c) 1998-1999 by Scriptics Corporation.
#
# See the file "license.terms" for information on usage and redistribution
# of this file, and for a DISCLAIMER OF ALL WARRANTIES.

if {[lsearch [namespace children] ::tcltest] == -1} {
    package require tcltest 2
    namespace import -force ::tcltest::*
}

catch {unset x}

test utf-1.1 {Tcl_UniCharToUtf: 1 byte sequences} {
    set x \x01
} [bytestring "\x01"]
test utf-1.2 {Tcl_UniCharToUtf: 2 byte sequences} {
    set x "\x00"
} [bytestring "\xc0\x80"]
test utf-1.3 {Tcl_UniCharToUtf: 2 byte sequences} {
    set x "\xe0"
} [bytestring "\xc3\xa0"]
test utf-1.4 {Tcl_UniCharToUtf: 3 byte sequences} {
    set x "\u4e4e"
} [bytestring "\xe4\xb9\x8e"]
test utf-1.5 {Tcl_UniCharToUtf: overflowed Tcl_UniChar} {
    format %c 0x110000
} [bytestring "\xef\xbf\xbd"]
test utf-1.6 {Tcl_UniCharToUtf: negative Tcl_UniChar} {
    format %c -1
} [bytestring "\xef\xbf\xbd"]

test utf-2.1 {Tcl_UtfToUniChar: low ascii} {
    string length "abc"
} {3}
test utf-2.2 {Tcl_UtfToUniChar: naked trail bytes} {
    string length [bytestring "\x82\x83\x84"]
} {3}
test utf-2.3 {Tcl_UtfToUniChar: lead (2-byte) followed by non-trail} {
    string length [bytestring "\xC2"]
} {1}
test utf-2.4 {Tcl_UtfToUniChar: lead (2-byte) followed by trail} {
    string length [bytestring "\xC2\xa2"]
} {1}
test utf-2.5 {Tcl_UtfToUniChar: lead (3-byte) followed by non-trail} {
    string length [bytestring "\xE2"]
} {1}
test utf-2.6 {Tcl_UtfToUniChar: lead (3-byte) followed by 1 trail} {
    string length [bytestring "\xE2\xA2"]
} {2}
test utf-2.7 {Tcl_UtfToUniChar: lead (3-byte) followed by 2 trail} {
    string length [bytestring "\xE4\xb9\x8e"]
} {1}
test utf-2.8 {Tcl_UtfToUniChar: longer UTF sequences not supported} {
    string length [bytestring "\xF4\xA2\xA2\xA2"]
} {4}

test utf-3.1 {Tcl_UtfCharComplete} {
} {}

testConstraint testnumutfchars [llength [info commands testnumutfchars]]
test utf-4.1 {Tcl_NumUtfChars: zero length} testnumutfchars {
    testnumutfchars ""
} {0}
test utf-4.2 {Tcl_NumUtfChars: length 1} testnumutfchars {
    testnumutfchars [bytestring "\xC2\xA2"]
} {1}
test utf-4.3 {Tcl_NumUtfChars: long string} testnumutfchars {
    testnumutfchars [bytestring "abc\xC2\xA2\xe4\xb9\x8e\uA2\u4e4e"]
} {7}
test utf-4.4 {Tcl_NumUtfChars: #u0000} testnumutfchars {
    testnumutfchars [bytestring "\xC0\x80"]
} {1}
test utf-4.5 {Tcl_NumUtfChars: zero length, calc len} testnumutfchars {
    testnumutfchars "" 1
} {0}
test utf-4.6 {Tcl_NumUtfChars: length 1, calc len} testnumutfchars {
    testnumutfchars [bytestring "\xC2\xA2"] 1
} {1}
test utf-4.7 {Tcl_NumUtfChars: long string, calc len} testnumutfchars {
    testnumutfchars [bytestring "abc\xC2\xA2\xe4\xb9\x8e\uA2\u4e4e"] 1
} {7}
test utf-4.8 {Tcl_NumUtfChars: #u0000, calc len} testnumutfchars {
    testnumutfchars [bytestring "\xC0\x80"] 1
} {1}

test utf-5.1 {Tcl_UtfFindFirsts} {
} {}

test utf-6.1 {Tcl_UtfNext} {
} {}

test utf-7.1 {Tcl_UtfPrev} {
} {}

test utf-8.1 {Tcl_UniCharAtIndex: index = 0} {
    string index abcd 0
} {a}
test utf-8.2 {Tcl_UniCharAtIndex: index = 0} {
    string index \u4e4e\u25a 0
} "\u4e4e"
test utf-8.3 {Tcl_UniCharAtIndex: index > 0} {
    string index abcd 2
} {c}
test utf-8.4 {Tcl_UniCharAtIndex: index > 0} {
    string index \u4e4e\u25a\xff\u543 2
} "\uff"

test utf-9.1 {Tcl_UtfAtIndex: index = 0} {
    string range abcd 0 2
} {abc}
test utf-9.2 {Tcl_UtfAtIndex: index > 0} {
    string range \u4e4e\u25a\xff\u543klmnop 1 5
} "\u25a\xff\u543kl"


test utf-10.1 {Tcl_UtfBackslash: dst == NULL} {
    set x \n
} {
}
test utf-10.2 {Tcl_UtfBackslash: \u subst} {
    set x \ua2
} [bytestring "\xc2\xa2"]
test utf-10.3 {Tcl_UtfBackslash: longer \u subst} {
    set x \u4e21
} [bytestring "\xe4\xb8\xa1"]
test utf-10.4 {Tcl_UtfBackslash: stops at first non-hex} {
    set x \u4e2k
} "[bytestring \xd3\xa2]k"
test utf-10.5 {Tcl_UtfBackslash: stops after 4 hex chars} {
    set x \u4e216
} "[bytestring \xe4\xb8\xa1]6"
proc bsCheck {char num} {
    global errNum
    test utf-10.$errNum {backslash substitution} {
	scan $char %c value
	set value
    } $num
    incr errNum
}
set errNum 6
bsCheck \b	8
bsCheck \e	101
bsCheck \f	12
bsCheck \n	10
bsCheck \r	13
bsCheck \t	9
bsCheck \v	11
bsCheck \{	123
bsCheck \}	125
bsCheck \[	91
bsCheck \]	93
bsCheck \$	36
bsCheck \ 	32
bsCheck \;	59
bsCheck \\	92
bsCheck \Ca	67
bsCheck \Ma	77
bsCheck \CMa	67
# prior to 8.3, this returned 8, as \8 as accepted as an
# octal value - but it isn't! [Bug: 3975]
bsCheck \8a	56
bsCheck \14	12
bsCheck \141	97
bsCheck b\0	98
bsCheck \x	120
bsCheck \xa	10
bsCheck \xA	10
bsCheck \x41	65
bsCheck \x541	65
bsCheck \u	117
bsCheck \uk	117
bsCheck \u41	65
bsCheck \ua	10
bsCheck \uA	10
bsCheck \340	224
bsCheck \ua1	161
bsCheck \u4e21	20001

test utf-11.1 {Tcl_UtfToUpper} {
    string toupper {}
} {}
test utf-11.2 {Tcl_UtfToUpper} {
    string toupper abc
} ABC
test utf-11.3 {Tcl_UtfToUpper} {
    string toupper \u00e3ab
} \u00c3AB
test utf-11.4 {Tcl_UtfToUpper} {
    string toupper \u01e3ab
} \u01e2AB

test utf-12.1 {Tcl_UtfToLower} {
    string tolower {}
} {}
test utf-12.2 {Tcl_UtfToLower} {
    string tolower ABC
} abc
test utf-12.3 {Tcl_UtfToLower} {
    string tolower \u00c3AB
} \u00e3ab
test utf-12.4 {Tcl_UtfToLower} {
    string tolower \u01e2AB
} \u01e3ab

test utf-13.1 {Tcl_UtfToTitle} {
    string totitle {}
} {}
test utf-13.2 {Tcl_UtfToTitle} {
    string totitle abc
} Abc
test utf-13.3 {Tcl_UtfToTitle} {
    string totitle \u00e3ab
} \u00c3ab
test utf-13.4 {Tcl_UtfToTitle} {
    string totitle \u01f3ab
} \u01f2ab

test utf-14.1 {Tcl_UtfNcasecmp} {
    string compare -nocase a b
} -1
test utf-14.2 {Tcl_UtfNcasecmp} {
    string compare -nocase b a
} 1
test utf-14.3 {Tcl_UtfNcasecmp} {
    string compare -nocase B a
} 1
test utf-14.4 {Tcl_UtfNcasecmp} {
    string compare -nocase aBcB abca
} 1

test utf-15.1 {Tcl_UniCharToUpper, negative delta} {
    string toupper aA
} AA
test utf-15.2 {Tcl_UniCharToUpper, positive delta} {
    string toupper \u0178\u00ff
} \u0178\u0178
test utf-15.3 {Tcl_UniCharToUpper, no delta} {
    string toupper !
} !

test utf-16.1 {Tcl_UniCharToLower, negative delta} {
    string tolower aA
} aa
test utf-16.2 {Tcl_UniCharToLower, positive delta} {
    string tolower \u0178\u00ff\uA78D\u01c5
} \u00ff\u00ff\u0265\u01c6

test utf-17.1 {Tcl_UniCharToLower, no delta} {
    string tolower !
} !

test utf-18.1 {Tcl_UniCharToTitle, add one for title} {
    string totitle \u01c4
} \u01c5
test utf-18.2 {Tcl_UniCharToTitle, subtract one for title} {
    string totitle \u01c6
} \u01c5
test utf-18.3 {Tcl_UniCharToTitle, subtract delta for title (positive)} {
    string totitle \u017f
} \u0053
test utf-18.4 {Tcl_UniCharToTitle, subtract delta for title (negative)} {
    string totitle \u00ff
} \u0178
test utf-18.5 {Tcl_UniCharToTitle, no delta} {
    string totitle !
} !

test utf-19.1 {TclUniCharLen} {
    list [regexp \\d abc456def foo] $foo
} {1 4}

test utf-20.1 {TclUniCharNcmp} {
} {}

test utf-21.1 {TclUniCharIsAlnum} {
    # this returns 1 with Unicode 6 compliance
    string is alnum \u1040\u021f\u0220
} {1}
test utf-21.2 {unicode alnum char in regc_locale.c} {
    # this returns 1 with Unicode 6 compliance
    list [regexp {^[[:alnum:]]+$} \u1040\u021f\u0220] [regexp {^\w+$} \u1040\u021f\u0220]
} {1 1}
<<<<<<< HEAD
test utf-21.3 {unicode print char in regc_locale.c} {
    # this returns 1 with Unicode 6 compliance
    regexp {^[[:print:]]+$} \ufbc1
} 1
=======
test utf-21.4 {TclUniCharIsGraph} {
    # [Bug 3464428]
    string is graph \u0120
} {1}
test utf-21.5 {unicode graph char in regc_locale.c} {
    # [Bug 3464428]
    regexp {^[[:graph:]]+$} \u0120
} {1}
>>>>>>> 6598420f

test utf-22.1 {TclUniCharIsWordChar} {
    string wordend "xyz123_bar fg" 0
} 10
test utf-22.2 {TclUniCharIsWordChar} {
    string wordend "x\u5080z123_bar\u203c fg" 0
} 10

test utf-23.1 {TclUniCharIsAlpha} {
    # this returns 1 with Unicode 6 compliance
    string is alpha \u021f\u0220
} {1}
test utf-23.2 {unicode alpha char in regc_locale.c} {
    # this returns 1 with Unicode 6 compliance
    regexp {^[[:alpha:]]+$} \u021f\u0220
} {1}

test utf-24.1 {TclUniCharIsDigit} {
    # this returns 1 with Unicode 6 compliance
    string is digit \u1040\uabf0
} {1}
test utf-24.2 {unicode digit char in regc_locale.c} {
    # this returns 1 with Unicode 6 compliance
    list [regexp {^[[:digit:]]+$} \u1040\uabf0] [regexp {^\d+$} \u1040\uabf0]
} {1 1}

test utf-24.3 {TclUniCharIsSpace} {
    # this returns 1 with Unicode 6 compliance
    string is space \u1680\u180e
} {1}
test utf-24.4 {unicode space char in regc_locale.c} {
    # this returns 1 with Unicode 6 compliance
    list [regexp {^[[:space:]]+$} \u1680\u180e] [regexp {^\s+$} \u1680\u180e]
} {1 1}

testConstraint teststringobj [llength [info commands teststringobj]]

test utf-25.1 {Tcl_UniCharNcasecmp} -constraints teststringobj \
    -setup {
	testobj freeallvars
    } \
    -body {
	teststringobj set 1 a
	teststringobj set 2 b
	teststringobj getunicode 1
	teststringobj getunicode 2
	string compare -nocase [teststringobj get 1] [teststringobj get 2]
    } \
    -cleanup {
	testobj freeallvars
    } \
    -result -1
test utf-25.2 {Tcl_UniCharNcasecmp} -constraints teststringobj \
    -setup {
	testobj freeallvars
    } \
    -body {
	teststringobj set 1 b
	teststringobj set 2 a
	teststringobj getunicode 1
	teststringobj getunicode 2
	string compare -nocase [teststringobj get 1] [teststringobj get 2]
    } \
    -cleanup {
	testobj freeallvars
    } \
    -result 1
test utf-25.3 {Tcl_UniCharNcasecmp} -constraints teststringobj \
    -setup {
	testobj freeallvars
    } \
    -body {
	teststringobj set 1 B
	teststringobj set 2 a
	teststringobj getunicode 1
	teststringobj getunicode 2
	string compare -nocase [teststringobj get 1] [teststringobj get 2]
    } \
    -cleanup {
	testobj freeallvars
    } \
    -result 1

test utf-25.4 {Tcl_UniCharNcasecmp} -constraints teststringobj \
    -setup {
	testobj freeallvars
    } \
    -body {
	teststringobj set 1 aBcB
	teststringobj set 2 abca
	teststringobj getunicode 1
	teststringobj getunicode 2
	string compare -nocase [teststringobj get 1] [teststringobj get 2]
    } \
    -cleanup {
	testobj freeallvars
    } \
    -result 1

# cleanup
::tcltest::cleanupTests
return

# Local Variables:
# mode: tcl
# End:<|MERGE_RESOLUTION|>--- conflicted
+++ resolved
@@ -285,12 +285,10 @@
     # this returns 1 with Unicode 6 compliance
     list [regexp {^[[:alnum:]]+$} \u1040\u021f\u0220] [regexp {^\w+$} \u1040\u021f\u0220]
 } {1 1}
-<<<<<<< HEAD
 test utf-21.3 {unicode print char in regc_locale.c} {
     # this returns 1 with Unicode 6 compliance
     regexp {^[[:print:]]+$} \ufbc1
 } 1
-=======
 test utf-21.4 {TclUniCharIsGraph} {
     # [Bug 3464428]
     string is graph \u0120
@@ -299,7 +297,6 @@
     # [Bug 3464428]
     regexp {^[[:graph:]]+$} \u0120
 } {1}
->>>>>>> 6598420f
 
 test utf-22.1 {TclUniCharIsWordChar} {
     string wordend "xyz123_bar fg" 0
