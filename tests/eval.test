# Commands covered:  eval
#
# This file contains a collection of tests for one or more of the Tcl built-in
# commands.  Sourcing this file into Tcl runs the tests and generates output
# for errors.  No output means no errors were found.
#
# Copyright (c) 1991-1993 The Regents of the University of California.
# Copyright (c) 1994 Sun Microsystems, Inc.
# Copyright (c) 1998-1999 by Scriptics Corporation.
#
# See the file "license.terms" for information on usage and redistribution of
# this file, and for a DISCLAIMER OF ALL WARRANTIES.
<<<<<<< HEAD
#
# RCS: @(#) $Id: eval.test,v 1.5.26.5 2011/01/04 16:21:14 dgp Exp $
=======
>>>>>>> d2834ff4

if {"::tcltest" ni [namespace children]} {
    package require tcltest
    namespace import -force ::tcltest::*
}

test eval-1.1 {single argument} {
    eval {format 22}
} 22
test eval-1.2 {multiple arguments} {
    set a {$b}
    set b xyzzy
    eval format $a
} xyzzy
test eval-1.3 {single argument} {
    eval concat a b c d e f g
} {a b c d e f g}

test eval-2.1 {error: not enough arguments} {catch eval} 1
test eval-2.2 {error: not enough arguments} {
    catch eval msg
    set msg
} {wrong # args: should be "eval arg ?arg ...?"}
test eval-2.3 {error in eval'ed command} {
    catch {eval {error "test error"}}
} 1
test eval-2.4 {error in eval'ed command} {
    catch {eval {error "test error"}} msg
    set msg
} {test error}
test eval-2.5 {error in eval'ed command: setting errorInfo} {
    catch {eval {
	set a 1
	error "test error"
    }} msg
    set ::errorInfo
} "test error
    while executing
\"error \"test error\"\"
    (\"eval\" body line 3)
    invoked from within
\"eval {
	set a 1
	error \"test error\"
    }\""

test eval-3.1 {eval and pure lists} {
    eval [list list 1 2 3 4 5]
} {1 2 3 4 5}
test eval-3.2 {concatenating eval and pure lists} {
    eval [list list 1] [list 2 3 4 5]
} {1 2 3 4 5}
test eval-3.3 {eval and canonical lists} {
    set cmd [list list 1 2 3 4 5]
    # Force existance of utf-8 rep
    set dummy($cmd) $cmd
    unset dummy
    eval $cmd
} {1 2 3 4 5}
test eval-3.4 {concatenating eval and canonical lists} {
    set cmd  [list list 1]
    set cmd2 [list 2 3 4 5]
    # Force existance of utf-8 rep
    set dummy($cmd) $cmd
    set dummy($cmd2) $cmd2
    unset dummy
    eval $cmd $cmd2
} {1 2 3 4 5}

# cleanup
::tcltest::cleanupTests
return

# Local Variables:
# mode: tcl
# fill-column: 78
# End:<|MERGE_RESOLUTION|>--- conflicted
+++ resolved
@@ -10,11 +10,6 @@
 #
 # See the file "license.terms" for information on usage and redistribution of
 # this file, and for a DISCLAIMER OF ALL WARRANTIES.
-<<<<<<< HEAD
-#
-# RCS: @(#) $Id: eval.test,v 1.5.26.5 2011/01/04 16:21:14 dgp Exp $
-=======
->>>>>>> d2834ff4
 
 if {"::tcltest" ni [namespace children]} {
     package require tcltest
