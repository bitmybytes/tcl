# Commands covered:  proc, apply, [interp alias], [namespce import]
#
# This file contains a collection of tests for the non-recursive executor that
# avoids recursive calls to TEBC. Only the NRE behaviour is tested here, the
# actual command functionality is tested in the specific test file.
#
# Copyright (c) 2008 by Miguel Sofer.
#
# See the file "license.terms" for information on usage and redistribution
# of this file, and for a DISCLAIMER OF ALL WARRANTIES.

if {[lsearch [namespace children] ::tcltest] == -1} {
    package require tcltest
    namespace import -force ::tcltest::*
}

::tcltest::loadTestedCommands
catch [list package require -exact Tcltest [info patchlevel]]

testConstraint testnrelevels [llength [info commands testnrelevels]]

#
# The tests that risked blowing the C stack on failure have been removed: we
# can now actually measure using testnrelevels.
#

if {[testConstraint testnrelevels]} {
    namespace eval testnre {
	namespace path ::tcl::mathop
	#
	# [testnrelevels] returns a 5-list with: C-stack depth, iPtr->numlevels,
	# callFrame level, tosPtr and callback depth 
	#
	variable last [testnrelevels] 
	proc depthDiff {} {
	    variable last
	    set depth [testnrelevels]
	    set res {}
	    foreach t $depth l $last {
		lappend res [expr {$t-$l}]
	    }
	    set last $depth
	    return $res
	}
	proc setabs {} {
	    variable abs [- [lindex [testnrelevels] 0]]
	}

	variable body0 {
	    set x [depthDiff]
	    if {[incr i] > 10} {
		namespace upvar [namespace qualifiers \
			[namespace origin depthDiff]] abs abs
		incr abs [lindex [testnrelevels] 0]
		return [list [lrange $x 0 2] $abs]
	    }
	}
	proc makebody txt {
	    variable body0
	    return "$body0; $txt"
	}
	namespace export *
    }
    namespace import testnre::*
}

test nre-1.1 {self-recursive procs} -setup {
    proc a i [makebody {a $i}]
} -body {
    setabs
    a 0
} -cleanup {
    rename a {}
} -constraints {
    testnrelevels
<<<<<<< HEAD
} -result {{0 1 1} 0}

=======
} -result {{0 1 1 1} 0}
>>>>>>> 1b5e5e10
test nre-1.2 {self-recursive lambdas} -setup {
    set a [list i [makebody {apply $::a $i}]]
} -body {
    setabs
    apply $a 0
} -cleanup {
    unset a
} -constraints {
    testnrelevels
<<<<<<< HEAD
} -result {{0 1 1} 0}

=======
} -result {{0 1 1 1} 0}
>>>>>>> 1b5e5e10
test nre-1.3 {mutually recursive procs and lambdas} -setup {
    proc a i {
	apply $::b [incr i]
    }
    set b [list i [makebody {a $i}]]
} -body {
    setabs
    a 0
} -cleanup {
    rename a {}
    unset b
} -constraints {
    testnrelevels
} -result {{0 2 2} 0}

#
# Test that aliases are non-recursive
#

test nre-2.1 {alias is not recursive} -setup {
    proc a i [makebody {b $i}]
    interp alias {} b {} a
} -body {
    setabs
    a 0
} -cleanup {
    rename a {}
    rename b {}
} -constraints {
    testnrelevels
} -result {{0 2 1} 0}

#
# Test that imports are non-recursive
#

test nre-3.1 {imports are not recursive} -setup {
    namespace eval foo {
	setabs
	namespace export a
    }
    proc foo::a i [makebody {::a $i}]
    namespace import foo::a
} -body {
    a 0
} -cleanup {
    rename a {}
    namespace delete ::foo
} -constraints {
    testnrelevels
} -result {{0 2 1} 0}

test nre-4.1 {ensembles are not recursive} -setup {
    proc a i [makebody {b foo $i}]
    namespace ensemble create \
	-command b \
	-map [list foo a]
} -body {
    setabs
    a 0
} -cleanup {
    rename a {}
    rename b {}
} -constraints {
    testnrelevels
} -result {{0 2 1} 0}

test nre-5.1 {[namespace eval] is not recursive} -setup {
    namespace eval ::foo {
	setabs
    }
    proc foo::a i [makebody {namespace eval ::foo [list a $i]}]
} -body {
    ::foo::a 0
} -cleanup {
    namespace delete ::foo
} -constraints {
    testnrelevels
<<<<<<< HEAD
} -result {{0 3 2} 0}

=======
} -result {{0 2 2 2} 0}
>>>>>>> 1b5e5e10
test nre-5.2 {[namespace eval] is not recursive} -setup {
    namespace eval ::foo {
	setabs
    }
    proc foo::a i [makebody {namespace eval ::foo "set x $i; a $i"}]
} -body {
    foo::a 0
} -cleanup {
    namespace delete ::foo
} -constraints {
    testnrelevels
<<<<<<< HEAD
} -result {{0 3 2} 0}
=======
} -result {{0 2 2 2} 0}
>>>>>>> 1b5e5e10

test nre-6.1 {[uplevel] is not recursive} -setup {
    proc a i [makebody {uplevel 1 [list a $i]}]
} -body {
    setabs
    a 0
} -cleanup {
    rename a {}
} -constraints {
    testnrelevels
<<<<<<< HEAD
} -result {{0 2 0} 0}

=======
} -result {{0 2 2 0} 0}
>>>>>>> 1b5e5e10
test nre-6.2 {[uplevel] is not recursive} -setup {
    setabs
    proc a i [makebody {uplevel 1 "set x $i; a $i"}]
} -body {
    a 0
} -cleanup {
    rename a {}
} -constraints {
    testnrelevels
} -result {{0 2 0} 0}

test nre-7.1 {[catch] is not recursive} -setup {
    setabs
    proc a i [makebody {uplevel 1 "catch {a $i} msg; set msg"}]
} -body {
    a 0
} -cleanup {
    rename a {}
} -constraints {
    testnrelevels
<<<<<<< HEAD
} -result {{0 3 0} 0}

=======
} -result {{0 3 3 0} 0}
>>>>>>> 1b5e5e10
test nre-7.2 {[if] is not recursive} -setup {
    setabs
    proc a i [makebody {uplevel 1 "if 1 {a $i}"}]
} -body {
    a 0
} -cleanup {
    rename a {}
} -constraints {
    testnrelevels
<<<<<<< HEAD
} -result {{0 2 0} 0}

=======
} -result {{0 2 2 0} 0}
>>>>>>> 1b5e5e10
test nre-7.3 {[while] is not recursive} -setup {
    setabs
    proc a i [makebody {uplevel 1 "while 1 {set res \[a $i\]; break}; set res"}]
} -body {
    a 0
} -cleanup {
    rename a {}
} -constraints {
    testnrelevels
<<<<<<< HEAD
} -result {{0 2 0} 0}

=======
} -result {{0 2 2 0} 0}
>>>>>>> 1b5e5e10
test nre-7.4 {[for] is not recursive} -setup {
    setabs
    proc a i [makebody {uplevel 1 "for {set j 0} {\$j < 10} {incr j} {set res \[a $i\]; break}; set res"}]
} -body {
    a 0
} -cleanup {
    rename a {}
} -constraints {
    testnrelevels
<<<<<<< HEAD
} -result {{0 2 0} 0}

=======
} -result {{0 2 2 0} 0}
>>>>>>> 1b5e5e10
test nre-7.5 {[foreach] is not recursive} -setup {
    #
    # Enable once [foreach] is NR-enabled
    #
    setabs
    proc a i [makebody {uplevel 1 "foreach j {1 2 3 4 5 6} {set res \[a $i\]; break}; set res"}]
} -body {
    a 0
} -cleanup {
    rename a {}
} -constraints {
    testnrelevels
<<<<<<< HEAD
} -result {{0 3 0} 0}

=======
} -result {{0 3 3 0} 0}
>>>>>>> 1b5e5e10
test nre-7.6 {[eval] is not recursive} -setup {
    proc a i [makebody {eval [list a $i]}]
} -body {
    setabs
    a 0
} -cleanup {
    rename a {}
} -constraints {
    testnrelevels
<<<<<<< HEAD
} -result {{0 2 1} 0}

=======
} -result {{0 2 2 1} 0}
>>>>>>> 1b5e5e10
test nre-7.7 {[eval] is not recursive} -setup {
    proc a i [makebody {eval "a $i"}]
} -body {
    setabs
    a 0
} -cleanup {
    rename a {}
} -constraints {
    testnrelevels
<<<<<<< HEAD
} -result {{0 2 1} 0}

=======
} -result {{0 2 2 1} 0}
>>>>>>> 1b5e5e10
test nre-7.8 {bug #2910748: switch out of stale BC is not nre-aware} -setup {
    proc foo args {}
    foo
    coroutine bar apply {{} {
	yield
	proc foo args {return ok}
	while 1 {
	    yield [incr i]
	    foo
	}
    }}
} -body {
    # if switching to plain eval is not nre aware, this will cause a "cannot
    # yield" error
    list [bar] [bar] [bar]
} -cleanup {
    rename bar {}
    rename foo {}
} -result {1 2 3}

test nre-8.1 {nre and {*}} -body {
    # force an expansion that grows the evaluation stack, check that nre
    # adapts the TEBCdataPtr. This crashes on failure.
    proc inner {} {
	set long [lrepeat 1000000 1]
	list {*}$long
    }
    proc outer {} inner
    lrange [outer] 0 2
} -cleanup {
    rename inner {}
    rename outer {}
} -result {1 1 1} 
test nre-8.2 {nre and {*}, [Bug 2415422]} -body {
    # force an expansion that grows the evaluation stack, check that nre
    # adapts the bcFramePtr. This causes an NRE assertion to fail if it is not
    # done properly.
    proc nop {} {}
    proc crash {} {
	foreach val [list {*}[lrepeat 100000 x]] {
	    nop
	}
    }
    crash
} -cleanup {
    rename nop {}
    rename crash {}
}

#
#  Basic TclOO tests
#

test nre-oo.1 {really deep calls in oo - direct} -setup {
    oo::object create foo
    oo::objdefine foo method bar i [makebody {foo bar $i}]
} -body {
    setabs
    foo bar 0
} -cleanup {
    foo destroy
} -constraints {
    testnrelevels
<<<<<<< HEAD
} -result {{0 1 1} 0}

=======
} -result {{0 1 1 1} 0}
>>>>>>> 1b5e5e10
test nre-oo.2 {really deep calls in oo - call via [self]} -setup {
    oo::object create foo
    oo::objdefine foo method bar i [makebody {[self] bar $i}]
} -body {
    setabs
    foo bar 0
} -cleanup {
    foo destroy
} -constraints {
    testnrelevels
<<<<<<< HEAD
} -result {{0 1 1} 0}

=======
} -result {{0 1 1 1} 0}
>>>>>>> 1b5e5e10
test nre-oo.3 {really deep calls in oo - private calls} -setup {
    oo::object create foo
    oo::objdefine foo method bar i [makebody {my bar $i}]
} -body {
    setabs
    foo bar 0
} -cleanup {
    foo destroy
} -constraints {
    testnrelevels
<<<<<<< HEAD
} -result {{0 1 1} 0}

=======
} -result {{0 1 1 1} 0}
>>>>>>> 1b5e5e10
test nre-oo.4 {really deep calls in oo - overriding} -setup {
    oo::class create foo {
	method bar i [makebody {my bar $i}]
    }
    oo::class create boo {
	superclass foo
	method bar i [makebody {next $i}]
    }
} -body {
    setabs
    [boo new] bar 0
} -cleanup {
    foo destroy
} -constraints {
    testnrelevels
<<<<<<< HEAD
} -result {{0 1 1} 0}

=======
} -result {{0 1 1 1} 0}
>>>>>>> 1b5e5e10
test nre-oo.5 {really deep calls in oo - forwards} -setup {
    oo::object create foo
    set body [makebody {my boo $i}]
    oo::objdefine foo "
	method bar i {$body}
	forward boo ::foo bar
    "
} -body {
    setabs
    foo bar 0
} -cleanup {
    foo destroy
} -constraints {
    testnrelevels
} -result {{0 2 1} 0}

#
# NASTY BUG found by tcllib's interp package
#

test nre-X.1 {eval in wrong interp} -setup {
    set i [interp create]
    $i eval {proc filter lst {lsearch -all -inline -not $lst "::tcl"}}
} -body {
    $i eval {
	set x {namespace children ::}
	set y [list namespace children ::]
	namespace delete {*}[filter [{*}$y]]
	set j [interp create]
	$j alias filter filter
	$j eval {namespace delete {*}[filter [namespace children ::]]}
	namespace eval foo {}
	list [filter [eval $x]] [filter [eval $y]] [filter [$j eval $x]] [filter [$j eval $y]]
    }
} -cleanup {
    interp delete $i
} -result {::foo ::foo {} {}}

# cleanup
::tcltest::cleanupTests

if {[testConstraint testnrelevels]} {
    namespace forget testnre::*
    namespace delete testnre
}

return

# Local Variables:
# mode: tcl
# fill-column: 78
# End:<|MERGE_RESOLUTION|>--- conflicted
+++ resolved
@@ -73,12 +73,7 @@
     rename a {}
 } -constraints {
     testnrelevels
-<<<<<<< HEAD
-} -result {{0 1 1} 0}
-
-=======
-} -result {{0 1 1 1} 0}
->>>>>>> 1b5e5e10
+} -result {{0 1 1} 0}
 test nre-1.2 {self-recursive lambdas} -setup {
     set a [list i [makebody {apply $::a $i}]]
 } -body {
@@ -88,12 +83,7 @@
     unset a
 } -constraints {
     testnrelevels
-<<<<<<< HEAD
-} -result {{0 1 1} 0}
-
-=======
-} -result {{0 1 1 1} 0}
->>>>>>> 1b5e5e10
+} -result {{0 1 1} 0}
 test nre-1.3 {mutually recursive procs and lambdas} -setup {
     proc a i {
 	apply $::b [incr i]
@@ -172,12 +162,8 @@
     namespace delete ::foo
 } -constraints {
     testnrelevels
-<<<<<<< HEAD
-} -result {{0 3 2} 0}
-
-=======
-} -result {{0 2 2 2} 0}
->>>>>>> 1b5e5e10
+} -result {{0 2 2} 0}
+
 test nre-5.2 {[namespace eval] is not recursive} -setup {
     namespace eval ::foo {
 	setabs
@@ -189,11 +175,7 @@
     namespace delete ::foo
 } -constraints {
     testnrelevels
-<<<<<<< HEAD
-} -result {{0 3 2} 0}
-=======
-} -result {{0 2 2 2} 0}
->>>>>>> 1b5e5e10
+} -result {{0 2 2} 0}
 
 test nre-6.1 {[uplevel] is not recursive} -setup {
     proc a i [makebody {uplevel 1 [list a $i]}]
@@ -204,12 +186,7 @@
     rename a {}
 } -constraints {
     testnrelevels
-<<<<<<< HEAD
 } -result {{0 2 0} 0}
-
-=======
-} -result {{0 2 2 0} 0}
->>>>>>> 1b5e5e10
 test nre-6.2 {[uplevel] is not recursive} -setup {
     setabs
     proc a i [makebody {uplevel 1 "set x $i; a $i"}]
@@ -230,12 +207,7 @@
     rename a {}
 } -constraints {
     testnrelevels
-<<<<<<< HEAD
 } -result {{0 3 0} 0}
-
-=======
-} -result {{0 3 3 0} 0}
->>>>>>> 1b5e5e10
 test nre-7.2 {[if] is not recursive} -setup {
     setabs
     proc a i [makebody {uplevel 1 "if 1 {a $i}"}]
@@ -245,12 +217,7 @@
     rename a {}
 } -constraints {
     testnrelevels
-<<<<<<< HEAD
 } -result {{0 2 0} 0}
-
-=======
-} -result {{0 2 2 0} 0}
->>>>>>> 1b5e5e10
 test nre-7.3 {[while] is not recursive} -setup {
     setabs
     proc a i [makebody {uplevel 1 "while 1 {set res \[a $i\]; break}; set res"}]
@@ -260,12 +227,7 @@
     rename a {}
 } -constraints {
     testnrelevels
-<<<<<<< HEAD
 } -result {{0 2 0} 0}
-
-=======
-} -result {{0 2 2 0} 0}
->>>>>>> 1b5e5e10
 test nre-7.4 {[for] is not recursive} -setup {
     setabs
     proc a i [makebody {uplevel 1 "for {set j 0} {\$j < 10} {incr j} {set res \[a $i\]; break}; set res"}]
@@ -275,12 +237,7 @@
     rename a {}
 } -constraints {
     testnrelevels
-<<<<<<< HEAD
 } -result {{0 2 0} 0}
-
-=======
-} -result {{0 2 2 0} 0}
->>>>>>> 1b5e5e10
 test nre-7.5 {[foreach] is not recursive} -setup {
     #
     # Enable once [foreach] is NR-enabled
@@ -293,12 +250,7 @@
     rename a {}
 } -constraints {
     testnrelevels
-<<<<<<< HEAD
 } -result {{0 3 0} 0}
-
-=======
-} -result {{0 3 3 0} 0}
->>>>>>> 1b5e5e10
 test nre-7.6 {[eval] is not recursive} -setup {
     proc a i [makebody {eval [list a $i]}]
 } -body {
@@ -308,12 +260,7 @@
     rename a {}
 } -constraints {
     testnrelevels
-<<<<<<< HEAD
-} -result {{0 2 1} 0}
-
-=======
-} -result {{0 2 2 1} 0}
->>>>>>> 1b5e5e10
+} -result {{0 2 1} 0}
 test nre-7.7 {[eval] is not recursive} -setup {
     proc a i [makebody {eval "a $i"}]
 } -body {
@@ -323,12 +270,7 @@
     rename a {}
 } -constraints {
     testnrelevels
-<<<<<<< HEAD
-} -result {{0 2 1} 0}
-
-=======
-} -result {{0 2 2 1} 0}
->>>>>>> 1b5e5e10
+} -result {{0 2 1} 0}
 test nre-7.8 {bug #2910748: switch out of stale BC is not nre-aware} -setup {
     proc foo args {}
     foo
@@ -392,12 +334,7 @@
     foo destroy
 } -constraints {
     testnrelevels
-<<<<<<< HEAD
-} -result {{0 1 1} 0}
-
-=======
-} -result {{0 1 1 1} 0}
->>>>>>> 1b5e5e10
+} -result {{0 1 1} 0}
 test nre-oo.2 {really deep calls in oo - call via [self]} -setup {
     oo::object create foo
     oo::objdefine foo method bar i [makebody {[self] bar $i}]
@@ -408,12 +345,7 @@
     foo destroy
 } -constraints {
     testnrelevels
-<<<<<<< HEAD
-} -result {{0 1 1} 0}
-
-=======
-} -result {{0 1 1 1} 0}
->>>>>>> 1b5e5e10
+} -result {{0 1 1} 0}
 test nre-oo.3 {really deep calls in oo - private calls} -setup {
     oo::object create foo
     oo::objdefine foo method bar i [makebody {my bar $i}]
@@ -424,12 +356,7 @@
     foo destroy
 } -constraints {
     testnrelevels
-<<<<<<< HEAD
-} -result {{0 1 1} 0}
-
-=======
-} -result {{0 1 1 1} 0}
->>>>>>> 1b5e5e10
+} -result {{0 1 1} 0}
 test nre-oo.4 {really deep calls in oo - overriding} -setup {
     oo::class create foo {
 	method bar i [makebody {my bar $i}]
@@ -445,12 +372,7 @@
     foo destroy
 } -constraints {
     testnrelevels
-<<<<<<< HEAD
-} -result {{0 1 1} 0}
-
-=======
-} -result {{0 1 1 1} 0}
->>>>>>> 1b5e5e10
+} -result {{0 1 1} 0}
 test nre-oo.5 {really deep calls in oo - forwards} -setup {
     oo::object create foo
     set body [makebody {my boo $i}]
