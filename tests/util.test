# This file is a Tcl script to test the code in the file tclUtil.c.
# This file is organized in the standard fashion for Tcl tests.
#
# Copyright (c) 1995-1998 Sun Microsystems, Inc.
# Copyright (c) 1998-1999 by Scriptics Corporation.
#
# See the file "license.terms" for information on usage and redistribution
# of this file, and for a DISCLAIMER OF ALL WARRANTIES.
#
<<<<<<< HEAD
# RCS: @(#) $Id: util.test,v 1.18 2006/03/21 11:12:29 dkf Exp $
=======
# RCS: @(#) $Id: util.test,v 1.22 2011/01/07 02:26:55 kennykb Exp $
>>>>>>> d13683bf

if {[lsearch [namespace children] ::tcltest] == -1} {
    package require tcltest
    namespace import -force ::tcltest::*
}

testConstraint controversialNaN 1
testConstraint testdstring [llength [info commands testdstring]]
testConstraint testconcatobj [llength [info commands testconcatobj]]

# Big test for correct ordering of data in [expr]

proc testIEEE {} {
    variable ieeeValues
    binary scan [binary format dd -1.0 1.0] c* c
    switch -exact -- $c {
	{0 0 0 0 0 0 -16 -65 0 0 0 0 0 0 -16 63} {
	    # little endian
	    binary scan \x00\x00\x00\x00\x00\x00\xf0\xff d \
		ieeeValues(-Infinity)
	    binary scan \x00\x00\x00\x00\x00\x00\xf0\xbf d \
		ieeeValues(-Normal)
	    binary scan \x00\x00\x00\x00\x00\x00\x08\x80 d \
		ieeeValues(-Subnormal)
	    binary scan \x00\x00\x00\x00\x00\x00\x00\x80 d \
		ieeeValues(-0)
	    binary scan \x00\x00\x00\x00\x00\x00\x00\x00 d \
		ieeeValues(+0)
	    binary scan \x00\x00\x00\x00\x00\x00\x08\x00 d \
		ieeeValues(+Subnormal)
	    binary scan \x00\x00\x00\x00\x00\x00\xf0\x3f d \
		ieeeValues(+Normal)
	    binary scan \x00\x00\x00\x00\x00\x00\xf0\x7f d \
		ieeeValues(+Infinity)
	    binary scan \x00\x00\x00\x00\x00\x00\xf8\x7f d \
		ieeeValues(NaN)
	    binary scan \x00\x00\x00\x00\x00\x00\xf8\xff d \
		ieeeValues(-NaN)
	    binary scan \xef\xcd\xab\x89\x67\x45\xfb\xff d \
		ieeeValues(-NaN(3456789abcdef))
	    set ieeeValues(littleEndian) 1
	    return 1
	}
	{-65 -16 0 0 0 0 0 0 63 -16 0 0 0 0 0 0} {
	    binary scan \xff\xf0\x00\x00\x00\x00\x00\x00 d \
		ieeeValues(-Infinity)
	    binary scan \xbf\xf0\x00\x00\x00\x00\x00\x00 d \
		ieeeValues(-Normal)
	    binary scan \x80\x08\x00\x00\x00\x00\x00\x00 d \
		ieeeValues(-Subnormal)
	    binary scan \x80\x00\x00\x00\x00\x00\x00\x00 d \
		ieeeValues(-0)
	    binary scan \x00\x00\x00\x00\x00\x00\x00\x00 d \
		ieeeValues(+0)
	    binary scan \x00\x08\x00\x00\x00\x00\x00\x00 d \
		ieeeValues(+Subnormal)
	    binary scan \x3f\xf0\x00\x00\x00\x00\x00\x00 d \
		ieeeValues(+Normal)
	    binary scan \x7f\xf0\x00\x00\x00\x00\x00\x00 d \
		ieeeValues(+Infinity)
	    binary scan \x7f\xf8\x00\x00\x00\x00\x00\x00 d \
		ieeeValues(NaN)
	    binary scan \xff\xf8\x00\x00\x00\x00\x00\x00 d \
		ieeeValues(-NaN)
	    binary scan \xff\xfb\x45\x67\x89\xab\xcd\xef d \
		ieeeValues(-NaN(3456789abcdef))
	    set ieeeValues(littleEndian) 0
	    return 1
	}
	default {
	    return 0
	}
    }
}
testConstraint ieeeFloatingPoint [testIEEE]

proc convertDouble { x } {
    variable ieeeValues
    if { $ieeeValues(littleEndian) } {
	binary scan [binary format w $x] d result
    } else {
	binary scan [binary format W $x] d result
    }
    return $result
}

proc verdonk_test {sig binexp shouldbe exp} {
    regexp {([-+]?)([0-9a-f]+)} $sig -> signum sig
    scan $sig %llx sig
    if {$signum eq {-}} {
	set signum [expr 1<<63]
    } else {
	set signum 0
    }
    regexp {E([-+]?[0-9]+)} $binexp -> binexp
    set word [expr {$signum | (($binexp + 0x3ff)<<52)|($sig & ~(1<<52))}]
    binary scan [binary format w $word] q double
    regexp {([-+])(\d+)_(\d+)\&} $shouldbe -> signum digits1 digits2
    regexp {E([-+]\d+)} $exp -> decexp
    incr decexp [expr {[string length $digits1] - 1}]
    lassign [testdoubledigits $double [string length $digits1] e] \
	outdigits decpt outsign
    if {[string index $digits2 0] >= 5} {
	incr digits1
    }
    if {$outsign != $signum || $outdigits != $digits1 || $decpt != $decexp} {
	return -code error "result is ${outsign}0.${outdigits}E$decpt\
                            should be ${signum}0.${digits1}E$decexp"
    }
}

test util-1.1 {TclFindElement procedure - binary element in middle of list} {
    lindex {0 foo\x00help 1} 1
} "foo\x00help"
test util-1.2 {TclFindElement procedure - binary element at end of list} {
    lindex {0 foo\x00help} 1
} "foo\x00help"

test util-2.1 {TclCopyAndCollapse procedure - normal string} {
    lindex {0 foo} 1
} {foo}
test util-2.2 {TclCopyAndCollapse procedure - string with backslashes} {
    lindex {0 foo\n\x00help 1} 1
} "foo\n\x00help"

test util-3.1 {Tcl_ScanCountedElement procedure - don't leave unmatched braces} {
    # This test checks for a very tricky feature.  Any list element
    # generated with Tcl_ScanCountedElement and Tcl_ConvertElement must
    # have the property that it can be enclosing in curly braces to make
    # an embedded sub-list.  If this property doesn't hold, then
    # Tcl_DStringStartSublist doesn't work.
    set x {}
    lappend x "# \\\{ \\"
    concat $x [llength "{$x}"]
} {\#\ \\\{\ \\ 1}
test util-3.2 {Tcl_ConverCountedElement procedure - quote leading '#'} {
    list # # a
} {{#} # a}
test util-3.3 {Tcl_ConverCountedElement procedure - quote leading '#'} {
    list #\{ # a
} {\#\{ # a}
test util-3.4 {Tcl_ConverCountedElement procedure - quote leading '#'} {
    proc # {} {return #}
    set result [eval [list #]]
    rename # {}
    set result
} {#}
test util-3.4.1 {Tcl_ConverCountedElement procedure - quote leading '#'} {
    proc # {} {return #}
    set cmd [list #]
    append cmd ""	;# force string rep generation
    set result [eval $cmd]
    rename # {}
    set result
} {#}
test util-3.5 {Tcl_ConverCountedElement procedure - quote leading '#'} {
    proc #\{ {} {return #}
    set result [eval [list #\{]]
    rename #\{ {}
    set result
} {#}
test util-3.5.1 {Tcl_ConverCountedElement procedure - quote leading '#'} {
    proc #\{ {} {return #}
    set cmd [list #\{]
    append cmd ""	;# force string rep generation
    set result [eval $cmd]
    rename #\{ {}
    set result
} {#}

test util-4.1 {Tcl_ConcatObj - backslash-space at end of argument} {
    concat a {b\ } c
} {a b\  c}
test util-4.2 {Tcl_ConcatObj - backslash-space at end of argument} {
    concat a {b\   } c
} {a b\  c}
test util-4.3 {Tcl_ConcatObj - backslash-space at end of argument} {
    concat a {b\\   } c
} {a b\\  c}
test util-4.4 {Tcl_ConcatObj - backslash-space at end of argument} {
    concat a {b } c
} {a b c}
test util-4.5 {Tcl_ConcatObj - backslash-space at end of argument} {
    concat a { } c
} {a c}
test util-4.6 {Tcl_ConcatObj - utf-8 sequence with "whitespace" char} {
    # Check for Bug #227512.  If this violates C isspace, then it returns \xc3.
    concat \xe0
} \xe0
test util-4.7 {Tcl_ConcatObj - refCount safety} testconcatobj {
    # Check for Bug #1447328 (actually, bugs in its original "fix"). One of the
    # symptoms was Bug #2055782. 
    testconcatobj
} {}

proc Wrapper_Tcl_StringMatch {pattern string} {
    # Forces use of Tcl_StringMatch, not Tcl_UniCharCaseMatch
    switch -glob -- $string $pattern {return 1} default {return 0}
}
test util-5.1 {Tcl_StringMatch} {
    Wrapper_Tcl_StringMatch ab*c abc
} 1
test util-5.2 {Tcl_StringMatch} {
    Wrapper_Tcl_StringMatch ab**c abc
} 1
test util-5.3 {Tcl_StringMatch} {
    Wrapper_Tcl_StringMatch ab* abcdef
} 1
test util-5.4 {Tcl_StringMatch} {
    Wrapper_Tcl_StringMatch *c abc
} 1
test util-5.5 {Tcl_StringMatch} {
    Wrapper_Tcl_StringMatch *3*6*9 0123456789
} 1
test util-5.6 {Tcl_StringMatch} {
    Wrapper_Tcl_StringMatch *3*6*9 01234567890
} 0
test util-5.7 {Tcl_StringMatch: UTF-8} {
    Wrapper_Tcl_StringMatch *u \u4e4fu
} 1
test util-5.8 {Tcl_StringMatch} {
    Wrapper_Tcl_StringMatch a?c abc
} 1
test util-5.9 {Tcl_StringMatch: UTF-8} {
    # skip one character in string
    Wrapper_Tcl_StringMatch a?c a\u4e4fc
} 1
test util-5.10 {Tcl_StringMatch} {
    Wrapper_Tcl_StringMatch a??c abc
} 0
test util-5.11 {Tcl_StringMatch} {
    Wrapper_Tcl_StringMatch ?1??4???8? 0123456789
} 1
test util-5.12 {Tcl_StringMatch} {
    Wrapper_Tcl_StringMatch {[abc]bc} abc
} 1
test util-5.13 {Tcl_StringMatch: UTF-8} {
    # string += Tcl_UtfToUniChar(string, &ch);
    Wrapper_Tcl_StringMatch "\[\u4e4fxy\]bc" "\u4e4fbc"
} 1
test util-5.14 {Tcl_StringMatch} {
    # if ((*pattern == ']') || (*pattern == '\0'))
    # badly formed pattern
    Wrapper_Tcl_StringMatch {[]} {[]}
} 0
test util-5.15 {Tcl_StringMatch} {
    # if ((*pattern == ']') || (*pattern == '\0'))
    # badly formed pattern
    Wrapper_Tcl_StringMatch {[} {[}
} 0
test util-5.16 {Tcl_StringMatch} {
    Wrapper_Tcl_StringMatch {a[abc]c} abc
} 1
test util-5.17 {Tcl_StringMatch: UTF-8} {
    # pattern += Tcl_UtfToUniChar(pattern, &endChar);
    # get 1 UTF-8 character
    Wrapper_Tcl_StringMatch "a\[a\u4e4fc]c" "a\u4e4fc"
} 1
test util-5.18 {Tcl_StringMatch: UTF-8} {
    # pattern += Tcl_UtfToUniChar(pattern, &endChar);
    # proper advance: wrong answer would match on UTF trail byte of \u4e4f
    Wrapper_Tcl_StringMatch {a[a\u4e4fc]c} [bytestring a\u008fc]
} 0
test util-5.19 {Tcl_StringMatch: UTF-8} {
    # pattern += Tcl_UtfToUniChar(pattern, &endChar);
    # proper advance.
    Wrapper_Tcl_StringMatch {a[a\u4e4fc]c} "acc"
} 1
test util-5.20 {Tcl_StringMatch} {
    Wrapper_Tcl_StringMatch {a[xyz]c} abc
} 0
test util-5.21 {Tcl_StringMatch} {
    Wrapper_Tcl_StringMatch {12[2-7]45} 12345
} 1
test util-5.22 {Tcl_StringMatch: UTF-8 range} {
    Wrapper_Tcl_StringMatch "\[\u4e00-\u4e4f]" "0"
} 0
test util-5.23 {Tcl_StringMatch: UTF-8 range} {
    Wrapper_Tcl_StringMatch "\[\u4e00-\u4e4f]" "\u4e33"
} 1
test util-5.24 {Tcl_StringMatch: UTF-8 range} {
    Wrapper_Tcl_StringMatch "\[\u4e00-\u4e4f]" "\uff08"
} 0
test util-5.25 {Tcl_StringMatch} {
    Wrapper_Tcl_StringMatch {12[ab2-4cd]45} 12345
} 1
test util-5.26 {Tcl_StringMatch} {
    Wrapper_Tcl_StringMatch {12[ab2-4cd]45} 12b45
} 1
test util-5.27 {Tcl_StringMatch} {
    Wrapper_Tcl_StringMatch {12[ab2-4cd]45} 12d45
} 1
test util-5.28 {Tcl_StringMatch} {
    Wrapper_Tcl_StringMatch {12[ab2-4cd]45} 12145
} 0
test util-5.29 {Tcl_StringMatch} {
    Wrapper_Tcl_StringMatch {12[ab2-4cd]45} 12545
} 0
test util-5.30 {Tcl_StringMatch: forwards range} {
    Wrapper_Tcl_StringMatch {[k-w]} "z"
} 0
test util-5.31 {Tcl_StringMatch: forwards range} {
    Wrapper_Tcl_StringMatch {[k-w]} "w"
} 1
test util-5.32 {Tcl_StringMatch: forwards range} {
    Wrapper_Tcl_StringMatch {[k-w]} "r"
} 1
test util-5.33 {Tcl_StringMatch: forwards range} {
    Wrapper_Tcl_StringMatch {[k-w]} "k"
} 1
test util-5.34 {Tcl_StringMatch: forwards range} {
    Wrapper_Tcl_StringMatch {[k-w]} "a"
} 0
test util-5.35 {Tcl_StringMatch: reverse range} {
    Wrapper_Tcl_StringMatch {[w-k]} "z"
} 0
test util-5.36 {Tcl_StringMatch: reverse range} {
    Wrapper_Tcl_StringMatch {[w-k]} "w"
} 1
test util-5.37 {Tcl_StringMatch: reverse range} {
    Wrapper_Tcl_StringMatch {[w-k]} "r"
} 1
test util-5.38 {Tcl_StringMatch: reverse range} {
    Wrapper_Tcl_StringMatch {[w-k]} "k"
} 1
test util-5.39 {Tcl_StringMatch: reverse range} {
    Wrapper_Tcl_StringMatch {[w-k]} "a"
} 0
test util-5.40 {Tcl_StringMatch: skip correct number of ']'} {
    Wrapper_Tcl_StringMatch {[A-]x} Ax
} 0
test util-5.41 {Tcl_StringMatch: skip correct number of ']'} {
    Wrapper_Tcl_StringMatch {[A-]]x} Ax
} 1
test util-5.42 {Tcl_StringMatch: skip correct number of ']'} {
    Wrapper_Tcl_StringMatch {[A-]]x} \ue1x
} 0
test util-5.43 {Tcl_StringMatch: skip correct number of ']'} {
    Wrapper_Tcl_StringMatch \[A-]\ue1]x \ue1x
} 1
test util-5.44 {Tcl_StringMatch: skip correct number of ']'} {
    Wrapper_Tcl_StringMatch {[A-]h]x} hx
} 1
test util-5.45 {Tcl_StringMatch} {
    # if (*pattern == '\0')
    # badly formed pattern, still treats as a set
    Wrapper_Tcl_StringMatch {[a} a
} 1
test util-5.46 {Tcl_StringMatch} {
    Wrapper_Tcl_StringMatch {a\*b} a*b
} 1
test util-5.47 {Tcl_StringMatch} {
    Wrapper_Tcl_StringMatch {a\*b} ab
} 0
test util-5.48 {Tcl_StringMatch} {
    Wrapper_Tcl_StringMatch {a\*\?\[\]\\\x} "a*?\[\]\\x"
} 1
test util-5.49 {Tcl_StringMatch} {
    Wrapper_Tcl_StringMatch ** ""
} 1
test util-5.50 {Tcl_StringMatch} {
    Wrapper_Tcl_StringMatch *. ""
} 0
test util-5.51 {Tcl_StringMatch} {
    Wrapper_Tcl_StringMatch "" ""
} 1

test util-6.1 {Tcl_PrintDouble - using tcl_precision} -setup {
    set old_precision $::tcl_precision
    set ::tcl_precision 12
} -body {
    concat x[expr 1.4]
} -cleanup {
    set ::tcl_precision $old_precision
} -result {x1.4}
test util-6.2 {Tcl_PrintDouble - using tcl_precision} -setup {
    set old_precision $::tcl_precision
    set ::tcl_precision 12
} -body {
    concat x[expr 1.39999999999]
} -cleanup {
    set ::tcl_precision $old_precision
} -result {x1.39999999999}
test util-6.3 {Tcl_PrintDouble - using tcl_precision} -setup {
    set old_precision $::tcl_precision
    set ::tcl_precision 12
} -body {
    concat x[expr 1.399999999999]
} -cleanup {
    set ::tcl_precision $old_precision
} -result {x1.4}
test util-6.4 {Tcl_PrintDouble - using tcl_precision} -setup {
    set old_precision $::tcl_precision
    set ::tcl_precision 5
} -body {
    concat x[expr 1.123412341234]
} -cleanup {
    set tcl_precision $old_precision
} -result {x1.1234}
test util-6.5 {Tcl_PrintDouble - make sure there's a decimal point} {
    concat x[expr 2.0]
} {x2.0}
test util-6.6 {Tcl_PrintDouble - make sure there's a decimal point} {
    concat x[expr 3.0e98]
} {x3e+98}

test util-7.1 {TclPrecTraceProc - unset callbacks} -setup {
    set old_precision $::tcl_precision
} -body {
    set tcl_precision 7
    set x $tcl_precision
    unset tcl_precision
    list $x $tcl_precision
} -cleanup {
    set ::tcl_precision $old_precision
} -result {7 7}
test util-7.2 {TclPrecTraceProc - read traces, sharing among interpreters}  -setup {
    set old_precision $::tcl_precision
} -body {
    set tcl_precision 12
    interp create child
    set x [child eval set tcl_precision]
    child eval {set tcl_precision 6}
    interp delete child
    list $x $tcl_precision
} -cleanup {
    set ::tcl_precision $old_precision
} -result {12 6}
test util-7.3 {TclPrecTraceProc - write traces, safe interpreters} -setup {
    set old_precision $::tcl_precision
} -body {
    set tcl_precision 12
    interp create -safe child
    set x [child eval {
	list [catch {set tcl_precision 8} msg] $msg
    }]
    interp delete child
    list $x $tcl_precision
} -cleanup {
    set ::tcl_precision $old_precision
} -result {{1 {can't set "tcl_precision": can't modify precision from a safe interpreter}} 12}
test util-7.4 {TclPrecTraceProc - write traces, bogus values} -setup {
    set old_precision $::tcl_precision
} -body {
    set tcl_precision 12
    list [catch {set tcl_precision abc} msg] $msg $tcl_precision
} -cleanup {
    set ::tcl_precision $old_precision
} -result {1 {can't set "tcl_precision": improper value for precision} 12}

# This test always succeeded in the C locale anyway...
test util-8.1 {TclNeedSpace - correct UTF8 handling} {
    # Bug 411825
    # Note that this test relies on the fact that
    # [interp target] calls on Tcl_AppendElement()
    # which calls on TclNeedSpace().  If [interp target]
    # is ever updated, this test will no longer test
    # TclNeedSpace.
    interp create \u5420
    interp create [list \u5420 foo]
    interp alias {} fooset [list \u5420 foo] set
    set result [interp target {} fooset]
    interp delete \u5420
    set result
} "\u5420 foo"
test util-8.2 {TclNeedSpace - correct UTF8 handling} testdstring {
    # Bug 411825
    # This tests the same bug as the previous test, but
    # should be more future-proof, as the DString
    # operations will likely continue to call TclNeedSpace
    testdstring free
    testdstring append \u5420 -1
    testdstring element foo
    llength [testdstring get]
} 2
test util-8.3 {TclNeedSpace - correct UTF8 handling} testdstring {
    # Bug 411825 - new variant reported by Dossy Shiobara
    testdstring free
    testdstring append \u00A0 -1
    testdstring element foo
    llength [testdstring get]
} 2
test util-8.4 {TclNeedSpace - correct UTF8 handling} testdstring {
    # Another bug uncovered while fixing 411825
    testdstring free
    testdstring append {\ } -1
    testdstring append \{ -1
    testdstring element foo
    llength [testdstring get]
} 2
test util-8.5 {TclNeedSpace - correct UTF8 handling} testdstring {
    # Note that in this test TclNeedSpace actually gets it wrong,
    # claiming we need a space when we really do not.  Extra space
    # between list elements is harmless though, and better to have
    # extra space in really weird string reps of lists, than to
    # invest the effort required to make TclNeedSpace foolproof.
    testdstring free
    testdstring append {\\ } -1
    testdstring element foo
    list [llength [testdstring get]] [string length [testdstring get]]
} {2 7}
test util-8.6 {TclNeedSpace - correct UTF8 handling} testdstring {
    # Another example of TclNeedSpace harmlessly getting it wrong.
    testdstring free
    testdstring append {\\ } -1
    testdstring append \{ -1
    testdstring element foo
    testdstring append \} -1
    list [llength [testdstring get]] [string length [testdstring get]]
} {2 9}

test util-9.0.0 {TclGetIntForIndex} {
    string index abcd 0
} a
test util-9.0.1 {TclGetIntForIndex} {
    string index abcd 0x0
} a
test util-9.0.2 {TclGetIntForIndex} {
    string index abcd -0x0
} a
test util-9.0.3 {TclGetIntForIndex} {
    string index abcd { 0 }
} a
test util-9.0.4 {TclGetIntForIndex} {
    string index abcd { 0x0 }
} a
test util-9.0.5 {TclGetIntForIndex} {
    string index abcd { -0x0 }
} a
test util-9.0.6 {TclGetIntForIndex} {
    string index abcd 01
} b
test util-9.0.7 {TclGetIntForIndex} {
    string index abcd { 01 }
} b
test util-9.1.0 {TclGetIntForIndex} {
    string index abcd 3
} d
test util-9.1.1 {TclGetIntForIndex} {
    string index abcd { 3 }
} d
test util-9.1.2 {TclGetIntForIndex} {
    string index abcdefghijk 0xa
} k
test util-9.1.3 {TclGetIntForIndex} {
    string index abcdefghijk { 0xa }
} k
test util-9.2.0 {TclGetIntForIndex} {
    string index abcd end
} d 
test util-9.2.1 {TclGetIntForIndex} -body {
    string index abcd { end}
} -returnCodes error -match glob -result *
test util-9.2.2 {TclGetIntForIndex} -body {
    string index abcd {end }
} -returnCodes error -match glob -result *
test util-9.3 {TclGetIntForIndex} {
    # Deprecated
    string index abcd en
} d
test util-9.4 {TclGetIntForIndex} {
    # Deprecated
    string index abcd e
} d
test util-9.5.0 {TclGetIntForIndex} {
    string index abcd end-1
} c
test util-9.5.1 {TclGetIntForIndex} {
    string index abcd {end-1 }
} c
test util-9.5.2 {TclGetIntForIndex} -body {
    string index abcd { end-1}
} -returnCodes error -match glob -result *
test util-9.6 {TclGetIntForIndex} {
    string index abcd end+-1
} c
test util-9.7 {TclGetIntForIndex} {
    string index abcd end+1
} {}
test util-9.8 {TclGetIntForIndex} {
    string index abcd end--1
} {}
test util-9.9.0 {TclGetIntForIndex} {
    string index abcd 0+0
} a
test util-9.9.1 {TclGetIntForIndex} {
    string index abcd { 0+0 }
} a
test util-9.10 {TclGetIntForIndex} {
    string index abcd 0-0
} a
test util-9.11 {TclGetIntForIndex} {
    string index abcd 1+0
} b
test util-9.12 {TclGetIntForIndex} {
    string index abcd 1-0
} b
test util-9.13 {TclGetIntForIndex} {
    string index abcd 1+1
} c
test util-9.14 {TclGetIntForIndex} {
    string index abcd 1-1
} a
test util-9.15 {TclGetIntForIndex} {
    string index abcd -1+2
} b
test util-9.16 {TclGetIntForIndex} {
    string index abcd -1--2
} b
test util-9.17 {TclGetIntForIndex} {
    string index abcd { -1+2 }
} b
test util-9.18 {TclGetIntForIndex} {
    string index abcd { -1--2 }
} b
test util-9.19 {TclGetIntForIndex} -body {
    string index a {}
} -returnCodes error -match glob -result *
test util-9.20 {TclGetIntForIndex} -body {
    string index a { }
} -returnCodes error -match glob -result *
test util-9.21 {TclGetIntForIndex} -body {
    string index a " \r\t\n"
} -returnCodes error -match glob -result *
test util-9.22 {TclGetIntForIndex} -body {
    string index a +
} -returnCodes error -match glob -result *
test util-9.23 {TclGetIntForIndex} -body {
    string index a -
} -returnCodes error -match glob -result *
test util-9.24 {TclGetIntForIndex} -body {
    string index a x
} -returnCodes error -match glob -result *
test util-9.25 {TclGetIntForIndex} -body {
    string index a +x
} -returnCodes error -match glob -result *
test util-9.26 {TclGetIntForIndex} -body {
    string index a -x
} -returnCodes error -match glob -result *
test util-9.27 {TclGetIntForIndex} -body {
    string index a 0y
} -returnCodes error -match glob -result *
test util-9.28 {TclGetIntForIndex} -body {
    string index a 1*
} -returnCodes error -match glob -result *
test util-9.29 {TclGetIntForIndex} -body {
    string index a 0+
} -returnCodes error -match glob -result *
test util-9.30 {TclGetIntForIndex} -body {
    string index a {0+ }
} -returnCodes error -match glob -result *
test util-9.31 {TclGetIntForIndex} -body {
    string index a 0x
} -returnCodes error -match glob -result *
test util-9.32 {TclGetIntForIndex} -body {
    string index a 0x1FFFFFFFF+0
} -returnCodes error -match glob -result *
test util-9.33 {TclGetIntForIndex} -body {
    string index a 100000000000+0
} -returnCodes error -match glob -result *
test util-9.34 {TclGetIntForIndex} -body {
    string index a 1.0
} -returnCodes error -match glob -result *
test util-9.35 {TclGetIntForIndex} -body {
    string index a 1e23
} -returnCodes error -match glob -result *
test util-9.36 {TclGetIntForIndex} -body {
    string index a 1.5e2
} -returnCodes error -match glob -result *
test util-9.37 {TclGetIntForIndex} -body {
    string index a 0+x
} -returnCodes error -match glob -result *
test util-9.38 {TclGetIntForIndex} -body {
    string index a 0+0x
} -returnCodes error -match glob -result *
test util-9.39 {TclGetIntForIndex} -body {
    string index a 0+0xg
} -returnCodes error -match glob -result *
test util-9.40 {TclGetIntForIndex} -body {
    string index a 0+0xg
} -returnCodes error -match glob -result *
test util-9.41 {TclGetIntForIndex} -body {
    string index a 0+1.0
} -returnCodes error -match glob -result *
test util-9.42 {TclGetIntForIndex} -body {
    string index a 0+1e2
} -returnCodes error -match glob -result *
test util-9.43 {TclGetIntForIndex} -body {
    string index a 0+1.5e1
} -returnCodes error -match glob -result *
test util-9.44 {TclGetIntForIndex} -body {
    string index a 0+1000000000000
} -returnCodes error -match glob -result *

test util-10.1 {Tcl_PrintDouble - rounding} {ieeeFloatingPoint} {
    convertDouble 0x0000000000000000
} {0.0}
test util-10.2 {Tcl_PrintDouble - rounding} {ieeeFloatingPoint} {
    convertDouble 0x8000000000000000
} {-0.0}
test util-10.3 {Tcl_PrintDouble - rounding} {ieeeFloatingPoint} {
    convertDouble 0x7ef754e31cd072da
} {4e+303}
test util-10.4 {Tcl_PrintDouble - rounding} {ieeeFloatingPoint} {
    convertDouble 0xd08afcef51f0fb5f
} {-1e+80}
test util-10.5 {Tcl_PrintDouble - rounding} {ieeeFloatingPoint} {
    convertDouble 0x7ed754e31cd072da
} {1e+303}
test util-10.6 {Tcl_PrintDouble - rounding} {ieeeFloatingPoint} {
    convertDouble 0xfee754e31cd072da
} {-2e+303}
test util-10.7 {Tcl_PrintDouble - rounding} {ieeeFloatingPoint} {
    convertDouble 0x0afe07b27dd78b14
} {1e-255}
test util-10.8 {Tcl_PrintDouble - rounding} {ieeeFloatingPoint} {
    convertDouble 0x93ae29e9c56687fe
} {-7e-214}
test util-10.9 {Tcl_PrintDouble - rounding} {ieeeFloatingPoint} {
    convertDouble 0x376be03d0bf225c7
} {1e-41}
test util-10.10 {Tcl_PrintDouble - rounding} {ieeeFloatingPoint} {
    convertDouble 0xa0ca2fe76a3f9475
} {-1e-150}
test util-10.11 {Tcl_PrintDouble - rounding} {ieeeFloatingPoint} {
    convertDouble 0x7fa9a2028368022e
} {9e+306}
test util-10.12 {Tcl_PrintDouble - rounding} {ieeeFloatingPoint} {
    convertDouble 0xdfc317e5ef3ab327
} {-2e+153}
test util-10.13 {Tcl_PrintDouble - rounding} {ieeeFloatingPoint} {
    convertDouble 0x5fd317e5ef3ab327
} {4e+153}
test util-10.14 {Tcl_PrintDouble - rounding} {ieeeFloatingPoint} {
    convertDouble 0xdfe317e5ef3ab327
} {-8e+153}
test util-10.15 {Tcl_PrintDouble - rounding} {ieeeFloatingPoint} {
    convertDouble 0x00feb8e84fa0b278
} {7e-304}
test util-10.16 {Tcl_PrintDouble - rounding} {ieeeFloatingPoint} {
    convertDouble 0x8133339131c46f8b
} {-7e-303}
test util-10.17 {Tcl_PrintDouble - rounding} {ieeeFloatingPoint} {
    convertDouble 0x35dc0f92a6276c9d
} {3e-49}
test util-10.18 {Tcl_PrintDouble - rounding} {ieeeFloatingPoint} {
    convertDouble 0xa445ce1f143d7ad2
} {-6e-134}
test util-10.19 {Tcl_PrintDouble - rounding} {ieeeFloatingPoint} {
    convertDouble 0x2d2c0794d9d40e96
} {4.3e-91}
test util-10.20 {Tcl_PrintDouble - rounding} {ieeeFloatingPoint} {
    convertDouble 0xad3c0794d9d40e96
} {-8.6e-91}
test util-10.21 {Tcl_PrintDouble - rounding} {ieeeFloatingPoint} {
    convertDouble 0x30ecd5bee57763e6
} {5.1e-73}
test util-10.22 {Tcl_PrintDouble - rounding} {ieeeFloatingPoint} {
    convertDouble 0x68ad1c26db7d0dae
} {1.7e+196}
test util-10.23 {Tcl_PrintDouble - rounding} {ieeeFloatingPoint} {
    convertDouble 0xbfa3f7ced916872b
} {-0.039}
test util-10.24 {Tcl_PrintDouble - rounding} {ieeeFloatingPoint} {
    convertDouble 0x64b7d93193f78fc6
} {1.51e+177}
test util-10.25 {Tcl_PrintDouble - rounding} {ieeeFloatingPoint} {
    convertDouble 0x98ea82a1631eeb30
} {-1.19e-188}
test util-10.26 {Tcl_PrintDouble - rounding} {ieeeFloatingPoint} {
    convertDouble 0xd216c309024bab4b
} {-2.83e+87}
test util-10.27 {Tcl_PrintDouble - rounding} {ieeeFloatingPoint} {
    convertDouble 0x0dfdbbac6f83a821
} {2.7869147e-241}
test util-10.28 {Tcl_PrintDouble - rounding} {ieeeFloatingPoint} {
    convertDouble 0xdadc569e968e0944
} {-4.91080654e+129}
test util-10.29 {Tcl_PrintDouble - rounding} {ieeeFloatingPoint} {
    convertDouble 0x5acc569e968e0944
} {2.45540327e+129}
test util-10.30 {Tcl_PrintDouble - rounding} {ieeeFloatingPoint} {
    convertDouble 0xab5fc575867314ee
} {-9.078555839e-100}
test util-10.31 {Tcl_PrintDouble - rounding} {ieeeFloatingPoint} {
    convertDouble 0xdabc569e968e0944
} {-1.227701635e+129}
test util-10.32 {Tcl_PrintDouble - rounding} {ieeeFloatingPoint} {
    convertDouble 0x2b6fc575867314ee
} {1.8157111678e-99}
test util-10.33 {Tcl_PrintDouble - rounding} {ieeeFloatingPoint} {
    convertDouble 0xb3b8bf7e7fa6f02a
} {-1.5400733123779e-59}
test util-10.34 {Tcl_PrintDouble - rounding} {ieeeFloatingPoint} {
    convertDouble 0xcd83de005bd620df
} {-2.6153245263757307e+65}
test util-10.35 {Tcl_PrintDouble - rounding} {ieeeFloatingPoint} {
    convertDouble 0x6cdf92bacb3cb40c
} {2.7210404151224248e+216}
test util-10.36 {Tcl_PrintDouble - rounding} {ieeeFloatingPoint} {
    convertDouble 0xecef92bacb3cb40c
} {-5.4420808302448496e+216}
test util-10.37 {Tcl_PrintDouble - rounding} {ieeeFloatingPoint} {
    convertDouble 0x49342dbf25096cf5
} {4.5e+44}
test util-10.38 {Tcl_PrintDouble - rounding} {ieeeFloatingPoint} {
    convertDouble 0xd06afcef51f0fb5f
} {-2.5e+79}
test util-10.39 {Tcl_PrintDouble - rounding} {ieeeFloatingPoint} {
    convertDouble 0x49002498ea6df0c4
} {4.5e+43}
test util-10.40 {Tcl_PrintDouble - rounding} {ieeeFloatingPoint} {
    convertDouble 0xfeb754e31cd072da
} {-2.5e+302}
test util-10.41 {Tcl_PrintDouble - rounding} {ieeeFloatingPoint} {
    convertDouble 0x1d22deac01e2b4f7
} {2.5e-168}
test util-10.42 {Tcl_PrintDouble - rounding} {ieeeFloatingPoint} {
    convertDouble 0xaccb1df536c13eee
} {-6.5e-93}
test util-10.43 {Tcl_PrintDouble - rounding} {ieeeFloatingPoint} {
    convertDouble 0x3650711fed5b19a4
} {4.5e-47}
test util-10.44 {Tcl_PrintDouble - rounding} {ieeeFloatingPoint} {
    convertDouble 0xb6848d67e8b1e00d
} {-4.5e-46}
test util-10.45 {Tcl_PrintDouble - rounding} {ieeeFloatingPoint} {
    convertDouble 0x4bac8c574c0c6be7
} {3.5e+56}
test util-10.46 {Tcl_PrintDouble - rounding} {ieeeFloatingPoint} {
    convertDouble 0xccd756183c147514
} {-1.5e+62}
test util-10.47 {Tcl_PrintDouble - rounding} {ieeeFloatingPoint} {
    convertDouble 0x4ca2ab469676c410
} {1.5e+61}
test util-10.48 {Tcl_PrintDouble - rounding} {ieeeFloatingPoint} {
    convertDouble 0xcf5539684e774b48
} {-1.5e+74}
test util-10.49 {Tcl_PrintDouble - rounding} {ieeeFloatingPoint} {
    convertDouble 0x2e12e5f5dfa4fe9d
} {9.5e-87}
test util-10.50 {Tcl_PrintDouble - rounding} {ieeeFloatingPoint} {
    convertDouble 0x8b9bdc2417bf7787
} {-9.5e-253}
test util-10.51 {Tcl_PrintDouble - rounding} {ieeeFloatingPoint} {
    convertDouble 0x00eeb8e84fa0b278
} {3.5e-304}
test util-10.52 {Tcl_PrintDouble - rounding} {ieeeFloatingPoint} {
    convertDouble 0xadde3cbc9907fdc8
} {-9.5e-88}
test util-10.53 {Tcl_PrintDouble - rounding} {ieeeFloatingPoint} {
    convertDouble 0x2bb0ad836f269a17
} {3.05e-98}
test util-10.54 {Tcl_PrintDouble - rounding} {ieeeFloatingPoint} {
    convertDouble 0x950b39ae1909c31b
} {-2.65e-207}
test util-10.55 {Tcl_PrintDouble - rounding} {ieeeFloatingPoint} {
    convertDouble 0x1bfb2ab18615fcc6
} {6.865e-174}
test util-10.56 {Tcl_PrintDouble - rounding} {ieeeFloatingPoint} {
    convertDouble 0x98f3e1f90a573064
} {-1.785e-188}
test util-10.57 {Tcl_PrintDouble - rounding} {ieeeFloatingPoint} {
    convertDouble 0x5206c309024bab4b
} {1.415e+87}
test util-10.58 {Tcl_PrintDouble - rounding} {ieeeFloatingPoint} {
    convertDouble 0xcc059bd3ad46e346
} {-1.6955e+58}
test util-10.59 {Tcl_PrintDouble - rounding} {ieeeFloatingPoint} {
    convertDouble 0x47bdf4170f0fdecc
} {3.9815e+37}
test util-10.60 {Tcl_PrintDouble - rounding} {ieeeFloatingPoint} {
    convertDouble 0x59e7e1e0f1c7a4ac
} {1.263005e+125}
test util-10.61 {Tcl_PrintDouble - rounding} {ieeeFloatingPoint} {
    convertDouble 0xda1dda592e398dd7
} {-1.263005e+126}
test util-10.62 {Tcl_PrintDouble - rounding} {ieeeFloatingPoint} {
    convertDouble 0xdc4e597c0b94b7ae
} {-4.4118455e+136}
test util-10.63 {Tcl_PrintDouble - rounding} {ieeeFloatingPoint} {
    convertDouble 0x5aac569e968e0944
} {6.138508175e+128}
test util-10.64 {Tcl_PrintDouble - rounding} {ieeeFloatingPoint} {
    convertDouble 0xdabc569e968e0944
} {-1.227701635e+129}
test util-10.65 {Tcl_PrintDouble - rounding} {ieeeFloatingPoint} {
    convertDouble 0x6ce7ae0c186d8709
} {4.081560622683637e+216}
test util-10.66 {Tcl_PrintDouble - rounding} {ieeeFloatingPoint} {
    convertDouble 0x44b52d02c7e14af7
} {1.0000000000000001e+23}
test util-10.67 {Tcl_PrintDouble - rounding} {ieeeFloatingPoint} {
    convertDouble 0xc589d971e4fe8402
} {-1e+27}
test util-10.68 {Tcl_PrintDouble - rounding} {ieeeFloatingPoint} {
    convertDouble 0x4599d971e4fe8402
} {2e+27}
test util-10.69 {Tcl_PrintDouble - rounding} {ieeeFloatingPoint} {
    convertDouble 0xc5a9d971e4fe8402
} {-4e+27}
test util-10.70 {Tcl_PrintDouble - rounding} {ieeeFloatingPoint} {
    convertDouble 0x3e45798ee2308c3a
} {1e-8}
test util-10.71 {Tcl_PrintDouble - rounding} {ieeeFloatingPoint} {
    convertDouble 0xbe55798ee2308c3a
} {-2e-8}
test util-10.72 {Tcl_PrintDouble - rounding} {ieeeFloatingPoint} {
    convertDouble 0x3e65798ee2308c3a
} {4e-8}
test util-10.73 {Tcl_PrintDouble - rounding} {ieeeFloatingPoint} {
    convertDouble 0xbabef2d0f5da7dd9
} {-1e-25}
test util-10.74 {Tcl_PrintDouble - rounding} {ieeeFloatingPoint} {
    convertDouble 0x44da784379d99db4
} {5e+23}
test util-10.75 {Tcl_PrintDouble - rounding} {ieeeFloatingPoint} {
    convertDouble 0xc4fa784379d99db4
} {-2e+24}
test util-10.76 {Tcl_PrintDouble - rounding} {ieeeFloatingPoint} {
    convertDouble 0x4503da329b633647
} {3e+24}
test util-10.77 {Tcl_PrintDouble - rounding} {ieeeFloatingPoint} {
    convertDouble 0xc54cf389cd46047d
} {-7e+25}
test util-10.78 {Tcl_PrintDouble - rounding} {ieeeFloatingPoint} {
    convertDouble 0x3fc999999999999a
} {0.2}
test util-10.79 {Tcl_PrintDouble - rounding} {ieeeFloatingPoint} {
    convertDouble 0xbfd3333333333333
} {-0.3}
test util-10.80 {Tcl_PrintDouble - rounding} {ieeeFloatingPoint} {
    convertDouble 0x3cf6849b86a12b9b
} {5e-15}
test util-10.81 {Tcl_PrintDouble - rounding} {ieeeFloatingPoint} {
    convertDouble 0xbd16849b86a12b9b
} {-2e-14}
test util-10.82 {Tcl_PrintDouble - rounding} {ieeeFloatingPoint} {
    convertDouble 0x3b87ccfc73126788
} {6.3e-22}
test util-10.83 {Tcl_PrintDouble - rounding} {ieeeFloatingPoint} {
    convertDouble 0xbbbdc03b8fd7016a
} {-6.3e-21}
test util-10.84 {Tcl_PrintDouble - rounding} {ieeeFloatingPoint} {
    convertDouble 0x3fa3f7ced916872b
} {0.039}
test util-10.85 {Tcl_PrintDouble - rounding} {ieeeFloatingPoint} {
    convertDouble 0x460b297cad9f70b6
} {2.69e+29}
test util-10.86 {Tcl_PrintDouble - rounding} {ieeeFloatingPoint} {
    convertDouble 0xc61b297cad9f70b6
} {-5.38e+29}
test util-10.87 {Tcl_PrintDouble - rounding} {ieeeFloatingPoint} {
    convertDouble 0x3adcdc06b20ef183
} {3.73e-25}
test util-10.88 {Tcl_PrintDouble - rounding} {ieeeFloatingPoint} {
    convertDouble 0x45fb297cad9f70b6
} {1.345e+29}
test util-10.89 {Tcl_PrintDouble - rounding} {ieeeFloatingPoint} {
    convertDouble 0xc60b297cad9f70b6
} {-2.69e+29}
test util-10.90 {Tcl_PrintDouble - rounding} {ieeeFloatingPoint} {
    convertDouble 0xbc050a246ecd44f3
} {-1.4257e-19}
test util-10.91 {Tcl_PrintDouble - rounding} {ieeeFloatingPoint} {
    convertDouble 0xbec19b96f36ec68b
} {-2.09901e-6}
test util-10.92 {Tcl_PrintDouble - rounding} {ieeeFloatingPoint} {
    convertDouble 0x3dcc06d366394441
} {5.0980203373e-11}
test util-10.93 {Tcl_PrintDouble - rounding} {ieeeFloatingPoint} {
    convertDouble 0xc79f58ac4db68c90
} {-1.04166211811e+37}
test util-10.94 {Tcl_PrintDouble - rounding} {ieeeFloatingPoint} {
    convertDouble 0x4569d971e4fe8402
} {2.5e+26}
test util-10.95 {Tcl_PrintDouble - rounding} {ieeeFloatingPoint} {
    convertDouble 0xc50dc74be914d16b
} {-4.5e+24}
test util-10.96 {Tcl_PrintDouble - rounding} {ieeeFloatingPoint} {
    convertDouble 0x4534adf4b7320335
} {2.5e+25}
test util-10.97 {Tcl_PrintDouble - rounding} {ieeeFloatingPoint} {
    convertDouble 0xc54ae22487c1042b
} {-6.5e+25}
test util-10.98 {Tcl_PrintDouble - rounding} {ieeeFloatingPoint} {
    convertDouble 0x3c987fe49aab41e0
} {8.5e-17}
test util-10.99 {Tcl_PrintDouble - rounding} {ieeeFloatingPoint} {
    convertDouble 0xbc2f5c05e4b23fd7
} {-8.5e-19}
test util-10.100 {Tcl_PrintDouble - rounding} {ieeeFloatingPoint} {
    convertDouble 0x3d5faa7ab552a552
} {4.5e-13}
test util-10.101 {Tcl_PrintDouble - rounding} {ieeeFloatingPoint} {
    convertDouble 0xbdbb7cdfd9d7bdbb
} {-2.5e-11}
test util-10.102 {Tcl_PrintDouble - rounding} {ieeeFloatingPoint} {
    convertDouble 0x44f3da329b633647
} {1.5e+24}
test util-10.103 {Tcl_PrintDouble - rounding} {ieeeFloatingPoint} {
    convertDouble 0xc53cf389cd46047d
} {-3.5e+25}
test util-10.104 {Tcl_PrintDouble - rounding} {ieeeFloatingPoint} {
    convertDouble 0x454f04ef12cb04cf
} {7.5e+25}
test util-10.105 {Tcl_PrintDouble - rounding} {ieeeFloatingPoint} {
    convertDouble 0xc55f04ef12cb04cf
} {-1.5e+26}
test util-10.106 {Tcl_PrintDouble - rounding} {ieeeFloatingPoint} {
    convertDouble 0x3fc3333333333333
} {0.15}
test util-10.107 {Tcl_PrintDouble - rounding} {ieeeFloatingPoint} {
    convertDouble 0xbdb07e1fe91b0b70
} {-1.5e-11}
test util-10.108 {Tcl_PrintDouble - rounding} {ieeeFloatingPoint} {
    convertDouble 0x3de49da7e361ce4c
} {1.5e-10}
test util-10.109 {Tcl_PrintDouble - rounding} {ieeeFloatingPoint} {
    convertDouble 0xbe19c511dc3a41df
} {-1.5e-9}
test util-10.110 {Tcl_PrintDouble - rounding} {ieeeFloatingPoint} {
    convertDouble 0xc5caa83d74267822
} {-1.65e+28}
test util-10.111 {Tcl_PrintDouble - rounding} {ieeeFloatingPoint} {
    convertDouble 0x4588f1d5969453de
} {9.65e+26}
test util-10.112 {Tcl_PrintDouble - rounding} {ieeeFloatingPoint} {
    convertDouble 0x3b91d9bd564dcda6
} {9.45e-22}
test util-10.113 {Tcl_PrintDouble - rounding} {ieeeFloatingPoint} {
    convertDouble 0xbcfa58973ecbede6
} {-5.85e-15}
test util-10.114 {Tcl_PrintDouble - rounding} {ieeeFloatingPoint} {
    convertDouble 0x45eb297cad9f70b6
} {6.725e+28}
test util-10.115 {Tcl_PrintDouble - rounding} {ieeeFloatingPoint} {
    convertDouble 0xc5fb297cad9f70b6
} {-1.345e+29}
test util-10.116 {Tcl_PrintDouble - rounding} {ieeeFloatingPoint} {
    convertDouble 0x3accdc06b20ef183
} {1.865e-25}
test util-10.117 {Tcl_PrintDouble - rounding} {ieeeFloatingPoint} {
    convertDouble 0xbd036071dcae4565
} {-8.605e-15}
test util-10.118 {Tcl_PrintDouble - rounding} {ieeeFloatingPoint} {
    convertDouble 0x462cb968d297dde8
} {1.137885e+30}
test util-10.119 {Tcl_PrintDouble - rounding} {ieeeFloatingPoint} {
    convertDouble 0xc661f3e1839eeab1
} {-1.137885e+31}
test util-10.120 {Tcl_PrintDouble - rounding} {ieeeFloatingPoint} {
    convertDouble 0x474e9cec176c96f8
} {3.179033335e+35}
test util-10.121 {Tcl_PrintDouble - rounding} {ieeeFloatingPoint} {
    convertDouble 0x3dbc06d366394441
} {2.54901016865e-11}
test util-10.122 {Tcl_PrintDouble - rounding} {ieeeFloatingPoint} {
    convertDouble 0x478f58ac4db68c90
} {5.20831059055e+36}

test util-11.1 {Tcl_PrintDouble - scaling} {
    expr 1.1e-5
} {1.1e-5}
test util-11.2 {Tcl_PrintDouble - scaling} {
    expr 1.1e-4
} {0.00011}
test util-11.3 {Tcl_PrintDouble - scaling} {
    expr 1.1e-3
} {0.0011}
test util-11.4 {Tcl_PrintDouble - scaling} {
    expr 1.1e-2
} {0.011}
test util-11.5 {Tcl_PrintDouble - scaling} {
    expr 1.1e-1
} {0.11}
test util-11.6 {Tcl_PrintDouble - scaling} {
    expr 1.1e0
} {1.1}
test util-11.7 {Tcl_PrintDouble - scaling} {
    expr 1.1e1
} {11.0}
test util-11.8 {Tcl_PrintDouble - scaling} {
    expr 1.1e2
} {110.0}
test util-11.9 {Tcl_PrintDouble - scaling} {
    expr 1.1e3
} {1100.0}
test util-11.10 {Tcl_PrintDouble - scaling} {
    expr 1.1e4
} {11000.0}
test util-11.11 {Tcl_PrintDouble - scaling} {
    expr 1.1e5
} {110000.0}
test util-11.12 {Tcl_PrintDouble - scaling} {
    expr 1.1e6
} {1100000.0}
test util-11.13 {Tcl_PrintDouble - scaling} {
    expr 1.1e7
} {11000000.0}
test util-11.14 {Tcl_PrintDouble - scaling} {
    expr 1.1e8
} {110000000.0}
test util-11.15 {Tcl_PrintDouble - scaling} {
    expr 1.1e9
} {1100000000.0}
test util-11.16 {Tcl_PrintDouble - scaling} {
    expr 1.1e10
} {11000000000.0}
test util-11.17 {Tcl_PrintDouble - scaling} {
    expr 1.1e11
} {110000000000.0}
test util-11.18 {Tcl_PrintDouble - scaling} {
    expr 1.1e12
} {1100000000000.0}
test util-11.19 {Tcl_PrintDouble - scaling} {
    expr 1.1e13
} {11000000000000.0}
test util-11.20 {Tcl_PrintDouble - scaling} {
    expr 1.1e14
} {110000000000000.0}
test util-11.21 {Tcl_PrintDouble - scaling} {
    expr 1.1e15
} {1100000000000000.0}
test util-11.22 {Tcl_PrintDouble - scaling} {
    expr 1.1e16
} {11000000000000000.0}
test util-11.23 {Tcl_PrintDouble - scaling} {
    expr 1.1e17
} {1.1e+17}

test util-12.1 {TclDoubleDigits - Inf} ieeeFloatingPoint {
     testdoubledigits Inf -1 shortest
} {Infinity 9999 +}
test util-12.2 {TclDoubleDigits - -Inf} ieeeFloatingPoint {
     testdoubledigits -Inf -1 shortest
} {Infinity 9999 -}
test util-12.3 {TclDoubleDigits - NaN} ieeeFloatingPoint {
     testdoubledigits $ieeeValues(NaN) -1 shortest
} {NaN 9999 +}
test util-12.4 {TclDoubleDigits - NaN} {*}{
     -constraints {ieeeFloatingPoint && controversialNaN}
     -body {
	 testdoubledigits -NaN -1 shortest
     }
    -result {NaN 9999 -}
}
test util-12.5 {TclDoubleDigits - 0} {
     testdoubledigits 0.0 -1 shortest
} {0 0 +}
test util-12.6 {TclDoubleDigits - -0} {
     testdoubledigits -0.0 -1 shortest
} {0 0 -}

# Verdonk test vectors

test util-13.1 {just over exact - 1 digits} {*}{
    -body {
        verdonk_test 1754e31cd072da E+1008 +4_000000000000000000& E+303
    }
    -result {}
}
test util-13.2 {just over exact - 1 digits} {*}{
    -body {
        verdonk_test -1afcef51f0fb5f E+265 -1_000000000000000000& E+80
    }
    -result {}
}
test util-13.3 {just over exact - 1 digits} {*}{
    -body {
        verdonk_test 1754e31cd072da E+1006 +1_000000000000000000& E+303
    }
    -result {}
}
test util-13.4 {just over exact - 1 digits} {*}{
    -body {
        verdonk_test -1754e31cd072da E+1007 -2_000000000000000000& E+303
    }
    -result {}
}
test util-13.5 {just over exact - 1 digits} {*}{
    -body {
        verdonk_test 1e07b27dd78b14 E-848 +1_00000000000000000& E-255
    }
    -result {}
}
test util-13.6 {just over exact - 1 digits} {*}{
    -body {
        verdonk_test -1e29e9c56687fe E-709 -7_00000000000000000& E-214
    }
    -result {}
}
test util-13.7 {just over exact - 1 digits} {*}{
    -body {
        verdonk_test 1be03d0bf225c7 E-137 +1_00000000000000000& E-41
    }
    -result {}
}
test util-13.8 {just over exact - 1 digits} {*}{
    -body {
        verdonk_test -1a2fe76a3f9475 E-499 -1_00000000000000000& E-150
    }
    -result {}
}
test util-13.9 {just under exact - 1 digits} {*}{
    -body {
        verdonk_test 19a2028368022e E+1019 +8_999999999999999999& E+306
    }
    -result {}
}
test util-13.10 {just under exact - 1 digits} {*}{
    -body {
        verdonk_test -1317e5ef3ab327 E+509 -1_999999999999999999& E+153
    }
    -result {}
}
test util-13.11 {just under exact - 1 digits} {*}{
    -body {
        verdonk_test 1317e5ef3ab327 E+510 +3_99999999999999999& E+153
    }
    -result {}
}
test util-13.12 {just under exact - 1 digits} {*}{
    -body {
        verdonk_test -1317e5ef3ab327 E+511 -7_99999999999999999& E+153
    }
    -result {}
}
test util-13.13 {just under exact - 1 digits} {*}{
    -body {
        verdonk_test 1eb8e84fa0b278 E-1008 +6_999999999999999999& E-304
    }
    -result {}
}
test util-13.14 {just under exact - 1 digits} {*}{
    -body {
        verdonk_test -13339131c46f8b E-1004 -6_999999999999999999& E-303
    }
    -result {}
}
test util-13.15 {just under exact - 1 digits} {*}{
    -body {
        verdonk_test 1c0f92a6276c9d E-162 +2_999999999999999999& E-49
    }
    -result {}
}
test util-13.16 {just under exact - 1 digits} {*}{
    -body {
        verdonk_test -15ce1f143d7ad2 E-443 -5_99999999999999999& E-134
    }
    -result {}
}
test util-13.17 {just over exact - 2 digits} {*}{
    -body {
        verdonk_test 1c0794d9d40e96 E-301 +43_000000000000000000& E-92
    }
    -result {}
}
test util-13.18 {just over exact - 2 digits} {*}{
    -body {
        verdonk_test -1c0794d9d40e96 E-300 -86_000000000000000000& E-92
    }
    -result {}
}
test util-13.19 {just over exact - 2 digits} {*}{
    -body {
        verdonk_test 1cd5bee57763e6 E-241 +51_000000000000000000& E-74
    }
    -result {}
}
test util-13.20 {just under exact - 2 digits} {*}{
    -body {
        verdonk_test 1d1c26db7d0dae E+651 +16_999999999999999999& E+195
    }
    -result {}
}
test util-13.21 {just under exact - 2 digits} {*}{
    -body {
        verdonk_test -13f7ced916872b E-5 -38_999999999999999999& E-3
    }
    -result {}
}
test util-13.22 {just over exact - 3 digits} {*}{
    -body {
        verdonk_test 17d93193f78fc6 E+588 +151_0000000000000000000& E+175
    }
    -result {}
}
test util-13.23 {just over exact - 3 digits} {*}{
    -body {
        verdonk_test -1a82a1631eeb30 E-625 -119_000000000000000000& E-190
    }
    -result {}
}
test util-13.24 {just under exact - 3 digits} {*}{
    -body {
        verdonk_test -16c309024bab4b E+290 -282_999999999999999999& E+85
    }
    -result {}
}
test util-13.25 {just over exact - 8 digits} {*}{
    -body {
        verdonk_test 1dbbac6f83a821 E-800 +27869147_0000000000000000000& E-248
    }
    -result {}
}
test util-13.26 {just under exact - 9 digits} {*}{
    -body {
        verdonk_test -1c569e968e0944 E+430 -491080653_9999999999999999999& E+121
    }
    -result {}
}
test util-13.27 {just under exact - 9 digits} {*}{
    -body {
        verdonk_test 1c569e968e0944 E+429 +245540326_9999999999999999999& E+121
    }
    -result {}
}
test util-13.28 {just over exact - 10 digits} {*}{
    -body {
        verdonk_test -1fc575867314ee E-330 -9078555839_0000000000000000000& E-109
    }
    -result {}
}
test util-13.29 {just under exact - 10 digits} {*}{
    -body {
        verdonk_test -1c569e968e0944 E+428 -1227701634_9999999999999999999& E+120
    }
    -result {}
}
test util-13.30 {just over exact - 11 digits} {*}{
    -body {
        verdonk_test 1fc575867314ee E-329 +18157111678_0000000000000000000& E-109
    }
    -result {}
}
test util-13.31 {just over exact - 14 digits} {*}{
    -body {
        verdonk_test -18bf7e7fa6f02a E-196 -15400733123779_0000000000000000000& E-72
    }
    -result {}
}
test util-13.32 {just over exact - 17 digits} {*}{
    -body {
        verdonk_test -13de005bd620df E+217 -26153245263757307_0000000000000000000& E+49
    }
    -result {}
}
test util-13.33 {just over exact - 18 digits} {*}{
    -body {
        verdonk_test 1f92bacb3cb40c E+718 +272104041512242479_0000000000000000000& E+199
    }
    -result {}
}
test util-13.34 {just over exact - 18 digits} {*}{
    -body {
        verdonk_test -1f92bacb3cb40c E+719 -544208083024484958_0000000000000000000& E+199
    }
    -result {}
}
test util-13.35 {just over half ulp - 1 digits} {*}{
    -body {
        verdonk_test 142dbf25096cf5 E+148 +4_500000000000000000& E+44
    }
    -result {}
}
test util-13.36 {just over half ulp - 1 digits} {*}{
    -body {
        verdonk_test -1afcef51f0fb5f E+263 -2_500000000000000000& E+79
    }
    -result {}
}
test util-13.37 {just over half ulp - 1 digits} {*}{
    -body {
        verdonk_test 102498ea6df0c4 E+145 +4_500000000000000000& E+43
    }
    -result {}
}
test util-13.38 {just over half ulp - 1 digits} {*}{
    -body {
        verdonk_test -1754e31cd072da E+1004 -2_500000000000000000& E+302
    }
    -result {}
}
test util-13.39 {just over half ulp - 1 digits} {*}{
    -body {
        verdonk_test 12deac01e2b4f7 E-557 +2_50000000000000000& E-168
    }
    -result {}
}
test util-13.40 {just over half ulp - 1 digits} {*}{
    -body {
        verdonk_test -1b1df536c13eee E-307 -6_50000000000000000& E-93
    }
    -result {}
}
test util-13.41 {just over half ulp - 1 digits} {*}{
    -body {
        verdonk_test 10711fed5b19a4 E-154 +4_50000000000000000& E-47
    }
    -result {}
}
test util-13.42 {just over half ulp - 1 digits} {*}{
    -body {
        verdonk_test -148d67e8b1e00d E-151 -4_50000000000000000& E-46
    }
    -result {}
}
test util-13.43 {just under half ulp - 1 digits} {*}{
    -body {
        verdonk_test 1c8c574c0c6be7 E+187 +3_49999999999999999& E+56
    }
    -result {}
}
test util-13.44 {just under half ulp - 1 digits} {*}{
    -body {
        verdonk_test -1756183c147514 E+206 -1_49999999999999999& E+62
    }
    -result {}
}
test util-13.45 {just under half ulp - 1 digits} {*}{
    -body {
        verdonk_test 12ab469676c410 E+203 +1_49999999999999999& E+61
    }
    -result {}
}
test util-13.46 {just under half ulp - 1 digits} {*}{
    -body {
        verdonk_test -1539684e774b48 E+246 -1_49999999999999999& E+74
    }
    -result {}
}
test util-13.47 {just under half ulp - 1 digits} {*}{
    -body {
        verdonk_test 12e5f5dfa4fe9d E-286 +9_499999999999999999& E-87
    }
    -result {}
}
test util-13.48 {just under half ulp - 1 digits} {*}{
    -body {
        verdonk_test -1bdc2417bf7787 E-838 -9_499999999999999999& E-253
    }
    -result {}
}
test util-13.49 {just under half ulp - 1 digits} {*}{
    -body {
        verdonk_test 1eb8e84fa0b278 E-1009 +3_499999999999999999& E-304
    }
    -result {}
}
test util-13.50 {just under half ulp - 1 digits} {*}{
    -body {
        verdonk_test -1e3cbc9907fdc8 E-290 -9_499999999999999999& E-88
    }
    -result {}
}
test util-13.51 {just over half ulp - 2 digits} {*}{
    -body {
        verdonk_test 10ad836f269a17 E-324 +30_500000000000000000& E-99
    }
    -result {}
}
test util-13.52 {just over half ulp - 2 digits} {*}{
    -body {
        verdonk_test -1b39ae1909c31b E-687 -26_500000000000000000& E-208
    }
    -result {}
}
test util-13.53 {just over half ulp - 3 digits} {*}{
    -body {
        verdonk_test 1b2ab18615fcc6 E-576 +686_500000000000000000& E-176
    }
    -result {}
}
test util-13.54 {just over half ulp - 3 digits} {*}{
    -body {
        verdonk_test -13e1f90a573064 E-624 -178_500000000000000000& E-190
    }
    -result {}
}
test util-13.55 {just under half ulp - 3 digits} {*}{
    -body {
        verdonk_test 16c309024bab4b E+289 +141_499999999999999999& E+85
    }
    -result {}
}
test util-13.56 {just under half ulp - 4 digits} {*}{
    -body {
        verdonk_test -159bd3ad46e346 E+193 -1695_499999999999999999& E+55
    }
    -result {}
}
test util-13.57 {just under half ulp - 4 digits} {*}{
    -body {
        verdonk_test 1df4170f0fdecc E+124 +3981_499999999999999999& E+34
    }
    -result {}
}
test util-13.58 {just over half ulp - 6 digits} {*}{
    -body {
        verdonk_test 17e1e0f1c7a4ac E+415 +126300_5000000000000000000& E+120
    }
    -result {}
}
test util-13.59 {just over half ulp - 6 digits} {*}{
    -body {
        verdonk_test -1dda592e398dd7 E+418 -126300_5000000000000000000& E+121
    }
    -result {}
}
test util-13.60 {just under half ulp - 7 digits} {*}{
    -body {
        verdonk_test -1e597c0b94b7ae E+453 -4411845_499999999999999999& E+130
    }
    -result {}
}
test util-13.61 {just under half ulp - 9 digits} {*}{
    -body {
        verdonk_test 1c569e968e0944 E+427 +613850817_4999999999999999999& E+120
    }
    -result {}
}
test util-13.62 {just under half ulp - 9 digits} {*}{
    -body {
        verdonk_test -1c569e968e0944 E+428 -122770163_49999999999999999999& E+121
    }
    -result {}
}
test util-13.63 {just over half ulp - 18 digits} {*}{
    -body {
        verdonk_test 17ae0c186d8709 E+719 +408156062268363718_5000000000000000000& E+199
    }
    -result {}
}
test util-13.64 {just over exact - 1 digits} {*}{
    -body {
        verdonk_test 152d02c7e14af7 E+76 +1_0000000000000000& E+23
    }
    -result {}
}
test util-13.65 {just over exact - 1 digits} {*}{
    -body {
        verdonk_test -19d971e4fe8402 E+89 -1_0000000000000000& E+27
    }
    -result {}
}
test util-13.66 {just over exact - 1 digits} {*}{
    -body {
        verdonk_test 19d971e4fe8402 E+90 +2_0000000000000000& E+27
    }
    -result {}
}
test util-13.67 {just over exact - 1 digits} {*}{
    -body {
        verdonk_test -19d971e4fe8402 E+91 -4_0000000000000000& E+27
    }
    -result {}
}
test util-13.68 {just over exact - 1 digits} {*}{
    -body {
        verdonk_test 15798ee2308c3a E-27 +1_0000000000000000& E-8
    }
    -result {}
}
test util-13.69 {just over exact - 1 digits} {*}{
    -body {
        verdonk_test -15798ee2308c3a E-26 -2_0000000000000000& E-8
    }
    -result {}
}
test util-13.70 {just over exact - 1 digits} {*}{
    -body {
        verdonk_test 15798ee2308c3a E-25 +4_0000000000000000& E-8
    }
    -result {}
}
test util-13.71 {just over exact - 1 digits} {*}{
    -body {
        verdonk_test -1ef2d0f5da7dd9 E-84 -1_0000000000000000& E-25
    }
    -result {}
}
test util-13.72 {just under exact - 1 digits} {*}{
    -body {
        verdonk_test 1a784379d99db4 E+78 +4_9999999999999999& E+23
    }
    -result {}
}
test util-13.73 {just under exact - 1 digits} {*}{
    -body {
        verdonk_test -1a784379d99db4 E+80 -1_9999999999999999& E+24
    }
    -result {}
}
test util-13.74 {just under exact - 1 digits} {*}{
    -body {
        verdonk_test 13da329b633647 E+81 +2_9999999999999999& E+24
    }
    -result {}
}
test util-13.75 {just under exact - 1 digits} {*}{
    -body {
        verdonk_test -1cf389cd46047d E+85 -6_9999999999999999& E+25
    }
    -result {}
}
test util-13.76 {just under exact - 1 digits} {*}{
    -body {
        verdonk_test 19999999999999 E-3 +1_99999999999999999& E-1
    }
    -result {}
}
test util-13.77 {just under exact - 1 digits} {*}{
    -body {
        verdonk_test -13333333333333 E-2 -2_99999999999999999& E-1
    }
    -result {}
}
test util-13.78 {just under exact - 1 digits} {*}{
    -body {
        verdonk_test 16849b86a12b9b E-48 +4_99999999999999999& E-15
    }
    -result {}
}
test util-13.79 {just under exact - 1 digits} {*}{
    -body {
        verdonk_test -16849b86a12b9b E-46 -1_99999999999999999& E-14
    }
    -result {}
}
test util-13.80 {just over exact - 2 digits} {*}{
    -body {
        verdonk_test 17ccfc73126788 E-71 +63_00000000000000000& E-23
    }
    -result {}
}
test util-13.81 {just over exact - 2 digits} {*}{
    -body {
        verdonk_test -1dc03b8fd7016a E-68 -63_00000000000000000& E-22
    }
    -result {}
}
test util-13.82 {just under exact - 2 digits} {*}{
    -body {
        verdonk_test 13f7ced916872b E-5 +38_999999999999999999& E-3
    }
    -result {}
}
test util-13.83 {just over exact - 3 digits} {*}{
    -body {
        verdonk_test 1b297cad9f70b6 E+97 +269_000000000000000000& E+27
    }
    -result {}
}
test util-13.84 {just over exact - 3 digits} {*}{
    -body {
        verdonk_test -1b297cad9f70b6 E+98 -538_00000000000000000& E+27
    }
    -result {}
}
test util-13.85 {just over exact - 3 digits} {*}{
    -body {
        verdonk_test 1cdc06b20ef183 E-82 +373_00000000000000000& E-27
    }
    -result {}
}
test util-13.86 {just over exact - 4 digits} {*}{
    -body {
        verdonk_test 1b297cad9f70b6 E+96 +1345_00000000000000000& E+26
    }
    -result {}
}
# this one is not 4 digits, it is 3, and it is covered above.
test util-13.87 {just over exact - 4 digits} {*}{
    -constraints knownBadTest
    -body {
        verdonk_test -1b297cad9f70b6 E+97 -2690_00000000000000000& E+26
    }
    -result {}
}
test util-13.88 {just over exact - 5 digits} {*}{
    -body {
        verdonk_test -150a246ecd44f3 E-63 -14257_00000000000000000& E-23
    }
    -result {}
}
test util-13.89 {just under exact - 6 digits} {*}{
    -body {
        verdonk_test -119b96f36ec68b E-19 -209900_999999999999999999& E-11
    }
    -result {}
}
test util-13.90 {just over exact - 11 digits} {*}{
    -body {
        verdonk_test 1c06d366394441 E-35 +50980203373_000000000000000000& E-21
    }
    -result {}
}
test util-13.91 {just under exact - 12 digits} {*}{
    -body {
        verdonk_test -1f58ac4db68c90 E+122 -104166211810_99999999999999999& E+26
    }
    -result {}
}
test util-13.92 {just over half ulp - 1 digits} {*}{
    -body {
        verdonk_test 19d971e4fe8402 E+87 +2_5000000000000000& E+26
    }
    -result {}
}
test util-13.93 {just over half ulp - 1 digits} {*}{
    -body {
        verdonk_test -1dc74be914d16b E+81 -4_500000000000000& E+24
    }
    -result {}
}
test util-13.94 {just over half ulp - 1 digits} {*}{
    -body {
        verdonk_test 14adf4b7320335 E+84 +2_500000000000000& E+25
    }
    -result {}
}
test util-13.95 {just over half ulp - 1 digits} {*}{
    -body {
        verdonk_test -1ae22487c1042b E+85 -6_5000000000000000& E+25
    }
    -result {}
}
test util-13.96 {just over half ulp - 1 digits} {*}{
    -body {
        verdonk_test 187fe49aab41e0 E-54 +8_5000000000000000& E-17
    }
    -result {}
}
test util-13.97 {just over half ulp - 1 digits} {*}{
    -body {
        verdonk_test -1f5c05e4b23fd7 E-61 -8_5000000000000000& E-19
    }
    -result {}
}
test util-13.98 {just over half ulp - 1 digits} {*}{
    -body {
        verdonk_test 1faa7ab552a552 E-42 +4_5000000000000000& E-13
    }
    -result {}
}
test util-13.99 {just over half ulp - 1 digits} {*}{
    -body {
        verdonk_test -1b7cdfd9d7bdbb E-36 -2_5000000000000000& E-11
    }
    -result {}
}
test util-13.100 {just under half ulp - 1 digits} {*}{
    -body {
        verdonk_test 13da329b633647 E+80 +1_4999999999999999& E+24
    }
    -result {}
}
test util-13.101 {just under half ulp - 1 digits} {*}{
    -body {
        verdonk_test -1cf389cd46047d E+84 -3_49999999999999999& E+25
    }
    -result {}
}
test util-13.102 {just under half ulp - 1 digits} {*}{
    -body {
        verdonk_test 1f04ef12cb04cf E+85 +7_4999999999999999& E+25
    }
    -result {}
}
test util-13.103 {just under half ulp - 1 digits} {*}{
    -body {
        verdonk_test -1f04ef12cb04cf E+86 -1_4999999999999999& E+26
    }
    -result {}
}
test util-13.104 {just under half ulp - 1 digits} {*}{
    -body {
        verdonk_test 13333333333333 E-3 +1_49999999999999999& E-1
    }
    -result {}
}
test util-13.105 {just under half ulp - 1 digits} {*}{
    -body {
        verdonk_test -107e1fe91b0b70 E-36 -1_49999999999999999& E-11
    }
    -result {}
}
test util-13.106 {just under half ulp - 1 digits} {*}{
    -body {
        verdonk_test 149da7e361ce4c E-33 +1_49999999999999999& E-10
    }
    -result {}
}
test util-13.107 {just under half ulp - 1 digits} {*}{
    -body {
        verdonk_test -19c511dc3a41df E-30 -1_49999999999999999& E-9
    }
    -result {}
}
test util-13.108 {just over half ulp - 2 digits} {*}{
    -body {
        verdonk_test -1aa83d74267822 E+93 -16_5000000000000000& E+27
    }
    -result {}
}
test util-13.109 {just over half ulp - 2 digits} {*}{
    -body {
        verdonk_test 18f1d5969453de E+89 +96_5000000000000000& E+25
    }
    -result {}
}
test util-13.110 {just over half ulp - 2 digits} {*}{
    -body {
        verdonk_test 11d9bd564dcda6 E-70 +94_50000000000000000& E-23
    }
    -result {}
}
test util-13.111 {just over half ulp - 2 digits} {*}{
    -body {
        verdonk_test -1a58973ecbede6 E-48 -58_50000000000000000& E-16
    }
    -result {}
}
test util-13.112 {just over half ulp - 3 digits} {*}{
    -body {
        verdonk_test 1b297cad9f70b6 E+95 +672_50000000000000000& E+26
    }
    -result {}
}
test util-13.113 {just over half ulp - 3 digits} {*}{
    -body {
        verdonk_test -1b297cad9f70b6 E+96 -134_500000000000000000& E+27
    }
    -result {}
}
test util-13.114 {just over half ulp - 3 digits} {*}{
    -body {
        verdonk_test 1cdc06b20ef183 E-83 +186_50000000000000000& E-27
    }
    -result {}
}
test util-13.115 {just over half ulp - 3 digits} {*}{
    -body {
        verdonk_test -136071dcae4565 E-47 -860_50000000000000000& E-17
    }
    -result {}
}
test util-13.116 {just over half ulp - 6 digits} {*}{
    -body {
        verdonk_test 1cb968d297dde8 E+99 +113788_50000000000000000& E+25
    }
    -result {}
}
test util-13.117 {just over half ulp - 6 digits} {*}{
    -body {
        verdonk_test -11f3e1839eeab1 E+103 -113788_50000000000000000& E+26
    }
    -result {}
}
test util-13.118 {just under half ulp - 9 digits} {*}{
    -body {
        verdonk_test 1e9cec176c96f8 E+117 +317903333_49999999999999999& E+27
    }
    -result {}
}
test util-13.119 {just over half ulp - 11 digits} {*}{
    -body {
        verdonk_test 1c06d366394441 E-36 +25490101686_500000000000000000& E-21
    }
    -result {}
}
test util-13.120 {just under half ulp - 11 digits} {*}{
    -body {
        verdonk_test 1f58ac4db68c90 E+121 +52083105905_49999999999999999& E+26
    }
    -result {}
}

test util-14.1 {funky NaN} {*}{
    -constraints {ieeeFloatingPoint && controversialNaN}
    -body {
	set ieeeValues(-NaN)
    }
    -result -NaN
}

test util-14.2 {funky NaN} {*}{
    -constraints {ieeeFloatingPoint && controversialNaN}
    -body {
	set ieeeValues(-NaN(3456789abcdef))
    }
    -result -NaN(3456789abcdef)
}

test util-15.1 {largest subnormal} {*}{
    -body {
	binary scan [binary format w 0x000fffffffffffff] q x
	set x
    }
    -result 2.225073858507201e-308
    -cleanup {
	unset x
    }
}

test util-15.2 {largest subnormal} {*}{
    -body {
	binary scan [binary format w 0x800fffffffffffff] q x
	set x
    }
    -result -2.225073858507201e-308
    -cleanup {
	unset x
    }
}

test util-15.3 {largest subnormal} {*}{
    -body {
	binary scan [binary format q 2.225073858507201e-308] w x
	format %#lx $x
    }
    -result 0xfffffffffffff
    -cleanup {
	unset x
    }
}

test util-15.4 {largest subnormal} {*}{
    -body {
	binary scan [binary format q -2.225073858507201e-308] w x
	format %#lx $x
    }
    -result 0x800fffffffffffff
    -cleanup {
	unset x
    }
}

test util-15.5 {smallest normal} {*}{
    -body {
	binary scan [binary format w 0x0010000000000000] q x
	set x
    }
    -result 2.2250738585072014e-308
    -cleanup {
	unset x
    }
}

test util-15.6 {smallest normal} {*}{
    -body {
	binary scan [binary format w 0x8010000000000000] q x
	set x
    }
    -result -2.2250738585072014e-308
    -cleanup {
	unset x
    }
}

test util-15.7 {smallest normal} {*}{
    -body {
	binary scan [binary format q 2.2250738585072014e-308] w x
	format %#lx $x
    }
    -result 0x10000000000000
    -cleanup {
	unset x
    }
}

test util-15.8 {smallest normal} {*}{
    -body {
	binary scan [binary format q -2.2250738585072014e-308] w x
	format %#lx $x
    }
    -result 0x8010000000000000
    -cleanup {
	unset x
    }
}

# cleanup
::tcltest::cleanupTests
return

# Local Variables:
# mode: tcl
# End:<|MERGE_RESOLUTION|>--- conflicted
+++ resolved
@@ -7,11 +7,7 @@
 # See the file "license.terms" for information on usage and redistribution
 # of this file, and for a DISCLAIMER OF ALL WARRANTIES.
 #
-<<<<<<< HEAD
 # RCS: @(#) $Id: util.test,v 1.18 2006/03/21 11:12:29 dkf Exp $
-=======
-# RCS: @(#) $Id: util.test,v 1.22 2011/01/07 02:26:55 kennykb Exp $
->>>>>>> d13683bf
 
 if {[lsearch [namespace children] ::tcltest] == -1} {
     package require tcltest
