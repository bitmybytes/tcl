# Commands covered:  set (plus basic command syntax).  Also tests the
# procedures in the file tclOldParse.c.  This set of tests is an old
# one that predates the new parser in Tcl 8.1.
#
# This file contains a collection of tests for one or more of the Tcl
# built-in commands.  Sourcing this file into Tcl runs the tests and
# generates output for errors.  No output means no errors were found.
#
# Copyright (c) 1991-1993 The Regents of the University of California.
# Copyright (c) 1994-1996 Sun Microsystems, Inc.
# Copyright (c) 1998-1999 by Scriptics Corporation.
#
# See the file "license.terms" for information on usage and redistribution
# of this file, and for a DISCLAIMER OF ALL WARRANTIES.

<<<<<<< HEAD
if {"::tcltest" ni [namespace children]} {
    package require tcltest
    namespace import -force ::tcltest::*
}
=======
package require tcltest
namespace import ::tcltest::*
>>>>>>> 457915c7

::tcltest::loadTestedCommands
catch [list package require -exact Tcltest [info patchlevel]]

testConstraint testwordend [llength [info commands testwordend]]

# Save the argv value for restoration later
set savedArgv $argv

proc fourArgs {a b c d} {
    global arg1 arg2 arg3 arg4
    set arg1 $a
    set arg2 $b
    set arg3 $c
    set arg4 $d
}

proc getArgs {args} {
    global argv
    set argv $args
}

# Basic argument parsing.

test parseOld-1.1 {basic argument parsing} {
    set arg1 {}
    fourArgs a b	c 		 d
    list $arg1 $arg2 $arg3 $arg4
} {a b c d}
test parseOld-1.2 {basic argument parsing} {
    set arg1 {}
    eval "fourArgs 123\v4\f56\r7890"
    list $arg1 $arg2 $arg3 $arg4
} {123 4 56 7890}

# Quotes.

test parseOld-2.1 {quotes and variable-substitution} {
    getArgs "a b c" d
    set argv
} {{a b c} d}
test parseOld-2.2 {quotes and variable-substitution} {
    set a 101
    getArgs "a$a b c"
    set argv
} {{a101 b c}}
test parseOld-2.3 {quotes and variable-substitution} {
    set argv "xy[format xabc]"
    set argv
} {xyxabc}
test parseOld-2.4 {quotes and variable-substitution} {
    set argv "xy\t"
    set argv
} xy\t
test parseOld-2.5 {quotes and variable-substitution} {
    set argv "a b	c
d e f"
    set argv
} a\ b\tc\nd\ e\ f
test parseOld-2.6 {quotes and variable-substitution} {
    set argv a"bcd"e
    set argv
} {a"bcd"e}

# Braces.

test parseOld-3.1 {braces} {
    getArgs {a b c} d
    set argv
} "{a b c} d"
test parseOld-3.2 {braces} {
    set a 101
    set argv {a$a b c}
    set b [string index $argv 1]
    set b
} {$}
test parseOld-3.3 {braces} {
    set argv {a[format xyz] b}
    string length $argv
} 15
test parseOld-3.4 {braces} {
    set argv {a\nb\}}
    string length $argv
} 6
test parseOld-3.5 {braces} {
    set argv {{{{}}}}
    set argv
} "{{{}}}"
test parseOld-3.6 {braces} {
    set argv a{{}}b
    set argv
} "a{{}}b"
test parseOld-3.7 {braces} {
    set a [format "last\]"]
    set a
} {last]}

# Command substitution.

test parseOld-4.1 {command substitution} {
    set a [format xyz]
    set a
} xyz
test parseOld-4.2 {command substitution} {
    set a a[format xyz]b[format q]
    set a
} axyzbq
test parseOld-4.3 {command substitution} {
    set a a[
set b 22;
format %s $b

]b
    set a
} a22b
test parseOld-4.4 {command substitution} {
    set a 7.7
    if [catch {expr int($a)}] {set a foo}
    set a
} 7.7

# Variable substitution.

test parseOld-5.1 {variable substitution} {
    set a 123
    set b $a
    set b
} 123
test parseOld-5.2 {variable substitution} {
    set a 345
    set b x$a.b
    set b
} x345.b
test parseOld-5.3 {variable substitution} {
    set _123z xx
    set b $_123z^
    set b
} xx^
test parseOld-5.4 {variable substitution} {
    set a 78
    set b a${a}b
    set b
} a78b
test parseOld-5.5 {variable substitution} {catch {$_non_existent_} msg} 1
test parseOld-5.6 {variable substitution} {
    catch {$_non_existent_} msg
    set msg
} {can't read "_non_existent_": no such variable}
test parseOld-5.7 {array variable substitution} {
    unset -nocomplain a
    set a(xyz) 123
    set b $a(xyz)foo
    set b
} 123foo
test parseOld-5.8 {array variable substitution} {
    unset -nocomplain a
    set "a(x y z)" 123
    set b $a(x y z)foo
    set b
} 123foo
test parseOld-5.9 {array variable substitution} {
    unset -nocomplain a qqq
    set "a(x y z)" qqq
    set $a([format x]\ y [format z]) foo
    set qqq
} foo
test parseOld-5.10 {array variable substitution} {
    unset -nocomplain a
    list [catch {set b $a(22)} msg] $msg
} {1 {can't read "a(22)": no such variable}}
test parseOld-5.11 {array variable substitution} {
    set b a$!
    set b
} {a$!}
test parseOld-5.12 {empty array name support} {
    list [catch {set b a$()} msg] $msg
} {1 {can't read "()": no such variable}}
unset -nocomplain a
test parseOld-5.13 {array variable substitution} {
    unset -nocomplain a
    set long {This is a very long variable, long enough to cause storage \
	allocation to occur in Tcl_ParseVar.  If that storage isn't getting \
	freed up correctly, then a core leak will occur when this test is \
	run.  This text is probably beginning to sound like drivel, but I've \
	run out of things to say and I need more characters still.}
    set a($long) 777
    set b $a($long)
    list $b [array names a]
} {777 {{This is a very long variable, long enough to cause storage \
	allocation to occur in Tcl_ParseVar.  If that storage isn't getting \
	freed up correctly, then a core leak will occur when this test is \
	run.  This text is probably beginning to sound like drivel, but I've \
	run out of things to say and I need more characters still.}}}
test parseOld-5.14 {array variable substitution} {
    unset -nocomplain a b a1
    set a1(22) foo
    set a(foo) bar
    set b $a($a1(22))
    set b
} bar
unset -nocomplain a a1

test parseOld-7.1 {backslash substitution} {
    set a "\a\c\n\]\}"
    string length $a
} 5
test parseOld-7.2 {backslash substitution} {
    set a {\a\c\n\]\}}
    string length $a
} 10
test parseOld-7.3 {backslash substitution} {
    set a "abc\
def"
    set a
} {abc def}
test parseOld-7.4 {backslash substitution} {
    set a {abc\
def}
    set a
} {abc def}
test parseOld-7.5 {backslash substitution} {
    set msg {}
    set a xxx
    set error [catch {if {24 < \
	35} {set a 22} {set \
	    a 33}} msg]
    list $error $msg $a
} {0 22 22}
test parseOld-7.6 {backslash substitution} {
    eval "concat abc\\"
} "abc\\"
test parseOld-7.7 {backslash substitution} {
    eval "concat \\\na"
} "a"
test parseOld-7.8 {backslash substitution} {
    eval "concat x\\\n   	a"
} "x a"
test parseOld-7.9 {backslash substitution} {
    eval "concat \\x"
} "x"
test parseOld-7.10 {backslash substitution} {
    eval "list a b\\\nc d"
} {a b c d}
test parseOld-7.11 {backslash substitution} {
    eval "list a \"b c\"\\\nd e"
} {a {b c} d e}
test parseOld-7.12 {backslash substitution} {
    list \ua2
} [bytestring "\xc2\xa2"]
test parseOld-7.13 {backslash substitution} {
    list \u4e21
} [bytestring "\xe4\xb8\xa1"]
test parseOld-7.14 {backslash substitution} {
    list \u4e2k
} [bytestring "\xd3\xa2k"]

# Semi-colon.

test parseOld-8.1 {semi-colons} {
    set b 0
    getArgs a;set b 2
    set argv
} a
test parseOld-8.2 {semi-colons} {
    set b 0
    getArgs a;set b 2
    set b
} 2
test parseOld-8.3 {semi-colons} {
    getArgs a b ; set b 1
    set argv
} {a b}
test parseOld-8.4 {semi-colons} {
    getArgs a b ; set b 1
    set b
} 1

# The following checks are to ensure that the interpreter's result
# gets re-initialized by Tcl_Eval in all the right places.

test parseOld-9.1 {result initialization} {concat abc} abc
test parseOld-9.2 {result initialization} {concat abc; proc foo {} {}} {}
test parseOld-9.3 {result initialization} {concat abc; proc foo {} $a} {}
test parseOld-9.4 {result initialization} {proc foo {} [concat abc]} {}
test parseOld-9.5 {result initialization} {concat abc; } abc
test parseOld-9.6 {result initialization} {
    eval {
    concat abc
}} abc
test parseOld-9.7 {result initialization} {} {}
test parseOld-9.8 {result initialization} {concat abc; ; ;} abc

# Syntax errors.

test parseOld-10.1 {syntax errors} {catch "set a \{bcd" msg} 1
test parseOld-10.2 {syntax errors} {
	catch "set a \{bcd" msg
	set msg
} {missing close-brace}
test parseOld-10.3 {syntax errors} {catch {set a "bcd} msg} 1
test parseOld-10.4 {syntax errors} {
	catch {set a "bcd} msg
	set msg
} {missing "}
#" Emacs formatting >:^(
test parseOld-10.5 {syntax errors} {catch {set a "bcd"xy} msg} 1
test parseOld-10.6 {syntax errors} {
	catch {set a "bcd"xy} msg
	set msg
} {extra characters after close-quote}
test parseOld-10.7 {syntax errors} {catch "set a {bcd}xy" msg} 1
test parseOld-10.8 {syntax errors} {
	catch "set a {bcd}xy" msg
	set msg
} {extra characters after close-brace}
test parseOld-10.9 {syntax errors} {catch {set a [format abc} msg} 1
test parseOld-10.10 {syntax errors} {
	catch {set a [format abc} msg
	set msg
} {missing close-bracket}
test parseOld-10.11 {syntax errors} {catch gorp-a-lot msg} 1
test parseOld-10.12 {syntax errors} {
	catch gorp-a-lot msg
	set msg
} {invalid command name "gorp-a-lot"}
test parseOld-10.13 {syntax errors} {
    set a [concat {a}\
 {b}]
    set a
} {a b}

# The next test will fail on the Mac, 'cause the MSL uses a fixed sized
# buffer for %d conversions (LAME!).  I won't leave the test out, however,
# since MetroWerks may some day fix this.

test parseOld-10.14 {syntax errors} {
    list [catch {eval \$x[format "%01000d" 0](} msg] $msg $::errorInfo
} {1 {missing )} {missing )
    while executing
"$x0000000000000000000000000000000000000000000000000000000000000000000000000000000000000000000000000000000000000000000000000000000000000000000000000000..."
    ("eval" body line 1)
    invoked from within
"eval \$x[format "%01000d" 0]("}}
test parseOld-10.15 {syntax errors, missplaced braces} {
    catch {
        proc misplaced_end_brace {} {
            set what foo
            set when [expr ${what}size - [set off$what]}]
    } msg
    set msg
} {extra characters after close-brace}
test parseOld-10.16 {syntax errors, missplaced braces} {
    catch {
        set a {
            set what foo
            set when [expr ${what}size - [set off$what]}]
    } msg
    set msg
} {extra characters after close-brace}
test parseOld-10.17 {syntax errors, unusual spacing} {
    list [catch {return [ [1]]} msg] $msg
} {1 {invalid command name "1"}}
# Long values (stressing storage management)

set a {1111 2222 3333 4444 5555 6666 7777 8888 9999 aaaa bbbb cccc dddd eeee ffff gggg hhhh iiii jjjj kkkk llll mmmm nnnn oooo pppp qqqq rrrr ssss tttt uuuu vvvv wwww xxxx yyyy zzzz AAAA BBBB CCCC DDDD EEEE FFFF GGGG HHHH}

test parseOld-11.1 {long values} {
    string length $a
} 214
test parseOld-11.2 {long values} {
    llength $a
} 43
test parseOld-11.3 {long values} {
    set b "1111 2222 3333 4444 5555 6666 7777 8888 9999 aaaa bbbb cccc dddd eeee ffff gggg hhhh iiii jjjj kkkk llll mmmm nnnn oooo pppp qqqq rrrr ssss tttt uuuu vvvv wwww xxxx yyyy zzzz AAAA BBBB CCCC DDDD EEEE FFFF GGGG HHHH"
    set b
} $a
test parseOld-11.4 {long values} {
    set b "$a"
    set b
} $a
test parseOld-11.5 {long values} {
    set b [set a]
    set b
} $a
test parseOld-11.6 {long values} {
    set b [concat 1111 2222 3333 4444 5555 6666 7777 8888 9999 aaaa bbbb cccc dddd eeee ffff gggg hhhh iiii jjjj kkkk llll mmmm nnnn oooo pppp qqqq rrrr ssss tttt uuuu vvvv wwww xxxx yyyy zzzz AAAA BBBB CCCC DDDD EEEE FFFF GGGG HHHH]
    string length $b
} 214
test parseOld-11.7 {long values} {
    set b [concat 1111 2222 3333 4444 5555 6666 7777 8888 9999 aaaa bbbb cccc dddd eeee ffff gggg hhhh iiii jjjj kkkk llll mmmm nnnn oooo pppp qqqq rrrr ssss tttt uuuu vvvv wwww xxxx yyyy zzzz AAAA BBBB CCCC DDDD EEEE FFFF GGGG HHHH]
    llength $b
} 43
test parseOld-11.8 {long values} {
    set b
} $a
test parseOld-11.9 {long values} {
    set a [concat 0000 1111 2222 3333 4444 5555 6666 7777 8888 9999 aaaa bbbb cccc dddd eeee ffff gggg hhhh iiii jjjj kkkk llll mmmm nnnn oooo pppp qqqq rrrr ssss tttt uuuu vvvv wwww xxxx yyyy zzzz AAAA BBBB CCCC DDDD EEEE FFFF GGGG HHHH IIII JJJJ KKKK LLLL MMMM NNNN OOOO PPPP QQQQ RRRR SSSS TTTT UUUU VVVV WWWW XXXX YYYY ZZZZ]
    llength $a
} 62
set i 0
foreach j [concat 0000 1111 2222 3333 4444 5555 6666 7777 8888 9999 aaaa bbbb cccc dddd eeee ffff gggg hhhh iiii jjjj kkkk llll mmmm nnnn oooo pppp qqqq rrrr ssss tttt uuuu vvvv wwww xxxx yyyy zzzz AAAA BBBB CCCC DDDD EEEE FFFF GGGG HHHH IIII JJJJ KKKK LLLL MMMM NNNN OOOO PPPP QQQQ RRRR SSSS TTTT UUUU VVVV WWWW XXXX YYYY ZZZZ] {
    set test [string index 0123456789abcdefghijklmnopqrstuvwxyzABCDEFGHIJKLMNOPQRSTUVWXYZ $i]
    set test $test$test$test$test
    test parseOld-11.10-[incr i] {long values} {
	set j
    } $test
}
test parseOld-11.11 {test buffer overflow in backslashes in braces} {
    expr {"a" == {xxxxxxxxxxxxxxxxxxxxxxxxxxxxxxxxxxxxxxxxxxxxxxxxxxxxxxxxxxxxxxxxxxxxxxxxxxxxxxxxxxxxxxxxxxxxxxxxxxxxxxxxxxxxxxxxxxxxxxxxxxxxxxxxxxxxxxxxxxxxxxxxxxxxxxxxxxxyyyyyyyyyyyyyyyyyyyyyyyyyyyyyyyyyyyyyyyyyyyyyyyyyyyyyyyyyyyyyyyyyyyyyyyyyyyyyyyyyyyyyyyyyyyyyyyyyyyyyyyyyyyyyyyyyyyyyyyyyyyyyyyyyy\101\101\101\101\101\101\101\101\101\101\101\101\101\101\101\101\101\101\101\101\101\101\101\101\101\101}}
} 0

test parseOld-12.1 {comments} {
    set a old
    eval {  # set a new}
    set a
} {old}
test parseOld-12.2 {comments} {
    set a old
    eval "  # set a new\nset a new"
    set a
} {new}
test parseOld-12.3 {comments} {
    set a old
    eval "  # set a new\\\nset a new"
    set a
} {old}
test parseOld-12.4 {comments} {
    set a old
    eval "  # set a new\\\\\nset a new"
    set a
} {new}

test parseOld-13.1 {comments at the end of a bracketed script} {
    set x "[
expr 1+1
# skip this!
]"
} {2}

test parseOld-14.1 {TclWordEnd procedure} {testwordend} {
    testwordend " 	\n abc"
} {c}
test parseOld-14.2 {TclWordEnd procedure} {testwordend} {
    testwordend "   \\\n"
} {}
test parseOld-14.3 {TclWordEnd procedure} {testwordend} {
    testwordend "   \\\n "
} { }
test parseOld-14.4 {TclWordEnd procedure} {testwordend} {
    testwordend {"abc"}
} {"}
#" Emacs formatting :^(
test parseOld-14.5 {TclWordEnd procedure} {testwordend} {
    testwordend {{xyz}}
} \}
test parseOld-14.6 {TclWordEnd procedure} {testwordend} {
    testwordend {{a{}b{}\}} xyz}
} "\} xyz"
test parseOld-14.7 {TclWordEnd procedure} {testwordend} {
    testwordend {abc[this is a]def ghi}
} {f ghi}
test parseOld-14.8 {TclWordEnd procedure} {testwordend} {
    testwordend "puts\\\n\n  "
} "s\\\n\n  "
test parseOld-14.9 {TclWordEnd procedure} {testwordend} {
    testwordend "puts\\\n   	"
} "s\\\n   	"
test parseOld-14.10 {TclWordEnd procedure} {testwordend} {
    testwordend "puts\\\n   	xyz"
} "s\\\n   	xyz"
test parseOld-14.11 {TclWordEnd procedure} {testwordend} {
    testwordend {a$x.$y(a long index) foo}
} ") foo"
test parseOld-14.12 {TclWordEnd procedure} {testwordend} {
    testwordend {abc; def}
} {; def}
test parseOld-14.13 {TclWordEnd procedure} {testwordend} {
    testwordend {abc def}
} {c def}
test parseOld-14.14 {TclWordEnd procedure} {testwordend} {
    testwordend {abc	def}
} {c	def}
test parseOld-14.15 {TclWordEnd procedure} {testwordend} {
    testwordend "abc\ndef"
} "c\ndef"
test parseOld-14.16 {TclWordEnd procedure} {testwordend} {
    testwordend "abc"
} {c}
test parseOld-14.17 {TclWordEnd procedure} {testwordend} {
    testwordend "a\000bc"
} {c}
test parseOld-14.18 {TclWordEnd procedure} {testwordend} {
    testwordend \[a\000\]
} {\]}
test parseOld-14.19 {TclWordEnd procedure} {testwordend} {
    testwordend \"a\000\"
} {\"}
test parseOld-14.20 {TclWordEnd procedure} {testwordend} {
    testwordend a{\000}b
} {b}
test parseOld-14.21 {TclWordEnd procedure} {testwordend} {
    testwordend "   \000b"
} {b}

test parseOld-15.1 {TclScriptEnd procedure} {
    info complete {puts [
	expr 1+1
	#this is a comment ]}
} {0}
test parseOld-15.2 {TclScriptEnd procedure} {
    info complete "abc\\\n"
} {0}
test parseOld-15.3 {TclScriptEnd procedure} {
    info complete "abc\\\\\n"
} {1}
test parseOld-15.4 {TclScriptEnd procedure} {
    info complete "xyz \[abc \{abc\]"
} {0}
test parseOld-15.5 {TclScriptEnd procedure} {
    info complete "xyz \[abc"
} {0}

# cleanup
set argv $savedArgv
::tcltest::cleanupTests
return<|MERGE_RESOLUTION|>--- conflicted
+++ resolved
@@ -13,15 +13,8 @@
 # See the file "license.terms" for information on usage and redistribution
 # of this file, and for a DISCLAIMER OF ALL WARRANTIES.
 
-<<<<<<< HEAD
-if {"::tcltest" ni [namespace children]} {
-    package require tcltest
-    namespace import -force ::tcltest::*
-}
-=======
 package require tcltest
 namespace import ::tcltest::*
->>>>>>> 457915c7
 
 ::tcltest::loadTestedCommands
 catch [list package require -exact Tcltest [info patchlevel]]
@@ -39,7 +32,7 @@
     set arg4 $d
 }
 
-proc getArgs {args} {
+proc getArgs args {
     global argv
     set argv $args
 }
@@ -115,7 +108,7 @@
     set argv
 } "a{{}}b"
 test parseOld-3.7 {braces} {
-    set a [format "last\]"]
+    set a [format "last]"]
     set a
 } {last]}
 
@@ -515,10 +508,11 @@
 } {c}
 test parseOld-14.18 {TclWordEnd procedure} {testwordend} {
     testwordend \[a\000\]
-} {\]}
+} {]}
 test parseOld-14.19 {TclWordEnd procedure} {testwordend} {
     testwordend \"a\000\"
-} {\"}
+} {"}
+#" Emacs formatting :^(
 test parseOld-14.20 {TclWordEnd procedure} {testwordend} {
     testwordend a{\000}b
 } {b}
